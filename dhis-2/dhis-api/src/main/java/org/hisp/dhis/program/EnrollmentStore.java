/*
 * Copyright (c) 2004-2022, University of Oslo
 * All rights reserved.
 *
 * Redistribution and use in source and binary forms, with or without
 * modification, are permitted provided that the following conditions are met:
 * Redistributions of source code must retain the above copyright notice, this
 * list of conditions and the following disclaimer.
 *
 * Redistributions in binary form must reproduce the above copyright notice,
 * this list of conditions and the following disclaimer in the documentation
 * and/or other materials provided with the distribution.
 * Neither the name of the HISP project nor the names of its contributors may
 * be used to endorse or promote products derived from this software without
 * specific prior written permission.
 *
 * THIS SOFTWARE IS PROVIDED BY THE COPYRIGHT HOLDERS AND CONTRIBUTORS "AS IS" AND
 * ANY EXPRESS OR IMPLIED WARRANTIES, INCLUDING, BUT NOT LIMITED TO, THE IMPLIED
 * WARRANTIES OF MERCHANTABILITY AND FITNESS FOR A PARTICULAR PURPOSE ARE
 * DISCLAIMED. IN NO EVENT SHALL THE COPYRIGHT OWNER OR CONTRIBUTORS BE LIABLE FOR
 * ANY DIRECT, INDIRECT, INCIDENTAL, SPECIAL, EXEMPLARY, OR CONSEQUENTIAL DAMAGES
 * (INCLUDING, BUT NOT LIMITED TO, PROCUREMENT OF SUBSTITUTE GOODS OR SERVICES;
 * LOSS OF USE, DATA, OR PROFITS; OR BUSINESS INTERRUPTION) HOWEVER CAUSED AND ON
 * ANY THEORY OF LIABILITY, WHETHER IN CONTRACT, STRICT LIABILITY, OR TORT
 * (INCLUDING NEGLIGENCE OR OTHERWISE) ARISING IN ANY WAY OUT OF THE USE OF THIS
 * SOFTWARE, EVEN IF ADVISED OF THE POSSIBILITY OF SUCH DAMAGE.
 */
package org.hisp.dhis.program;

import java.util.List;
import org.hisp.dhis.common.IdentifiableObjectStore;

/**
 * @author Abyot Asalefew
 */
public interface EnrollmentStore extends IdentifiableObjectStore<Enrollment> {
  String ID = EnrollmentStore.class.getName();

<<<<<<< HEAD
  /** Get enrollments into a program that are in given status. */
  List<Enrollment> get(Program program, EnrollmentStatus status);
=======
  /** Get a tracked entities enrollments into a program that are in given status. */
  List<Enrollment> get(TrackedEntity trackedEntity, Program program, EnrollmentStatus status);
>>>>>>> 42e3e431
}<|MERGE_RESOLUTION|>--- conflicted
+++ resolved
@@ -27,7 +27,6 @@
  */
 package org.hisp.dhis.program;
 
-import java.util.List;
 import org.hisp.dhis.common.IdentifiableObjectStore;
 
 /**
@@ -35,12 +34,4 @@
  */
 public interface EnrollmentStore extends IdentifiableObjectStore<Enrollment> {
   String ID = EnrollmentStore.class.getName();
-
-<<<<<<< HEAD
-  /** Get enrollments into a program that are in given status. */
-  List<Enrollment> get(Program program, EnrollmentStatus status);
-=======
-  /** Get a tracked entities enrollments into a program that are in given status. */
-  List<Enrollment> get(TrackedEntity trackedEntity, Program program, EnrollmentStatus status);
->>>>>>> 42e3e431
 }