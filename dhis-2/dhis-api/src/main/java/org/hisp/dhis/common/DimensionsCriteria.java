/*
 * Copyright (c) 2004-2022, University of Oslo
 * All rights reserved.
 *
 * Redistribution and use in source and binary forms, with or without
 * modification, are permitted provided that the following conditions are met:
 * Redistributions of source code must retain the above copyright notice, this
 * list of conditions and the following disclaimer.
 *
 * Redistributions in binary form must reproduce the above copyright notice,
 * this list of conditions and the following disclaimer in the documentation
 * and/or other materials provided with the distribution.
 * Neither the name of the HISP project nor the names of its contributors may
 * be used to endorse or promote products derived from this software without
 * specific prior written permission.
 *
 * THIS SOFTWARE IS PROVIDED BY THE COPYRIGHT HOLDERS AND CONTRIBUTORS "AS IS" AND
 * ANY EXPRESS OR IMPLIED WARRANTIES, INCLUDING, BUT NOT LIMITED TO, THE IMPLIED
 * WARRANTIES OF MERCHANTABILITY AND FITNESS FOR A PARTICULAR PURPOSE ARE
 * DISCLAIMED. IN NO EVENT SHALL THE COPYRIGHT OWNER OR CONTRIBUTORS BE LIABLE FOR
 * ANY DIRECT, INDIRECT, INCIDENTAL, SPECIAL, EXEMPLARY, OR CONSEQUENTIAL DAMAGES
 * (INCLUDING, BUT NOT LIMITED TO, PROCUREMENT OF SUBSTITUTE GOODS OR SERVICES;
 * LOSS OF USE, DATA, OR PROFITS; OR BUSINESS INTERRUPTION) HOWEVER CAUSED AND ON
 * ANY THEORY OF LIABILITY, WHETHER IN CONTRACT, STRICT LIABILITY, OR TORT
 * (INCLUDING NEGLIGENCE OR OTHERWISE) ARISING IN ANY WAY OUT OF THE USE OF THIS
 * SOFTWARE, EVEN IF ADVISED OF THE POSSIBILITY OF SUCH DAMAGE.
 */
package org.hisp.dhis.common;

import java.util.Set;

import lombok.Getter;
import lombok.NoArgsConstructor;
import lombok.Setter;

import org.hisp.dhis.webapi.controller.event.webrequest.PagingAndSortingCriteriaAdapter;

@Getter
@Setter
@NoArgsConstructor
public class DimensionsCriteria extends PagingAndSortingCriteriaAdapter
{
<<<<<<< HEAD
    private Set<String> filter;
=======
    private String filter;

    private boolean paging = true;
>>>>>>> bb4da557
}<|MERGE_RESOLUTION|>--- conflicted
+++ resolved
@@ -40,11 +40,7 @@
 @NoArgsConstructor
 public class DimensionsCriteria extends PagingAndSortingCriteriaAdapter
 {
-<<<<<<< HEAD
     private Set<String> filter;
-=======
-    private String filter;
 
     private boolean paging = true;
->>>>>>> bb4da557
 }