package org.hisp.dhis.common;

/*
 * Copyright (c) 2004-2016, University of Oslo
 * All rights reserved.
 *
 * Redistribution and use in source and binary forms, with or without
 * modification, are permitted provided that the following conditions are met:
 * Redistributions of source code must retain the above copyright notice, this
 * list of conditions and the following disclaimer.
 *
 * Redistributions in binary form must reproduce the above copyright notice,
 * this list of conditions and the following disclaimer in the documentation
 * and/or other materials provided with the distribution.
 * Neither the name of the HISP project nor the names of its contributors may
 * be used to endorse or promote products derived from this software without
 * specific prior written permission.
 *
 * THIS SOFTWARE IS PROVIDED BY THE COPYRIGHT HOLDERS AND CONTRIBUTORS "AS IS" AND
 * ANY EXPRESS OR IMPLIED WARRANTIES, INCLUDING, BUT NOT LIMITED TO, THE IMPLIED
 * WARRANTIES OF MERCHANTABILITY AND FITNESS FOR A PARTICULAR PURPOSE ARE
 * DISCLAIMED. IN NO EVENT SHALL THE COPYRIGHT OWNER OR CONTRIBUTORS BE LIABLE FOR
 * ANY DIRECT, INDIRECT, INCIDENTAL, SPECIAL, EXEMPLARY, OR CONSEQUENTIAL DAMAGES
 * (INCLUDING, BUT NOT LIMITED TO, PROCUREMENT OF SUBSTITUTE GOODS OR SERVICES;
 * LOSS OF USE, DATA, OR PROFITS; OR BUSINESS INTERRUPTION) HOWEVER CAUSED AND ON
 * ANY THEORY OF LIABILITY, WHETHER IN CONTRACT, STRICT LIABILITY, OR TORT
 * (INCLUDING NEGLIGENCE OR OTHERWISE) ARISING IN ANY WAY OUT OF THE USE OF THIS
 * SOFTWARE, EVEN IF ADVISED OF THE POSSIBILITY OF SUCH DAMAGE.
 */

import org.hisp.dhis.analytics.AggregationType;
import org.hisp.dhis.dataelement.DataElement;
import org.hisp.dhis.legend.LegendSet;
import org.hisp.dhis.option.OptionSet;
import org.hisp.dhis.program.Program;
import org.hisp.dhis.trackedentity.TrackedEntityAttribute;

import java.util.ArrayList;
import java.util.Collection;
import java.util.List;

/**
 * Class which encapsulates a query parameter and value. Operator and filter
 * are inherited from QueryFilter.
 *
 * @author Lars Helge Overland
 */
public class QueryItem
{
    private DimensionalItemObject item; // TODO DimensionObject

    private LegendSet legendSet;

    private List<QueryFilter> filters = new ArrayList<>();

    private ValueType valueType;

    private AggregationType aggregationType;

    private OptionSet optionSet;
    
    private Program program;

    // -------------------------------------------------------------------------
    // Constructors
    // -------------------------------------------------------------------------

    public QueryItem( DimensionalItemObject item )
    {
        this.item = item;
    }

    public QueryItem( DimensionalItemObject item, LegendSet legendSet, ValueType valueType, AggregationType aggregationType, OptionSet optionSet )
    {
        this.item = item;
        this.legendSet = legendSet;
        this.valueType = valueType;
        this.aggregationType = aggregationType;
        this.optionSet = optionSet;
    }

    public QueryItem( DimensionalItemObject item, QueryOperator operator, String filter, ValueType valueType, AggregationType aggregationType, OptionSet optionSet )
    {
        this.item = item;
        this.valueType = valueType;
        this.aggregationType = aggregationType;
        this.optionSet = optionSet;

        if ( operator != null && filter != null )
        {
            this.filters.add( new QueryFilter( operator, filter ) );
        }
    }

    // -------------------------------------------------------------------------
    // Logic
    // -------------------------------------------------------------------------

    public String getItemId()
    {
        return item.getUid();
    }

    public String getItemName()
    {
        String itemName = item.getUid();

        if ( legendSet != null )
        {
            itemName += "_" + legendSet.getUid();
        }

        return itemName;
    }

    public String getTypeAsString()
    {
        return valueType.getJavaClass().getName();
    }

    public boolean isNumeric()
    {
        return valueType.isNumeric();
    }

    public boolean isText()
    {
        return valueType.isText();
    }
    
    public boolean hasLegendSet()
    {
        return legendSet != null;
    }

    public boolean hasOptionSet()
    {
        return optionSet != null;
    }

    public String getLegendSetUid()
    {
        return legendSet != null ? legendSet.getUid() : null;
    }

    public String getOptionSetUid()
    {
        return optionSet != null ? optionSet.getUid() : null;
    }

    public boolean hasFilter()
    {
        return filters != null && !filters.isEmpty();
    }
    
    public boolean hasProgram()
    {
        return program != null;
    }

    public boolean isProgramIndicator()
    {
        return DimensionItemType.PROGRAM_INDICATOR.equals( item.getDimensionItemType() );
    }
        
    public static List<QueryItem> getQueryItems( Collection<TrackedEntityAttribute> attributes )
    {
        List<QueryItem> queryItems = new ArrayList<>();

        for ( TrackedEntityAttribute attribute : attributes )
        {
            queryItems.add( new QueryItem( attribute, (attribute.getLegendSets().isEmpty() ? null : attribute.getLegendSets().get(0) ), attribute.getValueType(), attribute.getAggregationType(), attribute.hasOptionSet() ? attribute.getOptionSet() : null ) );
<<<<<<< HEAD
=======
        }

        return queryItems;
    }
    
    public static List<QueryItem> getDataElementQueryItems( Collection<DataElement> dataElements )
    {
        List<QueryItem> queryItems = new ArrayList<>();

        for ( DataElement dataElement : dataElements )
        {
            queryItems.add( new QueryItem( dataElement, dataElement.getLegendSet(), dataElement.getValueType(), dataElement.getAggregationType(), dataElement.hasOptionSet() ? dataElement.getOptionSet() : null ) );
>>>>>>> b383e1b1
        }

        return queryItems;
    }

    // -------------------------------------------------------------------------
    // hashCode, equals and toString
    // -------------------------------------------------------------------------

    @Override
    public int hashCode()
    {
        return item.hashCode();
    }

    @Override
    public boolean equals( Object object )
    {
        if ( this == object )
        {
            return true;
        }

        if ( object == null )
        {
            return false;
        }

        if ( getClass() != object.getClass() )
        {
            return false;
        }

        final QueryItem other = (QueryItem) object;

        return item.equals( other.getItem() );
    }

    @Override
    public String toString()
    {
        return "[Item: " + item + ", legend set: " + legendSet + ", filters: " + filters + ", value type: " + valueType + ", optionSet: " + optionSet + "]";
    }

    // -------------------------------------------------------------------------
    // Getters and setters
    // -------------------------------------------------------------------------

    public DimensionalItemObject getItem()
    {
        return item;
    }

    public void setItem( DimensionalItemObject item )
    {
        this.item = item;
    }

    public LegendSet getLegendSet()
    {
        return legendSet;
    }

    public void setLegendSet( LegendSet legendSet )
    {
        this.legendSet = legendSet;
    }

    public List<QueryFilter> getFilters()
    {
        return filters;
    }

    public void setFilters( List<QueryFilter> filters )
    {
        this.filters = filters;
    }

    public ValueType getValueType()
    {
        return valueType;
    }

    public void setValueType( ValueType valueType )
    {
        this.valueType = valueType;
    }

    public AggregationType getAggregationType()
    {
        return aggregationType;
    }

    public void setAggregationType( AggregationType aggregationType )
    {
        this.aggregationType = aggregationType;
    }

    public OptionSet getOptionSet()
    {
        return optionSet;
    }

    public void setOptionSet( OptionSet optionSet )
    {
        this.optionSet = optionSet;
    }

    public Program getProgram()
    {
        return program;
    }

    public void setProgram( Program program )
    {
        this.program = program;
    }
}<|MERGE_RESOLUTION|>--- conflicted
+++ resolved
@@ -170,8 +170,6 @@
         for ( TrackedEntityAttribute attribute : attributes )
         {
             queryItems.add( new QueryItem( attribute, (attribute.getLegendSets().isEmpty() ? null : attribute.getLegendSets().get(0) ), attribute.getValueType(), attribute.getAggregationType(), attribute.hasOptionSet() ? attribute.getOptionSet() : null ) );
-<<<<<<< HEAD
-=======
         }
 
         return queryItems;
@@ -184,7 +182,6 @@
         for ( DataElement dataElement : dataElements )
         {
             queryItems.add( new QueryItem( dataElement, dataElement.getLegendSet(), dataElement.getValueType(), dataElement.getAggregationType(), dataElement.hasOptionSet() ? dataElement.getOptionSet() : null ) );
->>>>>>> b383e1b1
         }
 
         return queryItems;
