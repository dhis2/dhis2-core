/*
 * Copyright (c) 2004-2022, University of Oslo
 * All rights reserved.
 *
 * Redistribution and use in source and binary forms, with or without
 * modification, are permitted provided that the following conditions are met:
 * Redistributions of source code must retain the above copyright notice, this
 * list of conditions and the following disclaimer.
 *
 * Redistributions in binary form must reproduce the above copyright notice,
 * this list of conditions and the following disclaimer in the documentation
 * and/or other materials provided with the distribution.
 * Neither the name of the HISP project nor the names of its contributors may
 * be used to endorse or promote products derived from this software without
 * specific prior written permission.
 *
 * THIS SOFTWARE IS PROVIDED BY THE COPYRIGHT HOLDERS AND CONTRIBUTORS "AS IS" AND
 * ANY EXPRESS OR IMPLIED WARRANTIES, INCLUDING, BUT NOT LIMITED TO, THE IMPLIED
 * WARRANTIES OF MERCHANTABILITY AND FITNESS FOR A PARTICULAR PURPOSE ARE
 * DISCLAIMED. IN NO EVENT SHALL THE COPYRIGHT OWNER OR CONTRIBUTORS BE LIABLE FOR
 * ANY DIRECT, INDIRECT, INCIDENTAL, SPECIAL, EXEMPLARY, OR CONSEQUENTIAL DAMAGES
 * (INCLUDING, BUT NOT LIMITED TO, PROCUREMENT OF SUBSTITUTE GOODS OR SERVICES;
 * LOSS OF USE, DATA, OR PROFITS; OR BUSINESS INTERRUPTION) HOWEVER CAUSED AND ON
 * ANY THEORY OF LIABILITY, WHETHER IN CONTRACT, STRICT LIABILITY, OR TORT
 * (INCLUDING NEGLIGENCE OR OTHERWISE) ARISING IN ANY WAY OUT OF THE USE OF THIS
 * SOFTWARE, EVEN IF ADVISED OF THE POSSIBILITY OF SUCH DAMAGE.
 */
package org.hisp.dhis.scheduling;

import static java.lang.String.format;
import static org.hisp.dhis.scheduling.JobType.Defaults.daily2am;
import static org.hisp.dhis.scheduling.JobType.Defaults.daily7am;
import static org.hisp.dhis.scheduling.JobType.Defaults.dailyRandomBetween3and5;
import static org.hisp.dhis.scheduling.JobType.Defaults.every;

import java.util.Map;
import java.util.concurrent.ThreadLocalRandom;
import javax.annotation.CheckForNull;
import javax.annotation.Nonnull;
import lombok.Getter;
import org.hisp.dhis.dxf2.common.ImportOptions;
import org.hisp.dhis.scheduling.parameters.AggregateDataExchangeJobParameters;
import org.hisp.dhis.scheduling.parameters.AnalyticsJobParameters;
import org.hisp.dhis.scheduling.parameters.ContinuousAnalyticsJobParameters;
import org.hisp.dhis.scheduling.parameters.DataIntegrityDetailsJobParameters;
import org.hisp.dhis.scheduling.parameters.DataIntegrityJobParameters;
import org.hisp.dhis.scheduling.parameters.DataSynchronizationJobParameters;
import org.hisp.dhis.scheduling.parameters.DisableInactiveUsersJobParameters;
import org.hisp.dhis.scheduling.parameters.EventProgramsDataSynchronizationJobParameters;
import org.hisp.dhis.scheduling.parameters.GeoJsonImportJobParams;
import org.hisp.dhis.scheduling.parameters.HtmlPushAnalyticsJobParameters;
import org.hisp.dhis.scheduling.parameters.LockExceptionCleanupJobParameters;
import org.hisp.dhis.scheduling.parameters.MetadataSyncJobParameters;
import org.hisp.dhis.scheduling.parameters.MockJobParameters;
import org.hisp.dhis.scheduling.parameters.MonitoringJobParameters;
import org.hisp.dhis.scheduling.parameters.PredictorJobParameters;
import org.hisp.dhis.scheduling.parameters.PushAnalysisJobParameters;
import org.hisp.dhis.scheduling.parameters.SmsJobParameters;
import org.hisp.dhis.scheduling.parameters.SqlViewUpdateParameters;
import org.hisp.dhis.scheduling.parameters.TestJobParameters;
import org.hisp.dhis.scheduling.parameters.TrackerProgramsDataSynchronizationJobParameters;
import org.hisp.dhis.scheduling.parameters.TrackerTrigramIndexJobParameters;

/**
 * Enum describing the different jobs in the system. Each job has a key, class, configurable status
 * and possibly a map containing relative endpoints for possible parameters.
 *
 * @author Henning Håkonsen
 */
@Getter
public enum JobType {
  /*
  User defined jobs
   */
  DATA_INTEGRITY(DataIntegrityJobParameters.class),
  DATA_INTEGRITY_DETAILS(DataIntegrityDetailsJobParameters.class),
  RESOURCE_TABLE(),
  ANALYTICS_TABLE(AnalyticsJobParameters.class),
  CONTINUOUS_ANALYTICS_TABLE(ContinuousAnalyticsJobParameters.class),
  DATA_SYNC(DataSynchronizationJobParameters.class),
  TRACKER_PROGRAMS_DATA_SYNC(TrackerProgramsDataSynchronizationJobParameters.class),
  EVENT_PROGRAMS_DATA_SYNC(EventProgramsDataSynchronizationJobParameters.class),
  META_DATA_SYNC(MetadataSyncJobParameters.class),
  AGGREGATE_DATA_EXCHANGE(AggregateDataExchangeJobParameters.class),
  SEND_SCHEDULED_MESSAGE(),
  PROGRAM_NOTIFICATIONS(),
  MONITORING(MonitoringJobParameters.class),
  PUSH_ANALYSIS(PushAnalysisJobParameters.class),
  HTML_PUSH_ANALYTICS(HtmlPushAnalyticsJobParameters.class),
  TRACKER_SEARCH_OPTIMIZATION(TrackerTrigramIndexJobParameters.class),
  PREDICTOR(PredictorJobParameters.class),
  MATERIALIZED_SQL_VIEW_UPDATE(SqlViewUpdateParameters.class),
  DISABLE_INACTIVE_USERS(DisableInactiveUsersJobParameters.class),
  TEST(TestJobParameters.class),
  LOCK_EXCEPTION_CLEANUP(LockExceptionCleanupJobParameters.class),

  /*
  Programmatically used Jobs
  */
  MOCK(MockJobParameters.class),
  SMS_SEND(SmsJobParameters.class),
  TRACKER_IMPORT_JOB(),
  TRACKER_IMPORT_NOTIFICATION_JOB(),
  TRACKER_IMPORT_RULE_ENGINE_JOB(),
  IMAGE_PROCESSING(),
  COMPLETE_DATA_SET_REGISTRATION_IMPORT(),
  DATAVALUE_IMPORT_INTERNAL(),
  METADATA_IMPORT(),
  DATAVALUE_IMPORT(ImportOptions.class),
  GEOJSON_IMPORT(GeoJsonImportJobParams.class),
  EVENT_IMPORT(),
  ENROLLMENT_IMPORT(),
  TEI_IMPORT(),
  GML_IMPORT(),

  /*
  System Jobs
  */
  HOUSEKEEPING(every(20, "DHIS2rocks1", "Housekeeping")),
  DATA_SET_NOTIFICATION(daily2am("YvAwAmrqAtN", "Dataset notification")),
  CREDENTIALS_EXPIRY_ALERT(daily2am("sHMedQF7VYa", "Credentials expiry alert")),
  DATA_STATISTICS(daily2am("BFa3jDsbtdO", "Data statistics")),
  FILE_RESOURCE_CLEANUP(daily2am("pd6O228pqr0", "File resource clean up")),
  ACCOUNT_EXPIRY_ALERT(daily2am("fUWM1At1TUx", "User account expiry alert")),
  VALIDATION_RESULTS_NOTIFICATION(daily7am("Js3vHn2AVuG", "Validation result notification")),
  REMOVE_USED_OR_EXPIRED_RESERVED_VALUES(
      daily2am("uwWCT2BMmlq", "Remove expired or used reserved values")),
  SYSTEM_VERSION_UPDATE_CHECK(
      dailyRandomBetween3and5("vt21671bgno", "System version update check notification"));

  /**
   * Any {@link JobType} which has a default will ensure that the {@link JobConfiguration} for that
   * default does exist.
   *
   * @param uid of the {@link JobConfiguration} that either exist or is created
   * @param cronExpression for the {@link JobConfiguration} should it be created
   * @param delay for the {@link JobConfiguration} should it be created
   * @param name for the {@link JobConfiguration} should it be created
   */
  public record Defaults(
      @Nonnull String uid,
      @CheckForNull String cronExpression,
      @CheckForNull Integer delay,
      @Nonnull String name) {

    static Defaults every(int seconds, String uid, String name) {
      return new Defaults(uid, null, seconds, name);
    }

    static Defaults daily2am(String uid, String name) {
      return new Defaults(uid, "0 0 2 ? * *", null, name);
    }

    static Defaults daily7am(String uid, String name) {
      return new Defaults(uid, "0 0 7 ? * *", null, name);
    }

    /**
     * Execute at 3-5AM every night and, use a random min/sec, so we don't have all servers in the
     * world requesting at the same time.
     */
    @SuppressWarnings("java:S2245")
    static Defaults dailyRandomBetween3and5(String uid, String name) {
      ThreadLocalRandom rnd = ThreadLocalRandom.current();
      String cron = format("%d %d %d ? * *", rnd.nextInt(60), rnd.nextInt(60), rnd.nextInt(3, 6));
      return new Defaults(uid, cron, null, name);
    }
  }

  @CheckForNull private final Class<? extends JobParameters> jobParameters;
  @CheckForNull private final Defaults defaults;

  JobType() {
    this(null, null);
  }

  JobType(Class<? extends JobParameters> jobParameters) {
    this(jobParameters, null);
  }

  JobType(Defaults defaults) {
    this(null, defaults);
  }

  JobType(
      @CheckForNull Class<? extends JobParameters> jobParameters, @CheckForNull Defaults defaults) {
    this.jobParameters = jobParameters;
    this.defaults = defaults;
  }

  /**
   * @return when true, the {@link JobConfiguration#getExecutedBy()} is set to the job creator on
   *     creation unless it was set explicitly
   */
  public boolean isDefaultExecutedByCreator() {
    return this == HTML_PUSH_ANALYTICS;
  }

  /**
   * @return true, if {@link JobProgress} events should be forwarded to the {@link
   *     org.eclipse.emf.common.notify.Notifier} API, otherwise false
   */
  public boolean isUsingNotifications() {
    return this == RESOURCE_TABLE
        || this == SEND_SCHEDULED_MESSAGE
        || this == ANALYTICS_TABLE
        || this == CONTINUOUS_ANALYTICS_TABLE
        || this == DATA_SET_NOTIFICATION
        || this == MONITORING
        || this == VALIDATION_RESULTS_NOTIFICATION
        || this == SYSTEM_VERSION_UPDATE_CHECK
        || this == EVENT_PROGRAMS_DATA_SYNC
        || this == TRACKER_PROGRAMS_DATA_SYNC
        || this == DATA_SYNC
        || this == SMS_SEND
        || this == PUSH_ANALYSIS
        || this == PREDICTOR
        || this == DATAVALUE_IMPORT
        || this == COMPLETE_DATA_SET_REGISTRATION_IMPORT
        || this == METADATA_IMPORT
        || this == TRACKER_IMPORT_JOB
        || this == GEOJSON_IMPORT;
  }

  /**
   * @return true, when an error notification should be sent by email in case the job execution
   *     fails, otherwise false
   */
  public boolean isUsingErrorNotification() {
    return this == ANALYTICS_TABLE
        || this == VALIDATION_RESULTS_NOTIFICATION
        || this == DATA_SET_NOTIFICATION
        || this == SYSTEM_VERSION_UPDATE_CHECK
        || this == EVENT_PROGRAMS_DATA_SYNC
        || this == TRACKER_PROGRAMS_DATA_SYNC
        || this == PROGRAM_NOTIFICATIONS
        || this == DATAVALUE_IMPORT
        || this == METADATA_IMPORT;
  }

  /**
   * @return true, if jobs of this type should try to run as soon as possible by having job
   *     scheduler workers execute all known ready jobs of the type, when false only the oldest of
   *     the ready jobs per type is attempted to start in a single loop cycle
   */
  public boolean isUsingContinuousExecution() {
<<<<<<< HEAD
    return this == RESOURCE_TABLE
        || this == ANALYTICS_TABLE
        || this == METADATA_IMPORT
=======
    return this == METADATA_IMPORT
        || this == RESOURCE_TABLE
        || this == ANALYTICS_TABLE
>>>>>>> 416c8a45
        || this == TRACKER_IMPORT_JOB
        || this == DATA_INTEGRITY
        || this == DATA_INTEGRITY_DETAILS;
  }

  public boolean hasJobParameters() {
    return jobParameters != null;
  }

  /**
   * @return Can a user create jobs of this type?
   */
  public boolean isUserDefined() {
    return ordinal() < MOCK.ordinal();
  }

  public Map<String, String> getRelativeApiElements() {
    return switch (this) {
      case DATA_INTEGRITY, DATA_INTEGRITY_DETAILS -> Map.of("checks", "/api/dataIntegrity");
      case ANALYTICS_TABLE ->
          Map.of(
              "skipTableTypes", "/api/analytics/tableTypes",
              "skipPrograms", "/api/programs");
      case CONTINUOUS_ANALYTICS_TABLE -> Map.of("skipTableTypes", "/api/analytics/tableTypes");
      case AGGREGATE_DATA_EXCHANGE -> Map.of("dataExchangeIds", "/api/aggregateDataExchanges");
      case MONITORING ->
          Map.of(
              "relativePeriods", "/api/periodTypes/relativePeriodTypes",
              "validationRuleGroups", "/api/validationRuleGroups");
      case PUSH_ANALYSIS -> Map.of("pushAnalysis", "/api/pushAnalysis");
      case TRACKER_SEARCH_OPTIMIZATION ->
          Map.of("attributes", "/api/trackedEntityAttributes/indexable");
      case PREDICTOR ->
          Map.of(
              "predictors", "/api/predictors",
              "predictorGroups", "/api/predictorGroups");
      case HTML_PUSH_ANALYTICS ->
          Map.of("dashboard", "/api/dashboards", "receivers", "/api/userGroups");
      default -> Map.of();
    };
  }
}<|MERGE_RESOLUTION|>--- conflicted
+++ resolved
@@ -244,15 +244,9 @@
    *     the ready jobs per type is attempted to start in a single loop cycle
    */
   public boolean isUsingContinuousExecution() {
-<<<<<<< HEAD
-    return this == RESOURCE_TABLE
-        || this == ANALYTICS_TABLE
-        || this == METADATA_IMPORT
-=======
     return this == METADATA_IMPORT
         || this == RESOURCE_TABLE
         || this == ANALYTICS_TABLE
->>>>>>> 416c8a45
         || this == TRACKER_IMPORT_JOB
         || this == DATA_INTEGRITY
         || this == DATA_INTEGRITY_DETAILS;
