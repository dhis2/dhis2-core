/*
 * Copyright (c) 2004-2022, University of Oslo
 * All rights reserved.
 *
 * Redistribution and use in source and binary forms, with or without
 * modification, are permitted provided that the following conditions are met:
 * Redistributions of source code must retain the above copyright notice, this
 * list of conditions and the following disclaimer.
 *
 * Redistributions in binary form must reproduce the above copyright notice,
 * this list of conditions and the following disclaimer in the documentation
 * and/or other materials provided with the distribution.
 * Neither the name of the HISP project nor the names of its contributors may
 * be used to endorse or promote products derived from this software without
 * specific prior written permission.
 *
 * THIS SOFTWARE IS PROVIDED BY THE COPYRIGHT HOLDERS AND CONTRIBUTORS "AS IS" AND
 * ANY EXPRESS OR IMPLIED WARRANTIES, INCLUDING, BUT NOT LIMITED TO, THE IMPLIED
 * WARRANTIES OF MERCHANTABILITY AND FITNESS FOR A PARTICULAR PURPOSE ARE
 * DISCLAIMED. IN NO EVENT SHALL THE COPYRIGHT OWNER OR CONTRIBUTORS BE LIABLE FOR
 * ANY DIRECT, INDIRECT, INCIDENTAL, SPECIAL, EXEMPLARY, OR CONSEQUENTIAL DAMAGES
 * (INCLUDING, BUT NOT LIMITED TO, PROCUREMENT OF SUBSTITUTE GOODS OR SERVICES;
 * LOSS OF USE, DATA, OR PROFITS; OR BUSINESS INTERRUPTION) HOWEVER CAUSED AND ON
 * ANY THEORY OF LIABILITY, WHETHER IN CONTRACT, STRICT LIABILITY, OR TORT
 * (INCLUDING NEGLIGENCE OR OTHERWISE) ARISING IN ANY WAY OUT OF THE USE OF THIS
 * SOFTWARE, EVEN IF ADVISED OF THE POSSIBILITY OF SUCH DAMAGE.
 */
package org.hisp.dhis.webapi.controller.event.mapper;

<<<<<<< HEAD
import lombok.Builder;
import lombok.Data;
=======
import java.util.Arrays;

import lombok.AllArgsConstructor;
import lombok.Getter;
import lombok.Value;
>>>>>>> e4e638ea

/**
 * Order parameter container to use within services.
 *
 * @author Giuseppe Nespolino <g.nespolino@gmail.com>
 */
@Value
public class OrderParam
{
    private final String field;

    private final SortDirection direction;

}<|MERGE_RESOLUTION|>--- conflicted
+++ resolved
@@ -27,16 +27,7 @@
  */
 package org.hisp.dhis.webapi.controller.event.mapper;
 
-<<<<<<< HEAD
-import lombok.Builder;
-import lombok.Data;
-=======
-import java.util.Arrays;
-
-import lombok.AllArgsConstructor;
-import lombok.Getter;
 import lombok.Value;
->>>>>>> e4e638ea
 
 /**
  * Order parameter container to use within services.
@@ -49,5 +40,4 @@
     private final String field;
 
     private final SortDirection direction;
-
 }