--- conflicted
+++ resolved
@@ -142,13 +142,11 @@
   private static final DateTimeFormatter LONG_DATE_FORMAT =
       DateTimeFormat.forPattern("yyyy-MM-dd'T'HH:mm:ss");
 
-<<<<<<< HEAD
+  private static final DateTimeFormatter LONG_DATE_FORMAT_WITH_MILLIS =
+      DateTimeFormat.forPattern("yyyy-MM-dd'T'HH:mm:ss.SSS");
+
   private static final DateTimeFormatter LONG_DATE_FORMAT_NO_T =
       DateTimeFormat.forPattern("yyyy-MM-dd HH:mm:ss.S");
-=======
-  private static final DateTimeFormatter LONG_DATE_FORMAT_WITH_MILLIS =
-      DateTimeFormat.forPattern("yyyy-MM-dd'T'HH:mm:ss.SSS");
->>>>>>> 76047075
 
   private static final DateTimeFormatter HTTP_DATE_FORMAT =
       DateTimeFormat.forPattern("EEE, dd MMM yyyy HH:mm:ss 'GMT'").withLocale(Locale.ENGLISH);
