--- conflicted
+++ resolved
@@ -160,7 +160,10 @@
     return UNARY_OPERATORS.contains(this);
   }
 
-<<<<<<< HEAD
+  public static Set<QueryOperator> getTrackerOperators() {
+    return Collections.unmodifiableSet(TRACKER_OPERATORS);
+  }
+
   /**
    * Case‑insensitive operators are analytics specific and should not be used in tracker, because
    * the values there, are already converted to lowercase before comparison. For now, we are not
@@ -179,12 +182,4 @@
       default -> this;
     };
   }
-=======
-  private static final Set<QueryOperator> TRACKER_OPERATORS =
-      EnumSet.of(EQ, GT, GE, LT, LE, LIKE, IN, SW, EW, NULL, NNULL);
->>>>>>> 8e7173a8
-
-  public static Set<QueryOperator> getTrackerOperators() {
-    return Collections.unmodifiableSet(TRACKER_OPERATORS);
-  }
 }