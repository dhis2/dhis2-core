/*
 * Copyright (c) 2004-2022, University of Oslo
 * All rights reserved.
 *
 * Redistribution and use in source and binary forms, with or without
 * modification, are permitted provided that the following conditions are met:
 *
 * 1. Redistributions of source code must retain the above copyright notice, this
 * list of conditions and the following disclaimer.
 *
 * 2. Redistributions in binary form must reproduce the above copyright notice,
 * this list of conditions and the following disclaimer in the documentation
 * and/or other materials provided with the distribution.
 *
 * 3. Neither the name of the copyright holder nor the names of its contributors 
 * may be used to endorse or promote products derived from this software without
 * specific prior written permission.
 *
 * THIS SOFTWARE IS PROVIDED BY THE COPYRIGHT HOLDERS AND CONTRIBUTORS "AS IS" AND
 * ANY EXPRESS OR IMPLIED WARRANTIES, INCLUDING, BUT NOT LIMITED TO, THE IMPLIED
 * WARRANTIES OF MERCHANTABILITY AND FITNESS FOR A PARTICULAR PURPOSE ARE
 * DISCLAIMED. IN NO EVENT SHALL THE COPYRIGHT OWNER OR CONTRIBUTORS BE LIABLE FOR
 * ANY DIRECT, INDIRECT, INCIDENTAL, SPECIAL, EXEMPLARY, OR CONSEQUENTIAL DAMAGES
 * (INCLUDING, BUT NOT LIMITED TO, PROCUREMENT OF SUBSTITUTE GOODS OR SERVICES;
 * LOSS OF USE, DATA, OR PROFITS; OR BUSINESS INTERRUPTION) HOWEVER CAUSED AND ON
 * ANY THEORY OF LIABILITY, WHETHER IN CONTRACT, STRICT LIABILITY, OR TORT
 * (INCLUDING NEGLIGENCE OR OTHERWISE) ARISING IN ANY WAY OUT OF THE USE OF THIS
 * SOFTWARE, EVEN IF ADVISED OF THE POSSIBILITY OF SUCH DAMAGE.
 */
package org.hisp.dhis.common;

import com.fasterxml.jackson.annotation.JsonIgnore;
import java.io.Serializable;
import java.util.Date;
import java.util.Set;
import org.hisp.dhis.attribute.AttributeValues;
import org.hisp.dhis.security.acl.Access;
import org.hisp.dhis.translation.Translation;
import org.hisp.dhis.user.User;
import org.hisp.dhis.user.UserDetails;
import org.hisp.dhis.user.sharing.Sharing;

/**
 * @author Lars Helge Overland
 */
@OpenApi.Kind("IdentifiableObject")
public interface IdentifiableObject
    extends PrimaryKeyObject, LinkableObject, Comparable<IdentifiableObject>, Serializable {
  void setUid(String uid);
  void setCreated( Date created );
  void setLastUpdated( Date updated );
  void setLastUpdatedBy( User lastUpdatedBy );
  void setName( String name );
  void setCode( String code );
  
  String getCode();

  String getName();

  String getDisplayName();

  Date getCreated();

  Date getLastUpdated();

  User getLastUpdatedBy();

  AttributeValues getAttributeValues();

  void setAttributeValues(AttributeValues attributeValues);

  void addAttributeValue(String attributeUid, String value);

  void removeAttributeValue(String attributeId);

  Set<Translation> getTranslations();

  void setAccess(Access access);

  Set<String> getFavorites();

  boolean isFavorite();

  boolean setAsFavorite(UserDetails user);

  boolean removeAsFavorite(UserDetails user);

  // -----------------------------------------------------------------------------
  // Sharing
  // -----------------------------------------------------------------------------

  /** Return User who created this object This field is immutable and must not be updated */
  User getCreatedBy();

  /**
   * @deprecated This method is replaced by {@link #getCreatedBy()} Currently it is only used for
   *     web api backward compatibility
   */
  @Deprecated
  User getUser();

  void setCreatedBy(User createdBy);

  /**
   * @deprecated This method is replaced by {@link #setCreatedBy(User)} ()} Currently it is only
   *     used for web api backward compatibility
   */
  @Deprecated
  void setUser(User user);

  Access getAccess();

  /** Return all sharing settings of current object */
  Sharing getSharing();

  void setSharing(Sharing sharing);

  // -----------------------------------------------------------------------------
  // Utility methods
  // -----------------------------------------------------------------------------

  @JsonIgnore
  String getPropertyValue(IdScheme idScheme);

  @JsonIgnore
  String getDisplayPropertyValue(IdScheme idScheme);

  default boolean hasSharing() {
    return getSharing() != null;
  }

<<<<<<< HEAD
  default void setAutoFields() {
    if (getUid() == null || getUid().isEmpty()) {
      setUid(CodeGenerator.generateUid());
    }

    Date date = new Date();

    if (getCreated() == null) {
      setCreated(date);
    }

    setLastUpdated(date);
  }
=======
  // -----------------------------------------------------------------------------
  // Temporary setters until hibernate upgrade is complete
  // -----------------------------------------------------------------------------

  void setId(long id);

  void setUid(String uid);

  void setName(String name);

  void setCode(String code);

  void setOwner(String owner);

  void setTranslations(Set<Translation> translations);

  void setLastUpdated(Date lastUpdated);

  void setLastUpdatedBy(User user);

  void setAutoFields();
>>>>>>> b77e76b4
}<|MERGE_RESOLUTION|>--- conflicted
+++ resolved
@@ -46,13 +46,6 @@
 @OpenApi.Kind("IdentifiableObject")
 public interface IdentifiableObject
     extends PrimaryKeyObject, LinkableObject, Comparable<IdentifiableObject>, Serializable {
-  void setUid(String uid);
-  void setCreated( Date created );
-  void setLastUpdated( Date updated );
-  void setLastUpdatedBy( User lastUpdatedBy );
-  void setName( String name );
-  void setCode( String code );
-  
   String getCode();
 
   String getName();
@@ -129,21 +122,6 @@
     return getSharing() != null;
   }
 
-<<<<<<< HEAD
-  default void setAutoFields() {
-    if (getUid() == null || getUid().isEmpty()) {
-      setUid(CodeGenerator.generateUid());
-    }
-
-    Date date = new Date();
-
-    if (getCreated() == null) {
-      setCreated(date);
-    }
-
-    setLastUpdated(date);
-  }
-=======
   // -----------------------------------------------------------------------------
   // Temporary setters until hibernate upgrade is complete
   // -----------------------------------------------------------------------------
@@ -165,5 +143,18 @@
   void setLastUpdatedBy(User user);
 
   void setAutoFields();
->>>>>>> b77e76b4
+
+  default void setAutoFields() {
+    if (getUid() == null || getUid().isEmpty()) {
+      setUid(CodeGenerator.generateUid());
+    }
+
+    Date date = new Date();
+
+    if (getCreated() == null) {
+      setCreated(date);
+    }
+
+    setLastUpdated(date);
+  }
 }