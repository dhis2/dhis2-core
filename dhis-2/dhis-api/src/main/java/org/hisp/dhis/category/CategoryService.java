<<<<<<< HEAD
package org.hisp.dhis.category;

/*
 * Copyright (c) 2004-2020, University of Oslo
 * All rights reserved.
 *
 * Redistribution and use in source and binary forms, with or without
 * modification, are permitted provided that the following conditions are met:
 * Redistributions of source code must retain the above copyright notice, this
 * list of conditions and the following disclaimer.
 *
 * Redistributions in binary form must reproduce the above copyright notice,
 * this list of conditions and the following disclaimer in the documentation
 * and/or other materials provided with the distribution.
 * Neither the name of the HISP project nor the names of its contributors may
 * be used to endorse or promote products derived from this software without
 * specific prior written permission.
 *
 * THIS SOFTWARE IS PROVIDED BY THE COPYRIGHT HOLDERS AND CONTRIBUTORS "AS IS" AND
 * ANY EXPRESS OR IMPLIED WARRANTIES, INCLUDING, BUT NOT LIMITED TO, THE IMPLIED
 * WARRANTIES OF MERCHANTABILITY AND FITNESS FOR A PARTICULAR PURPOSE ARE
 * DISCLAIMED. IN NO EVENT SHALL THE COPYRIGHT OWNER OR CONTRIBUTORS BE LIABLE FOR
 * ANY DIRECT, INDIRECT, INCIDENTAL, SPECIAL, EXEMPLARY, OR CONSEQUENTIAL DAMAGES
 * (INCLUDING, BUT NOT LIMITED TO, PROCUREMENT OF SUBSTITUTE GOODS OR SERVICES;
 * LOSS OF USE, DATA, OR PROFITS; OR BUSINESS INTERRUPTION) HOWEVER CAUSED AND ON
 * ANY THEORY OF LIABILITY, WHETHER IN CONTRACT, STRICT LIABILITY, OR TORT
 * (INCLUDING NEGLIGENCE OR OTHERWISE) ARISING IN ANY WAY OUT OF THE USE OF THIS
 * SOFTWARE, EVEN IF ADVISED OF THE POSSIBILITY OF SUCH DAMAGE.
 */

import org.hisp.dhis.common.IdentifiableProperty;
import org.hisp.dhis.dataelement.DataElement;
import org.hisp.dhis.dataelement.DataElementOperand;
import org.hisp.dhis.dataset.DataSet;
import org.hisp.dhis.user.User;
import org.hisp.dhis.user.UserCredentials;

import java.util.Collection;
import java.util.List;
import java.util.Set;

/**
 * @author Abyot Asalefew
 */
public interface CategoryService
{
    String ID = CategoryService.class.getName();

    // -------------------------------------------------------------------------
    // Category
    // -------------------------------------------------------------------------

    /**
     * Adds a Category.
     *
     * @param category the Category to add.
     * @return a generated unique id of the added Category.
     */
    long addCategory( Category category );

    /**
     * Updates a Category.
     *
     * @param category the Category to update.
     */
    void updateCategory( Category category );

    /**
     * Deletes a Category. The Category is also removed
     * from any CategoryCombos if it is a member of. It is not
     * possible to delete a Category with options.
     *
     * @param category the Category to delete.
     */
    void deleteCategory( Category category );

    /**
     * Returns a Category.
     *
     * @param id the id of the Category to return.
     * @return the Category with the given id, or null if no match.
     */
    Category getCategory( long id );

    /**
     * Returns a Category.
     *
     * @param uid the uid of the Category to return.
     * @return the Category with the given uid, or null if no match.
     */
    Category getCategory( String uid );

    /**
     * Retrieves the Category with the given name.
     *
     * @param name the name of the Category to retrieve.
     * @return the Category.
     */
    Category getCategoryByName( String name );

    /**
     * Returns all DataElementCategories.
     *
     * @return a list of all DataElementCategories.
     */
    List<Category> getAllDataElementCategories();

    /**
     * Retrieves all DataElementCategories of dimension type disaggregation.
     *
     * @return a list of CategoryCombos.
     */
    List<Category> getDisaggregationCategories();

    /**
     * Retrieves all DataElementCategories of dimension type disaggregation and
     * data dimensional. Ignores ACL / sharing.
     *
     * @return a list of CategoryCombos.
     */
    List<Category> getDisaggregationDataDimensionCategoriesNoAcl();

    /**
     * Retrieves all DataElementCategories of dimension type attribute.
     *
     * @return a list of CategoryCombos.
     */
    List<Category> getAttributeCategories();

    /**
     * Retrieves all DataElementCategories of dimension type attribute and data
     * dimensional. Ignores ACL / sharing.
     *
     * @return a list of CategoryCombos.
     */
    List<Category> getAttributeDataDimensionCategoriesNoAcl();

    // -------------------------------------------------------------------------
    // CategoryOption
    // -------------------------------------------------------------------------

    /**
     * Adds a CategoryOption.
     *
     * @param dataElementCategoryOption the CategoryOption to add.
     * @return a generated unique id of the added CategoryOption.
     */
    long addCategoryOption( CategoryOption dataElementCategoryOption );

    /**
     * Updates a CategoryOption.
     *
     * @param dataElementCategoryOption the CategoryOption to update.
     */
    void updateCategoryOption( CategoryOption dataElementCategoryOption );

    /**
     * Deletes a CategoryOption.
     *
     * @param dataElementCategoryOption
     */
    void deleteCategoryOption( CategoryOption dataElementCategoryOption );

    /**
     * Returns a CategoryOption.
     *
     * @param id the id of the CategoryOption to return.
     * @return the CategoryOption with the given id, or null if no
     * match.
     */
    CategoryOption getCategoryOption( long id );

    /**
     * Returns a CategoryOption.
     *
     * @param uid the id of the CategoryOption to return.
     * @return the CategoryOption with the given uid, or null if no
     * match.
     */
    CategoryOption getCategoryOption( String uid );

    /**
     * Retrieves the CategoryOption with the given name.
     *
     * @param name the name.
     * @return the CategoryOption with the given name.
     */
    CategoryOption getCategoryOptionByName( String name );

    /**
     * Returns all CategoryOptions.
     *
     * @return a list of all CategoryOptions, or an empty
     * collection if there are no CategoryOptions.
     */
    List<CategoryOption> getAllCategoryOptions();

    /**
     * Returns all CategoryOptions for the given Category.
     *
     * @param category the Category.
     * @return a list of all CategoryOptions, or an empty
     * collection if there are no CategoryOptions.
     */
    List<CategoryOption> getCategoryOptions( Category category );

    /**
     * Returns all CategoryOptions for the given Category that
     * the user has data write access.
     *
     * @param category the Category.
     * @param user to check data write access for
     * @return a list of all CategoryOptions, or an empty
     * collection if there are no CategoryOptions.
     */
    List<CategoryOption> getDataWriteCategoryOptions( Category category, User user );

    /**
     * Returns a set of CategoryOptions that may be seen by the current
     * user, if the current user has any Category constraint(s).
     *
     * @param userCredentials User credentials to check restrictions for.
     * @return Set of CategoryOptions if constrained, else null.
     */
    Set<CategoryOption> getCoDimensionConstraints( UserCredentials userCredentials );

    // -------------------------------------------------------------------------
    // CategoryCombo
    // -------------------------------------------------------------------------

    /**
     * Adds a CategoryCombo.
     *
     * @param dataElementCategoryCombo the CategoryCombo to add.
     * @return the generated identifier.
     */
    long addCategoryCombo( CategoryCombo dataElementCategoryCombo );

    /**
     * Updates a CategoryCombo.
     *
     * @param dataElementCategoryCombo the CategoryCombo to update.
     */
    void updateCategoryCombo( CategoryCombo dataElementCategoryCombo );

    /**
     * Deletes a CategoryCombo.
     *
     * @param dataElementCategoryCombo the CategoryCombo to delete.
     */
    void deleteCategoryCombo( CategoryCombo dataElementCategoryCombo );

    /**
     * Retrieves a CategoryCombo with the given identifier.
     *
     * @param id the identifier of the CategoryCombo to retrieve.
     * @return the CategoryCombo.
     */
    CategoryCombo getCategoryCombo( long id );

    /**
     * Retrieves a CategoryCombo with the given uid.
     *
     * @param uid the identifier of the CategoryCombo to retrieve.
     * @return the CategoryCombo.
     */
    CategoryCombo getCategoryCombo( String uid );

    /**
     * Retrieves the CategoryCombo with the given name.
     *
     * @param name the name of the CategoryCombo to retrieve.
     * @return the CategoryCombo.
     */
    CategoryCombo getCategoryComboByName( String name );

    /**
     * Returns the default category combo.
     */
    CategoryCombo getDefaultCategoryCombo();

    /**
     * Retrieves all CategoryCombos.
     *
     * @return a list of CategoryCombos.
     */
    List<CategoryCombo> getAllCategoryCombos();

    /**
     * Retrieves all CategoryCombos of dimension type disaggregation.
     *
     * @return a list of CategoryCombos.
     */
    List<CategoryCombo> getDisaggregationCategoryCombos();

    /**
     * Retrieves all CategoryCombos of dimension type attribute.
     *
     * @return a list of CategoryCombos.
     */
    List<CategoryCombo> getAttributeCategoryCombos();

    /**
     * Validates the category combo. Possible return values are:
     * <p>
     * <ul>
     * <li>category_combo_is_null</li>
     * <li>category_combo_must_have_at_least_one_category</li>
     * <li>category_combo_cannot_have_duplicate_categories</li>
     * <li>categories_must_have_at_least_one_category_option</li>
     * <li>categories_cannot_share_category_options</li>
     * </ul>
     *
     * @param categoryCombo the category combo to validate.
     * @return null if valid, non-empty string if invalid.
     */
    String validateCategoryCombo( CategoryCombo categoryCombo );

    // -------------------------------------------------------------------------
    // CategoryOptionCombo
    // -------------------------------------------------------------------------

    /**
     * Adds a CategoryOptionCombo.
     *
     * @param dataElementCategoryOptionCombo the CategoryOptionCombo
     *                                       to add.
     * @return the generated identifier.
     */
    long addCategoryOptionCombo( CategoryOptionCombo dataElementCategoryOptionCombo );

    /**
     * Updates a CategoryOptionCombo.
     *
     * @param dataElementCategoryOptionCombo the CategoryOptionCombo
     *                                       to update.
     */
    void updateCategoryOptionCombo( CategoryOptionCombo dataElementCategoryOptionCombo );

    /**
     * Deletes a CategoryOptionCombo.
     *
     * @param dataElementCategoryOptionCombo the CategoryOptionCombo
     *                                       to delete.
     */
    void deleteCategoryOptionCombo( CategoryOptionCombo dataElementCategoryOptionCombo );

    void deleteCategoryOptionComboNoRollback( CategoryOptionCombo categoryOptionCombo );

    /**
     * Retrieves the CategoryOptionCombo with the given identifier.
     *
     * @param id the identifier of the CategoryOptionCombo.
     * @return the CategoryOptionCombo.
     */
    CategoryOptionCombo getCategoryOptionCombo( long id );

    /**
     * Retrieves the CategoryOptionCombo with the given uid.
     *
     * @param uid the uid of the CategoryOptionCombo.
     * @return the CategoryOptionCombo.
     */
    CategoryOptionCombo getCategoryOptionCombo( String uid );

    /**
     * Retrieves the CategoryOptionCombo with the given uid.
     *
     * @param code the code of the CategoryOptionCombo.
     * @return the CategoryOptionCombo.
     */
    CategoryOptionCombo getCategoryOptionComboByCode( String code );

    /**
     * Retrieves a CategoryOptionCombo.
     *
     * @param categoryCombo   the CategoryOptionCombo.
     * @param categoryOptions the set of CategoryOptions.
     */
    CategoryOptionCombo getCategoryOptionCombo( CategoryCombo categoryCombo,
        Set<CategoryOption> categoryOptions );

    /**
     * Retrieves the CategoryOptionCombo with the given uid and
     * {@see IdentifiableProperty}.
     *
     * @param id the id of the CategoryOptionCombo.
     * @param property the type of id to use
     * @return the CategoryOptionCombo.
     */
    CategoryOptionCombo getCategoryOptionCombo( IdentifiableProperty property, String id );

    /**
     * Retrieves all CategoryOptionCombos.
     *
     * @return a list of CategoryOptionCombos.
     */
    List<CategoryOptionCombo> getAllCategoryOptionCombos();

    /**
     * Generates and persists a default Category,
     * CategoryOption, CategoryCombo and
     * CategoryOptionCombo.
     */
    void generateDefaultDimension();

    /**
     * Retrieves the default CategoryOptionCombo.
     *
     * @return the CategoryOptionCombo.
     */
    CategoryOptionCombo getDefaultCategoryOptionCombo();

    /**
     * Generates and persists CategoryOptionCombos for the given
     * CategoryCombo.
     *
     * @param categoryCombo the CategoryCombo.
     */
    void generateOptionCombos( CategoryCombo categoryCombo );

    /**
     * Invokes updateOptionCombos( CategoryCombo ) for all category
     * combos which the given category is a part of.
     *
     * @param category the Category.
     */
    void updateOptionCombos( Category category );

    /**
     * Generates the complete set of category option combos for the given
     * category combo and compares it to the set of persisted category option
     * combos. Those which are not matched are persisted.
     *
     * @param categoryCombo the CategoryCombo.
     */
    void updateOptionCombos( CategoryCombo categoryCombo );

    /**
     * Returns the category option combo with the given uid. Respects access control
     * by only returning objects which the current user has {@code data write} access
     * to.
     *
     * @param property the property.
     * @param id       the id.
     * @return a category option combo.
     */
    CategoryOptionCombo getCategoryOptionComboAcl( IdentifiableProperty property, String id );

    /**
     * Updates the name property of all category option combinations.
     */
    void updateCategoryOptionComboNames();

    // -------------------------------------------------------------------------
    // DataElementOperand
    // -------------------------------------------------------------------------

    /**
     * Returns generated Operands for the given Collection of DataElements.
     *
     * @param dataElements the Collection of DataElements.
     * @return the Operands for the given Collection of DataElements.
     */
    List<DataElementOperand> getOperands( Collection<DataElement> dataElements );

    /**
     * Returns generated Operands for the given Collection of DataElements.
     *
     * @param dataElements  the Collection of DataElements.
     * @param includeTotals whether to include DataElement totals.
     * @return the Operands for the given Collection of DataElements.
     */
    List<DataElementOperand> getOperands( Collection<DataElement> dataElements, boolean includeTotals );

    /**
     * Returns generated Operands for the given data set. Totals are included.
     *
     * @param dataSet the data set.
     * @param includeTotals whether to include DataElement totals.
     * @return the Operands for the given DataSet.
     */
    List<DataElementOperand> getOperands( DataSet dataSet, boolean includeTotals );

    // -------------------------------------------------------------------------
    // CategoryOptionGroup
    // -------------------------------------------------------------------------

    long saveCategoryOptionGroup( CategoryOptionGroup group );

    void updateCategoryOptionGroup( CategoryOptionGroup group );

    CategoryOptionGroup getCategoryOptionGroup( long id );

    CategoryOptionGroup getCategoryOptionGroup( String uid );

    void deleteCategoryOptionGroup( CategoryOptionGroup group );

    List<CategoryOptionGroup> getAllCategoryOptionGroups();

    List<CategoryOptionGroup> getCategoryOptionGroups( CategoryOptionGroupSet groupSet );

    /**
     * Returns a set of CategoryOptionGroups that may be seen by the current
     * user, if the current user has any CategoryOptionGroupSet constraint(s).
     *
     * @param userCredentials User credentials to check restrictions for.
     * @return Set of CategoryOptionGroups if constrained, else null.
     */
    Set<CategoryOptionGroup> getCogDimensionConstraints( UserCredentials userCredentials );

    // -------------------------------------------------------------------------
    // CategoryOptionGroupSet
    // -------------------------------------------------------------------------

    long saveCategoryOptionGroupSet( CategoryOptionGroupSet group );

    void updateCategoryOptionGroupSet( CategoryOptionGroupSet group );

    CategoryOptionGroupSet getCategoryOptionGroupSet( long id );

    CategoryOptionGroupSet getCategoryOptionGroupSet( String uid );

    void deleteCategoryOptionGroupSet( CategoryOptionGroupSet group );

    List<CategoryOptionGroupSet> getAllCategoryOptionGroupSets();

    List<CategoryOptionGroupSet> getDisaggregationCategoryOptionGroupSetsNoAcl();

    List<CategoryOptionGroupSet> getAttributeCategoryOptionGroupSetsNoAcl();

    CategoryOption getDefaultCategoryOption();

    Category getDefaultCategory();
}
=======
package org.hisp.dhis.category;

/*
 * Copyright (c) 2004-2020, University of Oslo
 * All rights reserved.
 *
 * Redistribution and use in source and binary forms, with or without
 * modification, are permitted provided that the following conditions are met:
 * Redistributions of source code must retain the above copyright notice, this
 * list of conditions and the following disclaimer.
 *
 * Redistributions in binary form must reproduce the above copyright notice,
 * this list of conditions and the following disclaimer in the documentation
 * and/or other materials provided with the distribution.
 * Neither the name of the HISP project nor the names of its contributors may
 * be used to endorse or promote products derived from this software without
 * specific prior written permission.
 *
 * THIS SOFTWARE IS PROVIDED BY THE COPYRIGHT HOLDERS AND CONTRIBUTORS "AS IS" AND
 * ANY EXPRESS OR IMPLIED WARRANTIES, INCLUDING, BUT NOT LIMITED TO, THE IMPLIED
 * WARRANTIES OF MERCHANTABILITY AND FITNESS FOR A PARTICULAR PURPOSE ARE
 * DISCLAIMED. IN NO EVENT SHALL THE COPYRIGHT OWNER OR CONTRIBUTORS BE LIABLE FOR
 * ANY DIRECT, INDIRECT, INCIDENTAL, SPECIAL, EXEMPLARY, OR CONSEQUENTIAL DAMAGES
 * (INCLUDING, BUT NOT LIMITED TO, PROCUREMENT OF SUBSTITUTE GOODS OR SERVICES;
 * LOSS OF USE, DATA, OR PROFITS; OR BUSINESS INTERRUPTION) HOWEVER CAUSED AND ON
 * ANY THEORY OF LIABILITY, WHETHER IN CONTRACT, STRICT LIABILITY, OR TORT
 * (INCLUDING NEGLIGENCE OR OTHERWISE) ARISING IN ANY WAY OUT OF THE USE OF THIS
 * SOFTWARE, EVEN IF ADVISED OF THE POSSIBILITY OF SUCH DAMAGE.
 */

import org.hisp.dhis.common.IdentifiableProperty;
import org.hisp.dhis.dataelement.DataElement;
import org.hisp.dhis.dataelement.DataElementOperand;
import org.hisp.dhis.dataset.DataSet;
import org.hisp.dhis.user.UserCredentials;

import java.util.Collection;
import java.util.List;
import java.util.Set;

/**
 * @author Abyot Asalefew
 */
public interface CategoryService
{
    String ID = CategoryService.class.getName();

    // -------------------------------------------------------------------------
    // Category
    // -------------------------------------------------------------------------

    /**
     * Adds a Category.
     *
     * @param category the Category to add.
     * @return a generated unique id of the added Category.
     */
    long addCategory( Category category );

    /**
     * Updates a Category.
     *
     * @param category the Category to update.
     */
    void updateCategory( Category category );

    /**
     * Deletes a Category. The Category is also removed
     * from any CategoryCombos if it is a member of. It is not
     * possible to delete a Category with options.
     *
     * @param category the Category to delete.
     */
    void deleteCategory( Category category );

    /**
     * Returns a Category.
     *
     * @param id the id of the Category to return.
     * @return the Category with the given id, or null if no match.
     */
    Category getCategory( long id );

    /**
     * Returns a Category.
     *
     * @param uid the uid of the Category to return.
     * @return the Category with the given uid, or null if no match.
     */
    Category getCategory( String uid );

    /**
     * Retrieves the Category with the given name.
     *
     * @param name the name of the Category to retrieve.
     * @return the Category.
     */
    Category getCategoryByName( String name );

    /**
     * Returns all DataElementCategories.
     *
     * @return a list of all DataElementCategories.
     */
    List<Category> getAllDataElementCategories();

    /**
     * Retrieves all DataElementCategories of dimension type disaggregation.
     *
     * @return a list of CategoryCombos.
     */
    List<Category> getDisaggregationCategories();

    /**
     * Retrieves all DataElementCategories of dimension type disaggregation and
     * data dimensional. Ignores ACL / sharing.
     *
     * @return a list of CategoryCombos.
     */
    List<Category> getDisaggregationDataDimensionCategoriesNoAcl();

    /**
     * Retrieves all DataElementCategories of dimension type attribute.
     *
     * @return a list of CategoryCombos.
     */
    List<Category> getAttributeCategories();

    /**
     * Retrieves all DataElementCategories of dimension type attribute and data
     * dimensional. Ignores ACL / sharing.
     *
     * @return a list of CategoryCombos.
     */
    List<Category> getAttributeDataDimensionCategoriesNoAcl();

    // -------------------------------------------------------------------------
    // CategoryOption
    // -------------------------------------------------------------------------

    /**
     * Adds a CategoryOption.
     *
     * @param dataElementCategoryOption the CategoryOption to add.
     * @return a generated unique id of the added CategoryOption.
     */
    long addCategoryOption( CategoryOption dataElementCategoryOption );

    /**
     * Updates a CategoryOption.
     *
     * @param dataElementCategoryOption the CategoryOption to update.
     */
    void updateCategoryOption( CategoryOption dataElementCategoryOption );

    /**
     * Deletes a CategoryOption.
     *
     * @param dataElementCategoryOption
     */
    void deleteCategoryOption( CategoryOption dataElementCategoryOption );

    /**
     * Returns a CategoryOption.
     *
     * @param id the id of the CategoryOption to return.
     * @return the CategoryOption with the given id, or null if no
     * match.
     */
    CategoryOption getCategoryOption( long id );

    /**
     * Returns a CategoryOption.
     *
     * @param uid the id of the CategoryOption to return.
     * @return the CategoryOption with the given uid, or null if no
     * match.
     */
    CategoryOption getCategoryOption( String uid );

    /**
     * Retrieves the CategoryOption with the given name.
     *
     * @param name the name.
     * @return the CategoryOption with the given name.
     */
    CategoryOption getCategoryOptionByName( String name );

    /**
     * Returns all CategoryOptions.
     *
     * @return a list of all CategoryOptions, or an empty
     * collection if there are no CategoryOptions.
     */
    List<CategoryOption> getAllCategoryOptions();

    /**
     * Returns all CategoryOptions for the given Category.
     *
     * @param category the Category.
     * @return a list of all CategoryOptions, or an empty
     * collection if there are no CategoryOptions.
     */
    List<CategoryOption> getCategoryOptions( Category category );

    /**
     * Returns a set of CategoryOptions that may be seen by the current
     * user, if the current user has any Category constraint(s).
     *
     * @param userCredentials User credentials to check restrictions for.
     * @return Set of CategoryOptions if constrained, else null.
     */
    Set<CategoryOption> getCoDimensionConstraints( UserCredentials userCredentials );

    // -------------------------------------------------------------------------
    // CategoryCombo
    // -------------------------------------------------------------------------

    /**
     * Adds a CategoryCombo.
     *
     * @param dataElementCategoryCombo the CategoryCombo to add.
     * @return the generated identifier.
     */
    long addCategoryCombo( CategoryCombo dataElementCategoryCombo );

    /**
     * Updates a CategoryCombo.
     *
     * @param dataElementCategoryCombo the CategoryCombo to update.
     */
    void updateCategoryCombo( CategoryCombo dataElementCategoryCombo );

    /**
     * Deletes a CategoryCombo.
     *
     * @param dataElementCategoryCombo the CategoryCombo to delete.
     */
    void deleteCategoryCombo( CategoryCombo dataElementCategoryCombo );

    /**
     * Retrieves a CategoryCombo with the given identifier.
     *
     * @param id the identifier of the CategoryCombo to retrieve.
     * @return the CategoryCombo.
     */
    CategoryCombo getCategoryCombo( long id );

    /**
     * Retrieves a CategoryCombo with the given uid.
     *
     * @param uid the identifier of the CategoryCombo to retrieve.
     * @return the CategoryCombo.
     */
    CategoryCombo getCategoryCombo( String uid );

    /**
     * Retrieves the CategoryCombo with the given name.
     *
     * @param name the name of the CategoryCombo to retrieve.
     * @return the CategoryCombo.
     */
    CategoryCombo getCategoryComboByName( String name );

    /**
     * Returns the default category combo.
     */
    CategoryCombo getDefaultCategoryCombo();

    /**
     * Retrieves all CategoryCombos.
     *
     * @return a list of CategoryCombos.
     */
    List<CategoryCombo> getAllCategoryCombos();

    /**
     * Retrieves all CategoryCombos of dimension type disaggregation.
     *
     * @return a list of CategoryCombos.
     */
    List<CategoryCombo> getDisaggregationCategoryCombos();

    /**
     * Retrieves all CategoryCombos of dimension type attribute.
     *
     * @return a list of CategoryCombos.
     */
    List<CategoryCombo> getAttributeCategoryCombos();

    /**
     * Validates the category combo. Possible return values are:
     * <p>
     * <ul>
     * <li>category_combo_is_null</li>
     * <li>category_combo_must_have_at_least_one_category</li>
     * <li>category_combo_cannot_have_duplicate_categories</li>
     * <li>categories_must_have_at_least_one_category_option</li>
     * <li>categories_cannot_share_category_options</li>
     * </ul>
     *
     * @param categoryCombo the category combo to validate.
     * @return null if valid, non-empty string if invalid.
     */
    String validateCategoryCombo( CategoryCombo categoryCombo );

    // -------------------------------------------------------------------------
    // CategoryOptionCombo
    // -------------------------------------------------------------------------

    /**
     * Adds a CategoryOptionCombo.
     *
     * @param dataElementCategoryOptionCombo the CategoryOptionCombo
     *                                       to add.
     * @return the generated identifier.
     */
    long addCategoryOptionCombo( CategoryOptionCombo dataElementCategoryOptionCombo );

    /**
     * Updates a CategoryOptionCombo.
     *
     * @param dataElementCategoryOptionCombo the CategoryOptionCombo
     *                                       to update.
     */
    void updateCategoryOptionCombo( CategoryOptionCombo dataElementCategoryOptionCombo );

    /**
     * Deletes a CategoryOptionCombo.
     *
     * @param dataElementCategoryOptionCombo the CategoryOptionCombo
     *                                       to delete.
     */
    void deleteCategoryOptionCombo( CategoryOptionCombo dataElementCategoryOptionCombo );

    void deleteCategoryOptionComboNoRollback( CategoryOptionCombo categoryOptionCombo );

    /**
     * Retrieves the CategoryOptionCombo with the given identifier.
     *
     * @param id the identifier of the CategoryOptionCombo.
     * @return the CategoryOptionCombo.
     */
    CategoryOptionCombo getCategoryOptionCombo( long id );

    /**
     * Retrieves the CategoryOptionCombo with the given uid.
     *
     * @param uid the uid of the CategoryOptionCombo.
     * @return the CategoryOptionCombo.
     */
    CategoryOptionCombo getCategoryOptionCombo( String uid );

    /**
     * Retrieves the CategoryOptionCombo with the given uid.
     *
     * @param code the code of the CategoryOptionCombo.
     * @return the CategoryOptionCombo.
     */
    CategoryOptionCombo getCategoryOptionComboByCode( String code );

    /**
     * Retrieves a CategoryOptionCombo.
     *
     * @param categoryCombo   the CategoryOptionCombo.
     * @param categoryOptions the set of CategoryOptions.
     */
    CategoryOptionCombo getCategoryOptionCombo( CategoryCombo categoryCombo,
        Set<CategoryOption> categoryOptions );

    /**
     * Retrieves the CategoryOptionCombo with the given uid and
     * {@link IdentifiableProperty}.
     *
     * @param id the id of the CategoryOptionCombo.
     * @param property the type of id to use
     * @return the CategoryOptionCombo.
     */
    CategoryOptionCombo getCategoryOptionCombo( IdentifiableProperty property, String id );

    /**
     * Retrieves all CategoryOptionCombos.
     *
     * @return a list of CategoryOptionCombos.
     */
    List<CategoryOptionCombo> getAllCategoryOptionCombos();

    /**
     * Generates and persists a default Category,
     * CategoryOption, CategoryCombo and
     * CategoryOptionCombo.
     */
    void generateDefaultDimension();

    /**
     * Retrieves the default CategoryOptionCombo.
     *
     * @return the CategoryOptionCombo.
     */
    CategoryOptionCombo getDefaultCategoryOptionCombo();

    /**
     * Generates and persists CategoryOptionCombos for the given
     * CategoryCombo.
     *
     * @param categoryCombo the CategoryCombo.
     */
    void generateOptionCombos( CategoryCombo categoryCombo );

    /**
     * Invokes updateOptionCombos( CategoryCombo ) for all category
     * combos which the given category is a part of.
     *
     * @param category the Category.
     */
    void updateOptionCombos( Category category );

    /**
     * Generates the complete set of category option combos for the given
     * category combo and compares it to the set of persisted category option
     * combos. Those which are not matched are persisted.
     *
     * @param categoryCombo the CategoryCombo.
     */
    void updateOptionCombos( CategoryCombo categoryCombo );

    /**
     * Returns the category option combo with the given uid. Respects access control
     * by only returning objects which the current user has {@code data write} access
     * to.
     *
     * @param property the property.
     * @param id       the id.
     * @return a category option combo.
     */
    CategoryOptionCombo getCategoryOptionComboAcl( IdentifiableProperty property, String id );

    /**
     * Updates the name property of all category option combinations.
     */
    void updateCategoryOptionComboNames();

    // -------------------------------------------------------------------------
    // DataElementOperand
    // -------------------------------------------------------------------------

    /**
     * Returns generated Operands for the given Collection of DataElements.
     *
     * @param dataElements the Collection of DataElements.
     * @return the Operands for the given Collection of DataElements.
     */
    List<DataElementOperand> getOperands( Collection<DataElement> dataElements );

    /**
     * Returns generated Operands for the given Collection of DataElements.
     *
     * @param dataElements  the Collection of DataElements.
     * @param includeTotals whether to include DataElement totals.
     * @return the Operands for the given Collection of DataElements.
     */
    List<DataElementOperand> getOperands( Collection<DataElement> dataElements, boolean includeTotals );

    /**
     * Returns generated Operands for the given data set. Totals are included.
     *
     * @param dataSet the data set.
     * @param includeTotals whether to include DataElement totals.
     * @return the Operands for the given DataSet.
     */
    List<DataElementOperand> getOperands( DataSet dataSet, boolean includeTotals );

    // -------------------------------------------------------------------------
    // CategoryOptionGroup
    // -------------------------------------------------------------------------

    long saveCategoryOptionGroup( CategoryOptionGroup group );

    void updateCategoryOptionGroup( CategoryOptionGroup group );

    CategoryOptionGroup getCategoryOptionGroup( long id );

    CategoryOptionGroup getCategoryOptionGroup( String uid );

    void deleteCategoryOptionGroup( CategoryOptionGroup group );

    List<CategoryOptionGroup> getAllCategoryOptionGroups();

    List<CategoryOptionGroup> getCategoryOptionGroups( CategoryOptionGroupSet groupSet );

    /**
     * Returns a set of CategoryOptionGroups that may be seen by the current
     * user, if the current user has any CategoryOptionGroupSet constraint(s).
     *
     * @param userCredentials User credentials to check restrictions for.
     * @return Set of CategoryOptionGroups if constrained, else null.
     */
    Set<CategoryOptionGroup> getCogDimensionConstraints( UserCredentials userCredentials );

    // -------------------------------------------------------------------------
    // CategoryOptionGroupSet
    // -------------------------------------------------------------------------

    long saveCategoryOptionGroupSet( CategoryOptionGroupSet group );

    void updateCategoryOptionGroupSet( CategoryOptionGroupSet group );

    CategoryOptionGroupSet getCategoryOptionGroupSet( long id );

    CategoryOptionGroupSet getCategoryOptionGroupSet( String uid );

    void deleteCategoryOptionGroupSet( CategoryOptionGroupSet group );

    List<CategoryOptionGroupSet> getAllCategoryOptionGroupSets();

    List<CategoryOptionGroupSet> getDisaggregationCategoryOptionGroupSetsNoAcl();

    List<CategoryOptionGroupSet> getAttributeCategoryOptionGroupSetsNoAcl();

    CategoryOption getDefaultCategoryOption();

    Category getDefaultCategory();
}
>>>>>>> 09a62a1b
<|MERGE_RESOLUTION|>--- conflicted
+++ resolved
@@ -1,4 +1,3 @@
-<<<<<<< HEAD
 package org.hisp.dhis.category;
 
 /*
@@ -383,7 +382,7 @@
 
     /**
      * Retrieves the CategoryOptionCombo with the given uid and
-     * {@see IdentifiableProperty}.
+     * {@link IdentifiableProperty}.
      *
      * @param id the id of the CategoryOptionCombo.
      * @param property the type of id to use
@@ -533,529 +532,4 @@
     CategoryOption getDefaultCategoryOption();
 
     Category getDefaultCategory();
-}
-=======
-package org.hisp.dhis.category;
-
-/*
- * Copyright (c) 2004-2020, University of Oslo
- * All rights reserved.
- *
- * Redistribution and use in source and binary forms, with or without
- * modification, are permitted provided that the following conditions are met:
- * Redistributions of source code must retain the above copyright notice, this
- * list of conditions and the following disclaimer.
- *
- * Redistributions in binary form must reproduce the above copyright notice,
- * this list of conditions and the following disclaimer in the documentation
- * and/or other materials provided with the distribution.
- * Neither the name of the HISP project nor the names of its contributors may
- * be used to endorse or promote products derived from this software without
- * specific prior written permission.
- *
- * THIS SOFTWARE IS PROVIDED BY THE COPYRIGHT HOLDERS AND CONTRIBUTORS "AS IS" AND
- * ANY EXPRESS OR IMPLIED WARRANTIES, INCLUDING, BUT NOT LIMITED TO, THE IMPLIED
- * WARRANTIES OF MERCHANTABILITY AND FITNESS FOR A PARTICULAR PURPOSE ARE
- * DISCLAIMED. IN NO EVENT SHALL THE COPYRIGHT OWNER OR CONTRIBUTORS BE LIABLE FOR
- * ANY DIRECT, INDIRECT, INCIDENTAL, SPECIAL, EXEMPLARY, OR CONSEQUENTIAL DAMAGES
- * (INCLUDING, BUT NOT LIMITED TO, PROCUREMENT OF SUBSTITUTE GOODS OR SERVICES;
- * LOSS OF USE, DATA, OR PROFITS; OR BUSINESS INTERRUPTION) HOWEVER CAUSED AND ON
- * ANY THEORY OF LIABILITY, WHETHER IN CONTRACT, STRICT LIABILITY, OR TORT
- * (INCLUDING NEGLIGENCE OR OTHERWISE) ARISING IN ANY WAY OUT OF THE USE OF THIS
- * SOFTWARE, EVEN IF ADVISED OF THE POSSIBILITY OF SUCH DAMAGE.
- */
-
-import org.hisp.dhis.common.IdentifiableProperty;
-import org.hisp.dhis.dataelement.DataElement;
-import org.hisp.dhis.dataelement.DataElementOperand;
-import org.hisp.dhis.dataset.DataSet;
-import org.hisp.dhis.user.UserCredentials;
-
-import java.util.Collection;
-import java.util.List;
-import java.util.Set;
-
-/**
- * @author Abyot Asalefew
- */
-public interface CategoryService
-{
-    String ID = CategoryService.class.getName();
-
-    // -------------------------------------------------------------------------
-    // Category
-    // -------------------------------------------------------------------------
-
-    /**
-     * Adds a Category.
-     *
-     * @param category the Category to add.
-     * @return a generated unique id of the added Category.
-     */
-    long addCategory( Category category );
-
-    /**
-     * Updates a Category.
-     *
-     * @param category the Category to update.
-     */
-    void updateCategory( Category category );
-
-    /**
-     * Deletes a Category. The Category is also removed
-     * from any CategoryCombos if it is a member of. It is not
-     * possible to delete a Category with options.
-     *
-     * @param category the Category to delete.
-     */
-    void deleteCategory( Category category );
-
-    /**
-     * Returns a Category.
-     *
-     * @param id the id of the Category to return.
-     * @return the Category with the given id, or null if no match.
-     */
-    Category getCategory( long id );
-
-    /**
-     * Returns a Category.
-     *
-     * @param uid the uid of the Category to return.
-     * @return the Category with the given uid, or null if no match.
-     */
-    Category getCategory( String uid );
-
-    /**
-     * Retrieves the Category with the given name.
-     *
-     * @param name the name of the Category to retrieve.
-     * @return the Category.
-     */
-    Category getCategoryByName( String name );
-
-    /**
-     * Returns all DataElementCategories.
-     *
-     * @return a list of all DataElementCategories.
-     */
-    List<Category> getAllDataElementCategories();
-
-    /**
-     * Retrieves all DataElementCategories of dimension type disaggregation.
-     *
-     * @return a list of CategoryCombos.
-     */
-    List<Category> getDisaggregationCategories();
-
-    /**
-     * Retrieves all DataElementCategories of dimension type disaggregation and
-     * data dimensional. Ignores ACL / sharing.
-     *
-     * @return a list of CategoryCombos.
-     */
-    List<Category> getDisaggregationDataDimensionCategoriesNoAcl();
-
-    /**
-     * Retrieves all DataElementCategories of dimension type attribute.
-     *
-     * @return a list of CategoryCombos.
-     */
-    List<Category> getAttributeCategories();
-
-    /**
-     * Retrieves all DataElementCategories of dimension type attribute and data
-     * dimensional. Ignores ACL / sharing.
-     *
-     * @return a list of CategoryCombos.
-     */
-    List<Category> getAttributeDataDimensionCategoriesNoAcl();
-
-    // -------------------------------------------------------------------------
-    // CategoryOption
-    // -------------------------------------------------------------------------
-
-    /**
-     * Adds a CategoryOption.
-     *
-     * @param dataElementCategoryOption the CategoryOption to add.
-     * @return a generated unique id of the added CategoryOption.
-     */
-    long addCategoryOption( CategoryOption dataElementCategoryOption );
-
-    /**
-     * Updates a CategoryOption.
-     *
-     * @param dataElementCategoryOption the CategoryOption to update.
-     */
-    void updateCategoryOption( CategoryOption dataElementCategoryOption );
-
-    /**
-     * Deletes a CategoryOption.
-     *
-     * @param dataElementCategoryOption
-     */
-    void deleteCategoryOption( CategoryOption dataElementCategoryOption );
-
-    /**
-     * Returns a CategoryOption.
-     *
-     * @param id the id of the CategoryOption to return.
-     * @return the CategoryOption with the given id, or null if no
-     * match.
-     */
-    CategoryOption getCategoryOption( long id );
-
-    /**
-     * Returns a CategoryOption.
-     *
-     * @param uid the id of the CategoryOption to return.
-     * @return the CategoryOption with the given uid, or null if no
-     * match.
-     */
-    CategoryOption getCategoryOption( String uid );
-
-    /**
-     * Retrieves the CategoryOption with the given name.
-     *
-     * @param name the name.
-     * @return the CategoryOption with the given name.
-     */
-    CategoryOption getCategoryOptionByName( String name );
-
-    /**
-     * Returns all CategoryOptions.
-     *
-     * @return a list of all CategoryOptions, or an empty
-     * collection if there are no CategoryOptions.
-     */
-    List<CategoryOption> getAllCategoryOptions();
-
-    /**
-     * Returns all CategoryOptions for the given Category.
-     *
-     * @param category the Category.
-     * @return a list of all CategoryOptions, or an empty
-     * collection if there are no CategoryOptions.
-     */
-    List<CategoryOption> getCategoryOptions( Category category );
-
-    /**
-     * Returns a set of CategoryOptions that may be seen by the current
-     * user, if the current user has any Category constraint(s).
-     *
-     * @param userCredentials User credentials to check restrictions for.
-     * @return Set of CategoryOptions if constrained, else null.
-     */
-    Set<CategoryOption> getCoDimensionConstraints( UserCredentials userCredentials );
-
-    // -------------------------------------------------------------------------
-    // CategoryCombo
-    // -------------------------------------------------------------------------
-
-    /**
-     * Adds a CategoryCombo.
-     *
-     * @param dataElementCategoryCombo the CategoryCombo to add.
-     * @return the generated identifier.
-     */
-    long addCategoryCombo( CategoryCombo dataElementCategoryCombo );
-
-    /**
-     * Updates a CategoryCombo.
-     *
-     * @param dataElementCategoryCombo the CategoryCombo to update.
-     */
-    void updateCategoryCombo( CategoryCombo dataElementCategoryCombo );
-
-    /**
-     * Deletes a CategoryCombo.
-     *
-     * @param dataElementCategoryCombo the CategoryCombo to delete.
-     */
-    void deleteCategoryCombo( CategoryCombo dataElementCategoryCombo );
-
-    /**
-     * Retrieves a CategoryCombo with the given identifier.
-     *
-     * @param id the identifier of the CategoryCombo to retrieve.
-     * @return the CategoryCombo.
-     */
-    CategoryCombo getCategoryCombo( long id );
-
-    /**
-     * Retrieves a CategoryCombo with the given uid.
-     *
-     * @param uid the identifier of the CategoryCombo to retrieve.
-     * @return the CategoryCombo.
-     */
-    CategoryCombo getCategoryCombo( String uid );
-
-    /**
-     * Retrieves the CategoryCombo with the given name.
-     *
-     * @param name the name of the CategoryCombo to retrieve.
-     * @return the CategoryCombo.
-     */
-    CategoryCombo getCategoryComboByName( String name );
-
-    /**
-     * Returns the default category combo.
-     */
-    CategoryCombo getDefaultCategoryCombo();
-
-    /**
-     * Retrieves all CategoryCombos.
-     *
-     * @return a list of CategoryCombos.
-     */
-    List<CategoryCombo> getAllCategoryCombos();
-
-    /**
-     * Retrieves all CategoryCombos of dimension type disaggregation.
-     *
-     * @return a list of CategoryCombos.
-     */
-    List<CategoryCombo> getDisaggregationCategoryCombos();
-
-    /**
-     * Retrieves all CategoryCombos of dimension type attribute.
-     *
-     * @return a list of CategoryCombos.
-     */
-    List<CategoryCombo> getAttributeCategoryCombos();
-
-    /**
-     * Validates the category combo. Possible return values are:
-     * <p>
-     * <ul>
-     * <li>category_combo_is_null</li>
-     * <li>category_combo_must_have_at_least_one_category</li>
-     * <li>category_combo_cannot_have_duplicate_categories</li>
-     * <li>categories_must_have_at_least_one_category_option</li>
-     * <li>categories_cannot_share_category_options</li>
-     * </ul>
-     *
-     * @param categoryCombo the category combo to validate.
-     * @return null if valid, non-empty string if invalid.
-     */
-    String validateCategoryCombo( CategoryCombo categoryCombo );
-
-    // -------------------------------------------------------------------------
-    // CategoryOptionCombo
-    // -------------------------------------------------------------------------
-
-    /**
-     * Adds a CategoryOptionCombo.
-     *
-     * @param dataElementCategoryOptionCombo the CategoryOptionCombo
-     *                                       to add.
-     * @return the generated identifier.
-     */
-    long addCategoryOptionCombo( CategoryOptionCombo dataElementCategoryOptionCombo );
-
-    /**
-     * Updates a CategoryOptionCombo.
-     *
-     * @param dataElementCategoryOptionCombo the CategoryOptionCombo
-     *                                       to update.
-     */
-    void updateCategoryOptionCombo( CategoryOptionCombo dataElementCategoryOptionCombo );
-
-    /**
-     * Deletes a CategoryOptionCombo.
-     *
-     * @param dataElementCategoryOptionCombo the CategoryOptionCombo
-     *                                       to delete.
-     */
-    void deleteCategoryOptionCombo( CategoryOptionCombo dataElementCategoryOptionCombo );
-
-    void deleteCategoryOptionComboNoRollback( CategoryOptionCombo categoryOptionCombo );
-
-    /**
-     * Retrieves the CategoryOptionCombo with the given identifier.
-     *
-     * @param id the identifier of the CategoryOptionCombo.
-     * @return the CategoryOptionCombo.
-     */
-    CategoryOptionCombo getCategoryOptionCombo( long id );
-
-    /**
-     * Retrieves the CategoryOptionCombo with the given uid.
-     *
-     * @param uid the uid of the CategoryOptionCombo.
-     * @return the CategoryOptionCombo.
-     */
-    CategoryOptionCombo getCategoryOptionCombo( String uid );
-
-    /**
-     * Retrieves the CategoryOptionCombo with the given uid.
-     *
-     * @param code the code of the CategoryOptionCombo.
-     * @return the CategoryOptionCombo.
-     */
-    CategoryOptionCombo getCategoryOptionComboByCode( String code );
-
-    /**
-     * Retrieves a CategoryOptionCombo.
-     *
-     * @param categoryCombo   the CategoryOptionCombo.
-     * @param categoryOptions the set of CategoryOptions.
-     */
-    CategoryOptionCombo getCategoryOptionCombo( CategoryCombo categoryCombo,
-        Set<CategoryOption> categoryOptions );
-
-    /**
-     * Retrieves the CategoryOptionCombo with the given uid and
-     * {@link IdentifiableProperty}.
-     *
-     * @param id the id of the CategoryOptionCombo.
-     * @param property the type of id to use
-     * @return the CategoryOptionCombo.
-     */
-    CategoryOptionCombo getCategoryOptionCombo( IdentifiableProperty property, String id );
-
-    /**
-     * Retrieves all CategoryOptionCombos.
-     *
-     * @return a list of CategoryOptionCombos.
-     */
-    List<CategoryOptionCombo> getAllCategoryOptionCombos();
-
-    /**
-     * Generates and persists a default Category,
-     * CategoryOption, CategoryCombo and
-     * CategoryOptionCombo.
-     */
-    void generateDefaultDimension();
-
-    /**
-     * Retrieves the default CategoryOptionCombo.
-     *
-     * @return the CategoryOptionCombo.
-     */
-    CategoryOptionCombo getDefaultCategoryOptionCombo();
-
-    /**
-     * Generates and persists CategoryOptionCombos for the given
-     * CategoryCombo.
-     *
-     * @param categoryCombo the CategoryCombo.
-     */
-    void generateOptionCombos( CategoryCombo categoryCombo );
-
-    /**
-     * Invokes updateOptionCombos( CategoryCombo ) for all category
-     * combos which the given category is a part of.
-     *
-     * @param category the Category.
-     */
-    void updateOptionCombos( Category category );
-
-    /**
-     * Generates the complete set of category option combos for the given
-     * category combo and compares it to the set of persisted category option
-     * combos. Those which are not matched are persisted.
-     *
-     * @param categoryCombo the CategoryCombo.
-     */
-    void updateOptionCombos( CategoryCombo categoryCombo );
-
-    /**
-     * Returns the category option combo with the given uid. Respects access control
-     * by only returning objects which the current user has {@code data write} access
-     * to.
-     *
-     * @param property the property.
-     * @param id       the id.
-     * @return a category option combo.
-     */
-    CategoryOptionCombo getCategoryOptionComboAcl( IdentifiableProperty property, String id );
-
-    /**
-     * Updates the name property of all category option combinations.
-     */
-    void updateCategoryOptionComboNames();
-
-    // -------------------------------------------------------------------------
-    // DataElementOperand
-    // -------------------------------------------------------------------------
-
-    /**
-     * Returns generated Operands for the given Collection of DataElements.
-     *
-     * @param dataElements the Collection of DataElements.
-     * @return the Operands for the given Collection of DataElements.
-     */
-    List<DataElementOperand> getOperands( Collection<DataElement> dataElements );
-
-    /**
-     * Returns generated Operands for the given Collection of DataElements.
-     *
-     * @param dataElements  the Collection of DataElements.
-     * @param includeTotals whether to include DataElement totals.
-     * @return the Operands for the given Collection of DataElements.
-     */
-    List<DataElementOperand> getOperands( Collection<DataElement> dataElements, boolean includeTotals );
-
-    /**
-     * Returns generated Operands for the given data set. Totals are included.
-     *
-     * @param dataSet the data set.
-     * @param includeTotals whether to include DataElement totals.
-     * @return the Operands for the given DataSet.
-     */
-    List<DataElementOperand> getOperands( DataSet dataSet, boolean includeTotals );
-
-    // -------------------------------------------------------------------------
-    // CategoryOptionGroup
-    // -------------------------------------------------------------------------
-
-    long saveCategoryOptionGroup( CategoryOptionGroup group );
-
-    void updateCategoryOptionGroup( CategoryOptionGroup group );
-
-    CategoryOptionGroup getCategoryOptionGroup( long id );
-
-    CategoryOptionGroup getCategoryOptionGroup( String uid );
-
-    void deleteCategoryOptionGroup( CategoryOptionGroup group );
-
-    List<CategoryOptionGroup> getAllCategoryOptionGroups();
-
-    List<CategoryOptionGroup> getCategoryOptionGroups( CategoryOptionGroupSet groupSet );
-
-    /**
-     * Returns a set of CategoryOptionGroups that may be seen by the current
-     * user, if the current user has any CategoryOptionGroupSet constraint(s).
-     *
-     * @param userCredentials User credentials to check restrictions for.
-     * @return Set of CategoryOptionGroups if constrained, else null.
-     */
-    Set<CategoryOptionGroup> getCogDimensionConstraints( UserCredentials userCredentials );
-
-    // -------------------------------------------------------------------------
-    // CategoryOptionGroupSet
-    // -------------------------------------------------------------------------
-
-    long saveCategoryOptionGroupSet( CategoryOptionGroupSet group );
-
-    void updateCategoryOptionGroupSet( CategoryOptionGroupSet group );
-
-    CategoryOptionGroupSet getCategoryOptionGroupSet( long id );
-
-    CategoryOptionGroupSet getCategoryOptionGroupSet( String uid );
-
-    void deleteCategoryOptionGroupSet( CategoryOptionGroupSet group );
-
-    List<CategoryOptionGroupSet> getAllCategoryOptionGroupSets();
-
-    List<CategoryOptionGroupSet> getDisaggregationCategoryOptionGroupSetsNoAcl();
-
-    List<CategoryOptionGroupSet> getAttributeCategoryOptionGroupSetsNoAcl();
-
-    CategoryOption getDefaultCategoryOption();
-
-    Category getDefaultCategory();
-}
->>>>>>> 09a62a1b
+}