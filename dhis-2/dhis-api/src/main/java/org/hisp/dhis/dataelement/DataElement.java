--- conflicted
+++ resolved
@@ -28,7 +28,6 @@
  * SOFTWARE, EVEN IF ADVISED OF THE POSSIBILITY OF SUCH DAMAGE.
  */
 
-<<<<<<< HEAD
 import com.fasterxml.jackson.annotation.JsonProperty;
 import com.fasterxml.jackson.databind.annotation.JsonSerialize;
 import com.fasterxml.jackson.dataformat.xml.annotation.JacksonXmlElementWrapper;
@@ -36,19 +35,16 @@
 import com.fasterxml.jackson.dataformat.xml.annotation.JacksonXmlRootElement;
 import com.google.common.collect.ImmutableSet;
 import com.google.common.collect.Lists;
-import org.hisp.dhis.audit.AuditScope;
-import org.hisp.dhis.audit.Auditable;
-=======
-import static org.hisp.dhis.dataset.DataSet.NO_EXPIRY;
-
-import java.util.*;
-import java.util.Objects;
-import java.util.stream.Collectors;
-
->>>>>>> f3afb719
 import org.hisp.dhis.category.CategoryCombo;
 import org.hisp.dhis.category.CategoryOptionCombo;
-import org.hisp.dhis.common.*;
+import org.hisp.dhis.common.BaseDimensionalItemObject;
+import org.hisp.dhis.common.BaseIdentifiableObject;
+import org.hisp.dhis.common.DimensionItemType;
+import org.hisp.dhis.common.DxfNamespaces;
+import org.hisp.dhis.common.MetadataObject;
+import org.hisp.dhis.common.ObjectStyle;
+import org.hisp.dhis.common.ValueType;
+import org.hisp.dhis.common.ValueTypedDimensionalItemObject;
 import org.hisp.dhis.dataset.DataSet;
 import org.hisp.dhis.dataset.DataSetElement;
 import org.hisp.dhis.dataset.comparator.DataSetApprovalFrequencyComparator;
@@ -63,7 +59,6 @@
 import org.hisp.dhis.translation.TranslationProperty;
 import org.joda.time.DateTime;
 
-<<<<<<< HEAD
 import java.util.ArrayList;
 import java.util.Collection;
 import java.util.Date;
@@ -74,15 +69,6 @@
 import java.util.stream.Collectors;
 
 import static org.hisp.dhis.dataset.DataSet.NO_EXPIRY;
-=======
-import com.fasterxml.jackson.annotation.JsonProperty;
-import com.fasterxml.jackson.databind.annotation.JsonSerialize;
-import com.fasterxml.jackson.dataformat.xml.annotation.JacksonXmlElementWrapper;
-import com.fasterxml.jackson.dataformat.xml.annotation.JacksonXmlProperty;
-import com.fasterxml.jackson.dataformat.xml.annotation.JacksonXmlRootElement;
-import com.google.common.collect.ImmutableSet;
-import com.google.common.collect.Lists;
->>>>>>> f3afb719
 
 /**
  * A DataElement is a definition (meta-information about) of the entities that
@@ -96,8 +82,7 @@
  * @author Kristian Nordal
  */
 @JacksonXmlRootElement( localName = "dataElement", namespace = DxfNamespaces.DXF_2_0 )
-public class DataElement
-    extends BaseDimensionalItemObject
+public class DataElement extends BaseDimensionalItemObject
     implements MetadataObject, ValueTypedDimensionalItemObject
 {
     public static final String[] I18N_PROPERTIES = { TranslationProperty.NAME.getName(), TranslationProperty.SHORT_NAME.getName(),
@@ -794,20 +779,20 @@
 
         DataElement that = (DataElement) o;
         return zeroIsSignificant == that.zeroIsSignificant && valueType == that.valueType
-                && Objects.equals( uid, that.uid )
-                && Objects.equals( formName, that.formName ) && Objects.equals( displayFormName, that.displayFormName )
-                && domainType == that.domainType && Objects.equals( categoryCombo, that.categoryCombo )
-                && Objects.equals( url, that.url )
-                && Objects.equals( aggregationLevels, that.aggregationLevels )
-                && Objects.equals( optionSet, that.optionSet ) && Objects.equals( commentOptionSet, that.commentOptionSet )
-                && Objects.equals( style, that.style ) && Objects.equals( fieldMask, that.fieldMask );
+            && Objects.equals( uid, that.uid )
+            && Objects.equals( formName, that.formName ) && Objects.equals( displayFormName, that.displayFormName )
+            && domainType == that.domainType && Objects.equals( categoryCombo, that.categoryCombo )
+            && Objects.equals( url, that.url )
+            && Objects.equals( aggregationLevels, that.aggregationLevels )
+            && Objects.equals( optionSet, that.optionSet ) && Objects.equals( commentOptionSet, that.commentOptionSet )
+            && Objects.equals( style, that.style ) && Objects.equals( fieldMask, that.fieldMask );
     }
 
     @Override
     public int hashCode()
     {
         return Objects.hash( super.hashCode(), uid, valueType, formName, displayFormName, domainType, categoryCombo, url,
-                aggregationLevels, zeroIsSignificant, optionSet, commentOptionSet, style,
-                fieldMask );
+            aggregationLevels, zeroIsSignificant, optionSet, commentOptionSet, style,
+            fieldMask );
     }
 }