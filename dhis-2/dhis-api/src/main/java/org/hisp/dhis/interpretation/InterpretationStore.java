--- conflicted
+++ resolved
@@ -44,11 +44,6 @@
     List<Interpretation> getInterpretations( Map map );
 
     List<Interpretation> getInterpretations( Visualization visualization );
-<<<<<<< HEAD
-
-    long countVisualizationInterpretations( Visualization visualization );
 
     void migrate( Set<OrganisationUnit> sources, OrganisationUnit target );
-=======
->>>>>>> 813369d5
 }