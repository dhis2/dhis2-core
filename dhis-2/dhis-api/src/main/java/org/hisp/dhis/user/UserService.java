--- conflicted
+++ resolved
@@ -1,4 +1,3 @@
-<<<<<<< HEAD
 package org.hisp.dhis.user;
 
 /*
@@ -36,6 +35,7 @@
 import java.util.Collection;
 import java.util.Date;
 import java.util.List;
+import java.util.UUID;
 
 /**
  * @author Chau Thu Tran
@@ -81,6 +81,37 @@
     User getUser( String uid );
 
     /**
+     * Retrieves the User with the given UUID.
+     *
+     * @param uuid the UUID of the User to retrieve.
+     * @return the User.
+     */
+    User getUserByUuid( UUID uuid );
+
+    /**
+     * Retrieves the User with the given username.
+     *
+     * @param username the username of the User to retrieve.
+     * @return the User.
+     */
+    User getUserByUsername( String username );
+
+    /**
+     * Retrieves the User by attempting to look up by various identifiers
+     * in the following order:
+     *
+     * <ul>
+     * <li>UID</li>
+     * <li>UUID</li>
+     * <li>Username</li>
+     * </ul>
+     *
+     * @param id the User identifier.
+     * @return the User, or null if not found.
+     */
+    User getUserByIdentifier( String id );
+
+    /**
      * Retrieves a collection of User with the given unique identifiers.
      *
      * @param uids the identifiers of the collection of Users to retrieve.
@@ -398,430 +429,4 @@
      * @param credentials the user credentials
      */
     void expireActiveSessions( UserCredentials credentials );
-}
-=======
-package org.hisp.dhis.user;
-
-/*
- * Copyright (c) 2004-2020, University of Oslo
- * All rights reserved.
- *
- * Redistribution and use in source and binary forms, with or without
- * modification, are permitted provided that the following conditions are met:
- * Redistributions of source code must retain the above copyright notice, this
- * list of conditions and the following disclaimer.
- *
- * Redistributions in binary form must reproduce the above copyright notice,
- * this list of conditions and the following disclaimer in the documentation
- * and/or other materials provided with the distribution.
- * Neither the name of the HISP project nor the names of its contributors may
- * be used to endorse or promote products derived from this software without
- * specific prior written permission.
- *
- * THIS SOFTWARE IS PROVIDED BY THE COPYRIGHT HOLDERS AND CONTRIBUTORS "AS IS" AND
- * ANY EXPRESS OR IMPLIED WARRANTIES, INCLUDING, BUT NOT LIMITED TO, THE IMPLIED
- * WARRANTIES OF MERCHANTABILITY AND FITNESS FOR A PARTICULAR PURPOSE ARE
- * DISCLAIMED. IN NO EVENT SHALL THE COPYRIGHT OWNER OR CONTRIBUTORS BE LIABLE FOR
- * ANY DIRECT, INDIRECT, INCIDENTAL, SPECIAL, EXEMPLARY, OR CONSEQUENTIAL DAMAGES
- * (INCLUDING, BUT NOT LIMITED TO, PROCUREMENT OF SUBSTITUTE GOODS OR SERVICES;
- * LOSS OF USE, DATA, OR PROFITS; OR BUSINESS INTERRUPTION) HOWEVER CAUSED AND ON
- * ANY THEORY OF LIABILITY, WHETHER IN CONTRACT, STRICT LIABILITY, OR TORT
- * (INCLUDING NEGLIGENCE OR OTHERWISE) ARISING IN ANY WAY OUT OF THE USE OF THIS
- * SOFTWARE, EVEN IF ADVISED OF THE POSSIBILITY OF SUCH DAMAGE.
- */
-
-import org.hisp.dhis.dataset.DataSet;
-import org.hisp.dhis.feedback.ErrorReport;
-
-import javax.annotation.Nullable;
-import java.util.Collection;
-import java.util.Date;
-import java.util.List;
-import java.util.UUID;
-
-/**
- * @author Chau Thu Tran
- */
-public interface UserService
-{
-    String ID = UserService.class.getName();
-    String PW_NO_INTERNAL_LOGIN = "--[##no_internal_login##]--";
-
-    // -------------------------------------------------------------------------
-    // User
-    // -------------------------------------------------------------------------
-
-    /**
-     * Adds a User.
-     *
-     * @param user the User to add.
-     * @return the generated identifier.
-     */
-    long addUser( User user );
-
-    /**
-     * Updates a User.
-     *
-     * @param user the User to update.
-     */
-    void updateUser( User user );
-
-    /**
-     * Retrieves the User with the given identifier.
-     *
-     * @param id the identifier of the User to retrieve.
-     * @return the User.
-     */
-    User getUser( long id );
-
-    /**
-     * Retrieves the User with the given unique identifier.
-     *
-     * @param uid the identifier of the User to retrieve.
-     * @return the User.
-     */
-    User getUser( String uid );
-
-    /**
-     * Retrieves the User with the given UUID.
-     *
-     * @param uuid the UUID of the User to retrieve.
-     * @return the User.
-     */
-    User getUserByUuid( UUID uuid );
-
-    /**
-     * Retrieves the User with the given username.
-     *
-     * @param username the username of the User to retrieve.
-     * @return the User.
-     */
-    User getUserByUsername( String username );
-
-    /**
-     * Retrieves the User by attempting to look up by various identifiers
-     * in the following order:
-     *
-     * <ul>
-     * <li>UID</li>
-     * <li>UUID</li>
-     * <li>Username</li>
-     * </ul>
-     *
-     * @param id the User identifier.
-     * @return the User, or null if not found.
-     */
-    User getUserByIdentifier( String id );
-
-    /**
-     * Retrieves a collection of User with the given unique identifiers.
-     *
-     * @param uids the identifiers of the collection of Users to retrieve.
-     * @return the User.
-     */
-    List<User> getUsers( Collection<String> uids );
-
-    /**
-     * Returns a List of all Users.
-     *
-     * @return a Collection of Users.
-     */
-    List<User> getAllUsers();
-
-    /**
-     * Retrieves all Users with first name, surname or user name like the given
-     * name.
-     *
-     * @param name  the name.
-     * @param first the first item to return.
-     * @param max   the max number of item to return.
-     * @return a list of Users.
-     */
-    List<User> getAllUsersBetweenByName( String name, int first, int max );
-
-    /**
-     * Deletes a User.
-     *
-     * @param user the User to delete.
-     */
-    void deleteUser( User user );
-
-    /**
-     * Checks if the given user represents the last user with ALL authority.
-     *
-     * @param userCredentials the user.
-     * @return true if the given user represents the last user with ALL authority.
-     */
-    boolean isLastSuperUser( UserCredentials userCredentials );
-
-    /**
-     * Checks if the given user role represents the last role with ALL authority.
-     *
-     * @param userAuthorityGroup the user role.
-     * @return true if the given user role represents the last role with ALL authority.
-     */
-    boolean isLastSuperRole( UserAuthorityGroup userAuthorityGroup );
-
-    /**
-     * Returns a list of users based on the given query parameters.
-     * The default order of last name and first name will be applied.
-     *
-     * @param params the user query parameters.
-     * @return a List of users.
-     */
-    List<User> getUsers( UserQueryParams params );
-
-    /**
-     * Returns a list of users based on the given query parameters.
-     * If the specified list of orders are empty, default order of
-     * last name and first name will be applied.
-     *
-     * @param params the user query parameters.
-     * @param orders the already validated order strings (e.g. email:asc).
-     * @return a List of users.
-     */
-    List<User> getUsers( UserQueryParams params, @Nullable List<String> orders );
-
-    /**
-     * Returns the number of users based on the given query parameters.
-     *
-     * @param params the user query parameters.
-     * @return number of users.
-     */
-    int getUserCount( UserQueryParams params );
-
-    /**
-     * Returns number of all users
-     *
-     * @return number of users
-     */
-    int getUserCount();
-
-    List<User> getUsersByPhoneNumber( String phoneNumber );
-
-    /**
-     * Tests whether the current user is allowed to create a user associated
-     * with the given user group identifiers. Returns true if current user has
-     * the F_USER_ADD authority. Returns true if the current user has the
-     * F_USER_ADD_WITHIN_MANAGED_GROUP authority and can manage any of the given
-     * user groups. Returns false otherwise.
-     *
-     * @param userGroups the user group identifiers.
-     * @return true if the current user can create user, false if not.
-     */
-    boolean canAddOrUpdateUser( Collection<String> userGroups );
-
-    boolean canAddOrUpdateUser( Collection<String> userGroups, User currentUser );
-
-    // -------------------------------------------------------------------------
-    // UserCredentials
-    // -------------------------------------------------------------------------
-
-    /**
-     * Adds a UserCredentials.
-     *
-     * @param userCredentials the UserCredentials to add.
-     * @return the User which the UserCredentials is associated with.
-     */
-    long addUserCredentials( UserCredentials userCredentials );
-
-    /**
-     * Updates a UserCredentials.
-     *
-     * @param userCredentials the UserCredentials to update.
-     */
-    void updateUserCredentials( UserCredentials userCredentials );
-
-
-    /**
-     * Retrieves the UserCredentials associated with the User with the given
-     * name.
-     *
-     * @param username the name of the User.
-     * @return the UserCredentials.
-     */
-    UserCredentials getUserCredentialsByUsername( String username );
-
-    UserCredentials getUserCredentialsWithEagerFetchAuthorities( String username );
-
-    /**
-     * Retrieves the UserCredentials associated with the User with the given
-     * OpenID.
-     *
-     * @param openId the openId of the User.
-     * @return the UserCredentials.
-     */
-    UserCredentials getUserCredentialsByOpenId( String openId );
-
-    /**
-     * Retrieves the UserCredentials associated with the User with the given
-     * LDAP ID.
-     *
-     * @param ldapId the ldapId of the User.
-     * @return the UserCredentials.
-     */
-    UserCredentials getUserCredentialsByLdapId( String ldapId );
-
-    /**
-     * Retrieves all UserCredentials.
-     *
-     * @return a List of UserCredentials.
-     */
-    List<UserCredentials> getAllUserCredentials();
-
-    /**
-     * Encodes and sets the password of the User.
-     * Due to business logic required on password updates the password for a user
-     * should only be changed using this method or {@link #encodeAndSetPassword(UserCredentials, String) encodeAndSetPassword}
-     * and not directly on the User or UserCredentials object.
-     * <p>
-     * Note that the changes made to the User object are not persisted.
-     *
-     * @param user        the User.
-     * @param rawPassword the raw password.
-     */
-    void encodeAndSetPassword( User user, String rawPassword );
-
-    /**
-     * Encodes and sets the password of the UserCredentials.
-     * Due to business logic required on password updates the password for a user
-     * should only be changed using this method or {@link #encodeAndSetPassword(User, String) encodeAndSetPassword}
-     * and not directly on the User or UserCredentials object.
-     * <p>
-     * Note that the changes made to the UserCredentials object are not persisted.
-     *
-     * @param userCredentials the UserCredentials.
-     * @param rawPassword     the raw password.
-     */
-    void encodeAndSetPassword( UserCredentials userCredentials, String rawPassword );
-
-    /**
-     * Updates the last login date of UserCredentials with the given username
-     * with the current date.
-     *
-     * @param username the username of the UserCredentials.
-     */
-    void setLastLogin( String username );
-
-    int getActiveUsersCount( int days );
-
-    int getActiveUsersCount( Date since );
-
-    boolean credentialsNonExpired( UserCredentials credentials );
-
-    // -------------------------------------------------------------------------
-    // UserAuthorityGroup
-    // -------------------------------------------------------------------------
-
-    /**
-     * Adds a UserAuthorityGroup.
-     *
-     * @param userAuthorityGroup the UserAuthorityGroup.
-     * @return the generated identifier.
-     */
-    long addUserAuthorityGroup( UserAuthorityGroup userAuthorityGroup );
-
-    /**
-     * Updates a UserAuthorityGroup.
-     *
-     * @param userAuthorityGroup the UserAuthorityGroup.
-     */
-    void updateUserAuthorityGroup( UserAuthorityGroup userAuthorityGroup );
-
-    /**
-     * Retrieves the UserAuthorityGroup with the given identifier.
-     *
-     * @param id the identifier of the UserAuthorityGroup to retrieve.
-     * @return the UserAuthorityGroup.
-     */
-    UserAuthorityGroup getUserAuthorityGroup( long id );
-
-    /**
-     * Retrieves the UserAuthorityGroup with the given identifier.
-     *
-     * @param uid the identifier of the UserAuthorityGroup to retrieve.
-     * @return the UserAuthorityGroup.
-     */
-    UserAuthorityGroup getUserAuthorityGroup( String uid );
-
-    /**
-     * Retrieves the UserAuthorityGroup with the given name.
-     *
-     * @param name the name of the UserAuthorityGroup to retrieve.
-     * @return the UserAuthorityGroup.
-     */
-    UserAuthorityGroup getUserAuthorityGroupByName( String name );
-
-    /**
-     * Deletes a UserAuthorityGroup.
-     *
-     * @param userAuthorityGroup the UserAuthorityGroup to delete.
-     */
-    void deleteUserAuthorityGroup( UserAuthorityGroup userAuthorityGroup );
-
-    /**
-     * Retrieves all UserAuthorityGroups.
-     *
-     * @return a List of UserAuthorityGroups.
-     */
-    List<UserAuthorityGroup> getAllUserAuthorityGroups();
-
-    /**
-     * Retrieves UserAuthorityGroups with the given UIDs.
-     *
-     * @param uids the UIDs.
-     * @return a List of UserAuthorityGroups.
-     */
-    List<UserAuthorityGroup> getUserRolesByUid( Collection<String> uids );
-
-    /**
-     * Retrieves all UserAuthorityGroups.
-     *
-     * @return a List of UserAuthorityGroups.
-     */
-    List<UserAuthorityGroup> getUserRolesBetween( int first, int max );
-
-    /**
-     * Retrieves all UserAuthorityGroups.
-     *
-     * @return a List of UserAuthorityGroups.
-     */
-    List<UserAuthorityGroup> getUserRolesBetweenByName( String name, int first, int max );
-
-    /**
-     * Returns the number of UserAuthorityGroups which are associated with the
-     * given DataSet.
-     *
-     * @param dataSet the DataSet.
-     * @return number of UserAuthorityGroups.
-     */
-    int countDataSetUserAuthorityGroups( DataSet dataSet );
-
-    /**
-     * Filters the given collection of user roles based on whether the current user
-     * is allowed to issue it.
-     *
-     * @param userRoles the collection of user roles.
-     */
-    void canIssueFilter( Collection<UserAuthorityGroup> userRoles );
-
-    List<ErrorReport> validateUser( User user, User currentUser );
-
-    /**
-     * Returns list of active users whose credentials are expiring with in few days.
-     *
-     * @return list of active users whose credentials are expiring with in few days.
-     */
-    List<User> getExpiringUsers();
-
-    void set2FA( User user, Boolean twoFA );
-
-    /**
-     * Expire a user's active sessions retrieved from the Spring security's
-     * org.springframework.security.core.session.SessionRegistry
-     *
-     * @param credentials the user credentials
-     */
-    void expireActiveSessions( UserCredentials credentials );
-}
->>>>>>> 534d6568
+}