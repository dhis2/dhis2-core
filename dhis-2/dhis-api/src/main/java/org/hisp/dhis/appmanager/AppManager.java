/*
 * Copyright (c) 2004-2022, University of Oslo
 * All rights reserved.
 *
 * Redistribution and use in source and binary forms, with or without
 * modification, are permitted provided that the following conditions are met:
 * Redistributions of source code must retain the above copyright notice, this
 * list of conditions and the following disclaimer.
 *
 * Redistributions in binary form must reproduce the above copyright notice,
 * this list of conditions and the following disclaimer in the documentation
 * and/or other materials provided with the distribution.
 * Neither the name of the HISP project nor the names of its contributors may
 * be used to endorse or promote products derived from this software without
 * specific prior written permission.
 *
 * THIS SOFTWARE IS PROVIDED BY THE COPYRIGHT HOLDERS AND CONTRIBUTORS "AS IS" AND
 * ANY EXPRESS OR IMPLIED WARRANTIES, INCLUDING, BUT NOT LIMITED TO, THE IMPLIED
 * WARRANTIES OF MERCHANTABILITY AND FITNESS FOR A PARTICULAR PURPOSE ARE
 * DISCLAIMED. IN NO EVENT SHALL THE COPYRIGHT OWNER OR CONTRIBUTORS BE LIABLE FOR
 * ANY DIRECT, INDIRECT, INCIDENTAL, SPECIAL, EXEMPLARY, OR CONSEQUENTIAL DAMAGES
 * (INCLUDING, BUT NOT LIMITED TO, PROCUREMENT OF SUBSTITUTE GOODS OR SERVICES;
 * LOSS OF USE, DATA, OR PROFITS; OR BUSINESS INTERRUPTION) HOWEVER CAUSED AND ON
 * ANY THEORY OF LIABILITY, WHETHER IN CONTRACT, STRICT LIABILITY, OR TORT
 * (INCLUDING NEGLIGENCE OR OTHERWISE) ARISING IN ANY WAY OUT OF THE USE OF THIS
 * SOFTWARE, EVEN IF ADVISED OF THE POSSIBILITY OF SUCH DAMAGE.
 */
package org.hisp.dhis.appmanager;

import java.io.File;
import java.io.IOException;
import java.util.Collection;
import java.util.List;
import java.util.Set;
import java.util.stream.Collectors;

import org.springframework.core.io.Resource;

/**
 * @author Saptarshi Purkayastha
 */
public interface AppManager
{
    String ID = AppManager.class.getName();

    String BUNDLED_APP_PREFIX = "dhis-web-";

    Set<String> BUNDLED_APPS = Set.of(
        // Javascript apps
        "aggregate-data-entry",
        "app-management",
        "cache-cleaner",
        "capture",
        "dashboard",
        "data-administration",
        "data-visualizer",
        "data-quality",
        "datastore",
        "event-reports",
        "event-visualizer",
        "import-export",
        "interpretation",
        "maintenance",
        "maps",
        "menu-management",
        "messaging",
        "pivot",
        "reports",
        "scheduler",
        "settings",
        "sms-configuration",
        "tracker-capture",
        "translations",
        "usage-analytics",
        "user",
        "user-profile",
        // Struts apps
        "approval",
        "dataentry",
        "maintenance-mobile" );

    String WEB_MAINTENANCE_APPMANAGER_AUTHORITY = "M_dhis-web-app-management";

    /**
     * Returns a list of all installed apps.
     *
     * @param contextPath the context path of this instance.
     * @param max the maximum number of apps to return, -1 to return all
     * @return list of installed apps
     */
    List<App> getApps( String contextPath, int max );

    /**
     * Returns a list of all installed apps.
     *
     * @param contextPath the context path of this instance.
     * @return list of installed apps
     */
    List<App> getApps( String contextPath );

    /**
     * Returns a list of installed apps with plugins. Includes both
     * DASHBOARD_WIDGET app types and APP app types with a pluginLaunchPath.
     *
     * @param contextPath the context path of this instance.
     * @param max the maximum number of apps to return, -1 to return all
     *
     * @return a list of apps.
     */
    List<App> getPlugins( String contextPath, int max );

    /**
<<<<<<< HEAD
     * Returns a list of all installed apps.
=======
     * Returns a list of all installed apps with pluginType equal the given Type
     *
     * @return list of installed apps with given pluginType
     */
    List<App> getAppsByPluginType( String pluginType, Collection<App> apps );

    /**
     * Returns a list of all installed apps which are either bundled or not
     * bundled operator. Currently supports eq.
>>>>>>> e2512f13
     *
     * @param appName the name of the app to return.
     * @return the app with the requested name
     */
    App getApp( String appName );

    /**
     * Return a list of all installed apps with given filter list Currently
     * support filtering by AppType and name
     *
     * @param filter
     * @return Return a list of all installed apps with given filter list
     */
    List<App> filterApps( List<String> filter, String contextPath );

    /**
     * Returns the app with the given key (folder name).
     *
     * @param key the app key.
     * @param contextPath the context path of this instance.
     * @return the app with the given key.
     */
    App getApp( String key, String contextPath );

    /**
     * Installs the app.
     *
     * @param file the app file.
     * @param fileName the name of the app file.
     * @throws IOException if the app manifest file could not be read.
     */
    AppStatus installApp( File file, String fileName );

    /**
     * Indicates whether the app with the given name exist.
     *
     * @param appName the name of the app-
     * @return true if the app exists.
     */
    boolean exists( String appName );

    /**
     * Deletes the given app.
     *
     * @param app the app to delete.
     * @param deleteAppData decide if associated data in dataStore should be
     *        deleted or not.
     */
    void deleteApp( App app, boolean deleteAppData );

    /**
     * Reload list of apps.
     */
    void reloadApps();

    /**
     * Returns the url of the app repository
     *
     * @return url of app hub
     */
    String getAppHubUrl();

    /**
     * Indicates whether the given app is accessible to the current user.
     *
     * @param app the app.
     * @return true if app is accessible.
     */
    boolean isAccessible( App app );

    /**
     * Returns the app associated with the namespace, or null if no app is
     * associated.
     *
     * @param namespace the namespace to check
     * @return App or null
     */
    App getAppByNamespace( String namespace );

    /**
     * Looks up and returns the file associated with the app and pageName, if it
     * exists
     *
     * @param app the app to look up files for
     * @param pageName the page requested
     * @return the Resource representing the file, or null if no file was found
     */
    Resource getAppResource( App app, String pageName )
        throws IOException;

    /**
     * Sets the app status to DELETION_IN_PROGRESS.
     *
     * @param app The app that has to be marked as deleted.
     * @return true if the status was changed in this method.
     */
    boolean markAppToDelete( App app );

    // -------------------------------------------------------------------------
    // Static methods for manipulating a collection of apps
    // -------------------------------------------------------------------------

    /**
     * Returns a list of all installed apps with AppType equal the given Type
     *
     * @return list of installed apps with given AppType
     */
    public static List<App> filterAppsByType( AppType appType, Collection<App> apps )
    {
        return apps.stream()
            .filter( app -> app.getAppType() == appType )
            .collect( Collectors.toList() );
    }

    private static Boolean checkAppStringProperty( final String propertyValue, final String testValue,
        final String operator )
    {
        return ("ilike".equalsIgnoreCase( operator ) && propertyValue.toLowerCase().contains( testValue.toLowerCase() ))
            ||
            ("eq".equalsIgnoreCase( operator ) && propertyValue.equals( testValue ));
    }

    /**
     * Returns a list of all installed apps with name equal the given name and
     * operator. Currently supports eq and ilike.
     *
     * @return list of installed apps with given name
     */
    public static List<App> filterAppsByName( final String name, Collection<App> apps, final String operator )
    {
        return apps.stream().filter(
            app -> checkAppStringProperty( app.getName(), name, operator ) )
            .collect( Collectors.toList() );
    }

    /**
     * Returns a list of all installed apps with shortName equal the given name
     * and operator. Currently supports eq and ilike.
     *
     * @return list of installed apps with given name
     */
    public static List<App> filterAppsByShortName( final String name, Collection<App> apps, final String operator )
    {
        return apps.stream()
            .filter( app -> checkAppStringProperty( app.getShortName(), name, operator ) )
            .collect( Collectors.toList() );
    }

    /**
     * Returns a list of all installed apps which are either bundled or not
     * bundled operator. Currently supports eq.
     *
     * @return list of installed apps with given isBundled property
     */
    public static List<App> filterAppsByIsBundled( final boolean isBundled, Collection<App> apps )
    {
        return apps
            .stream()
            .filter( app -> app.isBundled() == isBundled )
            .collect( Collectors.toList() );
    }
}<|MERGE_RESOLUTION|>--- conflicted
+++ resolved
@@ -110,19 +110,7 @@
     List<App> getPlugins( String contextPath, int max );
 
     /**
-<<<<<<< HEAD
-     * Returns a list of all installed apps.
-=======
-     * Returns a list of all installed apps with pluginType equal the given Type
-     *
-     * @return list of installed apps with given pluginType
-     */
-    List<App> getAppsByPluginType( String pluginType, Collection<App> apps );
-
-    /**
-     * Returns a list of all installed apps which are either bundled or not
-     * bundled operator. Currently supports eq.
->>>>>>> e2512f13
+     * Returns the installed app with a given name
      *
      * @param appName the name of the app to return.
      * @return the app with the requested name
@@ -284,4 +272,16 @@
             .filter( app -> app.isBundled() == isBundled )
             .collect( Collectors.toList() );
     }
+
+    /**
+     * Returns a list of all installed apps which have the given plugin type.
+     *
+     * @return list of installed apps with given isBundled property
+     */
+    public static List<App> filterAppsByPluginType( String pluginType, Collection<App> apps )
+    {
+        return apps.stream()
+            .filter( app -> app.getPluginType().equals( pluginType ) )
+            .collect( Collectors.toList() );
+    }
 }