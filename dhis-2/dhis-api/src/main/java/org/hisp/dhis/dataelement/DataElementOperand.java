package org.hisp.dhis.dataelement;

/*
 * Copyright (c) 2004-2016, University of Oslo
 * All rights reserved.
 *
 * Redistribution and use in source and binary forms, with or without
 * modification, are permitted provided that the following conditions are met:
 * Redistributions of source code must retain the above copyright notice, this
 * list of conditions and the following disclaimer.
 *
 * Redistributions in binary form must reproduce the above copyright notice,
 * this list of conditions and the following disclaimer in the documentation
 * and/or other materials provided with the distribution.
 * Neither the name of the HISP project nor the names of its contributors may
 * be used to endorse or promote products derived from this software without
 * specific prior written permission.
 *
 * THIS SOFTWARE IS PROVIDED BY THE COPYRIGHT HOLDERS AND CONTRIBUTORS "AS IS" AND
 * ANY EXPRESS OR IMPLIED WARRANTIES, INCLUDING, BUT NOT LIMITED TO, THE IMPLIED
 * WARRANTIES OF MERCHANTABILITY AND FITNESS FOR A PARTICULAR PURPOSE ARE
 * DISCLAIMED. IN NO EVENT SHALL THE COPYRIGHT OWNER OR CONTRIBUTORS BE LIABLE FOR
 * ANY DIRECT, INDIRECT, INCIDENTAL, SPECIAL, EXEMPLARY, OR CONSEQUENTIAL DAMAGES
 * (INCLUDING, BUT NOT LIMITED TO, PROCUREMENT OF SUBSTITUTE GOODS OR SERVICES;
 * LOSS OF USE, DATA, OR PROFITS; OR BUSINESS INTERRUPTION) HOWEVER CAUSED AND ON
 * ANY THEORY OF LIABILITY, WHETHER IN CONTRACT, STRICT LIABILITY, OR TORT
 * (INCLUDING NEGLIGENCE OR OTHERWISE) ARISING IN ANY WAY OUT OF THE USE OF THIS
 * SOFTWARE, EVEN IF ADVISED OF THE POSSIBILITY OF SUCH DAMAGE.
 */

import com.fasterxml.jackson.annotation.JsonProperty;
import com.fasterxml.jackson.databind.annotation.JsonSerialize;
import com.fasterxml.jackson.dataformat.xml.annotation.JacksonXmlElementWrapper;
import com.fasterxml.jackson.dataformat.xml.annotation.JacksonXmlProperty;
import com.fasterxml.jackson.dataformat.xml.annotation.JacksonXmlRootElement;
import org.apache.commons.lang3.StringUtils;
import org.hisp.dhis.analytics.AggregationType;
import org.hisp.dhis.common.BaseDataDimensionalItemObject;
import org.hisp.dhis.common.BaseIdentifiableObject;
import org.hisp.dhis.common.DimensionItemType;
import org.hisp.dhis.common.DxfNamespaces;
import org.hisp.dhis.common.IdScheme;
import org.hisp.dhis.common.IdentifiableObject;
import org.hisp.dhis.common.MergeMode;
import org.hisp.dhis.common.ValueType;
import org.hisp.dhis.expression.ExpressionService;

import java.util.ArrayList;
import java.util.Collections;
import java.util.List;
import java.util.regex.Matcher;

import static org.hisp.dhis.common.DimensionalObjectUtils.COMPOSITE_DIM_OBJECT_PLAIN_SEP;

/**
 * This object can act both as a hydrated persisted object and as a wrapper
 * object (but not both at the same time).
 * <p>
 * This object implements IdentifiableObject but does not have any UID. Instead
 * the UID is generated based on the data element and category option combo which
 * this object is based on.
 *
 * @author Abyot Asalefew
 */
@JacksonXmlRootElement( localName = "dataElementOperand", namespace = DxfNamespaces.DXF_2_0 )
public class DataElementOperand
    extends BaseDataDimensionalItemObject
{
    public static final String SEPARATOR = COMPOSITE_DIM_OBJECT_PLAIN_SEP;
    public static final String NAME_TOTAL = "(Total)";

    private static final String TYPE_VALUE = "value";
    private static final String TYPE_TOTAL = "total";

    private static final String SPACE = " ";
    private static final String COLUMN_PREFIX = "de";
    private static final String COLUMN_SEPARATOR = "_";

    // -------------------------------------------------------------------------
    // Persisted properties
    // -------------------------------------------------------------------------

    private DataElement dataElement;

    private DataElementCategoryOptionCombo categoryOptionCombo;

    // -------------------------------------------------------------------------
    // Transient properties
    // -------------------------------------------------------------------------

    private String dataElementId;

    private String optionComboId;

    private String operandId;

    private String operandName;

    private List<Integer> aggregationLevels = new ArrayList<>();

    private ValueType valueType;

    private int frequencyOrder;

    private String operandType;

    private boolean hasAggregationLevels;

    // -------------------------------------------------------------------------
    // Constructors
    // -------------------------------------------------------------------------

    public DataElementOperand()
    {
    }

    public DataElementOperand( DataElement dataElement )
    {
        this.dataElement = dataElement;
    }

    public DataElementOperand( DataElement dataElement, DataElementCategoryOptionCombo categoryOptionCombo )
    {
        this.dataElement = dataElement;
        this.categoryOptionCombo = categoryOptionCombo;
    }

    public DataElementOperand( String dataElementId, String optionComboId )
    {
        this.dataElementId = dataElementId;
        this.optionComboId = optionComboId;
        this.operandId = dataElementId + SEPARATOR + optionComboId;
    }

    public DataElementOperand( String dataElementId, String optionComboId, String operandName )
    {
        this.dataElementId = dataElementId;
        this.optionComboId = optionComboId;
        this.operandId = dataElementId + SEPARATOR + optionComboId;
        this.operandName = operandName;
    }

    public DataElementOperand( String dataElementId, String optionComboId, String operandName,
        AggregationType aggregationType, List<Integer> aggregationLevels, int frequencyOrder )
    {
        this.dataElementId = dataElementId;
        this.optionComboId = optionComboId;
        this.operandId = dataElementId + SEPARATOR + optionComboId;
        this.operandName = operandName;
        this.aggregationType = aggregationType;
        this.aggregationLevels = aggregationLevels;
        this.frequencyOrder = frequencyOrder;
    }

    // -------------------------------------------------------------------------
    // DimensionalItemObject
    // -------------------------------------------------------------------------

    @Override
    public String getDimensionItem()
    {
        String item = null;

        if ( dataElement != null )
        {
            item = dataElement.getUid() + ( categoryOptionCombo != null ? ( SEPARATOR + categoryOptionCombo.getUid() ) : StringUtils.EMPTY );
        }
        else if ( dataElementId != null )
        {
            item = dataElementId + ( optionComboId != null ? ( SEPARATOR + optionComboId ) : StringUtils.EMPTY );
        }

        return item;
    }

    @Override
    public String getDimensionItem( IdScheme idScheme )
    {
        String item = null;
<<<<<<< HEAD
        
        if ( dataElement != null )
        {
            item = dataElement.getPropertyValue( idScheme ) + ( categoryOptionCombo != null ? ( SEPARATOR + categoryOptionCombo.getPropertyValue( idScheme ) ) : StringUtils.EMPTY );
        }
        
=======

        if ( dataElement != null )
        {
            item = dataElement.getPropertyValue( idScheme ) + (categoryOptionCombo != null ? (SEPARATOR + categoryOptionCombo.getPropertyValue( idScheme )) : StringUtils.EMPTY);
        }

>>>>>>> b383e1b1
        return item;
    }

    @Override
    public DimensionItemType getDimensionItemType()
    {
        return DimensionItemType.DATA_ELEMENT_OPERAND;
    }

    // -------------------------------------------------------------------------
    // Logic
    // -------------------------------------------------------------------------

    @Override
    public String getName()
    {
        if ( name != null )
        {
            return name;
        }

        String name = null;

        if ( dataElement != null )
        {
            name = dataElement.getName();
        }

        if ( categoryOptionCombo != null && !categoryOptionCombo.isDefault() )
        {
            name += SPACE + categoryOptionCombo.getName();
        }

        return name;
    }

    @Override
    public String getShortName()
    {
        String shortName = null;

        if ( dataElement != null )
        {
            shortName = dataElement.getShortName();
        }

        if ( categoryOptionCombo != null )
        {
            shortName += SPACE + categoryOptionCombo.getName();
        }

        return shortName;
    }

    /**
     * Tests whether the operand has any aggregation levels.
     */
    public boolean hasAggregationLevels()
    {
        return aggregationLevels.size() > 0;
    }

    /**
     * Tests whether the hierarchy level of the OrganisationUnit associated with
     * the relevant DataValue is equal to or higher than the relevant
     * aggregation level. Returns true if no aggregation levels exist.
     *
     * @param organisationUnitLevel the hierarchy level of the aggregation
     *                              OrganisationUnit.
     * @param dataValueLevel        the hierarchy level of the OrganisationUnit
     *                              associated with the relevant DataValue.
     */
    public boolean aggregationLevelIsValid( int organisationUnitLevel, int dataValueLevel )
    {
        if ( aggregationLevels.size() == 0 )
        {
            return true;
        }

        final Integer aggregationLevel = getRelevantAggregationLevel( organisationUnitLevel );

        return aggregationLevel == null || dataValueLevel <= aggregationLevel;
    }

    /**
     * Returns the relevant aggregation level for the DataElement. The relevant
     * aggregation level will be the next in ascending order after the
     * organisation unit level. If no aggregation levels lower than the
     * organisation unit level exist, null is returned.
     *
     * @param organisationUnitLevel the hierarchy level of the relevant
     *                              OrganisationUnit.
     */
    public Integer getRelevantAggregationLevel( int organisationUnitLevel )
    {
        List<Integer> levels = new ArrayList<>( aggregationLevels );

        Collections.sort( levels );

        for ( final Integer aggregationLevel : levels )
        {
            if ( aggregationLevel >= organisationUnitLevel )
            {
                return aggregationLevel;
            }
        }

        return null;
    }

    /**
     * Returns the operand expression which is on the format #{de-uid.coc-uid} .
     *
     * @return the operand expression.
     */
    public String getOperandExpression()
    {
        String expression = null;

        if ( dataElementId != null )
        {
            String coc = optionComboId != null ? SEPARATOR + optionComboId : "";

            expression = "#{" + dataElementId + coc + "}";
        }
        else if ( dataElement != null )
        {
            String coc = categoryOptionCombo != null ? SEPARATOR + categoryOptionCombo.getUid() : "";

            expression = "#{" + dataElement.getUid() + coc + "}";
        }

        return expression;
    }

    /**
     * Returns a database-friendly name.
     *
     * @return the name.
     */
    public String getColumnName()
    {
        return COLUMN_PREFIX + dataElementId + COLUMN_SEPARATOR + optionComboId;
    }

    /**
     * Returns a pretty-print name based on the given data element and category
     * option combo.
     *
     * @param dataElement         the data element.
     * @param categoryOptionCombo the category option combo.
     * @return the name.
     */
    public static String getPrettyName( DataElement dataElement, DataElementCategoryOptionCombo categoryOptionCombo )
    {
        if ( dataElement == null ) // Invalid
        {
            return null;
        }

        if ( categoryOptionCombo == null ) // Total
        {
            return dataElement.getDisplayName() + SPACE + NAME_TOTAL;
        }

        return categoryOptionCombo.isDefault() ? dataElement.getDisplayName() : dataElement.getDisplayName() + SPACE + categoryOptionCombo.getName();
    }

    /**
     * Returns a pretty name, requires the operand to be in persistent mode.
     *
     * @return the name.
     */
    public String getPrettyName()
    {
        return getPrettyName( dataElement, categoryOptionCombo );
    }

    /**
     * Indicators whether this operand represents a total value or not.
     *
     * @return true or false.
     */
    public boolean isTotal()
    {
        return operandType != null && operandType.equals( TYPE_TOTAL );
    }

    /**
     * Updates all transient properties.
     *
     * @param dataElement
     * @param categoryOptionCombo
     */
    public void updateProperties( DataElement dataElement, DataElementCategoryOptionCombo categoryOptionCombo )
    {
        this.dataElementId = dataElement.getUid();
        this.optionComboId = categoryOptionCombo.getUid();
        this.operandId = dataElementId + SEPARATOR + optionComboId;
        this.operandName = getPrettyName( dataElement, categoryOptionCombo );
        this.legendSets = dataElement.getLegendSets();
        this.aggregationType = dataElement.getAggregationType();
        this.valueType = dataElement.getValueType();
        this.frequencyOrder = dataElement.getFrequencyOrder();
        this.aggregationLevels = new ArrayList<>( dataElement.getAggregationLevels() );

        this.uid = dataElementId + SEPARATOR + optionComboId;
        this.name = getPrettyName( dataElement, categoryOptionCombo );
    }

    /**
     * Updates all transient properties.
     *
     * @param dataElement
     */
    public void updateProperties( DataElement dataElement )
    {
        this.dataElementId = dataElement.getUid();
        this.operandId = String.valueOf( dataElementId );
        this.operandName = getPrettyName( dataElement, null );
        this.legendSets = dataElement.getLegendSets();
        this.aggregationType = dataElement.getAggregationType();
        this.valueType = dataElement.getValueType();
        this.frequencyOrder = dataElement.getFrequencyOrder();
        this.aggregationLevels = new ArrayList<>( dataElement.getAggregationLevels() );

        this.uid = dataElementId;
        this.name = getPrettyName( dataElement, null );
    }

    /**
     * Generates a DataElementOperand based on the given formula. The formula
     * needs to be on the form "#{<dataelementid>.<categoryoptioncomboid>}".
     *
     * @param expression the formula.
     * @return a DataElementOperand.
     */
    public static DataElementOperand getOperand( String expression )
        throws NumberFormatException
    {
        Matcher matcher = ExpressionService.OPERAND_PATTERN.matcher( expression );
        matcher.find();
        String dataElement = StringUtils.trimToNull( matcher.group( 1 ) );
        String categoryOptionCombo = StringUtils.trimToNull( matcher.group( 2 ) );
        String operandType = categoryOptionCombo != null ? TYPE_VALUE : TYPE_TOTAL;

        final DataElementOperand operand = new DataElementOperand( dataElement, categoryOptionCombo );
        operand.setOperandType( operandType );
        return operand;
    }

    // -------------------------------------------------------------------------
    // Getters & setters
    // -------------------------------------------------------------------------

    @JsonProperty
    @JsonSerialize( as = BaseIdentifiableObject.class )
    @JacksonXmlProperty( namespace = DxfNamespaces.DXF_2_0 )
    public DataElement getDataElement()
    {
        return dataElement;
    }

    public void setDataElement( DataElement dataElement )
    {
        this.dataElement = dataElement;
    }

    @JsonProperty
    @JsonSerialize( as = BaseIdentifiableObject.class )
    @JacksonXmlProperty( namespace = DxfNamespaces.DXF_2_0 )
    public DataElementCategoryOptionCombo getCategoryOptionCombo()
    {
        return categoryOptionCombo;
    }

    public void setCategoryOptionCombo( DataElementCategoryOptionCombo categoryOptionCombo )
    {
        this.categoryOptionCombo = categoryOptionCombo;
    }

    @JsonProperty
    @JacksonXmlProperty( namespace = DxfNamespaces.DXF_2_0 )
    public String getDataElementId()
    {
        return dataElementId;
    }

    public void setDataElementId( String dataElementId )
    {
        this.dataElementId = dataElementId;
    }

    @JsonProperty
    @JacksonXmlProperty( namespace = DxfNamespaces.DXF_2_0 )
    public String getOptionComboId()
    {
        return optionComboId;
    }

    public void setOptionComboId( String optionComboId )
    {
        this.optionComboId = optionComboId;
    }

    @JsonProperty
    @JacksonXmlProperty( namespace = DxfNamespaces.DXF_2_0 )
    public String getOperandId()
    {
        return operandId;
    }

    public void setOperandId( String operandId )
    {
        this.operandId = operandId;
    }

    @JsonProperty
    @JacksonXmlProperty( namespace = DxfNamespaces.DXF_2_0 )
    public String getOperandName()
    {
        return operandName;
    }

    public void setOperandName( String operandName )
    {
        this.operandName = operandName;
    }

    @JsonProperty
    @JacksonXmlElementWrapper( localName = "aggregationLevels", namespace = DxfNamespaces.DXF_2_0 )
    @JacksonXmlProperty( localName = "aggregationLevel", namespace = DxfNamespaces.DXF_2_0 )
    public List<Integer> getAggregationLevels()
    {
        return aggregationLevels;
    }

    public void setAggregationLevels( List<Integer> aggregationLevels )
    {
        this.aggregationLevels = aggregationLevels;
    }

    @JsonProperty
    @JacksonXmlProperty( namespace = DxfNamespaces.DXF_2_0 )
    public ValueType getValueType()
    {
        return valueType;
    }

    public void setValueType( ValueType valueType )
    {
        this.valueType = valueType;
    }

    @JsonProperty
    @JacksonXmlProperty( namespace = DxfNamespaces.DXF_2_0 )
    public int getFrequencyOrder()
    {
        return frequencyOrder;
    }

    public void setFrequencyOrder( int frequencyOrder )
    {
        this.frequencyOrder = frequencyOrder;
    }

    @JsonProperty
    @JacksonXmlProperty( namespace = DxfNamespaces.DXF_2_0 )
    public String getOperandType()
    {
        return operandType;
    }

    public void setOperandType( String operandType )
    {
        this.operandType = operandType;
    }

    @JsonProperty
    @JacksonXmlProperty( namespace = DxfNamespaces.DXF_2_0 )
    public boolean isHasAggregationLevels()
    {
        return hasAggregationLevels;
    }

    public void setHasAggregationLevels( boolean hasAggregationLevels )
    {
        this.hasAggregationLevels = hasAggregationLevels;
    }

    // -------------------------------------------------------------------------
    // hashCode, equals, toString, compareTo
    // -------------------------------------------------------------------------

    @Override
    public String toString()
    {
        return "{" +
            "\"class\":\"" + getClass() + "\", " +
            "\"id\":\"" + id + "\", " +
            "\"uid\":\"" + uid + "\", " +
            "\"dataElement\":" + dataElement + ", " +
            "\"categoryOptionCombo\":" + categoryOptionCombo + ", " +
            "\"dataElementId\":\"" + dataElementId + "\", " +
            "\"optionComboId\":\"" + optionComboId + "\", " +
            "\"operandId\":\"" + operandId + "\", " +
            "\"operandName\":\"" + operandName + "\", " +
            "\"operandType\":\"" + operandType + "\" " +
            '}';
    }

    @Override
    public int hashCode()
    {
        final int prime = 31;
        int result = 1;

        if ( dataElement != null && categoryOptionCombo != null )
        {
            updateProperties( dataElement, categoryOptionCombo );
        }

        result = prime * result + ((dataElement == null) ? 0 : dataElement.hashCode());
        result = prime * result + ((categoryOptionCombo == null) ? 0 : categoryOptionCombo.hashCode());
        result = prime * result + ((dataElementId == null) ? 0 : dataElementId.hashCode());
        result = prime * result + ((optionComboId == null) ? 0 : optionComboId.hashCode());

        return result;
    }

    @Override
    public boolean equals( Object object )
    {
        if ( this == object )
        {
            return true;
        }

        if ( object == null )
        {
            return false;
        }

        if ( !getClass().isAssignableFrom( object.getClass() ) )
        {
            return false;
        }

        if ( dataElement != null && categoryOptionCombo != null )
        {
            updateProperties( dataElement, categoryOptionCombo );
        }

        DataElementOperand other = (DataElementOperand) object;

        if ( other.getDataElement() != null && other.getCategoryOptionCombo() != null )
        {
            other.updateProperties( other.getDataElement(), other.getCategoryOptionCombo() );
        }

        if ( dataElement == null )
        {
            if ( other.dataElement != null )
            {
                return false;
            }
        }
        else if ( !dataElement.equals( other.dataElement ) )
        {
            return false;
        }

        if ( categoryOptionCombo == null )
        {
            if ( other.categoryOptionCombo != null )
            {
                return false;
            }
        }
        else if ( !categoryOptionCombo.equals( other.categoryOptionCombo ) )
        {
            return false;
        }

        if ( dataElementId == null )
        {
            if ( other.dataElementId != null )
            {
                return false;
            }
        }
        else if ( !dataElementId.equals( other.dataElementId ) )
        {
            return false;
        }

        if ( optionComboId == null )
        {
            if ( other.optionComboId != null )
            {
                return false;
            }
        }
        else if ( !optionComboId.equals( other.optionComboId ) )
        {
            return false;
        }

        return true;
    }

    @Override
    public int compareTo( IdentifiableObject object )
    {
        DataElementOperand other = (DataElementOperand) object;

        if ( this.dataElementId.compareTo( other.dataElementId ) != 0 )
        {
            return this.dataElementId.compareTo( other.dataElementId );
        }

        return this.optionComboId.compareTo( other.optionComboId );
    }

    @Override
    public void mergeWith( IdentifiableObject other, MergeMode mergeMode )
    {
        super.mergeWith( other, mergeMode );

        if ( other.getClass().isInstance( this ) )
        {
            DataElementOperand dataElementOperand = (DataElementOperand) other;

            if ( mergeMode.isReplace() )
            {
                dataElement = dataElementOperand.getDataElement();
                categoryOptionCombo = dataElementOperand.getCategoryOptionCombo();
            }
            else if ( mergeMode.isMerge() )
            {
                dataElement = dataElementOperand.getDataElement() != null ? dataElementOperand.getDataElement() : dataElement;
                categoryOptionCombo = dataElementOperand.getCategoryOptionCombo() != null ? dataElementOperand.getCategoryOptionCombo() : categoryOptionCombo;
            }
        }
    }
}
<|MERGE_RESOLUTION|>--- conflicted
+++ resolved
@@ -1,740 +1,731 @@
-package org.hisp.dhis.dataelement;
-
-/*
- * Copyright (c) 2004-2016, University of Oslo
- * All rights reserved.
- *
- * Redistribution and use in source and binary forms, with or without
- * modification, are permitted provided that the following conditions are met:
- * Redistributions of source code must retain the above copyright notice, this
- * list of conditions and the following disclaimer.
- *
- * Redistributions in binary form must reproduce the above copyright notice,
- * this list of conditions and the following disclaimer in the documentation
- * and/or other materials provided with the distribution.
- * Neither the name of the HISP project nor the names of its contributors may
- * be used to endorse or promote products derived from this software without
- * specific prior written permission.
- *
- * THIS SOFTWARE IS PROVIDED BY THE COPYRIGHT HOLDERS AND CONTRIBUTORS "AS IS" AND
- * ANY EXPRESS OR IMPLIED WARRANTIES, INCLUDING, BUT NOT LIMITED TO, THE IMPLIED
- * WARRANTIES OF MERCHANTABILITY AND FITNESS FOR A PARTICULAR PURPOSE ARE
- * DISCLAIMED. IN NO EVENT SHALL THE COPYRIGHT OWNER OR CONTRIBUTORS BE LIABLE FOR
- * ANY DIRECT, INDIRECT, INCIDENTAL, SPECIAL, EXEMPLARY, OR CONSEQUENTIAL DAMAGES
- * (INCLUDING, BUT NOT LIMITED TO, PROCUREMENT OF SUBSTITUTE GOODS OR SERVICES;
- * LOSS OF USE, DATA, OR PROFITS; OR BUSINESS INTERRUPTION) HOWEVER CAUSED AND ON
- * ANY THEORY OF LIABILITY, WHETHER IN CONTRACT, STRICT LIABILITY, OR TORT
- * (INCLUDING NEGLIGENCE OR OTHERWISE) ARISING IN ANY WAY OUT OF THE USE OF THIS
- * SOFTWARE, EVEN IF ADVISED OF THE POSSIBILITY OF SUCH DAMAGE.
- */
-
-import com.fasterxml.jackson.annotation.JsonProperty;
-import com.fasterxml.jackson.databind.annotation.JsonSerialize;
-import com.fasterxml.jackson.dataformat.xml.annotation.JacksonXmlElementWrapper;
-import com.fasterxml.jackson.dataformat.xml.annotation.JacksonXmlProperty;
-import com.fasterxml.jackson.dataformat.xml.annotation.JacksonXmlRootElement;
-import org.apache.commons.lang3.StringUtils;
-import org.hisp.dhis.analytics.AggregationType;
-import org.hisp.dhis.common.BaseDataDimensionalItemObject;
-import org.hisp.dhis.common.BaseIdentifiableObject;
-import org.hisp.dhis.common.DimensionItemType;
-import org.hisp.dhis.common.DxfNamespaces;
-import org.hisp.dhis.common.IdScheme;
-import org.hisp.dhis.common.IdentifiableObject;
-import org.hisp.dhis.common.MergeMode;
-import org.hisp.dhis.common.ValueType;
-import org.hisp.dhis.expression.ExpressionService;
-
-import java.util.ArrayList;
-import java.util.Collections;
-import java.util.List;
-import java.util.regex.Matcher;
-
-import static org.hisp.dhis.common.DimensionalObjectUtils.COMPOSITE_DIM_OBJECT_PLAIN_SEP;
-
-/**
- * This object can act both as a hydrated persisted object and as a wrapper
- * object (but not both at the same time).
- * <p>
- * This object implements IdentifiableObject but does not have any UID. Instead
- * the UID is generated based on the data element and category option combo which
- * this object is based on.
- *
- * @author Abyot Asalefew
- */
-@JacksonXmlRootElement( localName = "dataElementOperand", namespace = DxfNamespaces.DXF_2_0 )
-public class DataElementOperand
-    extends BaseDataDimensionalItemObject
-{
-    public static final String SEPARATOR = COMPOSITE_DIM_OBJECT_PLAIN_SEP;
-    public static final String NAME_TOTAL = "(Total)";
-
-    private static final String TYPE_VALUE = "value";
-    private static final String TYPE_TOTAL = "total";
-
-    private static final String SPACE = " ";
-    private static final String COLUMN_PREFIX = "de";
-    private static final String COLUMN_SEPARATOR = "_";
-
-    // -------------------------------------------------------------------------
-    // Persisted properties
-    // -------------------------------------------------------------------------
-
-    private DataElement dataElement;
-
-    private DataElementCategoryOptionCombo categoryOptionCombo;
-
-    // -------------------------------------------------------------------------
-    // Transient properties
-    // -------------------------------------------------------------------------
-
-    private String dataElementId;
-
-    private String optionComboId;
-
-    private String operandId;
-
-    private String operandName;
-
-    private List<Integer> aggregationLevels = new ArrayList<>();
-
-    private ValueType valueType;
-
-    private int frequencyOrder;
-
-    private String operandType;
-
-    private boolean hasAggregationLevels;
-
-    // -------------------------------------------------------------------------
-    // Constructors
-    // -------------------------------------------------------------------------
-
-    public DataElementOperand()
-    {
-    }
-
-    public DataElementOperand( DataElement dataElement )
-    {
-        this.dataElement = dataElement;
-    }
-
-    public DataElementOperand( DataElement dataElement, DataElementCategoryOptionCombo categoryOptionCombo )
-    {
-        this.dataElement = dataElement;
-        this.categoryOptionCombo = categoryOptionCombo;
-    }
-
-    public DataElementOperand( String dataElementId, String optionComboId )
-    {
-        this.dataElementId = dataElementId;
-        this.optionComboId = optionComboId;
-        this.operandId = dataElementId + SEPARATOR + optionComboId;
-    }
-
-    public DataElementOperand( String dataElementId, String optionComboId, String operandName )
-    {
-        this.dataElementId = dataElementId;
-        this.optionComboId = optionComboId;
-        this.operandId = dataElementId + SEPARATOR + optionComboId;
-        this.operandName = operandName;
-    }
-
-    public DataElementOperand( String dataElementId, String optionComboId, String operandName,
-        AggregationType aggregationType, List<Integer> aggregationLevels, int frequencyOrder )
-    {
-        this.dataElementId = dataElementId;
-        this.optionComboId = optionComboId;
-        this.operandId = dataElementId + SEPARATOR + optionComboId;
-        this.operandName = operandName;
-        this.aggregationType = aggregationType;
-        this.aggregationLevels = aggregationLevels;
-        this.frequencyOrder = frequencyOrder;
-    }
-
-    // -------------------------------------------------------------------------
-    // DimensionalItemObject
-    // -------------------------------------------------------------------------
-
-    @Override
-    public String getDimensionItem()
-    {
-        String item = null;
-
-        if ( dataElement != null )
-        {
-            item = dataElement.getUid() + ( categoryOptionCombo != null ? ( SEPARATOR + categoryOptionCombo.getUid() ) : StringUtils.EMPTY );
-        }
-        else if ( dataElementId != null )
-        {
-            item = dataElementId + ( optionComboId != null ? ( SEPARATOR + optionComboId ) : StringUtils.EMPTY );
-        }
-
-        return item;
-    }
-
-    @Override
-    public String getDimensionItem( IdScheme idScheme )
-    {
-        String item = null;
-<<<<<<< HEAD
-        
-        if ( dataElement != null )
-        {
-            item = dataElement.getPropertyValue( idScheme ) + ( categoryOptionCombo != null ? ( SEPARATOR + categoryOptionCombo.getPropertyValue( idScheme ) ) : StringUtils.EMPTY );
-        }
-        
-=======
-
-        if ( dataElement != null )
-        {
-            item = dataElement.getPropertyValue( idScheme ) + (categoryOptionCombo != null ? (SEPARATOR + categoryOptionCombo.getPropertyValue( idScheme )) : StringUtils.EMPTY);
-        }
-
->>>>>>> b383e1b1
-        return item;
-    }
-
-    @Override
-    public DimensionItemType getDimensionItemType()
-    {
-        return DimensionItemType.DATA_ELEMENT_OPERAND;
-    }
-
-    // -------------------------------------------------------------------------
-    // Logic
-    // -------------------------------------------------------------------------
-
-    @Override
-    public String getName()
-    {
-        if ( name != null )
-        {
-            return name;
-        }
-
-        String name = null;
-
-        if ( dataElement != null )
-        {
-            name = dataElement.getName();
-        }
-
-        if ( categoryOptionCombo != null && !categoryOptionCombo.isDefault() )
-        {
-            name += SPACE + categoryOptionCombo.getName();
-        }
-
-        return name;
-    }
-
-    @Override
-    public String getShortName()
-    {
-        String shortName = null;
-
-        if ( dataElement != null )
-        {
-            shortName = dataElement.getShortName();
-        }
-
-        if ( categoryOptionCombo != null )
-        {
-            shortName += SPACE + categoryOptionCombo.getName();
-        }
-
-        return shortName;
-    }
-
-    /**
-     * Tests whether the operand has any aggregation levels.
-     */
-    public boolean hasAggregationLevels()
-    {
-        return aggregationLevels.size() > 0;
-    }
-
-    /**
-     * Tests whether the hierarchy level of the OrganisationUnit associated with
-     * the relevant DataValue is equal to or higher than the relevant
-     * aggregation level. Returns true if no aggregation levels exist.
-     *
-     * @param organisationUnitLevel the hierarchy level of the aggregation
-     *                              OrganisationUnit.
-     * @param dataValueLevel        the hierarchy level of the OrganisationUnit
-     *                              associated with the relevant DataValue.
-     */
-    public boolean aggregationLevelIsValid( int organisationUnitLevel, int dataValueLevel )
-    {
-        if ( aggregationLevels.size() == 0 )
-        {
-            return true;
-        }
-
-        final Integer aggregationLevel = getRelevantAggregationLevel( organisationUnitLevel );
-
-        return aggregationLevel == null || dataValueLevel <= aggregationLevel;
-    }
-
-    /**
-     * Returns the relevant aggregation level for the DataElement. The relevant
-     * aggregation level will be the next in ascending order after the
-     * organisation unit level. If no aggregation levels lower than the
-     * organisation unit level exist, null is returned.
-     *
-     * @param organisationUnitLevel the hierarchy level of the relevant
-     *                              OrganisationUnit.
-     */
-    public Integer getRelevantAggregationLevel( int organisationUnitLevel )
-    {
-        List<Integer> levels = new ArrayList<>( aggregationLevels );
-
-        Collections.sort( levels );
-
-        for ( final Integer aggregationLevel : levels )
-        {
-            if ( aggregationLevel >= organisationUnitLevel )
-            {
-                return aggregationLevel;
-            }
-        }
-
-        return null;
-    }
-
-    /**
-     * Returns the operand expression which is on the format #{de-uid.coc-uid} .
-     *
-     * @return the operand expression.
-     */
-    public String getOperandExpression()
-    {
-        String expression = null;
-
-        if ( dataElementId != null )
-        {
-            String coc = optionComboId != null ? SEPARATOR + optionComboId : "";
-
-            expression = "#{" + dataElementId + coc + "}";
-        }
-        else if ( dataElement != null )
-        {
-            String coc = categoryOptionCombo != null ? SEPARATOR + categoryOptionCombo.getUid() : "";
-
-            expression = "#{" + dataElement.getUid() + coc + "}";
-        }
-
-        return expression;
-    }
-
-    /**
-     * Returns a database-friendly name.
-     *
-     * @return the name.
-     */
-    public String getColumnName()
-    {
-        return COLUMN_PREFIX + dataElementId + COLUMN_SEPARATOR + optionComboId;
-    }
-
-    /**
-     * Returns a pretty-print name based on the given data element and category
-     * option combo.
-     *
-     * @param dataElement         the data element.
-     * @param categoryOptionCombo the category option combo.
-     * @return the name.
-     */
-    public static String getPrettyName( DataElement dataElement, DataElementCategoryOptionCombo categoryOptionCombo )
-    {
-        if ( dataElement == null ) // Invalid
-        {
-            return null;
-        }
-
-        if ( categoryOptionCombo == null ) // Total
-        {
-            return dataElement.getDisplayName() + SPACE + NAME_TOTAL;
-        }
-
-        return categoryOptionCombo.isDefault() ? dataElement.getDisplayName() : dataElement.getDisplayName() + SPACE + categoryOptionCombo.getName();
-    }
-
-    /**
-     * Returns a pretty name, requires the operand to be in persistent mode.
-     *
-     * @return the name.
-     */
-    public String getPrettyName()
-    {
-        return getPrettyName( dataElement, categoryOptionCombo );
-    }
-
-    /**
-     * Indicators whether this operand represents a total value or not.
-     *
-     * @return true or false.
-     */
-    public boolean isTotal()
-    {
-        return operandType != null && operandType.equals( TYPE_TOTAL );
-    }
-
-    /**
-     * Updates all transient properties.
-     *
-     * @param dataElement
-     * @param categoryOptionCombo
-     */
-    public void updateProperties( DataElement dataElement, DataElementCategoryOptionCombo categoryOptionCombo )
-    {
-        this.dataElementId = dataElement.getUid();
-        this.optionComboId = categoryOptionCombo.getUid();
-        this.operandId = dataElementId + SEPARATOR + optionComboId;
-        this.operandName = getPrettyName( dataElement, categoryOptionCombo );
-        this.legendSets = dataElement.getLegendSets();
-        this.aggregationType = dataElement.getAggregationType();
-        this.valueType = dataElement.getValueType();
-        this.frequencyOrder = dataElement.getFrequencyOrder();
-        this.aggregationLevels = new ArrayList<>( dataElement.getAggregationLevels() );
-
-        this.uid = dataElementId + SEPARATOR + optionComboId;
-        this.name = getPrettyName( dataElement, categoryOptionCombo );
-    }
-
-    /**
-     * Updates all transient properties.
-     *
-     * @param dataElement
-     */
-    public void updateProperties( DataElement dataElement )
-    {
-        this.dataElementId = dataElement.getUid();
-        this.operandId = String.valueOf( dataElementId );
-        this.operandName = getPrettyName( dataElement, null );
-        this.legendSets = dataElement.getLegendSets();
-        this.aggregationType = dataElement.getAggregationType();
-        this.valueType = dataElement.getValueType();
-        this.frequencyOrder = dataElement.getFrequencyOrder();
-        this.aggregationLevels = new ArrayList<>( dataElement.getAggregationLevels() );
-
-        this.uid = dataElementId;
-        this.name = getPrettyName( dataElement, null );
-    }
-
-    /**
-     * Generates a DataElementOperand based on the given formula. The formula
-     * needs to be on the form "#{<dataelementid>.<categoryoptioncomboid>}".
-     *
-     * @param expression the formula.
-     * @return a DataElementOperand.
-     */
-    public static DataElementOperand getOperand( String expression )
-        throws NumberFormatException
-    {
-        Matcher matcher = ExpressionService.OPERAND_PATTERN.matcher( expression );
-        matcher.find();
-        String dataElement = StringUtils.trimToNull( matcher.group( 1 ) );
-        String categoryOptionCombo = StringUtils.trimToNull( matcher.group( 2 ) );
-        String operandType = categoryOptionCombo != null ? TYPE_VALUE : TYPE_TOTAL;
-
-        final DataElementOperand operand = new DataElementOperand( dataElement, categoryOptionCombo );
-        operand.setOperandType( operandType );
-        return operand;
-    }
-
-    // -------------------------------------------------------------------------
-    // Getters & setters
-    // -------------------------------------------------------------------------
-
-    @JsonProperty
-    @JsonSerialize( as = BaseIdentifiableObject.class )
-    @JacksonXmlProperty( namespace = DxfNamespaces.DXF_2_0 )
-    public DataElement getDataElement()
-    {
-        return dataElement;
-    }
-
-    public void setDataElement( DataElement dataElement )
-    {
-        this.dataElement = dataElement;
-    }
-
-    @JsonProperty
-    @JsonSerialize( as = BaseIdentifiableObject.class )
-    @JacksonXmlProperty( namespace = DxfNamespaces.DXF_2_0 )
-    public DataElementCategoryOptionCombo getCategoryOptionCombo()
-    {
-        return categoryOptionCombo;
-    }
-
-    public void setCategoryOptionCombo( DataElementCategoryOptionCombo categoryOptionCombo )
-    {
-        this.categoryOptionCombo = categoryOptionCombo;
-    }
-
-    @JsonProperty
-    @JacksonXmlProperty( namespace = DxfNamespaces.DXF_2_0 )
-    public String getDataElementId()
-    {
-        return dataElementId;
-    }
-
-    public void setDataElementId( String dataElementId )
-    {
-        this.dataElementId = dataElementId;
-    }
-
-    @JsonProperty
-    @JacksonXmlProperty( namespace = DxfNamespaces.DXF_2_0 )
-    public String getOptionComboId()
-    {
-        return optionComboId;
-    }
-
-    public void setOptionComboId( String optionComboId )
-    {
-        this.optionComboId = optionComboId;
-    }
-
-    @JsonProperty
-    @JacksonXmlProperty( namespace = DxfNamespaces.DXF_2_0 )
-    public String getOperandId()
-    {
-        return operandId;
-    }
-
-    public void setOperandId( String operandId )
-    {
-        this.operandId = operandId;
-    }
-
-    @JsonProperty
-    @JacksonXmlProperty( namespace = DxfNamespaces.DXF_2_0 )
-    public String getOperandName()
-    {
-        return operandName;
-    }
-
-    public void setOperandName( String operandName )
-    {
-        this.operandName = operandName;
-    }
-
-    @JsonProperty
-    @JacksonXmlElementWrapper( localName = "aggregationLevels", namespace = DxfNamespaces.DXF_2_0 )
-    @JacksonXmlProperty( localName = "aggregationLevel", namespace = DxfNamespaces.DXF_2_0 )
-    public List<Integer> getAggregationLevels()
-    {
-        return aggregationLevels;
-    }
-
-    public void setAggregationLevels( List<Integer> aggregationLevels )
-    {
-        this.aggregationLevels = aggregationLevels;
-    }
-
-    @JsonProperty
-    @JacksonXmlProperty( namespace = DxfNamespaces.DXF_2_0 )
-    public ValueType getValueType()
-    {
-        return valueType;
-    }
-
-    public void setValueType( ValueType valueType )
-    {
-        this.valueType = valueType;
-    }
-
-    @JsonProperty
-    @JacksonXmlProperty( namespace = DxfNamespaces.DXF_2_0 )
-    public int getFrequencyOrder()
-    {
-        return frequencyOrder;
-    }
-
-    public void setFrequencyOrder( int frequencyOrder )
-    {
-        this.frequencyOrder = frequencyOrder;
-    }
-
-    @JsonProperty
-    @JacksonXmlProperty( namespace = DxfNamespaces.DXF_2_0 )
-    public String getOperandType()
-    {
-        return operandType;
-    }
-
-    public void setOperandType( String operandType )
-    {
-        this.operandType = operandType;
-    }
-
-    @JsonProperty
-    @JacksonXmlProperty( namespace = DxfNamespaces.DXF_2_0 )
-    public boolean isHasAggregationLevels()
-    {
-        return hasAggregationLevels;
-    }
-
-    public void setHasAggregationLevels( boolean hasAggregationLevels )
-    {
-        this.hasAggregationLevels = hasAggregationLevels;
-    }
-
-    // -------------------------------------------------------------------------
-    // hashCode, equals, toString, compareTo
-    // -------------------------------------------------------------------------
-
-    @Override
-    public String toString()
-    {
-        return "{" +
-            "\"class\":\"" + getClass() + "\", " +
-            "\"id\":\"" + id + "\", " +
-            "\"uid\":\"" + uid + "\", " +
-            "\"dataElement\":" + dataElement + ", " +
-            "\"categoryOptionCombo\":" + categoryOptionCombo + ", " +
-            "\"dataElementId\":\"" + dataElementId + "\", " +
-            "\"optionComboId\":\"" + optionComboId + "\", " +
-            "\"operandId\":\"" + operandId + "\", " +
-            "\"operandName\":\"" + operandName + "\", " +
-            "\"operandType\":\"" + operandType + "\" " +
-            '}';
-    }
-
-    @Override
-    public int hashCode()
-    {
-        final int prime = 31;
-        int result = 1;
-
-        if ( dataElement != null && categoryOptionCombo != null )
-        {
-            updateProperties( dataElement, categoryOptionCombo );
-        }
-
-        result = prime * result + ((dataElement == null) ? 0 : dataElement.hashCode());
-        result = prime * result + ((categoryOptionCombo == null) ? 0 : categoryOptionCombo.hashCode());
-        result = prime * result + ((dataElementId == null) ? 0 : dataElementId.hashCode());
-        result = prime * result + ((optionComboId == null) ? 0 : optionComboId.hashCode());
-
-        return result;
-    }
-
-    @Override
-    public boolean equals( Object object )
-    {
-        if ( this == object )
-        {
-            return true;
-        }
-
-        if ( object == null )
-        {
-            return false;
-        }
-
-        if ( !getClass().isAssignableFrom( object.getClass() ) )
-        {
-            return false;
-        }
-
-        if ( dataElement != null && categoryOptionCombo != null )
-        {
-            updateProperties( dataElement, categoryOptionCombo );
-        }
-
-        DataElementOperand other = (DataElementOperand) object;
-
-        if ( other.getDataElement() != null && other.getCategoryOptionCombo() != null )
-        {
-            other.updateProperties( other.getDataElement(), other.getCategoryOptionCombo() );
-        }
-
-        if ( dataElement == null )
-        {
-            if ( other.dataElement != null )
-            {
-                return false;
-            }
-        }
-        else if ( !dataElement.equals( other.dataElement ) )
-        {
-            return false;
-        }
-
-        if ( categoryOptionCombo == null )
-        {
-            if ( other.categoryOptionCombo != null )
-            {
-                return false;
-            }
-        }
-        else if ( !categoryOptionCombo.equals( other.categoryOptionCombo ) )
-        {
-            return false;
-        }
-
-        if ( dataElementId == null )
-        {
-            if ( other.dataElementId != null )
-            {
-                return false;
-            }
-        }
-        else if ( !dataElementId.equals( other.dataElementId ) )
-        {
-            return false;
-        }
-
-        if ( optionComboId == null )
-        {
-            if ( other.optionComboId != null )
-            {
-                return false;
-            }
-        }
-        else if ( !optionComboId.equals( other.optionComboId ) )
-        {
-            return false;
-        }
-
-        return true;
-    }
-
-    @Override
-    public int compareTo( IdentifiableObject object )
-    {
-        DataElementOperand other = (DataElementOperand) object;
-
-        if ( this.dataElementId.compareTo( other.dataElementId ) != 0 )
-        {
-            return this.dataElementId.compareTo( other.dataElementId );
-        }
-
-        return this.optionComboId.compareTo( other.optionComboId );
-    }
-
-    @Override
-    public void mergeWith( IdentifiableObject other, MergeMode mergeMode )
-    {
-        super.mergeWith( other, mergeMode );
-
-        if ( other.getClass().isInstance( this ) )
-        {
-            DataElementOperand dataElementOperand = (DataElementOperand) other;
-
-            if ( mergeMode.isReplace() )
-            {
-                dataElement = dataElementOperand.getDataElement();
-                categoryOptionCombo = dataElementOperand.getCategoryOptionCombo();
-            }
-            else if ( mergeMode.isMerge() )
-            {
-                dataElement = dataElementOperand.getDataElement() != null ? dataElementOperand.getDataElement() : dataElement;
-                categoryOptionCombo = dataElementOperand.getCategoryOptionCombo() != null ? dataElementOperand.getCategoryOptionCombo() : categoryOptionCombo;
-            }
-        }
-    }
-}
+package org.hisp.dhis.dataelement;
+
+/*
+ * Copyright (c) 2004-2016, University of Oslo
+ * All rights reserved.
+ *
+ * Redistribution and use in source and binary forms, with or without
+ * modification, are permitted provided that the following conditions are met:
+ * Redistributions of source code must retain the above copyright notice, this
+ * list of conditions and the following disclaimer.
+ *
+ * Redistributions in binary form must reproduce the above copyright notice,
+ * this list of conditions and the following disclaimer in the documentation
+ * and/or other materials provided with the distribution.
+ * Neither the name of the HISP project nor the names of its contributors may
+ * be used to endorse or promote products derived from this software without
+ * specific prior written permission.
+ *
+ * THIS SOFTWARE IS PROVIDED BY THE COPYRIGHT HOLDERS AND CONTRIBUTORS "AS IS" AND
+ * ANY EXPRESS OR IMPLIED WARRANTIES, INCLUDING, BUT NOT LIMITED TO, THE IMPLIED
+ * WARRANTIES OF MERCHANTABILITY AND FITNESS FOR A PARTICULAR PURPOSE ARE
+ * DISCLAIMED. IN NO EVENT SHALL THE COPYRIGHT OWNER OR CONTRIBUTORS BE LIABLE FOR
+ * ANY DIRECT, INDIRECT, INCIDENTAL, SPECIAL, EXEMPLARY, OR CONSEQUENTIAL DAMAGES
+ * (INCLUDING, BUT NOT LIMITED TO, PROCUREMENT OF SUBSTITUTE GOODS OR SERVICES;
+ * LOSS OF USE, DATA, OR PROFITS; OR BUSINESS INTERRUPTION) HOWEVER CAUSED AND ON
+ * ANY THEORY OF LIABILITY, WHETHER IN CONTRACT, STRICT LIABILITY, OR TORT
+ * (INCLUDING NEGLIGENCE OR OTHERWISE) ARISING IN ANY WAY OUT OF THE USE OF THIS
+ * SOFTWARE, EVEN IF ADVISED OF THE POSSIBILITY OF SUCH DAMAGE.
+ */
+
+import com.fasterxml.jackson.annotation.JsonProperty;
+import com.fasterxml.jackson.databind.annotation.JsonSerialize;
+import com.fasterxml.jackson.dataformat.xml.annotation.JacksonXmlElementWrapper;
+import com.fasterxml.jackson.dataformat.xml.annotation.JacksonXmlProperty;
+import com.fasterxml.jackson.dataformat.xml.annotation.JacksonXmlRootElement;
+import org.apache.commons.lang3.StringUtils;
+import org.hisp.dhis.analytics.AggregationType;
+import org.hisp.dhis.common.BaseDataDimensionalItemObject;
+import org.hisp.dhis.common.BaseIdentifiableObject;
+import org.hisp.dhis.common.DimensionItemType;
+import org.hisp.dhis.common.DxfNamespaces;
+import org.hisp.dhis.common.IdScheme;
+import org.hisp.dhis.common.IdentifiableObject;
+import org.hisp.dhis.common.MergeMode;
+import org.hisp.dhis.common.ValueType;
+import org.hisp.dhis.expression.ExpressionService;
+
+import java.util.ArrayList;
+import java.util.Collections;
+import java.util.List;
+import java.util.regex.Matcher;
+
+import static org.hisp.dhis.common.DimensionalObjectUtils.COMPOSITE_DIM_OBJECT_PLAIN_SEP;
+
+/**
+ * This object can act both as a hydrated persisted object and as a wrapper
+ * object (but not both at the same time).
+ * <p>
+ * This object implements IdentifiableObject but does not have any UID. Instead
+ * the UID is generated based on the data element and category option combo which
+ * this object is based on.
+ *
+ * @author Abyot Asalefew
+ */
+@JacksonXmlRootElement( localName = "dataElementOperand", namespace = DxfNamespaces.DXF_2_0 )
+public class DataElementOperand
+    extends BaseDataDimensionalItemObject
+{
+    public static final String SEPARATOR = COMPOSITE_DIM_OBJECT_PLAIN_SEP;
+    public static final String NAME_TOTAL = "(Total)";
+
+    private static final String TYPE_VALUE = "value";
+    private static final String TYPE_TOTAL = "total";
+
+    private static final String SPACE = " ";
+    private static final String COLUMN_PREFIX = "de";
+    private static final String COLUMN_SEPARATOR = "_";
+
+    // -------------------------------------------------------------------------
+    // Persisted properties
+    // -------------------------------------------------------------------------
+
+    private DataElement dataElement;
+
+    private DataElementCategoryOptionCombo categoryOptionCombo;
+
+    // -------------------------------------------------------------------------
+    // Transient properties
+    // -------------------------------------------------------------------------
+
+    private String dataElementId;
+
+    private String optionComboId;
+
+    private String operandId;
+
+    private String operandName;
+
+    private List<Integer> aggregationLevels = new ArrayList<>();
+
+    private ValueType valueType;
+
+    private int frequencyOrder;
+
+    private String operandType;
+
+    private boolean hasAggregationLevels;
+
+    // -------------------------------------------------------------------------
+    // Constructors
+    // -------------------------------------------------------------------------
+
+    public DataElementOperand()
+    {
+    }
+
+    public DataElementOperand( DataElement dataElement )
+    {
+        this.dataElement = dataElement;
+    }
+
+    public DataElementOperand( DataElement dataElement, DataElementCategoryOptionCombo categoryOptionCombo )
+    {
+        this.dataElement = dataElement;
+        this.categoryOptionCombo = categoryOptionCombo;
+    }
+
+    public DataElementOperand( String dataElementId, String optionComboId )
+    {
+        this.dataElementId = dataElementId;
+        this.optionComboId = optionComboId;
+        this.operandId = dataElementId + SEPARATOR + optionComboId;
+    }
+
+    public DataElementOperand( String dataElementId, String optionComboId, String operandName )
+    {
+        this.dataElementId = dataElementId;
+        this.optionComboId = optionComboId;
+        this.operandId = dataElementId + SEPARATOR + optionComboId;
+        this.operandName = operandName;
+    }
+
+    public DataElementOperand( String dataElementId, String optionComboId, String operandName,
+        AggregationType aggregationType, List<Integer> aggregationLevels, int frequencyOrder )
+    {
+        this.dataElementId = dataElementId;
+        this.optionComboId = optionComboId;
+        this.operandId = dataElementId + SEPARATOR + optionComboId;
+        this.operandName = operandName;
+        this.aggregationType = aggregationType;
+        this.aggregationLevels = aggregationLevels;
+        this.frequencyOrder = frequencyOrder;
+    }
+
+    // -------------------------------------------------------------------------
+    // DimensionalItemObject
+    // -------------------------------------------------------------------------
+
+    @Override
+    public String getDimensionItem()
+    {
+        String item = null;
+
+        if ( dataElement != null )
+        {
+            item = dataElement.getUid() + ( categoryOptionCombo != null ? ( SEPARATOR + categoryOptionCombo.getUid() ) : StringUtils.EMPTY );
+        }
+        else if ( dataElementId != null )
+        {
+            item = dataElementId + ( optionComboId != null ? ( SEPARATOR + optionComboId ) : StringUtils.EMPTY );
+        }
+
+        return item;
+    }
+
+    @Override
+    public String getDimensionItem( IdScheme idScheme )
+    {
+        String item = null;
+
+        if ( dataElement != null )
+        {
+            item = dataElement.getPropertyValue( idScheme ) + (categoryOptionCombo != null ? (SEPARATOR + categoryOptionCombo.getPropertyValue( idScheme )) : StringUtils.EMPTY);
+        }
+
+        return item;
+    }
+
+    @Override
+    public DimensionItemType getDimensionItemType()
+    {
+        return DimensionItemType.DATA_ELEMENT_OPERAND;
+    }
+
+    // -------------------------------------------------------------------------
+    // Logic
+    // -------------------------------------------------------------------------
+
+    @Override
+    public String getName()
+    {
+        if ( name != null )
+        {
+            return name;
+        }
+
+        String name = null;
+
+        if ( dataElement != null )
+        {
+            name = dataElement.getName();
+        }
+
+        if ( categoryOptionCombo != null && !categoryOptionCombo.isDefault() )
+        {
+            name += SPACE + categoryOptionCombo.getName();
+        }
+
+        return name;
+    }
+
+    @Override
+    public String getShortName()
+    {
+        String shortName = null;
+
+        if ( dataElement != null )
+        {
+            shortName = dataElement.getShortName();
+        }
+
+        if ( categoryOptionCombo != null )
+        {
+            shortName += SPACE + categoryOptionCombo.getName();
+        }
+
+        return shortName;
+    }
+
+    /**
+     * Tests whether the operand has any aggregation levels.
+     */
+    public boolean hasAggregationLevels()
+    {
+        return aggregationLevels.size() > 0;
+    }
+
+    /**
+     * Tests whether the hierarchy level of the OrganisationUnit associated with
+     * the relevant DataValue is equal to or higher than the relevant
+     * aggregation level. Returns true if no aggregation levels exist.
+     *
+     * @param organisationUnitLevel the hierarchy level of the aggregation
+     *                              OrganisationUnit.
+     * @param dataValueLevel        the hierarchy level of the OrganisationUnit
+     *                              associated with the relevant DataValue.
+     */
+    public boolean aggregationLevelIsValid( int organisationUnitLevel, int dataValueLevel )
+    {
+        if ( aggregationLevels.size() == 0 )
+        {
+            return true;
+        }
+
+        final Integer aggregationLevel = getRelevantAggregationLevel( organisationUnitLevel );
+
+        return aggregationLevel == null || dataValueLevel <= aggregationLevel;
+    }
+
+    /**
+     * Returns the relevant aggregation level for the DataElement. The relevant
+     * aggregation level will be the next in ascending order after the
+     * organisation unit level. If no aggregation levels lower than the
+     * organisation unit level exist, null is returned.
+     *
+     * @param organisationUnitLevel the hierarchy level of the relevant
+     *                              OrganisationUnit.
+     */
+    public Integer getRelevantAggregationLevel( int organisationUnitLevel )
+    {
+        List<Integer> levels = new ArrayList<>( aggregationLevels );
+
+        Collections.sort( levels );
+
+        for ( final Integer aggregationLevel : levels )
+        {
+            if ( aggregationLevel >= organisationUnitLevel )
+            {
+                return aggregationLevel;
+            }
+        }
+
+        return null;
+    }
+
+    /**
+     * Returns the operand expression which is on the format #{de-uid.coc-uid} .
+     *
+     * @return the operand expression.
+     */
+    public String getOperandExpression()
+    {
+        String expression = null;
+
+        if ( dataElementId != null )
+        {
+            String coc = optionComboId != null ? SEPARATOR + optionComboId : "";
+
+            expression = "#{" + dataElementId + coc + "}";
+        }
+        else if ( dataElement != null )
+        {
+            String coc = categoryOptionCombo != null ? SEPARATOR + categoryOptionCombo.getUid() : "";
+
+            expression = "#{" + dataElement.getUid() + coc + "}";
+        }
+
+        return expression;
+    }
+
+    /**
+     * Returns a database-friendly name.
+     *
+     * @return the name.
+     */
+    public String getColumnName()
+    {
+        return COLUMN_PREFIX + dataElementId + COLUMN_SEPARATOR + optionComboId;
+    }
+
+    /**
+     * Returns a pretty-print name based on the given data element and category
+     * option combo.
+     *
+     * @param dataElement         the data element.
+     * @param categoryOptionCombo the category option combo.
+     * @return the name.
+     */
+    public static String getPrettyName( DataElement dataElement, DataElementCategoryOptionCombo categoryOptionCombo )
+    {
+        if ( dataElement == null ) // Invalid
+        {
+            return null;
+        }
+
+        if ( categoryOptionCombo == null ) // Total
+        {
+            return dataElement.getDisplayName() + SPACE + NAME_TOTAL;
+        }
+
+        return categoryOptionCombo.isDefault() ? dataElement.getDisplayName() : dataElement.getDisplayName() + SPACE + categoryOptionCombo.getName();
+    }
+
+    /**
+     * Returns a pretty name, requires the operand to be in persistent mode.
+     *
+     * @return the name.
+     */
+    public String getPrettyName()
+    {
+        return getPrettyName( dataElement, categoryOptionCombo );
+    }
+
+    /**
+     * Indicators whether this operand represents a total value or not.
+     *
+     * @return true or false.
+     */
+    public boolean isTotal()
+    {
+        return operandType != null && operandType.equals( TYPE_TOTAL );
+    }
+
+    /**
+     * Updates all transient properties.
+     *
+     * @param dataElement
+     * @param categoryOptionCombo
+     */
+    public void updateProperties( DataElement dataElement, DataElementCategoryOptionCombo categoryOptionCombo )
+    {
+        this.dataElementId = dataElement.getUid();
+        this.optionComboId = categoryOptionCombo.getUid();
+        this.operandId = dataElementId + SEPARATOR + optionComboId;
+        this.operandName = getPrettyName( dataElement, categoryOptionCombo );
+        this.legendSets = dataElement.getLegendSets();
+        this.aggregationType = dataElement.getAggregationType();
+        this.valueType = dataElement.getValueType();
+        this.frequencyOrder = dataElement.getFrequencyOrder();
+        this.aggregationLevels = new ArrayList<>( dataElement.getAggregationLevels() );
+
+        this.uid = dataElementId + SEPARATOR + optionComboId;
+        this.name = getPrettyName( dataElement, categoryOptionCombo );
+    }
+
+    /**
+     * Updates all transient properties.
+     *
+     * @param dataElement
+     */
+    public void updateProperties( DataElement dataElement )
+    {
+        this.dataElementId = dataElement.getUid();
+        this.operandId = String.valueOf( dataElementId );
+        this.operandName = getPrettyName( dataElement, null );
+        this.legendSets = dataElement.getLegendSets();
+        this.aggregationType = dataElement.getAggregationType();
+        this.valueType = dataElement.getValueType();
+        this.frequencyOrder = dataElement.getFrequencyOrder();
+        this.aggregationLevels = new ArrayList<>( dataElement.getAggregationLevels() );
+
+        this.uid = dataElementId;
+        this.name = getPrettyName( dataElement, null );
+    }
+
+    /**
+     * Generates a DataElementOperand based on the given formula. The formula
+     * needs to be on the form "#{<dataelementid>.<categoryoptioncomboid>}".
+     *
+     * @param expression the formula.
+     * @return a DataElementOperand.
+     */
+    public static DataElementOperand getOperand( String expression )
+        throws NumberFormatException
+    {
+        Matcher matcher = ExpressionService.OPERAND_PATTERN.matcher( expression );
+        matcher.find();
+        String dataElement = StringUtils.trimToNull( matcher.group( 1 ) );
+        String categoryOptionCombo = StringUtils.trimToNull( matcher.group( 2 ) );
+        String operandType = categoryOptionCombo != null ? TYPE_VALUE : TYPE_TOTAL;
+
+        final DataElementOperand operand = new DataElementOperand( dataElement, categoryOptionCombo );
+        operand.setOperandType( operandType );
+        return operand;
+    }
+
+    // -------------------------------------------------------------------------
+    // Getters & setters
+    // -------------------------------------------------------------------------
+
+    @JsonProperty
+    @JsonSerialize( as = BaseIdentifiableObject.class )
+    @JacksonXmlProperty( namespace = DxfNamespaces.DXF_2_0 )
+    public DataElement getDataElement()
+    {
+        return dataElement;
+    }
+
+    public void setDataElement( DataElement dataElement )
+    {
+        this.dataElement = dataElement;
+    }
+
+    @JsonProperty
+    @JsonSerialize( as = BaseIdentifiableObject.class )
+    @JacksonXmlProperty( namespace = DxfNamespaces.DXF_2_0 )
+    public DataElementCategoryOptionCombo getCategoryOptionCombo()
+    {
+        return categoryOptionCombo;
+    }
+
+    public void setCategoryOptionCombo( DataElementCategoryOptionCombo categoryOptionCombo )
+    {
+        this.categoryOptionCombo = categoryOptionCombo;
+    }
+
+    @JsonProperty
+    @JacksonXmlProperty( namespace = DxfNamespaces.DXF_2_0 )
+    public String getDataElementId()
+    {
+        return dataElementId;
+    }
+
+    public void setDataElementId( String dataElementId )
+    {
+        this.dataElementId = dataElementId;
+    }
+
+    @JsonProperty
+    @JacksonXmlProperty( namespace = DxfNamespaces.DXF_2_0 )
+    public String getOptionComboId()
+    {
+        return optionComboId;
+    }
+
+    public void setOptionComboId( String optionComboId )
+    {
+        this.optionComboId = optionComboId;
+    }
+
+    @JsonProperty
+    @JacksonXmlProperty( namespace = DxfNamespaces.DXF_2_0 )
+    public String getOperandId()
+    {
+        return operandId;
+    }
+
+    public void setOperandId( String operandId )
+    {
+        this.operandId = operandId;
+    }
+
+    @JsonProperty
+    @JacksonXmlProperty( namespace = DxfNamespaces.DXF_2_0 )
+    public String getOperandName()
+    {
+        return operandName;
+    }
+
+    public void setOperandName( String operandName )
+    {
+        this.operandName = operandName;
+    }
+
+    @JsonProperty
+    @JacksonXmlElementWrapper( localName = "aggregationLevels", namespace = DxfNamespaces.DXF_2_0 )
+    @JacksonXmlProperty( localName = "aggregationLevel", namespace = DxfNamespaces.DXF_2_0 )
+    public List<Integer> getAggregationLevels()
+    {
+        return aggregationLevels;
+    }
+
+    public void setAggregationLevels( List<Integer> aggregationLevels )
+    {
+        this.aggregationLevels = aggregationLevels;
+    }
+
+    @JsonProperty
+    @JacksonXmlProperty( namespace = DxfNamespaces.DXF_2_0 )
+    public ValueType getValueType()
+    {
+        return valueType;
+    }
+
+    public void setValueType( ValueType valueType )
+    {
+        this.valueType = valueType;
+    }
+
+    @JsonProperty
+    @JacksonXmlProperty( namespace = DxfNamespaces.DXF_2_0 )
+    public int getFrequencyOrder()
+    {
+        return frequencyOrder;
+    }
+
+    public void setFrequencyOrder( int frequencyOrder )
+    {
+        this.frequencyOrder = frequencyOrder;
+    }
+
+    @JsonProperty
+    @JacksonXmlProperty( namespace = DxfNamespaces.DXF_2_0 )
+    public String getOperandType()
+    {
+        return operandType;
+    }
+
+    public void setOperandType( String operandType )
+    {
+        this.operandType = operandType;
+    }
+
+    @JsonProperty
+    @JacksonXmlProperty( namespace = DxfNamespaces.DXF_2_0 )
+    public boolean isHasAggregationLevels()
+    {
+        return hasAggregationLevels;
+    }
+
+    public void setHasAggregationLevels( boolean hasAggregationLevels )
+    {
+        this.hasAggregationLevels = hasAggregationLevels;
+    }
+
+    // -------------------------------------------------------------------------
+    // hashCode, equals, toString, compareTo
+    // -------------------------------------------------------------------------
+
+    @Override
+    public String toString()
+    {
+        return "{" +
+            "\"class\":\"" + getClass() + "\", " +
+            "\"id\":\"" + id + "\", " +
+            "\"uid\":\"" + uid + "\", " +
+            "\"dataElement\":" + dataElement + ", " +
+            "\"categoryOptionCombo\":" + categoryOptionCombo + ", " +
+            "\"dataElementId\":\"" + dataElementId + "\", " +
+            "\"optionComboId\":\"" + optionComboId + "\", " +
+            "\"operandId\":\"" + operandId + "\", " +
+            "\"operandName\":\"" + operandName + "\", " +
+            "\"operandType\":\"" + operandType + "\" " +
+            '}';
+    }
+
+    @Override
+    public int hashCode()
+    {
+        final int prime = 31;
+        int result = 1;
+
+        if ( dataElement != null && categoryOptionCombo != null )
+        {
+            updateProperties( dataElement, categoryOptionCombo );
+        }
+
+        result = prime * result + ((dataElement == null) ? 0 : dataElement.hashCode());
+        result = prime * result + ((categoryOptionCombo == null) ? 0 : categoryOptionCombo.hashCode());
+        result = prime * result + ((dataElementId == null) ? 0 : dataElementId.hashCode());
+        result = prime * result + ((optionComboId == null) ? 0 : optionComboId.hashCode());
+
+        return result;
+    }
+
+    @Override
+    public boolean equals( Object object )
+    {
+        if ( this == object )
+        {
+            return true;
+        }
+
+        if ( object == null )
+        {
+            return false;
+        }
+
+        if ( !getClass().isAssignableFrom( object.getClass() ) )
+        {
+            return false;
+        }
+
+        if ( dataElement != null && categoryOptionCombo != null )
+        {
+            updateProperties( dataElement, categoryOptionCombo );
+        }
+
+        DataElementOperand other = (DataElementOperand) object;
+
+        if ( other.getDataElement() != null && other.getCategoryOptionCombo() != null )
+        {
+            other.updateProperties( other.getDataElement(), other.getCategoryOptionCombo() );
+        }
+
+        if ( dataElement == null )
+        {
+            if ( other.dataElement != null )
+            {
+                return false;
+            }
+        }
+        else if ( !dataElement.equals( other.dataElement ) )
+        {
+            return false;
+        }
+
+        if ( categoryOptionCombo == null )
+        {
+            if ( other.categoryOptionCombo != null )
+            {
+                return false;
+            }
+        }
+        else if ( !categoryOptionCombo.equals( other.categoryOptionCombo ) )
+        {
+            return false;
+        }
+
+        if ( dataElementId == null )
+        {
+            if ( other.dataElementId != null )
+            {
+                return false;
+            }
+        }
+        else if ( !dataElementId.equals( other.dataElementId ) )
+        {
+            return false;
+        }
+
+        if ( optionComboId == null )
+        {
+            if ( other.optionComboId != null )
+            {
+                return false;
+            }
+        }
+        else if ( !optionComboId.equals( other.optionComboId ) )
+        {
+            return false;
+        }
+
+        return true;
+    }
+
+    @Override
+    public int compareTo( IdentifiableObject object )
+    {
+        DataElementOperand other = (DataElementOperand) object;
+
+        if ( this.dataElementId.compareTo( other.dataElementId ) != 0 )
+        {
+            return this.dataElementId.compareTo( other.dataElementId );
+        }
+
+        return this.optionComboId.compareTo( other.optionComboId );
+    }
+
+    @Override
+    public void mergeWith( IdentifiableObject other, MergeMode mergeMode )
+    {
+        super.mergeWith( other, mergeMode );
+
+        if ( other.getClass().isInstance( this ) )
+        {
+            DataElementOperand dataElementOperand = (DataElementOperand) other;
+
+            if ( mergeMode.isReplace() )
+            {
+                dataElement = dataElementOperand.getDataElement();
+                categoryOptionCombo = dataElementOperand.getCategoryOptionCombo();
+            }
+            else if ( mergeMode.isMerge() )
+            {
+                dataElement = dataElementOperand.getDataElement() != null ? dataElementOperand.getDataElement() : dataElement;
+                categoryOptionCombo = dataElementOperand.getCategoryOptionCombo() != null ? dataElementOperand.getCategoryOptionCombo() : categoryOptionCombo;
+            }
+        }
+    }
+}