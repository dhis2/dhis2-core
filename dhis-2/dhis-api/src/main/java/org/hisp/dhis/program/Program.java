package org.hisp.dhis.program;

/*
 * Copyright (c) 2004-2016, University of Oslo
 * All rights reserved.
 *
 * Redistribution and use in source and binary forms, with or without
 * modification, are permitted provided that the following conditions are met:
 * Redistributions of source code must retain the above copyright notice, this
 * list of conditions and the following disclaimer.
 *
 * Redistributions in binary form must reproduce the above copyright notice,
 * this list of conditions and the following disclaimer in the documentation
 * and/or other materials provided with the distribution.
 * Neither the name of the HISP project nor the names of its contributors may
 * be used to endorse or promote products derived from this software without
 * specific prior written permission.
 *
 * THIS SOFTWARE IS PROVIDED BY THE COPYRIGHT HOLDERS AND CONTRIBUTORS "AS IS" AND
 * ANY EXPRESS OR IMPLIED WARRANTIES, INCLUDING, BUT NOT LIMITED TO, THE IMPLIED
 * WARRANTIES OF MERCHANTABILITY AND FITNESS FOR A PARTICULAR PURPOSE ARE
 * DISCLAIMED. IN NO EVENT SHALL THE COPYRIGHT OWNER OR CONTRIBUTORS BE LIABLE FOR
 * ANY DIRECT, INDIRECT, INCIDENTAL, SPECIAL, EXEMPLARY, OR CONSEQUENTIAL DAMAGES
 * (INCLUDING, BUT NOT LIMITED TO, PROCUREMENT OF SUBSTITUTE GOODS OR SERVICES;
 * LOSS OF USE, DATA, OR PROFITS; OR BUSINESS INTERRUPTION) HOWEVER CAUSED AND ON
 * ANY THEORY OF LIABILITY, WHETHER IN CONTRACT, STRICT LIABILITY, OR TORT
 * (INCLUDING NEGLIGENCE OR OTHERWISE) ARISING IN ANY WAY OUT OF THE USE OF THIS
 * SOFTWARE, EVEN IF ADVISED OF THE POSSIBILITY OF SUCH DAMAGE.
 */

import com.fasterxml.jackson.annotation.JsonProperty;
import com.fasterxml.jackson.databind.annotation.JsonSerialize;
import com.fasterxml.jackson.dataformat.xml.annotation.JacksonXmlElementWrapper;
import com.fasterxml.jackson.dataformat.xml.annotation.JacksonXmlProperty;
import com.fasterxml.jackson.dataformat.xml.annotation.JacksonXmlRootElement;
import com.google.common.collect.Sets;
import org.hisp.dhis.common.BaseIdentifiableObject;
import org.hisp.dhis.common.BaseNameableObject;
import org.hisp.dhis.common.DxfNamespaces;
import org.hisp.dhis.common.IdentifiableObject;
import org.hisp.dhis.common.MergeMode;
import org.hisp.dhis.common.VersionedObject;
import org.hisp.dhis.dataapproval.DataApprovalWorkflow;
import org.hisp.dhis.dataelement.DataElement;
import org.hisp.dhis.dataelement.DataElementCategoryCombo;
import org.hisp.dhis.dataentryform.DataEntryForm;
import org.hisp.dhis.organisationunit.OrganisationUnit;
<<<<<<< HEAD
import org.hisp.dhis.program.notification.ProgramNotificationTemplate;
=======
import org.hisp.dhis.programrule.ProgramRule;
import org.hisp.dhis.programrule.ProgramRuleVariable;
>>>>>>> 170cbb45
import org.hisp.dhis.period.PeriodType;
import org.hisp.dhis.relationship.RelationshipType;
import org.hisp.dhis.schema.annotation.PropertyRange;
import org.hisp.dhis.trackedentity.TrackedEntity;
import org.hisp.dhis.trackedentity.TrackedEntityAttribute;
import org.hisp.dhis.trackedentity.TrackedEntityInstanceReminder;
import org.hisp.dhis.user.UserAuthorityGroup;
import org.hisp.dhis.validation.ValidationCriteria;

import java.util.ArrayList;
import java.util.HashSet;
import java.util.List;
import java.util.Set;
import java.util.stream.Collectors;

/**
 * @author Abyot Asalefew
 */
@JacksonXmlRootElement( localName = "program", namespace = DxfNamespaces.DXF_2_0 )
public class Program
    extends BaseNameableObject
    implements VersionedObject
{
    private int version;

    private String enrollmentDateLabel;

    private String incidentDateLabel;

    private Set<OrganisationUnit> organisationUnits = new HashSet<>();

    private Set<ProgramStage> programStages = new HashSet<>();

    private Set<ValidationCriteria> validationCriteria = new HashSet<>();

    private ProgramType programType;

    private Boolean displayIncidentDate = true;

    private Boolean ignoreOverdueEvents = false;

    private List<ProgramTrackedEntityAttribute> programAttributes = new ArrayList<>();

    private Set<UserAuthorityGroup> userRoles = new HashSet<>();

    private Set<ProgramIndicator> programIndicators = new HashSet<>();
    
    private Set<ProgramRule> programRules = new HashSet<>();
    
    private Set<ProgramRuleVariable> programRuleVariables = new HashSet<>();

    private Boolean onlyEnrollOnce = false;

    @Deprecated
    private Set<TrackedEntityInstanceReminder> instanceReminders = new HashSet<>();

    private Set<ProgramNotificationTemplate> notificationTemplates = new HashSet<>();

    private Boolean selectEnrollmentDatesInFuture = false;

    private Boolean selectIncidentDatesInFuture = false;

    private String relationshipText;

    private RelationshipType relationshipType;

    private Boolean relationshipFromA = false;

    private Program relatedProgram;

    private Boolean dataEntryMethod = false;

    private TrackedEntity trackedEntity;

    private DataEntryForm dataEntryForm;

    /**
     * The CategoryCombo used for data attributes.
     */
    private DataElementCategoryCombo categoryCombo;

    /**
     * Property indicating whether offline storage is enabled for this program
     * or not
     */
    private boolean skipOffline;

    /**
     * The approval workflow (if any) for this program.
     */
    private DataApprovalWorkflow workflow;

    private Boolean displayFrontPageList = false;

    /**
     * Property indicating whether first stage can appear for data entry on the
     * same page with registration
     */
    private Boolean useFirstStageDuringRegistration = false;
    
    /**
     * Property indicating whether program allows for capturing of coordinates
     */
    private Boolean captureCoordinates = false;
    
    /**
     * How many days after period is over will this program block creation and modification of events
     */
    private int expiryDays;
    
    /**
     * The PeriodType indicating the frequency that this program will use to decide on expiry
     */
    private PeriodType expiryPeriodType;
    
    /**
     * How many days after an event is completed will this program block modification of the event
     */
    private int completeEventsExpiryDays;

    // -------------------------------------------------------------------------
    // Constructors
    // -------------------------------------------------------------------------

    public Program()
    {
    }

    public Program( String name, String description )
    {
        this.name = name;
        this.description = description;
    }

    // -------------------------------------------------------------------------
    // Logic methods
    // -------------------------------------------------------------------------

    public void addOrganisationUnit( OrganisationUnit organisationUnit )
    {
        organisationUnits.add( organisationUnit );
        organisationUnit.getPrograms().add( this );
    }

    public void removeOrganisationUnit( OrganisationUnit organisationUnit )
    {
        organisationUnits.remove( organisationUnit );
        organisationUnit.getPrograms().remove( this );
    }

    public void updateOrganisationUnits( Set<OrganisationUnit> updates )
    {
        Set<OrganisationUnit> toRemove = Sets.difference( organisationUnits, updates );
        Set<OrganisationUnit> toAdd = Sets.difference( updates, organisationUnits );

        toRemove.stream().forEach( u -> u.getPrograms().remove( this ) );
        toAdd.stream().forEach( u -> u.getPrograms().add( this ) );

        organisationUnits.clear();
        organisationUnits.addAll( updates );
    }

    /**
     * Returns the ProgramTrackedEntityAttribute of this Program which contains
     * the given TrackedEntityAttribute.
     */
    public ProgramTrackedEntityAttribute getAttribute( TrackedEntityAttribute attribute )
    {
        for ( ProgramTrackedEntityAttribute programAttribute : programAttributes )
        {
            if ( programAttribute != null && programAttribute.getAttribute().equals( attribute ) )
            {
                return programAttribute;
            }
        }

        return null;
    }

    /**
     * Returns all data elements which are part of the stages of this program.
     */
    public Set<DataElement> getDataElements()
    {
        Set<DataElement> elements = new HashSet<>();

        for ( ProgramStage stage : programStages )
        {
            elements.addAll( stage.getAllDataElements() );
        }

        return elements;
    }

    /**
     * Returns data elements which are part of the stages of this program which
     * have a legend set and is of numeric value type.
     */
    public Set<DataElement> getDataElementsWithLegendSet()
    {
        return getDataElements().stream().filter( e -> e.hasLegendSet() && e.isNumericType() ).collect( Collectors.toSet() );
    }

    /**
     * Returns TrackedEntityAttributes from ProgramTrackedEntityAttributes. Use
     * getAttributes() to access the persisted attribute list.
     */
    public List<TrackedEntityAttribute> getTrackedEntityAttributes()
    {
        List<TrackedEntityAttribute> attributes = new ArrayList<>();

        for ( ProgramTrackedEntityAttribute attribute : programAttributes )
        {
            attributes.add( attribute.getAttribute() );
        }

        return attributes;
    }

    /**
     * Returns non-confidential TrackedEntityAttributes from ProgramTrackedEntityAttributes. Use
     * getAttributes() to access the persisted attribute list.
     */
    public List<TrackedEntityAttribute> getNonConfidentialTrackedEntityAttributes()
    {
        return getTrackedEntityAttributes().stream().filter( a -> !a.isConfidentialBool() ).collect( Collectors.toList() );
    }

    /**
     * Returns TrackedEntityAttributes from ProgramTrackedEntityAttributes which
     * have a legend set and is of numeric value type.
     */
    public List<TrackedEntityAttribute> getNonConfidentialTrackedEntityAttributesWithLegendSet()
    {
        return getTrackedEntityAttributes().stream().filter( a -> !a.isConfidentialBool() && a.hasLegendSet() && a.isNumericType() ).collect( Collectors.toList() );
    }

    public ProgramStage getProgramStageByStage( int stage )
    {
        int count = 1;

        for ( ProgramStage programStage : programStages )
        {
            if ( count == stage )
            {
                return programStage;
            }

            count++;
        }

        return null;
    }

    public boolean isSingleProgramStage()
    {
        return programStages != null && programStages.size() == 1;
    }

    public boolean hasOrganisationUnit( OrganisationUnit unit )
    {
        return organisationUnits.contains( unit );
    }

    @Override
    public int increaseVersion()
    {
        return ++version;
    }

    // -------------------------------------------------------------------------
    // Getters and setters
    // -------------------------------------------------------------------------

    @Override
    @JsonProperty
    @JacksonXmlProperty( namespace = DxfNamespaces.DXF_2_0 )
    public int getVersion()
    {
        return version;
    }

    @Override
    public void setVersion( int version )
    {
        this.version = version;
    }

    @JsonProperty( "organisationUnits" )
    @JsonSerialize( contentAs = BaseIdentifiableObject.class )
    @JacksonXmlElementWrapper( localName = "organisationUnits", namespace = DxfNamespaces.DXF_2_0 )
    @JacksonXmlProperty( localName = "organisationUnit", namespace = DxfNamespaces.DXF_2_0 )
    public Set<OrganisationUnit> getOrganisationUnits()
    {
        return organisationUnits;
    }

    public void setOrganisationUnits( Set<OrganisationUnit> organisationUnits )
    {
        this.organisationUnits = organisationUnits;
    }

    @JsonProperty( "programStages" )
    @JsonSerialize( contentAs = BaseIdentifiableObject.class )
    @JacksonXmlElementWrapper( localName = "programStages", namespace = DxfNamespaces.DXF_2_0 )
    @JacksonXmlProperty( localName = "programStage", namespace = DxfNamespaces.DXF_2_0 )
    public Set<ProgramStage> getProgramStages()
    {
        return programStages;
    }

    public void setProgramStages( Set<ProgramStage> programStages )
    {
        this.programStages = programStages;
    }

    @JsonProperty
    @JacksonXmlProperty( namespace = DxfNamespaces.DXF_2_0 )
    @PropertyRange( min = 2 )
    public String getEnrollmentDateLabel()
    {
        return enrollmentDateLabel;
    }

    public void setEnrollmentDateLabel( String enrollmentDateLabel )
    {
        this.enrollmentDateLabel = enrollmentDateLabel;
    }

    @JsonProperty
    @JacksonXmlProperty( namespace = DxfNamespaces.DXF_2_0 )
    @PropertyRange( min = 2 )
    public String getIncidentDateLabel()
    {
        return incidentDateLabel;
    }

    public void setIncidentDateLabel( String incidentDateLabel )
    {
        this.incidentDateLabel = incidentDateLabel;
    }

    @JsonProperty
    @JacksonXmlProperty( namespace = DxfNamespaces.DXF_2_0 )
    public ProgramType getProgramType()
    {
        return programType;
    }

    public void setProgramType( ProgramType programType )
    {
        this.programType = programType;
    }

    @JsonProperty( "validationCriterias" )
    @JsonSerialize( contentAs = BaseIdentifiableObject.class )
    @JacksonXmlElementWrapper( localName = "validationCriterias", namespace = DxfNamespaces.DXF_2_0 )
    @JacksonXmlProperty( localName = "validationCriteria", namespace = DxfNamespaces.DXF_2_0 )
    public Set<ValidationCriteria> getValidationCriteria()
    {
        return validationCriteria;
    }

    public void setValidationCriteria( Set<ValidationCriteria> validationCriteria )
    {
        this.validationCriteria = validationCriteria;
    }

    @JsonProperty
    @JacksonXmlProperty( namespace = DxfNamespaces.DXF_2_0 )
    public Boolean getDisplayIncidentDate()
    {
        return displayIncidentDate;
    }

    public void setDisplayIncidentDate( Boolean displayIncidentDate )
    {
        this.displayIncidentDate = displayIncidentDate;
    }

    @JsonProperty
    @JacksonXmlProperty( namespace = DxfNamespaces.DXF_2_0 )
    public Boolean getIgnoreOverdueEvents()
    {
        return ignoreOverdueEvents;
    }

    public void setIgnoreOverdueEvents( Boolean ignoreOverdueEvents )
    {
        this.ignoreOverdueEvents = ignoreOverdueEvents;
    }

    @JsonProperty
    @JacksonXmlProperty( namespace = DxfNamespaces.DXF_2_0 )
    public boolean isRegistration()
    {
        return programType == ProgramType.WITH_REGISTRATION;
    }

    @JsonProperty
    @JacksonXmlProperty( namespace = DxfNamespaces.DXF_2_0 )
    public boolean isWithoutRegistration()
    {
        return programType == ProgramType.WITHOUT_REGISTRATION;
    }

    @JsonProperty
    @JsonSerialize( contentAs = BaseIdentifiableObject.class )
    @JacksonXmlElementWrapper( localName = "userRoles", namespace = DxfNamespaces.DXF_2_0 )
    @JacksonXmlProperty( localName = "userRole", namespace = DxfNamespaces.DXF_2_0 )
    public Set<UserAuthorityGroup> getUserRoles()
    {
        return userRoles;
    }

    public void setUserRoles( Set<UserAuthorityGroup> userRoles )
    {
        this.userRoles = userRoles;
    }

    @JsonProperty
    @JsonSerialize( contentAs = BaseIdentifiableObject.class )
    @JacksonXmlElementWrapper( localName = "programIndicators", namespace = DxfNamespaces.DXF_2_0 )
    @JacksonXmlProperty( localName = "programIndicator", namespace = DxfNamespaces.DXF_2_0 )
    public Set<ProgramIndicator> getProgramIndicators()
    {
        return programIndicators;
    }

    public void setProgramIndicators( Set<ProgramIndicator> programIndicators )
    {
        this.programIndicators = programIndicators;
    }

    @JsonProperty
    @JsonSerialize( contentAs = BaseIdentifiableObject.class )
    @JacksonXmlElementWrapper( localName = "programRules", namespace = DxfNamespaces.DXF_2_0 )
    @JacksonXmlProperty( localName = "programRule", namespace = DxfNamespaces.DXF_2_0 )
    public Set<ProgramRule> getProgramRules()
    {
        return programRules;
    }

    public void setProgramRules( Set<ProgramRule> programRules )
    {
        this.programRules = programRules;
    }

    @JsonProperty
    @JsonSerialize( contentAs = BaseIdentifiableObject.class )
    @JacksonXmlElementWrapper( localName = "programRuleVariables", namespace = DxfNamespaces.DXF_2_0 )
    @JacksonXmlProperty( localName = "programRuleVariable", namespace = DxfNamespaces.DXF_2_0 )
    public Set<ProgramRuleVariable> getProgramRuleVariables()
    {
        return programRuleVariables;
    }

    public void setProgramRuleVariables( Set<ProgramRuleVariable> programRuleVariables )
    {
        this.programRuleVariables = programRuleVariables;
    }

    @JsonProperty
    @JacksonXmlProperty( namespace = DxfNamespaces.DXF_2_0 )
    public Boolean getOnlyEnrollOnce()
    {
        return onlyEnrollOnce;
    }

    public void setOnlyEnrollOnce( Boolean onlyEnrollOnce )
    {
        this.onlyEnrollOnce = onlyEnrollOnce;
    }

    @JsonProperty( "trackedEntityInstanceReminders" )
    @JsonSerialize( contentAs = BaseIdentifiableObject.class )
    @JacksonXmlElementWrapper( localName = "trackedEntityInstanceReminders", namespace = DxfNamespaces.DXF_2_0 )
    @JacksonXmlProperty( localName = "trackedEntityInstanceReminder", namespace = DxfNamespaces.DXF_2_0 )
    public Set<TrackedEntityInstanceReminder> getInstanceReminders()
    {
        return instanceReminders;
    }

    public void setInstanceReminders( Set<TrackedEntityInstanceReminder> instanceReminders )
    {
        this.instanceReminders = instanceReminders;
    }

    @JsonProperty
    @JsonSerialize( contentAs = BaseIdentifiableObject.class )
    @JacksonXmlProperty( localName = "notificationTemplate", namespace = DxfNamespaces.DXF_2_0 )
    @JacksonXmlElementWrapper( localName = "notificationTemplates", namespace = DxfNamespaces.DXF_2_0 )
    public Set<ProgramNotificationTemplate> getNotificationTemplates()
    {
        return notificationTemplates;
    }

    public void setNotificationTemplates( Set<ProgramNotificationTemplate> notificationTemplates )
    {
        this.notificationTemplates = notificationTemplates;
    }

    @JsonProperty
    @JacksonXmlProperty( namespace = DxfNamespaces.DXF_2_0 )
    public Boolean getSelectEnrollmentDatesInFuture()
    {
        return selectEnrollmentDatesInFuture;
    }

    public void setSelectEnrollmentDatesInFuture( Boolean selectEnrollmentDatesInFuture )
    {
        this.selectEnrollmentDatesInFuture = selectEnrollmentDatesInFuture;
    }

    @JsonProperty
    @JacksonXmlProperty( namespace = DxfNamespaces.DXF_2_0 )
    public Boolean getSelectIncidentDatesInFuture()
    {
        return selectIncidentDatesInFuture;
    }

    public void setSelectIncidentDatesInFuture( Boolean selectIncidentDatesInFuture )
    {
        this.selectIncidentDatesInFuture = selectIncidentDatesInFuture;
    }

    @JsonProperty
    @JacksonXmlProperty( namespace = DxfNamespaces.DXF_2_0 )
    @PropertyRange( min = 2 )
    public String getRelationshipText()
    {
        return relationshipText;
    }

    public void setRelationshipText( String relationshipText )
    {
        this.relationshipText = relationshipText;
    }

    @JsonProperty
    @JacksonXmlProperty( namespace = DxfNamespaces.DXF_2_0 )
    public RelationshipType getRelationshipType()
    {
        return relationshipType;
    }

    public void setRelationshipType( RelationshipType relationshipType )
    {
        this.relationshipType = relationshipType;
    }

    @JsonProperty
    @JsonSerialize( as = BaseIdentifiableObject.class )
    @JacksonXmlProperty( namespace = DxfNamespaces.DXF_2_0 )
    public Program getRelatedProgram()
    {
        return relatedProgram;
    }

    public void setRelatedProgram( Program relatedProgram )
    {
        this.relatedProgram = relatedProgram;
    }

    @JsonProperty
    @JacksonXmlProperty( namespace = DxfNamespaces.DXF_2_0 )
    public Boolean getRelationshipFromA()
    {
        return relationshipFromA;
    }

    public void setRelationshipFromA( Boolean relationshipFromA )
    {
        this.relationshipFromA = relationshipFromA;
    }

    @JsonProperty
    @JacksonXmlProperty( namespace = DxfNamespaces.DXF_2_0 )
    public Boolean getDataEntryMethod()
    {
        return dataEntryMethod;
    }

    public void setDataEntryMethod( Boolean dataEntryMethod )
    {
        this.dataEntryMethod = dataEntryMethod;
    }

    @JsonProperty( "programTrackedEntityAttributes" )
    @JsonSerialize( contentAs = BaseIdentifiableObject.class )
    @JacksonXmlElementWrapper( localName = "programTrackedEntityAttributes", namespace = DxfNamespaces.DXF_2_0 )
    @JacksonXmlProperty( localName = "programTrackedEntityAttribute", namespace = DxfNamespaces.DXF_2_0 )
    public List<ProgramTrackedEntityAttribute> getProgramAttributes()
    {
        return programAttributes;
    }

    public void setProgramAttributes( List<ProgramTrackedEntityAttribute> programAttributes )
    {
        this.programAttributes = programAttributes;
    }

    @JsonProperty
    @JacksonXmlElementWrapper( localName = "trackedEntity", namespace = DxfNamespaces.DXF_2_0 )
    @JacksonXmlProperty( localName = "trackedEntity", namespace = DxfNamespaces.DXF_2_0 )
    public TrackedEntity getTrackedEntity()
    {
        return trackedEntity;
    }

    public void setTrackedEntity( TrackedEntity trackedEntity )
    {
        this.trackedEntity = trackedEntity;
    }

    @JsonProperty
    @JacksonXmlProperty( localName = "dataEntryForm", namespace = DxfNamespaces.DXF_2_0 )
    public DataEntryForm getDataEntryForm()
    {
        return dataEntryForm;
    }

    public void setDataEntryForm( DataEntryForm dataEntryForm )
    {
        this.dataEntryForm = dataEntryForm;
    }

    @JsonProperty
    @JsonSerialize( as = BaseIdentifiableObject.class )
    @JacksonXmlProperty( namespace = DxfNamespaces.DXF_2_0 )
    public DataElementCategoryCombo getCategoryCombo()
    {
        return categoryCombo;
    }

    public void setCategoryCombo( DataElementCategoryCombo categoryCombo )
    {
        this.categoryCombo = categoryCombo;
    }

    @JsonProperty
    @JacksonXmlProperty( namespace = DxfNamespaces.DXF_2_0 )
    public DataApprovalWorkflow getWorkflow()
    {
        return workflow;
    }

    public void setWorkflow( DataApprovalWorkflow workflow )
    {
        this.workflow = workflow;
    }

    /**
     * Indicates whether this program has a category combination which is different
     * from the default category combination.
     */
    public boolean hasCategoryCombo()
    {
        return categoryCombo != null && !DataElementCategoryCombo.DEFAULT_CATEGORY_COMBO_NAME.equals( categoryCombo.getName() );
    }

    @JsonProperty
    @JacksonXmlProperty( namespace = DxfNamespaces.DXF_2_0 )
    public boolean isSkipOffline()
    {
        return skipOffline;
    }

    public void setSkipOffline( boolean skipOffline )
    {
        this.skipOffline = skipOffline;
    }

    @JsonProperty
    @JacksonXmlProperty( namespace = DxfNamespaces.DXF_2_0 )
    public Boolean getDisplayFrontPageList()
    {
        return displayFrontPageList;
    }

    public void setDisplayFrontPageList( Boolean displayFrontPageList )
    {
        this.displayFrontPageList = displayFrontPageList;
    }

    @JsonProperty
    @JacksonXmlProperty( namespace = DxfNamespaces.DXF_2_0 )
    public Boolean getUseFirstStageDuringRegistration()
    {
        return useFirstStageDuringRegistration;
    }

    public void setUseFirstStageDuringRegistration( Boolean useFirstStageDuringRegistration )
    {
        this.useFirstStageDuringRegistration = useFirstStageDuringRegistration;
    }    
    
    @JsonProperty
    @JacksonXmlProperty( namespace = DxfNamespaces.DXF_2_0 )
    public Boolean getCaptureCoordinates()
    {
        return captureCoordinates;
    }

    public void setCaptureCoordinates( Boolean captureCoordinates )
    {
        this.captureCoordinates = captureCoordinates;
    }
    
    @JsonProperty
    @JacksonXmlProperty( namespace = DxfNamespaces.DXF_2_0 )
    public int getExpiryDays() {
		return expiryDays;
	}

	public void setExpiryDays(int expiryDays) {
		this.expiryDays = expiryDays;
	}
	
	@JsonProperty
    @JacksonXmlProperty( namespace = DxfNamespaces.DXF_2_0 )
	public PeriodType getExpiryPeriodType() {
		return expiryPeriodType;
	}

	public void setExpiryPeriodType(PeriodType expiryPeriodType) {
		this.expiryPeriodType = expiryPeriodType;
	}

	@JsonProperty
    @JacksonXmlProperty( namespace = DxfNamespaces.DXF_2_0 )
	public int getCompleteEventsExpiryDays() {
		return completeEventsExpiryDays;
	}

	public void setCompleteEventsExpiryDays(int completeEventsExpiryDays) {
		this.completeEventsExpiryDays = completeEventsExpiryDays;
	}

	@Override
    public void mergeWith( IdentifiableObject other, MergeMode mergeMode )
    {
        super.mergeWith( other, mergeMode );

        if ( other.getClass().isInstance( this ) )
        {
            Program program = (Program) other;

            version = program.getVersion();
            expiryDays = program.getExpiryDays();            
            completeEventsExpiryDays = program.getCompleteEventsExpiryDays();

            if ( mergeMode.isReplace() )
            {
                enrollmentDateLabel = program.getEnrollmentDateLabel();
                incidentDateLabel = program.getIncidentDateLabel();
                programType = program.getProgramType();
                displayIncidentDate = program.getDisplayIncidentDate();
                ignoreOverdueEvents = program.getIgnoreOverdueEvents();
                onlyEnrollOnce = program.getOnlyEnrollOnce();
                selectEnrollmentDatesInFuture = program.getSelectEnrollmentDatesInFuture();
                selectIncidentDatesInFuture = program.getSelectIncidentDatesInFuture();
                relationshipText = program.getRelationshipText();
                relationshipType = program.getRelationshipType();
                relationshipFromA = program.getRelationshipFromA();
                relatedProgram = program.getRelatedProgram();
                dataEntryMethod = program.getDataEntryMethod();
                trackedEntity = program.getTrackedEntity();
                useFirstStageDuringRegistration = program.getUseFirstStageDuringRegistration();
                categoryCombo = program.getCategoryCombo();
                captureCoordinates = program.getCaptureCoordinates();
                expiryPeriodType = program.getExpiryPeriodType();
            }
            else if ( mergeMode.isMerge() )
            {
                enrollmentDateLabel = program.getEnrollmentDateLabel() == null ? enrollmentDateLabel : program.getEnrollmentDateLabel();
                incidentDateLabel = program.getIncidentDateLabel() == null ? incidentDateLabel : program.getIncidentDateLabel();
                programType = program.getProgramType() == null ? programType : program.getProgramType();
                displayIncidentDate = program.getDisplayIncidentDate() == null ? displayIncidentDate : program.getDisplayIncidentDate();
                ignoreOverdueEvents = program.getIgnoreOverdueEvents() == null ? ignoreOverdueEvents : program.getIgnoreOverdueEvents();
                onlyEnrollOnce = program.getOnlyEnrollOnce() == null ? onlyEnrollOnce : program.getOnlyEnrollOnce();
                selectEnrollmentDatesInFuture = program.getSelectEnrollmentDatesInFuture() == null ? selectEnrollmentDatesInFuture : program.getSelectEnrollmentDatesInFuture();
                selectIncidentDatesInFuture = program.getSelectIncidentDatesInFuture() == null ? selectIncidentDatesInFuture : program.getSelectIncidentDatesInFuture();
                relationshipText = program.getRelationshipText() == null ? relationshipText : program.getRelationshipText();
                relationshipType = program.getRelationshipType() == null ? relationshipType : program.getRelationshipType();
                relationshipFromA = program.getRelationshipFromA() == null ? relationshipFromA : program.getRelationshipFromA();
                relatedProgram = program.getRelatedProgram() == null ? relatedProgram : program.getRelatedProgram();
                dataEntryMethod = program.getDataEntryMethod() == null ? dataEntryMethod : program.getDataEntryMethod();
                trackedEntity = program.getTrackedEntity() == null ? trackedEntity : program.getTrackedEntity();
                useFirstStageDuringRegistration = program.getUseFirstStageDuringRegistration() == null ? useFirstStageDuringRegistration : program.getUseFirstStageDuringRegistration();
                categoryCombo = program.getCategoryCombo() == null ? categoryCombo : program.getCategoryCombo();
                captureCoordinates = program.getCaptureCoordinates() == null ? captureCoordinates : program.getCaptureCoordinates();
                expiryPeriodType = program.getExpiryPeriodType() == null ? expiryPeriodType : program.getExpiryPeriodType();
            }

            organisationUnits.clear();
            organisationUnits.addAll( program.getOrganisationUnits() );

            programStages.clear();

            for ( ProgramStage programStage : program.getProgramStages() )
            {
                programStages.add( programStage );
                programStage.setProgram( this );
            }

            validationCriteria.clear();
            validationCriteria.addAll( program.getValidationCriteria() );

            programAttributes.clear();
            programAttributes.addAll( program.getProgramAttributes() );

            userRoles.clear();
            userRoles.addAll( program.getUserRoles() );

            instanceReminders.clear();
            instanceReminders.addAll( program.getInstanceReminders() );
        }
    }
}
<|MERGE_RESOLUTION|>--- conflicted
+++ resolved
@@ -1,873 +1,870 @@
-package org.hisp.dhis.program;
-
-/*
- * Copyright (c) 2004-2016, University of Oslo
- * All rights reserved.
- *
- * Redistribution and use in source and binary forms, with or without
- * modification, are permitted provided that the following conditions are met:
- * Redistributions of source code must retain the above copyright notice, this
- * list of conditions and the following disclaimer.
- *
- * Redistributions in binary form must reproduce the above copyright notice,
- * this list of conditions and the following disclaimer in the documentation
- * and/or other materials provided with the distribution.
- * Neither the name of the HISP project nor the names of its contributors may
- * be used to endorse or promote products derived from this software without
- * specific prior written permission.
- *
- * THIS SOFTWARE IS PROVIDED BY THE COPYRIGHT HOLDERS AND CONTRIBUTORS "AS IS" AND
- * ANY EXPRESS OR IMPLIED WARRANTIES, INCLUDING, BUT NOT LIMITED TO, THE IMPLIED
- * WARRANTIES OF MERCHANTABILITY AND FITNESS FOR A PARTICULAR PURPOSE ARE
- * DISCLAIMED. IN NO EVENT SHALL THE COPYRIGHT OWNER OR CONTRIBUTORS BE LIABLE FOR
- * ANY DIRECT, INDIRECT, INCIDENTAL, SPECIAL, EXEMPLARY, OR CONSEQUENTIAL DAMAGES
- * (INCLUDING, BUT NOT LIMITED TO, PROCUREMENT OF SUBSTITUTE GOODS OR SERVICES;
- * LOSS OF USE, DATA, OR PROFITS; OR BUSINESS INTERRUPTION) HOWEVER CAUSED AND ON
- * ANY THEORY OF LIABILITY, WHETHER IN CONTRACT, STRICT LIABILITY, OR TORT
- * (INCLUDING NEGLIGENCE OR OTHERWISE) ARISING IN ANY WAY OUT OF THE USE OF THIS
- * SOFTWARE, EVEN IF ADVISED OF THE POSSIBILITY OF SUCH DAMAGE.
- */
-
-import com.fasterxml.jackson.annotation.JsonProperty;
-import com.fasterxml.jackson.databind.annotation.JsonSerialize;
-import com.fasterxml.jackson.dataformat.xml.annotation.JacksonXmlElementWrapper;
-import com.fasterxml.jackson.dataformat.xml.annotation.JacksonXmlProperty;
-import com.fasterxml.jackson.dataformat.xml.annotation.JacksonXmlRootElement;
-import com.google.common.collect.Sets;
-import org.hisp.dhis.common.BaseIdentifiableObject;
-import org.hisp.dhis.common.BaseNameableObject;
-import org.hisp.dhis.common.DxfNamespaces;
-import org.hisp.dhis.common.IdentifiableObject;
-import org.hisp.dhis.common.MergeMode;
-import org.hisp.dhis.common.VersionedObject;
-import org.hisp.dhis.dataapproval.DataApprovalWorkflow;
-import org.hisp.dhis.dataelement.DataElement;
-import org.hisp.dhis.dataelement.DataElementCategoryCombo;
-import org.hisp.dhis.dataentryform.DataEntryForm;
-import org.hisp.dhis.organisationunit.OrganisationUnit;
-<<<<<<< HEAD
-import org.hisp.dhis.program.notification.ProgramNotificationTemplate;
-=======
-import org.hisp.dhis.programrule.ProgramRule;
-import org.hisp.dhis.programrule.ProgramRuleVariable;
->>>>>>> 170cbb45
-import org.hisp.dhis.period.PeriodType;
-import org.hisp.dhis.relationship.RelationshipType;
-import org.hisp.dhis.schema.annotation.PropertyRange;
-import org.hisp.dhis.trackedentity.TrackedEntity;
-import org.hisp.dhis.trackedentity.TrackedEntityAttribute;
-import org.hisp.dhis.trackedentity.TrackedEntityInstanceReminder;
-import org.hisp.dhis.user.UserAuthorityGroup;
-import org.hisp.dhis.validation.ValidationCriteria;
-
-import java.util.ArrayList;
-import java.util.HashSet;
-import java.util.List;
-import java.util.Set;
-import java.util.stream.Collectors;
-
-/**
- * @author Abyot Asalefew
- */
-@JacksonXmlRootElement( localName = "program", namespace = DxfNamespaces.DXF_2_0 )
-public class Program
-    extends BaseNameableObject
-    implements VersionedObject
-{
-    private int version;
-
-    private String enrollmentDateLabel;
-
-    private String incidentDateLabel;
-
-    private Set<OrganisationUnit> organisationUnits = new HashSet<>();
-
-    private Set<ProgramStage> programStages = new HashSet<>();
-
-    private Set<ValidationCriteria> validationCriteria = new HashSet<>();
-
-    private ProgramType programType;
-
-    private Boolean displayIncidentDate = true;
-
-    private Boolean ignoreOverdueEvents = false;
-
-    private List<ProgramTrackedEntityAttribute> programAttributes = new ArrayList<>();
-
-    private Set<UserAuthorityGroup> userRoles = new HashSet<>();
-
-    private Set<ProgramIndicator> programIndicators = new HashSet<>();
-    
-    private Set<ProgramRule> programRules = new HashSet<>();
-    
-    private Set<ProgramRuleVariable> programRuleVariables = new HashSet<>();
-
-    private Boolean onlyEnrollOnce = false;
-
-    @Deprecated
-    private Set<TrackedEntityInstanceReminder> instanceReminders = new HashSet<>();
-
-    private Set<ProgramNotificationTemplate> notificationTemplates = new HashSet<>();
-
-    private Boolean selectEnrollmentDatesInFuture = false;
-
-    private Boolean selectIncidentDatesInFuture = false;
-
-    private String relationshipText;
-
-    private RelationshipType relationshipType;
-
-    private Boolean relationshipFromA = false;
-
-    private Program relatedProgram;
-
-    private Boolean dataEntryMethod = false;
-
-    private TrackedEntity trackedEntity;
-
-    private DataEntryForm dataEntryForm;
-
-    /**
-     * The CategoryCombo used for data attributes.
-     */
-    private DataElementCategoryCombo categoryCombo;
-
-    /**
-     * Property indicating whether offline storage is enabled for this program
-     * or not
-     */
-    private boolean skipOffline;
-
-    /**
-     * The approval workflow (if any) for this program.
-     */
-    private DataApprovalWorkflow workflow;
-
-    private Boolean displayFrontPageList = false;
-
-    /**
-     * Property indicating whether first stage can appear for data entry on the
-     * same page with registration
-     */
-    private Boolean useFirstStageDuringRegistration = false;
-    
-    /**
-     * Property indicating whether program allows for capturing of coordinates
-     */
-    private Boolean captureCoordinates = false;
-    
-    /**
-     * How many days after period is over will this program block creation and modification of events
-     */
-    private int expiryDays;
-    
-    /**
-     * The PeriodType indicating the frequency that this program will use to decide on expiry
-     */
-    private PeriodType expiryPeriodType;
-    
-    /**
-     * How many days after an event is completed will this program block modification of the event
-     */
-    private int completeEventsExpiryDays;
-
-    // -------------------------------------------------------------------------
-    // Constructors
-    // -------------------------------------------------------------------------
-
-    public Program()
-    {
-    }
-
-    public Program( String name, String description )
-    {
-        this.name = name;
-        this.description = description;
-    }
-
-    // -------------------------------------------------------------------------
-    // Logic methods
-    // -------------------------------------------------------------------------
-
-    public void addOrganisationUnit( OrganisationUnit organisationUnit )
-    {
-        organisationUnits.add( organisationUnit );
-        organisationUnit.getPrograms().add( this );
-    }
-
-    public void removeOrganisationUnit( OrganisationUnit organisationUnit )
-    {
-        organisationUnits.remove( organisationUnit );
-        organisationUnit.getPrograms().remove( this );
-    }
-
-    public void updateOrganisationUnits( Set<OrganisationUnit> updates )
-    {
-        Set<OrganisationUnit> toRemove = Sets.difference( organisationUnits, updates );
-        Set<OrganisationUnit> toAdd = Sets.difference( updates, organisationUnits );
-
-        toRemove.stream().forEach( u -> u.getPrograms().remove( this ) );
-        toAdd.stream().forEach( u -> u.getPrograms().add( this ) );
-
-        organisationUnits.clear();
-        organisationUnits.addAll( updates );
-    }
-
-    /**
-     * Returns the ProgramTrackedEntityAttribute of this Program which contains
-     * the given TrackedEntityAttribute.
-     */
-    public ProgramTrackedEntityAttribute getAttribute( TrackedEntityAttribute attribute )
-    {
-        for ( ProgramTrackedEntityAttribute programAttribute : programAttributes )
-        {
-            if ( programAttribute != null && programAttribute.getAttribute().equals( attribute ) )
-            {
-                return programAttribute;
-            }
-        }
-
-        return null;
-    }
-
-    /**
-     * Returns all data elements which are part of the stages of this program.
-     */
-    public Set<DataElement> getDataElements()
-    {
-        Set<DataElement> elements = new HashSet<>();
-
-        for ( ProgramStage stage : programStages )
-        {
-            elements.addAll( stage.getAllDataElements() );
-        }
-
-        return elements;
-    }
-
-    /**
-     * Returns data elements which are part of the stages of this program which
-     * have a legend set and is of numeric value type.
-     */
-    public Set<DataElement> getDataElementsWithLegendSet()
-    {
-        return getDataElements().stream().filter( e -> e.hasLegendSet() && e.isNumericType() ).collect( Collectors.toSet() );
-    }
-
-    /**
-     * Returns TrackedEntityAttributes from ProgramTrackedEntityAttributes. Use
-     * getAttributes() to access the persisted attribute list.
-     */
-    public List<TrackedEntityAttribute> getTrackedEntityAttributes()
-    {
-        List<TrackedEntityAttribute> attributes = new ArrayList<>();
-
-        for ( ProgramTrackedEntityAttribute attribute : programAttributes )
-        {
-            attributes.add( attribute.getAttribute() );
-        }
-
-        return attributes;
-    }
-
-    /**
-     * Returns non-confidential TrackedEntityAttributes from ProgramTrackedEntityAttributes. Use
-     * getAttributes() to access the persisted attribute list.
-     */
-    public List<TrackedEntityAttribute> getNonConfidentialTrackedEntityAttributes()
-    {
-        return getTrackedEntityAttributes().stream().filter( a -> !a.isConfidentialBool() ).collect( Collectors.toList() );
-    }
-
-    /**
-     * Returns TrackedEntityAttributes from ProgramTrackedEntityAttributes which
-     * have a legend set and is of numeric value type.
-     */
-    public List<TrackedEntityAttribute> getNonConfidentialTrackedEntityAttributesWithLegendSet()
-    {
-        return getTrackedEntityAttributes().stream().filter( a -> !a.isConfidentialBool() && a.hasLegendSet() && a.isNumericType() ).collect( Collectors.toList() );
-    }
-
-    public ProgramStage getProgramStageByStage( int stage )
-    {
-        int count = 1;
-
-        for ( ProgramStage programStage : programStages )
-        {
-            if ( count == stage )
-            {
-                return programStage;
-            }
-
-            count++;
-        }
-
-        return null;
-    }
-
-    public boolean isSingleProgramStage()
-    {
-        return programStages != null && programStages.size() == 1;
-    }
-
-    public boolean hasOrganisationUnit( OrganisationUnit unit )
-    {
-        return organisationUnits.contains( unit );
-    }
-
-    @Override
-    public int increaseVersion()
-    {
-        return ++version;
-    }
-
-    // -------------------------------------------------------------------------
-    // Getters and setters
-    // -------------------------------------------------------------------------
-
-    @Override
-    @JsonProperty
-    @JacksonXmlProperty( namespace = DxfNamespaces.DXF_2_0 )
-    public int getVersion()
-    {
-        return version;
-    }
-
-    @Override
-    public void setVersion( int version )
-    {
-        this.version = version;
-    }
-
-    @JsonProperty( "organisationUnits" )
-    @JsonSerialize( contentAs = BaseIdentifiableObject.class )
-    @JacksonXmlElementWrapper( localName = "organisationUnits", namespace = DxfNamespaces.DXF_2_0 )
-    @JacksonXmlProperty( localName = "organisationUnit", namespace = DxfNamespaces.DXF_2_0 )
-    public Set<OrganisationUnit> getOrganisationUnits()
-    {
-        return organisationUnits;
-    }
-
-    public void setOrganisationUnits( Set<OrganisationUnit> organisationUnits )
-    {
-        this.organisationUnits = organisationUnits;
-    }
-
-    @JsonProperty( "programStages" )
-    @JsonSerialize( contentAs = BaseIdentifiableObject.class )
-    @JacksonXmlElementWrapper( localName = "programStages", namespace = DxfNamespaces.DXF_2_0 )
-    @JacksonXmlProperty( localName = "programStage", namespace = DxfNamespaces.DXF_2_0 )
-    public Set<ProgramStage> getProgramStages()
-    {
-        return programStages;
-    }
-
-    public void setProgramStages( Set<ProgramStage> programStages )
-    {
-        this.programStages = programStages;
-    }
-
-    @JsonProperty
-    @JacksonXmlProperty( namespace = DxfNamespaces.DXF_2_0 )
-    @PropertyRange( min = 2 )
-    public String getEnrollmentDateLabel()
-    {
-        return enrollmentDateLabel;
-    }
-
-    public void setEnrollmentDateLabel( String enrollmentDateLabel )
-    {
-        this.enrollmentDateLabel = enrollmentDateLabel;
-    }
-
-    @JsonProperty
-    @JacksonXmlProperty( namespace = DxfNamespaces.DXF_2_0 )
-    @PropertyRange( min = 2 )
-    public String getIncidentDateLabel()
-    {
-        return incidentDateLabel;
-    }
-
-    public void setIncidentDateLabel( String incidentDateLabel )
-    {
-        this.incidentDateLabel = incidentDateLabel;
-    }
-
-    @JsonProperty
-    @JacksonXmlProperty( namespace = DxfNamespaces.DXF_2_0 )
-    public ProgramType getProgramType()
-    {
-        return programType;
-    }
-
-    public void setProgramType( ProgramType programType )
-    {
-        this.programType = programType;
-    }
-
-    @JsonProperty( "validationCriterias" )
-    @JsonSerialize( contentAs = BaseIdentifiableObject.class )
-    @JacksonXmlElementWrapper( localName = "validationCriterias", namespace = DxfNamespaces.DXF_2_0 )
-    @JacksonXmlProperty( localName = "validationCriteria", namespace = DxfNamespaces.DXF_2_0 )
-    public Set<ValidationCriteria> getValidationCriteria()
-    {
-        return validationCriteria;
-    }
-
-    public void setValidationCriteria( Set<ValidationCriteria> validationCriteria )
-    {
-        this.validationCriteria = validationCriteria;
-    }
-
-    @JsonProperty
-    @JacksonXmlProperty( namespace = DxfNamespaces.DXF_2_0 )
-    public Boolean getDisplayIncidentDate()
-    {
-        return displayIncidentDate;
-    }
-
-    public void setDisplayIncidentDate( Boolean displayIncidentDate )
-    {
-        this.displayIncidentDate = displayIncidentDate;
-    }
-
-    @JsonProperty
-    @JacksonXmlProperty( namespace = DxfNamespaces.DXF_2_0 )
-    public Boolean getIgnoreOverdueEvents()
-    {
-        return ignoreOverdueEvents;
-    }
-
-    public void setIgnoreOverdueEvents( Boolean ignoreOverdueEvents )
-    {
-        this.ignoreOverdueEvents = ignoreOverdueEvents;
-    }
-
-    @JsonProperty
-    @JacksonXmlProperty( namespace = DxfNamespaces.DXF_2_0 )
-    public boolean isRegistration()
-    {
-        return programType == ProgramType.WITH_REGISTRATION;
-    }
-
-    @JsonProperty
-    @JacksonXmlProperty( namespace = DxfNamespaces.DXF_2_0 )
-    public boolean isWithoutRegistration()
-    {
-        return programType == ProgramType.WITHOUT_REGISTRATION;
-    }
-
-    @JsonProperty
-    @JsonSerialize( contentAs = BaseIdentifiableObject.class )
-    @JacksonXmlElementWrapper( localName = "userRoles", namespace = DxfNamespaces.DXF_2_0 )
-    @JacksonXmlProperty( localName = "userRole", namespace = DxfNamespaces.DXF_2_0 )
-    public Set<UserAuthorityGroup> getUserRoles()
-    {
-        return userRoles;
-    }
-
-    public void setUserRoles( Set<UserAuthorityGroup> userRoles )
-    {
-        this.userRoles = userRoles;
-    }
-
-    @JsonProperty
-    @JsonSerialize( contentAs = BaseIdentifiableObject.class )
-    @JacksonXmlElementWrapper( localName = "programIndicators", namespace = DxfNamespaces.DXF_2_0 )
-    @JacksonXmlProperty( localName = "programIndicator", namespace = DxfNamespaces.DXF_2_0 )
-    public Set<ProgramIndicator> getProgramIndicators()
-    {
-        return programIndicators;
-    }
-
-    public void setProgramIndicators( Set<ProgramIndicator> programIndicators )
-    {
-        this.programIndicators = programIndicators;
-    }
-
-    @JsonProperty
-    @JsonSerialize( contentAs = BaseIdentifiableObject.class )
-    @JacksonXmlElementWrapper( localName = "programRules", namespace = DxfNamespaces.DXF_2_0 )
-    @JacksonXmlProperty( localName = "programRule", namespace = DxfNamespaces.DXF_2_0 )
-    public Set<ProgramRule> getProgramRules()
-    {
-        return programRules;
-    }
-
-    public void setProgramRules( Set<ProgramRule> programRules )
-    {
-        this.programRules = programRules;
-    }
-
-    @JsonProperty
-    @JsonSerialize( contentAs = BaseIdentifiableObject.class )
-    @JacksonXmlElementWrapper( localName = "programRuleVariables", namespace = DxfNamespaces.DXF_2_0 )
-    @JacksonXmlProperty( localName = "programRuleVariable", namespace = DxfNamespaces.DXF_2_0 )
-    public Set<ProgramRuleVariable> getProgramRuleVariables()
-    {
-        return programRuleVariables;
-    }
-
-    public void setProgramRuleVariables( Set<ProgramRuleVariable> programRuleVariables )
-    {
-        this.programRuleVariables = programRuleVariables;
-    }
-
-    @JsonProperty
-    @JacksonXmlProperty( namespace = DxfNamespaces.DXF_2_0 )
-    public Boolean getOnlyEnrollOnce()
-    {
-        return onlyEnrollOnce;
-    }
-
-    public void setOnlyEnrollOnce( Boolean onlyEnrollOnce )
-    {
-        this.onlyEnrollOnce = onlyEnrollOnce;
-    }
-
-    @JsonProperty( "trackedEntityInstanceReminders" )
-    @JsonSerialize( contentAs = BaseIdentifiableObject.class )
-    @JacksonXmlElementWrapper( localName = "trackedEntityInstanceReminders", namespace = DxfNamespaces.DXF_2_0 )
-    @JacksonXmlProperty( localName = "trackedEntityInstanceReminder", namespace = DxfNamespaces.DXF_2_0 )
-    public Set<TrackedEntityInstanceReminder> getInstanceReminders()
-    {
-        return instanceReminders;
-    }
-
-    public void setInstanceReminders( Set<TrackedEntityInstanceReminder> instanceReminders )
-    {
-        this.instanceReminders = instanceReminders;
-    }
-
-    @JsonProperty
-    @JsonSerialize( contentAs = BaseIdentifiableObject.class )
-    @JacksonXmlProperty( localName = "notificationTemplate", namespace = DxfNamespaces.DXF_2_0 )
-    @JacksonXmlElementWrapper( localName = "notificationTemplates", namespace = DxfNamespaces.DXF_2_0 )
-    public Set<ProgramNotificationTemplate> getNotificationTemplates()
-    {
-        return notificationTemplates;
-    }
-
-    public void setNotificationTemplates( Set<ProgramNotificationTemplate> notificationTemplates )
-    {
-        this.notificationTemplates = notificationTemplates;
-    }
-
-    @JsonProperty
-    @JacksonXmlProperty( namespace = DxfNamespaces.DXF_2_0 )
-    public Boolean getSelectEnrollmentDatesInFuture()
-    {
-        return selectEnrollmentDatesInFuture;
-    }
-
-    public void setSelectEnrollmentDatesInFuture( Boolean selectEnrollmentDatesInFuture )
-    {
-        this.selectEnrollmentDatesInFuture = selectEnrollmentDatesInFuture;
-    }
-
-    @JsonProperty
-    @JacksonXmlProperty( namespace = DxfNamespaces.DXF_2_0 )
-    public Boolean getSelectIncidentDatesInFuture()
-    {
-        return selectIncidentDatesInFuture;
-    }
-
-    public void setSelectIncidentDatesInFuture( Boolean selectIncidentDatesInFuture )
-    {
-        this.selectIncidentDatesInFuture = selectIncidentDatesInFuture;
-    }
-
-    @JsonProperty
-    @JacksonXmlProperty( namespace = DxfNamespaces.DXF_2_0 )
-    @PropertyRange( min = 2 )
-    public String getRelationshipText()
-    {
-        return relationshipText;
-    }
-
-    public void setRelationshipText( String relationshipText )
-    {
-        this.relationshipText = relationshipText;
-    }
-
-    @JsonProperty
-    @JacksonXmlProperty( namespace = DxfNamespaces.DXF_2_0 )
-    public RelationshipType getRelationshipType()
-    {
-        return relationshipType;
-    }
-
-    public void setRelationshipType( RelationshipType relationshipType )
-    {
-        this.relationshipType = relationshipType;
-    }
-
-    @JsonProperty
-    @JsonSerialize( as = BaseIdentifiableObject.class )
-    @JacksonXmlProperty( namespace = DxfNamespaces.DXF_2_0 )
-    public Program getRelatedProgram()
-    {
-        return relatedProgram;
-    }
-
-    public void setRelatedProgram( Program relatedProgram )
-    {
-        this.relatedProgram = relatedProgram;
-    }
-
-    @JsonProperty
-    @JacksonXmlProperty( namespace = DxfNamespaces.DXF_2_0 )
-    public Boolean getRelationshipFromA()
-    {
-        return relationshipFromA;
-    }
-
-    public void setRelationshipFromA( Boolean relationshipFromA )
-    {
-        this.relationshipFromA = relationshipFromA;
-    }
-
-    @JsonProperty
-    @JacksonXmlProperty( namespace = DxfNamespaces.DXF_2_0 )
-    public Boolean getDataEntryMethod()
-    {
-        return dataEntryMethod;
-    }
-
-    public void setDataEntryMethod( Boolean dataEntryMethod )
-    {
-        this.dataEntryMethod = dataEntryMethod;
-    }
-
-    @JsonProperty( "programTrackedEntityAttributes" )
-    @JsonSerialize( contentAs = BaseIdentifiableObject.class )
-    @JacksonXmlElementWrapper( localName = "programTrackedEntityAttributes", namespace = DxfNamespaces.DXF_2_0 )
-    @JacksonXmlProperty( localName = "programTrackedEntityAttribute", namespace = DxfNamespaces.DXF_2_0 )
-    public List<ProgramTrackedEntityAttribute> getProgramAttributes()
-    {
-        return programAttributes;
-    }
-
-    public void setProgramAttributes( List<ProgramTrackedEntityAttribute> programAttributes )
-    {
-        this.programAttributes = programAttributes;
-    }
-
-    @JsonProperty
-    @JacksonXmlElementWrapper( localName = "trackedEntity", namespace = DxfNamespaces.DXF_2_0 )
-    @JacksonXmlProperty( localName = "trackedEntity", namespace = DxfNamespaces.DXF_2_0 )
-    public TrackedEntity getTrackedEntity()
-    {
-        return trackedEntity;
-    }
-
-    public void setTrackedEntity( TrackedEntity trackedEntity )
-    {
-        this.trackedEntity = trackedEntity;
-    }
-
-    @JsonProperty
-    @JacksonXmlProperty( localName = "dataEntryForm", namespace = DxfNamespaces.DXF_2_0 )
-    public DataEntryForm getDataEntryForm()
-    {
-        return dataEntryForm;
-    }
-
-    public void setDataEntryForm( DataEntryForm dataEntryForm )
-    {
-        this.dataEntryForm = dataEntryForm;
-    }
-
-    @JsonProperty
-    @JsonSerialize( as = BaseIdentifiableObject.class )
-    @JacksonXmlProperty( namespace = DxfNamespaces.DXF_2_0 )
-    public DataElementCategoryCombo getCategoryCombo()
-    {
-        return categoryCombo;
-    }
-
-    public void setCategoryCombo( DataElementCategoryCombo categoryCombo )
-    {
-        this.categoryCombo = categoryCombo;
-    }
-
-    @JsonProperty
-    @JacksonXmlProperty( namespace = DxfNamespaces.DXF_2_0 )
-    public DataApprovalWorkflow getWorkflow()
-    {
-        return workflow;
-    }
-
-    public void setWorkflow( DataApprovalWorkflow workflow )
-    {
-        this.workflow = workflow;
-    }
-
-    /**
-     * Indicates whether this program has a category combination which is different
-     * from the default category combination.
-     */
-    public boolean hasCategoryCombo()
-    {
-        return categoryCombo != null && !DataElementCategoryCombo.DEFAULT_CATEGORY_COMBO_NAME.equals( categoryCombo.getName() );
-    }
-
-    @JsonProperty
-    @JacksonXmlProperty( namespace = DxfNamespaces.DXF_2_0 )
-    public boolean isSkipOffline()
-    {
-        return skipOffline;
-    }
-
-    public void setSkipOffline( boolean skipOffline )
-    {
-        this.skipOffline = skipOffline;
-    }
-
-    @JsonProperty
-    @JacksonXmlProperty( namespace = DxfNamespaces.DXF_2_0 )
-    public Boolean getDisplayFrontPageList()
-    {
-        return displayFrontPageList;
-    }
-
-    public void setDisplayFrontPageList( Boolean displayFrontPageList )
-    {
-        this.displayFrontPageList = displayFrontPageList;
-    }
-
-    @JsonProperty
-    @JacksonXmlProperty( namespace = DxfNamespaces.DXF_2_0 )
-    public Boolean getUseFirstStageDuringRegistration()
-    {
-        return useFirstStageDuringRegistration;
-    }
-
-    public void setUseFirstStageDuringRegistration( Boolean useFirstStageDuringRegistration )
-    {
-        this.useFirstStageDuringRegistration = useFirstStageDuringRegistration;
-    }    
-    
-    @JsonProperty
-    @JacksonXmlProperty( namespace = DxfNamespaces.DXF_2_0 )
-    public Boolean getCaptureCoordinates()
-    {
-        return captureCoordinates;
-    }
-
-    public void setCaptureCoordinates( Boolean captureCoordinates )
-    {
-        this.captureCoordinates = captureCoordinates;
-    }
-    
-    @JsonProperty
-    @JacksonXmlProperty( namespace = DxfNamespaces.DXF_2_0 )
-    public int getExpiryDays() {
-		return expiryDays;
-	}
-
-	public void setExpiryDays(int expiryDays) {
-		this.expiryDays = expiryDays;
-	}
-	
-	@JsonProperty
-    @JacksonXmlProperty( namespace = DxfNamespaces.DXF_2_0 )
-	public PeriodType getExpiryPeriodType() {
-		return expiryPeriodType;
-	}
-
-	public void setExpiryPeriodType(PeriodType expiryPeriodType) {
-		this.expiryPeriodType = expiryPeriodType;
-	}
-
-	@JsonProperty
-    @JacksonXmlProperty( namespace = DxfNamespaces.DXF_2_0 )
-	public int getCompleteEventsExpiryDays() {
-		return completeEventsExpiryDays;
-	}
-
-	public void setCompleteEventsExpiryDays(int completeEventsExpiryDays) {
-		this.completeEventsExpiryDays = completeEventsExpiryDays;
-	}
-
-	@Override
-    public void mergeWith( IdentifiableObject other, MergeMode mergeMode )
-    {
-        super.mergeWith( other, mergeMode );
-
-        if ( other.getClass().isInstance( this ) )
-        {
-            Program program = (Program) other;
-
-            version = program.getVersion();
-            expiryDays = program.getExpiryDays();            
-            completeEventsExpiryDays = program.getCompleteEventsExpiryDays();
-
-            if ( mergeMode.isReplace() )
-            {
-                enrollmentDateLabel = program.getEnrollmentDateLabel();
-                incidentDateLabel = program.getIncidentDateLabel();
-                programType = program.getProgramType();
-                displayIncidentDate = program.getDisplayIncidentDate();
-                ignoreOverdueEvents = program.getIgnoreOverdueEvents();
-                onlyEnrollOnce = program.getOnlyEnrollOnce();
-                selectEnrollmentDatesInFuture = program.getSelectEnrollmentDatesInFuture();
-                selectIncidentDatesInFuture = program.getSelectIncidentDatesInFuture();
-                relationshipText = program.getRelationshipText();
-                relationshipType = program.getRelationshipType();
-                relationshipFromA = program.getRelationshipFromA();
-                relatedProgram = program.getRelatedProgram();
-                dataEntryMethod = program.getDataEntryMethod();
-                trackedEntity = program.getTrackedEntity();
-                useFirstStageDuringRegistration = program.getUseFirstStageDuringRegistration();
-                categoryCombo = program.getCategoryCombo();
-                captureCoordinates = program.getCaptureCoordinates();
-                expiryPeriodType = program.getExpiryPeriodType();
-            }
-            else if ( mergeMode.isMerge() )
-            {
-                enrollmentDateLabel = program.getEnrollmentDateLabel() == null ? enrollmentDateLabel : program.getEnrollmentDateLabel();
-                incidentDateLabel = program.getIncidentDateLabel() == null ? incidentDateLabel : program.getIncidentDateLabel();
-                programType = program.getProgramType() == null ? programType : program.getProgramType();
-                displayIncidentDate = program.getDisplayIncidentDate() == null ? displayIncidentDate : program.getDisplayIncidentDate();
-                ignoreOverdueEvents = program.getIgnoreOverdueEvents() == null ? ignoreOverdueEvents : program.getIgnoreOverdueEvents();
-                onlyEnrollOnce = program.getOnlyEnrollOnce() == null ? onlyEnrollOnce : program.getOnlyEnrollOnce();
-                selectEnrollmentDatesInFuture = program.getSelectEnrollmentDatesInFuture() == null ? selectEnrollmentDatesInFuture : program.getSelectEnrollmentDatesInFuture();
-                selectIncidentDatesInFuture = program.getSelectIncidentDatesInFuture() == null ? selectIncidentDatesInFuture : program.getSelectIncidentDatesInFuture();
-                relationshipText = program.getRelationshipText() == null ? relationshipText : program.getRelationshipText();
-                relationshipType = program.getRelationshipType() == null ? relationshipType : program.getRelationshipType();
-                relationshipFromA = program.getRelationshipFromA() == null ? relationshipFromA : program.getRelationshipFromA();
-                relatedProgram = program.getRelatedProgram() == null ? relatedProgram : program.getRelatedProgram();
-                dataEntryMethod = program.getDataEntryMethod() == null ? dataEntryMethod : program.getDataEntryMethod();
-                trackedEntity = program.getTrackedEntity() == null ? trackedEntity : program.getTrackedEntity();
-                useFirstStageDuringRegistration = program.getUseFirstStageDuringRegistration() == null ? useFirstStageDuringRegistration : program.getUseFirstStageDuringRegistration();
-                categoryCombo = program.getCategoryCombo() == null ? categoryCombo : program.getCategoryCombo();
-                captureCoordinates = program.getCaptureCoordinates() == null ? captureCoordinates : program.getCaptureCoordinates();
-                expiryPeriodType = program.getExpiryPeriodType() == null ? expiryPeriodType : program.getExpiryPeriodType();
-            }
-
-            organisationUnits.clear();
-            organisationUnits.addAll( program.getOrganisationUnits() );
-
-            programStages.clear();
-
-            for ( ProgramStage programStage : program.getProgramStages() )
-            {
-                programStages.add( programStage );
-                programStage.setProgram( this );
-            }
-
-            validationCriteria.clear();
-            validationCriteria.addAll( program.getValidationCriteria() );
-
-            programAttributes.clear();
-            programAttributes.addAll( program.getProgramAttributes() );
-
-            userRoles.clear();
-            userRoles.addAll( program.getUserRoles() );
-
-            instanceReminders.clear();
-            instanceReminders.addAll( program.getInstanceReminders() );
-        }
-    }
-}
+package org.hisp.dhis.program;
+
+/*
+ * Copyright (c) 2004-2016, University of Oslo
+ * All rights reserved.
+ *
+ * Redistribution and use in source and binary forms, with or without
+ * modification, are permitted provided that the following conditions are met:
+ * Redistributions of source code must retain the above copyright notice, this
+ * list of conditions and the following disclaimer.
+ *
+ * Redistributions in binary form must reproduce the above copyright notice,
+ * this list of conditions and the following disclaimer in the documentation
+ * and/or other materials provided with the distribution.
+ * Neither the name of the HISP project nor the names of its contributors may
+ * be used to endorse or promote products derived from this software without
+ * specific prior written permission.
+ *
+ * THIS SOFTWARE IS PROVIDED BY THE COPYRIGHT HOLDERS AND CONTRIBUTORS "AS IS" AND
+ * ANY EXPRESS OR IMPLIED WARRANTIES, INCLUDING, BUT NOT LIMITED TO, THE IMPLIED
+ * WARRANTIES OF MERCHANTABILITY AND FITNESS FOR A PARTICULAR PURPOSE ARE
+ * DISCLAIMED. IN NO EVENT SHALL THE COPYRIGHT OWNER OR CONTRIBUTORS BE LIABLE FOR
+ * ANY DIRECT, INDIRECT, INCIDENTAL, SPECIAL, EXEMPLARY, OR CONSEQUENTIAL DAMAGES
+ * (INCLUDING, BUT NOT LIMITED TO, PROCUREMENT OF SUBSTITUTE GOODS OR SERVICES;
+ * LOSS OF USE, DATA, OR PROFITS; OR BUSINESS INTERRUPTION) HOWEVER CAUSED AND ON
+ * ANY THEORY OF LIABILITY, WHETHER IN CONTRACT, STRICT LIABILITY, OR TORT
+ * (INCLUDING NEGLIGENCE OR OTHERWISE) ARISING IN ANY WAY OUT OF THE USE OF THIS
+ * SOFTWARE, EVEN IF ADVISED OF THE POSSIBILITY OF SUCH DAMAGE.
+ */
+
+import com.fasterxml.jackson.annotation.JsonProperty;
+import com.fasterxml.jackson.databind.annotation.JsonSerialize;
+import com.fasterxml.jackson.dataformat.xml.annotation.JacksonXmlElementWrapper;
+import com.fasterxml.jackson.dataformat.xml.annotation.JacksonXmlProperty;
+import com.fasterxml.jackson.dataformat.xml.annotation.JacksonXmlRootElement;
+import com.google.common.collect.Sets;
+import org.hisp.dhis.common.BaseIdentifiableObject;
+import org.hisp.dhis.common.BaseNameableObject;
+import org.hisp.dhis.common.DxfNamespaces;
+import org.hisp.dhis.common.IdentifiableObject;
+import org.hisp.dhis.common.MergeMode;
+import org.hisp.dhis.common.VersionedObject;
+import org.hisp.dhis.dataapproval.DataApprovalWorkflow;
+import org.hisp.dhis.dataelement.DataElement;
+import org.hisp.dhis.dataelement.DataElementCategoryCombo;
+import org.hisp.dhis.dataentryform.DataEntryForm;
+import org.hisp.dhis.organisationunit.OrganisationUnit;
+import org.hisp.dhis.program.notification.ProgramNotificationTemplate;
+import org.hisp.dhis.programrule.ProgramRule;
+import org.hisp.dhis.programrule.ProgramRuleVariable;
+import org.hisp.dhis.period.PeriodType;
+import org.hisp.dhis.relationship.RelationshipType;
+import org.hisp.dhis.schema.annotation.PropertyRange;
+import org.hisp.dhis.trackedentity.TrackedEntity;
+import org.hisp.dhis.trackedentity.TrackedEntityAttribute;
+import org.hisp.dhis.trackedentity.TrackedEntityInstanceReminder;
+import org.hisp.dhis.user.UserAuthorityGroup;
+import org.hisp.dhis.validation.ValidationCriteria;
+
+import java.util.ArrayList;
+import java.util.HashSet;
+import java.util.List;
+import java.util.Set;
+import java.util.stream.Collectors;
+
+/**
+ * @author Abyot Asalefew
+ */
+@JacksonXmlRootElement( localName = "program", namespace = DxfNamespaces.DXF_2_0 )
+public class Program
+    extends BaseNameableObject
+    implements VersionedObject
+{
+    private int version;
+
+    private String enrollmentDateLabel;
+
+    private String incidentDateLabel;
+
+    private Set<OrganisationUnit> organisationUnits = new HashSet<>();
+
+    private Set<ProgramStage> programStages = new HashSet<>();
+
+    private Set<ValidationCriteria> validationCriteria = new HashSet<>();
+
+    private ProgramType programType;
+
+    private Boolean displayIncidentDate = true;
+
+    private Boolean ignoreOverdueEvents = false;
+
+    private List<ProgramTrackedEntityAttribute> programAttributes = new ArrayList<>();
+
+    private Set<UserAuthorityGroup> userRoles = new HashSet<>();
+
+    private Set<ProgramIndicator> programIndicators = new HashSet<>();
+    
+    private Set<ProgramRule> programRules = new HashSet<>();
+    
+    private Set<ProgramRuleVariable> programRuleVariables = new HashSet<>();
+
+    private Boolean onlyEnrollOnce = false;
+
+    @Deprecated
+    private Set<TrackedEntityInstanceReminder> instanceReminders = new HashSet<>();
+
+    private Set<ProgramNotificationTemplate> notificationTemplates = new HashSet<>();
+
+    private Boolean selectEnrollmentDatesInFuture = false;
+
+    private Boolean selectIncidentDatesInFuture = false;
+
+    private String relationshipText;
+
+    private RelationshipType relationshipType;
+
+    private Boolean relationshipFromA = false;
+
+    private Program relatedProgram;
+
+    private Boolean dataEntryMethod = false;
+
+    private TrackedEntity trackedEntity;
+
+    private DataEntryForm dataEntryForm;
+
+    /**
+     * The CategoryCombo used for data attributes.
+     */
+    private DataElementCategoryCombo categoryCombo;
+
+    /**
+     * Property indicating whether offline storage is enabled for this program
+     * or not
+     */
+    private boolean skipOffline;
+
+    /**
+     * The approval workflow (if any) for this program.
+     */
+    private DataApprovalWorkflow workflow;
+
+    private Boolean displayFrontPageList = false;
+
+    /**
+     * Property indicating whether first stage can appear for data entry on the
+     * same page with registration
+     */
+    private Boolean useFirstStageDuringRegistration = false;
+    
+    /**
+     * Property indicating whether program allows for capturing of coordinates
+     */
+    private Boolean captureCoordinates = false;
+    
+    /**
+     * How many days after period is over will this program block creation and modification of events
+     */
+    private int expiryDays;
+    
+    /**
+     * The PeriodType indicating the frequency that this program will use to decide on expiry
+     */
+    private PeriodType expiryPeriodType;
+    
+    /**
+     * How many days after an event is completed will this program block modification of the event
+     */
+    private int completeEventsExpiryDays;
+
+    // -------------------------------------------------------------------------
+    // Constructors
+    // -------------------------------------------------------------------------
+
+    public Program()
+    {
+    }
+
+    public Program( String name, String description )
+    {
+        this.name = name;
+        this.description = description;
+    }
+
+    // -------------------------------------------------------------------------
+    // Logic methods
+    // -------------------------------------------------------------------------
+
+    public void addOrganisationUnit( OrganisationUnit organisationUnit )
+    {
+        organisationUnits.add( organisationUnit );
+        organisationUnit.getPrograms().add( this );
+    }
+
+    public void removeOrganisationUnit( OrganisationUnit organisationUnit )
+    {
+        organisationUnits.remove( organisationUnit );
+        organisationUnit.getPrograms().remove( this );
+    }
+
+    public void updateOrganisationUnits( Set<OrganisationUnit> updates )
+    {
+        Set<OrganisationUnit> toRemove = Sets.difference( organisationUnits, updates );
+        Set<OrganisationUnit> toAdd = Sets.difference( updates, organisationUnits );
+
+        toRemove.stream().forEach( u -> u.getPrograms().remove( this ) );
+        toAdd.stream().forEach( u -> u.getPrograms().add( this ) );
+
+        organisationUnits.clear();
+        organisationUnits.addAll( updates );
+    }
+
+    /**
+     * Returns the ProgramTrackedEntityAttribute of this Program which contains
+     * the given TrackedEntityAttribute.
+     */
+    public ProgramTrackedEntityAttribute getAttribute( TrackedEntityAttribute attribute )
+    {
+        for ( ProgramTrackedEntityAttribute programAttribute : programAttributes )
+        {
+            if ( programAttribute != null && programAttribute.getAttribute().equals( attribute ) )
+            {
+                return programAttribute;
+            }
+        }
+
+        return null;
+    }
+
+    /**
+     * Returns all data elements which are part of the stages of this program.
+     */
+    public Set<DataElement> getDataElements()
+    {
+        Set<DataElement> elements = new HashSet<>();
+
+        for ( ProgramStage stage : programStages )
+        {
+            elements.addAll( stage.getAllDataElements() );
+        }
+
+        return elements;
+    }
+
+    /**
+     * Returns data elements which are part of the stages of this program which
+     * have a legend set and is of numeric value type.
+     */
+    public Set<DataElement> getDataElementsWithLegendSet()
+    {
+        return getDataElements().stream().filter( e -> e.hasLegendSet() && e.isNumericType() ).collect( Collectors.toSet() );
+    }
+
+    /**
+     * Returns TrackedEntityAttributes from ProgramTrackedEntityAttributes. Use
+     * getAttributes() to access the persisted attribute list.
+     */
+    public List<TrackedEntityAttribute> getTrackedEntityAttributes()
+    {
+        List<TrackedEntityAttribute> attributes = new ArrayList<>();
+
+        for ( ProgramTrackedEntityAttribute attribute : programAttributes )
+        {
+            attributes.add( attribute.getAttribute() );
+        }
+
+        return attributes;
+    }
+
+    /**
+     * Returns non-confidential TrackedEntityAttributes from ProgramTrackedEntityAttributes. Use
+     * getAttributes() to access the persisted attribute list.
+     */
+    public List<TrackedEntityAttribute> getNonConfidentialTrackedEntityAttributes()
+    {
+        return getTrackedEntityAttributes().stream().filter( a -> !a.isConfidentialBool() ).collect( Collectors.toList() );
+    }
+
+    /**
+     * Returns TrackedEntityAttributes from ProgramTrackedEntityAttributes which
+     * have a legend set and is of numeric value type.
+     */
+    public List<TrackedEntityAttribute> getNonConfidentialTrackedEntityAttributesWithLegendSet()
+    {
+        return getTrackedEntityAttributes().stream().filter( a -> !a.isConfidentialBool() && a.hasLegendSet() && a.isNumericType() ).collect( Collectors.toList() );
+    }
+
+    public ProgramStage getProgramStageByStage( int stage )
+    {
+        int count = 1;
+
+        for ( ProgramStage programStage : programStages )
+        {
+            if ( count == stage )
+            {
+                return programStage;
+            }
+
+            count++;
+        }
+
+        return null;
+    }
+
+    public boolean isSingleProgramStage()
+    {
+        return programStages != null && programStages.size() == 1;
+    }
+
+    public boolean hasOrganisationUnit( OrganisationUnit unit )
+    {
+        return organisationUnits.contains( unit );
+    }
+
+    @Override
+    public int increaseVersion()
+    {
+        return ++version;
+    }
+
+    // -------------------------------------------------------------------------
+    // Getters and setters
+    // -------------------------------------------------------------------------
+
+    @Override
+    @JsonProperty
+    @JacksonXmlProperty( namespace = DxfNamespaces.DXF_2_0 )
+    public int getVersion()
+    {
+        return version;
+    }
+
+    @Override
+    public void setVersion( int version )
+    {
+        this.version = version;
+    }
+
+    @JsonProperty( "organisationUnits" )
+    @JsonSerialize( contentAs = BaseIdentifiableObject.class )
+    @JacksonXmlElementWrapper( localName = "organisationUnits", namespace = DxfNamespaces.DXF_2_0 )
+    @JacksonXmlProperty( localName = "organisationUnit", namespace = DxfNamespaces.DXF_2_0 )
+    public Set<OrganisationUnit> getOrganisationUnits()
+    {
+        return organisationUnits;
+    }
+
+    public void setOrganisationUnits( Set<OrganisationUnit> organisationUnits )
+    {
+        this.organisationUnits = organisationUnits;
+    }
+
+    @JsonProperty( "programStages" )
+    @JsonSerialize( contentAs = BaseIdentifiableObject.class )
+    @JacksonXmlElementWrapper( localName = "programStages", namespace = DxfNamespaces.DXF_2_0 )
+    @JacksonXmlProperty( localName = "programStage", namespace = DxfNamespaces.DXF_2_0 )
+    public Set<ProgramStage> getProgramStages()
+    {
+        return programStages;
+    }
+
+    public void setProgramStages( Set<ProgramStage> programStages )
+    {
+        this.programStages = programStages;
+    }
+
+    @JsonProperty
+    @JacksonXmlProperty( namespace = DxfNamespaces.DXF_2_0 )
+    @PropertyRange( min = 2 )
+    public String getEnrollmentDateLabel()
+    {
+        return enrollmentDateLabel;
+    }
+
+    public void setEnrollmentDateLabel( String enrollmentDateLabel )
+    {
+        this.enrollmentDateLabel = enrollmentDateLabel;
+    }
+
+    @JsonProperty
+    @JacksonXmlProperty( namespace = DxfNamespaces.DXF_2_0 )
+    @PropertyRange( min = 2 )
+    public String getIncidentDateLabel()
+    {
+        return incidentDateLabel;
+    }
+
+    public void setIncidentDateLabel( String incidentDateLabel )
+    {
+        this.incidentDateLabel = incidentDateLabel;
+    }
+
+    @JsonProperty
+    @JacksonXmlProperty( namespace = DxfNamespaces.DXF_2_0 )
+    public ProgramType getProgramType()
+    {
+        return programType;
+    }
+
+    public void setProgramType( ProgramType programType )
+    {
+        this.programType = programType;
+    }
+
+    @JsonProperty( "validationCriterias" )
+    @JsonSerialize( contentAs = BaseIdentifiableObject.class )
+    @JacksonXmlElementWrapper( localName = "validationCriterias", namespace = DxfNamespaces.DXF_2_0 )
+    @JacksonXmlProperty( localName = "validationCriteria", namespace = DxfNamespaces.DXF_2_0 )
+    public Set<ValidationCriteria> getValidationCriteria()
+    {
+        return validationCriteria;
+    }
+
+    public void setValidationCriteria( Set<ValidationCriteria> validationCriteria )
+    {
+        this.validationCriteria = validationCriteria;
+    }
+
+    @JsonProperty
+    @JacksonXmlProperty( namespace = DxfNamespaces.DXF_2_0 )
+    public Boolean getDisplayIncidentDate()
+    {
+        return displayIncidentDate;
+    }
+
+    public void setDisplayIncidentDate( Boolean displayIncidentDate )
+    {
+        this.displayIncidentDate = displayIncidentDate;
+    }
+
+    @JsonProperty
+    @JacksonXmlProperty( namespace = DxfNamespaces.DXF_2_0 )
+    public Boolean getIgnoreOverdueEvents()
+    {
+        return ignoreOverdueEvents;
+    }
+
+    public void setIgnoreOverdueEvents( Boolean ignoreOverdueEvents )
+    {
+        this.ignoreOverdueEvents = ignoreOverdueEvents;
+    }
+
+    @JsonProperty
+    @JacksonXmlProperty( namespace = DxfNamespaces.DXF_2_0 )
+    public boolean isRegistration()
+    {
+        return programType == ProgramType.WITH_REGISTRATION;
+    }
+
+    @JsonProperty
+    @JacksonXmlProperty( namespace = DxfNamespaces.DXF_2_0 )
+    public boolean isWithoutRegistration()
+    {
+        return programType == ProgramType.WITHOUT_REGISTRATION;
+    }
+
+    @JsonProperty
+    @JsonSerialize( contentAs = BaseIdentifiableObject.class )
+    @JacksonXmlElementWrapper( localName = "userRoles", namespace = DxfNamespaces.DXF_2_0 )
+    @JacksonXmlProperty( localName = "userRole", namespace = DxfNamespaces.DXF_2_0 )
+    public Set<UserAuthorityGroup> getUserRoles()
+    {
+        return userRoles;
+    }
+
+    public void setUserRoles( Set<UserAuthorityGroup> userRoles )
+    {
+        this.userRoles = userRoles;
+    }
+
+    @JsonProperty
+    @JsonSerialize( contentAs = BaseIdentifiableObject.class )
+    @JacksonXmlElementWrapper( localName = "programIndicators", namespace = DxfNamespaces.DXF_2_0 )
+    @JacksonXmlProperty( localName = "programIndicator", namespace = DxfNamespaces.DXF_2_0 )
+    public Set<ProgramIndicator> getProgramIndicators()
+    {
+        return programIndicators;
+    }
+
+    public void setProgramIndicators( Set<ProgramIndicator> programIndicators )
+    {
+        this.programIndicators = programIndicators;
+    }
+
+    @JsonProperty
+    @JsonSerialize( contentAs = BaseIdentifiableObject.class )
+    @JacksonXmlElementWrapper( localName = "programRules", namespace = DxfNamespaces.DXF_2_0 )
+    @JacksonXmlProperty( localName = "programRule", namespace = DxfNamespaces.DXF_2_0 )
+    public Set<ProgramRule> getProgramRules()
+    {
+        return programRules;
+    }
+
+    public void setProgramRules( Set<ProgramRule> programRules )
+    {
+        this.programRules = programRules;
+    }
+
+    @JsonProperty
+    @JsonSerialize( contentAs = BaseIdentifiableObject.class )
+    @JacksonXmlElementWrapper( localName = "programRuleVariables", namespace = DxfNamespaces.DXF_2_0 )
+    @JacksonXmlProperty( localName = "programRuleVariable", namespace = DxfNamespaces.DXF_2_0 )
+    public Set<ProgramRuleVariable> getProgramRuleVariables()
+    {
+        return programRuleVariables;
+    }
+
+    public void setProgramRuleVariables( Set<ProgramRuleVariable> programRuleVariables )
+    {
+        this.programRuleVariables = programRuleVariables;
+    }
+
+    @JsonProperty
+    @JacksonXmlProperty( namespace = DxfNamespaces.DXF_2_0 )
+    public Boolean getOnlyEnrollOnce()
+    {
+        return onlyEnrollOnce;
+    }
+
+    public void setOnlyEnrollOnce( Boolean onlyEnrollOnce )
+    {
+        this.onlyEnrollOnce = onlyEnrollOnce;
+    }
+
+    @JsonProperty( "trackedEntityInstanceReminders" )
+    @JsonSerialize( contentAs = BaseIdentifiableObject.class )
+    @JacksonXmlElementWrapper( localName = "trackedEntityInstanceReminders", namespace = DxfNamespaces.DXF_2_0 )
+    @JacksonXmlProperty( localName = "trackedEntityInstanceReminder", namespace = DxfNamespaces.DXF_2_0 )
+    public Set<TrackedEntityInstanceReminder> getInstanceReminders()
+    {
+        return instanceReminders;
+    }
+
+    public void setInstanceReminders( Set<TrackedEntityInstanceReminder> instanceReminders )
+    {
+        this.instanceReminders = instanceReminders;
+    }
+
+    @JsonProperty
+    @JsonSerialize( contentAs = BaseIdentifiableObject.class )
+    @JacksonXmlProperty( localName = "notificationTemplate", namespace = DxfNamespaces.DXF_2_0 )
+    @JacksonXmlElementWrapper( localName = "notificationTemplates", namespace = DxfNamespaces.DXF_2_0 )
+    public Set<ProgramNotificationTemplate> getNotificationTemplates()
+    {
+        return notificationTemplates;
+    }
+
+    public void setNotificationTemplates( Set<ProgramNotificationTemplate> notificationTemplates )
+    {
+        this.notificationTemplates = notificationTemplates;
+    }
+
+    @JsonProperty
+    @JacksonXmlProperty( namespace = DxfNamespaces.DXF_2_0 )
+    public Boolean getSelectEnrollmentDatesInFuture()
+    {
+        return selectEnrollmentDatesInFuture;
+    }
+
+    public void setSelectEnrollmentDatesInFuture( Boolean selectEnrollmentDatesInFuture )
+    {
+        this.selectEnrollmentDatesInFuture = selectEnrollmentDatesInFuture;
+    }
+
+    @JsonProperty
+    @JacksonXmlProperty( namespace = DxfNamespaces.DXF_2_0 )
+    public Boolean getSelectIncidentDatesInFuture()
+    {
+        return selectIncidentDatesInFuture;
+    }
+
+    public void setSelectIncidentDatesInFuture( Boolean selectIncidentDatesInFuture )
+    {
+        this.selectIncidentDatesInFuture = selectIncidentDatesInFuture;
+    }
+
+    @JsonProperty
+    @JacksonXmlProperty( namespace = DxfNamespaces.DXF_2_0 )
+    @PropertyRange( min = 2 )
+    public String getRelationshipText()
+    {
+        return relationshipText;
+    }
+
+    public void setRelationshipText( String relationshipText )
+    {
+        this.relationshipText = relationshipText;
+    }
+
+    @JsonProperty
+    @JacksonXmlProperty( namespace = DxfNamespaces.DXF_2_0 )
+    public RelationshipType getRelationshipType()
+    {
+        return relationshipType;
+    }
+
+    public void setRelationshipType( RelationshipType relationshipType )
+    {
+        this.relationshipType = relationshipType;
+    }
+
+    @JsonProperty
+    @JsonSerialize( as = BaseIdentifiableObject.class )
+    @JacksonXmlProperty( namespace = DxfNamespaces.DXF_2_0 )
+    public Program getRelatedProgram()
+    {
+        return relatedProgram;
+    }
+
+    public void setRelatedProgram( Program relatedProgram )
+    {
+        this.relatedProgram = relatedProgram;
+    }
+
+    @JsonProperty
+    @JacksonXmlProperty( namespace = DxfNamespaces.DXF_2_0 )
+    public Boolean getRelationshipFromA()
+    {
+        return relationshipFromA;
+    }
+
+    public void setRelationshipFromA( Boolean relationshipFromA )
+    {
+        this.relationshipFromA = relationshipFromA;
+    }
+
+    @JsonProperty
+    @JacksonXmlProperty( namespace = DxfNamespaces.DXF_2_0 )
+    public Boolean getDataEntryMethod()
+    {
+        return dataEntryMethod;
+    }
+
+    public void setDataEntryMethod( Boolean dataEntryMethod )
+    {
+        this.dataEntryMethod = dataEntryMethod;
+    }
+
+    @JsonProperty( "programTrackedEntityAttributes" )
+    @JsonSerialize( contentAs = BaseIdentifiableObject.class )
+    @JacksonXmlElementWrapper( localName = "programTrackedEntityAttributes", namespace = DxfNamespaces.DXF_2_0 )
+    @JacksonXmlProperty( localName = "programTrackedEntityAttribute", namespace = DxfNamespaces.DXF_2_0 )
+    public List<ProgramTrackedEntityAttribute> getProgramAttributes()
+    {
+        return programAttributes;
+    }
+
+    public void setProgramAttributes( List<ProgramTrackedEntityAttribute> programAttributes )
+    {
+        this.programAttributes = programAttributes;
+    }
+
+    @JsonProperty
+    @JacksonXmlElementWrapper( localName = "trackedEntity", namespace = DxfNamespaces.DXF_2_0 )
+    @JacksonXmlProperty( localName = "trackedEntity", namespace = DxfNamespaces.DXF_2_0 )
+    public TrackedEntity getTrackedEntity()
+    {
+        return trackedEntity;
+    }
+
+    public void setTrackedEntity( TrackedEntity trackedEntity )
+    {
+        this.trackedEntity = trackedEntity;
+    }
+
+    @JsonProperty
+    @JacksonXmlProperty( localName = "dataEntryForm", namespace = DxfNamespaces.DXF_2_0 )
+    public DataEntryForm getDataEntryForm()
+    {
+        return dataEntryForm;
+    }
+
+    public void setDataEntryForm( DataEntryForm dataEntryForm )
+    {
+        this.dataEntryForm = dataEntryForm;
+    }
+
+    @JsonProperty
+    @JsonSerialize( as = BaseIdentifiableObject.class )
+    @JacksonXmlProperty( namespace = DxfNamespaces.DXF_2_0 )
+    public DataElementCategoryCombo getCategoryCombo()
+    {
+        return categoryCombo;
+    }
+
+    public void setCategoryCombo( DataElementCategoryCombo categoryCombo )
+    {
+        this.categoryCombo = categoryCombo;
+    }
+
+    @JsonProperty
+    @JacksonXmlProperty( namespace = DxfNamespaces.DXF_2_0 )
+    public DataApprovalWorkflow getWorkflow()
+    {
+        return workflow;
+    }
+
+    public void setWorkflow( DataApprovalWorkflow workflow )
+    {
+        this.workflow = workflow;
+    }
+
+    /**
+     * Indicates whether this program has a category combination which is different
+     * from the default category combination.
+     */
+    public boolean hasCategoryCombo()
+    {
+        return categoryCombo != null && !DataElementCategoryCombo.DEFAULT_CATEGORY_COMBO_NAME.equals( categoryCombo.getName() );
+    }
+
+    @JsonProperty
+    @JacksonXmlProperty( namespace = DxfNamespaces.DXF_2_0 )
+    public boolean isSkipOffline()
+    {
+        return skipOffline;
+    }
+
+    public void setSkipOffline( boolean skipOffline )
+    {
+        this.skipOffline = skipOffline;
+    }
+
+    @JsonProperty
+    @JacksonXmlProperty( namespace = DxfNamespaces.DXF_2_0 )
+    public Boolean getDisplayFrontPageList()
+    {
+        return displayFrontPageList;
+    }
+
+    public void setDisplayFrontPageList( Boolean displayFrontPageList )
+    {
+        this.displayFrontPageList = displayFrontPageList;
+    }
+
+    @JsonProperty
+    @JacksonXmlProperty( namespace = DxfNamespaces.DXF_2_0 )
+    public Boolean getUseFirstStageDuringRegistration()
+    {
+        return useFirstStageDuringRegistration;
+    }
+
+    public void setUseFirstStageDuringRegistration( Boolean useFirstStageDuringRegistration )
+    {
+        this.useFirstStageDuringRegistration = useFirstStageDuringRegistration;
+    }    
+    
+    @JsonProperty
+    @JacksonXmlProperty( namespace = DxfNamespaces.DXF_2_0 )
+    public Boolean getCaptureCoordinates()
+    {
+        return captureCoordinates;
+    }
+
+    public void setCaptureCoordinates( Boolean captureCoordinates )
+    {
+        this.captureCoordinates = captureCoordinates;
+    }
+    
+    @JsonProperty
+    @JacksonXmlProperty( namespace = DxfNamespaces.DXF_2_0 )
+    public int getExpiryDays() {
+		return expiryDays;
+	}
+
+	public void setExpiryDays(int expiryDays) {
+		this.expiryDays = expiryDays;
+	}
+	
+	@JsonProperty
+    @JacksonXmlProperty( namespace = DxfNamespaces.DXF_2_0 )
+	public PeriodType getExpiryPeriodType() {
+		return expiryPeriodType;
+	}
+
+	public void setExpiryPeriodType(PeriodType expiryPeriodType) {
+		this.expiryPeriodType = expiryPeriodType;
+	}
+
+	@JsonProperty
+    @JacksonXmlProperty( namespace = DxfNamespaces.DXF_2_0 )
+	public int getCompleteEventsExpiryDays() {
+		return completeEventsExpiryDays;
+	}
+
+	public void setCompleteEventsExpiryDays(int completeEventsExpiryDays) {
+		this.completeEventsExpiryDays = completeEventsExpiryDays;
+	}
+
+	@Override
+    public void mergeWith( IdentifiableObject other, MergeMode mergeMode )
+    {
+        super.mergeWith( other, mergeMode );
+
+        if ( other.getClass().isInstance( this ) )
+        {
+            Program program = (Program) other;
+
+            version = program.getVersion();
+            expiryDays = program.getExpiryDays();            
+            completeEventsExpiryDays = program.getCompleteEventsExpiryDays();
+
+            if ( mergeMode.isReplace() )
+            {
+                enrollmentDateLabel = program.getEnrollmentDateLabel();
+                incidentDateLabel = program.getIncidentDateLabel();
+                programType = program.getProgramType();
+                displayIncidentDate = program.getDisplayIncidentDate();
+                ignoreOverdueEvents = program.getIgnoreOverdueEvents();
+                onlyEnrollOnce = program.getOnlyEnrollOnce();
+                selectEnrollmentDatesInFuture = program.getSelectEnrollmentDatesInFuture();
+                selectIncidentDatesInFuture = program.getSelectIncidentDatesInFuture();
+                relationshipText = program.getRelationshipText();
+                relationshipType = program.getRelationshipType();
+                relationshipFromA = program.getRelationshipFromA();
+                relatedProgram = program.getRelatedProgram();
+                dataEntryMethod = program.getDataEntryMethod();
+                trackedEntity = program.getTrackedEntity();
+                useFirstStageDuringRegistration = program.getUseFirstStageDuringRegistration();
+                categoryCombo = program.getCategoryCombo();
+                captureCoordinates = program.getCaptureCoordinates();
+                expiryPeriodType = program.getExpiryPeriodType();
+            }
+            else if ( mergeMode.isMerge() )
+            {
+                enrollmentDateLabel = program.getEnrollmentDateLabel() == null ? enrollmentDateLabel : program.getEnrollmentDateLabel();
+                incidentDateLabel = program.getIncidentDateLabel() == null ? incidentDateLabel : program.getIncidentDateLabel();
+                programType = program.getProgramType() == null ? programType : program.getProgramType();
+                displayIncidentDate = program.getDisplayIncidentDate() == null ? displayIncidentDate : program.getDisplayIncidentDate();
+                ignoreOverdueEvents = program.getIgnoreOverdueEvents() == null ? ignoreOverdueEvents : program.getIgnoreOverdueEvents();
+                onlyEnrollOnce = program.getOnlyEnrollOnce() == null ? onlyEnrollOnce : program.getOnlyEnrollOnce();
+                selectEnrollmentDatesInFuture = program.getSelectEnrollmentDatesInFuture() == null ? selectEnrollmentDatesInFuture : program.getSelectEnrollmentDatesInFuture();
+                selectIncidentDatesInFuture = program.getSelectIncidentDatesInFuture() == null ? selectIncidentDatesInFuture : program.getSelectIncidentDatesInFuture();
+                relationshipText = program.getRelationshipText() == null ? relationshipText : program.getRelationshipText();
+                relationshipType = program.getRelationshipType() == null ? relationshipType : program.getRelationshipType();
+                relationshipFromA = program.getRelationshipFromA() == null ? relationshipFromA : program.getRelationshipFromA();
+                relatedProgram = program.getRelatedProgram() == null ? relatedProgram : program.getRelatedProgram();
+                dataEntryMethod = program.getDataEntryMethod() == null ? dataEntryMethod : program.getDataEntryMethod();
+                trackedEntity = program.getTrackedEntity() == null ? trackedEntity : program.getTrackedEntity();
+                useFirstStageDuringRegistration = program.getUseFirstStageDuringRegistration() == null ? useFirstStageDuringRegistration : program.getUseFirstStageDuringRegistration();
+                categoryCombo = program.getCategoryCombo() == null ? categoryCombo : program.getCategoryCombo();
+                captureCoordinates = program.getCaptureCoordinates() == null ? captureCoordinates : program.getCaptureCoordinates();
+                expiryPeriodType = program.getExpiryPeriodType() == null ? expiryPeriodType : program.getExpiryPeriodType();
+            }
+
+            organisationUnits.clear();
+            organisationUnits.addAll( program.getOrganisationUnits() );
+
+            programStages.clear();
+
+            for ( ProgramStage programStage : program.getProgramStages() )
+            {
+                programStages.add( programStage );
+                programStage.setProgram( this );
+            }
+
+            validationCriteria.clear();
+            validationCriteria.addAll( program.getValidationCriteria() );
+
+            programAttributes.clear();
+            programAttributes.addAll( program.getProgramAttributes() );
+
+            userRoles.clear();
+            userRoles.addAll( program.getUserRoles() );
+
+            instanceReminders.clear();
+            instanceReminders.addAll( program.getInstanceReminders() );
+        }
+    }
+}