package org.hisp.dhis.datavalue;

/*
 * Copyright (c) 2004-2018, University of Oslo
 * All rights reserved.
 *
 * Redistribution and use in source and binary forms, with or without
 * modification, are permitted provided that the following conditions are met:
 * Redistributions of source code must retain the above copyright notice, this
 * list of conditions and the following disclaimer.
 *
 * Redistributions in binary form must reproduce the above copyright notice,
 * this list of conditions and the following disclaimer in the documentation
 * and/or other materials provided with the distribution.
 * Neither the name of the HISP project nor the names of its contributors may
 * be used to endorse or promote products derived from this software without
 * specific prior written permission.
 *
 * THIS SOFTWARE IS PROVIDED BY THE COPYRIGHT HOLDERS AND CONTRIBUTORS "AS IS" AND
 * ANY EXPRESS OR IMPLIED WARRANTIES, INCLUDING, BUT NOT LIMITED TO, THE IMPLIED
 * WARRANTIES OF MERCHANTABILITY AND FITNESS FOR A PARTICULAR PURPOSE ARE
 * DISCLAIMED. IN NO EVENT SHALL THE COPYRIGHT OWNER OR CONTRIBUTORS BE LIABLE FOR
 * ANY DIRECT, INDIRECT, INCIDENTAL, SPECIAL, EXEMPLARY, OR CONSEQUENTIAL DAMAGES
 * (INCLUDING, BUT NOT LIMITED TO, PROCUREMENT OF SUBSTITUTE GOODS OR SERVICES;
 * LOSS OF USE, DATA, OR PROFITS; OR BUSINESS INTERRUPTION) HOWEVER CAUSED AND ON
 * ANY THEORY OF LIABILITY, WHETHER IN CONTRACT, STRICT LIABILITY, OR TORT
 * (INCLUDING NEGLIGENCE OR OTHERWISE) ARISING IN ANY WAY OUT OF THE USE OF THIS
 * SOFTWARE, EVEN IF ADVISED OF THE POSSIBILITY OF SUCH DAMAGE.
 */

import org.hisp.dhis.category.CategoryOptionCombo;
<<<<<<< HEAD
import org.hisp.dhis.category.CategoryOptionGroup;
import org.hisp.dhis.common.DimensionalItemObject;
import org.hisp.dhis.common.Map4;
import org.hisp.dhis.common.MapMapMap;
import org.hisp.dhis.dataelement.DataElement;
import org.hisp.dhis.dataelement.DataElementOperand;
=======
import org.hisp.dhis.dataelement.*;
>>>>>>> c5bcaeec
import org.hisp.dhis.organisationunit.OrganisationUnit;
import org.hisp.dhis.period.Period;

import java.util.Collection;
import java.util.Date;
import java.util.List;

/**
 * The DataValueService interface defines how to work with data values.
 *
 * @author Kristian Nordal
 * @version $Id: DataValueService.java 5715 2008-09-17 14:05:28Z larshelg $
 */
public interface DataValueService
{
    String ID = DataValueService.class.getName();

    // -------------------------------------------------------------------------
    // Basic DataValue
    // -------------------------------------------------------------------------

    /**
     * Adds a DataValue. If both the value and the comment properties of the
     * specified DataValue object are null, then the object should not be
     * persisted. The value will be validated and not be saved if not passing
     * validation.
     *
     * @param dataValue the DataValue to add.
     * @return false whether the data value is null or invalid, true if value is
     * valid and attempted to be saved.
     */
    boolean addDataValue( DataValue dataValue );

    /**
     * Updates a DataValue. If both the value and the comment properties of the
     * specified DataValue object are null, then the object should be deleted
     * from the underlying storage.
     *
     * @param dataValue the DataValue to update.
     */
    void updateDataValue( DataValue dataValue );

    /**
     * Updates multiple DataValues. If both the value and the comment properties of the
     * specified DataValue object are null, then the object should be deleted
     * from the underlying storage.
     *
     * @param dataValues list of DataValues to update.
     */
    void updateDataValues( List<DataValue> dataValues );

    /**
     * Deletes a DataValue.
     *
     * @param dataValue the DataValue to delete.
     */
    void deleteDataValue( DataValue dataValue );

    /**
     * Deletes all data values for the given organisation unit.
     *
     * @param organisationUnit the organisation unit.
     */
    void deleteDataValues( OrganisationUnit organisationUnit );

    /**
     * Deletes all data values for the given data element.
     *
     * @param dataElement the data element.
     */
    void deleteDataValues( DataElement dataElement );

    /**
     * Returns a DataValue.
     *
     * @param dataElement the DataElement of the DataValue.
     * @param period      the Period of the DataValue.
     * @param source      the Source of the DataValue.
     * @param optionCombo the category option combo.
     * @return the DataValue which corresponds to the given parameters, or null
     * if no match.
     */
    DataValue getDataValue( DataElement dataElement, Period period, OrganisationUnit source,
        CategoryOptionCombo optionCombo );

    /**
     * Returns a DataValue.
     *
     * @param dataElement          the DataElement of the DataValue.
     * @param period               the Period of the DataValue.
     * @param source               the Source of the DataValue.
     * @param categoryOptionCombo  the category option combo.
     * @param attributeOptionCombo the attribute option combo.
     * @return the DataValue which corresponds to the given parameters, or null
     * if no match.
     */
    DataValue getDataValue( DataElement dataElement, Period period, OrganisationUnit source,
        CategoryOptionCombo categoryOptionCombo, CategoryOptionCombo attributeOptionCombo );

    // -------------------------------------------------------------------------
    // Lists of DataValues
    // -------------------------------------------------------------------------

    /**
     * Returns data values for the given data export parameters.
     * <p>
     * Example usage:
     *
     * <pre>
     * {@code
     * List<DataValue> dataValues = dataValueService.getDataValues( new DataExportParams()
     *     .setDataElements( dataElements )
     *     .setPeriods( Sets.newHashSet( period ) )
     *     .setOrganisationUnits( orgUnits ) );
     * }
     * </pre>
     *
     * @param params the data export parameters.
     * @return a list of data values.
     * @throws IllegalArgumentException if parameters are invalid.
     */
    List<DataValue> getDataValues( DataExportParams params );

    /**
     * Validates the given data export parameters.
     *
     * @param params the data export parameters.
     * @throws IllegalArgumentException if parameters are invalid.
     */
    void validate( DataExportParams params );

    /**
     * Returns all DataValues.
     *
     * @return a collection of all DataValues.
     */
    List<DataValue> getAllDataValues();

    /**
     * Returns all DataValues for a given Source, Period, collection of
     * DataElements and CategoryOptionCombo.
     *
     * @param source               the Source of the DataValues.
     * @param period               the Period of the DataValues.
     * @param dataElements         the DataElements of the DataValues.
     * @param attributeOptionCombo the CategoryCombo.
     * @return a collection of all DataValues which match the given Source,
     * Period, and any of the DataElements, or an empty collection if no
     * values match.
     */
    List<DataValue> getDataValues( OrganisationUnit source, Period period,
        Collection<DataElement> dataElements, CategoryOptionCombo attributeOptionCombo );

    /**
<<<<<<< HEAD
     * Returns values for a collection of DataElementOperands, where each operand
     * may include a specific CategoryOptionCombo, or may speicify a null COC if
     * all CategoryOptionCombos are to be summed.
     * <p>
     * Returns values within the periods specified, for the organisation units
     * specified or any of the organisation units' descendants.
     * <p>
     * NOTE that the collection of orgUnits should have non-overlapping
     * descendants, in order to permit efficient database queries for this
     * method. This can be assured by making each call to this method with
     * only orgUnits at the same hierarchy level as each other.
     * <p>
     * Returns the values mapped by organisation unit, period, attribute option
     * combo UID, and DimensionalItemObject (containing the DataElementOperand.)
     *
     * @param dataElementOperands the DataElementOperands.
     * @param periods             the Periods of the DataValues.
     * @param orgUnits            the OrganisationUnit trees to include.
     * @return the map of values
=======
     * Returns deflated data values for the given data export parameters.
     *
     * @param params the data export parameters.
     * @return a list of deflated data values.
>>>>>>> c5bcaeec
     */
    List<DeflatedDataValue> getDeflatedDataValues( DataExportParams params );

    /**
     * Gets the number of DataValues persisted since the given number of days.
     *
     * @param days the number of days since now to include in the count.
     * @return the number of DataValues.
     */
    int getDataValueCount( int days );

    /**
     * Gets the number of DataValues which have been updated after the given
     * date time.
     *
     * @param date           the date time.
     * @param includeDeleted whether to include deleted data values.
     * @return the number of DataValues.
     */
    int getDataValueCountLastUpdatedAfter( Date date, boolean includeDeleted );

    /**
     * Gets the number of DataValues which have been updated between the given
     * start and end date. The <pre>startDate</pre> and <pre>endDate</pre> parameters
     * can both be null but one must be defined.
     *
     * @param startDate      the start date to compare against data value last updated.
     * @param endDate        the end date to compare against data value last updated.
     * @param includeDeleted whether to include deleted data values.
     * @return the number of DataValues.
     */
    int getDataValueCountLastUpdatedBetween( Date startDate, Date endDate, boolean includeDeleted );
<<<<<<< HEAD

    /**
     * Returns a map of values for each attribute option combo found.
     * <p>
     * In the (unlikely) event that the same dataElement/optionCombo is found in
     * more than one period for the same organisationUnit, date, and attribute
     * combo, the value is returned from the period with the shortest duration.
     *
     * @param dataElementOperands DataElementOperands to fetch
     * @param date                date which must be present in the period
     * @param orgUnits            organisation units for which to fetch the values
     * @param periodTypes         allowable period types in which to find the data
     * @param attributeCombo      the attribute combo to check (if restricted)
     * @return map of values by org unit ID, attribute option combo UID, and DataElementOperand
     */
    MapMapMap<Integer, String, DimensionalItemObject, Double> getDataValueMapByAttributeCombo(
        Set<DataElementOperand> dataElementOperands, Date date, List<OrganisationUnit> orgUnits,
        Collection<PeriodType> periodTypes, CategoryOptionCombo attributeCombo,
        Set<CategoryOptionGroup> cogDimensionConstraints, Set<CategoryOption> coDimensionConstraints );
=======
>>>>>>> c5bcaeec
}
<|MERGE_RESOLUTION|>--- conflicted
+++ resolved
@@ -1,276 +1,229 @@
-package org.hisp.dhis.datavalue;
-
-/*
- * Copyright (c) 2004-2018, University of Oslo
- * All rights reserved.
- *
- * Redistribution and use in source and binary forms, with or without
- * modification, are permitted provided that the following conditions are met:
- * Redistributions of source code must retain the above copyright notice, this
- * list of conditions and the following disclaimer.
- *
- * Redistributions in binary form must reproduce the above copyright notice,
- * this list of conditions and the following disclaimer in the documentation
- * and/or other materials provided with the distribution.
- * Neither the name of the HISP project nor the names of its contributors may
- * be used to endorse or promote products derived from this software without
- * specific prior written permission.
- *
- * THIS SOFTWARE IS PROVIDED BY THE COPYRIGHT HOLDERS AND CONTRIBUTORS "AS IS" AND
- * ANY EXPRESS OR IMPLIED WARRANTIES, INCLUDING, BUT NOT LIMITED TO, THE IMPLIED
- * WARRANTIES OF MERCHANTABILITY AND FITNESS FOR A PARTICULAR PURPOSE ARE
- * DISCLAIMED. IN NO EVENT SHALL THE COPYRIGHT OWNER OR CONTRIBUTORS BE LIABLE FOR
- * ANY DIRECT, INDIRECT, INCIDENTAL, SPECIAL, EXEMPLARY, OR CONSEQUENTIAL DAMAGES
- * (INCLUDING, BUT NOT LIMITED TO, PROCUREMENT OF SUBSTITUTE GOODS OR SERVICES;
- * LOSS OF USE, DATA, OR PROFITS; OR BUSINESS INTERRUPTION) HOWEVER CAUSED AND ON
- * ANY THEORY OF LIABILITY, WHETHER IN CONTRACT, STRICT LIABILITY, OR TORT
- * (INCLUDING NEGLIGENCE OR OTHERWISE) ARISING IN ANY WAY OUT OF THE USE OF THIS
- * SOFTWARE, EVEN IF ADVISED OF THE POSSIBILITY OF SUCH DAMAGE.
- */
-
-import org.hisp.dhis.category.CategoryOptionCombo;
-<<<<<<< HEAD
-import org.hisp.dhis.category.CategoryOptionGroup;
-import org.hisp.dhis.common.DimensionalItemObject;
-import org.hisp.dhis.common.Map4;
-import org.hisp.dhis.common.MapMapMap;
-import org.hisp.dhis.dataelement.DataElement;
-import org.hisp.dhis.dataelement.DataElementOperand;
-=======
-import org.hisp.dhis.dataelement.*;
->>>>>>> c5bcaeec
-import org.hisp.dhis.organisationunit.OrganisationUnit;
-import org.hisp.dhis.period.Period;
-
-import java.util.Collection;
-import java.util.Date;
-import java.util.List;
-
-/**
- * The DataValueService interface defines how to work with data values.
- *
- * @author Kristian Nordal
- * @version $Id: DataValueService.java 5715 2008-09-17 14:05:28Z larshelg $
- */
-public interface DataValueService
-{
-    String ID = DataValueService.class.getName();
-
-    // -------------------------------------------------------------------------
-    // Basic DataValue
-    // -------------------------------------------------------------------------
-
-    /**
-     * Adds a DataValue. If both the value and the comment properties of the
-     * specified DataValue object are null, then the object should not be
-     * persisted. The value will be validated and not be saved if not passing
-     * validation.
-     *
-     * @param dataValue the DataValue to add.
-     * @return false whether the data value is null or invalid, true if value is
-     * valid and attempted to be saved.
-     */
-    boolean addDataValue( DataValue dataValue );
-
-    /**
-     * Updates a DataValue. If both the value and the comment properties of the
-     * specified DataValue object are null, then the object should be deleted
-     * from the underlying storage.
-     *
-     * @param dataValue the DataValue to update.
-     */
-    void updateDataValue( DataValue dataValue );
-
-    /**
-     * Updates multiple DataValues. If both the value and the comment properties of the
-     * specified DataValue object are null, then the object should be deleted
-     * from the underlying storage.
-     *
-     * @param dataValues list of DataValues to update.
-     */
-    void updateDataValues( List<DataValue> dataValues );
-
-    /**
-     * Deletes a DataValue.
-     *
-     * @param dataValue the DataValue to delete.
-     */
-    void deleteDataValue( DataValue dataValue );
-
-    /**
-     * Deletes all data values for the given organisation unit.
-     *
-     * @param organisationUnit the organisation unit.
-     */
-    void deleteDataValues( OrganisationUnit organisationUnit );
-
-    /**
-     * Deletes all data values for the given data element.
-     *
-     * @param dataElement the data element.
-     */
-    void deleteDataValues( DataElement dataElement );
-
-    /**
-     * Returns a DataValue.
-     *
-     * @param dataElement the DataElement of the DataValue.
-     * @param period      the Period of the DataValue.
-     * @param source      the Source of the DataValue.
-     * @param optionCombo the category option combo.
-     * @return the DataValue which corresponds to the given parameters, or null
-     * if no match.
-     */
-    DataValue getDataValue( DataElement dataElement, Period period, OrganisationUnit source,
-        CategoryOptionCombo optionCombo );
-
-    /**
-     * Returns a DataValue.
-     *
-     * @param dataElement          the DataElement of the DataValue.
-     * @param period               the Period of the DataValue.
-     * @param source               the Source of the DataValue.
-     * @param categoryOptionCombo  the category option combo.
-     * @param attributeOptionCombo the attribute option combo.
-     * @return the DataValue which corresponds to the given parameters, or null
-     * if no match.
-     */
-    DataValue getDataValue( DataElement dataElement, Period period, OrganisationUnit source,
-        CategoryOptionCombo categoryOptionCombo, CategoryOptionCombo attributeOptionCombo );
-
-    // -------------------------------------------------------------------------
-    // Lists of DataValues
-    // -------------------------------------------------------------------------
-
-    /**
-     * Returns data values for the given data export parameters.
-     * <p>
-     * Example usage:
-     *
-     * <pre>
-     * {@code
-     * List<DataValue> dataValues = dataValueService.getDataValues( new DataExportParams()
-     *     .setDataElements( dataElements )
-     *     .setPeriods( Sets.newHashSet( period ) )
-     *     .setOrganisationUnits( orgUnits ) );
-     * }
-     * </pre>
-     *
-     * @param params the data export parameters.
-     * @return a list of data values.
-     * @throws IllegalArgumentException if parameters are invalid.
-     */
-    List<DataValue> getDataValues( DataExportParams params );
-
-    /**
-     * Validates the given data export parameters.
-     *
-     * @param params the data export parameters.
-     * @throws IllegalArgumentException if parameters are invalid.
-     */
-    void validate( DataExportParams params );
-
-    /**
-     * Returns all DataValues.
-     *
-     * @return a collection of all DataValues.
-     */
-    List<DataValue> getAllDataValues();
-
-    /**
-     * Returns all DataValues for a given Source, Period, collection of
-     * DataElements and CategoryOptionCombo.
-     *
-     * @param source               the Source of the DataValues.
-     * @param period               the Period of the DataValues.
-     * @param dataElements         the DataElements of the DataValues.
-     * @param attributeOptionCombo the CategoryCombo.
-     * @return a collection of all DataValues which match the given Source,
-     * Period, and any of the DataElements, or an empty collection if no
-     * values match.
-     */
-    List<DataValue> getDataValues( OrganisationUnit source, Period period,
-        Collection<DataElement> dataElements, CategoryOptionCombo attributeOptionCombo );
-
-    /**
-<<<<<<< HEAD
-     * Returns values for a collection of DataElementOperands, where each operand
-     * may include a specific CategoryOptionCombo, or may speicify a null COC if
-     * all CategoryOptionCombos are to be summed.
-     * <p>
-     * Returns values within the periods specified, for the organisation units
-     * specified or any of the organisation units' descendants.
-     * <p>
-     * NOTE that the collection of orgUnits should have non-overlapping
-     * descendants, in order to permit efficient database queries for this
-     * method. This can be assured by making each call to this method with
-     * only orgUnits at the same hierarchy level as each other.
-     * <p>
-     * Returns the values mapped by organisation unit, period, attribute option
-     * combo UID, and DimensionalItemObject (containing the DataElementOperand.)
-     *
-     * @param dataElementOperands the DataElementOperands.
-     * @param periods             the Periods of the DataValues.
-     * @param orgUnits            the OrganisationUnit trees to include.
-     * @return the map of values
-=======
-     * Returns deflated data values for the given data export parameters.
-     *
-     * @param params the data export parameters.
-     * @return a list of deflated data values.
->>>>>>> c5bcaeec
-     */
-    List<DeflatedDataValue> getDeflatedDataValues( DataExportParams params );
-
-    /**
-     * Gets the number of DataValues persisted since the given number of days.
-     *
-     * @param days the number of days since now to include in the count.
-     * @return the number of DataValues.
-     */
-    int getDataValueCount( int days );
-
-    /**
-     * Gets the number of DataValues which have been updated after the given
-     * date time.
-     *
-     * @param date           the date time.
-     * @param includeDeleted whether to include deleted data values.
-     * @return the number of DataValues.
-     */
-    int getDataValueCountLastUpdatedAfter( Date date, boolean includeDeleted );
-
-    /**
-     * Gets the number of DataValues which have been updated between the given
-     * start and end date. The <pre>startDate</pre> and <pre>endDate</pre> parameters
-     * can both be null but one must be defined.
-     *
-     * @param startDate      the start date to compare against data value last updated.
-     * @param endDate        the end date to compare against data value last updated.
-     * @param includeDeleted whether to include deleted data values.
-     * @return the number of DataValues.
-     */
-    int getDataValueCountLastUpdatedBetween( Date startDate, Date endDate, boolean includeDeleted );
-<<<<<<< HEAD
-
-    /**
-     * Returns a map of values for each attribute option combo found.
-     * <p>
-     * In the (unlikely) event that the same dataElement/optionCombo is found in
-     * more than one period for the same organisationUnit, date, and attribute
-     * combo, the value is returned from the period with the shortest duration.
-     *
-     * @param dataElementOperands DataElementOperands to fetch
-     * @param date                date which must be present in the period
-     * @param orgUnits            organisation units for which to fetch the values
-     * @param periodTypes         allowable period types in which to find the data
-     * @param attributeCombo      the attribute combo to check (if restricted)
-     * @return map of values by org unit ID, attribute option combo UID, and DataElementOperand
-     */
-    MapMapMap<Integer, String, DimensionalItemObject, Double> getDataValueMapByAttributeCombo(
-        Set<DataElementOperand> dataElementOperands, Date date, List<OrganisationUnit> orgUnits,
-        Collection<PeriodType> periodTypes, CategoryOptionCombo attributeCombo,
-        Set<CategoryOptionGroup> cogDimensionConstraints, Set<CategoryOption> coDimensionConstraints );
-=======
->>>>>>> c5bcaeec
-}
+package org.hisp.dhis.datavalue;
+
+/*
+ * Copyright (c) 2004-2018, University of Oslo
+ * All rights reserved.
+ *
+ * Redistribution and use in source and binary forms, with or without
+ * modification, are permitted provided that the following conditions are met:
+ * Redistributions of source code must retain the above copyright notice, this
+ * list of conditions and the following disclaimer.
+ *
+ * Redistributions in binary form must reproduce the above copyright notice,
+ * this list of conditions and the following disclaimer in the documentation
+ * and/or other materials provided with the distribution.
+ * Neither the name of the HISP project nor the names of its contributors may
+ * be used to endorse or promote products derived from this software without
+ * specific prior written permission.
+ *
+ * THIS SOFTWARE IS PROVIDED BY THE COPYRIGHT HOLDERS AND CONTRIBUTORS "AS IS" AND
+ * ANY EXPRESS OR IMPLIED WARRANTIES, INCLUDING, BUT NOT LIMITED TO, THE IMPLIED
+ * WARRANTIES OF MERCHANTABILITY AND FITNESS FOR A PARTICULAR PURPOSE ARE
+ * DISCLAIMED. IN NO EVENT SHALL THE COPYRIGHT OWNER OR CONTRIBUTORS BE LIABLE FOR
+ * ANY DIRECT, INDIRECT, INCIDENTAL, SPECIAL, EXEMPLARY, OR CONSEQUENTIAL DAMAGES
+ * (INCLUDING, BUT NOT LIMITED TO, PROCUREMENT OF SUBSTITUTE GOODS OR SERVICES;
+ * LOSS OF USE, DATA, OR PROFITS; OR BUSINESS INTERRUPTION) HOWEVER CAUSED AND ON
+ * ANY THEORY OF LIABILITY, WHETHER IN CONTRACT, STRICT LIABILITY, OR TORT
+ * (INCLUDING NEGLIGENCE OR OTHERWISE) ARISING IN ANY WAY OUT OF THE USE OF THIS
+ * SOFTWARE, EVEN IF ADVISED OF THE POSSIBILITY OF SUCH DAMAGE.
+ */
+
+import org.hisp.dhis.category.CategoryOption;
+import org.hisp.dhis.category.CategoryOptionCombo;
+import org.hisp.dhis.category.CategoryOptionGroup;
+import org.hisp.dhis.common.DimensionalItemObject;
+import org.hisp.dhis.common.MapMapMap;
+import org.hisp.dhis.dataelement.DataElement;
+import org.hisp.dhis.dataelement.DataElementOperand;
+import org.hisp.dhis.organisationunit.OrganisationUnit;
+import org.hisp.dhis.period.Period;
+
+import java.util.Collection;
+import java.util.Date;
+import java.util.List;
+import java.util.Set;
+
+/**
+ * The DataValueService interface defines how to work with data values.
+ *
+ * @author Kristian Nordal
+ * @version $Id: DataValueService.java 5715 2008-09-17 14:05:28Z larshelg $
+ */
+public interface DataValueService
+{
+    String ID = DataValueService.class.getName();
+
+    // -------------------------------------------------------------------------
+    // Basic DataValue
+    // -------------------------------------------------------------------------
+
+    /**
+     * Adds a DataValue. If both the value and the comment properties of the
+     * specified DataValue object are null, then the object should not be
+     * persisted. The value will be validated and not be saved if not passing
+     * validation.
+     *
+     * @param dataValue the DataValue to add.
+     * @return false whether the data value is null or invalid, true if value is
+     * valid and attempted to be saved.
+     */
+    boolean addDataValue( DataValue dataValue );
+
+    /**
+     * Updates a DataValue. If both the value and the comment properties of the
+     * specified DataValue object are null, then the object should be deleted
+     * from the underlying storage.
+     *
+     * @param dataValue the DataValue to update.
+     */
+    void updateDataValue( DataValue dataValue );
+
+    /**
+     * Updates multiple DataValues. If both the value and the comment properties of the
+     * specified DataValue object are null, then the object should be deleted
+     * from the underlying storage.
+     *
+     * @param dataValues list of DataValues to update.
+     */
+    void updateDataValues( List<DataValue> dataValues );
+
+    /**
+     * Deletes a DataValue.
+     *
+     * @param dataValue the DataValue to delete.
+     */
+    void deleteDataValue( DataValue dataValue );
+
+    /**
+     * Deletes all data values for the given organisation unit.
+     *
+     * @param organisationUnit the organisation unit.
+     */
+    void deleteDataValues( OrganisationUnit organisationUnit );
+
+    /**
+     * Deletes all data values for the given data element.
+     *
+     * @param dataElement the data element.
+     */
+    void deleteDataValues( DataElement dataElement );
+
+    /**
+     * Returns a DataValue.
+     *
+     * @param dataElement the DataElement of the DataValue.
+     * @param period      the Period of the DataValue.
+     * @param source      the Source of the DataValue.
+     * @param optionCombo the category option combo.
+     * @return the DataValue which corresponds to the given parameters, or null
+     * if no match.
+     */
+    DataValue getDataValue( DataElement dataElement, Period period, OrganisationUnit source,
+        CategoryOptionCombo optionCombo );
+
+    /**
+     * Returns a DataValue.
+     *
+     * @param dataElement          the DataElement of the DataValue.
+     * @param period               the Period of the DataValue.
+     * @param source               the Source of the DataValue.
+     * @param categoryOptionCombo  the category option combo.
+     * @param attributeOptionCombo the attribute option combo.
+     * @return the DataValue which corresponds to the given parameters, or null
+     * if no match.
+     */
+    DataValue getDataValue( DataElement dataElement, Period period, OrganisationUnit source,
+        CategoryOptionCombo categoryOptionCombo, CategoryOptionCombo attributeOptionCombo );
+
+    // -------------------------------------------------------------------------
+    // Lists of DataValues
+    // -------------------------------------------------------------------------
+
+    /**
+     * Returns data values for the given data export parameters.
+     * <p>
+     * Example usage:
+     * <p>
+     * <pre>
+     * {@code
+     * List<DataValue> dataValues = dataValueService.getDataValues( new DataExportParams()
+     *     .setDataElements( dataElements )
+     *     .setPeriods( Sets.newHashSet( period ) )
+     *     .setOrganisationUnits( orgUnits ) );
+     * }
+     * </pre>
+     *
+     * @param params the data export parameters.
+     * @return a list of data values.
+     * @throws IllegalArgumentException if parameters are invalid.
+     */
+    List<DataValue> getDataValues( DataExportParams params );
+
+    /**
+     * Validates the given data export parameters.
+     *
+     * @param params the data export parameters.
+     * @throws IllegalArgumentException if parameters are invalid.
+     */
+    void validate( DataExportParams params );
+
+    /**
+     * Returns all DataValues.
+     *
+     * @return a collection of all DataValues.
+     */
+    List<DataValue> getAllDataValues();
+
+    /**
+     * Returns all DataValues for a given Source, Period, collection of
+     * DataElements and CategoryOptionCombo.
+     *
+     * @param source               the Source of the DataValues.
+     * @param period               the Period of the DataValues.
+     * @param dataElements         the DataElements of the DataValues.
+     * @param attributeOptionCombo the CategoryCombo.
+     * @return a collection of all DataValues which match the given Source,
+     * Period, and any of the DataElements, or an empty collection if no
+     * values match.
+     */
+    List<DataValue> getDataValues( OrganisationUnit source, Period period,
+        Collection<DataElement> dataElements, CategoryOptionCombo attributeOptionCombo );
+
+    /**
+     * Returns deflated data values for the given data export parameters.
+     *
+     * @param params the data export parameters.
+     * @return a list of deflated data values.
+     */
+    List<DeflatedDataValue> getDeflatedDataValues( DataExportParams params );
+
+    /**
+     * Gets the number of DataValues persisted since the given number of days.
+     *
+     * @param days the number of days since now to include in the count.
+     * @return the number of DataValues.
+     */
+    int getDataValueCount( int days );
+
+    /**
+     * Gets the number of DataValues which have been updated after the given
+     * date time.
+     *
+     * @param date           the date time.
+     * @param includeDeleted whether to include deleted data values.
+     * @return the number of DataValues.
+     */
+    int getDataValueCountLastUpdatedAfter( Date date, boolean includeDeleted );
+
+    /**
+     * Gets the number of DataValues which have been updated between the given
+     * start and end date. The <pre>startDate</pre> and <pre>endDate</pre> parameters
+     * can both be null but one must be defined.
+     *
+     * @param startDate      the start date to compare against data value last updated.
+     * @param endDate        the end date to compare against data value last updated.
+     * @param includeDeleted whether to include deleted data values.
+     * @return the number of DataValues.
+     */
+    int getDataValueCountLastUpdatedBetween( Date startDate, Date endDate, boolean includeDeleted );
+}