--- conflicted
+++ resolved
@@ -227,9 +227,9 @@
 
   User getUserByVerifiedEmail(String email);
 
-<<<<<<< HEAD
   String getUserSecret(String username);
-=======
+
+
   /**
    * Retrieves all {@link User}s that have an entry for the {@link OrganisationUnit} in the given
    * table
@@ -239,5 +239,4 @@
    * @return matching {@link User}s
    */
   List<User> getUsersWithOrgUnit(@Nonnull UserOrgUnitProperty orgUnitProperty, @Nonnull UID uid);
->>>>>>> cae88db4
 }