--- conflicted
+++ resolved
@@ -41,11 +41,6 @@
   public static NotificationValidationResult invalid() {
     return new NotificationValidationResult(false, false);
   }
-<<<<<<< HEAD
-
-  public static NotificationValidationResult valid(boolean needsToCreateLogEntry) {
-    return new NotificationValidationResult(needsToCreateLogEntry, true);
-=======
 
   public static NotificationValidationResult validAndNoNeedForLogEntries() {
     return new NotificationValidationResult(false, true);
@@ -53,7 +48,6 @@
 
   public static NotificationValidationResult validAndNeedsLogEntries() {
     return new NotificationValidationResult(true, true);
->>>>>>> 05244277
   }
 
   public boolean needsToCreateLogEntry() {
