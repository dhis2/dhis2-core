/*
 * Copyright (c) 2004-2022, University of Oslo
 * All rights reserved.
 *
 * Redistribution and use in source and binary forms, with or without
 * modification, are permitted provided that the following conditions are met:
 * Redistributions of source code must retain the above copyright notice, this
 * list of conditions and the following disclaimer.
 *
 * Redistributions in binary form must reproduce the above copyright notice,
 * this list of conditions and the following disclaimer in the documentation
 * and/or other materials provided with the distribution.
 * Neither the name of the HISP project nor the names of its contributors may
 * be used to endorse or promote products derived from this software without
 * specific prior written permission.
 *
 * THIS SOFTWARE IS PROVIDED BY THE COPYRIGHT HOLDERS AND CONTRIBUTORS "AS IS" AND
 * ANY EXPRESS OR IMPLIED WARRANTIES, INCLUDING, BUT NOT LIMITED TO, THE IMPLIED
 * WARRANTIES OF MERCHANTABILITY AND FITNESS FOR A PARTICULAR PURPOSE ARE
 * DISCLAIMED. IN NO EVENT SHALL THE COPYRIGHT OWNER OR CONTRIBUTORS BE LIABLE FOR
 * ANY DIRECT, INDIRECT, INCIDENTAL, SPECIAL, EXEMPLARY, OR CONSEQUENTIAL DAMAGES
 * (INCLUDING, BUT NOT LIMITED TO, PROCUREMENT OF SUBSTITUTE GOODS OR SERVICES;
 * LOSS OF USE, DATA, OR PROFITS; OR BUSINESS INTERRUPTION) HOWEVER CAUSED AND ON
 * ANY THEORY OF LIABILITY, WHETHER IN CONTRACT, STRICT LIABILITY, OR TORT
 * (INCLUDING NEGLIGENCE OR OTHERWISE) ARISING IN ANY WAY OUT OF THE USE OF THIS
 * SOFTWARE, EVEN IF ADVISED OF THE POSSIBILITY OF SUCH DAMAGE.
 */
package org.hisp.dhis.common;

import static java.util.stream.Collectors.joining;
import static lombok.AccessLevel.PRIVATE;
import static org.apache.commons.collections4.CollectionUtils.isNotEmpty;
import static org.apache.commons.lang3.StringUtils.defaultIfBlank;
import static org.apache.commons.lang3.StringUtils.isNotBlank;
import static org.apache.commons.lang3.StringUtils.substringAfterLast;
import static org.hisp.dhis.analytics.OptionSetSelectionMode.AGGREGATED;
import static org.hisp.dhis.common.DimensionalObject.DIMENSION_NAME_SEP;
import static org.hisp.dhis.common.DimensionalObject.DIMENSION_SEP;
import static org.hisp.dhis.common.DimensionalObject.ITEM_SEP;
import static org.hisp.dhis.common.DimensionalObject.OPTION_SEP;
import static org.hisp.dhis.expression.ExpressionService.SYMBOL_WILDCARD;

import com.google.common.collect.Lists;
import com.google.common.collect.Maps;
import java.util.ArrayList;
import java.util.Arrays;
import java.util.Collection;
import java.util.Collections;
import java.util.HashMap;
import java.util.List;
import java.util.Map;
import java.util.Set;
import java.util.regex.Matcher;
import java.util.regex.Pattern;
import java.util.stream.Collectors;
import java.util.stream.Stream;
import lombok.NoArgsConstructor;
import org.apache.commons.collections4.ListUtils;
import org.apache.commons.lang3.StringUtils;
import org.apache.commons.lang3.tuple.Triple;
import org.hisp.dhis.analytics.OptionSetSelectionMode;
import org.hisp.dhis.common.comparator.ObjectStringValueComparator;
import org.hisp.dhis.dataelement.DataElementOperand;
import org.hisp.dhis.eventvisualization.Attribute;
import org.hisp.dhis.eventvisualization.EventRepetition;
import org.hisp.dhis.program.Program;
import org.hisp.dhis.program.ProgramStage;

/**
 * @author Lars Helge Overland
 */
@NoArgsConstructor(access = PRIVATE)
public class DimensionalObjectUtils {
  public static final String COMPOSITE_DIM_OBJECT_PLAIN_SEP = ".";

  public static final String TITLE_ITEM_SEP = ", ";

  public static final String NULL_REPLACEMENT = "[n/a]";

  public static final String NAME_SEP = "_";

  public static final String COL_SEP = " ";

  /**
   * Regex to ignore splitting by ";" inside square brackets []. ie:
   * dx:FTRrcoaog83;WSGAb5XwJ3Y.QFX1FLWBwtq.R3ShQczKnI9[l8S7SjnQ58G;rexqxNDqUKg], splits into
   * FTRrcoaog83 and WSGAb5XwJ3Y.QFX1FLWBwtq.R3ShQczKnI9[l8S7SjnQ58G;rexqxNDqUKg]
   */
  private static final Pattern DX_REGEX_PATTERN = Pattern.compile(";(?![^\\(\\[]*[\\]\\)])");

  /**
   * Matching data element operand, program data element, program attribute, data set reporting rate
<<<<<<< HEAD
   * metric. ie: Luqe6ps5KZ9.uTLkjHWtSL8.R0jROOT3zni-AGGREGATED
   */
  private static final Pattern COMPOSITE_DIM_OBJECT_PATTERN =
      Pattern.compile(
          "(?<id1>\\w+)\\.(?<id2>\\w+|\\*)(\\.(?<id3>\\w+|\\*))?(\\[(?<list>[^\\]]*?)\\])?(-(?<suffix>AGGREGATED|DISAGGREGATED)?)?");
=======
   * metric, program data element option, etc. ie: IpHINAT79UW.UuL3eX8KJHY.uODmvdTEeMr.fgffggdf
   */
  private static final Pattern COMPOSITE_DIM_OBJECT_PATTERN =
      Pattern.compile(
          "(?<id1>\\w+)\\.(?<id2>\\w+|\\*)(\\.(?<id3>\\w+|\\*)(\\.(?<id4>\\w+|\\*))?)?");
>>>>>>> 815ec5d8

  private static final Set<QueryOperator> IGNORED_OPERATORS =
      Set.of(QueryOperator.LIKE, QueryOperator.IN, QueryOperator.SW, QueryOperator.EW);

  /**
   * Returns a list of copied instances of the given list of {@link DimensionalObject}.
   *
   * @param dimensions the list of {@link DimensionalObject}.
   * @return a list of copied instances.
   */
  public static List<DimensionalObject> getCopies(List<DimensionalObject> dimensions) {
    List<DimensionalObject> list = new ArrayList<>();

    if (dimensions != null) {
      for (DimensionalObject dimension : dimensions) {
        DimensionalObject object = ((BaseDimensionalObject) dimension).instance();
        list.add(object);
      }
    }

    return list;
  }

  /**
   * Creates a list of dimension identifiers based on the given list of DimensionalObjects.
   *
   * @param dimensions the list of DimensionalObjects.
   * @return collection of dimension identifiers.
   */
  public static List<String> getDimensions(Collection<DimensionalObject> dimensions) {
    List<String> dims = new ArrayList<>();

    if (dimensions != null) {
      for (DimensionalObject dimension : dimensions) {
        dims.add(dimension.getDimension());
      }
    }

    return dims;
  }

  /**
   * This method links existing associations between objects. This is mainly needed in cases where
   * attributes need to be programmatically associated to fulfill client requirements.
   *
   * @param eventAnalyticalObject the source object
   * @param dimensionalObject where the associations will happen
   * @param parent the parent attribute, where the association object should be appended to
   * @return the dimensional object containing the correct associations.
   */
  public static DimensionalObject linkAssociations(
      EventAnalyticalObject eventAnalyticalObject,
      DimensionalObject dimensionalObject,
      Attribute parent) {
    List<EventRepetition> repetitions = eventAnalyticalObject.getEventRepetitions();

    if (isNotEmpty(repetitions)) {
      for (EventRepetition eventRepetition : repetitions) {
        String dimension = dimensionalObject.getDimension();
        String qualifiedDim = getQualifiedDimension(dimensionalObject);

        if (isNotBlank(dimension)) {
          associateEventRepetitionDimensions(
              eventRepetition,
              dimensionalObject.getProgram(),
              dimensionalObject.getProgramStage(),
              parent,
              dimension);

          boolean associationFound =
              qualifiedDim.equals(eventRepetition.qualifiedDimension())
                  || dimension.equals(eventRepetition.qualifiedDimension());

          if (associationFound) {
            ((BaseDimensionalObject) dimensionalObject).setEventRepetition(eventRepetition);
          }
        }
      }
    }

    return dimensionalObject;
  }

  /**
   * This method will split the given dimension into individual "uid" and create each object {@link
   * Triple} based on their respective "uid".
   *
   * @param qualifiedDimension the dimension. It can be a simple uid like "dimUid", or a qualified
   *     value like "programUid.stageUid.dimUid".
   * @return a {@link Triple} of {@link Program}, {@link ProgramStage} and {@link
   *     BaseDimensionalObject}.
   */
  public static Triple<Program, ProgramStage, BaseDimensionalObject> asBaseObjects(
      String qualifiedDimension) {
    String[] uids = qualifiedDimension.split("\\.");
    BaseDimensionalObject dimensionalObject = new BaseDimensionalObject();

    if (uids.length == 1) {
      dimensionalObject.setUid(qualifiedDimension);
      return Triple.of(null, null, dimensionalObject);
    } else if (uids.length == 2) {
      dimensionalObject.setUid(uids[1]);

      Program p = new Program();
      p.setUid(uids[0]);

      return Triple.of(p, null, dimensionalObject);
    } else if (uids.length == 3) {
      dimensionalObject.setUid(uids[2]);

      Program p = new Program();
      p.setUid(uids[0]);

      ProgramStage ps = new ProgramStage();
      ps.setUid(uids[1]);

      return Triple.of(p, ps, dimensionalObject);
    }

    return Triple.of(null, null, null);
  }

  /**
   * This method will associate the given objects with the given event repetition, populating the
   * respective objects in the event repetition.
   *
   * @param eventRepetition the {@link EventRepetition}.
   * @param program the {@link Program} to be associated.
   * @param programStage the {@link ProgramStage} to be associated.
   * @param parent the parent {@link Attribute}
   * @param dimension the dimension to be associated.
   */
  private static void associateEventRepetitionDimensions(
      EventRepetition eventRepetition,
      Program program,
      ProgramStage programStage,
      Attribute parent,
      String dimension) {
    boolean belongsToProgram =
        program != null && program.getUid().equals(eventRepetition.getProgram());
    boolean belongsToProgramStage =
        programStage != null && programStage.getUid().equals(eventRepetition.getProgramStage());
    boolean belongsToDimension =
        dimension != null
            && dimension.equals(eventRepetition.getDimension())
            && parent == eventRepetition.getParent();
    boolean hasNoProgramOrStage = program == null && programStage == null;

    if (belongsToDimension) {
      eventRepetition.setParent(parent);

      if (hasNoProgramOrStage) {
        eventRepetition.setDimension(dimension);
      }

      if (belongsToProgram) {
        eventRepetition.setProgram(program.getUid());
      }

      if (belongsToProgramStage) {
        eventRepetition.setProgramStage(programStage.getUid());
      }
    }
  }

  /**
   * This method will iterate through each {@link DimensionalObject} in the given list and join the
   * "program" + "stage" + "dimension" present in the respective {@link DimensionalObject}. This
   * will result in a list of qualified dimensions in the format:
   * "programUid.stageUid.dimensionUid".
   *
   * @param dimensionalObjects the list of {@link DimensionalObject}.
   * @return the list of qualified dimensions.
   */
  public static List<String> getQualifiedDimensions(List<DimensionalObject> dimensionalObjects) {
    List<String> dims = new ArrayList<>();

    if (dimensionalObjects != null) {
      for (DimensionalObject dimension : dimensionalObjects) {
        dims.add(getQualifiedDimension(dimension));
      }
    }

    return dims;
  }

  /**
   * This method takes a {@link DimensionalObject} and join the "program" + "stage" + "dimension"
   * present in the {@link DimensionalObject}. This will result in a list of qualified dimensions in
   * the format: "programUid.stageUid.dimensionUid" or "programUid.dimensionUid". If there is no
   * program and no stage, a simple dimension is returned, ie: "dimensionUid".
   *
   * @param dimensionalObject the {@link DimensionalObject}.
   * @return the qualified dimension.
   */
  public static String getQualifiedDimension(DimensionalObject dimensionalObject) {
    String programUid =
        dimensionalObject.getProgram() != null ? dimensionalObject.getProgram().getUid() : null;
    String programStageUid = null;

    if (dimensionalObject.hasProgramStage()) {
      programStageUid = dimensionalObject.getProgramStage().getUid();

      if (dimensionalObject.getProgramStage().getProgram() != null) {
        programUid = dimensionalObject.getProgramStage().getProgram().getUid();
      }
    }

    return asQualifiedDimension(dimensionalObject.getDimension(), programUid, programStageUid);
  }

  /**
   * Based on the given input dimensions, this method will simply join them together using "." as
   * separator. ie: "programUid.programStageUid.dimensionUid" or "programUid.dimensionUid". If there
   * is no program and no stage, a simple dimension is returned, ie: "dimensionUid".
   *
   * @param dimension the representation of a dimension uid.
   * @param program the representation of a program uid.
   * @param programStage the representation of a program stage uid.
   * @return the qualified dimension.
   */
  public static String asQualifiedDimension(String dimension, String program, String programStage) {
    return Stream.of(program, programStage, dimension)
        .filter(StringUtils::isNotBlank)
        .collect(joining(COMPOSITE_DIM_OBJECT_PLAIN_SEP));
  }

  /**
   * Simply removes any prefix from the qualified dimension, and returns only the actual dimension,
   * represented by the last "dimensionUid" of the argument.
   *
   * @param qualifiedDimension the full dimension, ie. "programUid.programStageUid.dimensionUid"
   * @return the uid of the actual dimension, ie: "dimensionUid", or itself if the given argument is
   *     blank/null/empty.
   */
  public static String asActualDimension(String qualifiedDimension) {
    return defaultIfBlank(
        substringAfterLast(qualifiedDimension, COMPOSITE_DIM_OBJECT_PLAIN_SEP), qualifiedDimension);
  }

  /**
   * Creates a two-dimensional array of dimension items based on the list of DimensionalObjects.
   * I.e. the list of items of each DimensionalObject is converted to an array and inserted into the
   * outer array in the same order.
   *
   * @param dimensions the list of DimensionalObjects.
   * @return a two-dimensional array of NameableObjects.
   */
  public static NameableObject[][] getItemArray(List<DimensionalObject> dimensions) {
    List<NameableObject[]> arrays = new ArrayList<>();

    for (DimensionalObject dimension : dimensions) {
      arrays.add(dimension.getItems().toArray(new NameableObject[0]));
    }

    return arrays.toArray(new NameableObject[0][]);
  }

  /**
   * Retrieves the dimension name from the given string. Returns the part of the string preceding
   * the dimension name separator, or the whole string if the separator is not present.
   *
   * @param param the parameter.
   */
  public static String getDimensionFromParam(String param) {
    if (param == null) {
      return null;
    }

    return param.split(DIMENSION_NAME_SEP).length > 0 ? param.split(DIMENSION_NAME_SEP)[0] : param;
  }

  /**
   * Retrieves the value from the given dimension param. Returns the part of the string after the
   * dimension name separator, or the whole string if the separator is not present. ie:
   * dx:WSGAb5XwJ3Y.QFX1FLWBwtq, becomes WSGAb5XwJ3Y.QFX1FLWBwtq
   *
   * @param param the parameter.
   */
  public static String getValueFromDimensionParam(String param) {
    if (param == null) {
      return null;
    }

    return param.split(DIMENSION_NAME_SEP).length > 1 ? param.split(DIMENSION_NAME_SEP)[1] : param;
  }

  /**
   * Retrieves the dimension options from the given string. Looks for the part succeeding the
   * dimension name separator, if exists, splits the string part on the option separator and returns
   * the resulting values. If the dimension name separator does not exist an empty list is returned,
   * indicating that all dimension options should be used.
   */
  public static List<String> getDimensionItemsFromParam(String param) {
    if (param == null) {
      return null;
    }

    if (param.split(DIMENSION_NAME_SEP).length > 1) {
      // Extracts dimension items by removing dimension name and separator.
      String dimensionItems = param.substring(param.indexOf(DIMENSION_NAME_SEP) + 1);

      return Arrays.asList(DX_REGEX_PATTERN.split(dimensionItems));
    }

    return new ArrayList<>();
  }

  /**
   * Splits the given string on the ; character and returns the items in a list. Returns null if the
   * given string is null.
   */
  public static List<String> getItemsFromParam(String param) {
    if (param == null) {
      return null;
    }

    return new ArrayList<>(Arrays.asList(param.split(OPTION_SEP)));
  }

  /** Indicates whether at least one of the given dimenions has at least one item. */
  public static boolean anyDimensionHasItems(Collection<DimensionalObject> dimensions) {
    if (dimensions == null || dimensions.isEmpty()) {
      return false;
    }

    for (DimensionalObject dim : dimensions) {
      if (dim.hasItems()) {
        return true;
      }
    }

    return false;
  }

  /**
   * Retrieves the value from a keyword parameter string, which is on the format {@code
   * <KEYWORD>-<VALUE>}. Returns null of parameter string is not on the correct format.
   *
   * @param param the string parameter.
   */
  public static String getValueFromKeywordParam(String param) {
    if (param == null) {
      return null;
    }

    String[] split = param.split(ITEM_SEP);

    if (split.length > 1 && split[1] != null) {
      return split[1];
    }

    return null;
  }

  /**
   * Retrieves the uid from the given org. unit group parameter.
   *
   * @param ouGroupParam the org. unit group param in the format OU_GROUP-<uid>
   * @return the uid of the param
   */
  public static String getUidFromGroupParam(String ouGroupParam) {
    return getValueFromKeywordParam(ouGroupParam);
  }

  /**
   * Sets items on the given dimension based on the unique values of the matching column in the
   * given grid. Items are BaseNameableObjects where the name, code and short name properties are
   * set to the column value. The dimension analytics type must be equal to EVENT.
   *
   * @param dimension the dimension.
   * @param naForNull indicates whether a [n/a] string should be used as replacement for null
   *     values.
   * @param grid the grid with data values.
   */
  public static void setDimensionItemsForFilters(
      DimensionalObject dimension, Grid grid, boolean naForNull) {
    if (dimension == null
        || grid == null
        || !AnalyticsType.EVENT.equals(dimension.getAnalyticsType())) {
      return;
    }

    BaseDimensionalObject dim = (BaseDimensionalObject) dimension;

    List<String> filterItems = dim.getFilterItemsAsList();

    List<Object> values = new ArrayList<>(grid.getUniqueValues(dim.getDimension()));

    values.sort(ObjectStringValueComparator.INSTANCE);

    // Use order of items in filter if specified

    List<?> itemList = filterItems != null ? ListUtils.retainAll(filterItems, values) : values;

    List<DimensionalItemObject> items = getDimensionalItemObjects(itemList, naForNull);

    dim.setItems(items);
  }

  /**
   * Accepts filter strings on the format: <code>operator:filter:operator:filter</code> and returns
   * a pretty print version on the format: <code>operator filter, operator filter</code>
   *
   * @param filter the filter.
   * @return a pretty print version of the filter.
   */
  public static String getPrettyFilter(String filter) {
    if (filter == null || !filter.contains(DIMENSION_NAME_SEP)) {
      return null;
    }

    List<String> filterItems = new ArrayList<>();

    String[] split = filter.split(DIMENSION_NAME_SEP);

    for (int i = 0; i < split.length; i += 2) {
      QueryOperator operator = QueryOperator.fromString(split[i]);
      String value = split[i + 1];

      if (operator != null) {
        boolean ignoreOperator = IGNORED_OPERATORS.contains(operator);

        value = value.replaceAll(QueryFilter.OPTION_SEP, TITLE_ITEM_SEP);

        filterItems.add((ignoreOperator ? StringUtils.EMPTY : (operator.getValue() + " ")) + value);
      }
    }

    return StringUtils.join(filterItems, TITLE_ITEM_SEP);
  }

  /**
   * Indicates whether the given string is a composite dimensional object expression.
   *
   * @param expression the expression.
   * @return true if composite dimensional object expression, false if not.
   */
  public static boolean isCompositeDimensionalObject(String expression) {
    return expression != null && COMPOSITE_DIM_OBJECT_PATTERN.matcher(expression).matches();
  }

  /**
   * Returns the first identifier in a composite dimension object identifier.
   *
   * @param compositeItem the composite dimension object identifier.
   * @return the first identifier, or null if not a valid composite identifier or no match.
   */
  public static String getFirstIdentifier(String compositeItem) {
    if (compositeItem == null) {
      return null;
    }

    Matcher matcher = COMPOSITE_DIM_OBJECT_PATTERN.matcher(compositeItem);
    return matcher.matches() ? matcher.group("id1") : null;
  }

  /**
   * Returns the second identifier in a composite dimension object identifier.
   *
   * @param compositeItem the composite dimension object identifier.
   * @return the second identifier, or null if thr composite identifier is not valid or do not
   *     match.
   */
  public static String getSecondIdentifier(String compositeItem) {
    if (compositeItem == null) {
      return null;
    }

    Matcher matcher = COMPOSITE_DIM_OBJECT_PATTERN.matcher(compositeItem);
    return matcher.matches() ? matcher.group("id2") : null;
  }

  /**
   * Returns the third identifier in a composite dimension object identifier.
   *
   * @param compositeItem the composite dimension object identifier.
   * @return the third identifier, or null if thr composite identifier is not valid or do not match.
   */
  public static String getThirdIdentifier(String compositeItem) {
    if (compositeItem == null) {
      return null;
    }

    Matcher matcher = COMPOSITE_DIM_OBJECT_PATTERN.matcher(compositeItem);

    return matcher.matches() ? matcher.group("id3") : null;
  }

  /**
   * Based on the given argument, it will return the associated {@link OptionSetSelectionMode}. If
   * the argument is null, or no association is found, it returns the default mode "AGGREGATED".
   *
   * @param composedOptionSetId the full option set dimension, ie:
   *     Luqe6ps5KZ9.uTLkjHWtSL8.R0jROOT3zni-AGGREGATED.
   * @return the respective {@link OptionSetSelectionMode}, or the default mode.
   */
  public static OptionSetSelectionMode getOptionSetSelectionMode(String composedOptionSetId) {
    if (composedOptionSetId == null) {
      return null;
    }

    Matcher matcher = COMPOSITE_DIM_OBJECT_PATTERN.matcher(composedOptionSetId);
    if (matcher.matches()) {
      String suffix = matcher.group("suffix");
      return suffix != null ? OptionSetSelectionMode.valueOf(suffix) : AGGREGATED;
    }

    return AGGREGATED;
  }

  /**
   * Luqe6ps5KZ9.uTLkjHWtSL8.R0jROOT3zni-AGGREGATED
   *
   * @param optionSetParam
   * @return the options specified for the option set param, or null.
   */
  public static String getOptionsParam(String optionSetParam) {
    Matcher matcher = COMPOSITE_DIM_OBJECT_PATTERN.matcher(optionSetParam);
    return matcher.matches() ? matcher.group("list") : null;
  }

  /**
   * Indicates whether the given identifier is a wildcard.
   *
   * @param identifier the identifier.
   * @return true if the given identifier is a wildcard, false if not.
   */
  public static boolean isWildCard(String identifier) {
    return SYMBOL_WILDCARD.equals(identifier);
  }

  /**
   * Returns a list of DimensionalItemObjects.
   *
   * @param objects the DimensionalItemObjects to include in the list.
   * @return a list of DimensionalItemObjects.
   */
  public static List<DimensionalItemObject> getList(DimensionalItemObject... objects) {
    List<DimensionalItemObject> list = new ArrayList<>();

    if (objects != null) {
      Collections.addAll(list, objects);
    }

    return list;
  }

  /**
   * Returns a list with erasure DimensionalItemObject based on the given collection.
   *
   * @param collection the collection.
   * @return a list of DimensionalItemObjects.
   */
  public static List<DimensionalItemObject> asList(
      Collection<? extends DimensionalItemObject> collection) {
    return new ArrayList<>(collection);
  }

  /**
   * Returns a list with erasure DimensionalObject based on the given collection.
   *
   * @param collection the collection.
   * @return a list of DimensionalObjects.
   */
  public static List<DimensionalObject> asDimensionalObjectList(
      Collection<? extends DimensionalObject> collection) {
    return new ArrayList<>(collection);
  }

  /**
   * Returns a list typed with the desired erasure based on the given collection. This operation
   * implies an unchecked cast and it is the responsibility of the caller to make sure the cast is
   * valid. A copy of the given list will be returned.
   *
   * @param collection the collection.
   * @return a list.
   */
  @SuppressWarnings("unchecked")
  public static <T extends DimensionalItemObject> List<T> asTypedList(
      Collection<DimensionalItemObject> collection) {
    List<T> list = new ArrayList<>();

    if (collection != null) {
      for (DimensionalItemObject object : collection) {
        list.add((T) object);
      }
    }

    return list;
  }

  /**
   * Returns a list of BaseNameableObjects based on the given list of values, where the name, code
   * and short name of each BaseNameableObject is set to the value of each list item.
   *
   * @param values the list of object values.
   * @param naForNull indicates whether a [n/a] string should be used as replacement for null
   *     values.
   * @return a list of BaseNameableObejcts.
   */
  public static List<DimensionalItemObject> getDimensionalItemObjects(
      Collection<?> values, boolean naForNull) {
    List<DimensionalItemObject> objects = new ArrayList<>();

    for (Object value : values) {
      if (value == null && naForNull) {
        value = NULL_REPLACEMENT;
      }

      if (value != null) {
        String val = String.valueOf(value);

        BaseDimensionalItemObject nameableObject = new BaseDimensionalItemObject(val);
        nameableObject.setShortName(val);
        objects.add(nameableObject);
      }
    }

    return objects;
  }

  /**
   * Returns dimension item identifiers for the given collection of DimensionalItemObject.
   *
   * @param objects the DimensionalItemObjects.
   * @return a list of dimension item identifiers.
   */
  public static List<String> getDimensionalItemIds(Collection<DimensionalItemObject> objects) {
    return objects.stream()
        .map(DimensionalItemObject::getDimensionItem)
        .collect(Collectors.toList());
  }

  /**
   * Gets a set of unique data elements based on the given collection of operands.
   *
   * @param operands the collection of operands.
   * @return a set of data elements.
   */
  public static Set<DimensionalItemObject> getDataElements(
      Collection<DataElementOperand> operands) {
    return operands.stream().map(DataElementOperand::getDataElement).collect(Collectors.toSet());
  }

  /**
   * Gets a set of unique category option combinations based on the given collection of operands.
   *
   * @param operands the collection of operands.
   * @return a set of category option combinations.
   */
  public static Set<DimensionalItemObject> getCategoryOptionCombos(
      Collection<DataElementOperand> operands) {
    return operands.stream()
        .filter(o -> o.getCategoryOptionCombo() != null)
        .map(DataElementOperand::getCategoryOptionCombo)
        .collect(Collectors.toSet());
  }

  /**
   * Gets a set of unique attribute option combinations based on the given collection of operands.
   *
   * @param operands the collection of operands.
   * @return a set of category option combinations.
   */
  public static Set<DimensionalItemObject> getAttributeOptionCombos(
      Collection<DataElementOperand> operands) {
    return operands.stream()
        .filter(o -> o.getAttributeOptionCombo() != null)
        .map(DataElementOperand::getAttributeOptionCombo)
        .collect(Collectors.toSet());
  }

  /**
   * Returns a mapping between the base dimension item identifier and the dimension item identifier
   * defined by the given identifier scheme.
   *
   * @param objects the dimensional item objects.
   * @param idScheme the identifier scheme.
   * @return a mapping between dimension item identifiers.
   */
  public static Map<String, String> getDimensionItemIdSchemeMap(
      Collection<? extends DimensionalItemObject> objects, IdScheme idScheme) {
    Map<String, String> map = Maps.newHashMap();

    objects.forEach(
        obj -> map.put(obj.getDimensionItem(), obj.getDimensionItem(IdScheme.from(idScheme))));

    return map;
  }

  /**
   * Returns a mapping between the base dimension item identifier and the dimension item identifier
   * defined by the given identifier scheme. For each operand, the data element and category option
   * combo identifiers are included in the mapping, not the operand itself.
   *
   * @param dataElementOperands the data element operands.
   * @param idScheme the identifier scheme.
   * @return a mapping between dimension item identifiers.
   */
  public static Map<String, String> getDataElementOperandIdSchemeMap(
      Collection<DataElementOperand> dataElementOperands, IdScheme idScheme) {
    Map<String, String> map = Maps.newHashMap();

    for (DataElementOperand operand : dataElementOperands) {
      map.put(
          operand.getDataElement().getDimensionItem(),
          operand.getDataElement().getDimensionItem(IdScheme.from(idScheme)));
      map.put(
          operand.getCategoryOptionCombo().getDimensionItem(),
          operand.getCategoryOptionCombo().getDimensionItem(IdScheme.from(idScheme)));
    }

    return map;
  }

  /**
   * Returns a dimension item identifier for the given data set identifier and reporting date
   * metric.
   *
   * @param uid data set identifier.
   * @param metric reporting rate metric.
   * @return a dimension item identifier.
   */
  public static String getDimensionItem(String uid, ReportingRateMetric metric) {
    return uid + COMPOSITE_DIM_OBJECT_PLAIN_SEP + metric.name();
  }

  /**
   * Generates a key based on the given lists of {@link NameableObject}. Uses the identifiers for
   * each nameable object, sorts them and writes them out as a key.
   *
   * @param column list of dimension items representing a column, cannot be null.
   * @param row list of dimension items representing a row, cannot be null.
   * @return an identifier representing a column item and a row item.
   */
  public static String getKey(List<DimensionalItemObject> column, List<DimensionalItemObject> row) {
    List<String> ids = new ArrayList<>();

    List<DimensionalItemObject> dimensions = new ArrayList<>();
    dimensions.addAll(column);
    dimensions.addAll(row);

    for (DimensionalItemObject item : dimensions) {
      ids.add(item.getDimensionItem());
    }

    Collections.sort(ids);

    return StringUtils.join(ids, DIMENSION_SEP);
  }

  /**
   * Returns a map with sorted keys. Keys are sorted by splitting on the '-' character and sorting
   * the components alphabetically.
   *
   * @param valueMap the mapping of keys and values.
   * @return a map with sorted keys.
   */
  public static Map<String, Object> getSortedKeysMap(Map<String, Object> valueMap) {
    Map<String, Object> map = new HashMap<>();

    for (String key : valueMap.keySet()) {
      String sortKey = sortKey(key);

      if (sortKey != null) {
        map.put(sortKey, valueMap.get(key));
      }
    }

    return map;
  }

  /**
   * Sorts the given key by splitting on the '-' character and sorting the components
   * alphabetically.
   *
   * @param key the mapping of keys and values.
   */
  public static String sortKey(String key) {
    if (key != null) {
      List<String> ids = Lists.newArrayList(key.split(DIMENSION_SEP));
      Collections.sort(ids);
      key = StringUtils.join(ids, DIMENSION_SEP);
    }

    return key;
  }

  /**
   * Returns a string suitable as key based on the given list of objects.
   *
   * @param objects the list of {@link DimensionalItemObject}.
   * @return a name string.
   */
  public static String getKey(List<DimensionalItemObject> objects) {
    return objects.stream()
        .map(DimensionalItemObject::getShortName)
        .collect(joining(NAME_SEP))
        .replaceAll(" ", NAME_SEP)
        .toLowerCase();
  }

  /**
   * Returns a string suitable as name based on the given list of objects.
   *
   * @param objects the list of {@link DimensionalItemObject}.
   * @return a column name string.
   */
  public static String getName(List<DimensionalItemObject> objects) {
    return objects.stream().map(DimensionalItemObject::getShortName).collect(joining(COL_SEP));
  }

  /**
   * Transforms a List of {@see DimensionItemObjectValue} into a Map of {@see DimensionalItemObject}
   * and value
   */
  public static Map<DimensionalItemObject, Object> convertToDimItemValueMap(
      List<DimensionItemObjectValue> dimensionItemObjectValues) {
    return dimensionItemObjectValues.stream()
        .filter(item -> item.getValue() != null)
        .collect(
            Collectors.toMap(
                DimensionItemObjectValue::getDimensionalItemObject,
                DimensionItemObjectValue::getValue));
  }
}<|MERGE_RESOLUTION|>--- conflicted
+++ resolved
@@ -71,6 +71,8 @@
  */
 @NoArgsConstructor(access = PRIVATE)
 public class DimensionalObjectUtils {
+  public static final String COMPOSITE_DIM_OBJECT_ESCAPED_SEP = "\\.";
+
   public static final String COMPOSITE_DIM_OBJECT_PLAIN_SEP = ".";
 
   public static final String TITLE_ITEM_SEP = ", ";
@@ -90,19 +92,11 @@
 
   /**
    * Matching data element operand, program data element, program attribute, data set reporting rate
-<<<<<<< HEAD
-   * metric. ie: Luqe6ps5KZ9.uTLkjHWtSL8.R0jROOT3zni-AGGREGATED
-   */
-  private static final Pattern COMPOSITE_DIM_OBJECT_PATTERN =
-      Pattern.compile(
-          "(?<id1>\\w+)\\.(?<id2>\\w+|\\*)(\\.(?<id3>\\w+|\\*))?(\\[(?<list>[^\\]]*?)\\])?(-(?<suffix>AGGREGATED|DISAGGREGATED)?)?");
-=======
    * metric, program data element option, etc. ie: IpHINAT79UW.UuL3eX8KJHY.uODmvdTEeMr.fgffggdf
    */
   private static final Pattern COMPOSITE_DIM_OBJECT_PATTERN =
       Pattern.compile(
           "(?<id1>\\w+)\\.(?<id2>\\w+|\\*)(\\.(?<id3>\\w+|\\*)(\\.(?<id4>\\w+|\\*))?)?");
->>>>>>> 815ec5d8
 
   private static final Set<QueryOperator> IGNORED_OPERATORS =
       Set.of(QueryOperator.LIKE, QueryOperator.IN, QueryOperator.SW, QueryOperator.EW);
