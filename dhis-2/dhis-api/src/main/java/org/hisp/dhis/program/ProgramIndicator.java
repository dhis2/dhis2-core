--- conflicted
+++ resolved
@@ -1,424 +1,423 @@
-package org.hisp.dhis.program;
-
-/*
- * Copyright (c) 2004-2018, University of Oslo
- * All rights reserved.
- *
- * Redistribution and use in source and binary forms, with or without
- * modification, are permitted provided that the following conditions are met:
- * Redistributions of source code must retain the above copyright notice, this
- * list of conditions and the following disclaimer.
- *
- * Redistributions in binary form must reproduce the above copyright notice,
- * this list of conditions and the following disclaimer in the documentation
- * and/or other materials provided with the distribution.
- * Neither the name of the HISP project nor the names of its contributors may
- * be used to endorse or promote products derived from this software without
- * specific prior written permission.
- *
- * THIS SOFTWARE IS PROVIDED BY THE COPYRIGHT HOLDERS AND CONTRIBUTORS "AS IS" AND
- * ANY EXPRESS OR IMPLIED WARRANTIES, INCLUDING, BUT NOT LIMITED TO, THE IMPLIED
- * WARRANTIES OF MERCHANTABILITY AND FITNESS FOR A PARTICULAR PURPOSE ARE
- * DISCLAIMED. IN NO EVENT SHALL THE COPYRIGHT OWNER OR CONTRIBUTORS BE LIABLE FOR
- * ANY DIRECT, INDIRECT, INCIDENTAL, SPECIAL, EXEMPLARY, OR CONSEQUENTIAL DAMAGES
- * (INCLUDING, BUT NOT LIMITED TO, PROCUREMENT OF SUBSTITUTE GOODS OR SERVICES;
- * LOSS OF USE, DATA, OR PROFITS; OR BUSINESS INTERRUPTION) HOWEVER CAUSED AND ON
- * ANY THEORY OF LIABILITY, WHETHER IN CONTRACT, STRICT LIABILITY, OR TORT
- * (INCLUDING NEGLIGENCE OR OTHERWISE) ARISING IN ANY WAY OUT OF THE USE OF THIS
- * SOFTWARE, EVEN IF ADVISED OF THE POSSIBILITY OF SUCH DAMAGE.
- */
-
-import com.fasterxml.jackson.annotation.JsonProperty;
-import com.fasterxml.jackson.databind.annotation.JsonSerialize;
-import com.fasterxml.jackson.dataformat.xml.annotation.JacksonXmlElementWrapper;
-import com.fasterxml.jackson.dataformat.xml.annotation.JacksonXmlProperty;
-import com.fasterxml.jackson.dataformat.xml.annotation.JacksonXmlRootElement;
-import com.google.common.collect.ImmutableMap;
-import com.google.common.collect.Sets;
-
-import org.hisp.dhis.analytics.AggregationType;
-import org.hisp.dhis.common.*;
-
-import java.util.HashSet;
-import java.util.List;
-import java.util.Map;
-import java.util.Set;
-import java.util.regex.Pattern;
-
-/**
- * @author Chau Thu Tran
- */
-@JacksonXmlRootElement( localName = "programIndicator", namespace = DxfNamespaces.DXF_2_0 )
-public class ProgramIndicator
-    extends BaseDataDimensionalItemObject implements MetadataObject
-{
-    public static final String DB_SEPARATOR_ID = "_";
-
-    public static final String SEPARATOR_ID = "\\.";
-    public static final String SEP_OBJECT = ":";
-    public static final String KEY_DATAELEMENT = "#";
-    public static final String KEY_ATTRIBUTE = "A";
-    public static final String KEY_PROGRAM_VARIABLE = "V";
-    public static final String KEY_CONSTANT = "C";
-
-    public static final String VAR_EVENT_DATE = "event_date";
-    public static final String VAR_EXECUTION_DATE = "execution_date";
-    public static final String VAR_DUE_DATE = "due_date";
-    public static final String VAR_ENROLLMENT_DATE = "enrollment_date";
-    public static final String VAR_INCIDENT_DATE = "incident_date";
-    public static final String VAR_ENROLLMENT_STATUS = "enrollment_status";
-    public static final String VAR_CURRENT_DATE = "current_date";
-    public static final String VAR_VALUE_COUNT = "value_count";
-    public static final String VAR_ZERO_POS_VALUE_COUNT = "zero_pos_value_count";
-    public static final String VAR_EVENT_COUNT = "event_count";
-    public static final String VAR_ENROLLMENT_COUNT = "enrollment_count";
-    public static final String VAR_TEI_COUNT = "tei_count";
-    public static final String VAR_COMPLETED_DATE = "completed_date";
-    public static final String VAR_PROGRAM_STAGE_NAME = "program_stage_name";
-    public static final String VAR_PROGRAM_STAGE_ID = "program_stage_id";
-    public static final String VAR_ANALYTICS_PERIOD_START = "analytics_period_start";
-    public static final String VAR_ANALYTICS_PERIOD_END = "analytics_period_end";
-    
-
-    public static final String EXPRESSION_PREFIX_REGEXP = KEY_DATAELEMENT + "|" + KEY_ATTRIBUTE + "|" + KEY_PROGRAM_VARIABLE + "|" + KEY_CONSTANT;
-    public static final String EXPRESSION_REGEXP = "(" + EXPRESSION_PREFIX_REGEXP + ")\\{([\\w\\_]+)" + SEPARATOR_ID + "?(\\w*)\\}";
-    public static final String SQL_FUNC_REGEXP = "d2:(.+?)\\((.*?)\\)";
-    public static final String ARGS_SPLIT = ",";
-    public static final String ATTRIBUTE_REGEX = KEY_ATTRIBUTE + "\\{(\\w{11})\\}";
-    public static final String DATAELEMENT_REGEX = KEY_DATAELEMENT + "\\{(\\w{11})" + SEPARATOR_ID + "(\\w{11})\\}";
-    public static final String VARIABLE_REGEX = KEY_PROGRAM_VARIABLE + "\\{([\\w\\_]+)}";
-    public static final String PROGRAMSTAGE_DATAELEMENT_GROUP_REGEX = KEY_DATAELEMENT + "\\{(\\w{11}" + SEPARATOR_ID + "\\w{11})\\}";
-    public static final String VALUECOUNT_REGEX = "V\\{(" + VAR_VALUE_COUNT + "|" + VAR_ZERO_POS_VALUE_COUNT + ")\\}";
-    public static final String EQUALSEMPTY = " *== *'' *";
-    public static final String EQUALSZERO = " *== *0 *";
-    public static final String EXPRESSION_EQUALSZEROOREMPTY_REGEX = EXPRESSION_REGEXP + "(" + EQUALSEMPTY + "|" + EQUALSZERO + ")?";
-
-
-    public static final Pattern EXPRESSION_PATTERN = Pattern.compile( EXPRESSION_REGEXP );
-    public static final Pattern EXPRESSION_EQUALSZEROOREMPTY_PATTERN = Pattern.compile( EXPRESSION_EQUALSZEROOREMPTY_REGEX );
-    public static final Pattern SQL_FUNC_PATTERN = Pattern.compile( SQL_FUNC_REGEXP );
-    public static final Pattern DATAELEMENT_PATTERN = Pattern.compile( DATAELEMENT_REGEX );
-    public static final Pattern PROGRAMSTAGE_DATAELEMENT_GROUP_PATTERN = Pattern.compile( PROGRAMSTAGE_DATAELEMENT_GROUP_REGEX );
-    public static final Pattern ATTRIBUTE_PATTERN = Pattern.compile( ATTRIBUTE_REGEX );
-    public static final Pattern VARIABLE_PATTERN = Pattern.compile( VARIABLE_REGEX );
-    public static final Pattern VALUECOUNT_PATTERN = Pattern.compile( VALUECOUNT_REGEX );
-
-    public static final String VALID = "valid";
-    public static final String EXPRESSION_NOT_VALID = "expression_not_valid";
-    public static final String INVALID_IDENTIFIERS_IN_EXPRESSION = "invalid_identifiers_in_expression";
-    public static final String FILTER_NOT_EVALUATING_TO_TRUE_OR_FALSE = "filter_not_evaluating_to_true_or_false";
-    public static final String UNKNOWN_VARIABLE = "unknown_variable";
-    
-    private static final Map<String, String> VARIABLE_COLUMNNAME_MAP = ImmutableMap.<String, String>builder().
-        put( ProgramIndicator.VAR_EVENT_DATE, "executiondate" ).
-        put( ProgramIndicator.VAR_EXECUTION_DATE, "executiondate" ).
-        put( ProgramIndicator.VAR_DUE_DATE, "duedate" ).
-        put( ProgramIndicator.VAR_ENROLLMENT_DATE, "enrollmentdate" ).
-        put( ProgramIndicator.VAR_INCIDENT_DATE, "incidentdate" ).
-        put( ProgramIndicator.VAR_ENROLLMENT_STATUS, "enrollmentstatus" ).
-        put( ProgramIndicator.VAR_EVENT_COUNT, "psi" ).
-        put( ProgramIndicator.VAR_ENROLLMENT_COUNT, "pi" ).
-        put( ProgramIndicator.VAR_TEI_COUNT, "tei" ).
-        put( ProgramIndicator.VAR_COMPLETED_DATE, "completeddate" ).
-        put( ProgramIndicator.VAR_PROGRAM_STAGE_ID, "ps" ).
-        put( ProgramIndicator.VAR_PROGRAM_STAGE_NAME, "ps" ).build();
-
-    private Program program;
-
-    private String expression;
-
-    private String filter;
-
-    private String formName;
-
-    /**
-     * Number of decimals to use for indicator value, null implies default.
-     */
-    private Integer decimals;
-
-    private Boolean displayInForm;
-
-    private Set<ProgramIndicatorGroup> groups = new HashSet<>();
-
-    private AnalyticsType analyticsType = AnalyticsType.EVENT;
-    
-    private Set<AnalyticsPeriodBoundary> analyticsPeriodBoundaries;
-
-    private ObjectStyle style;
-
-    // -------------------------------------------------------------------------
-    // Constructors
-    // -------------------------------------------------------------------------
-
-    public ProgramIndicator()
-    {
-    }
-
-    // -------------------------------------------------------------------------
-    // Logic
-    // -------------------------------------------------------------------------
-
-    public boolean hasFilter()
-    {
-        return filter != null;
-    }
-
-    public boolean hasDecimals()
-    {
-        return decimals != null && decimals >= 0;
-    }
-
-    /**
-     * Returns aggregation type, if not exists returns AVERAGE.
-     */
-    public AggregationType getAggregationTypeFallback()
-    {
-        return aggregationType != null ? aggregationType : AggregationType.AVERAGE;
-    }
-
-    /**
-     * Returns a set of data element and attribute identifiers part of the given
-     * input expression.
-     *
-     * @param input the expression.
-     * @return a set of UIDs.
-     */
-    public static Set<String> getDataElementAndAttributeIdentifiers( String input, AnalyticsType analyticsType )
-    {
-        if ( AnalyticsType.ENROLLMENT.equals( analyticsType ) )
-        {
-            Set<String> allElementsAndAttributes = RegexUtils.getMatches( ATTRIBUTE_PATTERN, input, 1 );
-
-            Set<String> programStagesAndDataElements =
-                RegexUtils.getMatches( PROGRAMSTAGE_DATAELEMENT_GROUP_PATTERN, input, 1 );
-            for ( String programStageAndDataElement : programStagesAndDataElements )
-            {
-                allElementsAndAttributes.add( programStageAndDataElement.replace( '.', '_' ) );
-            }
-
-            return allElementsAndAttributes;
-        }
-        else
-        {
-            return Sets.union(
-                RegexUtils.getMatches( DATAELEMENT_PATTERN, input, 2 ),
-                RegexUtils.getMatches( ATTRIBUTE_PATTERN, input, 1 ) );
-        }
-    }
-    
-    /**
-     * Returns a set of all analytics columns required for the variables used in the given expression
-     *
-     * @param expression the program indicator expression.
-     * @return a set of column names
-     */
-    public static Set<String> getVariableColumnNames( String expression, AnalyticsType analyticsType )
-    {
-        Set<String> requiredColumns = new HashSet<String>();
-        
-        Set<String> variables =
-            RegexUtils.getMatches( VARIABLE_PATTERN, expression, 1 );
-        
-        for ( String variable : variables )
-        {
-            String columnName = getVariableColumnName( variable );
-            if ( null != columnName )
-            {
-                requiredColumns.add( columnName );
-            }
-        }
-       
-        return requiredColumns;
-    }
-    
-    /**
-     * Returns the analytics column name associated with the program indicator variable.
-     * 
-     * @param var the program indicator variable name
-     * @return the analytics column name, or null if there is no specific column used for the variable
-     */
-    public static String getVariableColumnName( String var ) 
-    {
-        return VARIABLE_COLUMNNAME_MAP.containsKey( var ) ? VARIABLE_COLUMNNAME_MAP.get( var ) : null;
-    }
-
-    public void addProgramIndicatorGroup( ProgramIndicatorGroup group )
-    {
-        groups.add( group );
-        group.getMembers().add( this );
-    }
-
-    public void removeIndicatorGroup( ProgramIndicatorGroup group )
-    {
-        groups.remove( group );
-        group.getMembers().remove( this );
-    }
-
-    public void updateIndicatorGroups( Set<ProgramIndicatorGroup> updates )
-    {
-        for ( ProgramIndicatorGroup group : new HashSet<>( groups ) )
-        {
-            if ( !updates.contains( group ) )
-            {
-                removeIndicatorGroup( group );
-            }
-        }
-
-        for ( ProgramIndicatorGroup group : updates )
-        {
-            addProgramIndicatorGroup( group );
-        }
-    }
-    
-    public AnalyticsPeriodBoundary getEndEventDate()
-    {
-        for ( AnalyticsPeriodBoundary boundary : analyticsPeriodBoundaries )
-        {
-            if ( boundary.getBoundaryTarget() == AnalyticsPeriodBoundary.EVENT_DATE )
-            {
-                //TODO Complete implementation                
-            }
-        }
-
-        return null;
-    }
-
-    // -------------------------------------------------------------------------
-    // DimensionalItemObject
-    // -------------------------------------------------------------------------
-
-    @Override
-    public DimensionItemType getDimensionItemType()
-    {
-        return DimensionItemType.PROGRAM_INDICATOR;
-    }
-
-    // -------------------------------------------------------------------------
-    // Getters and setters
-    // -------------------------------------------------------------------------
-
-    @JsonProperty
-    @JsonSerialize( as = BaseIdentifiableObject.class )
-    @JacksonXmlProperty( namespace = DxfNamespaces.DXF_2_0 )
-    public Program getProgram()
-    {
-        return program;
-    }
-
-    public void setProgram( Program program )
-    {
-        this.program = program;
-    }
-
-    @JsonProperty
-    @JacksonXmlProperty( namespace = DxfNamespaces.DXF_2_0 )
-    public String getExpression()
-    {
-        return expression;
-    }
-
-    public void setExpression( String expression )
-    {
-        this.expression = expression;
-    }
-
-    @JsonProperty
-    @JacksonXmlProperty( namespace = DxfNamespaces.DXF_2_0 )
-    public String getFilter()
-    {
-        return filter; // Note: Also overrides DimensionalObject
-    }
-
-    public void setFilter( String filter )
-    {
-        this.filter = filter;
-    }
-
-    @JsonProperty
-    @JacksonXmlProperty( namespace = DxfNamespaces.DXF_2_0 )
-    public Integer getDecimals()
-    {
-        return decimals;
-    }
-
-    public void setDecimals( Integer decimals )
-    {
-        this.decimals = decimals;
-    }
-
-    @JsonProperty
-    @JacksonXmlProperty( namespace = DxfNamespaces.DXF_2_0 )
-    public Boolean getDisplayInForm()
-    {
-        return displayInForm;
-    }
-
-    public void setDisplayInForm( Boolean displayInForm )
-    {
-        this.displayInForm = displayInForm;
-    }
-
-    @JsonProperty( "programIndicatorGroups" )
-    @JsonSerialize( contentAs = BaseIdentifiableObject.class )
-    @JacksonXmlElementWrapper( localName = "programIndicatorGroups", namespace = DxfNamespaces.DXF_2_0 )
-    @JacksonXmlProperty( localName = "programIndicatorGroups", namespace = DxfNamespaces.DXF_2_0 )
-    public Set<ProgramIndicatorGroup> getGroups()
-    {
-        return groups;
-    }
-
-    public void setGroups( Set<ProgramIndicatorGroup> groups )
-    {
-        this.groups = groups;
-    }
-
-    @JsonProperty
-    @JacksonXmlProperty( namespace = DxfNamespaces.DXF_2_0 )
-    public AnalyticsType getAnalyticsType()
-    {
-        return analyticsType;
-    }
-
-    public void setAnalyticsType( AnalyticsType analyticsType )
-    {
-        this.analyticsType = analyticsType;
-    }
-<<<<<<< HEAD
-    
-    @JsonProperty
-    @JacksonXmlProperty( namespace = DxfNamespaces.DXF_2_0 )
-    public Set<AnalyticsPeriodBoundary> getAnalyticsPeriodBoundaries()
-    {
-        return analyticsPeriodBoundaries;
-    }
-
-    public void setAnalyticsPeriodBoundaries( Set<AnalyticsPeriodBoundary> analyticsPeriodBoundaries )
-    {
-        this.analyticsPeriodBoundaries = analyticsPeriodBoundaries;
-=======
-
-    @JsonProperty
-    @JacksonXmlProperty( namespace = DxfNamespaces.DXF_2_0 )
-    public ObjectStyle getStyle()
-    {
-        return style;
-    }
-
-    public void setStyle( ObjectStyle style )
-    {
-        this.style = style;
-    }
-
-    @JsonProperty
-    @JacksonXmlProperty( namespace = DxfNamespaces.DXF_2_0 )
-    public String getFormName()
-    {
-        return formName;
-    }
-
-    public void setFormName( String formName )
-    {
-        this.formName = formName;
->>>>>>> 93d1dc93
-    }
-}
+package org.hisp.dhis.program;
+
+/*
+ * Copyright (c) 2004-2018, University of Oslo
+ * All rights reserved.
+ *
+ * Redistribution and use in source and binary forms, with or without
+ * modification, are permitted provided that the following conditions are met:
+ * Redistributions of source code must retain the above copyright notice, this
+ * list of conditions and the following disclaimer.
+ *
+ * Redistributions in binary form must reproduce the above copyright notice,
+ * this list of conditions and the following disclaimer in the documentation
+ * and/or other materials provided with the distribution.
+ * Neither the name of the HISP project nor the names of its contributors may
+ * be used to endorse or promote products derived from this software without
+ * specific prior written permission.
+ *
+ * THIS SOFTWARE IS PROVIDED BY THE COPYRIGHT HOLDERS AND CONTRIBUTORS "AS IS" AND
+ * ANY EXPRESS OR IMPLIED WARRANTIES, INCLUDING, BUT NOT LIMITED TO, THE IMPLIED
+ * WARRANTIES OF MERCHANTABILITY AND FITNESS FOR A PARTICULAR PURPOSE ARE
+ * DISCLAIMED. IN NO EVENT SHALL THE COPYRIGHT OWNER OR CONTRIBUTORS BE LIABLE FOR
+ * ANY DIRECT, INDIRECT, INCIDENTAL, SPECIAL, EXEMPLARY, OR CONSEQUENTIAL DAMAGES
+ * (INCLUDING, BUT NOT LIMITED TO, PROCUREMENT OF SUBSTITUTE GOODS OR SERVICES;
+ * LOSS OF USE, DATA, OR PROFITS; OR BUSINESS INTERRUPTION) HOWEVER CAUSED AND ON
+ * ANY THEORY OF LIABILITY, WHETHER IN CONTRACT, STRICT LIABILITY, OR TORT
+ * (INCLUDING NEGLIGENCE OR OTHERWISE) ARISING IN ANY WAY OUT OF THE USE OF THIS
+ * SOFTWARE, EVEN IF ADVISED OF THE POSSIBILITY OF SUCH DAMAGE.
+ */
+
+import com.fasterxml.jackson.annotation.JsonProperty;
+import com.fasterxml.jackson.databind.annotation.JsonSerialize;
+import com.fasterxml.jackson.dataformat.xml.annotation.JacksonXmlElementWrapper;
+import com.fasterxml.jackson.dataformat.xml.annotation.JacksonXmlProperty;
+import com.fasterxml.jackson.dataformat.xml.annotation.JacksonXmlRootElement;
+import com.google.common.collect.ImmutableMap;
+import com.google.common.collect.Sets;
+
+import org.hisp.dhis.analytics.AggregationType;
+import org.hisp.dhis.common.*;
+
+import java.util.HashSet;
+import java.util.List;
+import java.util.Map;
+import java.util.Set;
+import java.util.regex.Pattern;
+
+/**
+ * @author Chau Thu Tran
+ */
+@JacksonXmlRootElement( localName = "programIndicator", namespace = DxfNamespaces.DXF_2_0 )
+public class ProgramIndicator
+    extends BaseDataDimensionalItemObject implements MetadataObject
+{
+    public static final String DB_SEPARATOR_ID = "_";
+
+    public static final String SEPARATOR_ID = "\\.";
+    public static final String SEP_OBJECT = ":";
+    public static final String KEY_DATAELEMENT = "#";
+    public static final String KEY_ATTRIBUTE = "A";
+    public static final String KEY_PROGRAM_VARIABLE = "V";
+    public static final String KEY_CONSTANT = "C";
+
+    public static final String VAR_EVENT_DATE = "event_date";
+    public static final String VAR_EXECUTION_DATE = "execution_date";
+    public static final String VAR_DUE_DATE = "due_date";
+    public static final String VAR_ENROLLMENT_DATE = "enrollment_date";
+    public static final String VAR_INCIDENT_DATE = "incident_date";
+    public static final String VAR_ENROLLMENT_STATUS = "enrollment_status";
+    public static final String VAR_CURRENT_DATE = "current_date";
+    public static final String VAR_VALUE_COUNT = "value_count";
+    public static final String VAR_ZERO_POS_VALUE_COUNT = "zero_pos_value_count";
+    public static final String VAR_EVENT_COUNT = "event_count";
+    public static final String VAR_ENROLLMENT_COUNT = "enrollment_count";
+    public static final String VAR_TEI_COUNT = "tei_count";
+    public static final String VAR_COMPLETED_DATE = "completed_date";
+    public static final String VAR_PROGRAM_STAGE_NAME = "program_stage_name";
+    public static final String VAR_PROGRAM_STAGE_ID = "program_stage_id";
+    public static final String VAR_ANALYTICS_PERIOD_START = "analytics_period_start";
+    public static final String VAR_ANALYTICS_PERIOD_END = "analytics_period_end";
+    
+
+    public static final String EXPRESSION_PREFIX_REGEXP = KEY_DATAELEMENT + "|" + KEY_ATTRIBUTE + "|" + KEY_PROGRAM_VARIABLE + "|" + KEY_CONSTANT;
+    public static final String EXPRESSION_REGEXP = "(" + EXPRESSION_PREFIX_REGEXP + ")\\{([\\w\\_]+)" + SEPARATOR_ID + "?(\\w*)\\}";
+    public static final String SQL_FUNC_REGEXP = "d2:(.+?)\\((.*?)\\)";
+    public static final String ARGS_SPLIT = ",";
+    public static final String ATTRIBUTE_REGEX = KEY_ATTRIBUTE + "\\{(\\w{11})\\}";
+    public static final String DATAELEMENT_REGEX = KEY_DATAELEMENT + "\\{(\\w{11})" + SEPARATOR_ID + "(\\w{11})\\}";
+    public static final String VARIABLE_REGEX = KEY_PROGRAM_VARIABLE + "\\{([\\w\\_]+)}";
+    public static final String PROGRAMSTAGE_DATAELEMENT_GROUP_REGEX = KEY_DATAELEMENT + "\\{(\\w{11}" + SEPARATOR_ID + "\\w{11})\\}";
+    public static final String VALUECOUNT_REGEX = "V\\{(" + VAR_VALUE_COUNT + "|" + VAR_ZERO_POS_VALUE_COUNT + ")\\}";
+    public static final String EQUALSEMPTY = " *== *'' *";
+    public static final String EQUALSZERO = " *== *0 *";
+    public static final String EXPRESSION_EQUALSZEROOREMPTY_REGEX = EXPRESSION_REGEXP + "(" + EQUALSEMPTY + "|" + EQUALSZERO + ")?";
+
+
+    public static final Pattern EXPRESSION_PATTERN = Pattern.compile( EXPRESSION_REGEXP );
+    public static final Pattern EXPRESSION_EQUALSZEROOREMPTY_PATTERN = Pattern.compile( EXPRESSION_EQUALSZEROOREMPTY_REGEX );
+    public static final Pattern SQL_FUNC_PATTERN = Pattern.compile( SQL_FUNC_REGEXP );
+    public static final Pattern DATAELEMENT_PATTERN = Pattern.compile( DATAELEMENT_REGEX );
+    public static final Pattern PROGRAMSTAGE_DATAELEMENT_GROUP_PATTERN = Pattern.compile( PROGRAMSTAGE_DATAELEMENT_GROUP_REGEX );
+    public static final Pattern ATTRIBUTE_PATTERN = Pattern.compile( ATTRIBUTE_REGEX );
+    public static final Pattern VARIABLE_PATTERN = Pattern.compile( VARIABLE_REGEX );
+    public static final Pattern VALUECOUNT_PATTERN = Pattern.compile( VALUECOUNT_REGEX );
+
+    public static final String VALID = "valid";
+    public static final String EXPRESSION_NOT_VALID = "expression_not_valid";
+    public static final String INVALID_IDENTIFIERS_IN_EXPRESSION = "invalid_identifiers_in_expression";
+    public static final String FILTER_NOT_EVALUATING_TO_TRUE_OR_FALSE = "filter_not_evaluating_to_true_or_false";
+    public static final String UNKNOWN_VARIABLE = "unknown_variable";
+    
+    private static final Map<String, String> VARIABLE_COLUMNNAME_MAP = ImmutableMap.<String, String>builder().
+        put( ProgramIndicator.VAR_EVENT_DATE, "executiondate" ).
+        put( ProgramIndicator.VAR_EXECUTION_DATE, "executiondate" ).
+        put( ProgramIndicator.VAR_DUE_DATE, "duedate" ).
+        put( ProgramIndicator.VAR_ENROLLMENT_DATE, "enrollmentdate" ).
+        put( ProgramIndicator.VAR_INCIDENT_DATE, "incidentdate" ).
+        put( ProgramIndicator.VAR_ENROLLMENT_STATUS, "enrollmentstatus" ).
+        put( ProgramIndicator.VAR_EVENT_COUNT, "psi" ).
+        put( ProgramIndicator.VAR_ENROLLMENT_COUNT, "pi" ).
+        put( ProgramIndicator.VAR_TEI_COUNT, "tei" ).
+        put( ProgramIndicator.VAR_COMPLETED_DATE, "completeddate" ).
+        put( ProgramIndicator.VAR_PROGRAM_STAGE_ID, "ps" ).
+        put( ProgramIndicator.VAR_PROGRAM_STAGE_NAME, "ps" ).build();
+
+    private Program program;
+
+    private String expression;
+
+    private String filter;
+
+    private String formName;
+
+    /**
+     * Number of decimals to use for indicator value, null implies default.
+     */
+    private Integer decimals;
+
+    private Boolean displayInForm;
+
+    private Set<ProgramIndicatorGroup> groups = new HashSet<>();
+
+    private AnalyticsType analyticsType = AnalyticsType.EVENT;
+    
+    private Set<AnalyticsPeriodBoundary> analyticsPeriodBoundaries;
+
+    private ObjectStyle style;
+
+    // -------------------------------------------------------------------------
+    // Constructors
+    // -------------------------------------------------------------------------
+
+    public ProgramIndicator()
+    {
+    }
+
+    // -------------------------------------------------------------------------
+    // Logic
+    // -------------------------------------------------------------------------
+
+    public boolean hasFilter()
+    {
+        return filter != null;
+    }
+
+    public boolean hasDecimals()
+    {
+        return decimals != null && decimals >= 0;
+    }
+
+    /**
+     * Returns aggregation type, if not exists returns AVERAGE.
+     */
+    public AggregationType getAggregationTypeFallback()
+    {
+        return aggregationType != null ? aggregationType : AggregationType.AVERAGE;
+    }
+
+    /**
+     * Returns a set of data element and attribute identifiers part of the given
+     * input expression.
+     *
+     * @param input the expression.
+     * @return a set of UIDs.
+     */
+    public static Set<String> getDataElementAndAttributeIdentifiers( String input, AnalyticsType analyticsType )
+    {
+        if ( AnalyticsType.ENROLLMENT.equals( analyticsType ) )
+        {
+            Set<String> allElementsAndAttributes = RegexUtils.getMatches( ATTRIBUTE_PATTERN, input, 1 );
+
+            Set<String> programStagesAndDataElements =
+                RegexUtils.getMatches( PROGRAMSTAGE_DATAELEMENT_GROUP_PATTERN, input, 1 );
+            for ( String programStageAndDataElement : programStagesAndDataElements )
+            {
+                allElementsAndAttributes.add( programStageAndDataElement.replace( '.', '_' ) );
+            }
+
+            return allElementsAndAttributes;
+        }
+        else
+        {
+            return Sets.union(
+                RegexUtils.getMatches( DATAELEMENT_PATTERN, input, 2 ),
+                RegexUtils.getMatches( ATTRIBUTE_PATTERN, input, 1 ) );
+        }
+    }
+    
+    /**
+     * Returns a set of all analytics columns required for the variables used in the given expression
+     *
+     * @param expression the program indicator expression.
+     * @return a set of column names
+     */
+    public static Set<String> getVariableColumnNames( String expression, AnalyticsType analyticsType )
+    {
+        Set<String> requiredColumns = new HashSet<String>();
+        
+        Set<String> variables =
+            RegexUtils.getMatches( VARIABLE_PATTERN, expression, 1 );
+        
+        for ( String variable : variables )
+        {
+            String columnName = getVariableColumnName( variable );
+            if ( null != columnName )
+            {
+                requiredColumns.add( columnName );
+            }
+        }
+       
+        return requiredColumns;
+    }
+    
+    /**
+     * Returns the analytics column name associated with the program indicator variable.
+     * 
+     * @param var the program indicator variable name
+     * @return the analytics column name, or null if there is no specific column used for the variable
+     */
+    public static String getVariableColumnName( String var ) 
+    {
+        return VARIABLE_COLUMNNAME_MAP.containsKey( var ) ? VARIABLE_COLUMNNAME_MAP.get( var ) : null;
+    }
+
+    public void addProgramIndicatorGroup( ProgramIndicatorGroup group )
+    {
+        groups.add( group );
+        group.getMembers().add( this );
+    }
+
+    public void removeIndicatorGroup( ProgramIndicatorGroup group )
+    {
+        groups.remove( group );
+        group.getMembers().remove( this );
+    }
+
+    public void updateIndicatorGroups( Set<ProgramIndicatorGroup> updates )
+    {
+        for ( ProgramIndicatorGroup group : new HashSet<>( groups ) )
+        {
+            if ( !updates.contains( group ) )
+            {
+                removeIndicatorGroup( group );
+            }
+        }
+
+        for ( ProgramIndicatorGroup group : updates )
+        {
+            addProgramIndicatorGroup( group );
+        }
+    }
+    
+    public AnalyticsPeriodBoundary getEndEventDate()
+    {
+        for ( AnalyticsPeriodBoundary boundary : analyticsPeriodBoundaries )
+        {
+            if ( boundary.getBoundaryTarget() == AnalyticsPeriodBoundary.EVENT_DATE )
+            {
+                //TODO Complete implementation                
+            }
+        }
+
+        return null;
+    }
+
+    // -------------------------------------------------------------------------
+    // DimensionalItemObject
+    // -------------------------------------------------------------------------
+
+    @Override
+    public DimensionItemType getDimensionItemType()
+    {
+        return DimensionItemType.PROGRAM_INDICATOR;
+    }
+
+    // -------------------------------------------------------------------------
+    // Getters and setters
+    // -------------------------------------------------------------------------
+
+    @JsonProperty
+    @JsonSerialize( as = BaseIdentifiableObject.class )
+    @JacksonXmlProperty( namespace = DxfNamespaces.DXF_2_0 )
+    public Program getProgram()
+    {
+        return program;
+    }
+
+    public void setProgram( Program program )
+    {
+        this.program = program;
+    }
+
+    @JsonProperty
+    @JacksonXmlProperty( namespace = DxfNamespaces.DXF_2_0 )
+    public String getExpression()
+    {
+        return expression;
+    }
+
+    public void setExpression( String expression )
+    {
+        this.expression = expression;
+    }
+
+    @JsonProperty
+    @JacksonXmlProperty( namespace = DxfNamespaces.DXF_2_0 )
+    public String getFilter()
+    {
+        return filter; // Note: Also overrides DimensionalObject
+    }
+
+    public void setFilter( String filter )
+    {
+        this.filter = filter;
+    }
+
+    @JsonProperty
+    @JacksonXmlProperty( namespace = DxfNamespaces.DXF_2_0 )
+    public Integer getDecimals()
+    {
+        return decimals;
+    }
+
+    public void setDecimals( Integer decimals )
+    {
+        this.decimals = decimals;
+    }
+
+    @JsonProperty
+    @JacksonXmlProperty( namespace = DxfNamespaces.DXF_2_0 )
+    public Boolean getDisplayInForm()
+    {
+        return displayInForm;
+    }
+
+    public void setDisplayInForm( Boolean displayInForm )
+    {
+        this.displayInForm = displayInForm;
+    }
+
+    @JsonProperty( "programIndicatorGroups" )
+    @JsonSerialize( contentAs = BaseIdentifiableObject.class )
+    @JacksonXmlElementWrapper( localName = "programIndicatorGroups", namespace = DxfNamespaces.DXF_2_0 )
+    @JacksonXmlProperty( localName = "programIndicatorGroups", namespace = DxfNamespaces.DXF_2_0 )
+    public Set<ProgramIndicatorGroup> getGroups()
+    {
+        return groups;
+    }
+
+    public void setGroups( Set<ProgramIndicatorGroup> groups )
+    {
+        this.groups = groups;
+    }
+
+    @JsonProperty
+    @JacksonXmlProperty( namespace = DxfNamespaces.DXF_2_0 )
+    public AnalyticsType getAnalyticsType()
+    {
+        return analyticsType;
+    }
+
+    public void setAnalyticsType( AnalyticsType analyticsType )
+    {
+        this.analyticsType = analyticsType;
+    }
+    
+    @JsonProperty
+    @JacksonXmlProperty( namespace = DxfNamespaces.DXF_2_0 )
+    public Set<AnalyticsPeriodBoundary> getAnalyticsPeriodBoundaries()
+    {
+        return analyticsPeriodBoundaries;
+    }
+
+    public void setAnalyticsPeriodBoundaries( Set<AnalyticsPeriodBoundary> analyticsPeriodBoundaries )
+    {
+        this.analyticsPeriodBoundaries = analyticsPeriodBoundaries;
+    }
+
+
+    @JsonProperty
+    @JacksonXmlProperty( namespace = DxfNamespaces.DXF_2_0 )
+    public ObjectStyle getStyle()
+    {
+        return style;
+    }
+
+    public void setStyle( ObjectStyle style )
+    {
+        this.style = style;
+    }
+
+    @JsonProperty
+    @JacksonXmlProperty( namespace = DxfNamespaces.DXF_2_0 )
+    public String getFormName()
+    {
+        return formName;
+    }
+
+    public void setFormName( String formName )
+    {
+        this.formName = formName;
+    }
+}