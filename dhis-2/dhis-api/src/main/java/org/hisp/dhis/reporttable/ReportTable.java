package org.hisp.dhis.reporttable;

/*
 * Copyright (c) 2004-2017, University of Oslo
 * All rights reserved.
 *
 * Redistribution and use in source and binary forms, with or without
 * modification, are permitted provided that the following conditions are met:
 * Redistributions of source code must retain the above copyright notice, this
 * list of conditions and the following disclaimer.
 *
 * Redistributions in binary form must reproduce the above copyright notice,
 * this list of conditions and the following disclaimer in the documentation
 * and/or other materials provided with the distribution.
 * Neither the name of the HISP project nor the names of its contributors may
 * be used to endorse or promote products derived from this software without
 * specific prior written permission.
 *
 * THIS SOFTWARE IS PROVIDED BY THE COPYRIGHT HOLDERS AND CONTRIBUTORS "AS IS" AND
 * ANY EXPRESS OR IMPLIED WARRANTIES, INCLUDING, BUT NOT LIMITED TO, THE IMPLIED
 * WARRANTIES OF MERCHANTABILITY AND FITNESS FOR A PARTICULAR PURPOSE ARE
 * DISCLAIMED. IN NO EVENT SHALL THE COPYRIGHT OWNER OR CONTRIBUTORS BE LIABLE FOR
 * ANY DIRECT, INDIRECT, INCIDENTAL, SPECIAL, EXEMPLARY, OR CONSEQUENTIAL DAMAGES
 * (INCLUDING, BUT NOT LIMITED TO, PROCUREMENT OF SUBSTITUTE GOODS OR SERVICES;
 * LOSS OF USE, DATA, OR PROFITS; OR BUSINESS INTERRUPTION) HOWEVER CAUSED AND ON
 * ANY THEORY OF LIABILITY, WHETHER IN CONTRACT, STRICT LIABILITY, OR TORT
 * (INCLUDING NEGLIGENCE OR OTHERWISE) ARISING IN ANY WAY OUT OF THE USE OF THIS
 * SOFTWARE, EVEN IF ADVISED OF THE POSSIBILITY OF SUCH DAMAGE.
 */

import com.fasterxml.jackson.annotation.JsonIgnore;
import com.fasterxml.jackson.annotation.JsonProperty;
import com.fasterxml.jackson.dataformat.xml.annotation.JacksonXmlElementWrapper;
import com.fasterxml.jackson.dataformat.xml.annotation.JacksonXmlProperty;
import com.fasterxml.jackson.dataformat.xml.annotation.JacksonXmlRootElement;
import org.apache.commons.lang3.StringUtils;
import org.hisp.dhis.analytics.AnalyticsMetaDataKey;
import org.hisp.dhis.analytics.NumberType;
import org.hisp.dhis.common.*;
import org.hisp.dhis.dataelement.DataElement;
import org.hisp.dhis.dataelement.DataElementCategoryCombo;
import org.hisp.dhis.i18n.I18nFormat;
import org.hisp.dhis.indicator.Indicator;
import org.hisp.dhis.legend.LegendDisplayStrategy;
import org.hisp.dhis.legend.LegendDisplayStyle;
import org.hisp.dhis.legend.LegendSet;
import org.hisp.dhis.organisationunit.OrganisationUnit;
import org.hisp.dhis.period.Period;
import org.hisp.dhis.period.RelativePeriods;
import org.hisp.dhis.user.User;
import org.springframework.util.Assert;

import java.util.*;
import java.util.Objects;

import static org.hisp.dhis.common.DimensionalObject.*;

/**
 * @author Lars Helge Overland
 */
@JacksonXmlRootElement( localName = "reportTable", namespace = DxfNamespaces.DXF_2_0 )
public class ReportTable
    extends BaseAnalyticalObject implements MetadataObject
{
    public static final String REPORTING_MONTH_COLUMN_NAME = "reporting_month_name";
    public static final String PARAM_ORGANISATIONUNIT_COLUMN_NAME = "param_organisationunit_name";
    public static final String ORGANISATION_UNIT_IS_PARENT_COLUMN_NAME = "organisation_unit_is_parent";

    public static final String SEPARATOR = "_";
    public static final String DASH_PRETTY_SEPARATOR = " - ";
    public static final String SPACE = " ";
    public static final String KEY_ORGUNIT_GROUPSET = "orgunit_groupset_";

    public static final String TOTAL_COLUMN_NAME = "total";
    public static final String TOTAL_COLUMN_PRETTY_NAME = "Total";

    public static final DimensionalItemObject[] IRT = new DimensionalItemObject[0];
    public static final DimensionalItemObject[][] IRT2D = new DimensionalItemObject[0][];

    public static final String EMPTY = "";

    private static final String ILLEGAL_FILENAME_CHARS_REGEX = "[/\\?%*:|\"'<>.]";

    public static final Map<String, String> COLUMN_NAMES = DimensionalObjectUtils.asMap(
        DATA_X_DIM_ID, "data",
        CATEGORYOPTIONCOMBO_DIM_ID, "categoryoptioncombo",
        PERIOD_DIM_ID, "period",
        ORGUNIT_DIM_ID, "organisationunit"
    );

    // -------------------------------------------------------------------------
    // Persisted properties
    // -------------------------------------------------------------------------

    /**
     * Indicates the criteria to apply to data measures.
     */
    private String measureCriteria;
    
    /**
     * Indicates whether the ReportTable contains regression columns.
     */
    private boolean regression;

    /**
     * Indicates whether the ReportTable contains cumulative columns.
     */
    private boolean cumulative;

    /**
     * Dimensions to crosstabulate / use as columns.
     */
    private List<String> columnDimensions = new ArrayList<>();

    /**
     * Dimensions to use as rows.
     */
    private List<String> rowDimensions = new ArrayList<>();

    /**
     * Dimensions to use as filter.
     */
    private List<String> filterDimensions = new ArrayList<>();

    /**
     * The ReportParams of the ReportTable.
     */
    private ReportParams reportParams;

    /**
     * Indicates rendering of row totals for the table.
     */
    private boolean rowTotals;

    /**
     * Indicates rendering of column totals for the table.
     */
    private boolean colTotals;

    /**
     * Indicates rendering of row sub-totals for the table.
     */
    private boolean rowSubTotals;

    /**
     * Indicates rendering of column sub-totals for the table.
     */
    private boolean colSubTotals;

    /**
     * Indicates whether to hide rows with no data values in the table.
     */
    private boolean hideEmptyRows;
    
    /**
     * Indicates whether to hide columns with no data values in the table.
     */
    private boolean hideEmptyColumns;

    /**
     * The display density of the text in the table.
     */
    private DisplayDensity displayDensity;

    /**
     * The font size of the text in the table.
     */
    private FontSize fontSize;

    /**
     * The legend set in the table.
     */
    private LegendSet legendSet;

    /**
     * The legend set display strategy.
     */
    private LegendDisplayStrategy legendDisplayStrategy;

    /**
     * The legend set display type.
     */
    private LegendDisplayStyle legendDisplayStyle;

    /**
     * The number type.
     */
    private NumberType numberType;
    
    /**
     * Indicates showing organisation unit hierarchy names.
     */
    private boolean showHierarchy;

    /**
     * Indicates showing organisation unit hierarchy names.
     */
    private boolean showDimensionLabels;

    /**
     * Indicates rounding values.
     */
    private boolean skipRounding;

    // -------------------------------------------------------------------------
    // Transient properties
    // -------------------------------------------------------------------------

    /**
     * All crosstabulated columns.
     */
    private transient List<List<DimensionalItemObject>> gridColumns = new ArrayList<>();

    /**
     * All rows.
     */
    private transient List<List<DimensionalItemObject>> gridRows = new ArrayList<>();

    /**
     * The name of the reporting month based on the report param.
     */
    private transient String reportingPeriodName;

    /**
     * The title of the report table grid.
     */
    private transient String gridTitle;

    @Override
    protected void clearTransientStateProperties()
    {
        gridColumns = new ArrayList<>();
        gridRows = new ArrayList<>();
        reportingPeriodName = null;
        gridTitle = null;
    }

    // -------------------------------------------------------------------------
    // Constructors
    // -------------------------------------------------------------------------

    /**
     * Constructor for persistence purposes.
     */
    public ReportTable()
    {
    }

    /**
     * Default constructor.
     *
     * @param name              the name.
     * @param dataElements      the data elements.
     * @param indicators        the indicators.
     * @param reportingRates    the reporting rates.
     * @param periods           the periods. Cannot have the name property set.
<<<<<<< HEAD
     * @param relatives         the relative periods. These periods must have the
     *                          name property set. Not persisted.
=======
     * @param relativePeriods   the relative periods. These periods must have the name property set. Not persisted.
>>>>>>> 67010efb
     * @param organisationUnits the organisation units.
     * @param doIndicators      indicating whether indicators should be crosstabulated.
     * @param doPeriods         indicating whether periods should be crosstabulated.
     * @param doUnits           indicating whether organisation units should be crosstabulated.
     */
    public ReportTable( String name, List<DataElement> dataElements, List<Indicator> indicators,
        List<ReportingRate> reportingRates, List<Period> periods,
        List<OrganisationUnit> organisationUnits,
        boolean doIndicators, boolean doPeriods, boolean doUnits, RelativePeriods relatives, ReportParams reportParams,
        String reportingPeriodName )
    {
        this.name = name;
        addAllDataDimensionItems( dataElements );
        addAllDataDimensionItems( indicators );
        addAllDataDimensionItems( reportingRates );
        this.periods = periods;
        this.organisationUnits = organisationUnits;
        this.relatives = relatives;
        this.reportParams = reportParams;
        this.reportingPeriodName = reportingPeriodName;

        if ( doIndicators )
        {
            columnDimensions.add( DATA_X_DIM_ID );
        }
        else
        {
            rowDimensions.add( DATA_X_DIM_ID );
        }

        if ( doPeriods )
        {
            columnDimensions.add( PERIOD_DIM_ID );
        }
        else
        {
            rowDimensions.add( PERIOD_DIM_ID );
        }

        if ( doUnits )
        {
            columnDimensions.add( ORGUNIT_DIM_ID );
        }
        else
        {
            rowDimensions.add( ORGUNIT_DIM_ID );
        }
    }

    // -------------------------------------------------------------------------
    // Init
    // -------------------------------------------------------------------------

    @Override
    public void init( User user, Date date, OrganisationUnit organisationUnit,
        List<OrganisationUnit> organisationUnitsAtLevel, List<OrganisationUnit> organisationUnitsInGroups, I18nFormat format )
    {
        verify( (periods != null && !periods.isEmpty()) || hasRelativePeriods(), "Must contain periods or relative periods" );

        this.relativePeriodDate = date;
        this.relativeOrganisationUnit = organisationUnit;

        // Handle report parameters

        if ( hasRelativePeriods() )
        {
            this.reportingPeriodName = relatives.getReportingPeriodName( date, format );
        }

        if ( organisationUnit != null && hasReportParams() && reportParams.isParamParentOrganisationUnit() )
        {
            organisationUnit.setCurrentParent( true );
            addTransientOrganisationUnits( organisationUnit.getChildren() );
            addTransientOrganisationUnit( organisationUnit );
        }

        if ( organisationUnit != null && hasReportParams() && reportParams.isParamOrganisationUnit() )
        {
            addTransientOrganisationUnit( organisationUnit );
        }

        // Handle special dimension

        if ( isDimensional() )
        {
            transientCategoryOptionCombos.addAll( Objects.requireNonNull( getFirstCategoryCombo() ).getSortedOptionCombos() );
            verify( nonEmptyLists( transientCategoryOptionCombos ) == 1, "Category option combos size must be larger than 0" );
        }

        // Populate grid

        this.populateGridColumnsAndRows( date, user, organisationUnitsAtLevel, organisationUnitsInGroups, format );
    }

    // -------------------------------------------------------------------------
    // Public methods
    // -------------------------------------------------------------------------

    public void populateGridColumnsAndRows( Date date, User user,
        List<OrganisationUnit> organisationUnitsAtLevel, List<OrganisationUnit> organisationUnitsInGroups, I18nFormat format )
    {
        List<DimensionalItemObject[]> tableColumns = new ArrayList<>();
        List<DimensionalItemObject[]> tableRows = new ArrayList<>();
        List<DimensionalItemObject> filterItems = new ArrayList<>();

        for ( String dimension : columnDimensions )
        {
            tableColumns.add( getDimensionalObject( dimension, date, user, false, organisationUnitsAtLevel, organisationUnitsInGroups, format ).getItems().toArray( IRT ) );
        }

        for ( String dimension : rowDimensions )
        {
            tableRows.add( getDimensionalObject( dimension, date, user, true, organisationUnitsAtLevel, organisationUnitsInGroups, format ).getItems().toArray( IRT ) );
        }

        for ( String filter : filterDimensions )
        {
            filterItems.addAll( getDimensionalObject( filter, date, user, true, organisationUnitsAtLevel, organisationUnitsInGroups, format ).getItems() );
        }

        gridColumns = new CombinationGenerator<>( tableColumns.toArray( IRT2D ) ).getCombinations();
        gridRows = new CombinationGenerator<>( tableRows.toArray( IRT2D ) ).getCombinations();

        addListIfEmpty( gridColumns );
        addListIfEmpty( gridRows );

        gridTitle = IdentifiableObjectUtils.join( filterItems );
    }

    @Override
    public void populateAnalyticalProperties()
    {
        for ( String column : columnDimensions )
        {
            columns.add( getDimensionalObject( column ) );
        }

        for ( String row : rowDimensions )
        {
            rows.add( getDimensionalObject( row ) );
        }

        for ( String filter : filterDimensions )
        {
            filters.add( getDimensionalObject( filter ) );
        }
    }

    /**
     * Indicates whether this ReportTable is multi-dimensional.
     */
    public boolean isDimensional()
    {
        return !getDataElements().isEmpty() && (
            columnDimensions.contains( CATEGORYOPTIONCOMBO_DIM_ID ) || rowDimensions.contains( CATEGORYOPTIONCOMBO_DIM_ID ));
    }

    /**
     * Generates a pretty column name based on the given display property of the
     * argument objects. Null arguments are ignored in the name.
     */
    public static String getPrettyColumnName( List<DimensionalItemObject> objects, DisplayProperty displayProperty )
    {
        StringBuilder builder = new StringBuilder();

        for ( DimensionalItemObject object : objects )
        {
            builder.append( object != null ? (object.getDisplayProperty( displayProperty ) + SPACE) : EMPTY );
        }

        return builder.length() > 0 ? builder.substring( 0, builder.lastIndexOf( SPACE ) ) : TOTAL_COLUMN_PRETTY_NAME;
    }

    /**
     * Generates a column name based on short-names of the argument objects.
     * Null arguments are ignored in the name.
     * <p/>
     * The period column name must be static when on columns so it can be
     * re-used in reports, hence the name property is used which will be formatted
     * only when the period dimension is on rows.
     */
    public static String getColumnName( List<DimensionalItemObject> objects )
    {
        StringBuffer buffer = new StringBuffer();

        for ( DimensionalItemObject object : objects )
        {
            if ( object != null && object instanceof Period )
            {
                buffer.append( object.getName() ).append( SEPARATOR );
            }
            else
            {
                buffer.append( object != null ? (object.getShortName() + SEPARATOR) : EMPTY );
            }
        }

        String column = columnEncode( buffer.toString() );

        return column.length() > 0 ? column.substring( 0, column.lastIndexOf( SEPARATOR ) ) : TOTAL_COLUMN_NAME;
    }

    /**
     * Generates a string which is acceptable as a filename.
     */
    public static String columnEncode( String string )
    {
        if ( string != null )
        {
            string = string.replaceAll( "<", "_lt" );
            string = string.replaceAll( ">", "_gt" );
            string = string.replaceAll( ILLEGAL_FILENAME_CHARS_REGEX, EMPTY );
            string = string.length() > 255 ? string.substring( 0, 255 ) : string;
            string = string.toLowerCase();
        }

        return string;
    }

    /**
     * Checks whether the given List of IdentifiableObjects contains an object
     * which is an OrganisationUnit and has the currentParent property set to
     * true.
     *
     * @param objects the List of IdentifiableObjects.
     */
    public static boolean isCurrentParent( List<? extends IdentifiableObject> objects )
    {
        for ( IdentifiableObject object : objects )
        {
            if ( object != null && object instanceof OrganisationUnit && ((OrganisationUnit) object).isCurrentParent() )
            {
                return true;
            }
        }

        return false;
    }

    /**
     * Tests whether this report table has report params.
     */
    public boolean hasReportParams()
    {
        return reportParams != null;
    }

    /**
     * Returns the name of the parent organisation unit, or an empty string if null.
     */
    public String getParentOrganisationUnitName()
    {
        return relativeOrganisationUnit != null ? relativeOrganisationUnit.getName() : EMPTY;
    }

    /**
     * Adds an empty list of DimensionalItemObjects to the given list if empty.
     */
    public static void addListIfEmpty( List<List<DimensionalItemObject>> list )
    {
        if ( list != null && list.size() == 0 )
        {
            list.add( Arrays.asList( new DimensionalItemObject[0] ) );
        }
    }

    public Grid getGrid( Grid grid, Map<String, Object> valueMap, DisplayProperty displayProperty, boolean reportParamColumns )
    {
        valueMap = new HashMap<>( valueMap );

        sortKeys( valueMap );

        // ---------------------------------------------------------------------
        // Title
        // ---------------------------------------------------------------------

        if ( name != null )
        {
            grid.setTitle( name );
            grid.setSubtitle( gridTitle );
        }
        else
        {
            grid.setTitle( gridTitle );
        }

        // ---------------------------------------------------------------------
        // Headers
        // ---------------------------------------------------------------------

        Map<String, String> metaData = getMetaData();
        metaData.putAll( DimensionalObject.PRETTY_NAMES );

        for ( String row : rowDimensions )
        {
            String name = StringUtils.defaultIfEmpty( metaData.get( row ), row );
            String col = StringUtils.defaultIfEmpty( COLUMN_NAMES.get( row ), row );

            grid.addHeader( new GridHeader( name + " ID", col + "id", ValueType.TEXT, String.class.getName(), true, true ) );
            grid.addHeader( new GridHeader( name, col + "name", ValueType.TEXT, String.class.getName(), false, true ) );
            grid.addHeader( new GridHeader( name + " code", col + "code", ValueType.TEXT, String.class.getName(), true, true ) );
            grid.addHeader( new GridHeader( name + " description", col + "description", ValueType.TEXT, String.class.getName(), true, true ) );
        }

        if ( reportParamColumns )
        {
            grid.addHeader( new GridHeader( "Reporting month", REPORTING_MONTH_COLUMN_NAME,
                ValueType.TEXT, String.class.getName(), true, true ) );
            grid.addHeader( new GridHeader( "Organisation unit parameter", PARAM_ORGANISATIONUNIT_COLUMN_NAME,
                ValueType.TEXT, String.class.getName(), true, true ) );
            grid.addHeader( new GridHeader( "Organisation unit is parent", ORGANISATION_UNIT_IS_PARENT_COLUMN_NAME,
                ValueType.TEXT, String.class.getName(), true, true ) );
        }

        final int startColumnIndex = grid.getHeaders().size();
        final int numberOfColumns = getGridColumns().size();

        for ( List<DimensionalItemObject> column : gridColumns )
        {
            grid.addHeader( new GridHeader( getPrettyColumnName( column, displayProperty ), getColumnName( column ),
                ValueType.NUMBER, Double.class.getName(), false, false ) );
        }

        // ---------------------------------------------------------------------
        // Values
        // ---------------------------------------------------------------------

        for ( List<DimensionalItemObject> row : gridRows )
        {
            grid.addRow();

            // -----------------------------------------------------------------
            // Row meta data
            // -----------------------------------------------------------------

            for ( DimensionalItemObject object : row )
            {
                grid.addValue( object.getDimensionItem() );
                grid.addValue( object.getDisplayProperty( displayProperty ) );
                grid.addValue( object.getCode() );
                grid.addValue( object.getDisplayDescription() );
            }

            if ( reportParamColumns )
            {
                grid.addValue( reportingPeriodName );
                grid.addValue( getParentOrganisationUnitName() );
                grid.addValue( isCurrentParent( row ) ? "Yes" : "No" );
            }

            // -----------------------------------------------------------------
            // Row data values
            // -----------------------------------------------------------------

            boolean hasValue = false;

            for ( List<DimensionalItemObject> column : gridColumns )
            {
                String key = getIdentifier( column, row );

                Object value = valueMap.get( key );

                grid.addValue( value );

                hasValue = hasValue || value != null;
            }

            if ( hideEmptyRows && !hasValue )
            {
                grid.removeCurrentWriteRow();
            }

            // TODO hide empty columns
        }

        if ( hideEmptyColumns )
        {
            grid.removeEmptyColumns();
        }

        if ( regression )
        {
            grid.addRegressionToGrid( startColumnIndex, numberOfColumns );
        }

        if ( cumulative )
        {
            grid.addCumulativesToGrid( startColumnIndex, numberOfColumns );
        }

        // ---------------------------------------------------------------------
        // Sort and limit
        // ---------------------------------------------------------------------

        if ( sortOrder != BaseAnalyticalObject.NONE )
        {
            grid.sortGrid( grid.getWidth(), sortOrder );
        }

        if ( topLimit > 0 )
        {
            grid.limitGrid( topLimit );
        }

        // ---------------------------------------------------------------------
        // Show hierarchy option
        // ---------------------------------------------------------------------

        if ( showHierarchy && rowDimensions.contains( ORGUNIT_DIM_ID ) && grid.hasInternalMetaDataKey( AnalyticsMetaDataKey.ORG_UNIT_ANCESTORS.getKey() ) )
        {
            int ouIdColumnIndex = rowDimensions.indexOf( ORGUNIT_DIM_ID ) * 4;

            addHierarchyColumns( grid, ouIdColumnIndex );
        }

        return grid;
    }

    // -------------------------------------------------------------------------
    // Supportive methods
    // -------------------------------------------------------------------------

    /**
     * Adds grid columns for each organisation unit level.
     */
    @SuppressWarnings( "unchecked" )
    private void addHierarchyColumns( Grid grid, int ouIdColumnIndex )
    {
        Map<Object, List<?>> ancestorMap = (Map<Object, List<?>>) grid.getInternalMetaData().get( AnalyticsMetaDataKey.ORG_UNIT_ANCESTORS.getKey() );

        Assert.notEmpty( ancestorMap, "Ancestor map cannot be null or empty when show hierarchy is enabled" );

        int newColumns = ancestorMap.values().stream().mapToInt( List::size ).max().orElseGet( () -> 0 );

        List<GridHeader> headers = new ArrayList<>();

        for ( int i = 0; i < newColumns; i++ )
        {
            int level = i + 1;

            String name = String.format( "Org unit level %d", level );
            String column = String.format( "orgunitlevel%d", level );

            headers.add( new GridHeader( name, column, ValueType.TEXT, String.class.getName(), false, true ) );
        }

        grid.addHeaders( ouIdColumnIndex, headers );
        grid.addAndPopulateColumnsBefore( ouIdColumnIndex, ancestorMap, newColumns );
    }

    /**
     * Returns the number of empty lists among the argument lists.
     */
    private static int nonEmptyLists( List<?>... lists )
    {
        int nonEmpty = 0;

        for ( List<?> list : lists )
        {
            if ( list != null && list.size() > 0 )
            {
                ++nonEmpty;
            }
        }

        return nonEmpty;
    }

    /**
     * Supportive method.
     */
    private static void verify( boolean expression, String falseMessage )
    {
        if ( !expression )
        {
            throw new IllegalStateException( falseMessage );
        }
    }

    /**
     * Returns the category combo of the first data element.
     */
    private DataElementCategoryCombo getFirstCategoryCombo()
    {
        if ( !getDataElements().isEmpty() )
        {
            return getDataElements().get( 0 ).getCategoryCombos().iterator().next();
        }

        return null;
    }

    // -------------------------------------------------------------------------
    // Get- and set-methods for persisted properties
    // -------------------------------------------------------------------------

    @JsonProperty
    @JacksonXmlProperty( namespace = DxfNamespaces.DXF_2_0 )
    public String getMeasureCriteria()
    {
        return measureCriteria;
    }

    public void setMeasureCriteria( String measureCriteria )
    {
        this.measureCriteria = measureCriteria;
    }

    @JsonProperty
    @JacksonXmlProperty( namespace = DxfNamespaces.DXF_2_0 )
    public boolean isRegression()
    {
        return regression;
    }

    public void setRegression( boolean regression )
    {
        this.regression = regression;
    }

    @JsonProperty
    @JacksonXmlProperty( namespace = DxfNamespaces.DXF_2_0 )
    public boolean isCumulative()
    {
        return cumulative;
    }

    public void setCumulative( boolean cumulative )
    {
        this.cumulative = cumulative;
    }

    @JsonProperty
    @JacksonXmlElementWrapper( localName = "columnDimensions", namespace = DxfNamespaces.DXF_2_0 )
    @JacksonXmlProperty( localName = "columnDimension", namespace = DxfNamespaces.DXF_2_0 )
    public List<String> getColumnDimensions()
    {
        return columnDimensions;
    }

    public void setColumnDimensions( List<String> columnDimensions )
    {
        this.columnDimensions = columnDimensions;
    }

    @JsonProperty
    @JacksonXmlElementWrapper( localName = "rowDimensions", namespace = DxfNamespaces.DXF_2_0 )
    @JacksonXmlProperty( localName = "rowDimension", namespace = DxfNamespaces.DXF_2_0 )
    public List<String> getRowDimensions()
    {
        return rowDimensions;
    }

    public void setRowDimensions( List<String> rowDimensions )
    {
        this.rowDimensions = rowDimensions;
    }

    @JsonProperty
    @JacksonXmlElementWrapper( localName = "filterDimensions", namespace = DxfNamespaces.DXF_2_0 )
    @JacksonXmlProperty( localName = "filterDimension", namespace = DxfNamespaces.DXF_2_0 )
    public List<String> getFilterDimensions()
    {
        return filterDimensions;
    }

    public void setFilterDimensions( List<String> filterDimensions )
    {
        this.filterDimensions = filterDimensions;
    }

    @JsonProperty
    @JacksonXmlProperty( namespace = DxfNamespaces.DXF_2_0 )
    public ReportParams getReportParams()
    {
        return reportParams;
    }

    public void setReportParams( ReportParams reportParams )
    {
        this.reportParams = reportParams;
    }

    @Override
    @JsonProperty
    @JacksonXmlProperty( namespace = DxfNamespaces.DXF_2_0 )
    public int getSortOrder()
    {
        return sortOrder;
    }

    @Override
    public void setSortOrder( int sortOrder )
    {
        this.sortOrder = sortOrder;
    }

    @Override
    @JsonProperty
    @JacksonXmlProperty( namespace = DxfNamespaces.DXF_2_0 )
    public int getTopLimit()
    {
        return topLimit;
    }

    @Override
    public void setTopLimit( int topLimit )
    {
        this.topLimit = topLimit;
    }

    @JsonProperty
    @JacksonXmlProperty( namespace = DxfNamespaces.DXF_2_0 )
    public boolean isRowTotals()
    {
        return rowTotals;
    }

    public void setRowTotals( boolean rowTotals )
    {
        this.rowTotals = rowTotals;
    }

    @JsonProperty
    @JacksonXmlProperty( namespace = DxfNamespaces.DXF_2_0 )
    public boolean isColTotals()
    {
        return colTotals;
    }

    public void setColTotals( boolean colTotals )
    {
        this.colTotals = colTotals;
    }

    @JsonProperty
    @JacksonXmlProperty( namespace = DxfNamespaces.DXF_2_0 )
    public boolean isRowSubTotals()
    {
        return rowSubTotals;
    }

    public void setRowSubTotals( boolean rowSubTotals )
    {
        this.rowSubTotals = rowSubTotals;
    }

    @JsonProperty
    @JacksonXmlProperty( namespace = DxfNamespaces.DXF_2_0 )
    public boolean isColSubTotals()
    {
        return colSubTotals;
    }

    public void setColSubTotals( boolean colSubTotals )
    {
        this.colSubTotals = colSubTotals;
    }

    @JsonProperty
    @JacksonXmlProperty( namespace = DxfNamespaces.DXF_2_0 )
    public boolean isHideEmptyRows()
    {
        return hideEmptyRows;
    }


    public void setHideEmptyRows( boolean hideEmptyRows )
    {
        this.hideEmptyRows = hideEmptyRows;
    }

    @JsonProperty
    @JacksonXmlProperty( namespace = DxfNamespaces.DXF_2_0 )
    public boolean isHideEmptyColumns()
    {
        return hideEmptyColumns;
    }

    public void setHideEmptyColumns( boolean hideEmptyColumns )
    {
        this.hideEmptyColumns = hideEmptyColumns;
    }

    @JsonProperty
    @JacksonXmlProperty( namespace = DxfNamespaces.DXF_2_0 )
    public DisplayDensity getDisplayDensity()
    {
        return displayDensity;
    }

    public void setDisplayDensity( DisplayDensity displayDensity )
    {
        this.displayDensity = displayDensity;
    }

    @JsonProperty
    @JacksonXmlProperty( namespace = DxfNamespaces.DXF_2_0 )
    public FontSize getFontSize()
    {
        return fontSize;
    }

    public void setFontSize( FontSize fontSize )
    {
        this.fontSize = fontSize;
    }

    @JsonProperty
    @JacksonXmlProperty( namespace = DxfNamespaces.DXF_2_0 )
    public LegendSet getLegendSet()
    {
        return legendSet;
    }

    public void setLegendSet( LegendSet legendSet )
    {
        this.legendSet = legendSet;
    }

    @JsonProperty
    @JacksonXmlProperty( namespace = DxfNamespaces.DXF_2_0 )
    public LegendDisplayStrategy getLegendDisplayStrategy()
    {
        return legendDisplayStrategy;
    }

    public void setLegendDisplayStrategy( LegendDisplayStrategy legendDisplayStrategy )
    {
        this.legendDisplayStrategy = legendDisplayStrategy;
    }

    @JsonProperty
    @JacksonXmlProperty( namespace = DxfNamespaces.DXF_2_0 )
    public LegendDisplayStyle getLegendDisplayStyle()
    {
        return legendDisplayStyle;
    }

    public void setLegendDisplayStyle( LegendDisplayStyle legendDisplayStyle )
    {
        this.legendDisplayStyle = legendDisplayStyle;
    }

    @JsonProperty
    @JacksonXmlProperty( namespace = DxfNamespaces.DXF_2_0 )
    public NumberType getNumberType()
    {
        return numberType;
    }

    public void setNumberType( NumberType numberType )
    {
        this.numberType = numberType;
    }

    @JsonProperty
    @JacksonXmlProperty( namespace = DxfNamespaces.DXF_2_0 )
    public boolean isShowHierarchy()
    {
        return showHierarchy;
    }

    public void setShowHierarchy( boolean showHierarchy )
    {
        this.showHierarchy = showHierarchy;
    }


    @JsonProperty
    @JacksonXmlProperty( namespace = DxfNamespaces.DXF_2_0 )
    public boolean isShowDimensionLabels()
    {
        return showDimensionLabels;
    }

    public void setShowDimensionLabels( boolean showDimensionLabels )
    {
        this.showDimensionLabels = showDimensionLabels;
    }

    @JsonProperty
    @JacksonXmlProperty( namespace = DxfNamespaces.DXF_2_0 )
    public boolean isSkipRounding()
    {
        return skipRounding;
    }

    public void setSkipRounding( boolean skipRounding )
    {
        this.skipRounding = skipRounding;
    }

    // -------------------------------------------------------------------------
    // Get- and set-methods for transient properties
    // -------------------------------------------------------------------------

    @JsonIgnore
    public String getReportingPeriodName()
    {
        return reportingPeriodName;
    }

    @JsonIgnore
    public ReportTable setReportingPeriodName( String reportingPeriodName )
    {
        this.reportingPeriodName = reportingPeriodName;
        return this;
    }

    @JsonIgnore
    public List<List<DimensionalItemObject>> getGridColumns()
    {
        return gridColumns;
    }

    public ReportTable setGridColumns( List<List<DimensionalItemObject>> gridColumns )
    {
        this.gridColumns = gridColumns;
        return this;
    }

    @JsonIgnore
    public List<List<DimensionalItemObject>> getGridRows()
    {
        return gridRows;
    }

    public ReportTable setGridRows( List<List<DimensionalItemObject>> gridRows )
    {
        this.gridRows = gridRows;
        return this;
    }

    @JsonIgnore
    public String getGridTitle()
    {
        return gridTitle;
    }

    public ReportTable setGridTitle( String gridTitle )
    {
        this.gridTitle = gridTitle;
        return this;
    }
}
<|MERGE_RESOLUTION|>--- conflicted
+++ resolved
@@ -1,1108 +1,1113 @@
-package org.hisp.dhis.reporttable;
-
-/*
- * Copyright (c) 2004-2017, University of Oslo
- * All rights reserved.
- *
- * Redistribution and use in source and binary forms, with or without
- * modification, are permitted provided that the following conditions are met:
- * Redistributions of source code must retain the above copyright notice, this
- * list of conditions and the following disclaimer.
- *
- * Redistributions in binary form must reproduce the above copyright notice,
- * this list of conditions and the following disclaimer in the documentation
- * and/or other materials provided with the distribution.
- * Neither the name of the HISP project nor the names of its contributors may
- * be used to endorse or promote products derived from this software without
- * specific prior written permission.
- *
- * THIS SOFTWARE IS PROVIDED BY THE COPYRIGHT HOLDERS AND CONTRIBUTORS "AS IS" AND
- * ANY EXPRESS OR IMPLIED WARRANTIES, INCLUDING, BUT NOT LIMITED TO, THE IMPLIED
- * WARRANTIES OF MERCHANTABILITY AND FITNESS FOR A PARTICULAR PURPOSE ARE
- * DISCLAIMED. IN NO EVENT SHALL THE COPYRIGHT OWNER OR CONTRIBUTORS BE LIABLE FOR
- * ANY DIRECT, INDIRECT, INCIDENTAL, SPECIAL, EXEMPLARY, OR CONSEQUENTIAL DAMAGES
- * (INCLUDING, BUT NOT LIMITED TO, PROCUREMENT OF SUBSTITUTE GOODS OR SERVICES;
- * LOSS OF USE, DATA, OR PROFITS; OR BUSINESS INTERRUPTION) HOWEVER CAUSED AND ON
- * ANY THEORY OF LIABILITY, WHETHER IN CONTRACT, STRICT LIABILITY, OR TORT
- * (INCLUDING NEGLIGENCE OR OTHERWISE) ARISING IN ANY WAY OUT OF THE USE OF THIS
- * SOFTWARE, EVEN IF ADVISED OF THE POSSIBILITY OF SUCH DAMAGE.
- */
-
-import com.fasterxml.jackson.annotation.JsonIgnore;
-import com.fasterxml.jackson.annotation.JsonProperty;
-import com.fasterxml.jackson.dataformat.xml.annotation.JacksonXmlElementWrapper;
-import com.fasterxml.jackson.dataformat.xml.annotation.JacksonXmlProperty;
-import com.fasterxml.jackson.dataformat.xml.annotation.JacksonXmlRootElement;
-import org.apache.commons.lang3.StringUtils;
-import org.hisp.dhis.analytics.AnalyticsMetaDataKey;
-import org.hisp.dhis.analytics.NumberType;
-import org.hisp.dhis.common.*;
-import org.hisp.dhis.dataelement.DataElement;
-import org.hisp.dhis.dataelement.DataElementCategoryCombo;
-import org.hisp.dhis.i18n.I18nFormat;
-import org.hisp.dhis.indicator.Indicator;
-import org.hisp.dhis.legend.LegendDisplayStrategy;
-import org.hisp.dhis.legend.LegendDisplayStyle;
-import org.hisp.dhis.legend.LegendSet;
-import org.hisp.dhis.organisationunit.OrganisationUnit;
-import org.hisp.dhis.period.Period;
-import org.hisp.dhis.period.RelativePeriods;
-import org.hisp.dhis.user.User;
-import org.springframework.util.Assert;
-
-import java.util.*;
-import java.util.Objects;
-
-import static org.hisp.dhis.common.DimensionalObject.*;
-
-/**
- * @author Lars Helge Overland
- */
-@JacksonXmlRootElement( localName = "reportTable", namespace = DxfNamespaces.DXF_2_0 )
-public class ReportTable
-    extends BaseAnalyticalObject implements MetadataObject
-{
-    public static final String REPORTING_MONTH_COLUMN_NAME = "reporting_month_name";
-    public static final String PARAM_ORGANISATIONUNIT_COLUMN_NAME = "param_organisationunit_name";
-    public static final String ORGANISATION_UNIT_IS_PARENT_COLUMN_NAME = "organisation_unit_is_parent";
-
-    public static final String SEPARATOR = "_";
-    public static final String DASH_PRETTY_SEPARATOR = " - ";
-    public static final String SPACE = " ";
-    public static final String KEY_ORGUNIT_GROUPSET = "orgunit_groupset_";
-
-    public static final String TOTAL_COLUMN_NAME = "total";
-    public static final String TOTAL_COLUMN_PRETTY_NAME = "Total";
-
-    public static final DimensionalItemObject[] IRT = new DimensionalItemObject[0];
-    public static final DimensionalItemObject[][] IRT2D = new DimensionalItemObject[0][];
-
-    public static final String EMPTY = "";
-
-    private static final String ILLEGAL_FILENAME_CHARS_REGEX = "[/\\?%*:|\"'<>.]";
-
-    public static final Map<String, String> COLUMN_NAMES = DimensionalObjectUtils.asMap(
-        DATA_X_DIM_ID, "data",
-        CATEGORYOPTIONCOMBO_DIM_ID, "categoryoptioncombo",
-        PERIOD_DIM_ID, "period",
-        ORGUNIT_DIM_ID, "organisationunit"
-    );
-
-    // -------------------------------------------------------------------------
-    // Persisted properties
-    // -------------------------------------------------------------------------
-
-    /**
-     * Indicates the criteria to apply to data measures.
-     */
-    private String measureCriteria;
-    
-    /**
-     * Indicates whether the ReportTable contains regression columns.
-     */
-    private boolean regression;
-
-    /**
-     * Indicates whether the ReportTable contains cumulative columns.
-     */
-    private boolean cumulative;
-
-    /**
-     * Dimensions to crosstabulate / use as columns.
-     */
-    private List<String> columnDimensions = new ArrayList<>();
-
-    /**
-     * Dimensions to use as rows.
-     */
-    private List<String> rowDimensions = new ArrayList<>();
-
-    /**
-     * Dimensions to use as filter.
-     */
-    private List<String> filterDimensions = new ArrayList<>();
-
-    /**
-     * The ReportParams of the ReportTable.
-     */
-    private ReportParams reportParams;
-
-    /**
-     * Indicates rendering of row totals for the table.
-     */
-    private boolean rowTotals;
-
-    /**
-     * Indicates rendering of column totals for the table.
-     */
-    private boolean colTotals;
-
-    /**
-     * Indicates rendering of row sub-totals for the table.
-     */
-    private boolean rowSubTotals;
-
-    /**
-     * Indicates rendering of column sub-totals for the table.
-     */
-    private boolean colSubTotals;
-
-    /**
-     * Indicates whether to hide rows with no data values in the table.
-     */
-    private boolean hideEmptyRows;
-    
-    /**
-     * Indicates whether to hide columns with no data values in the table.
-     */
-    private boolean hideEmptyColumns;
-
-    /**
-     * The display density of the text in the table.
-     */
-    private DisplayDensity displayDensity;
-
-    /**
-     * The font size of the text in the table.
-     */
-    private FontSize fontSize;
-
-    /**
-     * The legend set in the table.
-     */
-    private LegendSet legendSet;
-
-    /**
-     * The legend set display strategy.
-     */
-    private LegendDisplayStrategy legendDisplayStrategy;
-
-    /**
-     * The legend set display type.
-     */
-    private LegendDisplayStyle legendDisplayStyle;
-
-    /**
-     * The number type.
-     */
-    private NumberType numberType;
-    
-    /**
-     * Indicates showing organisation unit hierarchy names.
-     */
-    private boolean showHierarchy;
-
-    /**
-     * Indicates showing organisation unit hierarchy names.
-     */
-    private boolean showDimensionLabels;
-
-    /**
-     * Indicates rounding values.
-     */
-    private boolean skipRounding;
-
-    // -------------------------------------------------------------------------
-    // Transient properties
-    // -------------------------------------------------------------------------
-
-    /**
-     * All crosstabulated columns.
-     */
-    private transient List<List<DimensionalItemObject>> gridColumns = new ArrayList<>();
-
-    /**
-     * All rows.
-     */
-    private transient List<List<DimensionalItemObject>> gridRows = new ArrayList<>();
-
-    /**
-     * The name of the reporting month based on the report param.
-     */
-    private transient String reportingPeriodName;
-
-    /**
-     * The title of the report table grid.
-     */
-    private transient String gridTitle;
-
-    @Override
-    protected void clearTransientStateProperties()
-    {
-        gridColumns = new ArrayList<>();
-        gridRows = new ArrayList<>();
-        reportingPeriodName = null;
-        gridTitle = null;
-    }
-
-    // -------------------------------------------------------------------------
-    // Constructors
-    // -------------------------------------------------------------------------
-
-    /**
-     * Constructor for persistence purposes.
-     */
-    public ReportTable()
-    {
-    }
-
-    /**
-     * Default constructor.
-     *
-     * @param name              the name.
-     * @param dataElements      the data elements.
-     * @param indicators        the indicators.
-     * @param reportingRates    the reporting rates.
-     * @param periods           the periods. Cannot have the name property set.
-<<<<<<< HEAD
-     * @param relatives         the relative periods. These periods must have the
-     *                          name property set. Not persisted.
-=======
-     * @param relativePeriods   the relative periods. These periods must have the name property set. Not persisted.
->>>>>>> 67010efb
-     * @param organisationUnits the organisation units.
-     * @param doIndicators      indicating whether indicators should be crosstabulated.
-     * @param doPeriods         indicating whether periods should be crosstabulated.
-     * @param doUnits           indicating whether organisation units should be crosstabulated.
-     */
-    public ReportTable( String name, List<DataElement> dataElements, List<Indicator> indicators,
-        List<ReportingRate> reportingRates, List<Period> periods,
-        List<OrganisationUnit> organisationUnits,
-        boolean doIndicators, boolean doPeriods, boolean doUnits, RelativePeriods relatives, ReportParams reportParams,
-        String reportingPeriodName )
-    {
-        this.name = name;
-        addAllDataDimensionItems( dataElements );
-        addAllDataDimensionItems( indicators );
-        addAllDataDimensionItems( reportingRates );
-        this.periods = periods;
-        this.organisationUnits = organisationUnits;
-        this.relatives = relatives;
-        this.reportParams = reportParams;
-        this.reportingPeriodName = reportingPeriodName;
-
-        if ( doIndicators )
-        {
-            columnDimensions.add( DATA_X_DIM_ID );
-        }
-        else
-        {
-            rowDimensions.add( DATA_X_DIM_ID );
-        }
-
-        if ( doPeriods )
-        {
-            columnDimensions.add( PERIOD_DIM_ID );
-        }
-        else
-        {
-            rowDimensions.add( PERIOD_DIM_ID );
-        }
-
-        if ( doUnits )
-        {
-            columnDimensions.add( ORGUNIT_DIM_ID );
-        }
-        else
-        {
-            rowDimensions.add( ORGUNIT_DIM_ID );
-        }
-    }
-
-    // -------------------------------------------------------------------------
-    // Init
-    // -------------------------------------------------------------------------
-
-    @Override
-    public void init( User user, Date date, OrganisationUnit organisationUnit,
-        List<OrganisationUnit> organisationUnitsAtLevel, List<OrganisationUnit> organisationUnitsInGroups, I18nFormat format )
-    {
-        verify( (periods != null && !periods.isEmpty()) || hasRelativePeriods(), "Must contain periods or relative periods" );
-
-        this.relativePeriodDate = date;
-        this.relativeOrganisationUnit = organisationUnit;
-
-        // Handle report parameters
-
-        if ( hasRelativePeriods() )
-        {
-            this.reportingPeriodName = relatives.getReportingPeriodName( date, format );
-        }
-
-        if ( organisationUnit != null && hasReportParams() && reportParams.isParamParentOrganisationUnit() )
-        {
-            organisationUnit.setCurrentParent( true );
-            addTransientOrganisationUnits( organisationUnit.getChildren() );
-            addTransientOrganisationUnit( organisationUnit );
-        }
-
-        if ( organisationUnit != null && hasReportParams() && reportParams.isParamOrganisationUnit() )
-        {
-            addTransientOrganisationUnit( organisationUnit );
-        }
-
-        // Handle special dimension
-
-        if ( isDimensional() )
-        {
-            transientCategoryOptionCombos.addAll( Objects.requireNonNull( getFirstCategoryCombo() ).getSortedOptionCombos() );
-            verify( nonEmptyLists( transientCategoryOptionCombos ) == 1, "Category option combos size must be larger than 0" );
-        }
-
-        // Populate grid
-
-        this.populateGridColumnsAndRows( date, user, organisationUnitsAtLevel, organisationUnitsInGroups, format );
-    }
-
-    // -------------------------------------------------------------------------
-    // Public methods
-    // -------------------------------------------------------------------------
-
-    public void populateGridColumnsAndRows( Date date, User user,
-        List<OrganisationUnit> organisationUnitsAtLevel, List<OrganisationUnit> organisationUnitsInGroups, I18nFormat format )
-    {
-        List<DimensionalItemObject[]> tableColumns = new ArrayList<>();
-        List<DimensionalItemObject[]> tableRows = new ArrayList<>();
-        List<DimensionalItemObject> filterItems = new ArrayList<>();
-
-        for ( String dimension : columnDimensions )
-        {
-            tableColumns.add( getDimensionalObject( dimension, date, user, false, organisationUnitsAtLevel, organisationUnitsInGroups, format ).getItems().toArray( IRT ) );
-        }
-
-        for ( String dimension : rowDimensions )
-        {
-            tableRows.add( getDimensionalObject( dimension, date, user, true, organisationUnitsAtLevel, organisationUnitsInGroups, format ).getItems().toArray( IRT ) );
-        }
-
-        for ( String filter : filterDimensions )
-        {
-            filterItems.addAll( getDimensionalObject( filter, date, user, true, organisationUnitsAtLevel, organisationUnitsInGroups, format ).getItems() );
-        }
-
-        gridColumns = new CombinationGenerator<>( tableColumns.toArray( IRT2D ) ).getCombinations();
-        gridRows = new CombinationGenerator<>( tableRows.toArray( IRT2D ) ).getCombinations();
-
-        addListIfEmpty( gridColumns );
-        addListIfEmpty( gridRows );
-
-        gridTitle = IdentifiableObjectUtils.join( filterItems );
-    }
-
-    @Override
-    public void populateAnalyticalProperties()
-    {
-        for ( String column : columnDimensions )
-        {
-            columns.add( getDimensionalObject( column ) );
-        }
-
-        for ( String row : rowDimensions )
-        {
-            rows.add( getDimensionalObject( row ) );
-        }
-
-        for ( String filter : filterDimensions )
-        {
-            filters.add( getDimensionalObject( filter ) );
-        }
-    }
-
-    /**
-     * Indicates whether this ReportTable is multi-dimensional.
-     */
-    public boolean isDimensional()
-    {
-        return !getDataElements().isEmpty() && (
-            columnDimensions.contains( CATEGORYOPTIONCOMBO_DIM_ID ) || rowDimensions.contains( CATEGORYOPTIONCOMBO_DIM_ID ));
-    }
-
-    /**
-     * Generates a pretty column name based on the given display property of the
-     * argument objects. Null arguments are ignored in the name.
-     */
-    public static String getPrettyColumnName( List<DimensionalItemObject> objects, DisplayProperty displayProperty )
-    {
-        StringBuilder builder = new StringBuilder();
-
-        for ( DimensionalItemObject object : objects )
-        {
-            builder.append( object != null ? (object.getDisplayProperty( displayProperty ) + SPACE) : EMPTY );
-        }
-
-        return builder.length() > 0 ? builder.substring( 0, builder.lastIndexOf( SPACE ) ) : TOTAL_COLUMN_PRETTY_NAME;
-    }
-
-    /**
-     * Generates a column name based on short-names of the argument objects.
-     * Null arguments are ignored in the name.
-     * <p/>
-     * The period column name must be static when on columns so it can be
-     * re-used in reports, hence the name property is used which will be formatted
-     * only when the period dimension is on rows.
-     */
-    public static String getColumnName( List<DimensionalItemObject> objects )
-    {
-        StringBuffer buffer = new StringBuffer();
-
-        for ( DimensionalItemObject object : objects )
-        {
-            if ( object != null && object instanceof Period )
-            {
-                buffer.append( object.getName() ).append( SEPARATOR );
-            }
-            else
-            {
-                buffer.append( object != null ? (object.getShortName() + SEPARATOR) : EMPTY );
-            }
-        }
-
-        String column = columnEncode( buffer.toString() );
-
-        return column.length() > 0 ? column.substring( 0, column.lastIndexOf( SEPARATOR ) ) : TOTAL_COLUMN_NAME;
-    }
-
-    /**
-     * Generates a string which is acceptable as a filename.
-     */
-    public static String columnEncode( String string )
-    {
-        if ( string != null )
-        {
-            string = string.replaceAll( "<", "_lt" );
-            string = string.replaceAll( ">", "_gt" );
-            string = string.replaceAll( ILLEGAL_FILENAME_CHARS_REGEX, EMPTY );
-            string = string.length() > 255 ? string.substring( 0, 255 ) : string;
-            string = string.toLowerCase();
-        }
-
-        return string;
-    }
-
-    /**
-     * Checks whether the given List of IdentifiableObjects contains an object
-     * which is an OrganisationUnit and has the currentParent property set to
-     * true.
-     *
-     * @param objects the List of IdentifiableObjects.
-     */
-    public static boolean isCurrentParent( List<? extends IdentifiableObject> objects )
-    {
-        for ( IdentifiableObject object : objects )
-        {
-            if ( object != null && object instanceof OrganisationUnit && ((OrganisationUnit) object).isCurrentParent() )
-            {
-                return true;
-            }
-        }
-
-        return false;
-    }
-
-    /**
-     * Tests whether this report table has report params.
-     */
-    public boolean hasReportParams()
-    {
-        return reportParams != null;
-    }
-
-    /**
-     * Returns the name of the parent organisation unit, or an empty string if null.
-     */
-    public String getParentOrganisationUnitName()
-    {
-        return relativeOrganisationUnit != null ? relativeOrganisationUnit.getName() : EMPTY;
-    }
-
-    /**
-     * Adds an empty list of DimensionalItemObjects to the given list if empty.
-     */
-    public static void addListIfEmpty( List<List<DimensionalItemObject>> list )
-    {
-        if ( list != null && list.size() == 0 )
-        {
-            list.add( Arrays.asList( new DimensionalItemObject[0] ) );
-        }
-    }
-
-    public Grid getGrid( Grid grid, Map<String, Object> valueMap, DisplayProperty displayProperty, boolean reportParamColumns )
-    {
-        valueMap = new HashMap<>( valueMap );
-
-        sortKeys( valueMap );
-
-        // ---------------------------------------------------------------------
-        // Title
-        // ---------------------------------------------------------------------
-
-        if ( name != null )
-        {
-            grid.setTitle( name );
-            grid.setSubtitle( gridTitle );
-        }
-        else
-        {
-            grid.setTitle( gridTitle );
-        }
-
-        // ---------------------------------------------------------------------
-        // Headers
-        // ---------------------------------------------------------------------
-
-        Map<String, String> metaData = getMetaData();
-        metaData.putAll( DimensionalObject.PRETTY_NAMES );
-
-        for ( String row : rowDimensions )
-        {
-            String name = StringUtils.defaultIfEmpty( metaData.get( row ), row );
-            String col = StringUtils.defaultIfEmpty( COLUMN_NAMES.get( row ), row );
-
-            grid.addHeader( new GridHeader( name + " ID", col + "id", ValueType.TEXT, String.class.getName(), true, true ) );
-            grid.addHeader( new GridHeader( name, col + "name", ValueType.TEXT, String.class.getName(), false, true ) );
-            grid.addHeader( new GridHeader( name + " code", col + "code", ValueType.TEXT, String.class.getName(), true, true ) );
-            grid.addHeader( new GridHeader( name + " description", col + "description", ValueType.TEXT, String.class.getName(), true, true ) );
-        }
-
-        if ( reportParamColumns )
-        {
-            grid.addHeader( new GridHeader( "Reporting month", REPORTING_MONTH_COLUMN_NAME,
-                ValueType.TEXT, String.class.getName(), true, true ) );
-            grid.addHeader( new GridHeader( "Organisation unit parameter", PARAM_ORGANISATIONUNIT_COLUMN_NAME,
-                ValueType.TEXT, String.class.getName(), true, true ) );
-            grid.addHeader( new GridHeader( "Organisation unit is parent", ORGANISATION_UNIT_IS_PARENT_COLUMN_NAME,
-                ValueType.TEXT, String.class.getName(), true, true ) );
-        }
-
-        final int startColumnIndex = grid.getHeaders().size();
-        final int numberOfColumns = getGridColumns().size();
-
-        for ( List<DimensionalItemObject> column : gridColumns )
-        {
-            grid.addHeader( new GridHeader( getPrettyColumnName( column, displayProperty ), getColumnName( column ),
-                ValueType.NUMBER, Double.class.getName(), false, false ) );
-        }
-
-        // ---------------------------------------------------------------------
-        // Values
-        // ---------------------------------------------------------------------
-
-        for ( List<DimensionalItemObject> row : gridRows )
-        {
-            grid.addRow();
-
-            // -----------------------------------------------------------------
-            // Row meta data
-            // -----------------------------------------------------------------
-
-            for ( DimensionalItemObject object : row )
-            {
-                grid.addValue( object.getDimensionItem() );
-                grid.addValue( object.getDisplayProperty( displayProperty ) );
-                grid.addValue( object.getCode() );
-                grid.addValue( object.getDisplayDescription() );
-            }
-
-            if ( reportParamColumns )
-            {
-                grid.addValue( reportingPeriodName );
-                grid.addValue( getParentOrganisationUnitName() );
-                grid.addValue( isCurrentParent( row ) ? "Yes" : "No" );
-            }
-
-            // -----------------------------------------------------------------
-            // Row data values
-            // -----------------------------------------------------------------
-
-            boolean hasValue = false;
-
-            for ( List<DimensionalItemObject> column : gridColumns )
-            {
-                String key = getIdentifier( column, row );
-
-                Object value = valueMap.get( key );
-
-                grid.addValue( value );
-
-                hasValue = hasValue || value != null;
-            }
-
-            if ( hideEmptyRows && !hasValue )
-            {
-                grid.removeCurrentWriteRow();
-            }
-
-            // TODO hide empty columns
-        }
-
-        if ( hideEmptyColumns )
-        {
-            grid.removeEmptyColumns();
-        }
-
-        if ( regression )
-        {
-            grid.addRegressionToGrid( startColumnIndex, numberOfColumns );
-        }
-
-        if ( cumulative )
-        {
-            grid.addCumulativesToGrid( startColumnIndex, numberOfColumns );
-        }
-
-        // ---------------------------------------------------------------------
-        // Sort and limit
-        // ---------------------------------------------------------------------
-
-        if ( sortOrder != BaseAnalyticalObject.NONE )
-        {
-            grid.sortGrid( grid.getWidth(), sortOrder );
-        }
-
-        if ( topLimit > 0 )
-        {
-            grid.limitGrid( topLimit );
-        }
-
-        // ---------------------------------------------------------------------
-        // Show hierarchy option
-        // ---------------------------------------------------------------------
-
-        if ( showHierarchy && rowDimensions.contains( ORGUNIT_DIM_ID ) && grid.hasInternalMetaDataKey( AnalyticsMetaDataKey.ORG_UNIT_ANCESTORS.getKey() ) )
-        {
-            int ouIdColumnIndex = rowDimensions.indexOf( ORGUNIT_DIM_ID ) * 4;
-
-            addHierarchyColumns( grid, ouIdColumnIndex );
-        }
-
-        return grid;
-    }
-
-    // -------------------------------------------------------------------------
-    // Supportive methods
-    // -------------------------------------------------------------------------
-
-    /**
-     * Adds grid columns for each organisation unit level.
-     */
-    @SuppressWarnings( "unchecked" )
-    private void addHierarchyColumns( Grid grid, int ouIdColumnIndex )
-    {
-        Map<Object, List<?>> ancestorMap = (Map<Object, List<?>>) grid.getInternalMetaData().get( AnalyticsMetaDataKey.ORG_UNIT_ANCESTORS.getKey() );
-
-        Assert.notEmpty( ancestorMap, "Ancestor map cannot be null or empty when show hierarchy is enabled" );
-
-        int newColumns = ancestorMap.values().stream().mapToInt( List::size ).max().orElseGet( () -> 0 );
-
-        List<GridHeader> headers = new ArrayList<>();
-
-        for ( int i = 0; i < newColumns; i++ )
-        {
-            int level = i + 1;
-
-            String name = String.format( "Org unit level %d", level );
-            String column = String.format( "orgunitlevel%d", level );
-
-            headers.add( new GridHeader( name, column, ValueType.TEXT, String.class.getName(), false, true ) );
-        }
-
-        grid.addHeaders( ouIdColumnIndex, headers );
-        grid.addAndPopulateColumnsBefore( ouIdColumnIndex, ancestorMap, newColumns );
-    }
-
-    /**
-     * Returns the number of empty lists among the argument lists.
-     */
-    private static int nonEmptyLists( List<?>... lists )
-    {
-        int nonEmpty = 0;
-
-        for ( List<?> list : lists )
-        {
-            if ( list != null && list.size() > 0 )
-            {
-                ++nonEmpty;
-            }
-        }
-
-        return nonEmpty;
-    }
-
-    /**
-     * Supportive method.
-     */
-    private static void verify( boolean expression, String falseMessage )
-    {
-        if ( !expression )
-        {
-            throw new IllegalStateException( falseMessage );
-        }
-    }
-
-    /**
-     * Returns the category combo of the first data element.
-     */
-    private DataElementCategoryCombo getFirstCategoryCombo()
-    {
-        if ( !getDataElements().isEmpty() )
-        {
-            return getDataElements().get( 0 ).getCategoryCombos().iterator().next();
-        }
-
-        return null;
-    }
-
-    // -------------------------------------------------------------------------
-    // Get- and set-methods for persisted properties
-    // -------------------------------------------------------------------------
-
-    @JsonProperty
-    @JacksonXmlProperty( namespace = DxfNamespaces.DXF_2_0 )
-    public String getMeasureCriteria()
-    {
-        return measureCriteria;
-    }
-
-    public void setMeasureCriteria( String measureCriteria )
-    {
-        this.measureCriteria = measureCriteria;
-    }
-
-    @JsonProperty
-    @JacksonXmlProperty( namespace = DxfNamespaces.DXF_2_0 )
-    public boolean isRegression()
-    {
-        return regression;
-    }
-
-    public void setRegression( boolean regression )
-    {
-        this.regression = regression;
-    }
-
-    @JsonProperty
-    @JacksonXmlProperty( namespace = DxfNamespaces.DXF_2_0 )
-    public boolean isCumulative()
-    {
-        return cumulative;
-    }
-
-    public void setCumulative( boolean cumulative )
-    {
-        this.cumulative = cumulative;
-    }
-
-    @JsonProperty
-    @JacksonXmlElementWrapper( localName = "columnDimensions", namespace = DxfNamespaces.DXF_2_0 )
-    @JacksonXmlProperty( localName = "columnDimension", namespace = DxfNamespaces.DXF_2_0 )
-    public List<String> getColumnDimensions()
-    {
-        return columnDimensions;
-    }
-
-    public void setColumnDimensions( List<String> columnDimensions )
-    {
-        this.columnDimensions = columnDimensions;
-    }
-
-    @JsonProperty
-    @JacksonXmlElementWrapper( localName = "rowDimensions", namespace = DxfNamespaces.DXF_2_0 )
-    @JacksonXmlProperty( localName = "rowDimension", namespace = DxfNamespaces.DXF_2_0 )
-    public List<String> getRowDimensions()
-    {
-        return rowDimensions;
-    }
-
-    public void setRowDimensions( List<String> rowDimensions )
-    {
-        this.rowDimensions = rowDimensions;
-    }
-
-    @JsonProperty
-    @JacksonXmlElementWrapper( localName = "filterDimensions", namespace = DxfNamespaces.DXF_2_0 )
-    @JacksonXmlProperty( localName = "filterDimension", namespace = DxfNamespaces.DXF_2_0 )
-    public List<String> getFilterDimensions()
-    {
-        return filterDimensions;
-    }
-
-    public void setFilterDimensions( List<String> filterDimensions )
-    {
-        this.filterDimensions = filterDimensions;
-    }
-
-    @JsonProperty
-    @JacksonXmlProperty( namespace = DxfNamespaces.DXF_2_0 )
-    public ReportParams getReportParams()
-    {
-        return reportParams;
-    }
-
-    public void setReportParams( ReportParams reportParams )
-    {
-        this.reportParams = reportParams;
-    }
-
-    @Override
-    @JsonProperty
-    @JacksonXmlProperty( namespace = DxfNamespaces.DXF_2_0 )
-    public int getSortOrder()
-    {
-        return sortOrder;
-    }
-
-    @Override
-    public void setSortOrder( int sortOrder )
-    {
-        this.sortOrder = sortOrder;
-    }
-
-    @Override
-    @JsonProperty
-    @JacksonXmlProperty( namespace = DxfNamespaces.DXF_2_0 )
-    public int getTopLimit()
-    {
-        return topLimit;
-    }
-
-    @Override
-    public void setTopLimit( int topLimit )
-    {
-        this.topLimit = topLimit;
-    }
-
-    @JsonProperty
-    @JacksonXmlProperty( namespace = DxfNamespaces.DXF_2_0 )
-    public boolean isRowTotals()
-    {
-        return rowTotals;
-    }
-
-    public void setRowTotals( boolean rowTotals )
-    {
-        this.rowTotals = rowTotals;
-    }
-
-    @JsonProperty
-    @JacksonXmlProperty( namespace = DxfNamespaces.DXF_2_0 )
-    public boolean isColTotals()
-    {
-        return colTotals;
-    }
-
-    public void setColTotals( boolean colTotals )
-    {
-        this.colTotals = colTotals;
-    }
-
-    @JsonProperty
-    @JacksonXmlProperty( namespace = DxfNamespaces.DXF_2_0 )
-    public boolean isRowSubTotals()
-    {
-        return rowSubTotals;
-    }
-
-    public void setRowSubTotals( boolean rowSubTotals )
-    {
-        this.rowSubTotals = rowSubTotals;
-    }
-
-    @JsonProperty
-    @JacksonXmlProperty( namespace = DxfNamespaces.DXF_2_0 )
-    public boolean isColSubTotals()
-    {
-        return colSubTotals;
-    }
-
-    public void setColSubTotals( boolean colSubTotals )
-    {
-        this.colSubTotals = colSubTotals;
-    }
-
-    @JsonProperty
-    @JacksonXmlProperty( namespace = DxfNamespaces.DXF_2_0 )
-    public boolean isHideEmptyRows()
-    {
-        return hideEmptyRows;
-    }
-
-
-    public void setHideEmptyRows( boolean hideEmptyRows )
-    {
-        this.hideEmptyRows = hideEmptyRows;
-    }
-
-    @JsonProperty
-    @JacksonXmlProperty( namespace = DxfNamespaces.DXF_2_0 )
-    public boolean isHideEmptyColumns()
-    {
-        return hideEmptyColumns;
-    }
-
-    public void setHideEmptyColumns( boolean hideEmptyColumns )
-    {
-        this.hideEmptyColumns = hideEmptyColumns;
-    }
-
-    @JsonProperty
-    @JacksonXmlProperty( namespace = DxfNamespaces.DXF_2_0 )
-    public DisplayDensity getDisplayDensity()
-    {
-        return displayDensity;
-    }
-
-    public void setDisplayDensity( DisplayDensity displayDensity )
-    {
-        this.displayDensity = displayDensity;
-    }
-
-    @JsonProperty
-    @JacksonXmlProperty( namespace = DxfNamespaces.DXF_2_0 )
-    public FontSize getFontSize()
-    {
-        return fontSize;
-    }
-
-    public void setFontSize( FontSize fontSize )
-    {
-        this.fontSize = fontSize;
-    }
-
-    @JsonProperty
-    @JacksonXmlProperty( namespace = DxfNamespaces.DXF_2_0 )
-    public LegendSet getLegendSet()
-    {
-        return legendSet;
-    }
-
-    public void setLegendSet( LegendSet legendSet )
-    {
-        this.legendSet = legendSet;
-    }
-
-    @JsonProperty
-    @JacksonXmlProperty( namespace = DxfNamespaces.DXF_2_0 )
-    public LegendDisplayStrategy getLegendDisplayStrategy()
-    {
-        return legendDisplayStrategy;
-    }
-
-    public void setLegendDisplayStrategy( LegendDisplayStrategy legendDisplayStrategy )
-    {
-        this.legendDisplayStrategy = legendDisplayStrategy;
-    }
-
-    @JsonProperty
-    @JacksonXmlProperty( namespace = DxfNamespaces.DXF_2_0 )
-    public LegendDisplayStyle getLegendDisplayStyle()
-    {
-        return legendDisplayStyle;
-    }
-
-    public void setLegendDisplayStyle( LegendDisplayStyle legendDisplayStyle )
-    {
-        this.legendDisplayStyle = legendDisplayStyle;
-    }
-
-    @JsonProperty
-    @JacksonXmlProperty( namespace = DxfNamespaces.DXF_2_0 )
-    public NumberType getNumberType()
-    {
-        return numberType;
-    }
-
-    public void setNumberType( NumberType numberType )
-    {
-        this.numberType = numberType;
-    }
-
-    @JsonProperty
-    @JacksonXmlProperty( namespace = DxfNamespaces.DXF_2_0 )
-    public boolean isShowHierarchy()
-    {
-        return showHierarchy;
-    }
-
-    public void setShowHierarchy( boolean showHierarchy )
-    {
-        this.showHierarchy = showHierarchy;
-    }
-
-
-    @JsonProperty
-    @JacksonXmlProperty( namespace = DxfNamespaces.DXF_2_0 )
-    public boolean isShowDimensionLabels()
-    {
-        return showDimensionLabels;
-    }
-
-    public void setShowDimensionLabels( boolean showDimensionLabels )
-    {
-        this.showDimensionLabels = showDimensionLabels;
-    }
-
-    @JsonProperty
-    @JacksonXmlProperty( namespace = DxfNamespaces.DXF_2_0 )
-    public boolean isSkipRounding()
-    {
-        return skipRounding;
-    }
-
-    public void setSkipRounding( boolean skipRounding )
-    {
-        this.skipRounding = skipRounding;
-    }
-
-    // -------------------------------------------------------------------------
-    // Get- and set-methods for transient properties
-    // -------------------------------------------------------------------------
-
-    @JsonIgnore
-    public String getReportingPeriodName()
-    {
-        return reportingPeriodName;
-    }
-
-    @JsonIgnore
-    public ReportTable setReportingPeriodName( String reportingPeriodName )
-    {
-        this.reportingPeriodName = reportingPeriodName;
-        return this;
-    }
-
-    @JsonIgnore
-    public List<List<DimensionalItemObject>> getGridColumns()
-    {
-        return gridColumns;
-    }
-
-    public ReportTable setGridColumns( List<List<DimensionalItemObject>> gridColumns )
-    {
-        this.gridColumns = gridColumns;
-        return this;
-    }
-
-    @JsonIgnore
-    public List<List<DimensionalItemObject>> getGridRows()
-    {
-        return gridRows;
-    }
-
-    public ReportTable setGridRows( List<List<DimensionalItemObject>> gridRows )
-    {
-        this.gridRows = gridRows;
-        return this;
-    }
-
-    @JsonIgnore
-    public String getGridTitle()
-    {
-        return gridTitle;
-    }
-
-    public ReportTable setGridTitle( String gridTitle )
-    {
-        this.gridTitle = gridTitle;
-        return this;
-    }
-}
+package org.hisp.dhis.reporttable;
+
+/*
+ * Copyright (c) 2004-2017, University of Oslo
+ * All rights reserved.
+ *
+ * Redistribution and use in source and binary forms, with or without
+ * modification, are permitted provided that the following conditions are met:
+ * Redistributions of source code must retain the above copyright notice, this
+ * list of conditions and the following disclaimer.
+ *
+ * Redistributions in binary form must reproduce the above copyright notice,
+ * this list of conditions and the following disclaimer in the documentation
+ * and/or other materials provided with the distribution.
+ * Neither the name of the HISP project nor the names of its contributors may
+ * be used to endorse or promote products derived from this software without
+ * specific prior written permission.
+ *
+ * THIS SOFTWARE IS PROVIDED BY THE COPYRIGHT HOLDERS AND CONTRIBUTORS "AS IS" AND
+ * ANY EXPRESS OR IMPLIED WARRANTIES, INCLUDING, BUT NOT LIMITED TO, THE IMPLIED
+ * WARRANTIES OF MERCHANTABILITY AND FITNESS FOR A PARTICULAR PURPOSE ARE
+ * DISCLAIMED. IN NO EVENT SHALL THE COPYRIGHT OWNER OR CONTRIBUTORS BE LIABLE FOR
+ * ANY DIRECT, INDIRECT, INCIDENTAL, SPECIAL, EXEMPLARY, OR CONSEQUENTIAL DAMAGES
+ * (INCLUDING, BUT NOT LIMITED TO, PROCUREMENT OF SUBSTITUTE GOODS OR SERVICES;
+ * LOSS OF USE, DATA, OR PROFITS; OR BUSINESS INTERRUPTION) HOWEVER CAUSED AND ON
+ * ANY THEORY OF LIABILITY, WHETHER IN CONTRACT, STRICT LIABILITY, OR TORT
+ * (INCLUDING NEGLIGENCE OR OTHERWISE) ARISING IN ANY WAY OUT OF THE USE OF THIS
+ * SOFTWARE, EVEN IF ADVISED OF THE POSSIBILITY OF SUCH DAMAGE.
+ */
+
+import com.fasterxml.jackson.annotation.JsonIgnore;
+import com.fasterxml.jackson.annotation.JsonProperty;
+import com.fasterxml.jackson.dataformat.xml.annotation.JacksonXmlElementWrapper;
+import com.fasterxml.jackson.dataformat.xml.annotation.JacksonXmlProperty;
+import com.fasterxml.jackson.dataformat.xml.annotation.JacksonXmlRootElement;
+import org.apache.commons.lang3.StringUtils;
+import org.hisp.dhis.analytics.AnalyticsMetaDataKey;
+import org.hisp.dhis.analytics.NumberType;
+import org.hisp.dhis.common.*;
+import org.hisp.dhis.dataelement.DataElement;
+import org.hisp.dhis.dataelement.DataElementCategoryCombo;
+import org.hisp.dhis.i18n.I18nFormat;
+import org.hisp.dhis.indicator.Indicator;
+import org.hisp.dhis.legend.LegendDisplayStrategy;
+import org.hisp.dhis.legend.LegendDisplayStyle;
+import org.hisp.dhis.legend.LegendSet;
+import org.hisp.dhis.organisationunit.OrganisationUnit;
+import org.hisp.dhis.period.Period;
+import org.hisp.dhis.period.RelativePeriods;
+import org.hisp.dhis.user.User;
+import org.springframework.util.Assert;
+
+import java.util.*;
+import java.util.Objects;
+
+import static org.hisp.dhis.common.DimensionalObject.*;
+
+/**
+ * @author Lars Helge Overland
+ */
+@JacksonXmlRootElement( localName = "reportTable", namespace = DxfNamespaces.DXF_2_0 )
+public class ReportTable
+    extends BaseAnalyticalObject implements MetadataObject
+{
+    public static final String REPORTING_MONTH_COLUMN_NAME = "reporting_month_name";
+    public static final String PARAM_ORGANISATIONUNIT_COLUMN_NAME = "param_organisationunit_name";
+    public static final String ORGANISATION_UNIT_IS_PARENT_COLUMN_NAME = "organisation_unit_is_parent";
+
+    public static final String SEPARATOR = "_";
+    public static final String DASH_PRETTY_SEPARATOR = " - ";
+    public static final String SPACE = " ";
+    public static final String KEY_ORGUNIT_GROUPSET = "orgunit_groupset_";
+
+    public static final String TOTAL_COLUMN_NAME = "total";
+    public static final String TOTAL_COLUMN_PRETTY_NAME = "Total";
+
+    public static final DimensionalItemObject[] IRT = new DimensionalItemObject[0];
+    public static final DimensionalItemObject[][] IRT2D = new DimensionalItemObject[0][];
+
+    public static final String EMPTY = "";
+
+    private static final String ILLEGAL_FILENAME_CHARS_REGEX = "[/\\?%*:|\"'<>.]";
+
+    public static final Map<String, String> COLUMN_NAMES = DimensionalObjectUtils.asMap(
+        DATA_X_DIM_ID, "data",
+        CATEGORYOPTIONCOMBO_DIM_ID, "categoryoptioncombo",
+        PERIOD_DIM_ID, "period",
+        ORGUNIT_DIM_ID, "organisationunit"
+    );
+
+    // -------------------------------------------------------------------------
+    // Persisted properties
+    // -------------------------------------------------------------------------
+
+    /**
+     * Indicates the criteria to apply to data measures.
+     */
+    private String measureCriteria;
+    
+    /**
+     * Indicates whether the ReportTable contains regression columns.
+     */
+    private boolean regression;
+
+    /**
+     * Indicates whether the ReportTable contains cumulative columns.
+     */
+    private boolean cumulative;
+
+    /**
+     * Dimensions to crosstabulate / use as columns.
+     */
+    private List<String> columnDimensions = new ArrayList<>();
+
+    /**
+     * Dimensions to use as rows.
+     */
+    private List<String> rowDimensions = new ArrayList<>();
+
+    /**
+     * Dimensions to use as filter.
+     */
+    private List<String> filterDimensions = new ArrayList<>();
+
+    /**
+     * The ReportParams of the ReportTable.
+     */
+    private ReportParams reportParams;
+
+    /**
+     * Indicates rendering of row totals for the table.
+     */
+    private boolean rowTotals;
+
+    /**
+     * Indicates rendering of column totals for the table.
+     */
+    private boolean colTotals;
+
+    /**
+     * Indicates rendering of row sub-totals for the table.
+     */
+    private boolean rowSubTotals;
+
+    /**
+     * Indicates rendering of column sub-totals for the table.
+     */
+    private boolean colSubTotals;
+
+    /**
+     * Indicates whether to hide rows with no data values in the table.
+     */
+    private boolean hideEmptyRows;
+    
+    /**
+     * Indicates whether to hide columns with no data values in the table.
+     */
+    private boolean hideEmptyColumns;
+
+    /**
+     * The display density of the text in the table.
+     */
+    private DisplayDensity displayDensity;
+
+    /**
+     * The font size of the text in the table.
+     */
+    private FontSize fontSize;
+
+    /**
+     * The legend set in the table.
+     */
+    private LegendSet legendSet;
+
+    /**
+     * The legend set display strategy.
+     */
+    private LegendDisplayStrategy legendDisplayStrategy;
+
+    /**
+     * The legend set display type.
+     */
+    private LegendDisplayStyle legendDisplayStyle;
+
+    /**
+     * The number type.
+     */
+    private NumberType numberType;
+    
+    /**
+     * Indicates showing organisation unit hierarchy names.
+     */
+    private boolean showHierarchy;
+
+    /**
+     * Indicates showing organisation unit hierarchy names.
+     */
+    private boolean showDimensionLabels;
+
+    /**
+     * Indicates rounding values.
+     */
+    private boolean skipRounding;
+
+    // -------------------------------------------------------------------------
+    // Transient properties
+    // -------------------------------------------------------------------------
+
+    /**
+     * All crosstabulated columns.
+     */
+    private transient List<List<DimensionalItemObject>> gridColumns = new ArrayList<>();
+
+    /**
+     * All rows.
+     */
+    private transient List<List<DimensionalItemObject>> gridRows = new ArrayList<>();
+
+    /**
+     * The name of the reporting month based on the report param.
+     */
+    private transient String reportingPeriodName;
+
+    /**
+     * The title of the report table grid.
+     */
+    private transient String gridTitle;
+
+    @Override
+    protected void clearTransientStateProperties()
+    {
+        gridColumns = new ArrayList<>();
+        gridRows = new ArrayList<>();
+        reportingPeriodName = null;
+        gridTitle = null;
+    }
+
+    // -------------------------------------------------------------------------
+    // Constructors
+    // -------------------------------------------------------------------------
+
+    /**
+     * Constructor for persistence purposes.
+     */
+    public ReportTable()
+    {
+    }
+
+    /**
+     * Default constructor.
+     *
+     * @param name              the name.
+     * @param dataElements      the data elements.
+     * @param indicators        the indicators.
+     * @param reportingRates    the reporting rates.
+     * @param periods           the periods. Cannot have the name property set.
+     * @param relatives         the relative periods. These periods must have the name property set. Not persisted.
+     * @param organisationUnits the organisation units.
+     * @param doIndicators      indicating whether indicators should be crosstabulated.
+     * @param doPeriods         indicating whether periods should be crosstabulated.
+     * @param doUnits           indicating whether organisation units should be crosstabulated.
+     */
+    public ReportTable( String name, List<DataElement> dataElements, List<Indicator> indicators,
+        List<ReportingRate> reportingRates, List<Period> periods,
+        List<OrganisationUnit> organisationUnits,
+        boolean doIndicators, boolean doPeriods, boolean doUnits, RelativePeriods relatives, ReportParams reportParams,
+        String reportingPeriodName )
+    {
+        this.name = name;
+        addAllDataDimensionItems( dataElements );
+        addAllDataDimensionItems( indicators );
+        addAllDataDimensionItems( reportingRates );
+        this.periods = periods;
+        this.organisationUnits = organisationUnits;
+        this.relatives = relatives;
+        this.reportParams = reportParams;
+        this.reportingPeriodName = reportingPeriodName;
+
+        if ( doIndicators )
+        {
+            columnDimensions.add( DATA_X_DIM_ID );
+        }
+        else
+        {
+            rowDimensions.add( DATA_X_DIM_ID );
+        }
+
+        if ( doPeriods )
+        {
+            columnDimensions.add( PERIOD_DIM_ID );
+        }
+        else
+        {
+            rowDimensions.add( PERIOD_DIM_ID );
+        }
+
+        if ( doUnits )
+        {
+            columnDimensions.add( ORGUNIT_DIM_ID );
+        }
+        else
+        {
+            rowDimensions.add( ORGUNIT_DIM_ID );
+        }
+    }
+
+    // -------------------------------------------------------------------------
+    // Init
+    // -------------------------------------------------------------------------
+
+    @Override
+    public void init( User user, Date date, OrganisationUnit organisationUnit,
+        List<OrganisationUnit> organisationUnitsAtLevel, List<OrganisationUnit> organisationUnitsInGroups, I18nFormat format )
+    {
+        verify( (periods != null && !periods.isEmpty()) || hasRelativePeriods(), "Must contain periods or relative periods" );
+
+        this.relativePeriodDate = date;
+        this.relativeOrganisationUnit = organisationUnit;
+
+        // Handle report parameters
+
+        if ( hasRelativePeriods() )
+        {
+            this.reportingPeriodName = relatives.getReportingPeriodName( date, format );
+        }
+
+        if ( organisationUnit != null && hasReportParams() && reportParams.isParamParentOrganisationUnit() )
+        {
+            organisationUnit.setCurrentParent( true );
+            addTransientOrganisationUnits( organisationUnit.getChildren() );
+            addTransientOrganisationUnit( organisationUnit );
+        }
+
+        if ( organisationUnit != null && hasReportParams() && reportParams.isParamOrganisationUnit() )
+        {
+            addTransientOrganisationUnit( organisationUnit );
+        }
+
+        // Handle special dimension
+
+        if ( isDimensional() )
+        {
+            transientCategoryOptionCombos.addAll( Objects.requireNonNull( getFirstCategoryCombo() ).getSortedOptionCombos() );
+            verify( nonEmptyLists( transientCategoryOptionCombos ) == 1, "Category option combos size must be larger than 0" );
+        }
+
+        // Populate grid
+
+        this.populateGridColumnsAndRows( date, user, organisationUnitsAtLevel, organisationUnitsInGroups, format );
+    }
+
+    // -------------------------------------------------------------------------
+    // Public methods
+    // -------------------------------------------------------------------------
+
+    public void populateGridColumnsAndRows( Date date, User user,
+        List<OrganisationUnit> organisationUnitsAtLevel, List<OrganisationUnit> organisationUnitsInGroups, I18nFormat format )
+    {
+        List<DimensionalItemObject[]> tableColumns = new ArrayList<>();
+        List<DimensionalItemObject[]> tableRows = new ArrayList<>();
+        List<DimensionalItemObject> filterItems = new ArrayList<>();
+
+        for ( String dimension : columnDimensions )
+        {
+            tableColumns.add( getDimensionalObject( dimension, date, user, false, organisationUnitsAtLevel, organisationUnitsInGroups, format ).getItems().toArray( IRT ) );
+        }
+
+        for ( String dimension : rowDimensions )
+        {
+            tableRows.add( getDimensionalObject( dimension, date, user, true, organisationUnitsAtLevel, organisationUnitsInGroups, format ).getItems().toArray( IRT ) );
+        }
+
+        for ( String filter : filterDimensions )
+        {
+            filterItems.addAll( getDimensionalObject( filter, date, user, true, organisationUnitsAtLevel, organisationUnitsInGroups, format ).getItems() );
+        }
+
+        gridColumns = new CombinationGenerator<>( tableColumns.toArray( IRT2D ) ).getCombinations();
+        gridRows = new CombinationGenerator<>( tableRows.toArray( IRT2D ) ).getCombinations();
+
+        addListIfEmpty( gridColumns );
+        addListIfEmpty( gridRows );
+
+        gridTitle = IdentifiableObjectUtils.join( filterItems );
+    }
+
+    @Override
+    public void populateAnalyticalProperties()
+    {
+        for ( String column : columnDimensions )
+        {
+            columns.add( getDimensionalObject( column ) );
+        }
+
+        for ( String row : rowDimensions )
+        {
+            rows.add( getDimensionalObject( row ) );
+        }
+
+        for ( String filter : filterDimensions )
+        {
+            filters.add( getDimensionalObject( filter ) );
+        }
+    }
+
+    /**
+     * Indicates whether this ReportTable is multi-dimensional.
+     */
+    public boolean isDimensional()
+    {
+        return !getDataElements().isEmpty() && (
+            columnDimensions.contains( CATEGORYOPTIONCOMBO_DIM_ID ) || rowDimensions.contains( CATEGORYOPTIONCOMBO_DIM_ID ));
+    }
+
+    /**
+     * Generates a pretty column name based on the given display property of the
+     * argument objects. Null arguments are ignored in the name.
+     */
+    public static String getPrettyColumnName( List<DimensionalItemObject> objects, DisplayProperty displayProperty )
+    {
+        StringBuilder builder = new StringBuilder();
+
+        for ( DimensionalItemObject object : objects )
+        {
+            builder.append( object != null ? (object.getDisplayProperty( displayProperty ) + SPACE) : EMPTY );
+        }
+
+        return builder.length() > 0 ? builder.substring( 0, builder.lastIndexOf( SPACE ) ) : TOTAL_COLUMN_PRETTY_NAME;
+    }
+
+    /**
+     * Generates a column name based on short-names of the argument objects.
+     * Null arguments are ignored in the name.
+     * <p/>
+     * The period column name must be static when on columns so it can be
+     * re-used in reports, hence the name property is used which will be formatted
+     * only when the period dimension is on rows.
+     */
+    public static String getColumnName( List<DimensionalItemObject> objects )
+    {
+        StringBuffer buffer = new StringBuffer();
+
+        for ( DimensionalItemObject object : objects )
+        {
+            if ( object != null && object instanceof Period )
+            {
+                buffer.append( object.getName() ).append( SEPARATOR );
+            }
+            else
+            {
+                buffer.append( object != null ? (object.getShortName() + SEPARATOR) : EMPTY );
+            }
+        }
+
+        String column = columnEncode( buffer.toString() );
+
+        return column.length() > 0 ? column.substring( 0, column.lastIndexOf( SEPARATOR ) ) : TOTAL_COLUMN_NAME;
+    }
+
+    /**
+     * Generates a string which is acceptable as a filename.
+     */
+    public static String columnEncode( String string )
+    {
+        if ( string != null )
+        {
+            string = string.replaceAll( "<", "_lt" );
+            string = string.replaceAll( ">", "_gt" );
+            string = string.replaceAll( ILLEGAL_FILENAME_CHARS_REGEX, EMPTY );
+            string = string.length() > 255 ? string.substring( 0, 255 ) : string;
+            string = string.toLowerCase();
+        }
+
+        return string;
+    }
+
+    /**
+     * Checks whether the given List of IdentifiableObjects contains an object
+     * which is an OrganisationUnit and has the currentParent property set to
+     * true.
+     *
+     * @param objects the List of IdentifiableObjects.
+     */
+    public static boolean isCurrentParent( List<? extends IdentifiableObject> objects )
+    {
+        for ( IdentifiableObject object : objects )
+        {
+            if ( object != null && object instanceof OrganisationUnit && ((OrganisationUnit) object).isCurrentParent() )
+            {
+                return true;
+            }
+        }
+
+        return false;
+    }
+
+    /**
+     * Tests whether this report table has report params.
+     */
+    public boolean hasReportParams()
+    {
+        return reportParams != null;
+    }
+
+    /**
+     * Returns the name of the parent organisation unit, or an empty string if null.
+     */
+    public String getParentOrganisationUnitName()
+    {
+        return relativeOrganisationUnit != null ? relativeOrganisationUnit.getName() : EMPTY;
+    }
+
+    /**
+     * Adds an empty list of DimensionalItemObjects to the given list if empty.
+     */
+    public static void addListIfEmpty( List<List<DimensionalItemObject>> list )
+    {
+        if ( list != null && list.size() == 0 )
+        {
+            list.add( Arrays.asList( new DimensionalItemObject[0] ) );
+        }
+    }
+
+    /**
+     * Generates a grid for this report table based on the given aggregate value
+     * map.
+     *
+     * @param grid               the grid, should be empty and not null.
+     * @param valueMap           the mapping of identifiers to aggregate values.
+     * @param displayProperty    the display property to use for meta data.
+     * @param reportParamColumns whether to include report parameter columns.
+     * @return a grid.
+     */
+    public Grid getGrid( Grid grid, Map<String, Object> valueMap, DisplayProperty displayProperty, boolean reportParamColumns )
+    {
+        valueMap = new HashMap<>( valueMap );
+
+        sortKeys( valueMap );
+
+        // ---------------------------------------------------------------------
+        // Title
+        // ---------------------------------------------------------------------
+
+        if ( name != null )
+        {
+            grid.setTitle( name );
+            grid.setSubtitle( gridTitle );
+        }
+        else
+        {
+            grid.setTitle( gridTitle );
+        }
+
+        // ---------------------------------------------------------------------
+        // Headers
+        // ---------------------------------------------------------------------
+
+        Map<String, String> metaData = getMetaData();
+        metaData.putAll( DimensionalObject.PRETTY_NAMES );
+
+        for ( String row : rowDimensions )
+        {
+            String name = StringUtils.defaultIfEmpty( metaData.get( row ), row );
+            String col = StringUtils.defaultIfEmpty( COLUMN_NAMES.get( row ), row );
+
+            grid.addHeader( new GridHeader( name + " ID", col + "id", ValueType.TEXT, String.class.getName(), true, true ) );
+            grid.addHeader( new GridHeader( name, col + "name", ValueType.TEXT, String.class.getName(), false, true ) );
+            grid.addHeader( new GridHeader( name + " code", col + "code", ValueType.TEXT, String.class.getName(), true, true ) );
+            grid.addHeader( new GridHeader( name + " description", col + "description", ValueType.TEXT, String.class.getName(), true, true ) );
+        }
+
+        if ( reportParamColumns )
+        {
+            grid.addHeader( new GridHeader( "Reporting month", REPORTING_MONTH_COLUMN_NAME,
+                ValueType.TEXT, String.class.getName(), true, true ) );
+            grid.addHeader( new GridHeader( "Organisation unit parameter", PARAM_ORGANISATIONUNIT_COLUMN_NAME,
+                ValueType.TEXT, String.class.getName(), true, true ) );
+            grid.addHeader( new GridHeader( "Organisation unit is parent", ORGANISATION_UNIT_IS_PARENT_COLUMN_NAME,
+                ValueType.TEXT, String.class.getName(), true, true ) );
+        }
+
+        final int startColumnIndex = grid.getHeaders().size();
+        final int numberOfColumns = getGridColumns().size();
+
+        for ( List<DimensionalItemObject> column : gridColumns )
+        {
+            grid.addHeader( new GridHeader( getPrettyColumnName( column, displayProperty ), getColumnName( column ),
+                ValueType.NUMBER, Double.class.getName(), false, false ) );
+        }
+
+        // ---------------------------------------------------------------------
+        // Values
+        // ---------------------------------------------------------------------
+
+        for ( List<DimensionalItemObject> row : gridRows )
+        {
+            grid.addRow();
+
+            // -----------------------------------------------------------------
+            // Row meta data
+            // -----------------------------------------------------------------
+
+            for ( DimensionalItemObject object : row )
+            {
+                grid.addValue( object.getDimensionItem() );
+                grid.addValue( object.getDisplayProperty( displayProperty ) );
+                grid.addValue( object.getCode() );
+                grid.addValue( object.getDisplayDescription() );
+            }
+
+            if ( reportParamColumns )
+            {
+                grid.addValue( reportingPeriodName );
+                grid.addValue( getParentOrganisationUnitName() );
+                grid.addValue( isCurrentParent( row ) ? "Yes" : "No" );
+            }
+
+            // -----------------------------------------------------------------
+            // Row data values
+            // -----------------------------------------------------------------
+
+            boolean hasValue = false;
+
+            for ( List<DimensionalItemObject> column : gridColumns )
+            {
+                String key = getIdentifier( column, row );
+
+                Object value = valueMap.get( key );
+
+                grid.addValue( value );
+
+                hasValue = hasValue || value != null;
+            }
+
+            if ( hideEmptyRows && !hasValue )
+            {
+                grid.removeCurrentWriteRow();
+            }
+            
+            // TODO hide empty columns
+        }
+        
+        if ( hideEmptyColumns )
+        {
+            grid.removeEmptyColumns();
+        }
+
+        if ( regression )
+        {
+            grid.addRegressionToGrid( startColumnIndex, numberOfColumns );
+        }
+
+        if ( cumulative )
+        {
+            grid.addCumulativesToGrid( startColumnIndex, numberOfColumns );
+        }
+
+        // ---------------------------------------------------------------------
+        // Sort and limit
+        // ---------------------------------------------------------------------
+
+        if ( sortOrder != BaseAnalyticalObject.NONE )
+        {
+            grid.sortGrid( grid.getWidth(), sortOrder );
+        }
+
+        if ( topLimit > 0 )
+        {
+            grid.limitGrid( topLimit );
+        }
+
+        // ---------------------------------------------------------------------
+        // Show hierarchy option
+        // ---------------------------------------------------------------------
+
+        if ( showHierarchy && rowDimensions.contains( ORGUNIT_DIM_ID ) && grid.hasInternalMetaDataKey( AnalyticsMetaDataKey.ORG_UNIT_ANCESTORS.getKey() ) )
+        {
+            int ouIdColumnIndex = rowDimensions.indexOf( ORGUNIT_DIM_ID ) * 4;
+
+            addHierarchyColumns( grid, ouIdColumnIndex );
+        }
+
+        return grid;
+    }
+
+    // -------------------------------------------------------------------------
+    // Supportive methods
+    // -------------------------------------------------------------------------
+
+    /**
+     * Adds grid columns for each organisation unit level.
+     */
+    @SuppressWarnings( "unchecked" )
+    private void addHierarchyColumns( Grid grid, int ouIdColumnIndex )
+    {
+        Map<Object, List<?>> ancestorMap = (Map<Object, List<?>>) grid.getInternalMetaData().get( AnalyticsMetaDataKey.ORG_UNIT_ANCESTORS.getKey() );
+
+        Assert.notEmpty( ancestorMap, "Ancestor map cannot be null or empty when show hierarchy is enabled" );
+
+        int newColumns = ancestorMap.values().stream().mapToInt( List::size ).max().orElseGet( () -> 0 );
+
+        List<GridHeader> headers = new ArrayList<>();
+
+        for ( int i = 0; i < newColumns; i++ )
+        {
+            int level = i + 1;
+
+            String name = String.format( "Org unit level %d", level );
+            String column = String.format( "orgunitlevel%d", level );
+
+            headers.add( new GridHeader( name, column, ValueType.TEXT, String.class.getName(), false, true ) );
+        }
+
+        grid.addHeaders( ouIdColumnIndex, headers );
+        grid.addAndPopulateColumnsBefore( ouIdColumnIndex, ancestorMap, newColumns );
+    }
+
+    /**
+     * Returns the number of empty lists among the argument lists.
+     */
+    private static int nonEmptyLists( List<?>... lists )
+    {
+        int nonEmpty = 0;
+
+        for ( List<?> list : lists )
+        {
+            if ( list != null && list.size() > 0 )
+            {
+                ++nonEmpty;
+            }
+        }
+
+        return nonEmpty;
+    }
+
+    /**
+     * Supportive method.
+     */
+    private static void verify( boolean expression, String falseMessage )
+    {
+        if ( !expression )
+        {
+            throw new IllegalStateException( falseMessage );
+        }
+    }
+
+    /**
+     * Returns the category combo of the first data element.
+     */
+    private DataElementCategoryCombo getFirstCategoryCombo()
+    {
+        if ( !getDataElements().isEmpty() )
+        {
+            return getDataElements().get( 0 ).getCategoryCombos().iterator().next();
+        }
+
+        return null;
+    }
+
+    // -------------------------------------------------------------------------
+    // Get- and set-methods for persisted properties
+    // -------------------------------------------------------------------------
+
+    @JsonProperty
+    @JacksonXmlProperty( namespace = DxfNamespaces.DXF_2_0 )
+    public String getMeasureCriteria()
+    {
+        return measureCriteria;
+    }
+
+    public void setMeasureCriteria( String measureCriteria )
+    {
+        this.measureCriteria = measureCriteria;
+    }
+
+    @JsonProperty
+    @JacksonXmlProperty( namespace = DxfNamespaces.DXF_2_0 )
+    public boolean isRegression()
+    {
+        return regression;
+    }
+
+    public void setRegression( boolean regression )
+    {
+        this.regression = regression;
+    }
+
+    @JsonProperty
+    @JacksonXmlProperty( namespace = DxfNamespaces.DXF_2_0 )
+    public boolean isCumulative()
+    {
+        return cumulative;
+    }
+
+    public void setCumulative( boolean cumulative )
+    {
+        this.cumulative = cumulative;
+    }
+
+    @JsonProperty
+    @JacksonXmlElementWrapper( localName = "columnDimensions", namespace = DxfNamespaces.DXF_2_0 )
+    @JacksonXmlProperty( localName = "columnDimension", namespace = DxfNamespaces.DXF_2_0 )
+    public List<String> getColumnDimensions()
+    {
+        return columnDimensions;
+    }
+
+    public void setColumnDimensions( List<String> columnDimensions )
+    {
+        this.columnDimensions = columnDimensions;
+    }
+
+    @JsonProperty
+    @JacksonXmlElementWrapper( localName = "rowDimensions", namespace = DxfNamespaces.DXF_2_0 )
+    @JacksonXmlProperty( localName = "rowDimension", namespace = DxfNamespaces.DXF_2_0 )
+    public List<String> getRowDimensions()
+    {
+        return rowDimensions;
+    }
+
+    public void setRowDimensions( List<String> rowDimensions )
+    {
+        this.rowDimensions = rowDimensions;
+    }
+
+    @JsonProperty
+    @JacksonXmlElementWrapper( localName = "filterDimensions", namespace = DxfNamespaces.DXF_2_0 )
+    @JacksonXmlProperty( localName = "filterDimension", namespace = DxfNamespaces.DXF_2_0 )
+    public List<String> getFilterDimensions()
+    {
+        return filterDimensions;
+    }
+
+    public void setFilterDimensions( List<String> filterDimensions )
+    {
+        this.filterDimensions = filterDimensions;
+    }
+
+    @JsonProperty
+    @JacksonXmlProperty( namespace = DxfNamespaces.DXF_2_0 )
+    public ReportParams getReportParams()
+    {
+        return reportParams;
+    }
+
+    public void setReportParams( ReportParams reportParams )
+    {
+        this.reportParams = reportParams;
+    }
+
+    @Override
+    @JsonProperty
+    @JacksonXmlProperty( namespace = DxfNamespaces.DXF_2_0 )
+    public int getSortOrder()
+    {
+        return sortOrder;
+    }
+
+    @Override
+    public void setSortOrder( int sortOrder )
+    {
+        this.sortOrder = sortOrder;
+    }
+
+    @Override
+    @JsonProperty
+    @JacksonXmlProperty( namespace = DxfNamespaces.DXF_2_0 )
+    public int getTopLimit()
+    {
+        return topLimit;
+    }
+
+    @Override
+    public void setTopLimit( int topLimit )
+    {
+        this.topLimit = topLimit;
+    }
+
+    @JsonProperty
+    @JacksonXmlProperty( namespace = DxfNamespaces.DXF_2_0 )
+    public boolean isRowTotals()
+    {
+        return rowTotals;
+    }
+
+    public void setRowTotals( boolean rowTotals )
+    {
+        this.rowTotals = rowTotals;
+    }
+
+    @JsonProperty
+    @JacksonXmlProperty( namespace = DxfNamespaces.DXF_2_0 )
+    public boolean isColTotals()
+    {
+        return colTotals;
+    }
+
+    public void setColTotals( boolean colTotals )
+    {
+        this.colTotals = colTotals;
+    }
+
+    @JsonProperty
+    @JacksonXmlProperty( namespace = DxfNamespaces.DXF_2_0 )
+    public boolean isRowSubTotals()
+    {
+        return rowSubTotals;
+    }
+
+    public void setRowSubTotals( boolean rowSubTotals )
+    {
+        this.rowSubTotals = rowSubTotals;
+    }
+
+    @JsonProperty
+    @JacksonXmlProperty( namespace = DxfNamespaces.DXF_2_0 )
+    public boolean isColSubTotals()
+    {
+        return colSubTotals;
+    }
+
+    public void setColSubTotals( boolean colSubTotals )
+    {
+        this.colSubTotals = colSubTotals;
+    }
+
+    @JsonProperty
+    @JacksonXmlProperty( namespace = DxfNamespaces.DXF_2_0 )
+    public boolean isHideEmptyRows()
+    {
+        return hideEmptyRows;
+    }
+
+
+    public void setHideEmptyRows( boolean hideEmptyRows )
+    {
+        this.hideEmptyRows = hideEmptyRows;
+    }
+
+    @JsonProperty
+    @JacksonXmlProperty( namespace = DxfNamespaces.DXF_2_0 )
+    public boolean isHideEmptyColumns()
+    {
+        return hideEmptyColumns;
+    }
+
+    public void setHideEmptyColumns( boolean hideEmptyColumns )
+    {
+        this.hideEmptyColumns = hideEmptyColumns;
+    }
+
+    @JsonProperty
+    @JacksonXmlProperty( namespace = DxfNamespaces.DXF_2_0 )
+    public DisplayDensity getDisplayDensity()
+    {
+        return displayDensity;
+    }
+
+    public void setDisplayDensity( DisplayDensity displayDensity )
+    {
+        this.displayDensity = displayDensity;
+    }
+
+    @JsonProperty
+    @JacksonXmlProperty( namespace = DxfNamespaces.DXF_2_0 )
+    public FontSize getFontSize()
+    {
+        return fontSize;
+    }
+
+    public void setFontSize( FontSize fontSize )
+    {
+        this.fontSize = fontSize;
+    }
+
+    @JsonProperty
+    @JacksonXmlProperty( namespace = DxfNamespaces.DXF_2_0 )
+    public LegendSet getLegendSet()
+    {
+        return legendSet;
+    }
+
+    public void setLegendSet( LegendSet legendSet )
+    {
+        this.legendSet = legendSet;
+    }
+
+    @JsonProperty
+    @JacksonXmlProperty( namespace = DxfNamespaces.DXF_2_0 )
+    public LegendDisplayStrategy getLegendDisplayStrategy()
+    {
+        return legendDisplayStrategy;
+    }
+
+    public void setLegendDisplayStrategy( LegendDisplayStrategy legendDisplayStrategy )
+    {
+        this.legendDisplayStrategy = legendDisplayStrategy;
+    }
+
+    @JsonProperty
+    @JacksonXmlProperty( namespace = DxfNamespaces.DXF_2_0 )
+    public LegendDisplayStyle getLegendDisplayStyle()
+    {
+        return legendDisplayStyle;
+    }
+
+    public void setLegendDisplayStyle( LegendDisplayStyle legendDisplayStyle )
+    {
+        this.legendDisplayStyle = legendDisplayStyle;
+    }
+
+    @JsonProperty
+    @JacksonXmlProperty( namespace = DxfNamespaces.DXF_2_0 )
+    public NumberType getNumberType()
+    {
+        return numberType;
+    }
+
+    public void setNumberType( NumberType numberType )
+    {
+        this.numberType = numberType;
+    }
+
+    @JsonProperty
+    @JacksonXmlProperty( namespace = DxfNamespaces.DXF_2_0 )
+    public boolean isShowHierarchy()
+    {
+        return showHierarchy;
+    }
+
+    public void setShowHierarchy( boolean showHierarchy )
+    {
+        this.showHierarchy = showHierarchy;
+    }
+
+
+    @JsonProperty
+    @JacksonXmlProperty( namespace = DxfNamespaces.DXF_2_0 )
+    public boolean isShowDimensionLabels()
+    {
+        return showDimensionLabels;
+    }
+
+    public void setShowDimensionLabels( boolean showDimensionLabels )
+    {
+        this.showDimensionLabels = showDimensionLabels;
+    }
+
+    @JsonProperty
+    @JacksonXmlProperty( namespace = DxfNamespaces.DXF_2_0 )
+    public boolean isSkipRounding()
+    {
+        return skipRounding;
+    }
+
+    public void setSkipRounding( boolean skipRounding )
+    {
+        this.skipRounding = skipRounding;
+    }
+
+    // -------------------------------------------------------------------------
+    // Get- and set-methods for transient properties
+    // -------------------------------------------------------------------------
+
+    @JsonIgnore
+    public String getReportingPeriodName()
+    {
+        return reportingPeriodName;
+    }
+
+    @JsonIgnore
+    public ReportTable setReportingPeriodName( String reportingPeriodName )
+    {
+        this.reportingPeriodName = reportingPeriodName;
+        return this;
+    }
+
+    @JsonIgnore
+    public List<List<DimensionalItemObject>> getGridColumns()
+    {
+        return gridColumns;
+    }
+
+    public ReportTable setGridColumns( List<List<DimensionalItemObject>> gridColumns )
+    {
+        this.gridColumns = gridColumns;
+        return this;
+    }
+
+    @JsonIgnore
+    public List<List<DimensionalItemObject>> getGridRows()
+    {
+        return gridRows;
+    }
+
+    public ReportTable setGridRows( List<List<DimensionalItemObject>> gridRows )
+    {
+        this.gridRows = gridRows;
+        return this;
+    }
+
+    @JsonIgnore
+    public String getGridTitle()
+    {
+        return gridTitle;
+    }
+
+    public ReportTable setGridTitle( String gridTitle )
+    {
+        this.gridTitle = gridTitle;
+        return this;
+    }
+}