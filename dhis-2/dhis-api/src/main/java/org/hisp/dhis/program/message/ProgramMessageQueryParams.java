--- conflicted
+++ resolved
@@ -29,13 +29,8 @@
 
 import java.util.Date;
 import java.util.Set;
-<<<<<<< HEAD
 import lombok.Builder;
 import lombok.Data;
-=======
-import lombok.Data;
-import lombok.NoArgsConstructor;
->>>>>>> e8468b46
 import org.hisp.dhis.program.Enrollment;
 import org.hisp.dhis.program.Event;
 
@@ -43,11 +38,7 @@
  * @author Zubair <rajazubair.asghar@gmail.com>
  */
 @Data
-<<<<<<< HEAD
 @Builder
-=======
-@NoArgsConstructor
->>>>>>> e8468b46
 public class ProgramMessageQueryParams {
   private Set<String> organisationUnit;
 
@@ -69,7 +60,7 @@
   // Logic
   // -------------------------------------------------------------------------
 
-  public boolean hasOrignisationUnit() {
+  public boolean hasOrganisationUnit() {
     return organisationUnit != null;
   }
 
