--- conflicted
+++ resolved
@@ -58,6 +58,7 @@
 import org.apache.commons.lang3.StringUtils;
 import org.hisp.dhis.analytics.NumberType;
 import org.hisp.dhis.category.CategoryCombo;
+import org.hisp.dhis.chart.Series;
 import org.hisp.dhis.common.BaseAnalyticalObject;
 import org.hisp.dhis.common.BaseDimensionalObject;
 import org.hisp.dhis.common.CombinationGenerator;
@@ -210,13 +211,8 @@
 
     private LegendDisplayStrategy legendDisplayStrategy;
 
-<<<<<<< HEAD
-    private ColorSet colorSet;
-
     private VisualizationFontStyle fontStyle;
 
-=======
->>>>>>> 0331aef3
     // -------------------------------------------------------------------------
     // Display items for graphics/charts
     // -------------------------------------------------------------------------
@@ -944,19 +940,6 @@
 
     @JsonProperty
     @JacksonXmlProperty( namespace = DXF_2_0 )
-<<<<<<< HEAD
-    public ColorSet getColorSet()
-    {
-        return colorSet;
-    }
-
-    public void setColorSet( ColorSet colorSet )
-    {
-        this.colorSet = colorSet;
-    }
-
-    @JsonProperty
-    @JacksonXmlProperty( namespace = DXF_2_0 )
     public VisualizationFontStyle getFontStyle()
     {
         return fontStyle;
@@ -969,8 +952,6 @@
 
     @JsonProperty
     @JacksonXmlProperty( namespace = DXF_2_0 )
-=======
->>>>>>> 0331aef3
     public boolean isShowData()
     {
         return showData;
