--- conflicted
+++ resolved
@@ -28,42 +28,12 @@
  * SOFTWARE, EVEN IF ADVISED OF THE POSSIBILITY OF SUCH DAMAGE.
  */
 
-<<<<<<< HEAD
-import static com.google.common.base.Verify.verify;
-import static java.util.Arrays.asList;
-import static org.apache.commons.collections4.CollectionUtils.isEmpty;
-import static org.apache.commons.collections4.CollectionUtils.isNotEmpty;
-import static org.apache.commons.lang3.StringUtils.isBlank;
-import static org.apache.commons.lang3.StringUtils.isNotBlank;
-import static org.apache.commons.lang3.StringUtils.join;
-import static org.hisp.dhis.analytics.AnalyticsMetaDataKey.ORG_UNIT_ANCESTORS;
-import static org.hisp.dhis.common.DimensionalObject.CATEGORYOPTIONCOMBO_DIM_ID;
-import static org.hisp.dhis.common.DimensionalObject.DATA_X_DIM_ID;
-import static org.hisp.dhis.common.DimensionalObject.ORGUNIT_DIM_ID;
-import static org.hisp.dhis.common.DimensionalObject.PERIOD_DIM_ID;
-import static org.hisp.dhis.common.DimensionalObject.PRETTY_NAMES;
-import static org.hisp.dhis.common.DimensionalObjectUtils.NAME_SEP;
-import static org.hisp.dhis.common.DimensionalObjectUtils.getSortedKeysMap;
-import static org.hisp.dhis.common.DxfNamespaces.DXF_2_0;
-import static org.hisp.dhis.common.ValueType.NUMBER;
-import static org.hisp.dhis.common.ValueType.TEXT;
-import static org.hisp.dhis.visualization.VisualizationType.PIVOT_TABLE;
-
-import java.util.ArrayList;
-import java.util.Date;
-import java.util.HashMap;
-import java.util.List;
-import java.util.Map;
-import java.util.Objects;
-
-=======
 import com.fasterxml.jackson.annotation.JsonIgnore;
 import com.fasterxml.jackson.annotation.JsonProperty;
 import com.fasterxml.jackson.databind.annotation.JsonDeserialize;
 import com.fasterxml.jackson.dataformat.xml.annotation.JacksonXmlElementWrapper;
 import com.fasterxml.jackson.dataformat.xml.annotation.JacksonXmlProperty;
 import com.fasterxml.jackson.dataformat.xml.annotation.JacksonXmlRootElement;
->>>>>>> 57228915
 import org.apache.commons.lang3.StringUtils;
 import org.hisp.dhis.analytics.NumberType;
 import org.hisp.dhis.category.CategoryCombo;
@@ -76,10 +46,7 @@
 import org.hisp.dhis.common.DimensionalObjectUtils;
 import org.hisp.dhis.common.DisplayDensity;
 import org.hisp.dhis.common.DisplayProperty;
-<<<<<<< HEAD
-=======
 import org.hisp.dhis.common.DxfNamespaces;
->>>>>>> 57228915
 import org.hisp.dhis.common.FontSize;
 import org.hisp.dhis.common.Grid;
 import org.hisp.dhis.common.GridHeader;
@@ -1318,6 +1285,21 @@
     // -------------------------------------------------------------------------
 
     /**
+     * Filtering out eventual null elements caused by occasional invalid sortOrder.
+     *
+     * @param list
+     * @return the list without null elements.
+     */
+    private List<String> removingNullElements( final List<String> list )
+    {
+        if ( isNotEmpty( list ) )
+        {
+            return list.stream().filter( x -> x != null ).collect( Collectors.toList() );
+        }
+        return list;
+    }
+
+    /**
      * Returns the category combo of the first data element.
      */
     private CategoryCombo getFirstCategoryCombo()
