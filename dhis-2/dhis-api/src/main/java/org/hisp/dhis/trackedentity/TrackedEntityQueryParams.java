--- conflicted
+++ resolved
@@ -957,7 +957,7 @@
     TRACKEDENTITY("trackedEntity", "uid", MAIN_QUERY_ALIAS),
     // Ordering by id is the same as ordering by created date
     CREATED(CREATED_ID, "trackedentityinstanceid", MAIN_QUERY_ALIAS),
-    CREATED_AT("createdAt", "trackedentityinstanceid", MAIN_QUERY_ALIAS),
+    CREATED_AT("createdAt", CREATED_ID, MAIN_QUERY_ALIAS),
     CREATED_AT_CLIENT("createdAtClient", "createdAtClient", MAIN_QUERY_ALIAS),
     UPDATED_AT("updatedAt", "lastUpdated", MAIN_QUERY_ALIAS),
     UPDATED_AT_CLIENT("updatedAtClient", "lastUpdatedAtClient", MAIN_QUERY_ALIAS),
@@ -994,636 +994,8 @@
       return tableAlias + "." + column;
     }
 
-    /**
-     * @return a Sql string composed by the main query alias and column. In use for the outer query
-     *     select fields and order by
-     */
-<<<<<<< HEAD
-    public boolean isEventStatus( EventStatus eventStatus )
-    {
-        return this.eventStatus != null && this.eventStatus.equals( eventStatus );
-    }
-
-    /**
-     * Indicates whether this parameters specifies an event start date.
-     */
-    public boolean hasEventStartDate()
-    {
-        return eventStartDate != null;
-    }
-
-    /**
-     * Indicates whether this parameters specifies an event end date.
-     */
-    public boolean hasEventEndDate()
-    {
-        return eventEndDate != null;
-    }
-
-    /**
-     * Indicates whether this parameters specifies a user.
-     */
-    public boolean hasUser()
-    {
-        return user != null;
-    }
-
-    /**
-     * Check whether we are filtering for potential duplicate property.
-     */
-    public boolean hasPotentialDuplicateFilter()
-    {
-        return potentialDuplicate != null;
-    }
-
-    /**
-     * Checks if there is atleast one unique filter in the params. In attributes
-     * or filters.
-     *
-     * @return true if there is exist atlesast one unique filter in
-     *         filters/attributes, false otherwise.
-     */
-    public boolean hasUniqueFilter()
-    {
-        if ( !hasFilters() && !hasAttributes() )
-        {
-            return false;
-        }
-
-        for ( QueryItem filter : filters )
-        {
-            if ( filter.isUnique() )
-            {
-                return true;
-            }
-        }
-
-        for ( QueryItem attribute : attributes )
-        {
-            if ( attribute.isUnique() && attribute.hasFilter() )
-            {
-                return true;
-            }
-        }
-
-        return false;
-    }
-
-    /**
-     * Indicates whether paging is enabled.
-     */
-    public boolean isPaging()
-    {
-        return !isSkipPaging();
-    }
-
-    /**
-     * Returns the page number, falls back to default value of 1 if not
-     * specified.
-     */
-    public int getPageWithDefault()
-    {
-        return page != null && page > 0 ? page : DEFAULT_PAGE;
-    }
-
-    /**
-     * Returns the page size, falls back to default value of 50 if not
-     * specified.
-     */
-    public int getPageSizeWithDefault()
-    {
-        return pageSize != null && pageSize >= 0 ? pageSize : DEFAULT_PAGE_SIZE;
-    }
-
-    /**
-     * Returns the offset based on the page number and page size.
-     */
-    public int getOffset()
-    {
-        return (getPageWithDefault() - 1) * getPageSizeWithDefault();
-    }
-
-    // -------------------------------------------------------------------------
-    // toString
-    // -------------------------------------------------------------------------
-
-    @Override
-    public String toString()
-    {
-        return MoreObjects.toStringHelper( this )
-            .add( "query", query )
-            .add( "attributes", attributes )
-            .add( "filters", filters )
-            .add( "organisationUnits", organisationUnits )
-            .add( "program", program )
-            .add( "programStatus", programStatus )
-            .add( "followUp", followUp )
-            .add( "lastUpdatedStartDate", lastUpdatedStartDate )
-            .add( "lastUpdatedEndDate", lastUpdatedEndDate )
-            .add( "lastUpdatedDuration", lastUpdatedDuration )
-            .add( "programEnrollmentStartDate", programEnrollmentStartDate )
-            .add( "programEnrollmentEndDate", programEnrollmentEndDate )
-            .add( "programIncidentStartDate", programIncidentStartDate )
-            .add( "programIncidentEndDate", programIncidentEndDate )
-            .add( "trackedEntityType", trackedEntityType )
-            .add( "organisationUnitMode", organisationUnitMode )
-            .add( "assignedUserQueryParam", assignedUserQueryParam )
-            .add( "eventStatus", eventStatus )
-            .add( "eventStartDate", eventStartDate )
-            .add( "eventEndDate", eventEndDate )
-            .add( "skipMeta", skipMeta )
-            .add( "page", page )
-            .add( "pageSize", pageSize )
-            .add( "totalPages", totalPages )
-            .add( "skipPaging", skipPaging )
-            .add( "includeDeleted", includeDeleted )
-            .add( "includeAllAttributes", includeAllAttributes )
-            .add( "internalSearch", internalSearch )
-            .add( "synchronizationQuery", synchronizationQuery )
-            .add( "skipChangedBefore", skipChangedBefore )
-            .add( "orders", orders )
-            .add( "user", user )
-            .add( "potentialDuplicate", potentialDuplicate )
-            .toString();
-    }
-
-    // -------------------------------------------------------------------------
-    // Getters and setters
-    // -------------------------------------------------------------------------
-
-    public QueryFilter getQuery()
-    {
-        return query;
-    }
-
-    public TrackedEntityQueryParams setQuery( QueryFilter query )
-    {
-        this.query = query;
-        return this;
-    }
-
-    public List<QueryItem> getAttributes()
-    {
-        return attributes;
-    }
-
-    public TrackedEntityQueryParams setAttributes( List<QueryItem> attributes )
-    {
-        this.attributes = attributes;
-        return this;
-    }
-
-    public List<QueryItem> getFilters()
-    {
-        return filters;
-    }
-
-    public TrackedEntityQueryParams setFilters( List<QueryItem> filters )
-    {
-        this.filters = filters;
-        return this;
-    }
-
-    public Set<OrganisationUnit> getOrganisationUnits()
-    {
-        return organisationUnits;
-    }
-
-    public TrackedEntityQueryParams addOrganisationUnits( Set<OrganisationUnit> organisationUnits )
-    {
-        this.organisationUnits.addAll( organisationUnits );
-        return this;
-    }
-
-    public TrackedEntityQueryParams setOrganisationUnits( Set<OrganisationUnit> organisationUnits )
-    {
-        this.organisationUnits = organisationUnits;
-        return this;
-    }
-
-    public Program getProgram()
-    {
-        return program;
-    }
-
-    public TrackedEntityQueryParams setProgram( Program program )
-    {
-        this.program = program;
-        return this;
-    }
-
-    public ProgramStage getProgramStage()
-    {
-        return programStage;
-    }
-
-    public TrackedEntityQueryParams setProgramStage( ProgramStage programStage )
-    {
-        this.programStage = programStage;
-        return this;
-    }
-
-    public ProgramStatus getProgramStatus()
-    {
-        return programStatus;
-    }
-
-    public TrackedEntityQueryParams setProgramStatus( ProgramStatus programStatus )
-    {
-        this.programStatus = programStatus;
-        return this;
-    }
-
-    public Boolean getFollowUp()
-    {
-        return followUp;
-    }
-
-    public TrackedEntityQueryParams setFollowUp( Boolean followUp )
-    {
-        this.followUp = followUp;
-        return this;
-    }
-
-    public Boolean getPotentialDuplicate()
-    {
-        return this.potentialDuplicate;
-    }
-
-    public TrackedEntityQueryParams setPotentialDuplicate( Boolean potentialDuplicate )
-    {
-        this.potentialDuplicate = potentialDuplicate;
-        return this;
-    }
-
-    public Date getLastUpdatedStartDate()
-    {
-        return lastUpdatedStartDate;
-    }
-
-    public TrackedEntityQueryParams setLastUpdatedStartDate( Date lastUpdatedStartDate )
-    {
-        this.lastUpdatedStartDate = lastUpdatedStartDate;
-        return this;
-    }
-
-    public Date getLastUpdatedEndDate()
-    {
-        return lastUpdatedEndDate;
-    }
-
-    public TrackedEntityQueryParams setLastUpdatedEndDate( Date lastUpdatedEndDate )
-    {
-        this.lastUpdatedEndDate = lastUpdatedEndDate;
-        return this;
-    }
-
-    public String getLastUpdatedDuration()
-    {
-        return lastUpdatedDuration;
-    }
-
-    public TrackedEntityQueryParams setLastUpdatedDuration( String lastUpdatedDuration )
-    {
-        this.lastUpdatedDuration = lastUpdatedDuration;
-        return this;
-    }
-
-    public Date getProgramEnrollmentStartDate()
-    {
-        return programEnrollmentStartDate;
-    }
-
-    public TrackedEntityQueryParams setProgramEnrollmentStartDate( Date programEnrollmentStartDate )
-    {
-        this.programEnrollmentStartDate = programEnrollmentStartDate;
-        return this;
-    }
-
-    public Date getProgramEnrollmentEndDate()
-    {
-        return programEnrollmentEndDate != null ? DateUtils.addDays( programEnrollmentEndDate, 1 )
-            : programEnrollmentEndDate;
-    }
-
-    public TrackedEntityQueryParams setProgramEnrollmentEndDate( Date programEnrollmentEndDate )
-    {
-        this.programEnrollmentEndDate = programEnrollmentEndDate;
-        return this;
-    }
-
-    public Date getProgramIncidentStartDate()
-    {
-        return programIncidentStartDate;
-    }
-
-    public TrackedEntityQueryParams setProgramIncidentStartDate( Date programIncidentStartDate )
-    {
-        this.programIncidentStartDate = programIncidentStartDate;
-        return this;
-    }
-
-    public Date getProgramIncidentEndDate()
-    {
-        return programIncidentEndDate != null ? DateUtils.addDays( programIncidentEndDate, 1 ) : programIncidentEndDate;
-    }
-
-    public TrackedEntityQueryParams setProgramIncidentEndDate( Date programIncidentEndDate )
-    {
-        this.programIncidentEndDate = programIncidentEndDate;
-        return this;
-    }
-
-    public TrackedEntityType getTrackedEntityType()
-    {
-        return trackedEntityType;
-    }
-
-    public TrackedEntityQueryParams setTrackedEntityType( TrackedEntityType trackedEntityType )
-    {
-        this.trackedEntityType = trackedEntityType;
-        return this;
-    }
-
-    public OrganisationUnitSelectionMode getOrganisationUnitMode()
-    {
-        return organisationUnitMode;
-    }
-
-    public TrackedEntityQueryParams setOrganisationUnitMode(
-        OrganisationUnitSelectionMode organisationUnitMode )
-    {
-        this.organisationUnitMode = organisationUnitMode;
-        return this;
-    }
-
-    public EventStatus getEventStatus()
-    {
-        return eventStatus;
-    }
-
-    public TrackedEntityQueryParams setEventStatus( EventStatus eventStatus )
-    {
-        this.eventStatus = eventStatus;
-        return this;
-    }
-
-    public Date getEventStartDate()
-    {
-        return eventStartDate;
-    }
-
-    public TrackedEntityQueryParams setEventStartDate( Date eventStartDate )
-    {
-        this.eventStartDate = eventStartDate;
-        return this;
-    }
-
-    public Date getEventEndDate()
-    {
-        return eventEndDate;
-    }
-
-    public TrackedEntityQueryParams setEventEndDate( Date eventEndDate )
-    {
-        this.eventEndDate = eventEndDate;
-        return this;
-    }
-
-    public boolean isSkipMeta()
-    {
-        return skipMeta;
-    }
-
-    public TrackedEntityQueryParams setSkipMeta( boolean skipMeta )
-    {
-        this.skipMeta = skipMeta;
-        return this;
-    }
-
-    public Integer getPage()
-    {
-        return page;
-    }
-
-    public TrackedEntityQueryParams setPage( Integer page )
-    {
-        this.page = page;
-        return this;
-    }
-
-    public Integer getPageSize()
-    {
-        return pageSize;
-    }
-
-    public TrackedEntityQueryParams setPageSize( Integer pageSize )
-    {
-        this.pageSize = pageSize;
-        return this;
-    }
-
-    public boolean isTotalPages()
-    {
-        return totalPages;
-    }
-
-    public TrackedEntityQueryParams setTotalPages( boolean totalPages )
-    {
-        this.totalPages = totalPages;
-        return this;
-    }
-
-    public boolean isSkipPaging()
-    {
-        return skipPaging;
-    }
-
-    public TrackedEntityQueryParams setSkipPaging( boolean skipPaging )
-    {
-        this.skipPaging = skipPaging;
-        return this;
-    }
-
-    public int getMaxTeiLimit()
-    {
-        return maxTeiLimit;
-    }
-
-    public TrackedEntityQueryParams setMaxTeiLimit( int maxTeiLimit )
-    {
-        this.maxTeiLimit = maxTeiLimit;
-        return this;
-    }
-
-    public boolean isIncludeDeleted()
-    {
-        return includeDeleted;
-    }
-
-    public TrackedEntityQueryParams setIncludeDeleted( boolean includeDeleted )
-    {
-        this.includeDeleted = includeDeleted;
-        return this;
-    }
-
-    public boolean isIncludeAllAttributes()
-    {
-        return includeAllAttributes;
-    }
-
-    public TrackedEntityQueryParams setIncludeAllAttributes( boolean includeAllAttributes )
-    {
-        this.includeAllAttributes = includeAllAttributes;
-        return this;
-    }
-
-    public boolean isInternalSearch()
-    {
-        return internalSearch;
-    }
-
-    public TrackedEntityQueryParams setInternalSearch( boolean internalSearch )
-    {
-        this.internalSearch = internalSearch;
-        return this;
-    }
-
-    public boolean isSynchronizationQuery()
-    {
-        return synchronizationQuery;
-    }
-
-    public TrackedEntityQueryParams setSynchronizationQuery( boolean synchronizationQuery )
-    {
-        this.synchronizationQuery = synchronizationQuery;
-        return this;
-    }
-
-    public Date getSkipChangedBefore()
-    {
-        return skipChangedBefore;
-    }
-
-    public TrackedEntityQueryParams setSkipChangedBefore( Date skipChangedBefore )
-    {
-        this.skipChangedBefore = skipChangedBefore;
-        return this;
-    }
-
-    public User getUser()
-    {
-        return user;
-    }
-
-    public List<OrderParam> getOrders()
-    {
-        return orders;
-    }
-
-    public void setOrders( List<OrderParam> orders )
-    {
-        this.orders = orders;
-    }
-
-    public Set<String> getTrackedEntityUids()
-    {
-        return trackedEntityUids;
-    }
-
-    public TrackedEntityQueryParams setTrackedEntityUids( Set<String> trackedEntityUids )
-    {
-        this.trackedEntityUids = trackedEntityUids;
-        return this;
-    }
-
-    /**
-     * Set assigned user selection mode, assigned users and the current user for
-     * the query. Non-empty assigned users are only allowed with mode PROVIDED
-     * (or null).
-     *
-     * @param mode assigned user mode
-     * @param current current user with which query is made
-     * @param assignedUsers assigned user uids
-     * @return this
-     */
-    public TrackedEntityQueryParams setUserWithAssignedUsers( AssignedUserSelectionMode mode, User current,
-        Set<String> assignedUsers )
-    {
-        this.assignedUserQueryParam = new AssignedUserQueryParam( mode, current, assignedUsers );
-        this.user = current;
-        return this;
-    }
-
-    public List<TrackedEntityType> getTrackedEntityTypes()
-    {
-        return trackedEntityTypes;
-    }
-
-    public void setTrackedEntityTypes( List<TrackedEntityType> trackedEntityTypes )
-    {
-        this.trackedEntityTypes = trackedEntityTypes;
-    }
-
-    @Getter
-    @AllArgsConstructor
-    public enum OrderColumn
-    {
-        TRACKEDENTITY( "trackedEntity", "uid", MAIN_QUERY_ALIAS ),
-        // Ordering by id is the same as ordering by created date
-        CREATED( CREATED_ID, "trackedentityinstanceid", MAIN_QUERY_ALIAS ),
-        CREATED_AT( "createdAt", CREATED_ID, MAIN_QUERY_ALIAS ),
-        CREATED_AT_CLIENT( "createdAtClient", "createdAtClient", MAIN_QUERY_ALIAS ),
-        UPDATED_AT( "updatedAt", "lastUpdated", MAIN_QUERY_ALIAS ),
-        UPDATED_AT_CLIENT( "updatedAtClient", "lastUpdatedAtClient", MAIN_QUERY_ALIAS ),
-        ENROLLED_AT( "enrolledAt", "enrollmentDate", PROGRAM_INSTANCE_ALIAS ),
-        // this works only for the new endpoint
-        // ORGUNIT_NAME( "orgUnitName", MAIN_QUERY_ALIAS+".organisationUnit.name" ),
-        INACTIVE( INACTIVE_ID, "inactive", MAIN_QUERY_ALIAS );
-
-        private final String propName;
-
-        private final String column;
-
-        private final String tableAlias;
-
-        public boolean isPropertyEqualTo( String property )
-        {
-            return propName.equalsIgnoreCase( property );
-        }
-
-        /**
-         * @param property
-         * @return an Optional of an OrderColumn matching by property name
-         */
-        public static Optional<OrderColumn> findColumn( String property )
-        {
-            return Arrays.stream( values() )
-                .filter( orderColumn -> orderColumn.getPropName().equals( property ) )
-                .findFirst();
-        }
-
-        /**
-         * @return a Sql string composed by the actual table alias and column.
-         *         In use for the inner query select fields and order by
-         */
-        public String getSqlColumnWithTableAlias()
-        {
-            return tableAlias + "." + column;
-        }
-
-        /**
-         * @return a Sql string composed by the main query alias and column. In
-         *         use for the outer query select fields and order by
-         */
-        public String getSqlColumnWithMainTable()
-        {
-            return MAIN_QUERY_ALIAS + "." + column;
-        }
-=======
     public String getSqlColumnWithMainTable() {
       return MAIN_QUERY_ALIAS + "." + column;
->>>>>>> a2bd3557
     }
   }
 }