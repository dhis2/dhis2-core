package org.hisp.dhis.eventdatavalue;
/*
 * Copyright (c) 2004-2020, University of Oslo
 * All rights reserved.
 *
 * Redistribution and use in source and binary forms, with or without
 * modification, are permitted provided that the following conditions are met:
 * Redistributions of source code must retain the above copyright notice, this
 * list of conditions and the following disclaimer.
 *
 * Redistributions in binary form must reproduce the above copyright notice,
 * this list of conditions and the following disclaimer in the documentation
 * and/or other materials provided with the distribution.
 * Neither the name of the HISP project nor the names of its contributors may
 * be used to endorse or promote products derived from this software without
 * specific prior written permission.
 *
 * THIS SOFTWARE IS PROVIDED BY THE COPYRIGHT HOLDERS AND CONTRIBUTORS "AS IS" AND
 * ANY EXPRESS OR IMPLIED WARRANTIES, INCLUDING, BUT NOT LIMITED TO, THE IMPLIED
 * WARRANTIES OF MERCHANTABILITY AND FITNESS FOR A PARTICULAR PURPOSE ARE
 * DISCLAIMED. IN NO EVENT SHALL THE COPYRIGHT OWNER OR CONTRIBUTORS BE LIABLE FOR
 * ANY DIRECT, INDIRECT, INCIDENTAL, SPECIAL, EXEMPLARY, OR CONSEQUENTIAL DAMAGES
 * (INCLUDING, BUT NOT LIMITED TO, PROCUREMENT OF SUBSTITUTE GOODS OR SERVICES;
 * LOSS OF USE, DATA, OR PROFITS; OR BUSINESS INTERRUPTION) HOWEVER CAUSED AND ON
 * ANY THEORY OF LIABILITY, WHETHER IN CONTRACT, STRICT LIABILITY, OR TORT
 * (INCLUDING NEGLIGENCE OR OTHERWISE) ARISING IN ANY WAY OUT OF THE USE OF THIS
 * SOFTWARE, EVEN IF ADVISED OF THE POSSIBILITY OF SUCH DAMAGE.
 */

import java.io.Serializable;
import java.util.Date;
import java.util.Objects;

import com.fasterxml.jackson.annotation.JsonProperty;
import org.hisp.dhis.common.DxfNamespaces;

import com.fasterxml.jackson.annotation.JsonIgnore;
import com.fasterxml.jackson.dataformat.xml.annotation.JacksonXmlRootElement;
import org.hisp.dhis.program.UserInfoSnapshot;

/**
 * @author David Katuscak
 */
@JacksonXmlRootElement( localName = "eventDataValue", namespace = DxfNamespaces.DXF_2_0 )
public class EventDataValue implements Serializable
{
    /**
     * Determines if a de-serialized file is compatible with this class.
     */
    private static final long serialVersionUID = 2738519623273453182L;

    private String dataElement = "";

    private Date created = new Date();

    private UserInfoSnapshot createdByUserInfo;

    private Date lastUpdated = new Date();

    private UserInfoSnapshot lastUpdatedByUserInfo;

    private String value;

    private Boolean providedElsewhere = false;

    private String storedBy;

    // -------------------------------------------------------------------------
    // Transient properties
    // -------------------------------------------------------------------------

    private transient boolean auditValueIsSet = false;

    private transient boolean valueIsSet = false;

    private transient String auditValue;

    // -------------------------------------------------------------------------
    // Constructors
    // -------------------------------------------------------------------------

    public EventDataValue()
    {

    }

    public EventDataValue( String dataElement, String value )
    {
        this.dataElement = dataElement;
        setValue( value );
    }

    public EventDataValue( String dataElement, String value, UserInfoSnapshot userInfo )
    {
        this.dataElement = dataElement;
        this.storedBy = userInfo.getUsername();
        this.createdByUserInfo = userInfo;
        this.lastUpdatedByUserInfo = userInfo;
        setValue( value );
    }

    public void setAutoFields()
    {
        Date date = new Date();

        if ( created == null )
        {
            created = date;
        }

        setLastUpdated( date );
    }

    // -------------------------------------------------------------------------
    // hashCode, equals and toString
    // -------------------------------------------------------------------------

    @Override
    public int hashCode()
    {
        return Objects.hash( dataElement );
    }

    @Override
    public boolean equals( Object object )
    {
        if ( this == object )
        {
            return true;
        }
        if ( object == null || getClass() != object.getClass() )
        {
            return false;
        }

        return dataElement.equals( ( (EventDataValue) object ).dataElement );
    }

    // -------------------------------------------------------------------------
    // Getters and setters
    // -------------------------------------------------------------------------
    @JsonProperty
    public Boolean getProvidedElsewhere()
    {
        return providedElsewhere;
    }

    public void setProvidedElsewhere( Boolean providedElsewhere )
    {
        this.providedElsewhere = providedElsewhere;
    }

    public void setDataElement( String dataElement )
    {
        this.dataElement = dataElement;
    }

    @JsonIgnore
    public String getDataElement()
    {
        return dataElement;
    }

    @JsonProperty
    public Date getCreated()
    {
        return created;
    }

    public void setCreated( Date created )
    {
        this.created = created;
    }

<<<<<<< HEAD
    public UserInfoSnapshot getCreatedByUserInfo()
    {
        return createdByUserInfo;
    }

    public void setCreatedByUserInfo( UserInfoSnapshot createdByUserInfo )
    {
        this.createdByUserInfo = createdByUserInfo;
    }

=======
    @JsonProperty
>>>>>>> 70227106
    public Date getLastUpdated()
    {
        return lastUpdated;
    }

    public UserInfoSnapshot getLastUpdatedByUserInfo()
    {
        return lastUpdatedByUserInfo;
    }

    public void setLastUpdatedByUserInfo( UserInfoSnapshot lastUpdatedByUserInfo )
    {
        this.lastUpdatedByUserInfo = lastUpdatedByUserInfo;
    }

    public void setLastUpdated( Date lastUpdated )
    {
        this.lastUpdated = lastUpdated;
    }

    public void setValue( String value )
    {
        if ( !auditValueIsSet )
        {
            auditValue = valueIsSet ? this.value : value;
            auditValueIsSet = true;
        }

        valueIsSet = true;

        this.value = value;
    }

    @JsonProperty
    public String getValue()
    {
        return value;
    }

    @JsonProperty
    public String getStoredBy()
    {
        return storedBy;
    }

    public void setStoredBy( String storedBy )
    {
        this.storedBy = storedBy;
    }

    @JsonIgnore
    public String getAuditValue()
    {
        return auditValue;
    }

    @Override
    public String toString()
    {
        return "EventDataValue{" +
            "dataElement=" + dataElement +
            ", created=" + created +
            ", lastUpdated=" + lastUpdated +
            ", value='" + value + '\'' +
            ", providedElsewhere=" + providedElsewhere +
            ", storedBy='" + storedBy + '\'' +
            '}';
    }
}<|MERGE_RESOLUTION|>--- conflicted
+++ resolved
@@ -172,7 +172,6 @@
         this.created = created;
     }
 
-<<<<<<< HEAD
     public UserInfoSnapshot getCreatedByUserInfo()
     {
         return createdByUserInfo;
@@ -183,9 +182,7 @@
         this.createdByUserInfo = createdByUserInfo;
     }
 
-=======
-    @JsonProperty
->>>>>>> 70227106
+    @JsonProperty
     public Date getLastUpdated()
     {
         return lastUpdated;
