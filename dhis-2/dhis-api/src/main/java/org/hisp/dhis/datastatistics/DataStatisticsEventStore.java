package org.hisp.dhis.datastatistics;

import org.hisp.dhis.analytics.SortOrder;

/*
 * Copyright (c) 2004-2016, University of Oslo
 * All rights reserved.
 *
 * Redistribution and use in source and binary forms, with or without
 * modification, are permitted provided that the following conditions are met:
 * Redistributions of source code must retain the above copyright notice, this
 * list of conditions and the following disclaimer.
 *
 * Redistributions in binary form must reproduce the above copyright notice,
 * this list of conditions and the following disclaimer in the documentation
 * and/or other materials provided with the distribution.
 * Neither the name of the HISP project nor the names of its contributors may
 * be used to endorse or promote products derived from this software without
 * specific prior written permission.
 *
 * THIS SOFTWARE IS PROVIDED BY THE COPYRIGHT HOLDERS AND CONTRIBUTORS "AS IS" AND
 * ANY EXPRESS OR IMPLIED WARRANTIES, INCLUDING, BUT NOT LIMITED TO, THE IMPLIED
 * WARRANTIES OF MERCHANTABILITY AND FITNESS FOR A PARTICULAR PURPOSE ARE
 * DISCLAIMED. IN NO EVENT SHALL THE COPYRIGHT OWNER OR CONTRIBUTORS BE LIABLE FOR
 * ANY DIRECT, INDIRECT, INCIDENTAL, SPECIAL, EXEMPLARY, OR CONSEQUENTIAL DAMAGES
 * (INCLUDING, BUT NOT LIMITED TO, PROCUREMENT OF SUBSTITUTE GOODS OR SERVICES;
 * LOSS OF USE, DATA, OR PROFITS; OR BUSINESS INTERRUPTION) HOWEVER CAUSED AND ON
 * ANY THEORY OF LIABILITY, WHETHER IN CONTRACT, STRICT LIABILITY, OR TORT
 * (INCLUDING NEGLIGENCE OR OTHERWISE) ARISING IN ANY WAY OUT OF THE USE OF THIS
 * SOFTWARE, EVEN IF ADVISED OF THE POSSIBILITY OF SUCH DAMAGE.
 */

import org.hisp.dhis.common.GenericStore;

import java.util.Date;
import java.util.List;
import java.util.Map;

/**
 * @author Yrjan A. F. Fraschetti
 * @author Julie Hill Roa
 */
public interface DataStatisticsEventStore
    extends GenericStore<DataStatisticsEvent>
{
    /**
     * Method for retrieving aggregated event count data.
     *
     * @param startDate the start date.
     * @param endDate the end date.
     * @return a map between DataStatisticsEventTypes and counts.
     */
    Map<DataStatisticsEventType, Double> getDataStatisticsEventCount( Date startDate, Date endDate );

    /**
     * Returns top favorites by views
     *
     * @param eventType that should be counted
     * @param pageSize number of favorites
     * @param sortOrder sort order of the favorites
     * @param username of user
     * @return list of FavoriteStatistics
     */
    List<FavoriteStatistics> getFavoritesData( DataStatisticsEventType eventType, int pageSize, SortOrder sortOrder, String username );
<<<<<<< HEAD
    
    /**
     * Returns statistics for the favorite with the given identifier.
     * 
     * @param uid the favorite identifier.
     * @return statistics for the favorite with the given identifier.
=======

    /**
     * Returns data statistics for the favorite with the given identifier.
     * 
     * @param uid the favorite identifier.
     * @return data statistics for the favorite with the given identifier.
>>>>>>> 37d7125e
     */
    FavoriteStatistics getFavoriteStatistics( String uid );
}<|MERGE_RESOLUTION|>--- conflicted
+++ resolved
@@ -62,21 +62,12 @@
      * @return list of FavoriteStatistics
      */
     List<FavoriteStatistics> getFavoritesData( DataStatisticsEventType eventType, int pageSize, SortOrder sortOrder, String username );
-<<<<<<< HEAD
-    
-    /**
-     * Returns statistics for the favorite with the given identifier.
-     * 
-     * @param uid the favorite identifier.
-     * @return statistics for the favorite with the given identifier.
-=======
 
     /**
      * Returns data statistics for the favorite with the given identifier.
      * 
      * @param uid the favorite identifier.
      * @return data statistics for the favorite with the given identifier.
->>>>>>> 37d7125e
      */
     FavoriteStatistics getFavoriteStatistics( String uid );
 }