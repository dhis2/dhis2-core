--- conflicted
+++ resolved
@@ -32,8 +32,10 @@
 import java.util.HashMap;
 import java.util.Map;
 import java.util.Set;
+import java.util.stream.Collectors;
 import javax.annotation.CheckForNull;
 import javax.annotation.Nonnull;
+import org.hisp.dhis.common.BaseIdentifiableObject;
 import org.hisp.dhis.common.IdentifiableObject;
 import org.springframework.security.core.GrantedAuthority;
 
@@ -55,67 +57,12 @@
       @CheckForNull User user,
       boolean accountNonLocked,
       boolean credentialsNonExpired,
-<<<<<<< HEAD
       Set<String> userGroupIds,
-      Map<String, Serializable> settings) {
-=======
-      @CheckForNull Map<String, Serializable> settings) {
->>>>>>> dcc4199c
+      @CheckForNull  Map<String, Serializable> settings) {
     if (user == null) {
       return null;
     }
 
-<<<<<<< HEAD
-    UserDetailsImpl userDetails = new UserDetailsImpl();
-    userDetails.setId(user.getId());
-    userDetails.setUid(user.getUid());
-    userDetails.setUsername(user.getUsername());
-    userDetails.setPassword(user.getPassword());
-
-    userDetails.setExternalAuth(user.isExternalAuth());
-    userDetails.setTwoFactorEnabled(user.isTwoFactorEnabled());
-
-    userDetails.setCode(user.getCode());
-    userDetails.setFirstName(user.getFirstName());
-    userDetails.setSurname(user.getSurname());
-
-    userDetails.setEnabled(user.isEnabled());
-    userDetails.setAccountNonExpired(user.isAccountNonExpired());
-    userDetails.setAccountNonLocked(accountNonLocked);
-    userDetails.setCredentialsNonExpired(credentialsNonExpired);
-
-    userDetails.setAuthorities(user.getAuthorities());
-    userDetails.setAllAuthorities(
-        user.getAuthorities().stream()
-            .map(GrantedAuthority::getAuthority)
-            .collect(Collectors.toUnmodifiableSet()));
-    userDetails.setSuper(user.isSuper());
-
-    userDetails.setAllRestrictions(user.getAllRestrictions());
-
-    userDetails.setUserRoleIds(
-        user.getUserRoles().stream()
-            .map(BaseIdentifiableObject::getUid)
-            .collect(Collectors.toSet()));
-
-    Set<String> groupIds =
-        user.getGroups().stream().map(BaseIdentifiableObject::getUid).collect(Collectors.toSet());
-    userDetails.setUserGroupIds(user.getUid() == null ? Set.of() : groupIds);
-
-    if (userGroupIds == null || userGroupIds.isEmpty()) {
-      userDetails.setUserOrgUnitIds(
-          user.getOrganisationUnits().stream()
-              .map(BaseIdentifiableObject::getUid)
-              .collect(Collectors.toSet()));
-    } else {
-      userDetails.setUserOrgUnitIds(userGroupIds);
-    }
-
-
-    userDetails.setUserSettings(settings);
-
-    return userDetails;
-=======
     return UserDetailsImpl.builder()
         .id(user.getId())
         .uid(user.getUid())
@@ -142,7 +89,15 @@
         .userDataOrgUnitIds(setOfIds(user.getDataViewOrganisationUnitsWithFallback()))
         .userSettings(settings == null ? new HashMap<>() : new HashMap<>(settings))
         .build();
->>>>>>> dcc4199c
+
+    if (userGroupIds == null || userGroupIds.isEmpty()) {
+      userDetails.setUserOrgUnitIds(
+          user.getOrganisationUnits().stream()
+              .map(BaseIdentifiableObject::getUid)
+              .collect(Collectors.toSet()));
+    } else {
+      userDetails.setUserOrgUnitIds(userGroupIds);
+    }
   }
 
   @Nonnull
