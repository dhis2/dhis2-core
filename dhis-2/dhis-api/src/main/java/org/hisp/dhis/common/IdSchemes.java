--- conflicted
+++ resolved
@@ -131,21 +131,13 @@
         return this;
     }
 
-<<<<<<< HEAD
-    public IdScheme getDataSetIdScheme() {
+    public IdScheme getDataSetIdScheme()
+    {
         return getScheme( dataSetIdScheme );
     }
 
-    public IdSchemes setDataSetIdScheme( String idScheme ) {
-=======
-    public IdScheme getDataSetIdScheme()
-    {
-        return getScheme( dataSetIdScheme );
-    }
-
     public IdSchemes setDataSetIdScheme( String idScheme )
     {
->>>>>>> b383e1b1
         this.dataSetIdScheme = IdScheme.from( idScheme );
         return this;
     }
