--- conflicted
+++ resolved
@@ -185,8 +185,6 @@
     {
         this.recipientUserGroup = recipientUserGroup;
     }
-<<<<<<< HEAD
-=======
 
     @JsonProperty
     @JacksonXmlProperty( namespace = DxfNamespaces.DXF_2_0 )
@@ -199,44 +197,4 @@
     {
         this.recipientProgramAttribute = recipientProgramAttribute;
     }
-
-    // -------------------------------------------------------------------------
-    // IdObject overrides
-    // -------------------------------------------------------------------------
-
-    @Override
-    public void mergeWith( IdentifiableObject other, MergeMode mergeMode )
-    {
-        super.mergeWith( other, mergeMode );
-
-        if ( other.getClass().isInstance( this ) )
-        {
-            ProgramNotificationTemplate pnt = (ProgramNotificationTemplate) other;
-
-            if ( mergeMode.isReplace() )
-            {
-                subjectTemplate = pnt.getSubjectTemplate();
-                messageTemplate = pnt.getMessageTemplate();
-                notificationTrigger = pnt.getNotificationTrigger();
-                notificationRecipient = pnt.getNotificationRecipient();
-                relativeScheduledDays = pnt.getRelativeScheduledDays();
-                recipientUserGroup = pnt.getRecipientUserGroup();
-                recipientProgramAttribute = pnt.getRecipientProgramAttribute();
-            }
-            else if ( mergeMode.isMerge() )
-            {
-                subjectTemplate = pnt.getSubjectTemplate() == null ? subjectTemplate : pnt.getSubjectTemplate();
-                messageTemplate = pnt.getMessageTemplate() == null ? messageTemplate : pnt.getMessageTemplate();
-                notificationTrigger = pnt.getNotificationTrigger() == null ? notificationTrigger : pnt.getNotificationTrigger();
-                notificationRecipient = pnt.getNotificationRecipient() == null ? notificationRecipient : pnt.getNotificationRecipient();
-                relativeScheduledDays = pnt.getRelativeScheduledDays() == null ? relativeScheduledDays : pnt.getRelativeScheduledDays();
-                recipientUserGroup = pnt.getRecipientUserGroup() == null ? recipientUserGroup : pnt.getRecipientUserGroup();
-                recipientProgramAttribute = pnt.getRecipientProgramAttribute() == null ? recipientProgramAttribute : pnt.getRecipientProgramAttribute();
-            }
-
-            deliveryChannels.clear();
-            deliveryChannels.addAll( pnt.getDeliveryChannels() );
-        }
-    }
->>>>>>> c2e50de5
 }