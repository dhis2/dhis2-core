/*
 * Copyright (c) 2004-2021, University of Oslo
 * All rights reserved.
 *
 * Redistribution and use in source and binary forms, with or without
 * modification, are permitted provided that the following conditions are met:
 * Redistributions of source code must retain the above copyright notice, this
 * list of conditions and the following disclaimer.
 *
 * Redistributions in binary form must reproduce the above copyright notice,
 * this list of conditions and the following disclaimer in the documentation
 * and/or other materials provided with the distribution.
 * Neither the name of the HISP project nor the names of its contributors may
 * be used to endorse or promote products derived from this software without
 * specific prior written permission.
 *
 * THIS SOFTWARE IS PROVIDED BY THE COPYRIGHT HOLDERS AND CONTRIBUTORS "AS IS" AND
 * ANY EXPRESS OR IMPLIED WARRANTIES, INCLUDING, BUT NOT LIMITED TO, THE IMPLIED
 * WARRANTIES OF MERCHANTABILITY AND FITNESS FOR A PARTICULAR PURPOSE ARE
 * DISCLAIMED. IN NO EVENT SHALL THE COPYRIGHT OWNER OR CONTRIBUTORS BE LIABLE FOR
 * ANY DIRECT, INDIRECT, INCIDENTAL, SPECIAL, EXEMPLARY, OR CONSEQUENTIAL DAMAGES
 * (INCLUDING, BUT NOT LIMITED TO, PROCUREMENT OF SUBSTITUTE GOODS OR SERVICES;
 * LOSS OF USE, DATA, OR PROFITS; OR BUSINESS INTERRUPTION) HOWEVER CAUSED AND ON
 * ANY THEORY OF LIABILITY, WHETHER IN CONTRACT, STRICT LIABILITY, OR TORT
 * (INCLUDING NEGLIGENCE OR OTHERWISE) ARISING IN ANY WAY OUT OF THE USE OF THIS
 * SOFTWARE, EVEN IF ADVISED OF THE POSSIBILITY OF SUCH DAMAGE.
 */
package org.hisp.dhis.analytics;

import org.hisp.dhis.common.DxfNamespaces;

import com.fasterxml.jackson.dataformat.xml.annotation.JacksonXmlRootElement;

/**
 * @author Lars Helge Overland
 */
@JacksonXmlRootElement( localName = "analyticsFavoriteType", namespace = DxfNamespaces.DXF_2_0 )
public enum AnalyticsFavoriteType
{
    VISUALIZATION,
    EVENT_VISUALIZATION,
<<<<<<< HEAD
    REPORT_TABLE,
    CHART,
=======
>>>>>>> b9706639
    MAP,
    EVENT_REPORT,
    EVENT_CHART,
    DATASET_REPORT
}<|MERGE_RESOLUTION|>--- conflicted
+++ resolved
@@ -39,11 +39,6 @@
 {
     VISUALIZATION,
     EVENT_VISUALIZATION,
-<<<<<<< HEAD
-    REPORT_TABLE,
-    CHART,
-=======
->>>>>>> b9706639
     MAP,
     EVENT_REPORT,
     EVENT_CHART,
