--- conflicted
+++ resolved
@@ -82,11 +82,7 @@
 
     List<MessageConversation> getMessageConversations( int first, int max );
 
-<<<<<<< HEAD
-    List<MessageConversation> getMatchingExtId( String messageId );
-=======
     List<MessageConversation> getMatchingExtId( String extId );
->>>>>>> 2260a129
 
     List<MessageConversation> getMessageConversations( User user, Collection<String> uids );
 
