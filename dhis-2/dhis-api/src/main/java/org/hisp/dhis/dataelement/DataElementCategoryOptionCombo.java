package org.hisp.dhis.dataelement;

/*
 * Copyright (c) 2004-2016, University of Oslo
 * All rights reserved.
 *
 * Redistribution and use in source and binary forms, with or without
 * modification, are permitted provided that the following conditions are met:
 * Redistributions of source code must retain the above copyright notice, this
 * list of conditions and the following disclaimer.
 *
 * Redistributions in binary form must reproduce the above copyright notice,
 * this list of conditions and the following disclaimer in the documentation
 * and/or other materials provided with the distribution.
 * Neither the name of the HISP project nor the names of its contributors may
 * be used to endorse or promote products derived from this software without
 * specific prior written permission.
 *
 * THIS SOFTWARE IS PROVIDED BY THE COPYRIGHT HOLDERS AND CONTRIBUTORS "AS IS" AND
 * ANY EXPRESS OR IMPLIED WARRANTIES, INCLUDING, BUT NOT LIMITED TO, THE IMPLIED
 * WARRANTIES OF MERCHANTABILITY AND FITNESS FOR A PARTICULAR PURPOSE ARE
 * DISCLAIMED. IN NO EVENT SHALL THE COPYRIGHT OWNER OR CONTRIBUTORS BE LIABLE FOR
 * ANY DIRECT, INDIRECT, INCIDENTAL, SPECIAL, EXEMPLARY, OR CONSEQUENTIAL DAMAGES
 * (INCLUDING, BUT NOT LIMITED TO, PROCUREMENT OF SUBSTITUTE GOODS OR SERVICES;
 * LOSS OF USE, DATA, OR PROFITS; OR BUSINESS INTERRUPTION) HOWEVER CAUSED AND ON
 * ANY THEORY OF LIABILITY, WHETHER IN CONTRACT, STRICT LIABILITY, OR TORT
 * (INCLUDING NEGLIGENCE OR OTHERWISE) ARISING IN ANY WAY OUT OF THE USE OF THIS
 * SOFTWARE, EVEN IF ADVISED OF THE POSSIBILITY OF SUCH DAMAGE.
 */

import com.fasterxml.jackson.annotation.JsonIgnore;
import com.fasterxml.jackson.annotation.JsonProperty;
import com.fasterxml.jackson.databind.annotation.JsonSerialize;
import com.fasterxml.jackson.dataformat.xml.annotation.JacksonXmlElementWrapper;
import com.fasterxml.jackson.dataformat.xml.annotation.JacksonXmlProperty;
import com.fasterxml.jackson.dataformat.xml.annotation.JacksonXmlRootElement;
import org.apache.commons.collections.CollectionUtils;
import org.apache.commons.lang3.StringUtils;
import org.hisp.dhis.common.BaseDimensionalItemObject;
import org.hisp.dhis.common.BaseIdentifiableObject;
import org.hisp.dhis.common.DateRange;
import org.hisp.dhis.common.DxfNamespaces;
import org.hisp.dhis.common.IdentifiableObject;
import org.hisp.dhis.common.MergeMode;
import org.hisp.dhis.organisationunit.OrganisationUnit;

import java.util.Date;
import java.util.HashSet;
import java.util.Iterator;
import java.util.List;
import java.util.Set;

/**
 * @author Abyot Aselefew
 */
@JacksonXmlRootElement( localName = "categoryOptionCombo", namespace = DxfNamespaces.DXF_2_0 )
public class DataElementCategoryOptionCombo
    extends BaseDimensionalItemObject
{
    public static final String DEFAULT_NAME = "default";

    public static final String DEFAULT_TOSTRING = "(default)";

    /**
     * The category combo.
     */
    private DataElementCategoryCombo categoryCombo;

    /**
     * The category options.
     */
    private Set<DataElementCategoryOption> categoryOptions = new HashSet<>();

    /**
     * Indicates whether to ignore data approval.
     */
    private boolean ignoreApproval;

    // -------------------------------------------------------------------------
    // Constructors
    // -------------------------------------------------------------------------

    public DataElementCategoryOptionCombo()
    {
    }

    // -------------------------------------------------------------------------
    // hashCode, equals and toString
    // -------------------------------------------------------------------------

    @Override
    public int hashCode()
    {
        final int prime = 31;

        int result = 1;

        result = prime * result + ((categoryCombo == null) ? 0 : categoryCombo.hashCode());
        result = prime * result + ((categoryOptions == null) ? 0 : categoryOptions.hashCode());

        return result;
    }

    @Override
    public boolean equals( Object object )
    {
        if ( this == object )
        {
            return true;
        }

        if ( object == null )
        {
            return false;
        }

        if ( !(object instanceof DataElementCategoryOptionCombo) )
        {
            return false;
        }

        final DataElementCategoryOptionCombo other = (DataElementCategoryOptionCombo) object;

        if ( categoryCombo == null )
        {
            if ( other.categoryCombo != null )
            {
                return false;
            }
        }
        else if ( !categoryCombo.equals( other.categoryCombo ) )
        {
            return false;
        }

        if ( categoryOptions == null )
        {
            if ( other.categoryOptions != null )
            {
                return false;
            }
        }
        else if ( !categoryOptions.equals( other.categoryOptions ) )
        {
            return false;
        }

        return true;
    }

    @Override
    public String toString()
    {
        StringBuilder builder = new StringBuilder( "[" + categoryCombo + ", [" );

        Iterator<DataElementCategoryOption> iterator = categoryOptions.iterator();

        while ( iterator.hasNext() )
        {
            DataElementCategoryOption dataElementCategoryOption = iterator.next();

            if ( dataElementCategoryOption != null )
            {
                builder.append( dataElementCategoryOption.toString() );
            }

            if ( iterator.hasNext() )
            {
                builder.append( ", " );
            }
        }

        return builder.append( "]]" ).toString();
    }

    // -------------------------------------------------------------------------
    // Logic
    // -------------------------------------------------------------------------

    public void addDataElementCategoryOption( DataElementCategoryOption dataElementCategoryOption )
    {
        categoryOptions.add( dataElementCategoryOption );
        dataElementCategoryOption.getCategoryOptionCombos().add( this );
    }

    public void removeDataElementCategoryOption( DataElementCategoryOption dataElementCategoryOption )
    {
        categoryOptions.remove( dataElementCategoryOption );
        dataElementCategoryOption.getCategoryOptionCombos().remove( this );
    }

    public void removeAllCategoryOptions()
    {
        categoryOptions.clear();
    }

    public boolean isDefault()
    {
        return categoryCombo != null && DEFAULT_NAME.equals( categoryCombo.getName() );
    }

    /**
     * Gets a range of valid dates for this (attribute) cateogry option combo.
     * <p>
     * The earliest valid date is the latest start date (if any) from all the
     * category options associated with this option combo.
     * <p>
     * The latest valid date is the earliest end date (if any) from all the
     * category options associated with this option combo.
     *
     * @return valid date range for this (attribute) category option combo.
     */
    public DateRange getDateRange()
    {
        Date latestStartDate = null;
        Date earliestEndDate = null;

        for ( DataElementCategoryOption option : getCategoryOptions() )
        {
            if ( option.getStartDate() != null && (latestStartDate == null || option.getStartDate().compareTo( latestStartDate ) > 0) )
            {
                latestStartDate = option.getStartDate();
            }

            if ( option.getEndDate() != null && (earliestEndDate == null || option.getStartDate().compareTo( earliestEndDate ) < 0) )
            {
                earliestEndDate = option.getEndDate();
            }
        }

        return new DateRange( latestStartDate, earliestEndDate );
    }

    /**
     * Gets a set of valid organisation units (subtrees) for this (attribute)
     * category option combo, if any.
     * <p>
     * The set of valid organisation units (if any) is the intersection of the
     * sets of valid organisation untis for all the category options associated
     * with this option combo.
     * <p>
     * Note: returns null if there are no organisation unit restrictions (no
     * associated option combos have any organisation unit restrictions), but
     * returns an empty set if associated option combos have organisation unit
     * restrictions and their intersection is empty.
     *
     * @return valid organisation units for this (attribute) category option
     * combo.
     */
    public Set<OrganisationUnit> getOrganisationUnits()
    {
        Set<OrganisationUnit> orgUnits = null;

        for ( DataElementCategoryOption option : getCategoryOptions() )
        {
            if ( !CollectionUtils.isEmpty( option.getOrganisationUnits() ) )
            {
                if ( orgUnits == null )
                {
                    orgUnits = option.getOrganisationUnits();
                }
                else
                {
                    orgUnits = new HashSet<>( orgUnits );
                    orgUnits.retainAll( option.getOrganisationUnits() );
                }
            }
        }

        return orgUnits;
    }

    public Date getLatestStartDate()
<<<<<<< HEAD
    {
        Date latestStartDate = null;
        
        for ( DataElementCategoryOption co : getCategoryOptions() )
        {
            if ( co.getStartDate() != null )
            {
                latestStartDate = (latestStartDate == null || latestStartDate.before( co.getStartDate() ) ?
                    co.getStartDate() : latestStartDate);
            }
        }

        return latestStartDate;
    }

    public Date getEarliestEndDate()
    {
        Date earliestEndDate = null;
        
        for ( DataElementCategoryOption co : getCategoryOptions() )
        {
            if ( co.getEndDate() != null )
            {
                earliestEndDate = (earliestEndDate == null || earliestEndDate.after( co.getEndDate() ) ?
                    co.getStartDate() : earliestEndDate);
            }
        }

        return earliestEndDate;
    }

    // -------------------------------------------------------------------------
    // Getters and setters
    // -------------------------------------------------------------------------

    @Override
    public boolean haveUniqueNames()
=======
>>>>>>> b383e1b1
    {
        Date latestStartDate = null;

        for ( DataElementCategoryOption co : getCategoryOptions() )
        {
            if ( co.getStartDate() != null )
            {
                latestStartDate = (latestStartDate == null || latestStartDate.before( co.getStartDate() ) ?
                    co.getStartDate() : latestStartDate);
            }
        }

        return latestStartDate;
    }

    public Date getEarliestEndDate()
    {
        Date earliestEndDate = null;

        for ( DataElementCategoryOption co : getCategoryOptions() )
        {
            if ( co.getEndDate() != null )
            {
                earliestEndDate = (earliestEndDate == null || earliestEndDate.after( co.getEndDate() ) ?
                    co.getStartDate() : earliestEndDate);
            }
        }

        return earliestEndDate;
    }

    // -------------------------------------------------------------------------
    // Getters and setters
    // -------------------------------------------------------------------------

    @Override
    public String getName()
    {
        if ( name != null )
        {
            return name;
        }

        StringBuilder builder = new StringBuilder();

        if ( categoryCombo == null || categoryCombo.getCategories().isEmpty() )
        {
            return uid;
        }

        List<DataElementCategory> categories = categoryCombo.getCategories();

        for ( DataElementCategory category : categories )
        {
            List<DataElementCategoryOption> options = category.getCategoryOptions();

            optionLoop:
            for ( DataElementCategoryOption option : categoryOptions )
            {
                if ( options.contains( option ) )
                {
                    builder.append( option.getDisplayName() ).append( ", " );

                    continue optionLoop;
                }
            }
        }

        builder.delete( Math.max( builder.length() - 2, 0 ), builder.length() );

        return StringUtils.substring( builder.toString(), 0, 255 );
    }

    @Override
    public void setName( String name )
    {
        this.name = name;
    }

    @Override
    @JsonIgnore
    public String getShortName()
    {
        return getName();
    }

    @Override
    public void setShortName( String shortName )
    {
        // Not supported
    }

    @JsonProperty
    @JsonSerialize( as = BaseIdentifiableObject.class )
    @JacksonXmlProperty( namespace = DxfNamespaces.DXF_2_0 )
    public DataElementCategoryCombo getCategoryCombo()
    {
        return categoryCombo;
    }

    public void setCategoryCombo( DataElementCategoryCombo categoryCombo )
    {
        this.categoryCombo = categoryCombo;
    }

    @JsonProperty
    @JsonSerialize( contentAs = BaseIdentifiableObject.class )
    @JacksonXmlElementWrapper( localName = "categoryOptions", namespace = DxfNamespaces.DXF_2_0 )
    @JacksonXmlProperty( localName = "categoryOption", namespace = DxfNamespaces.DXF_2_0 )
    public Set<DataElementCategoryOption> getCategoryOptions()
    {
        return categoryOptions;
    }

    public void setCategoryOptions( Set<DataElementCategoryOption> categoryOptions )
    {
        this.categoryOptions = categoryOptions;
    }

    @JsonProperty
    @JacksonXmlProperty( namespace = DxfNamespaces.DXF_2_0 )
    public boolean isIgnoreApproval()
    {
        return ignoreApproval;
    }

    public void setIgnoreApproval( boolean ignoreApproval )
    {
        this.ignoreApproval = ignoreApproval;
    }

    @Override
    public void mergeWith( IdentifiableObject other, MergeMode mergeMode )
    {
        super.mergeWith( other, mergeMode );

        if ( other.getClass().isInstance( this ) )
        {
            DataElementCategoryOptionCombo categoryOptionCombo = (DataElementCategoryOptionCombo) other;

            if ( mergeMode.isReplace() )
            {
                categoryCombo = categoryOptionCombo.getCategoryCombo();
            }
            else if ( mergeMode.isMerge() )
            {
                categoryCombo = categoryOptionCombo.getCategoryCombo() == null ? categoryCombo : categoryOptionCombo.getCategoryCombo();
            }

            removeAllCategoryOptions();

            for ( DataElementCategoryOption categoryOption : categoryOptionCombo.getCategoryOptions() )
            {
                addDataElementCategoryOption( categoryOption );
            }
        }
    }
}
<|MERGE_RESOLUTION|>--- conflicted
+++ resolved
@@ -1,471 +1,431 @@
-package org.hisp.dhis.dataelement;
-
-/*
- * Copyright (c) 2004-2016, University of Oslo
- * All rights reserved.
- *
- * Redistribution and use in source and binary forms, with or without
- * modification, are permitted provided that the following conditions are met:
- * Redistributions of source code must retain the above copyright notice, this
- * list of conditions and the following disclaimer.
- *
- * Redistributions in binary form must reproduce the above copyright notice,
- * this list of conditions and the following disclaimer in the documentation
- * and/or other materials provided with the distribution.
- * Neither the name of the HISP project nor the names of its contributors may
- * be used to endorse or promote products derived from this software without
- * specific prior written permission.
- *
- * THIS SOFTWARE IS PROVIDED BY THE COPYRIGHT HOLDERS AND CONTRIBUTORS "AS IS" AND
- * ANY EXPRESS OR IMPLIED WARRANTIES, INCLUDING, BUT NOT LIMITED TO, THE IMPLIED
- * WARRANTIES OF MERCHANTABILITY AND FITNESS FOR A PARTICULAR PURPOSE ARE
- * DISCLAIMED. IN NO EVENT SHALL THE COPYRIGHT OWNER OR CONTRIBUTORS BE LIABLE FOR
- * ANY DIRECT, INDIRECT, INCIDENTAL, SPECIAL, EXEMPLARY, OR CONSEQUENTIAL DAMAGES
- * (INCLUDING, BUT NOT LIMITED TO, PROCUREMENT OF SUBSTITUTE GOODS OR SERVICES;
- * LOSS OF USE, DATA, OR PROFITS; OR BUSINESS INTERRUPTION) HOWEVER CAUSED AND ON
- * ANY THEORY OF LIABILITY, WHETHER IN CONTRACT, STRICT LIABILITY, OR TORT
- * (INCLUDING NEGLIGENCE OR OTHERWISE) ARISING IN ANY WAY OUT OF THE USE OF THIS
- * SOFTWARE, EVEN IF ADVISED OF THE POSSIBILITY OF SUCH DAMAGE.
- */
-
-import com.fasterxml.jackson.annotation.JsonIgnore;
-import com.fasterxml.jackson.annotation.JsonProperty;
-import com.fasterxml.jackson.databind.annotation.JsonSerialize;
-import com.fasterxml.jackson.dataformat.xml.annotation.JacksonXmlElementWrapper;
-import com.fasterxml.jackson.dataformat.xml.annotation.JacksonXmlProperty;
-import com.fasterxml.jackson.dataformat.xml.annotation.JacksonXmlRootElement;
-import org.apache.commons.collections.CollectionUtils;
-import org.apache.commons.lang3.StringUtils;
-import org.hisp.dhis.common.BaseDimensionalItemObject;
-import org.hisp.dhis.common.BaseIdentifiableObject;
-import org.hisp.dhis.common.DateRange;
-import org.hisp.dhis.common.DxfNamespaces;
-import org.hisp.dhis.common.IdentifiableObject;
-import org.hisp.dhis.common.MergeMode;
-import org.hisp.dhis.organisationunit.OrganisationUnit;
-
-import java.util.Date;
-import java.util.HashSet;
-import java.util.Iterator;
-import java.util.List;
-import java.util.Set;
-
-/**
- * @author Abyot Aselefew
- */
-@JacksonXmlRootElement( localName = "categoryOptionCombo", namespace = DxfNamespaces.DXF_2_0 )
-public class DataElementCategoryOptionCombo
-    extends BaseDimensionalItemObject
-{
-    public static final String DEFAULT_NAME = "default";
-
-    public static final String DEFAULT_TOSTRING = "(default)";
-
-    /**
-     * The category combo.
-     */
-    private DataElementCategoryCombo categoryCombo;
-
-    /**
-     * The category options.
-     */
-    private Set<DataElementCategoryOption> categoryOptions = new HashSet<>();
-
-    /**
-     * Indicates whether to ignore data approval.
-     */
-    private boolean ignoreApproval;
-
-    // -------------------------------------------------------------------------
-    // Constructors
-    // -------------------------------------------------------------------------
-
-    public DataElementCategoryOptionCombo()
-    {
-    }
-
-    // -------------------------------------------------------------------------
-    // hashCode, equals and toString
-    // -------------------------------------------------------------------------
-
-    @Override
-    public int hashCode()
-    {
-        final int prime = 31;
-
-        int result = 1;
-
-        result = prime * result + ((categoryCombo == null) ? 0 : categoryCombo.hashCode());
-        result = prime * result + ((categoryOptions == null) ? 0 : categoryOptions.hashCode());
-
-        return result;
-    }
-
-    @Override
-    public boolean equals( Object object )
-    {
-        if ( this == object )
-        {
-            return true;
-        }
-
-        if ( object == null )
-        {
-            return false;
-        }
-
-        if ( !(object instanceof DataElementCategoryOptionCombo) )
-        {
-            return false;
-        }
-
-        final DataElementCategoryOptionCombo other = (DataElementCategoryOptionCombo) object;
-
-        if ( categoryCombo == null )
-        {
-            if ( other.categoryCombo != null )
-            {
-                return false;
-            }
-        }
-        else if ( !categoryCombo.equals( other.categoryCombo ) )
-        {
-            return false;
-        }
-
-        if ( categoryOptions == null )
-        {
-            if ( other.categoryOptions != null )
-            {
-                return false;
-            }
-        }
-        else if ( !categoryOptions.equals( other.categoryOptions ) )
-        {
-            return false;
-        }
-
-        return true;
-    }
-
-    @Override
-    public String toString()
-    {
-        StringBuilder builder = new StringBuilder( "[" + categoryCombo + ", [" );
-
-        Iterator<DataElementCategoryOption> iterator = categoryOptions.iterator();
-
-        while ( iterator.hasNext() )
-        {
-            DataElementCategoryOption dataElementCategoryOption = iterator.next();
-
-            if ( dataElementCategoryOption != null )
-            {
-                builder.append( dataElementCategoryOption.toString() );
-            }
-
-            if ( iterator.hasNext() )
-            {
-                builder.append( ", " );
-            }
-        }
-
-        return builder.append( "]]" ).toString();
-    }
-
-    // -------------------------------------------------------------------------
-    // Logic
-    // -------------------------------------------------------------------------
-
-    public void addDataElementCategoryOption( DataElementCategoryOption dataElementCategoryOption )
-    {
-        categoryOptions.add( dataElementCategoryOption );
-        dataElementCategoryOption.getCategoryOptionCombos().add( this );
-    }
-
-    public void removeDataElementCategoryOption( DataElementCategoryOption dataElementCategoryOption )
-    {
-        categoryOptions.remove( dataElementCategoryOption );
-        dataElementCategoryOption.getCategoryOptionCombos().remove( this );
-    }
-
-    public void removeAllCategoryOptions()
-    {
-        categoryOptions.clear();
-    }
-
-    public boolean isDefault()
-    {
-        return categoryCombo != null && DEFAULT_NAME.equals( categoryCombo.getName() );
-    }
-
-    /**
-     * Gets a range of valid dates for this (attribute) cateogry option combo.
-     * <p>
-     * The earliest valid date is the latest start date (if any) from all the
-     * category options associated with this option combo.
-     * <p>
-     * The latest valid date is the earliest end date (if any) from all the
-     * category options associated with this option combo.
-     *
-     * @return valid date range for this (attribute) category option combo.
-     */
-    public DateRange getDateRange()
-    {
-        Date latestStartDate = null;
-        Date earliestEndDate = null;
-
-        for ( DataElementCategoryOption option : getCategoryOptions() )
-        {
-            if ( option.getStartDate() != null && (latestStartDate == null || option.getStartDate().compareTo( latestStartDate ) > 0) )
-            {
-                latestStartDate = option.getStartDate();
-            }
-
-            if ( option.getEndDate() != null && (earliestEndDate == null || option.getStartDate().compareTo( earliestEndDate ) < 0) )
-            {
-                earliestEndDate = option.getEndDate();
-            }
-        }
-
-        return new DateRange( latestStartDate, earliestEndDate );
-    }
-
-    /**
-     * Gets a set of valid organisation units (subtrees) for this (attribute)
-     * category option combo, if any.
-     * <p>
-     * The set of valid organisation units (if any) is the intersection of the
-     * sets of valid organisation untis for all the category options associated
-     * with this option combo.
-     * <p>
-     * Note: returns null if there are no organisation unit restrictions (no
-     * associated option combos have any organisation unit restrictions), but
-     * returns an empty set if associated option combos have organisation unit
-     * restrictions and their intersection is empty.
-     *
-     * @return valid organisation units for this (attribute) category option
-     * combo.
-     */
-    public Set<OrganisationUnit> getOrganisationUnits()
-    {
-        Set<OrganisationUnit> orgUnits = null;
-
-        for ( DataElementCategoryOption option : getCategoryOptions() )
-        {
-            if ( !CollectionUtils.isEmpty( option.getOrganisationUnits() ) )
-            {
-                if ( orgUnits == null )
-                {
-                    orgUnits = option.getOrganisationUnits();
-                }
-                else
-                {
-                    orgUnits = new HashSet<>( orgUnits );
-                    orgUnits.retainAll( option.getOrganisationUnits() );
-                }
-            }
-        }
-
-        return orgUnits;
-    }
-
-    public Date getLatestStartDate()
-<<<<<<< HEAD
-    {
-        Date latestStartDate = null;
-        
-        for ( DataElementCategoryOption co : getCategoryOptions() )
-        {
-            if ( co.getStartDate() != null )
-            {
-                latestStartDate = (latestStartDate == null || latestStartDate.before( co.getStartDate() ) ?
-                    co.getStartDate() : latestStartDate);
-            }
-        }
-
-        return latestStartDate;
-    }
-
-    public Date getEarliestEndDate()
-    {
-        Date earliestEndDate = null;
-        
-        for ( DataElementCategoryOption co : getCategoryOptions() )
-        {
-            if ( co.getEndDate() != null )
-            {
-                earliestEndDate = (earliestEndDate == null || earliestEndDate.after( co.getEndDate() ) ?
-                    co.getStartDate() : earliestEndDate);
-            }
-        }
-
-        return earliestEndDate;
-    }
-
-    // -------------------------------------------------------------------------
-    // Getters and setters
-    // -------------------------------------------------------------------------
-
-    @Override
-    public boolean haveUniqueNames()
-=======
->>>>>>> b383e1b1
-    {
-        Date latestStartDate = null;
-
-        for ( DataElementCategoryOption co : getCategoryOptions() )
-        {
-            if ( co.getStartDate() != null )
-            {
-                latestStartDate = (latestStartDate == null || latestStartDate.before( co.getStartDate() ) ?
-                    co.getStartDate() : latestStartDate);
-            }
-        }
-
-        return latestStartDate;
-    }
-
-    public Date getEarliestEndDate()
-    {
-        Date earliestEndDate = null;
-
-        for ( DataElementCategoryOption co : getCategoryOptions() )
-        {
-            if ( co.getEndDate() != null )
-            {
-                earliestEndDate = (earliestEndDate == null || earliestEndDate.after( co.getEndDate() ) ?
-                    co.getStartDate() : earliestEndDate);
-            }
-        }
-
-        return earliestEndDate;
-    }
-
-    // -------------------------------------------------------------------------
-    // Getters and setters
-    // -------------------------------------------------------------------------
-
-    @Override
-    public String getName()
-    {
-        if ( name != null )
-        {
-            return name;
-        }
-
-        StringBuilder builder = new StringBuilder();
-
-        if ( categoryCombo == null || categoryCombo.getCategories().isEmpty() )
-        {
-            return uid;
-        }
-
-        List<DataElementCategory> categories = categoryCombo.getCategories();
-
-        for ( DataElementCategory category : categories )
-        {
-            List<DataElementCategoryOption> options = category.getCategoryOptions();
-
-            optionLoop:
-            for ( DataElementCategoryOption option : categoryOptions )
-            {
-                if ( options.contains( option ) )
-                {
-                    builder.append( option.getDisplayName() ).append( ", " );
-
-                    continue optionLoop;
-                }
-            }
-        }
-
-        builder.delete( Math.max( builder.length() - 2, 0 ), builder.length() );
-
-        return StringUtils.substring( builder.toString(), 0, 255 );
-    }
-
-    @Override
-    public void setName( String name )
-    {
-        this.name = name;
-    }
-
-    @Override
-    @JsonIgnore
-    public String getShortName()
-    {
-        return getName();
-    }
-
-    @Override
-    public void setShortName( String shortName )
-    {
-        // Not supported
-    }
-
-    @JsonProperty
-    @JsonSerialize( as = BaseIdentifiableObject.class )
-    @JacksonXmlProperty( namespace = DxfNamespaces.DXF_2_0 )
-    public DataElementCategoryCombo getCategoryCombo()
-    {
-        return categoryCombo;
-    }
-
-    public void setCategoryCombo( DataElementCategoryCombo categoryCombo )
-    {
-        this.categoryCombo = categoryCombo;
-    }
-
-    @JsonProperty
-    @JsonSerialize( contentAs = BaseIdentifiableObject.class )
-    @JacksonXmlElementWrapper( localName = "categoryOptions", namespace = DxfNamespaces.DXF_2_0 )
-    @JacksonXmlProperty( localName = "categoryOption", namespace = DxfNamespaces.DXF_2_0 )
-    public Set<DataElementCategoryOption> getCategoryOptions()
-    {
-        return categoryOptions;
-    }
-
-    public void setCategoryOptions( Set<DataElementCategoryOption> categoryOptions )
-    {
-        this.categoryOptions = categoryOptions;
-    }
-
-    @JsonProperty
-    @JacksonXmlProperty( namespace = DxfNamespaces.DXF_2_0 )
-    public boolean isIgnoreApproval()
-    {
-        return ignoreApproval;
-    }
-
-    public void setIgnoreApproval( boolean ignoreApproval )
-    {
-        this.ignoreApproval = ignoreApproval;
-    }
-
-    @Override
-    public void mergeWith( IdentifiableObject other, MergeMode mergeMode )
-    {
-        super.mergeWith( other, mergeMode );
-
-        if ( other.getClass().isInstance( this ) )
-        {
-            DataElementCategoryOptionCombo categoryOptionCombo = (DataElementCategoryOptionCombo) other;
-
-            if ( mergeMode.isReplace() )
-            {
-                categoryCombo = categoryOptionCombo.getCategoryCombo();
-            }
-            else if ( mergeMode.isMerge() )
-            {
-                categoryCombo = categoryOptionCombo.getCategoryCombo() == null ? categoryCombo : categoryOptionCombo.getCategoryCombo();
-            }
-
-            removeAllCategoryOptions();
-
-            for ( DataElementCategoryOption categoryOption : categoryOptionCombo.getCategoryOptions() )
-            {
-                addDataElementCategoryOption( categoryOption );
-            }
-        }
-    }
-}
+package org.hisp.dhis.dataelement;
+
+/*
+ * Copyright (c) 2004-2016, University of Oslo
+ * All rights reserved.
+ *
+ * Redistribution and use in source and binary forms, with or without
+ * modification, are permitted provided that the following conditions are met:
+ * Redistributions of source code must retain the above copyright notice, this
+ * list of conditions and the following disclaimer.
+ *
+ * Redistributions in binary form must reproduce the above copyright notice,
+ * this list of conditions and the following disclaimer in the documentation
+ * and/or other materials provided with the distribution.
+ * Neither the name of the HISP project nor the names of its contributors may
+ * be used to endorse or promote products derived from this software without
+ * specific prior written permission.
+ *
+ * THIS SOFTWARE IS PROVIDED BY THE COPYRIGHT HOLDERS AND CONTRIBUTORS "AS IS" AND
+ * ANY EXPRESS OR IMPLIED WARRANTIES, INCLUDING, BUT NOT LIMITED TO, THE IMPLIED
+ * WARRANTIES OF MERCHANTABILITY AND FITNESS FOR A PARTICULAR PURPOSE ARE
+ * DISCLAIMED. IN NO EVENT SHALL THE COPYRIGHT OWNER OR CONTRIBUTORS BE LIABLE FOR
+ * ANY DIRECT, INDIRECT, INCIDENTAL, SPECIAL, EXEMPLARY, OR CONSEQUENTIAL DAMAGES
+ * (INCLUDING, BUT NOT LIMITED TO, PROCUREMENT OF SUBSTITUTE GOODS OR SERVICES;
+ * LOSS OF USE, DATA, OR PROFITS; OR BUSINESS INTERRUPTION) HOWEVER CAUSED AND ON
+ * ANY THEORY OF LIABILITY, WHETHER IN CONTRACT, STRICT LIABILITY, OR TORT
+ * (INCLUDING NEGLIGENCE OR OTHERWISE) ARISING IN ANY WAY OUT OF THE USE OF THIS
+ * SOFTWARE, EVEN IF ADVISED OF THE POSSIBILITY OF SUCH DAMAGE.
+ */
+
+import com.fasterxml.jackson.annotation.JsonIgnore;
+import com.fasterxml.jackson.annotation.JsonProperty;
+import com.fasterxml.jackson.databind.annotation.JsonSerialize;
+import com.fasterxml.jackson.dataformat.xml.annotation.JacksonXmlElementWrapper;
+import com.fasterxml.jackson.dataformat.xml.annotation.JacksonXmlProperty;
+import com.fasterxml.jackson.dataformat.xml.annotation.JacksonXmlRootElement;
+import org.apache.commons.collections.CollectionUtils;
+import org.apache.commons.lang3.StringUtils;
+import org.hisp.dhis.common.BaseDimensionalItemObject;
+import org.hisp.dhis.common.BaseIdentifiableObject;
+import org.hisp.dhis.common.DateRange;
+import org.hisp.dhis.common.DxfNamespaces;
+import org.hisp.dhis.common.IdentifiableObject;
+import org.hisp.dhis.common.MergeMode;
+import org.hisp.dhis.organisationunit.OrganisationUnit;
+
+import java.util.Date;
+import java.util.HashSet;
+import java.util.Iterator;
+import java.util.List;
+import java.util.Set;
+
+/**
+ * @author Abyot Aselefew
+ */
+@JacksonXmlRootElement( localName = "categoryOptionCombo", namespace = DxfNamespaces.DXF_2_0 )
+public class DataElementCategoryOptionCombo
+    extends BaseDimensionalItemObject
+{
+    public static final String DEFAULT_NAME = "default";
+
+    public static final String DEFAULT_TOSTRING = "(default)";
+
+    /**
+     * The category combo.
+     */
+    private DataElementCategoryCombo categoryCombo;
+
+    /**
+     * The category options.
+     */
+    private Set<DataElementCategoryOption> categoryOptions = new HashSet<>();
+
+    /**
+     * Indicates whether to ignore data approval.
+     */
+    private boolean ignoreApproval;
+
+    // -------------------------------------------------------------------------
+    // Constructors
+    // -------------------------------------------------------------------------
+
+    public DataElementCategoryOptionCombo()
+    {
+    }
+
+    // -------------------------------------------------------------------------
+    // hashCode, equals and toString
+    // -------------------------------------------------------------------------
+
+    @Override
+    public int hashCode()
+    {
+        final int prime = 31;
+
+        int result = 1;
+
+        result = prime * result + ((categoryCombo == null) ? 0 : categoryCombo.hashCode());
+        result = prime * result + ((categoryOptions == null) ? 0 : categoryOptions.hashCode());
+
+        return result;
+    }
+
+    @Override
+    public boolean equals( Object object )
+    {
+        if ( this == object )
+        {
+            return true;
+        }
+
+        if ( object == null )
+        {
+            return false;
+        }
+
+        if ( !(object instanceof DataElementCategoryOptionCombo) )
+        {
+            return false;
+        }
+
+        final DataElementCategoryOptionCombo other = (DataElementCategoryOptionCombo) object;
+
+        if ( categoryCombo == null )
+        {
+            if ( other.categoryCombo != null )
+            {
+                return false;
+            }
+        }
+        else if ( !categoryCombo.equals( other.categoryCombo ) )
+        {
+            return false;
+        }
+
+        if ( categoryOptions == null )
+        {
+            if ( other.categoryOptions != null )
+            {
+                return false;
+            }
+        }
+        else if ( !categoryOptions.equals( other.categoryOptions ) )
+        {
+            return false;
+        }
+
+        return true;
+    }
+
+    @Override
+    public String toString()
+    {
+        StringBuilder builder = new StringBuilder( "[" + categoryCombo + ", [" );
+
+        Iterator<DataElementCategoryOption> iterator = categoryOptions.iterator();
+
+        while ( iterator.hasNext() )
+        {
+            DataElementCategoryOption dataElementCategoryOption = iterator.next();
+
+            if ( dataElementCategoryOption != null )
+            {
+                builder.append( dataElementCategoryOption.toString() );
+            }
+
+            if ( iterator.hasNext() )
+            {
+                builder.append( ", " );
+            }
+        }
+
+        return builder.append( "]]" ).toString();
+    }
+
+    // -------------------------------------------------------------------------
+    // Logic
+    // -------------------------------------------------------------------------
+
+    public void addDataElementCategoryOption( DataElementCategoryOption dataElementCategoryOption )
+    {
+        categoryOptions.add( dataElementCategoryOption );
+        dataElementCategoryOption.getCategoryOptionCombos().add( this );
+    }
+
+    public void removeDataElementCategoryOption( DataElementCategoryOption dataElementCategoryOption )
+    {
+        categoryOptions.remove( dataElementCategoryOption );
+        dataElementCategoryOption.getCategoryOptionCombos().remove( this );
+    }
+
+    public void removeAllCategoryOptions()
+    {
+        categoryOptions.clear();
+    }
+
+    public boolean isDefault()
+    {
+        return categoryCombo != null && DEFAULT_NAME.equals( categoryCombo.getName() );
+    }
+
+    /**
+     * Gets a range of valid dates for this (attribute) cateogry option combo.
+     * <p>
+     * The earliest valid date is the latest start date (if any) from all the
+     * category options associated with this option combo.
+     * <p>
+     * The latest valid date is the earliest end date (if any) from all the
+     * category options associated with this option combo.
+     *
+     * @return valid date range for this (attribute) category option combo.
+     */
+    public DateRange getDateRange()
+    {
+        Date latestStartDate = null;
+        Date earliestEndDate = null;
+
+        for ( DataElementCategoryOption option : getCategoryOptions() )
+        {
+            if ( option.getStartDate() != null && (latestStartDate == null || option.getStartDate().compareTo( latestStartDate ) > 0) )
+            {
+                latestStartDate = option.getStartDate();
+            }
+
+            if ( option.getEndDate() != null && (earliestEndDate == null || option.getStartDate().compareTo( earliestEndDate ) < 0) )
+            {
+                earliestEndDate = option.getEndDate();
+            }
+        }
+
+        return new DateRange( latestStartDate, earliestEndDate );
+    }
+
+    /**
+     * Gets a set of valid organisation units (subtrees) for this (attribute)
+     * category option combo, if any.
+     * <p>
+     * The set of valid organisation units (if any) is the intersection of the
+     * sets of valid organisation untis for all the category options associated
+     * with this option combo.
+     * <p>
+     * Note: returns null if there are no organisation unit restrictions (no
+     * associated option combos have any organisation unit restrictions), but
+     * returns an empty set if associated option combos have organisation unit
+     * restrictions and their intersection is empty.
+     *
+     * @return valid organisation units for this (attribute) category option
+     * combo.
+     */
+    public Set<OrganisationUnit> getOrganisationUnits()
+    {
+        Set<OrganisationUnit> orgUnits = null;
+
+        for ( DataElementCategoryOption option : getCategoryOptions() )
+        {
+            if ( !CollectionUtils.isEmpty( option.getOrganisationUnits() ) )
+            {
+                if ( orgUnits == null )
+                {
+                    orgUnits = option.getOrganisationUnits();
+                }
+                else
+                {
+                    orgUnits = new HashSet<>( orgUnits );
+                    orgUnits.retainAll( option.getOrganisationUnits() );
+                }
+            }
+        }
+
+        return orgUnits;
+    }
+
+    public Date getLatestStartDate()
+    {
+        Date latestStartDate = null;
+
+        for ( DataElementCategoryOption co : getCategoryOptions() )
+        {
+            if ( co.getStartDate() != null )
+            {
+                latestStartDate = (latestStartDate == null || latestStartDate.before( co.getStartDate() ) ?
+                    co.getStartDate() : latestStartDate);
+            }
+        }
+
+        return latestStartDate;
+    }
+
+    public Date getEarliestEndDate()
+    {
+        Date earliestEndDate = null;
+
+        for ( DataElementCategoryOption co : getCategoryOptions() )
+        {
+            if ( co.getEndDate() != null )
+            {
+                earliestEndDate = (earliestEndDate == null || earliestEndDate.after( co.getEndDate() ) ?
+                    co.getStartDate() : earliestEndDate);
+            }
+        }
+
+        return earliestEndDate;
+    }
+
+    // -------------------------------------------------------------------------
+    // Getters and setters
+    // -------------------------------------------------------------------------
+
+    @Override
+    public String getName()
+    {
+        if ( name != null )
+        {
+            return name;
+        }
+
+        StringBuilder builder = new StringBuilder();
+
+        if ( categoryCombo == null || categoryCombo.getCategories().isEmpty() )
+        {
+            return uid;
+        }
+
+        List<DataElementCategory> categories = categoryCombo.getCategories();
+
+        for ( DataElementCategory category : categories )
+        {
+            List<DataElementCategoryOption> options = category.getCategoryOptions();
+
+            optionLoop:
+            for ( DataElementCategoryOption option : categoryOptions )
+            {
+                if ( options.contains( option ) )
+                {
+                    builder.append( option.getDisplayName() ).append( ", " );
+
+                    continue optionLoop;
+                }
+            }
+        }
+
+        builder.delete( Math.max( builder.length() - 2, 0 ), builder.length() );
+
+        return StringUtils.substring( builder.toString(), 0, 255 );
+    }
+
+    @Override
+    public void setName( String name )
+    {
+        this.name = name;
+    }
+
+    @Override
+    @JsonIgnore
+    public String getShortName()
+    {
+        return getName();
+    }
+
+    @Override
+    public void setShortName( String shortName )
+    {
+        // Not supported
+    }
+
+    @JsonProperty
+    @JsonSerialize( as = BaseIdentifiableObject.class )
+    @JacksonXmlProperty( namespace = DxfNamespaces.DXF_2_0 )
+    public DataElementCategoryCombo getCategoryCombo()
+    {
+        return categoryCombo;
+    }
+
+    public void setCategoryCombo( DataElementCategoryCombo categoryCombo )
+    {
+        this.categoryCombo = categoryCombo;
+    }
+
+    @JsonProperty
+    @JsonSerialize( contentAs = BaseIdentifiableObject.class )
+    @JacksonXmlElementWrapper( localName = "categoryOptions", namespace = DxfNamespaces.DXF_2_0 )
+    @JacksonXmlProperty( localName = "categoryOption", namespace = DxfNamespaces.DXF_2_0 )
+    public Set<DataElementCategoryOption> getCategoryOptions()
+    {
+        return categoryOptions;
+    }
+
+    public void setCategoryOptions( Set<DataElementCategoryOption> categoryOptions )
+    {
+        this.categoryOptions = categoryOptions;
+    }
+
+    @JsonProperty
+    @JacksonXmlProperty( namespace = DxfNamespaces.DXF_2_0 )
+    public boolean isIgnoreApproval()
+    {
+        return ignoreApproval;
+    }
+
+    public void setIgnoreApproval( boolean ignoreApproval )
+    {
+        this.ignoreApproval = ignoreApproval;
+    }
+
+    @Override
+    public void mergeWith( IdentifiableObject other, MergeMode mergeMode )
+    {
+        super.mergeWith( other, mergeMode );
+
+        if ( other.getClass().isInstance( this ) )
+        {
+            DataElementCategoryOptionCombo categoryOptionCombo = (DataElementCategoryOptionCombo) other;
+
+            if ( mergeMode.isReplace() )
+            {
+                categoryCombo = categoryOptionCombo.getCategoryCombo();
+            }
+            else if ( mergeMode.isMerge() )
+            {
+                categoryCombo = categoryOptionCombo.getCategoryCombo() == null ? categoryCombo : categoryOptionCombo.getCategoryCombo();
+            }
+
+            removeAllCategoryOptions();
+
+            for ( DataElementCategoryOption categoryOption : categoryOptionCombo.getCategoryOptions() )
+            {
+                addDataElementCategoryOption( categoryOption );
+            }
+        }
+    }
+}