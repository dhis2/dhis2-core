--- conflicted
+++ resolved
@@ -28,7 +28,6 @@
 package org.hisp.dhis.trackedentity;
 
 import java.util.Date;
-import java.util.List;
 import java.util.Set;
 import org.hisp.dhis.trackedentityattributevalue.TrackedEntityAttributeValue;
 
@@ -84,30 +83,6 @@
 
   String SEPARATOR = "_";
 
-  /**
-<<<<<<< HEAD
-   * Returns a list tracked entity primary key ids based on the given TrackedEntityQueryParams.
-=======
-   * Returns a list with tracked entity values based on the given TrackedEntityQueryParams.
->>>>>>> b606a048
-   *
-   * @param params the TrackedEntityQueryParams.
-   * @param skipAccessValidation If true, access validation is skipped. Should be set to true only
-   *     for internal tasks (e.g. currently used by synchronization job)
-   * @param skipSearchScopeValidation if true, search scope validation is skipped.
-<<<<<<< HEAD
-   * @return List of TE IDs matching the params
-   */
-  List<Long> getTrackedEntityIds(
-=======
-   * @return List of TEs matching the params
-   */
-  List<TrackedEntity> getTrackedEntities(
->>>>>>> b606a048
-      TrackedEntityQueryParams params,
-      boolean skipAccessValidation,
-      boolean skipSearchScopeValidation);
-
   /** */
   void updateTrackedEntityLastUpdated(
       Set<String> trackedEntityUIDs, Date lastUpdated, String userInfoSnapshot);
