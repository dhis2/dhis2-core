/*
 * Copyright (c) 2004-2022, University of Oslo
 * All rights reserved.
 *
 * Redistribution and use in source and binary forms, with or without
 * modification, are permitted provided that the following conditions are met:
 * Redistributions of source code must retain the above copyright notice, this
 * list of conditions and the following disclaimer.
 *
 * Redistributions in binary form must reproduce the above copyright notice,
 * this list of conditions and the following disclaimer in the documentation
 * and/or other materials provided with the distribution.
 * Neither the name of the HISP project nor the names of its contributors may
 * be used to endorse or promote products derived from this software without
 * specific prior written permission.
 *
 * THIS SOFTWARE IS PROVIDED BY THE COPYRIGHT HOLDERS AND CONTRIBUTORS "AS IS" AND
 * ANY EXPRESS OR IMPLIED WARRANTIES, INCLUDING, BUT NOT LIMITED TO, THE IMPLIED
 * WARRANTIES OF MERCHANTABILITY AND FITNESS FOR A PARTICULAR PURPOSE ARE
 * DISCLAIMED. IN NO EVENT SHALL THE COPYRIGHT OWNER OR CONTRIBUTORS BE LIABLE FOR
 * ANY DIRECT, INDIRECT, INCIDENTAL, SPECIAL, EXEMPLARY, OR CONSEQUENTIAL DAMAGES
 * (INCLUDING, BUT NOT LIMITED TO, PROCUREMENT OF SUBSTITUTE GOODS OR SERVICES;
 * LOSS OF USE, DATA, OR PROFITS; OR BUSINESS INTERRUPTION) HOWEVER CAUSED AND ON
 * ANY THEORY OF LIABILITY, WHETHER IN CONTRACT, STRICT LIABILITY, OR TORT
 * (INCLUDING NEGLIGENCE OR OTHERWISE) ARISING IN ANY WAY OUT OF THE USE OF THIS
 * SOFTWARE, EVEN IF ADVISED OF THE POSSIBILITY OF SUCH DAMAGE.
 */
package org.hisp.dhis.trackedentity;

import java.util.Date;
import java.util.Set;

/**
 * This interface is responsible for retrieving tracked entities (TE). The query methods accepts a
 * TrackedEntityQueryParams object which encapsulates all arguments.
 *
 * <p>
 *
 * <p>The TEs are returned as a Grid object, which is a two-dimensional list with headers. The TE
 * attribute values are returned in the same order as specified in the arguments. The grid has a set
 * of columns which are always present starting at index 0, followed by attributes specified for the
 * query. All values in the grid are of type String. The order is:
 *
 * <p>
 *
 * <ul>
 *   <li>0: Tracked entity UID
 *   <li>1: Created time stamp
 *   <li>2: Last updated time stamp
 *   <li>3: Organisation unit UID
 *   <li>4: Tracked entity UID
 *       <ul>
 *         <p>
 *         <p>Attributes specified in the query follows on the next column indexes. Example usage
 *         for retrieving TEs with two attributes using one attribute as filter:
 *         <pre>
 * <code>
 * TrackedEntityQueryParams params = new TrackedEntityQueryParams();
 *
 * params.addAttribute( new QueryItem( gender, QueryOperator.EQ, "Male", false ) );
 * params.addAttribute( new QueryItem( age, QueryOperator.LT, "5", true ) );
 * params.addFilter( new QueryItem( weight, QueryOperator.GT, "2500", true ) );
 * params.addOrganisationUnit( unit );
 *
 * Grid instances = teService.getTrackedEntityGrid( params );
 *
 * for ( List&lt;Object&gt; row : instances.getRows() )
 * {
 *     String te = row.get( 0 );
 *     String ou = row.get( 3 );
 *     String gender = row.get( 5 );
 *     String age = row.get( 6 );
 * }
 * </code>
 * </pre>
 *
 * @author Abyot Asalefew Gizaw
 * @author Lars Helge Overland
 */
public interface TrackedEntityService {
  String ID = TrackedEntityService.class.getName();

  String SEPARATOR = "_";

  /** */
  void updateTrackedEntityLastUpdated(
      Set<String> trackedEntityUIDs, Date lastUpdated, String userInfoSnapshot);

  /**
<<<<<<< HEAD
   * Register a new trackedEntity
   *
   * @param trackedEntity TrackedEntity
   * @param attributeValues Set of attribute values
   * @return The error code after registering trackedEntity
   */
  long createTrackedEntity(
      TrackedEntity trackedEntity, Set<TrackedEntityAttributeValue> attributeValues);
=======
   * Returns the {@link TrackedEntity} with the given UID.
   *
   * @param uid the UID.
   * @return the TrackedEntity with the given UID, or null if no match.
   */
  TrackedEntity getTrackedEntity(String uid);
>>>>>>> 7c6a7791
}<|MERGE_RESOLUTION|>--- conflicted
+++ resolved
@@ -85,23 +85,4 @@
   /** */
   void updateTrackedEntityLastUpdated(
       Set<String> trackedEntityUIDs, Date lastUpdated, String userInfoSnapshot);
-
-  /**
-<<<<<<< HEAD
-   * Register a new trackedEntity
-   *
-   * @param trackedEntity TrackedEntity
-   * @param attributeValues Set of attribute values
-   * @return The error code after registering trackedEntity
-   */
-  long createTrackedEntity(
-      TrackedEntity trackedEntity, Set<TrackedEntityAttributeValue> attributeValues);
-=======
-   * Returns the {@link TrackedEntity} with the given UID.
-   *
-   * @param uid the UID.
-   * @return the TrackedEntity with the given UID, or null if no match.
-   */
-  TrackedEntity getTrackedEntity(String uid);
->>>>>>> 7c6a7791
 }