--- conflicted
+++ resolved
@@ -79,11 +79,8 @@
     E2030( "Data value must match data element value type: `{0}`" ),
     E2031( "User does not have write access to category option combo: `{0}`" ),
     E2032( "Data value does not exist" ),
-<<<<<<< HEAD
-    E2033( "Cannot select organisation units and include children at the same time" ),
-=======
     E2033( "Follow-up must be specified" ),
->>>>>>> 7f9f91d6
+    E2034( "Cannot select organisation units and include children at the same time" ),
 
     /* Outlier detection */
     E2200( "At least one data element must be specified" ),
