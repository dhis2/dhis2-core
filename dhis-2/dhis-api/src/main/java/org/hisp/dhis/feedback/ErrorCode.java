/*
 * Copyright (c) 2004-2022, University of Oslo
 * All rights reserved.
 *
 * Redistribution and use in source and binary forms, with or without
 * modification, are permitted provided that the following conditions are met:
 * Redistributions of source code must retain the above copyright notice, this
 * list of conditions and the following disclaimer.
 *
 * Redistributions in binary form must reproduce the above copyright notice,
 * this list of conditions and the following disclaimer in the documentation
 * and/or other materials provided with the distribution.
 * Neither the name of the HISP project nor the names of its contributors may
 * be used to endorse or promote products derived from this software without
 * specific prior written permission.
 *
 * THIS SOFTWARE IS PROVIDED BY THE COPYRIGHT HOLDERS AND CONTRIBUTORS "AS IS" AND
 * ANY EXPRESS OR IMPLIED WARRANTIES, INCLUDING, BUT NOT LIMITED TO, THE IMPLIED
 * WARRANTIES OF MERCHANTABILITY AND FITNESS FOR A PARTICULAR PURPOSE ARE
 * DISCLAIMED. IN NO EVENT SHALL THE COPYRIGHT OWNER OR CONTRIBUTORS BE LIABLE FOR
 * ANY DIRECT, INDIRECT, INCIDENTAL, SPECIAL, EXEMPLARY, OR CONSEQUENTIAL DAMAGES
 * (INCLUDING, BUT NOT LIMITED TO, PROCUREMENT OF SUBSTITUTE GOODS OR SERVICES;
 * LOSS OF USE, DATA, OR PROFITS; OR BUSINESS INTERRUPTION) HOWEVER CAUSED AND ON
 * ANY THEORY OF LIABILITY, WHETHER IN CONTRACT, STRICT LIABILITY, OR TORT
 * (INCLUDING NEGLIGENCE OR OTHERWISE) ARISING IN ANY WAY OUT OF THE USE OF THIS
 * SOFTWARE, EVEN IF ADVISED OF THE POSSIBILITY OF SUCH DAMAGE.
 */
package org.hisp.dhis.feedback;

/**
 * @author Morten Olav Hansen <mortenoh@gmail.com>
 */
public enum ErrorCode
{
    /* General */
    E1000( "API query must be specified" ),
    E1001( "API query contains an illegal string" ),
    E1002( "API version is invalid" ),

    /* Basic metadata */
    E1100( "Data element not found or not accessible: `{0}`" ),
    E1101( "Period is invalid: `{0}`" ),
    E1102( "Organisation unit not found or not accessible: `{0}`" ),
    E1103( "Category option combo not found or not accessible: `{0}`" ),
    E1104( "Attribute option combo not found or not accessible: `{0}`" ),
    E1105( "Data set not found or not accessible: `{0}`" ),
    E1106( "There are duplicate translation record for property `{0}` and locale `{1}`" ),
    E1107( "Object type `{0}` is not translatable" ),
    E1108( "Could not add item to collection: {0}" ),
    E1109( "Could not remove item from collection: {0}" ),
    E1110( "Category combo not found or not accessible: `{0}`" ),
    E1111( "Category option not found or not accessible: `{0}`" ),
    E1112( "Objects of type `{0}` not found or not accessible: `{1}`" ),
    E1113( "Object of type `{0}` not found or not accessible: `{1}`" ),
    E1114( "Data set form type must be custom: `{0}`" ),
    E1115( "Data element value type must match option set value type: `{0}`" ),
    E1116( "Data element of value type multi-text must have an option set: `{0}`" ),
    E1117( "Data element `{0}` of value type multi-text cannot reference an option set `{1}` " +
        "with the separator character in one of its codes: `{2}`" ),
    E1118( "Option set `{0}` of value type multi-text cannot have option codes with the separator character: `{1}`" ),
    E1119( "{0} already exists: `{1}`" ),
    E1120( "Update cannot be applied as it would make existing data values inaccessible" ),

    /* Org unit merge */
    E1500( "At least two source orgs unit must be specified" ),
    E1501( "Target org unit must be specified" ),
    E1502( "Target org unit cannot be a source org unit" ),
    E1503( "Source org unit does not exist: `{0}`" ),
    E1504( "Target org unit cannot be a descendant of a source org unit" ),

    /* Org unit split */
    E1510( "Source org unit must be specified" ),
    E1511( "At least two target org units must be specified" ),
    E1512( "Source org unit cannot be a target org unit" ),
    E1513( "Primary target must be specified" ),
    E1514( "Primary target must be a target org unit" ),
    E1515( "Target org unit does not exist: `{0}`" ),
    E1516( "Target org unit cannot be a descendant of the source org unit: `{0}`" ),

    /* Org unit move */
    E1520( "User `{0}` is not allowed to move organisation units" ),
    E1521( "User `{0}` is not allowed to move organisation `{1}`" ),
    E1522( "User `{0}` is not allowed to move organisation `{1}` unit from parent `{2}`" ),
    E1523( "User `{0}` is not allowed to move organisation `{1}` unit to parent `{2}`" ),

    /* Data */
    E2000( "Query parameters cannot be null" ),
    E2001( "At least one data element, data set or data element group must be specified" ),
    E2002( "At least one period, start/end dates, last updated or last updated duration must be specified" ),
    E2003( "Both periods and start/end date cannot be specified" ),
    E2004( "Start date must be before end date" ),
    E2005( "Duration is not valid: `{0}`" ),
    E2006( "At least one organisation unit or organisation unit group must be specified" ),
    E2007( "Organisation unit children cannot be included for organisation unit groups" ),
    E2008( "At least one organisation unit must be specified when children are included" ),
    E2009( "Limit cannot be less than zero: `{0}`" ),
    E2010( "User is not allowed to read data for data set: `{0}`" ),
    E2011( "User is not allowed to read data for attribute option combo: `{0}`" ),
    E2012( "User is not allowed to view org unit: `{0}`" ),
    E2013( "At least one data set must be specified" ),
    E2014( "Unable to parse filter `{0}`" ),
    E2015( "Unable to parse order param: `{0}`" ),
    E2016( "Unable to parse element `{0}` on filter `{1}`, the available values are: {2}" ),
    E2017( "Data set is locked" ),
    E2018( "Category option combo is required but not specified" ),
    E2019( "Organisation unit is closed for the selected period: `{0}`" ),
    E2020( "Organisation unit is not in the hierarchy of the current user: `{0}`" ),
    E2021( "Data set: `{0}` does not contain data element: `{1}`" ),
    E2022( "Period: `{0}` is after latest open future period: `{1}` for data element: `{2}`" ),
    E2023( "Period: `{0}` is before start date: {1} for attribute option: `{2}`" ),
    E2024( "Period: `{0}` is after start date: {1} for attribute option: `{2}`" ),
    E2025( "Period: `{0}` is not open for data set: `{1}`" ),
    E2026( "File resource already assigned or linked to a data value" ),
    E2027( "File resource is invalid: `{0}`" ),
    E2028( "Comment is invalid: `{0}`" ),
    E2029( "Data value is not a valid option of the data element option set: `{0}`" ),
    E2030( "Data value must match data element value type: `{0}`" ),
    E2031( "User does not have write access to category option combo: `{0}`" ),
    E2032( "Data value not found or not accessible" ),
    E2033( "Follow-up must be specified" ),
    E2034( "Filter not supported: `{0}`" ),
    E2035( "Operator not supported: `{0}`" ),
    E2036( "Combination not supported: `{0}`" ),
    E2037( "Order not supported: `{0}`" ),
    E2038( "Field not supported: `{0}`" ),
    E2039( "Stage offset is allowed only for repeatable stages (`{0}` is not repeatable)" ),
    E2040( "Both category combination and category options must be specified" ),
    E2041( "Attribute option combo does not exist for given category combo and category options" ),
    E2042( "Min value must be specified" ),
    E2043( "Max value must be specified" ),
    E2044( "Max value must be greater than min value" ),

    /* Outlier detection */
    E2200( "At least one data element must be specified" ),
    E2201( "Start date and end date must be specified" ),
    E2202( "Start date must be before end date" ),
    E2203( "At least one organisation unit must be specified" ),
    E2204( "Threshold must be a positive number" ),
    E2205( "Max results must be a positive number" ),
    E2206( "Max results exceeds the allowed max limit: `{0}`" ),
    E2207( "Data start date must be before data end date" ),
    E2208( "Non-numeric data values encountered during outlier value detection" ),

    /* Followup analysis */
    E2300( "At least one data element or data set must be specified" ),
    E2301( "Start date and end date must be specified directly or indirectly by specifying a period" ),

    /* Security */
    E3000( "User `{0}` is not allowed to create objects of type {1}" ),
    E3001( "User `{0}` is not allowed to update object `{1}`" ),
    E3002( "User `{0}` is not allowed to delete object `{1}`" ),
    E3003( "User `{0}` is not allowed to grant users access to user role `{1}`" ),
    E3004( "User `{0}` is not allowed to grant users access to user groups" ),
    E3005( "User `{0}` is not allowed to grant users access to user group `{1}`" ),
    E3006( "User `{0}` is not allowed to externalize objects of type `{1}`" ),
    E3008( "User `{0}` is not allowed to make public objects of type `{1}`" ),
    E3009( "User `{0}` is not allowed to make private objects of type `{1}`" ),
    E3010( "Invalid access string `{0}`" ),
    E3011( "Data sharing is not enabled for type `{0}`, but access strings contain data sharing read or write" ),
    E3012( "User `{0}` does not have read access for object `{1}`" ),
    E3013( "Sharing settings of system default metadata object of type `{0}` cannot be modified" ),
    E3014( "You do not have manage access to this object" ),
    E3015( "Invalid public access string: `{0}`" ),
    E3016( "Data sharing is not enabled for this object" ),
    E3017( "Invalid user group access string: `{0}`" ),
    E3018( "Invalid user access string: `{0}`" ),
    E3019( "Sharing is not enabled for this object `{0}`" ),
    E3020( "You must have permissions to create user, or ability to manage at least one user group for the user" ),
    E3021( "Not allowed to disable 2FA for current user" ),
    E3022( "User has two factor authentication enabled, disable 2FA before you create a new QR code" ),
    E3023( "Invalid 2FA code" ),
    E3024( "Not allowed to disable 2FA" ),
<<<<<<< HEAD
    E3025( "No current user" ),
=======
    E3025( "User must have a secret" ),
    E3026( "Could not generate QR code" ),
    E3027( "No currentUser available" ),
>>>>>>> 4aedc70e

    /* Metadata Validation */
    E4000( "Missing required property `{0}`" ),
    E4001( "Maximum length of property `{0}`is {1}, but given length was {2}" ),
    E4002( "Allowed length range for property `{0}` is [{1} to {2}], but given length was {3}" ),
    E4003( "Property `{0}` requires a valid email address, was given `{1}`" ),
    E4004( "Property `{0}` requires a valid URL, was given `{1}`" ),
    E4005( "Property `{0}` requires a valid password, was given `{1}`" ),
    E4006( "Property `{0}` requires a valid HEX color, was given `{1}`" ),
    E4007( "Allowed size range for collection property `{0}` is [{1} to {2}], but size given was {3}" ),
    E4008( "Allowed range for numeric property `{0}` is [{1} to {2}], but number given was {3}" ),
    E4009( "Attribute `{0}` is unique, and value `{1}` already exist" ),
    E4010( "Attribute `{0}` is not supported for type `{1}`" ),
    E4011( "Attribute `{0}` is required, but no value was found" ),
    E4012( "Attribute `{0}` contains elements of different period type than the data set it was added to" ),
    E4013( "Invalid closing date `{0}`, must be after opening date `{1}`" ),
    E4014( "Invalid UID `{0}` for property `{1}`" ),
    E4015( "Property `{0}` refers to an object that does not exist, could not find `{1}`" ),
    E4016( "Object referenced by the `{0}` property is already associated with another object, value: `{1}`" ),
    E4017( "RenderingType `{0}` is not supported for ValueType `{1}`" ),
    E4018( "Property `{0}` must be set when property `{1}` is `{2}`" ),
    E4019( "Failed to parse pattern `{0}` {1}" ),
    E4020( "The value `{0}` does not conform to the attribute pattern `{1}`" ),
    E4021( "ID-pattern is required to have 1 generated segment (RANDOM or SEQUENTIAL)" ),
    E4022( "Pattern `{0}` does not conform to the value type `{1}`" ),
    E4023( "Property `{0}` can not be set when property `{1}` is `{2}`" ),
    E4024( "Property `{0}` must be set when property `{1}` is `{2}`" ),
    E4025( "Properties `{0}` and `{1}` are mutually exclusive and cannot be used together" ),
    E4026( "One of the properties `{0}` and `{1}` is required when property `{2}` is `{3}`" ),
    E4027( "Value `{0}` is not a valid for property `{1}`" ),
    E4028( "Option set `{0}` already contains option `{1}`" ),
    E4029( "Job parameters cannot be null for job type: {0}" ),
    E4030( "Object could not be deleted because it is associated with another object: {0}" ),
    E4031( "Property `{0}` requires a valid JSON payload, was given `{1}`" ),
    E4032( "Patch path `{0}` is not supported" ),

    /* ProgramRuleAction validation */
    E4033( "A program rule action of type `{0}` associated with program rule name `{1}` is invalid" ),
    E4034( "ProgramNotificationTemplate `{0}` associated with program rule name `{1}` does not exist" ),
    E4035( "ProgramNotificationTemplate cannot be null for program rule name `{0}`" ),
    E4036( "ProgramStageSection cannot be null for program rule `{0}`" ),
    E4037( "ProgramStageSection `{0}` associated with program rule `{1}` does not exist" ),
    E4038( "ProgramStage cannot be null for program rule `{0}`" ),
    E4039( "ProgramStage `{0}` associated with program rule `{1}` does not exist" ),
    E4040( "Option cannot be null for program rule `{0}`" ),
    E4041( "Option `{0}` associated with program rule `{1}` does not exist" ),
    E4042( "OptionGroup cannot be null for program rule `{0}`" ),
    E4043( "OptionGroup `{0}` associated with program rule `{1}` does not exist" ),
    E4044( "DataElement or TrackedEntityAttribute cannot be null for program rule `{0}`" ),
    E4045( "DataElement `{0}` associated with program rule `{1}` does not exist" ),
    E4046( "TrackedEntityAttribute `{0}` associated with program rule `{1}` does not exist" ),
    E4047( "DataElement `{0}` is not linked to any ProgramStageDataElement for program rule `{1}`" ),
    E4048( "TrackedEntityAttribute `{0}` is not linked to ProgramTrackedEntityAttribute for program rule `{1}`" ),
    E4049( "Property `{0}` requires a valid username, was given `{1}`" ),
    E4054( "Property `{0}` already exists, was given `{1}`." ),
    E4056( "Property `{0}` can not be changed, was given `{1}`." ),
    E4055( "User needs to have at least one user role associated with it" ),
    E4050( "One of DataElement, TrackedEntityAttribute or ProgramRuleVariable is required for program rule `{0}`" ),

    /* ProgramRuleVariable validation */
    E4051( "A program rule variable with name `{0}` and program uid `{1}` already exists" ),
    E4052( "For program rule variable with name `{0}` following keywords are forbidden : and , or , not" ),
    E4053( "Program stage `{0}` must reference a program" ),

    /* Metadata Validation (continued) */
    E4060( "Object could not be deleted: {0}" ),

    /* SQL views */
    E4300( "SQL query is null" ),
    E4301( "SQL query must be a select query" ),
    E4302( "SQL query can only contain a single semi-colon at the end of the query" ),
    E4303( "Variables contain null key" ),
    E4304( "Variables contain null value" ),
    E4305( "Variable params are invalid: `{0}`" ),
    E4306( "Variables are invalid: `{0}`" ),
    E4307( "SQL query contains variables not provided in request: `{0}`" ),
    E4308( "Criteria params are invalid: `{0}`" ),
    E4309( "Criteria values are invalid: `{0}`" ),
    E4310( "SQL query contains references to protected tables" ),
    E4311( "SQL query contains illegal keywords" ),
    E4312( "Current user is not authorised to read data from SQL view: `{0}`" ),
    E4313( "SQL query contains variable names that are invalid: `{0}`" ),
    E4314( "Provided `{0}`: (`{1}`) are not part of the selected `{2}`" ),
    E4315( "Provided program: (`{0}`) is without registration" ),

    /* Preheat */
    E5000( "Found matching object for reference, but import mode is CREATE. Identifier was {0}, and object was {1}." ),
    E5001( "No matching object for reference. Identifier was {0}, and object was {1}." ),
    E5002( "Invalid reference {0} on object {1} for association `{2}`" ),
    E5003( "Property `{0}` with value `{1}` on object {2} already exists on object {3}" ),
    E5004( "Id `{0}` for type `{1}` exists on more than 1 object in the payload, removing all but the first found" ),
    E5005( "Properties `{0}` in objects `{1}` must be unique within the payload" ),
    E5006( "Non-owner reference {0} on object {1} for association `{2}` disallowed for payload for ERRORS_NOT_OWNER" ),

    /* Metadata import */
    E6000( "Program `{0}` has more than one program instance" ),
    E6001( "Program stage `{0}` has invalid next event scheduling property `{1}`" +
        "This property need to be data element of value type date and belong the program stage" ),
    E6002( "Class name {0} is not supported" ),
    E6003( "Could not patch object with id {0}" ),
    E6004( "Attribute `{0}` has invalid GeoJSON value" ),
    E6005( "Attribute `{0}` has unsupported GeoJSON value" ),
    E6006( "AttributeValue `{0}` is an invalid integer value" ),
    E6007( "AttributeValue `{0}` is an invalid positive integer value" ),
    E6008( "AttributeValue `{0}` is an invalid number value" ),
    E6009( "AttributeValue `{0}` is an invalid zero or positive integer value" ),
    E6010( "AttributeValue `{0}` is an invalid percentage value" ),
    E6011( "AttributeValue `{0}` is an invalid Unit Interval value" ),
    E6012( "Attribute `{0}` is not assigned to `{1}`" ),
    E6013( "AttributeValue `{0}` is an invalid negative integer value" ),
    E6014( "AttributeValue `{0}` is an invalid date value" ),
    E6015( "AttributeValue `{0}` is an invalid datetime value" ),
    E6016( "AttributeValue `{0}` is an invalid boolean value" ),
    E6017( "AttributeValue `{0}` is an invalid true value" ),
    E6018( "AttributeValue `{0}` is an invalid email value" ),
    E6019( "AttributeValue `{0}` is an invalid `{1}` ID" ),
    E6020( "AttributeValue `{0}` is an invalid username" ),
    E6021( "AttributeValue `{0}` is an invalid phone number" ),

    /* File resource */
    E6100( "Filename not present" ),
    E6101( "File type not allowed" ),

    /* Users */
    E6200( "Feedback message recipients user group not defined" ),
    E6201( "User account not found" ),
    E6202( "User account does not have a valid email address" ),
    E6203( "SMTP server/email sending is not available" ),
    E6204( "Username is already taken" ),
    E6205( "Restore token does not exist" ),
    E6206( "Restore type does not exist" ),
    E6207( "Restore token is not in valid format" ),
    E6208( "Restore token is incorrect" ),
    E6209( "Restore token is not set for user account" ),
    E6210( "Restore expiration date is not set for user account" ),
    E6211( "User account restore invitation has expired" ),

    /* Data exchange */
    E6300( "DHIS 2 client request failed: {0} {1}" ),
    E6301( "Aggregate data exchange not found or not accessible: `{0}`" ),
    E6302( "Aggregate data exchange must specify at least one source request: `{0}`" ),
    E6303( "Aggregate data exchange source request must contain at least one data item, one period and one org unit" ),
    E6304( "Aggregate data exchange target API must be specified when target type is EXTERNAL" ),
    E6305( "Aggregate data exchange target API must specify either access token or username and password" ),

    /* Scheduling */
    E7000( "Job of same type already scheduled with cron expression: `{0}`" ),
    E7003( "Only interval property can be configured for non configurable job type: `{0}`" ),
    E7004( "Cron expression must be not null for job with scheduling type CRON: `{0}`" ),
    E7005( "Cron expression is invalid for job: `{0}` " ),
    E7006( "Failed to execute job: `{0}`" ),
    E7007( "Delay must be not null for job with scheduling type FIXED_DELAY: `{0}`" ),
    E7010( "Failed to validate job runtime: `{0}`" ),

    /* Aggregate analytics */
    E7100( "Query parameters cannot be null" ),
    E7101( "At least one dimension must be specified" ),
    E7102( "At least one data dimension item or data element group set dimension item must be specified" ),
    E7103( "Dimensions cannot be specified as dimension and filter simultaneously: `{0}`" ),
    E7104( "At least one period as dimension or filter, or start and dates, must be specified" ),
    E7105( "Periods and start and end dates cannot be specified simultaneously" ),
    E7106( "Start date cannot be after end date" ),
    E7107( "Start and end dates cannot be specified for reporting rates" ),
    E7108( "Only a single indicator can be specified as filter" ),
    E7109( "Only a single reporting rate can be specified as filter" ),
    E7110( "Category option combos cannot be specified as filter" ),
    E7111( "Dimensions cannot be specified more than once: `{0}`" ),
    E7112( "Reporting rates can only be specified together with dimensions of type: `{0}`" ),
    E7113( "Assigned categories cannot be specified when data elements are not specified" ),
    E7114( "Assigned categories can only be specified together with data elements" ),
    E7115( "Data elements must be of a value and aggregation type that allow aggregation: `{0}`" ),
    E7116( "Indicator expressions cannot contain cyclic references: `{0}`" ),
    E7117( "A data dimension 'dx' must be specified when output format is DATA_VALUE_SET" ),
    E7118( "A period dimension 'pe' must be specified when output format is DATA_VALUE_SET" ),
    E7119( "An organisation unit dimension 'ou' must be specified when output format is DATA_VALUE_SET" ),
    E7120( "User: `{0}` is not allowed to view org unit: `{1}`" ),
    E7121( "User: `{0}` is not allowed to read data for `{1}`: `{2}`" ),
    E7122( "Data approval level does not exist: `{0}`" ),
    E7123( "Current user is constrained by a dimension but has access to no dimension items: `{0}`" ),
    E7124( "Dimension is present in query without any valid dimension options: `{0}`" ),
    E7125( "Dimension identifier does not reference any dimension: `{0}`" ),
    E7126( "Column must be present as dimension in query: `{0}`" ),
    E7127( "Row must be present as dimension in query: `{0}`" ),
    E7128( "Query result set exceeded max limit: `{0}`" ),
    E7129( "Program is specified but does not exist: `{0}`" ),
    E7130( "Program stage is specified but does not exist: `{0}`" ),
    E7131( "Query failed, likely because the query timed out" ),
    E7132( "An indicator expression caused division by zero operation" ),
    E7133( "Query cannot be executed, possibly because of invalid types or invalid operation" ),
    E7134( "Cannot retrieve total value for data elements with skip total category combination" ),
    E7135( "Date time is not parsable: `{0}`" ),

    /* Event analytics */
    E7200( "At least one organisation unit must be specified" ),
    E7201( "Dimensions cannot be specified more than once: `{0}`" ),
    E7202( "Query items cannot be specified more than once: `{0}`" ),
    E7203( "Value dimension cannot also be specified as an item or item filter" ),
    E7204( "Value dimension or aggregate data must be specified when aggregation type is specified" ),
    E7205( "Start and end date or at least one period must be specified" ),
    E7206( "Start date is after end date: `{0}`, `{1}`" ),
    E7207( "Page number must be a positive number: `{0}`" ),
    E7208( "Page size must be zero or a positive number: `{0}`" ),
    E7209( "Limit is larger than max limit: `{0}`, `{1}`" ),
    E7210( "Time field is invalid: `{0}`" ),
    E7211( "Org unit field is invalid: `{0}`" ),
    E7212( "Cluster size must be a positive number: `{0}`" ),
    E7213( "Bbox is invalid, must be on format: 'min-lng,min-lat,max-lng,max-lat': `{0}`" ),
    E7214( "Cluster field must be specified when bbox or cluster size are specified" ),
    E7215( "Query item cannot specify both legend set and option set: `{0}`" ),
    E7216( "Query item must be aggregateable when used in aggregate query: `{0}`" ),
    E7217( "User is not allowed to view event analytics data: `{0}`" ),
    E7218( "Spatial database support is not enabled" ),
    E7219( "Data element must be of value type coordinate or org unit to be used as coordinate field: `{0}`" ),
    E7220( "Attribute must be of value type coordinate or org unit to be used as coordinate field: `{0}`" ),
    E7221( "Coordinate field is invalid: `{0}`" ),
    E7222( "Query item or filter is invalid: `{0}`" ),
    E7223( "Value does not refer to a data element or attribute which are numeric and part of the program: `{0}`" ),
    E7224( "Item identifier does not reference any data element, attribute or indicator part of the program: `{0}`" ),
    E7225( "Program stage is mandatory for data element dimensions in enrollment analytics queries: `{0}`" ),
    E7226( "Dimension is not a valid query item: `{0}`" ),
    E7227( "Relationship entity type not supported: `{0}`" ),
    E7228( "Fallback coordinate field is invalid: `{0}` " ),
    E7229( "Operator `{0}` does not allow missing value" ),
    E7230( "Header param `{0}` does not exist" ),
    E7231( "Legacy `{0}` can be updated only through event visualizations" ),

    /* Org unit analytics */
    E7300( "At least one organisation unit must be specified" ),
    E7301( "At least one organisation unit group set must be specified" ),

    /* Debug analytics */
    E7400( "Debug query must contain at least one data element, one period and one organisation unit" ),

    /* Validation Results API */
    E7500( "Organisation unit does not exist: `{0}`" ),
    E7501( "Validation rule does not exist: `{0}`" ),
    E7502( "Filter for period is not valid: `{0}`" ),
    E7503( "Filter for created date period is not valid: `{0}`" ),

    /* Data import validation */
    // Data Set validation
    E7600( "Data set not found or not accessible: `{0}`" ),
    E7601( "User does not have write access for DataSet: `{0}`" ),
    E7602( "A valid dataset is required" ),
    E7603( "Org unit not found or not accessible: `{0}`" ),
    E7604( "Attribute option combo not found or not accessible: `{0}`" ),
    // Data Value validation
    E7610( "Data element not found or not accessible: `{0}`" ),
    E7611( "Period not valid: `{0}`" ),
    E7612( "Organisation unit not found or not accessible: `{0}`" ),
    E7613( "Category option combo not found or not accessible for writing data: `{0}`" ),
    E7614( "Category option combo: `{0}` option not accessible: `{1}`" ),
    E7615( "Attribute option combo not found or not accessible for writing data: `{0}`" ),
    E7616( "Attribute option combo: `{0}` option not accessible: `{1}`" ),
    E7617( "Organisation unit: `{0}` not in hierarchy of current user: `{1}`" ),
    E7618( "Data value or comment not specified for data element: `{0}`" ),
    E7619( "Value must match data element''s `{0}` type constraints: {1}" ),
    E7620( "Invalid comment: {0}" ),
    E7621( "Data value is not a valid option of the data element option set: `{0}`" ),
    // Data Value constraints
    E7630( "Category option combo is required but is not specified" ),
    E7631( "Attribute option combo is required but is not specified" ),
    E7632( "Period type of period: `{0}` not valid for data element: `{1}`" ),
    E7633( "Data element: `{0}` is not part of dataset: `{1}`" ),
    E7634( "Category option combo: `{0}` must be part of category combo of data element: `{1}`" ),
    E7635( "Attribute option combo: `{0}` must be part of category combo of data sets of data element: `{1}`" ),
    E7636( "Data element: `{1}` must be assigned through data sets to organisation unit: `{0}`" ),
    E7637( "Invalid storedBy: {0}" ),
    E7638( "Period: `{0}` is not within date range of attribute option combo: `{1}`" ),
    E7639( "Organisation unit: `{0}` is not valid for attribute option combo: `{1}`" ),
    E7640( "Current date is past expiry days for period: `{0}`  and data set: `{1}`" ),
    E7641( "Period: `{0}` is after latest open future period: `{2}` for data element: `{1}`" ),
    E7642( "Data already approved for data set: `{3}` period: `{1}` org unit: `{0}` attribute option combo: `{2}`" ),
    E7643( "Period: `{0}` is not open for this data set at this time: `{1}`" ),
    E7644( "Period: `{0}` does not conform to the open periods of associated data sets" ),
    E7645( "No data value for file resource exist for the given combination for data element: `{0}`" ),

    /* Data store query validation */
    E7650( "Not a valid path: `{0}`" ),
    E7651( "Illegal fields expression, expected `,`, `[` or `]` at position {0} but found `{1}`" ),
    E7652( "Illegal filter expression `{0}`: {1}" ),
    E7653( "Illegal filter `{0}`: {1}" ),

    /* GeoJSON import validation and conflicts */
    E7700( "Error reading JSON input: {0}" ),
    E7701( "Input is not a valid GeoJSON document: {0}" ),
    E7702( "GeoJSON attribute does not exist: {0}" ),
    E7703( "GeoJSON attribute is not of type {0} but: {1}" ),
    E7704( "GeoJSON attribute is not applicable to organisation units" ),
    E7705( "GeoJSON feature lacks identifier property: `{0}`" ),
    E7706( "GeoJSON feature lacks geometry property" ),
    E7707( "GeoJSON geometry is not valid" ),
    E7708( "GeoJSON target organisation unit does not exist" ),
    E7709( "Organisation unit could not be updated with new GeoJSON geometry" ),
    E7710( "User is not allowed to update the target organisation unit" ),
    E7711( "Organisation unit cannot be uniquely identified by its name" );

    private String message;

    ErrorCode( String message )
    {
        this.message = message;
    }

    public String getMessage()
    {
        return message;
    }
}<|MERGE_RESOLUTION|>--- conflicted
+++ resolved
@@ -170,13 +170,10 @@
     E3022( "User has two factor authentication enabled, disable 2FA before you create a new QR code" ),
     E3023( "Invalid 2FA code" ),
     E3024( "Not allowed to disable 2FA" ),
-<<<<<<< HEAD
     E3025( "No current user" ),
-=======
     E3025( "User must have a secret" ),
     E3026( "Could not generate QR code" ),
     E3027( "No currentUser available" ),
->>>>>>> 4aedc70e
 
     /* Metadata Validation */
     E4000( "Missing required property `{0}`" ),
