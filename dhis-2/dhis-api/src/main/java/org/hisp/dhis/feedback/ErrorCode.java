--- conflicted
+++ resolved
@@ -68,17 +68,14 @@
     E4012( "Attribute `{0}` contains elements of different period type than the data set it was added to" ),
     E4013( "Invalid Closing date `{0}`, must be after Opening date `{1}`"),
     E4014( "Invalid UID `{0}` for property `{1}`"),
-<<<<<<< HEAD
-    E4015( "Property `{0}` must be set when property `{1}` is `{2}`"),
-
-    /* TextPattern Errors */
-    E4016( "Failed to parse pattern `{0}`. {1}"),
-    E4017( "The value `{0}` does not conform to the attribute pattern `{1}`"),
-=======
     E4015( "Property `{0}` refers to an object that does not exist, could not find `{1}`"),
     E4016( "Object referenced by the `{0}` property is already associated with another object, value: `{1}`"),
     E4017( "RenderingType `{0}` is not supported for ValueType `{1}`"),
->>>>>>> ddb81786
+    E4018( "Property `{0}` must be set when property `{1}` is `{2}`"),
+
+    /* TextPattern Errors */
+    E4019( "Failed to parse pattern `{0}`. {1}"),
+    E4020( "The value `{0}` does not conform to the attribute pattern `{1}`"),
 
     /* Scheduling errors */
     E7000( "Failed to add/update job configuration - Another job of the same job type is already scheduled with this cron expression" ),
