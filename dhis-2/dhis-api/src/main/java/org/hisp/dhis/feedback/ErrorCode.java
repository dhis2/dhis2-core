/*
 * Copyright (c) 2004-2021, University of Oslo
 * All rights reserved.
 *
 * Redistribution and use in source and binary forms, with or without
 * modification, are permitted provided that the following conditions are met:
 * Redistributions of source code must retain the above copyright notice, this
 * list of conditions and the following disclaimer.
 *
 * Redistributions in binary form must reproduce the above copyright notice,
 * this list of conditions and the following disclaimer in the documentation
 * and/or other materials provided with the distribution.
 * Neither the name of the HISP project nor the names of its contributors may
 * be used to endorse or promote products derived from this software without
 * specific prior written permission.
 *
 * THIS SOFTWARE IS PROVIDED BY THE COPYRIGHT HOLDERS AND CONTRIBUTORS "AS IS" AND
 * ANY EXPRESS OR IMPLIED WARRANTIES, INCLUDING, BUT NOT LIMITED TO, THE IMPLIED
 * WARRANTIES OF MERCHANTABILITY AND FITNESS FOR A PARTICULAR PURPOSE ARE
 * DISCLAIMED. IN NO EVENT SHALL THE COPYRIGHT OWNER OR CONTRIBUTORS BE LIABLE FOR
 * ANY DIRECT, INDIRECT, INCIDENTAL, SPECIAL, EXEMPLARY, OR CONSEQUENTIAL DAMAGES
 * (INCLUDING, BUT NOT LIMITED TO, PROCUREMENT OF SUBSTITUTE GOODS OR SERVICES;
 * LOSS OF USE, DATA, OR PROFITS; OR BUSINESS INTERRUPTION) HOWEVER CAUSED AND ON
 * ANY THEORY OF LIABILITY, WHETHER IN CONTRACT, STRICT LIABILITY, OR TORT
 * (INCLUDING NEGLIGENCE OR OTHERWISE) ARISING IN ANY WAY OUT OF THE USE OF THIS
 * SOFTWARE, EVEN IF ADVISED OF THE POSSIBILITY OF SUCH DAMAGE.
 */
package org.hisp.dhis.feedback;

/**
 * @author Morten Olav Hansen <mortenoh@gmail.com>
 */
public enum ErrorCode
{
    /* General */
    E1000( "API query must be specified" ),
    E1001( "API query contains an illegal string" ),
    E1002( "API version is invalid" ),

    /* Basic metadata */
    E1100( "Data element not found or not accessible: `{0}`" ),
    E1101( "Period is invalid: `{0}`" ),
    E1102( "Organisation unit not found or not accessible: `{0}`" ),
    E1103( "Category option combo not found or not accessible: `{0}`" ),
    E1104( "Attribute option combo not found or not accessible: `{0}`" ),
    E1105( "Data set not found or not accessible: `{0}`" ),

    /* Data */
    E2000( "Query parameters cannot be null" ),
    E2001( "At least one data element, data set or data element group must be specified" ),
    E2002( "At least one period, start/end dates, last updated or last updated duration must be specified" ),
    E2003( "Both periods and start/end date cannot be specified" ),
    E2004( "Start date must be before end date" ),
    E2005( "Duration is not valid: `{0}`" ),
    E2006( "At least one organisation unit or organisation unit group must be specified" ),
    E2007( "Organisation unit children cannot be included for organisation unit groups" ),
    E2008( "At least one organisation unit must be specified when children are included" ),
    E2009( "Limit cannot be less than zero: `{0}`" ),
    E2010( "User is not allowed to read data for data set: `{0}`" ),
    E2011( "User is not allowed to read data for attribute option combo: `{0}`" ),
    E2012( "User is not allowed to view org unit: `{0}`" ),
    E2013( "At least one data set must be specified" ),
    E2014( "Unable to parse filter `{0}`" ),
    E2015( "Unable to parse order param: `{0}`" ),
    E2016( "Unable to parse element `{0}` on filter `{1}`. The values available are: {2}" ),
    E2017( "Data set is locked" ),
    E2018( "Category option combo is required but not specified" ),
    E2019( "Organisation unit is closed for the selected period: `{0}`" ),
    E2020( "Organisation unit is not in the hierarchy of the current user: `{0}`" ),
    E2021( "Data set: `{0}` does not contain data element: `{1}`" ),
    E2022( "Period: `{0}` is after latest open future period: `{1}` for data element: `{2}`" ),
    E2023( "Period: `{0}` is before start date: {1} for attribute option: `{2}`" ),
    E2024( "Period: `{0}` is after start date: {1} for attribute option: `{2}`" ),
    E2025( "Period: `{0}` is not open for data set: `{1}`" ),
    E2026( "File resource already assigned or linked to a data value" ),
    E2027( "File resource is invalid: `{0}`" ),
    E2028( "Comment is invalid: `{0}`" ),
    E2029( "Data value is not a valid option of the data element option set: `{0}`" ),
    E2030( "Data value must match data element value type: `{0}`" ),
    E2031( "User does not have write access to category option combo: `{0}`" ),
    E2032( "Data value does not exist" ),
    E2033( "Follow-up must be specified" ),
    E2034( "Filter not supported: `{0}`" ),
    E2035( "Operator not supported: `{0}`" ),
    E2036( "Combination not supported: `{0}`" ),
    E2037( "Order not supported: `{0}`" ),

    /* Outlier detection */
    E2200( "At least one data element must be specified" ),
    E2201( "Start date and end date must be specified" ),
    E2202( "Start date must be before end date" ),
    E2203( "At least one organisation unit must be specified" ),
    E2204( "Threshold must be a positive number" ),
    E2205( "Max results must be a positive number" ),
    E2206( "Max results exceeds the allowed max limit: `{0}`" ),
    E2207( "Data start date must be before data end date" ),
    E2208( "Non-numeric data values encountered during outlier value detection" ),

    /* Followup analysis */
    E2300( "At least one data element or data set must be specified" ),
    E2301( "Start date and end date must be specified directly or indirectly by specifying a period" ),

    /* Security */
    E3000( "User `{0}` is not allowed to create objects of type {1}." ),
    E3001( "User `{0}` is not allowed to update object `{1}`." ),
    E3002( "User `{0}` is not allowed to delete object `{1}`." ),
    E3003( "User `{0}` is not allowed to grant users access to user role `{1}`." ),
    E3004( "User `{0}` is not allowed to grant users access to user groups." ),
    E3005( "User `{0}` is not allowed to grant users access to user group `{1}`." ),
    E3006( "User `{0}` is not allowed to externalize objects of type `{1}`." ),
    E3008( "User `{0}` is not allowed to make public objects of type `{1}`." ),
    E3009( "User `{0}` is not allowed to make private objects of type `{1}`." ),
    E3010( "Invalid access string `{0}`." ),
    E3011(
        "Data sharing is not enabled for type `{0}`, but one or more access strings contains data sharing read or write." ),
    E3012( "User `{0}` does not have read access for object `{1}`." ),
    E3013( "Sharing settings of system default metadata object of type `{0}` cannot be modified." ),
    E3014( "You do not have manage access to this object." ),
    E3015( "Invalid public access string: `{0}`" ),
    E3016( "Data sharing is not enabled for this object" ),
    E3017( "Invalid user group access string: `{0}`" ),
    E3018( "Invalid user access string: `{0}`" ),

    /* Metadata Validation */
    E4000( "Missing required property `{0}`." ),
    E4001( "Maximum length of property `{0}`is {1}, but given length was {2}." ),
    E4002( "Allowed length range for property `{0}` is [{1} to {2}], but given length was {3}." ),
    E4003( "Property `{0}` requires a valid email address, was given `{1}`." ),
    E4004( "Property `{0}` requires a valid URL, was given `{1}`." ),
    E4005( "Property `{0}` requires a valid password, was given `{1}`." ),
    E4006( "Property `{0}` requires a valid HEX color, was given `{1}`." ),
    E4007( "Allowed size range for collection property `{0}` is [{1} to {2}], but size given was {3}." ),
    E4008( "Allowed range for numeric property `{0}` is [{1} to {2}], but number given was {3}." ),
    E4009( "Attribute `{0}` is unique, and value `{1}` already exist." ),
    E4010( "Attribute `{0}` is not supported for type `{1}`." ),
    E4011( "Attribute `{0}` is required, but no value was found." ),
    E4012( "Attribute `{0}` contains elements of different period type than the data set it was added to" ),
    E4013( "Invalid Closing date `{0}`, must be after Opening date `{1}`" ),
    E4014( "Invalid UID `{0}` for property `{1}`" ),
    E4015( "Property `{0}` refers to an object that does not exist, could not find `{1}`" ),
    E4016( "Object referenced by the `{0}` property is already associated with another object, value: `{1}`" ),
    E4017( "RenderingType `{0}` is not supported for ValueType `{1}`" ),
    E4018( "Property `{0}` must be set when property `{1}` is `{2}`" ),
    E4019( "Failed to parse pattern `{0}`. {1}" ),
    E4020( "The value `{0}` does not conform to the attribute pattern `{1}`" ),
    E4021( "ID-pattern is required to have 1 generated segment (RANDOM or SEQUENTIAL)." ),
    E4022( "Pattern `{0}` does not conform to the value type `{1}`." ),
    E4023( "Property `{0}` can not be set when property `{1}` is `{2}`. " ),
    E4024( "Property `{0}` must be set when property `{1}` is `{2}`. " ),
    E4025( "Properties `{0}` and `{1}` are mutually exclusive and cannot be used together." ),
    E4026( "One of the properties `{0}` and `{1}` is required when property `{2}` is `{3}`." ),
    E4027( "Value `{0}` is not a valid for property `{1}`" ),
    E4028( "Option set `{0}` already contains option `{1}`" ),
    E4029( "Job parameters cannot be null for job type: {0}" ),
    E4030( "Object could not be deleted because it is associated with another object: {0}" ),

    /* ProgramRuleAction validation */
    E4032( "A program rule variable with name `{0}` and program uid `{1}` already exists" ),
<<<<<<< HEAD
    E4033( "A program rule action of type `{0}` associated with program rule name `{1}` is invalid" ),
    E4034( "ProgramNotificationTemplate `{0}` associated with program rule name `{1}` does not exist" ),
    E4035( "ProgramNotificationTemplate cannot be null for program rule name `{0}`" ),
    E4036( "ProgramStageSection cannot be null for program rule `{0}`" ),
    E4037( "ProgramStageSection `{0}` associated with program rule `{1}` does not exist" ),
    E4038( "ProgramStage cannot be null for program rule `{0}`" ),
    E4039( "ProgramStage `{0}` associated with program rule `{1}` does not exist" ),
    E4040( "Option cannot be null for program rule `{0}`" ),
    E4041( "Option `{0}` associated with program rule `{1}` does not exist" ),
    E4042( "OptionGroup cannot be null for program rule `{0}`" ),
    E4043( "OptionGroup `{0}` associated with program rule `{1}` does not exist" ),

    E4044( "DataElement or TrackedEntityAttribute cannot be null for program rule `{0}`" ),
    E4045( "DataElement `{0}` associated with program rule `{1}` does not exist" ),
    E4046( "TrackedEntityAttribute `{0}` associated with program rule `{1}` does not exist" ),
    E4047( "DataElement `{0}` is not linked to any ProgramStageDataElement for program rule `{1}`" ),
    E4048( "TrackedEntityAttribute `{0}` is not linked to ProgramTrackedEntityAttribute for program rule `{1}`" ),
=======
    E4033( "For program rule variable with name `{0}` following keywords are forbidden : and , or , not" ),
>>>>>>> 82425b3c

    /* SQL views */
    E4300( "SQL query is null" ),
    E4301( "SQL query must be a select query" ),
    E4302( "SQL query can only contain a single semi-colon at the end of the query" ),
    E4303( "Variables contain null key" ),
    E4304( "Variables contain null value" ),
    E4305( "Variable params are invalid: `{0}`" ),
    E4306( "Variables are invalid: `{0}`" ),
    E4307( "SQL query contains variables not provided in request: `{0}`" ),
    E4308( "Criteria params are invalid: `{0}`" ),
    E4309( "Criteria values are invalid: `{0}`" ),
    E4310( "SQL query contains references to protected tables" ),
    E4311( "SQL query contains illegal keywords" ),
    E4312( "Current user is not authorised to read data from SQL view: `{0}`" ),

    /* Preheat */
    E5000(
        "Found matching object for given reference, but import mode is CREATE. Identifier was {0}, and object was {1}." ),
    E5001( "No matching object for given reference. Identifier was {0}, and object was {1}." ),
    E5002( "Invalid reference {0} on object {1} for association `{2}`." ),
    E5003( "Property `{0}` with value `{1}` on object {2} already exists on object {3}." ),
    E5004( "Id `{0}` for type `{1}` exists on more than 1 object in the payload, removing all but the first found." ),
    E5005( "Properties `{0}` in objects `{1}` must be unique within the payload" ),

    /* Metadata import */
    E6000( "Program `{0}` has more than one Program Instances" ),
    E6001(
        "ProgramStage `{0}` has invalid next event scheduling property `{1}`. This property need to be data element of value type date and belong the program stage." ),

    /* File resource */
    E6100( "Filename not present" ),
    E6101( "File type not allowed" ),

    /* Users */
    E6200( "Feedback message recipients user group not defined" ),

    /* Scheduling */
    E7000(
        "Failed to add/update job configuration, another job of the same type already scheduled with cron expression: `{0}`" ),
    E7002( "Failed to add/update job configuration, UID does not exist" ),
    E7003(
        "Failed to add/update job configuration, only interval can be configured for non configurable job type: `{0}`" ),
    E7004(
        "Failed to add/update job configuration, cron expression must be not null for job with scheduling type CRON: `{0}`" ),
    E7005( "Failed to add/update job configuration, cron expression is invalid: `{0}` " ),
    E7006( "Failed to execute job: `{0}`." ),
    E7007( "Failed to add/update job configuration, delay must be not null with scheduling type FIXED_DELAY: `{0}`" ),
    E7010( "Failed to validate job runtime: `{0}`" ),

    /* Aggregate analytics */
    E7100( "Query parameters cannot be null" ),
    E7101( "At least one dimension must be specified" ),
    E7102( "At least one data dimension item or data element group set dimension item must be specified" ),
    E7103( "Dimensions cannot be specified as dimension and filter simultaneously: `{0}`" ),
    E7104( "At least one period as dimension or filter, or start and dates, must be specified" ),
    E7105( "Periods and start and end dates cannot be specified simultaneously" ),
    E7106( "Start date cannot be after end date" ),
    E7107( "Start and end dates cannot be specified for reporting rates" ),
    E7108( "Only a single indicator can be specified as filter" ),
    E7109( "Only a single reporting rate can be specified as filter" ),
    E7110( "Category option combos cannot be specified as filter" ),
    E7111( "Dimensions cannot be specified more than once: `{0}`" ),
    E7112( "Reporting rates can only be specified together with dimensions of type: `{0}`" ),
    E7113( "Assigned categories cannot be specified when data elements are not specified" ),
    E7114( "Assigned categories can only be specified together with data elements, not indicators or reporting rates" ),
    E7115( "Data elements must be of a value and aggregation type that allow aggregation: `{0}`" ),
    E7116( "Indicator expressions cannot contain cyclic references: `{0}`" ),
    E7117( "A data dimension 'dx' must be specified when output format is DATA_VALUE_SET" ),
    E7118( "A period dimension 'pe' must be specified when output format is DATA_VALUE_SET" ),
    E7119( "An organisation unit dimension 'ou' must be specified when output format is DATA_VALUE_SET" ),
    E7120( "User: `{0}` is not allowed to view org unit: `{1}`" ),
    E7121( "User: `{0}` is not allowed to read data for `{1}`: `{2}`" ),
    E7122( "Data approval level does not exist: `{0}`" ),
    E7123( "Current user is constrained by a dimension but has access to no dimension items: `{0}`" ),
    E7124( "Dimension is present in query without any valid dimension options: `{0}`" ),
    E7125( "Dimension identifier does not reference any dimension: `{0}`" ),
    E7126( "Column must be present as dimension in query: `{0}`" ),
    E7127( "Row must be present as dimension in query: `{0}`" ),
    E7128( "Query result set exceeded max limit: `{0}`" ),
    E7129( "Program is specified but does not exist: `{0}`" ),
    E7130( "Program stage is specified but does not exist: `{0}`" ),
    E7131( "Query failed, likely because the query timed out" ),
    E7132( "An indicator expression caused division by zero operation" ),
    E7133( "Query cannot be executed, possibly because of invalid types or invalid operation" ),

    /* Event analytics */
    E7200( "At least one organisation unit must be specified" ),
    E7201( "Dimensions cannot be specified more than once: `{0}`" ),
    E7202( "Query items cannot be specified more than once: `{0}`" ),
    E7203( "Value dimension cannot also be specified as an item or item filter" ),
    E7204( "Value dimension or aggregate data must be specified when aggregation type is specified" ),
    E7205( "Start and end date or at least one period must be specified" ),
    E7206( "Start date is after end date: `{0}`, `{1}`" ),
    E7207( "Page number must be a positive number: `{0}`" ),
    E7208( "Page size must be zero or a positive number: `{0}`" ),
    E7209( "Limit is larger than max limit: `{0}`, `{1}`" ),
    E7210( "Time field is invalid: `{0}`" ),
    E7211( "Org unit field is invalid: `{0}`" ),
    E7212( "Cluster size must be a positive number: `{0}`" ),
    E7213( "Bbox is invalid, must be on format: 'min-lng,min-lat,max-lng,max-lat': `{0}`" ),
    E7214( "Cluster field must be specified when bbox or cluster size are specified" ),
    E7215( "Query item cannot specify both legend set and option set: `{0}`" ),
    E7216( "Query item must be aggregateable when used in aggregate query: `{0}`" ),
    E7217( "User is not allowed to view event analytics data: `{0}`" ),
    E7218( "Spatial database support is not enabled" ),
    E7219( "Data element must be of value type coordinate or org unit in order to be used as coordinate field: `{0}`" ),
    E7220( "Attribute must be of value type coordinate or org unit in order to be used as coordinate field: `{0}`" ),
    E7221( "Coordinate field is invalid: `{0}`" ),
    E7222( "Query item or filter is invalid: `{0}`" ),
    E7223( "Value does not refer to a data element or attribute which are numeric and part of the program: `{0}`" ),
    E7224( "Item identifier does not reference any data element, attribute or indicator part of the program: `{0}`" ),
    E7225( "Program stage is mandatory for data element dimensions in enrollment analytics queries: `{0}`" ),
    E7226( "Dimension is not a valid query item: `{0}`" ),
    E7227( "Relationship entity type not supported: `{0}`" ),

    /* Org unit analytics */
    E7300( "At least one organisation unit must be specified" ),
    E7301( "At least one organisation unit group set must be specified" ),

    /* Debug analytics */
    E7400( "Debug query must contain at least one data element, one period and one organisation unit" ),

    /* Validation Results API */
    E7500( "Organisation unit does not exist: `{0}`" ),
    E7501( "Validation rule does not exist: `{0}`" ),
    E7502( "Filter for period is not valid: `{0}`" ),
    E7503( "Filter for created date period is not valid: `{0}`" );

    private String message;

    ErrorCode( String message )
    {
        this.message = message;
    }

    public String getMessage()
    {
        return message;
    }
}<|MERGE_RESOLUTION|>--- conflicted
+++ resolved
@@ -155,8 +155,6 @@
     E4030( "Object could not be deleted because it is associated with another object: {0}" ),
 
     /* ProgramRuleAction validation */
-    E4032( "A program rule variable with name `{0}` and program uid `{1}` already exists" ),
-<<<<<<< HEAD
     E4033( "A program rule action of type `{0}` associated with program rule name `{1}` is invalid" ),
     E4034( "ProgramNotificationTemplate `{0}` associated with program rule name `{1}` does not exist" ),
     E4035( "ProgramNotificationTemplate cannot be null for program rule name `{0}`" ),
@@ -168,15 +166,15 @@
     E4041( "Option `{0}` associated with program rule `{1}` does not exist" ),
     E4042( "OptionGroup cannot be null for program rule `{0}`" ),
     E4043( "OptionGroup `{0}` associated with program rule `{1}` does not exist" ),
-
     E4044( "DataElement or TrackedEntityAttribute cannot be null for program rule `{0}`" ),
     E4045( "DataElement `{0}` associated with program rule `{1}` does not exist" ),
     E4046( "TrackedEntityAttribute `{0}` associated with program rule `{1}` does not exist" ),
     E4047( "DataElement `{0}` is not linked to any ProgramStageDataElement for program rule `{1}`" ),
     E4048( "TrackedEntityAttribute `{0}` is not linked to ProgramTrackedEntityAttribute for program rule `{1}`" ),
-=======
-    E4033( "For program rule variable with name `{0}` following keywords are forbidden : and , or , not" ),
->>>>>>> 82425b3c
+
+    /* ProgramRuleVariable validation */
+    E4051( "A program rule variable with name `{0}` and program uid `{1}` already exists" ),
+    E4052( "For program rule variable with name `{0}` following keywords are forbidden : and , or , not" ),
 
     /* SQL views */
     E4300( "SQL query is null" ),
