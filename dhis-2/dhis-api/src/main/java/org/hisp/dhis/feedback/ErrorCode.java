--- conflicted
+++ resolved
@@ -589,22 +589,9 @@
   E7502("Filter for period is not valid: `{0}`"),
   E7503("Filter for created date period is not valid: `{0}`"),
 
-<<<<<<< HEAD
   /* (Old) Data import validation */
   /* E7600-E7610 retired */
-=======
-  /* Data import validation */
-  // Data Set validation
-  E7600("Data set not found or not accessible: `{0}`"),
-  E7601("User does not have write access for DataSet: `{0}`"),
-  E7602("A valid dataset is required"),
-  E7603("Org unit not found or not accessible: `{0}`"),
-  E7604("Attribute option combo not found or not accessible: `{0}`"),
   E7605("All compulsory data element operands need to be filled: `{0}`"),
-
-  // Data Value validation
-  E7610("Data element not found or not accessible: `{0}`"),
->>>>>>> 62584a68
   E7611("Period not valid: `{0}`"),
   /* E7612-E7616 retired */
   E7617("Organisation unit: `{0}` not in hierarchy of current user: `{1}`"),
