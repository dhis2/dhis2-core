--- conflicted
+++ resolved
@@ -28,14 +28,6 @@
 package org.hisp.dhis.feedback;
 
 /**
-<<<<<<< HEAD
- * Error series:
- *
- * E2000 - E2999: Data E3000 - E3999: Security E4000 - E4999: Metadata validation E5000 - E5999: Preheat E6000 - E6999:
- * Metadata import E7000 - E7099: Scheduling E7100 - E7199: Aggregate analytics E7200 - E7299: Event analytics
- *
-=======
->>>>>>> 077b0609
  * @author Morten Olav Hansen <mortenoh@gmail.com>
  */
 public enum ErrorCode
