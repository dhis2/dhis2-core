package org.hisp.dhis.message;

/*
 * Copyright (c) 2004-2018, University of Oslo
 * All rights reserved.
 *
 * Redistribution and use in source and binary forms, with or without
 * modification, are permitted provided that the following conditions are met:
 * Redistributions of source code must retain the above copyright notice, this
 * list of conditions and the following disclaimer.
 *
 * Redistributions in binary form must reproduce the above copyright notice,
 * this list of conditions and the following disclaimer in the documentation
 * and/or other materials provided with the distribution.
 * Neither the name of the HISP project nor the names of its contributors may
 * be used to endorse or promote products derived from this software without
 * specific prior written permission.
 *
 * THIS SOFTWARE IS PROVIDED BY THE COPYRIGHT HOLDERS AND CONTRIBUTORS "AS IS" AND
 * ANY EXPRESS OR IMPLIED WARRANTIES, INCLUDING, BUT NOT LIMITED TO, THE IMPLIED
 * WARRANTIES OF MERCHANTABILITY AND FITNESS FOR A PARTICULAR PURPOSE ARE
 * DISCLAIMED. IN NO EVENT SHALL THE COPYRIGHT OWNER OR CONTRIBUTORS BE LIABLE FOR
 * ANY DIRECT, INDIRECT, INCIDENTAL, SPECIAL, EXEMPLARY, OR CONSEQUENTIAL DAMAGES
 * (INCLUDING, BUT NOT LIMITED TO, PROCUREMENT OF SUBSTITUTE GOODS OR SERVICES;
 * LOSS OF USE, DATA, OR PROFITS; OR BUSINESS INTERRUPTION) HOWEVER CAUSED AND ON
 * ANY THEORY OF LIABILITY, WHETHER IN CONTRACT, STRICT LIABILITY, OR TORT
 * (INCLUDING NEGLIGENCE OR OTHERWISE) ARISING IN ANY WAY OUT OF THE USE OF THIS
 * SOFTWARE, EVEN IF ADVISED OF THE POSSIBILITY OF SUCH DAMAGE.
 */

<<<<<<< HEAD
import com.google.common.collect.ImmutableSet;
import org.hisp.dhis.fileresource.MessageAttachment;
import org.hisp.dhis.user.User;

import java.util.Collection;
=======
import org.hisp.dhis.user.User;

import java.util.Collection;
import java.util.HashSet;
>>>>>>> ae6874db
import java.util.Set;

/**
 * @author Stian Sandvold
 */
public class MessageConversationParams
{
    /* Required properties */

    private Set<User> recipients = new HashSet<>();

    private User sender;

    private String subject;

    private String text;

    private MessageType messageType;

    /* Optional properties */

    private String metadata;

    private User assignee;

    private MessageConversationPriority priority = MessageConversationPriority.NONE;

    private MessageConversationStatus status = MessageConversationStatus.NONE;

    private boolean forceNotification;
    
    private MessageConversationParams()
    {
    }

    private Set<MessageAttachment> attachments;

    private MessageConversationParams( Collection<User> recipients, User sender, String subject, String text,
        MessageType messageType )
    {
        this.recipients = new HashSet<>( recipients );
        this.sender = sender;
        this.subject = subject;
        this.text = text;
        this.messageType = messageType;

        this.priority = MessageConversationPriority.NONE;
        this.status = MessageConversationStatus.NONE;
        this.forceNotification = false;
    }

    public Set<User> getRecipients()
    {
        return new HashSet<>( recipients );
    }

    public User getSender()
    {
        return sender;
    }

    public String getSubject()
    {
        return subject;
    }

    public String getText()
    {
        return text;
    }

    public MessageType getMessageType()
    {
        return messageType;
    }

    public String getMetadata()
    {
        return metadata;
    }

    public User getAssignee()
    {
        return assignee;
    }

    public MessageConversationPriority getPriority()
    {
        return priority;
    }

    public MessageConversationStatus getStatus()
    {
        return status;
    }

    public boolean isForceNotification()
    {
        return forceNotification;
    }

    public Set<MessageAttachment> getAttachments() { return attachments; }

    public MessageConversation createMessageConversation()
    {
        MessageConversation conversation = new MessageConversation( subject, sender, messageType );

        conversation.setAssignee( assignee );
        conversation.setStatus( status );
        conversation.setPriority( priority );

        return conversation;
    }

    public static class Builder
    {
        private MessageConversationParams params;

        public Builder()
        {
            this.params = new MessageConversationParams();
        }
        
        public Builder( Collection<User> recipients, User sender, String subject, String text, MessageType messageType )
        {
            this.params = new MessageConversationParams( recipients, sender, subject, text, messageType );
        }
        
        public Builder withRecipients( Set<User> recipients )
        {
            this.params.recipients = new HashSet<>( recipients );
            return this;
        }
        
        public Builder withSender( User sender )
        {
            this.params.sender = sender;
            return this;
        }
        
        public Builder withSubject( String subject )
        {
            this.params.subject = subject;
            return this;
        }
        
        public Builder withText( String text )
        {
            this.params.text = text;
            return this;
        }
        
        public Builder withMessageType( MessageType messageType )
        {
            this.params.messageType = messageType;
            return this;
        }

        public Builder withMetaData( String metaData )
        {
            this.params.metadata = metaData;
            return this;
        }

        public Builder withAssignee( User assignee )
        {
            this.params.assignee = assignee;
            return this;
        }

        public Builder withPriority( MessageConversationPriority priority )
        {
            this.params.priority = priority;
            return this;
        }

        public Builder withStatus( MessageConversationStatus status )
        {
            this.params.status = status;
            return this;
        }

        public Builder withForceNotification( boolean forceNotification )
        {
            this.params.forceNotification = forceNotification;
            return this;
        }

        public Builder withAttachments( Set<MessageAttachment> attachments )
        {
            this.params.attachments = attachments;
            return this;
        }

        public MessageConversationParams build()
        {
            return this.params;
        }
    }
}<|MERGE_RESOLUTION|>--- conflicted
+++ resolved
@@ -28,18 +28,11 @@
  * SOFTWARE, EVEN IF ADVISED OF THE POSSIBILITY OF SUCH DAMAGE.
  */
 
-<<<<<<< HEAD
-import com.google.common.collect.ImmutableSet;
 import org.hisp.dhis.fileresource.MessageAttachment;
 import org.hisp.dhis.user.User;
 
 import java.util.Collection;
-=======
-import org.hisp.dhis.user.User;
-
-import java.util.Collection;
 import java.util.HashSet;
->>>>>>> ae6874db
 import java.util.Set;
 
 /**
