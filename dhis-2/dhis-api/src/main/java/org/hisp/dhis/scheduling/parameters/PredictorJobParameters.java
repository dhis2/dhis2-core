/*
 * Copyright (c) 2004-2022, University of Oslo
 * All rights reserved.
 *
 * Redistribution and use in source and binary forms, with or without
 * modification, are permitted provided that the following conditions are met:
 * Redistributions of source code must retain the above copyright notice, this
 * list of conditions and the following disclaimer.
 *
 * Redistributions in binary form must reproduce the above copyright notice,
 * this list of conditions and the following disclaimer in the documentation
 * and/or other materials provided with the distribution.
 * Neither the name of the HISP project nor the names of its contributors may
 * be used to endorse or promote products derived from this software without
 * specific prior written permission.
 *
 * THIS SOFTWARE IS PROVIDED BY THE COPYRIGHT HOLDERS AND CONTRIBUTORS "AS IS" AND
 * ANY EXPRESS OR IMPLIED WARRANTIES, INCLUDING, BUT NOT LIMITED TO, THE IMPLIED
 * WARRANTIES OF MERCHANTABILITY AND FITNESS FOR A PARTICULAR PURPOSE ARE
 * DISCLAIMED. IN NO EVENT SHALL THE COPYRIGHT OWNER OR CONTRIBUTORS BE LIABLE FOR
 * ANY DIRECT, INDIRECT, INCIDENTAL, SPECIAL, EXEMPLARY, OR CONSEQUENTIAL DAMAGES
 * (INCLUDING, BUT NOT LIMITED TO, PROCUREMENT OF SUBSTITUTE GOODS OR SERVICES;
 * LOSS OF USE, DATA, OR PROFITS; OR BUSINESS INTERRUPTION) HOWEVER CAUSED AND ON
 * ANY THEORY OF LIABILITY, WHETHER IN CONTRACT, STRICT LIABILITY, OR TORT
 * (INCLUDING NEGLIGENCE OR OTHERWISE) ARISING IN ANY WAY OUT OF THE USE OF THIS
 * SOFTWARE, EVEN IF ADVISED OF THE POSSIBILITY OF SUCH DAMAGE.
 */
package org.hisp.dhis.scheduling.parameters;

import java.util.ArrayList;
import java.util.List;

import org.hisp.dhis.common.DxfNamespaces;
<<<<<<< HEAD
import org.hisp.dhis.common.OpenApi;
import org.hisp.dhis.common.UID;
import org.hisp.dhis.feedback.ErrorReport;
import org.hisp.dhis.predictor.Predictor;
import org.hisp.dhis.predictor.PredictorGroup;
=======
>>>>>>> 3ffa2f10
import org.hisp.dhis.scheduling.JobParameters;

import com.fasterxml.jackson.annotation.JsonProperty;
import com.fasterxml.jackson.dataformat.xml.annotation.JacksonXmlElementWrapper;
import com.fasterxml.jackson.dataformat.xml.annotation.JacksonXmlProperty;
import com.fasterxml.jackson.dataformat.xml.annotation.JacksonXmlRootElement;

/**
 * @author Henning Håkonsen
 */
@JacksonXmlRootElement( localName = "predictorJobParameters", namespace = DxfNamespaces.DXF_2_0 )
public class PredictorJobParameters
    implements JobParameters
{
    private static final long serialVersionUID = 5526554074518768146L;

    private int relativeStart;

    private int relativeEnd;

    private List<String> predictors = new ArrayList<>();

    private List<String> predictorGroups = new ArrayList<>();

    public PredictorJobParameters()
    {
    }

    public PredictorJobParameters( int relativeStart, int relativeEnd, List<String> predictors,
        List<String> predictorGroups )
    {
        this.relativeStart = relativeStart;
        this.relativeEnd = relativeEnd;
        this.predictors = predictors;
        this.predictorGroups = predictorGroups;
    }

    @JsonProperty
    @JacksonXmlProperty( namespace = DxfNamespaces.DXF_2_0 )
    public int getRelativeStart()
    {
        return relativeStart;
    }

    public void setRelativeStart( int relativeStart )
    {
        this.relativeStart = relativeStart;
    }

    @JsonProperty
    @JacksonXmlProperty( namespace = DxfNamespaces.DXF_2_0 )
    public int getRelativeEnd()
    {
        return relativeEnd;
    }

    public void setRelativeEnd( int relativeEnd )
    {
        this.relativeEnd = relativeEnd;
    }

    @JsonProperty
    @JacksonXmlElementWrapper( localName = "predictors", namespace = DxfNamespaces.DXF_2_0 )
    @JacksonXmlProperty( localName = "predictor", namespace = DxfNamespaces.DXF_2_0 )
    @OpenApi.Property( { UID[].class, Predictor.class } )
    public List<String> getPredictors()
    {
        return predictors;
    }

    public void setPredictors( List<String> predictors )
    {
        this.predictors = predictors;
    }

    @JsonProperty
    @JacksonXmlElementWrapper( localName = "predictorGroups", namespace = DxfNamespaces.DXF_2_0 )
    @JacksonXmlProperty( localName = "predictorGroup", namespace = DxfNamespaces.DXF_2_0 )
    @OpenApi.Property( { UID[].class, PredictorGroup.class } )
    public List<String> getPredictorGroups()
    {
        return predictorGroups;
    }

    public void setPredictorGroups( List<String> predictorGroups )
    {
        this.predictorGroups = predictorGroups;
    }
}<|MERGE_RESOLUTION|>--- conflicted
+++ resolved
@@ -31,14 +31,6 @@
 import java.util.List;
 
 import org.hisp.dhis.common.DxfNamespaces;
-<<<<<<< HEAD
-import org.hisp.dhis.common.OpenApi;
-import org.hisp.dhis.common.UID;
-import org.hisp.dhis.feedback.ErrorReport;
-import org.hisp.dhis.predictor.Predictor;
-import org.hisp.dhis.predictor.PredictorGroup;
-=======
->>>>>>> 3ffa2f10
 import org.hisp.dhis.scheduling.JobParameters;
 
 import com.fasterxml.jackson.annotation.JsonProperty;
@@ -103,7 +95,6 @@
     @JsonProperty
     @JacksonXmlElementWrapper( localName = "predictors", namespace = DxfNamespaces.DXF_2_0 )
     @JacksonXmlProperty( localName = "predictor", namespace = DxfNamespaces.DXF_2_0 )
-    @OpenApi.Property( { UID[].class, Predictor.class } )
     public List<String> getPredictors()
     {
         return predictors;
@@ -117,7 +108,6 @@
     @JsonProperty
     @JacksonXmlElementWrapper( localName = "predictorGroups", namespace = DxfNamespaces.DXF_2_0 )
     @JacksonXmlProperty( localName = "predictorGroup", namespace = DxfNamespaces.DXF_2_0 )
-    @OpenApi.Property( { UID[].class, PredictorGroup.class } )
     public List<String> getPredictorGroups()
     {
         return predictorGroups;
