--- conflicted
+++ resolved
@@ -51,22 +51,6 @@
    */
   void hardDeleteEnrollment(Enrollment enrollment);
 
-  /**
-<<<<<<< HEAD
-   * Updates an {@link Enrollment}.
-   *
-   * @param enrollment the Enrollment to update.
-   */
-  void updateEnrollment(Enrollment enrollment);
-=======
-   * Returns a list of existing Enrollments from the provided UIDs
-   *
-   * @param uids Event UIDs to check
-   * @return Enrollment list
-   */
-  List<Enrollment> getEnrollments(@Nonnull List<String> uids);
->>>>>>> 0de466fa
-
   /** Get enrollments into a program. */
   List<Enrollment> getEnrollments(Program program);
 
