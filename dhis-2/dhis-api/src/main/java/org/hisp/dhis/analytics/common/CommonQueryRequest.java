/*
 * Copyright (c) 2004-2022, University of Oslo
 * All rights reserved.
 *
 * Redistribution and use in source and binary forms, with or without
 * modification, are permitted provided that the following conditions are met:
 * Redistributions of source code must retain the above copyright notice, this
 * list of conditions and the following disclaimer.
 *
 * Redistributions in binary form must reproduce the above copyright notice,
 * this list of conditions and the following disclaimer in the documentation
 * and/or other materials provided with the distribution.
 * Neither the name of the HISP project nor the names of its contributors may
 * be used to endorse or promote products derived from this software without
 * specific prior written permission.
 *
 * THIS SOFTWARE IS PROVIDED BY THE COPYRIGHT HOLDERS AND CONTRIBUTORS "AS IS" AND
 * ANY EXPRESS OR IMPLIED WARRANTIES, INCLUDING, BUT NOT LIMITED TO, THE IMPLIED
 * WARRANTIES OF MERCHANTABILITY AND FITNESS FOR A PARTICULAR PURPOSE ARE
 * DISCLAIMED. IN NO EVENT SHALL THE COPYRIGHT OWNER OR CONTRIBUTORS BE LIABLE FOR
 * ANY DIRECT, INDIRECT, INCIDENTAL, SPECIAL, EXEMPLARY, OR CONSEQUENTIAL DAMAGES
 * (INCLUDING, BUT NOT LIMITED TO, PROCUREMENT OF SUBSTITUTE GOODS OR SERVICES;
 * LOSS OF USE, DATA, OR PROFITS; OR BUSINESS INTERRUPTION) HOWEVER CAUSED AND ON
 * ANY THEORY OF LIABILITY, WHETHER IN CONTRACT, STRICT LIABILITY, OR TORT
 * (INCLUDING NEGLIGENCE OR OTHERWISE) ARISING IN ANY WAY OUT OF THE USE OF THIS
 * SOFTWARE, EVEN IF ADVISED OF THE POSSIBILITY OF SUCH DAMAGE.
 */
package org.hisp.dhis.analytics.common;

<<<<<<< HEAD
=======
import static org.apache.commons.collections4.CollectionUtils.emptyIfNull;
import static org.hisp.dhis.common.IdScheme.UID;
import static org.hisp.dhis.common.OrganisationUnitSelectionMode.DESCENDANTS;

>>>>>>> 47c1810e
import java.util.Date;
import java.util.HashSet;
import java.util.LinkedHashSet;
import java.util.Set;

import lombok.AllArgsConstructor;
import lombok.Getter;
import lombok.NoArgsConstructor;
import lombok.Setter;
import lombok.With;

<<<<<<< HEAD
import org.apache.commons.collections4.CollectionUtils;
=======
>>>>>>> 47c1810e
import org.apache.commons.lang3.StringUtils;
import org.hisp.dhis.common.IdScheme;
import org.hisp.dhis.common.OrganisationUnitSelectionMode;

/**
 * This object wraps the common params/request attributes used across analytics
 * requests.
 *
 * Some objects are specified as Set/LinkedHashSet as they might require
 * enforcing ordering and avoid duplications.
 */
@Getter
@Setter
@With
@NoArgsConstructor
@AllArgsConstructor
public class CommonQueryRequest
{
<<<<<<< HEAD

    private Set<String> program = new LinkedHashSet<>();

=======
    /**
     * The list of program uids.
     */
    private Set<String> program = new LinkedHashSet<>();

    /**
     * The user's organization unit.
     */
>>>>>>> 47c1810e
    private String userOrgUnit;

    /**
     * The dimensions to be returned/filtered at.
     */
    private Set<String> dimension = new LinkedHashSet<>();

    /**
     * The filters to be applied at querying time.
     */
    private Set<String> filter = new HashSet<>();

    /**
     * When set, the headers in the response object will match the specified
     * headers in the respective order. As the headers should not be duplicated,
     * this is represented as Set.
     */
    private Set<String> headers = new LinkedHashSet<>();

<<<<<<< HEAD
    private OrganisationUnitSelectionMode ouMode;

    private Set<String> asc = new LinkedHashSet<>();

    private Set<String> desc = new LinkedHashSet<>();

    private IdScheme dataIdScheme = IdScheme.UID;

    private Date relativePeriodDate;

    /**
     * Indicates if the metadata element should be omitted from the response.
     */
    private boolean skipMeta;

    /**
     * Indicates if the data should be omitted from the response.
     */
    private boolean skipData;

=======
    /**
     * The mode of selecting organisation units. Default is DESCENDANTS, meaning
     * all sub units in the hierarchy. CHILDREN refers to immediate children in
     * the hierarchy; SELECTED refers to the selected organisation units only.
     */
    private OrganisationUnitSelectionMode ouMode = DESCENDANTS;

    /**
     * Id scheme to be used for data, more specifically data elements and
     * attributes which have an option set or legend set, e.g. return the name
     * of the option instead of the code, or the name of the legend instead of
     * the legend ID, in the data response.
     */
    private IdScheme dataIdScheme = UID;

    /**
     * Overrides the start date of the relative period. e.g: "2016-01-01".
     */
    private Date relativePeriodDate;

    /**
     * Indicates if the metadata element should be omitted from the response.
     */
    private boolean skipMeta;

    /**
     * Indicates if the data should be omitted from the response.
     */
    private boolean skipData;

>>>>>>> 47c1810e
    /**
     * Indicates if the headers should be omitted from the response.
     */
    private boolean skipHeaders;

    /**
     * Indicates if full precision should be provided for numeric values.
     */
    private boolean skipRounding;

    /**
     * Indicates if full metadata details should be provided.
     */
    private boolean includeMetadataDetails;

    /**
     * Indicates if organization unit hierarchy should be provided
     */
    private boolean hierarchyMeta;

    /**
     * Indicates if additional ou hierarchy data should be provided
     */
    private boolean showHierarchy;

    /**
<<<<<<< HEAD
     * Custom date filters
     */
    private String eventDate;

    private String enrollmentDate;

    private String scheduledDate;

    private String incidentDate;

    private String lastUpdated;

    /**
=======
>>>>>>> 47c1810e
     * The page number. Default page is 1.
     */
    private Integer page = 1;

    /**
     * The page size.
     */
    private Integer pageSize = 50;

    /**
     * The paging parameter. When set to false we should not paginate. The
     * default is true (always paginate).
     */
    private boolean paging = true;

    /**
     * The paging parameter. When set to false we should not count total pages.
     * The default is false.
     */
    private boolean totalPages = false;

<<<<<<< HEAD
    public boolean hasPrograms()
    {
        return CollectionUtils.emptyIfNull( program )
=======
    /**
     * Dimensions identifier to be sorted ascending, can reference event date,
     * org unit name and code and any item identifiers.
     */
    private Set<String> asc = new LinkedHashSet<>();

    /**
     * Dimensions identifier to be sorted descending, can reference event date,
     * org unit name and code and any item identifiers.
     */
    private Set<String> desc = new LinkedHashSet<>();

    /**
     * Custom date filters
     */
    private String eventDate;

    private String enrollmentDate;

    private String scheduledDate;

    private String incidentDate;

    private String lastUpdated;

    /**
     * Checks if there is a program uid in the internal list of programs.
     *
     * @return true if at least one program is found, false otherwise
     */
    public boolean hasPrograms()
    {
        return emptyIfNull( program )
>>>>>>> 47c1810e
            .stream()
            .anyMatch( StringUtils::isNotBlank );
    }
}<|MERGE_RESOLUTION|>--- conflicted
+++ resolved
@@ -27,13 +27,10 @@
  */
 package org.hisp.dhis.analytics.common;
 
-<<<<<<< HEAD
-=======
 import static org.apache.commons.collections4.CollectionUtils.emptyIfNull;
 import static org.hisp.dhis.common.IdScheme.UID;
 import static org.hisp.dhis.common.OrganisationUnitSelectionMode.DESCENDANTS;
 
->>>>>>> 47c1810e
 import java.util.Date;
 import java.util.HashSet;
 import java.util.LinkedHashSet;
@@ -45,10 +42,6 @@
 import lombok.Setter;
 import lombok.With;
 
-<<<<<<< HEAD
-import org.apache.commons.collections4.CollectionUtils;
-=======
->>>>>>> 47c1810e
 import org.apache.commons.lang3.StringUtils;
 import org.hisp.dhis.common.IdScheme;
 import org.hisp.dhis.common.OrganisationUnitSelectionMode;
@@ -67,20 +60,14 @@
 @AllArgsConstructor
 public class CommonQueryRequest
 {
-<<<<<<< HEAD
-
+    /**
+     * The list of program uids.
+     */
     private Set<String> program = new LinkedHashSet<>();
 
-=======
-    /**
-     * The list of program uids.
-     */
-    private Set<String> program = new LinkedHashSet<>();
-
     /**
      * The user's organization unit.
      */
->>>>>>> 47c1810e
     private String userOrgUnit;
 
     /**
@@ -100,28 +87,6 @@
      */
     private Set<String> headers = new LinkedHashSet<>();
 
-<<<<<<< HEAD
-    private OrganisationUnitSelectionMode ouMode;
-
-    private Set<String> asc = new LinkedHashSet<>();
-
-    private Set<String> desc = new LinkedHashSet<>();
-
-    private IdScheme dataIdScheme = IdScheme.UID;
-
-    private Date relativePeriodDate;
-
-    /**
-     * Indicates if the metadata element should be omitted from the response.
-     */
-    private boolean skipMeta;
-
-    /**
-     * Indicates if the data should be omitted from the response.
-     */
-    private boolean skipData;
-
-=======
     /**
      * The mode of selecting organisation units. Default is DESCENDANTS, meaning
      * all sub units in the hierarchy. CHILDREN refers to immediate children in
@@ -152,7 +117,6 @@
      */
     private boolean skipData;
 
->>>>>>> 47c1810e
     /**
      * Indicates if the headers should be omitted from the response.
      */
@@ -179,22 +143,6 @@
     private boolean showHierarchy;
 
     /**
-<<<<<<< HEAD
-     * Custom date filters
-     */
-    private String eventDate;
-
-    private String enrollmentDate;
-
-    private String scheduledDate;
-
-    private String incidentDate;
-
-    private String lastUpdated;
-
-    /**
-=======
->>>>>>> 47c1810e
      * The page number. Default page is 1.
      */
     private Integer page = 1;
@@ -216,11 +164,6 @@
      */
     private boolean totalPages = false;
 
-<<<<<<< HEAD
-    public boolean hasPrograms()
-    {
-        return CollectionUtils.emptyIfNull( program )
-=======
     /**
      * Dimensions identifier to be sorted ascending, can reference event date,
      * org unit name and code and any item identifiers.
@@ -254,7 +197,6 @@
     public boolean hasPrograms()
     {
         return emptyIfNull( program )
->>>>>>> 47c1810e
             .stream()
             .anyMatch( StringUtils::isNotBlank );
     }
