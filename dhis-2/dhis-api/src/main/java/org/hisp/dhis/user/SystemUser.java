/*
 * Copyright (c) 2004-2023, University of Oslo
 * All rights reserved.
 *
 * Redistribution and use in source and binary forms, with or without
 * modification, are permitted provided that the following conditions are met:
 * Redistributions of source code must retain the above copyright notice, this
 * list of conditions and the following disclaimer.
 *
 * Redistributions in binary form must reproduce the above copyright notice,
 * this list of conditions and the following disclaimer in the documentation
 * and/or other materials provided with the distribution.
 * Neither the name of the HISP project nor the names of its contributors may
 * be used to endorse or promote products derived from this software without
 * specific prior written permission.
 *
 * THIS SOFTWARE IS PROVIDED BY THE COPYRIGHT HOLDERS AND CONTRIBUTORS "AS IS" AND
 * ANY EXPRESS OR IMPLIED WARRANTIES, INCLUDING, BUT NOT LIMITED TO, THE IMPLIED
 * WARRANTIES OF MERCHANTABILITY AND FITNESS FOR A PARTICULAR PURPOSE ARE
 * DISCLAIMED. IN NO EVENT SHALL THE COPYRIGHT OWNER OR CONTRIBUTORS BE LIABLE FOR
 * ANY DIRECT, INDIRECT, INCIDENTAL, SPECIAL, EXEMPLARY, OR CONSEQUENTIAL DAMAGES
 * (INCLUDING, BUT NOT LIMITED TO, PROCUREMENT OF SUBSTITUTE GOODS OR SERVICES;
 * LOSS OF USE, DATA, OR PROFITS; OR BUSINESS INTERRUPTION) HOWEVER CAUSED AND ON
 * ANY THEORY OF LIABILITY, WHETHER IN CONTRACT, STRICT LIABILITY, OR TORT
 * (INCLUDING NEGLIGENCE OR OTHERWISE) ARISING IN ANY WAY OUT OF THE USE OF THIS
 * SOFTWARE, EVEN IF ADVISED OF THE POSSIBILITY OF SUCH DAMAGE.
 */
package org.hisp.dhis.user;

import java.util.Collection;
import java.util.List;
import java.util.Set;
import javax.annotation.Nonnull;
import org.hisp.dhis.common.CodeGenerator;
import org.hisp.dhis.security.Authorities;
import org.springframework.security.core.GrantedAuthority;

/**
 * @author Morten Svanæs <msvanaes@dhis2.org>
 */
public class SystemUser implements UserDetails {

  @Nonnull
  @Override
  public Collection<? extends GrantedAuthority> getAuthorities() {
    return List.of((GrantedAuthority) Authorities.ALL::name);
  }

  @Nonnull
  @Override
  public Set<String> getAllAuthorities() {
    return Set.of(Authorities.ALL.name());
  }

  @Override
  public String getPassword() {
    return null;
  }

  @Override
  public String getUsername() {
    // Never rely on this method to get the username of the system user for identification.
    return "system-process_" + CodeGenerator.generateUid();
  }

  @Override
  public boolean isAccountNonExpired() {
    return true;
  }

  @Override
  public boolean isAccountNonLocked() {
    return true;
  }

  @Override
  public boolean isCredentialsNonExpired() {
    return true;
  }

  @Override
  public boolean isEnabled() {
    return true;
  }

  @Override
  public boolean isSuper() {
    return true;
  }

  @Override
  public String getUid() {
    return "XXXXXSystem";
  }

  @Override
  public Long getId() {
    return -1L;
  }

  @Override
  public String getCode() {
    return "code_" + CodeGenerator.generateUid();
  }

  @Override
  public String getFirstName() {
    return "system";
  }

  @Override
  public String getSurname() {
    return "user";
  }

  @Nonnull
  @Override
  public Set<String> getUserGroupIds() {
    return Set.of();
  }

  @Nonnull
  @Override
  public Set<String> getUserOrgUnitIds() {
    return Set.of();
  }

  @Nonnull
  @Override
  public Set<String> getUserDataOrgUnitIds() {
    return Set.of();
  }

  @Nonnull
  @Override
  public Set<String> getUserSearchOrgUnitIds() {
    return Set.of();
  }

  @Nonnull
  @Override
  public Set<String> getUserEffectiveSearchOrgUnitIds() {
    return Set.of();
  }

  @Override
  public boolean hasAnyAuthority(Collection<String> auths) {
    return true;
  }

  @Override
  public boolean hasAnyAuthorities(Collection<Authorities> auths) {
    return true;
  }

  @Override
  public boolean isAuthorized(String auth) {
    return true;
  }

  @Override
  public boolean isAuthorized(@Nonnull Authorities auth) {
    return true;
  }

  @Nonnull
  @Override
  public Set<String> getUserRoleIds() {
    return Set.of();
  }

  @Override
  public boolean canModifyUser(User userToModify) {
    return true;
  }

  @Override
  public boolean isExternalAuth() {
    return false;
  }

  @Override
  public boolean isTwoFactorEnabled() {
    return false;
  }

  @Override
<<<<<<< HEAD
  public String getTwoFactorType() {
    return "";
=======
  public boolean isEmailVerified() {
    return true;
>>>>>>> 529d41ce
  }

  @Override
  public boolean hasAnyRestrictions(Collection<String> restrictions) {
    return false;
  }

  @Override
  public void setId(Long id) {
    // do nothing
  }
}<|MERGE_RESOLUTION|>--- conflicted
+++ resolved
@@ -185,13 +185,13 @@
   }
 
   @Override
-<<<<<<< HEAD
   public String getTwoFactorType() {
     return "";
-=======
+  }
+
+  @Override
   public boolean isEmailVerified() {
     return true;
->>>>>>> 529d41ce
   }
 
   @Override
