package org.hisp.dhis.program.message;

/*
 * Copyright (c) 2004-2016, University of Oslo
 * All rights reserved.
 *
 * Redistribution and use in source and binary forms, with or without
 * modification, are permitted provided that the following conditions are met:
 * Redistributions of source code must retain the above copyright notice, this
 * list of conditions and the following disclaimer.
 *
 * Redistributions in binary form must reproduce the above copyright notice,
 * this list of conditions and the following disclaimer in the documentation
 * and/or other materials provided with the distribution.
 * Neither the name of the HISP project nor the names of its contributors may
 * be used to endorse or promote products derived from this software without
 * specific prior written permission.
 *
 * THIS SOFTWARE IS PROVIDED BY THE COPYRIGHT HOLDERS AND CONTRIBUTORS "AS IS" AND
 * ANY EXPRESS OR IMPLIED WARRANTIES, INCLUDING, BUT NOT LIMITED TO, THE IMPLIED
 * WARRANTIES OF MERCHANTABILITY AND FITNESS FOR A PARTICULAR PURPOSE ARE
 * DISCLAIMED. IN NO EVENT SHALL THE COPYRIGHT OWNER OR CONTRIBUTORS BE LIABLE FOR
 * ANY DIRECT, INDIRECT, INCIDENTAL, SPECIAL, EXEMPLARY, OR CONSEQUENTIAL DAMAGES
 * (INCLUDING, BUT NOT LIMITED TO, PROCUREMENT OF SUBSTITUTE GOODS OR SERVICES;
 * LOSS OF USE, DATA, OR PROFITS; OR BUSINESS INTERRUPTION) HOWEVER CAUSED AND ON
 * ANY THEORY OF LIABILITY, WHETHER IN CONTRACT, STRICT LIABILITY, OR TORT
 * (INCLUDING NEGLIGENCE OR OTHERWISE) ARISING IN ANY WAY OUT OF THE USE OF THIS
 * SOFTWARE, EVEN IF ADVISED OF THE POSSIBILITY OF SUCH DAMAGE.
 */

import com.fasterxml.jackson.annotation.JsonProperty;
import com.fasterxml.jackson.databind.annotation.JsonSerialize;
import com.fasterxml.jackson.dataformat.xml.annotation.JacksonXmlProperty;
import com.fasterxml.jackson.dataformat.xml.annotation.JacksonXmlRootElement;
import com.google.common.base.MoreObjects;

import org.hisp.dhis.common.BaseIdentifiableObject;
import org.hisp.dhis.common.DxfNamespaces;
import org.hisp.dhis.program.ProgramInstance;
import org.hisp.dhis.program.ProgramStageInstance;

import java.io.Serializable;
import java.util.Date;
import java.util.HashSet;
import java.util.Set;

/**
 * @author Zubair <rajazubair.asghar@gmail.com>
 */
@JacksonXmlRootElement( localName = "programMessage", namespace = DxfNamespaces.DXF_2_0 )
public class ProgramMessage
    extends BaseIdentifiableObject
    implements Serializable
{
    private static final long serialVersionUID = -5882823752156937730L;

    private ProgramInstance programInstance;

    private ProgramStageInstance programStageInstance;

    private ProgramMessageRecipients recipients;

    private Set<DeliveryChannel> deliveryChannels = new HashSet<>();

    private ProgramMessageStatus messageStatus;

    private String subject;

    private String text;

    private Date processedDate;

    private transient boolean storeCopy;

    // -------------------------------------------------------------------------
    // Constructors
    // -------------------------------------------------------------------------

    public ProgramMessage()
    {
    }

    public ProgramMessage( String text, ProgramMessageRecipients recipients )
    {
        this.text = text;
        this.recipients = recipients;
    }

    public ProgramMessage( String text, ProgramMessageRecipients recipients, Set<DeliveryChannel> deliveryChannels,
        ProgramInstance programInstance )
    {
        this( text, recipients );
        this.deliveryChannels = deliveryChannels;
        this.programInstance = programInstance;
    }

    public ProgramMessage( String text, ProgramMessageRecipients recipients, Set<DeliveryChannel> deliveryChannels,
        ProgramStageInstance programStageInstance )
    {
        this( text, recipients );
        this.deliveryChannels = deliveryChannels;
        this.programStageInstance = programStageInstance;
    }

    // -------------------------------------------------------------------------
    // Setters and getters
    // -------------------------------------------------------------------------

    @JsonProperty
    @JsonSerialize( as = BaseIdentifiableObject.class )
    @JacksonXmlProperty( namespace = DxfNamespaces.DXF_2_0 )
    public ProgramInstance getProgramInstance()
    {
        return programInstance;
    }

    public void setProgramInstance( ProgramInstance programInstance )
    {
        this.programInstance = programInstance;
    }

    @JsonProperty
    @JsonSerialize( as = BaseIdentifiableObject.class )
    @JacksonXmlProperty( namespace = DxfNamespaces.DXF_2_0 )
    public ProgramStageInstance getProgramStageInstance()
    {
        return programStageInstance;
    }

    public void setProgramStageInstance( ProgramStageInstance programStageInstance )
    {
        this.programStageInstance = programStageInstance;
    }

    @JsonProperty
    @JacksonXmlProperty( namespace = DxfNamespaces.DXF_2_0 )
    public ProgramMessageRecipients getRecipients()
    {
        return recipients;
    }

    public void setRecipients( ProgramMessageRecipients programMessagerecipients )
    {
        this.recipients = programMessagerecipients;
    }

    @JsonProperty( value = "deliveryChannels" )
    @JacksonXmlProperty( localName = "deliveryChannel", namespace = DxfNamespaces.DXF_2_0 )
    public Set<DeliveryChannel> getDeliveryChannels()
    {
        return deliveryChannels;
    }

    public void setDeliveryChannels( Set<DeliveryChannel> deliveryChannels )
    {
        this.deliveryChannels = deliveryChannels;
    }

<<<<<<< HEAD
    @JsonProperty
    @JacksonXmlProperty( namespace = DxfNamespaces.DXF_2_0 )
    public ProgramMessageStatus getMessageStatus()
    {
        return messageStatus;
    }

    public void setMessageStatus( ProgramMessageStatus messageStatus )
    {
        this.messageStatus = messageStatus;
    }

    @JsonProperty
    @JacksonXmlProperty( namespace = DxfNamespaces.DXF_2_0 )
    public String getSubject()
    {
        return subject;
    }

    public void setSubject( String messageSubject )
    {
        this.subject = messageSubject;
    }

    @JsonProperty
    @JacksonXmlProperty( namespace = DxfNamespaces.DXF_2_0 )
    public String getText()
=======
    @JsonProperty( value = "messageStatus" )
    @JacksonXmlProperty( localName = "messageStatus" )
    public ProgramMessageStatus getMessageStatus()
>>>>>>> 3f8204f3
    {
        return text;
    }

    public void setText( String text )
    {
        this.text = text;
    }

    @JsonProperty
    @JacksonXmlProperty( namespace = DxfNamespaces.DXF_2_0 )
    public boolean getStoreCopy()
    {
        return storeCopy;
    }

    public void setStoreCopy( boolean storeCopy )
    {
        this.storeCopy = storeCopy;
    }

<<<<<<< HEAD
    @JsonProperty
    @JacksonXmlProperty( namespace = DxfNamespaces.DXF_2_0 )
=======
    @JsonProperty( value = "text" )
    @JacksonXmlProperty( localName = "text" )
    public String getText()
    {
        return text;
    }

    public void setText( String text )
    {
        this.text = text;
    }

    @JsonProperty( value = "storeCopy" )
    @JacksonXmlProperty( localName = "storeCopy" )
    public boolean getStoreCopy()
    {
        return storeCopy;
    }

    public void setStoreCopy( boolean storeCopy )
    {
        this.storeCopy = storeCopy;
    }

    @JsonProperty( value = "processedDate" )
    @JacksonXmlProperty( localName = "processedDate" )
>>>>>>> 3f8204f3
    public Date getProcessedDate()
    {
        return processedDate;
    }

    public void setProcessedDate( Date processedAt )
    {
        this.processedDate = processedAt;
    }

    @Override
    public String toString()
    {
        return MoreObjects.toStringHelper( this )
            .add( "uid", uid )
            .add( "program stage instance", programStageInstance )
            .add( "program instance", programInstance )
            .add( "recipients", recipients )
            .add( "delivery channels", deliveryChannels )
            .add( "subject", subject )
            .add( "text", text )
            .toString();
    }
}<|MERGE_RESOLUTION|>--- conflicted
+++ resolved
@@ -156,7 +156,6 @@
         this.deliveryChannels = deliveryChannels;
     }
 
-<<<<<<< HEAD
     @JsonProperty
     @JacksonXmlProperty( namespace = DxfNamespaces.DXF_2_0 )
     public ProgramMessageStatus getMessageStatus()
@@ -184,11 +183,6 @@
     @JsonProperty
     @JacksonXmlProperty( namespace = DxfNamespaces.DXF_2_0 )
     public String getText()
-=======
-    @JsonProperty( value = "messageStatus" )
-    @JacksonXmlProperty( localName = "messageStatus" )
-    public ProgramMessageStatus getMessageStatus()
->>>>>>> 3f8204f3
     {
         return text;
     }
@@ -200,7 +194,19 @@
 
     @JsonProperty
     @JacksonXmlProperty( namespace = DxfNamespaces.DXF_2_0 )
-    public boolean getStoreCopy()
+    public Date getProcessedDate()
+    {
+        return processedDate;
+    }
+
+    public void setProcessedDate( Date processedDate )
+    {
+        this.processedDate = processedDate;
+    }
+
+    @JsonProperty
+    @JacksonXmlProperty( namespace = DxfNamespaces.DXF_2_0 )
+    public boolean isStoreCopy()
     {
         return storeCopy;
     }
@@ -208,47 +214,6 @@
     public void setStoreCopy( boolean storeCopy )
     {
         this.storeCopy = storeCopy;
-    }
-
-<<<<<<< HEAD
-    @JsonProperty
-    @JacksonXmlProperty( namespace = DxfNamespaces.DXF_2_0 )
-=======
-    @JsonProperty( value = "text" )
-    @JacksonXmlProperty( localName = "text" )
-    public String getText()
-    {
-        return text;
-    }
-
-    public void setText( String text )
-    {
-        this.text = text;
-    }
-
-    @JsonProperty( value = "storeCopy" )
-    @JacksonXmlProperty( localName = "storeCopy" )
-    public boolean getStoreCopy()
-    {
-        return storeCopy;
-    }
-
-    public void setStoreCopy( boolean storeCopy )
-    {
-        this.storeCopy = storeCopy;
-    }
-
-    @JsonProperty( value = "processedDate" )
-    @JacksonXmlProperty( localName = "processedDate" )
->>>>>>> 3f8204f3
-    public Date getProcessedDate()
-    {
-        return processedDate;
-    }
-
-    public void setProcessedDate( Date processedAt )
-    {
-        this.processedDate = processedAt;
     }
 
     @Override
