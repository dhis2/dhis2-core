package org.hisp.dhis.sms.outbound;

/*
 * Copyright (c) 2004-2020, University of Oslo
 * All rights reserved.
 *
 * Redistribution and use in source and binary forms, with or without
 * modification, are permitted provided that the following conditions are met:
 * Redistributions of source code must retain the above copyright notice, this
 * list of conditions and the following disclaimer.
 *
 * Redistributions in binary form must reproduce the above copyright notice,
 * this list of conditions and the following disclaimer in the documentation
 * and/or other materials provided with the distribution.
 * Neither the name of the HISP project nor the names of its contributors may
 * be used to endorse or promote products derived from this software without
 * specific prior written permission.
 *
 * THIS SOFTWARE IS PROVIDED BY THE COPYRIGHT HOLDERS AND CONTRIBUTORS "AS IS" AND
 * ANY EXPRESS OR IMPLIED WARRANTIES, INCLUDING, BUT NOT LIMITED TO, THE IMPLIED
 * WARRANTIES OF MERCHANTABILITY AND FITNESS FOR A PARTICULAR PURPOSE ARE
 * DISCLAIMED. IN NO EVENT SHALL THE COPYRIGHT OWNER OR CONTRIBUTORS BE LIABLE FOR
 * ANY DIRECT, INDIRECT, INCIDENTAL, SPECIAL, EXEMPLARY, OR CONSEQUENTIAL DAMAGES
 * (INCLUDING, BUT NOT LIMITED TO, PROCUREMENT OF SUBSTITUTE GOODS OR SERVICES;
 * LOSS OF USE, DATA, OR PROFITS; OR BUSINESS INTERRUPTION) HOWEVER CAUSED AND ON
 * ANY THEORY OF LIABILITY, WHETHER IN CONTRACT, STRICT LIABILITY, OR TORT
 * (INCLUDING NEGLIGENCE OR OTHERWISE) ARISING IN ANY WAY OUT OF THE USE OF THIS
 * SOFTWARE, EVEN IF ADVISED OF THE POSSIBILITY OF SUCH DAMAGE.
 */

import java.util.List;

public interface OutboundSmsService
{
    String ID = OutboundSmsService.class.getName();

    List<OutboundSms> getAllOutboundSms();

    List<OutboundSms> getAllOutboundSms( Integer min, Integer max );

    long saveOutboundSms( OutboundSms sms );

<<<<<<< HEAD
    void deleteById( Long outboundSmsId );

    void deleteById( String uid );
=======
    void deleteById( Integer outboundSmsId );
>>>>>>> 92946876

    void deleteById( String uid );

    List<OutboundSms> getOutboundSms( OutboundSmsStatus status );

    List<OutboundSms> getOutboundSms( OutboundSmsStatus status, Integer min, Integer max );

    OutboundSms getOutboundSms( long id );

    OutboundSms getOutboundSms( String uid );
}<|MERGE_RESOLUTION|>--- conflicted
+++ resolved
@@ -40,13 +40,7 @@
 
     long saveOutboundSms( OutboundSms sms );
 
-<<<<<<< HEAD
-    void deleteById( Long outboundSmsId );
-
-    void deleteById( String uid );
-=======
     void deleteById( Integer outboundSmsId );
->>>>>>> 92946876
 
     void deleteById( String uid );
 
