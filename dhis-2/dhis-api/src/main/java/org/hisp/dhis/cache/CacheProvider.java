--- conflicted
+++ resolved
@@ -28,113 +28,115 @@
 package org.hisp.dhis.cache;
 
 import java.time.Duration;
+
 import org.hisp.dhis.common.event.ApplicationCacheClearedEvent;
 
 /**
- * The {@link CacheProvider} has a factory method for each {@link Cache} use case in DHIS2.
+ * The {@link CacheProvider} has a factory method for each {@link Cache} use
+ * case in DHIS2.
  *
- * <p>The {@link Cache} value type is kept generic to not bind this interface to numerous domain
- * types.
+ * The {@link Cache} value type is kept generic to not bind this interface to
+ * numerous domain types.
  *
- * <p>Names of the factory methods follow the pattern: {@code create{region}Cache}.
+ * Names of the factory methods follow the pattern: {@code create{region}Cache}.
  *
  * @author Jan Bernitt
  */
-public interface CacheProvider {
-  <V> Cache<V> createAnalyticsResponseCache(Duration initialExpirationTime);
+public interface CacheProvider
+{
+    <V> Cache<V> createAnalyticsResponseCache( Duration initialExpirationTime );
 
-  <V> Cache<V> createAnalyticsCache();
+    <V> Cache<V> createAnalyticsCache();
 
-  <V> Cache<V> createDefaultObjectCache();
+    <V> Cache<V> createDefaultObjectCache();
 
-  <V> Cache<V> createIsDataApprovedCache();
+    <V> Cache<V> createIsDataApprovedCache();
 
-  <V> Cache<V> createAllConstantsCache();
+    <V> Cache<V> createAllConstantsCache();
 
-  <V> Cache<V> createInUserOrgUnitHierarchyCache();
+    <V> Cache<V> createInUserOrgUnitHierarchyCache();
 
-  <V> Cache<V> createInUserViewOrgUnitHierarchyCache();
+    <V> Cache<V> createInUserViewOrgUnitHierarchyCache();
 
-  <V> Cache<V> createInUserSearchOrgUnitHierarchyCache();
+    <V> Cache<V> createInUserSearchOrgUnitHierarchyCache();
 
-  <V> Cache<V> createUserCaptureOrgUnitThresholdCache();
+    <V> Cache<V> createUserCaptureOrgUnitThresholdCache();
 
-  <V> Cache<V> createPeriodIdCache();
+    <V> Cache<V> createPeriodIdCache();
 
-  <V> Cache<V> createUserFailedLoginAttemptCache(V defaultValue);
+    <V> Cache<V> createUserFailedLoginAttemptCache( V defaultValue );
 
-  <V> Cache<V> createUserAccountRecoverAttemptCache(V defaultValue);
+    <V> Cache<V> createUserAccountRecoverAttemptCache( V defaultValue );
 
-  <V> Cache<V> createProgramOwnerCache();
+    <V> Cache<V> createProgramOwnerCache();
 
-  <V> Cache<V> createProgramTempOwnerCache();
+    <V> Cache<V> createProgramTempOwnerCache();
 
-  <V> Cache<V> createUserIdCache();
+    <V> Cache<V> createUserIdCache();
 
-  <V> Cache<V> createCurrentUserGroupInfoCache();
+    <V> Cache<V> createCurrentUserGroupInfoCache();
 
-  <V> Cache<V> createUserSettingCache();
+    <V> Cache<V> createUserSettingCache();
 
-  <V> Cache<V> createAttrOptionComboIdCache();
+    <V> Cache<V> createAttrOptionComboIdCache();
 
-  <V> Cache<V> createSystemSettingCache();
+    <V> Cache<V> createSystemSettingCache();
 
-  <V> Cache<V> createGoogleAccessTokenCache();
+    <V> Cache<V> createGoogleAccessTokenCache();
 
-  <V> Cache<V> createDataItemsPaginationCache();
+    <V> Cache<V> createDataItemsPaginationCache();
 
-  <V> Cache<V> createMetadataAttributesCache();
+    <V> Cache<V> createMetadataAttributesCache();
 
-  <V> Cache<V> createCanDataWriteCocCache();
+    <V> Cache<V> createCanDataWriteCocCache();
 
-  <V> Cache<V> createAnalyticsSqlCache();
+    <V> Cache<V> createAnalyticsSqlCache();
 
-  <V> Cache<V> createDataElementCache();
+    <V> Cache<V> createDataElementCache();
 
-  <V> Cache<V> createPropertyTransformerCache();
+    <V> Cache<V> createPropertyTransformerCache();
 
-  <V> Cache<V> createProgramHasRulesCache();
+    <V> Cache<V> createProgramHasRulesCache();
 
-  <V> Cache<V> createProgramRuleVariablesCache();
+    <V> Cache<V> createProgramRuleVariablesCache();
 
-  <V> Cache<V> createUserGroupNameCache();
+    <V> Cache<V> createUserGroupNameCache();
 
-  <V> Cache<V> createUserDisplayNameCache();
+    <V> Cache<V> createUserDisplayNameCache();
 
-  void handleApplicationCachesCleared(ApplicationCacheClearedEvent event);
+    void handleApplicationCachesCleared( ApplicationCacheClearedEvent event );
 
-  <V> Cache<V> createProgramWebHookNotificationTemplateCache();
+    <V> Cache<V> createProgramWebHookNotificationTemplateCache();
 
-  <V> Cache<V> createProgramStageWebHookNotificationTemplateCache();
+    <V> Cache<V> createProgramStageWebHookNotificationTemplateCache();
 
-  <V> Cache<V> createProgramOrgUnitAssociationCache();
+    <V> Cache<V> createProgramOrgUnitAssociationCache();
 
-  <V> Cache<V> createCatOptOrgUnitAssociationCache();
+    <V> Cache<V> createCatOptOrgUnitAssociationCache();
 
-  <V> Cache<V> createDataSetOrgUnitAssociationCache();
+    <V> Cache<V> createDataSetOrgUnitAssociationCache();
 
-  <V> Cache<V> createApiKeyCache();
+    <V> Cache<V> createApiKeyCache();
 
-  <V> Cache<V> createProgramCache();
+    <V> Cache<V> createProgramCache();
 
-  <V> Cache<V> createTeiAttributesCache();
+    <V> Cache<V> createTeiAttributesCache();
 
-  <V> Cache<V> createProgramTeiAttributesCache();
+    <V> Cache<V> createProgramTeiAttributesCache();
 
-  <V> Cache<V> createUserGroupUIDCache();
+    <V> Cache<V> createUserGroupUIDCache();
 
-  // TODO(tracker): remove with old tracker
-  <V> Cache<V> createOldTrackerSecurityCache();
+    <V> Cache<V> createSecurityCache();
 
-  <V> Cache<V> createSecurityCache();
+    <V> Cache<V> createRunningJobsInfoCache();
 
-  <V> Cache<V> createDataIntegritySummaryCache();
+    <V> Cache<V> createCompletedJobsInfoCache();
 
-<<<<<<< HEAD
-    <V> Cache<V> createSubExpressionCache();
+    <V> Cache<V> createJobCancelRequestedCache();
+
+    <V> Cache<V> createDataIntegritySummaryCache();
+
+    <V> Cache<V> createDataIntegrityDetailsCache();
 
     <V> Cache<V> createQueryAliasCache();
-=======
-  <V> Cache<V> createDataIntegrityDetailsCache();
->>>>>>> b890cb8a
 }