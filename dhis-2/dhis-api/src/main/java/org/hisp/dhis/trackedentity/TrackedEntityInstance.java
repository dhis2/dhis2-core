package org.hisp.dhis.trackedentity;

/*
 * Copyright (c) 2004-2018, University of Oslo
 * All rights reserved.
 *
 * Redistribution and use in source and binary forms, with or without
 * modification, are permitted provided that the following conditions are met:
 * Redistributions of source code must retain the above copyright notice, this
 * list of conditions and the following disclaimer.
 *
 * Redistributions in binary form must reproduce the above copyright notice,
 * this list of conditions and the following disclaimer in the documentation
 * and/or other materials provided with the distribution.
 * Neither the name of the HISP project nor the names of its contributors may
 * be used to endorse or promote products derived from this software without
 * specific prior written permission.
 *
 * THIS SOFTWARE IS PROVIDED BY THE COPYRIGHT HOLDERS AND CONTRIBUTORS "AS IS" AND
 * ANY EXPRESS OR IMPLIED WARRANTIES, INCLUDING, BUT NOT LIMITED TO, THE IMPLIED
 * WARRANTIES OF MERCHANTABILITY AND FITNESS FOR A PARTICULAR PURPOSE ARE
 * DISCLAIMED. IN NO EVENT SHALL THE COPYRIGHT OWNER OR CONTRIBUTORS BE LIABLE FOR
 * ANY DIRECT, INDIRECT, INCIDENTAL, SPECIAL, EXEMPLARY, OR CONSEQUENTIAL DAMAGES
 * (INCLUDING, BUT NOT LIMITED TO, PROCUREMENT OF SUBSTITUTE GOODS OR SERVICES;
 * LOSS OF USE, DATA, OR PROFITS; OR BUSINESS INTERRUPTION) HOWEVER CAUSED AND ON
 * ANY THEORY OF LIABILITY, WHETHER IN CONTRACT, STRICT LIABILITY, OR TORT
 * (INCLUDING NEGLIGENCE OR OTHERWISE) ARISING IN ANY WAY OUT OF THE USE OF THIS
 * SOFTWARE, EVEN IF ADVISED OF THE POSSIBILITY OF SUCH DAMAGE.
 */

import com.fasterxml.jackson.annotation.JsonIgnore;
import com.fasterxml.jackson.annotation.JsonProperty;
import com.fasterxml.jackson.databind.annotation.JsonSerialize;
import com.fasterxml.jackson.dataformat.xml.annotation.JacksonXmlElementWrapper;
import com.fasterxml.jackson.dataformat.xml.annotation.JacksonXmlProperty;
import com.fasterxml.jackson.dataformat.xml.annotation.JacksonXmlRootElement;
import com.vividsolutions.jts.geom.Geometry;
import org.hisp.dhis.common.BaseIdentifiableObject;
import org.hisp.dhis.common.Coordinate.CoordinateObject;
import org.hisp.dhis.common.DxfNamespaces;
import org.hisp.dhis.organisationunit.FeatureType;
import org.hisp.dhis.organisationunit.OrganisationUnit;
import org.hisp.dhis.program.ProgramInstance;
import org.hisp.dhis.relationship.RelationshipItem;
import org.hisp.dhis.schema.PropertyType;
import org.hisp.dhis.schema.annotation.Property;
import org.hisp.dhis.trackedentityattributevalue.TrackedEntityAttributeValue;

import java.util.Date;
import java.util.HashSet;
import java.util.Set;

/**
 * @author Abyot Asalefew Gizaw
 */
@JacksonXmlRootElement( localName = "trackedEntityInstance", namespace = DxfNamespaces.DXF_2_0 )
public class TrackedEntityInstance
    extends BaseIdentifiableObject
{
    public static String PREFIX_TRACKED_ENTITY_ATTRIBUTE = "attr";

    private Date createdAtClient;

    private Date lastUpdatedAtClient;

    private Set<TrackedEntityAttributeValue> trackedEntityAttributeValues = new HashSet<>();

    private Set<RelationshipItem> relationshipItems = new HashSet<>();

    private Set<ProgramInstance> programInstances = new HashSet<>();

    private Set<TrackedEntityProgramOwner> programOwners = new HashSet<>();

    private OrganisationUnit organisationUnit;

    private TrackedEntityInstance representative;

    private TrackedEntityType trackedEntityType;

    private Boolean inactive = false;

    private Boolean deleted = false;

    private Geometry geometry;

    private Date lastSynchronized = new Date( 0 );

    // -------------------------------------------------------------------------
    // Constructors
    // -------------------------------------------------------------------------

    public TrackedEntityInstance()
    {
    }

    @Override
    public void setAutoFields()
    {
        super.setAutoFields();

        if ( createdAtClient == null )
        {
            createdAtClient = created;
        }

        lastUpdatedAtClient = lastUpdated;
    }

    // -------------------------------------------------------------------------
    // Logic
    // -------------------------------------------------------------------------

    public void addAttributeValue( TrackedEntityAttributeValue attributeValue )
    {
        trackedEntityAttributeValues.add( attributeValue );
        attributeValue.setEntityInstance( this );
    }

    public void removeAttributeValue( TrackedEntityAttributeValue attributeValue )
    {
        trackedEntityAttributeValues.remove( attributeValue );
        attributeValue.setEntityInstance( null );
    }

    // -------------------------------------------------------------------------
    // Getters and setters
    // -------------------------------------------------------------------------

    @JsonProperty
    @JacksonXmlProperty( namespace = DxfNamespaces.DXF_2_0 )
    public Date getCreatedAtClient()
    {
        return createdAtClient;
    }

    public void setCreatedAtClient( Date createdAtClient )
    {
        this.createdAtClient = createdAtClient;
    }

    @JsonProperty
    @JacksonXmlProperty( namespace = DxfNamespaces.DXF_2_0 )
    public Date getLastUpdatedAtClient()
    {
        return lastUpdatedAtClient;
    }

    public void setLastUpdatedAtClient( Date lastUpdatedAtClient )
    {
        this.lastUpdatedAtClient = lastUpdatedAtClient;
    }

    @JsonProperty
    @JsonSerialize( as = BaseIdentifiableObject.class )
    @JacksonXmlProperty( namespace = DxfNamespaces.DXF_2_0 )
    public OrganisationUnit getOrganisationUnit()
    {
        return organisationUnit;
    }

    public void setOrganisationUnit( OrganisationUnit organisationUnit )
    {
        this.organisationUnit = organisationUnit;
    }

    @JsonProperty( "trackedEntityAttributeValues" )
    @JacksonXmlElementWrapper( localName = "trackedEntityAttributeValues", namespace = DxfNamespaces.DXF_2_0 )
    @JacksonXmlProperty( localName = "trackedEntityAttributeValue", namespace = DxfNamespaces.DXF_2_0 )
    public Set<TrackedEntityAttributeValue> getTrackedEntityAttributeValues()
    {
        return trackedEntityAttributeValues;
    }

    public void setTrackedEntityAttributeValues( Set<TrackedEntityAttributeValue> trackedEntityAttributeValues )
    {
        this.trackedEntityAttributeValues = trackedEntityAttributeValues;
    }

    @JsonProperty
    @JacksonXmlElementWrapper( localName = "programInstances", namespace = DxfNamespaces.DXF_2_0 )
    @JacksonXmlProperty( localName = "programInstance", namespace = DxfNamespaces.DXF_2_0 )
    public Set<ProgramInstance> getProgramInstances()
    {
        return programInstances;
    }

    public void setProgramInstances( Set<ProgramInstance> programInstances )
    {
        this.programInstances = programInstances;
    }

    @JsonProperty
    @JacksonXmlElementWrapper( localName = "programOwners", namespace = DxfNamespaces.DXF_2_0 )
    @JacksonXmlProperty( localName = "programOwners", namespace = DxfNamespaces.DXF_2_0 )
    public Set<TrackedEntityProgramOwner> getProgramOwners()
    {
        return programOwners;
    }

    public void setProgramOwners( Set<TrackedEntityProgramOwner> programOwners )
    {
        this.programOwners = programOwners;
    }

    @JsonProperty
    @JsonSerialize( as = BaseIdentifiableObject.class )
    @JacksonXmlProperty( namespace = DxfNamespaces.DXF_2_0 )
    public TrackedEntityInstance getRepresentative()
    {
        return representative;
    }

    public void setRepresentative( TrackedEntityInstance representative )
    {
        this.representative = representative;
    }

    @JsonProperty
    @JacksonXmlElementWrapper( localName = "trackedEntityType", namespace = DxfNamespaces.DXF_2_0 )
    @JacksonXmlProperty( localName = "trackedEntityType", namespace = DxfNamespaces.DXF_2_0 )
    public TrackedEntityType getTrackedEntityType()
    {
        return trackedEntityType;
    }

    public void setTrackedEntityType( TrackedEntityType trackedEntityType )
    {
        this.trackedEntityType = trackedEntityType;
    }

    @JsonProperty
    @JacksonXmlProperty( localName = "inactive", namespace = DxfNamespaces.DXF_2_0 )
    public Boolean isInactive()
    {
        return inactive;
    }

    public void setInactive( Boolean inactive )
    {
        this.inactive = inactive;
    }

    @JsonProperty
    @JacksonXmlProperty( localName = "deleted", namespace = DxfNamespaces.DXF_2_0 )
    public Boolean isDeleted()
    {
        return deleted;
    }

    public void setDeleted( Boolean deleted )
    {
        this.deleted = deleted;
    }

    @JsonIgnore
    public Date getLastSynchronized()
    {
        return lastSynchronized;
    }

    public void setLastSynchronized( Date lastSynchronized )
    {
        this.lastSynchronized = lastSynchronized;
    }

    @JsonProperty
    @JsonSerialize( as = BaseIdentifiableObject.class )
    @JacksonXmlProperty( namespace = DxfNamespaces.DXF_2_0 )
    public Set<RelationshipItem> getRelationshipItems()
    {
        return relationshipItems;
    }

    public void setRelationshipItems( Set<RelationshipItem> relationshipItems )
    {
        this.relationshipItems = relationshipItems;
    }

<<<<<<< HEAD
    @JsonProperty
    @JacksonXmlProperty( namespace = DxfNamespaces.DXF_2_0 )
    public Geometry getGeometry()
    {
        return geometry;
    }

    public void setGeometry( Geometry geometry )
    {
        this.geometry = geometry;
=======
    @Override public String toString()
    {
        return "TrackedEntityInstance{" +
            "id=" + id +
            ", uid='" + uid + '\'' +
            ", name='" + name + '\'' +
            ", organisationUnit=" + organisationUnit.getUid() +
            ", representative=" + representative.getUid() +
            ", trackedEntityType=" + trackedEntityType +
            ", inactive=" + inactive +
            ", deleted=" + deleted +
            ", featureType=" + featureType +
            ", lastSynchronized=" + lastSynchronized +
            '}';
>>>>>>> 7dcfc6a5
    }
}
<|MERGE_RESOLUTION|>--- conflicted
+++ resolved
@@ -1,307 +1,305 @@
-package org.hisp.dhis.trackedentity;
-
-/*
- * Copyright (c) 2004-2018, University of Oslo
- * All rights reserved.
- *
- * Redistribution and use in source and binary forms, with or without
- * modification, are permitted provided that the following conditions are met:
- * Redistributions of source code must retain the above copyright notice, this
- * list of conditions and the following disclaimer.
- *
- * Redistributions in binary form must reproduce the above copyright notice,
- * this list of conditions and the following disclaimer in the documentation
- * and/or other materials provided with the distribution.
- * Neither the name of the HISP project nor the names of its contributors may
- * be used to endorse or promote products derived from this software without
- * specific prior written permission.
- *
- * THIS SOFTWARE IS PROVIDED BY THE COPYRIGHT HOLDERS AND CONTRIBUTORS "AS IS" AND
- * ANY EXPRESS OR IMPLIED WARRANTIES, INCLUDING, BUT NOT LIMITED TO, THE IMPLIED
- * WARRANTIES OF MERCHANTABILITY AND FITNESS FOR A PARTICULAR PURPOSE ARE
- * DISCLAIMED. IN NO EVENT SHALL THE COPYRIGHT OWNER OR CONTRIBUTORS BE LIABLE FOR
- * ANY DIRECT, INDIRECT, INCIDENTAL, SPECIAL, EXEMPLARY, OR CONSEQUENTIAL DAMAGES
- * (INCLUDING, BUT NOT LIMITED TO, PROCUREMENT OF SUBSTITUTE GOODS OR SERVICES;
- * LOSS OF USE, DATA, OR PROFITS; OR BUSINESS INTERRUPTION) HOWEVER CAUSED AND ON
- * ANY THEORY OF LIABILITY, WHETHER IN CONTRACT, STRICT LIABILITY, OR TORT
- * (INCLUDING NEGLIGENCE OR OTHERWISE) ARISING IN ANY WAY OUT OF THE USE OF THIS
- * SOFTWARE, EVEN IF ADVISED OF THE POSSIBILITY OF SUCH DAMAGE.
- */
-
-import com.fasterxml.jackson.annotation.JsonIgnore;
-import com.fasterxml.jackson.annotation.JsonProperty;
-import com.fasterxml.jackson.databind.annotation.JsonSerialize;
-import com.fasterxml.jackson.dataformat.xml.annotation.JacksonXmlElementWrapper;
-import com.fasterxml.jackson.dataformat.xml.annotation.JacksonXmlProperty;
-import com.fasterxml.jackson.dataformat.xml.annotation.JacksonXmlRootElement;
-import com.vividsolutions.jts.geom.Geometry;
-import org.hisp.dhis.common.BaseIdentifiableObject;
-import org.hisp.dhis.common.Coordinate.CoordinateObject;
-import org.hisp.dhis.common.DxfNamespaces;
-import org.hisp.dhis.organisationunit.FeatureType;
-import org.hisp.dhis.organisationunit.OrganisationUnit;
-import org.hisp.dhis.program.ProgramInstance;
-import org.hisp.dhis.relationship.RelationshipItem;
-import org.hisp.dhis.schema.PropertyType;
-import org.hisp.dhis.schema.annotation.Property;
-import org.hisp.dhis.trackedentityattributevalue.TrackedEntityAttributeValue;
-
-import java.util.Date;
-import java.util.HashSet;
-import java.util.Set;
-
-/**
- * @author Abyot Asalefew Gizaw
- */
-@JacksonXmlRootElement( localName = "trackedEntityInstance", namespace = DxfNamespaces.DXF_2_0 )
-public class TrackedEntityInstance
-    extends BaseIdentifiableObject
-{
-    public static String PREFIX_TRACKED_ENTITY_ATTRIBUTE = "attr";
-
-    private Date createdAtClient;
-
-    private Date lastUpdatedAtClient;
-
-    private Set<TrackedEntityAttributeValue> trackedEntityAttributeValues = new HashSet<>();
-
-    private Set<RelationshipItem> relationshipItems = new HashSet<>();
-
-    private Set<ProgramInstance> programInstances = new HashSet<>();
-
-    private Set<TrackedEntityProgramOwner> programOwners = new HashSet<>();
-
-    private OrganisationUnit organisationUnit;
-
-    private TrackedEntityInstance representative;
-
-    private TrackedEntityType trackedEntityType;
-
-    private Boolean inactive = false;
-
-    private Boolean deleted = false;
-
-    private Geometry geometry;
-
-    private Date lastSynchronized = new Date( 0 );
-
-    // -------------------------------------------------------------------------
-    // Constructors
-    // -------------------------------------------------------------------------
-
-    public TrackedEntityInstance()
-    {
-    }
-
-    @Override
-    public void setAutoFields()
-    {
-        super.setAutoFields();
-
-        if ( createdAtClient == null )
-        {
-            createdAtClient = created;
-        }
-
-        lastUpdatedAtClient = lastUpdated;
-    }
-
-    // -------------------------------------------------------------------------
-    // Logic
-    // -------------------------------------------------------------------------
-
-    public void addAttributeValue( TrackedEntityAttributeValue attributeValue )
-    {
-        trackedEntityAttributeValues.add( attributeValue );
-        attributeValue.setEntityInstance( this );
-    }
-
-    public void removeAttributeValue( TrackedEntityAttributeValue attributeValue )
-    {
-        trackedEntityAttributeValues.remove( attributeValue );
-        attributeValue.setEntityInstance( null );
-    }
-
-    // -------------------------------------------------------------------------
-    // Getters and setters
-    // -------------------------------------------------------------------------
-
-    @JsonProperty
-    @JacksonXmlProperty( namespace = DxfNamespaces.DXF_2_0 )
-    public Date getCreatedAtClient()
-    {
-        return createdAtClient;
-    }
-
-    public void setCreatedAtClient( Date createdAtClient )
-    {
-        this.createdAtClient = createdAtClient;
-    }
-
-    @JsonProperty
-    @JacksonXmlProperty( namespace = DxfNamespaces.DXF_2_0 )
-    public Date getLastUpdatedAtClient()
-    {
-        return lastUpdatedAtClient;
-    }
-
-    public void setLastUpdatedAtClient( Date lastUpdatedAtClient )
-    {
-        this.lastUpdatedAtClient = lastUpdatedAtClient;
-    }
-
-    @JsonProperty
-    @JsonSerialize( as = BaseIdentifiableObject.class )
-    @JacksonXmlProperty( namespace = DxfNamespaces.DXF_2_0 )
-    public OrganisationUnit getOrganisationUnit()
-    {
-        return organisationUnit;
-    }
-
-    public void setOrganisationUnit( OrganisationUnit organisationUnit )
-    {
-        this.organisationUnit = organisationUnit;
-    }
-
-    @JsonProperty( "trackedEntityAttributeValues" )
-    @JacksonXmlElementWrapper( localName = "trackedEntityAttributeValues", namespace = DxfNamespaces.DXF_2_0 )
-    @JacksonXmlProperty( localName = "trackedEntityAttributeValue", namespace = DxfNamespaces.DXF_2_0 )
-    public Set<TrackedEntityAttributeValue> getTrackedEntityAttributeValues()
-    {
-        return trackedEntityAttributeValues;
-    }
-
-    public void setTrackedEntityAttributeValues( Set<TrackedEntityAttributeValue> trackedEntityAttributeValues )
-    {
-        this.trackedEntityAttributeValues = trackedEntityAttributeValues;
-    }
-
-    @JsonProperty
-    @JacksonXmlElementWrapper( localName = "programInstances", namespace = DxfNamespaces.DXF_2_0 )
-    @JacksonXmlProperty( localName = "programInstance", namespace = DxfNamespaces.DXF_2_0 )
-    public Set<ProgramInstance> getProgramInstances()
-    {
-        return programInstances;
-    }
-
-    public void setProgramInstances( Set<ProgramInstance> programInstances )
-    {
-        this.programInstances = programInstances;
-    }
-
-    @JsonProperty
-    @JacksonXmlElementWrapper( localName = "programOwners", namespace = DxfNamespaces.DXF_2_0 )
-    @JacksonXmlProperty( localName = "programOwners", namespace = DxfNamespaces.DXF_2_0 )
-    public Set<TrackedEntityProgramOwner> getProgramOwners()
-    {
-        return programOwners;
-    }
-
-    public void setProgramOwners( Set<TrackedEntityProgramOwner> programOwners )
-    {
-        this.programOwners = programOwners;
-    }
-
-    @JsonProperty
-    @JsonSerialize( as = BaseIdentifiableObject.class )
-    @JacksonXmlProperty( namespace = DxfNamespaces.DXF_2_0 )
-    public TrackedEntityInstance getRepresentative()
-    {
-        return representative;
-    }
-
-    public void setRepresentative( TrackedEntityInstance representative )
-    {
-        this.representative = representative;
-    }
-
-    @JsonProperty
-    @JacksonXmlElementWrapper( localName = "trackedEntityType", namespace = DxfNamespaces.DXF_2_0 )
-    @JacksonXmlProperty( localName = "trackedEntityType", namespace = DxfNamespaces.DXF_2_0 )
-    public TrackedEntityType getTrackedEntityType()
-    {
-        return trackedEntityType;
-    }
-
-    public void setTrackedEntityType( TrackedEntityType trackedEntityType )
-    {
-        this.trackedEntityType = trackedEntityType;
-    }
-
-    @JsonProperty
-    @JacksonXmlProperty( localName = "inactive", namespace = DxfNamespaces.DXF_2_0 )
-    public Boolean isInactive()
-    {
-        return inactive;
-    }
-
-    public void setInactive( Boolean inactive )
-    {
-        this.inactive = inactive;
-    }
-
-    @JsonProperty
-    @JacksonXmlProperty( localName = "deleted", namespace = DxfNamespaces.DXF_2_0 )
-    public Boolean isDeleted()
-    {
-        return deleted;
-    }
-
-    public void setDeleted( Boolean deleted )
-    {
-        this.deleted = deleted;
-    }
-
-    @JsonIgnore
-    public Date getLastSynchronized()
-    {
-        return lastSynchronized;
-    }
-
-    public void setLastSynchronized( Date lastSynchronized )
-    {
-        this.lastSynchronized = lastSynchronized;
-    }
-
-    @JsonProperty
-    @JsonSerialize( as = BaseIdentifiableObject.class )
-    @JacksonXmlProperty( namespace = DxfNamespaces.DXF_2_0 )
-    public Set<RelationshipItem> getRelationshipItems()
-    {
-        return relationshipItems;
-    }
-
-    public void setRelationshipItems( Set<RelationshipItem> relationshipItems )
-    {
-        this.relationshipItems = relationshipItems;
-    }
-
-<<<<<<< HEAD
-    @JsonProperty
-    @JacksonXmlProperty( namespace = DxfNamespaces.DXF_2_0 )
-    public Geometry getGeometry()
-    {
-        return geometry;
-    }
-
-    public void setGeometry( Geometry geometry )
-    {
-        this.geometry = geometry;
-=======
-    @Override public String toString()
-    {
-        return "TrackedEntityInstance{" +
-            "id=" + id +
-            ", uid='" + uid + '\'' +
-            ", name='" + name + '\'' +
-            ", organisationUnit=" + organisationUnit.getUid() +
-            ", representative=" + representative.getUid() +
-            ", trackedEntityType=" + trackedEntityType +
-            ", inactive=" + inactive +
-            ", deleted=" + deleted +
-            ", featureType=" + featureType +
-            ", lastSynchronized=" + lastSynchronized +
-            '}';
->>>>>>> 7dcfc6a5
-    }
-}
+package org.hisp.dhis.trackedentity;
+
+/*
+ * Copyright (c) 2004-2018, University of Oslo
+ * All rights reserved.
+ *
+ * Redistribution and use in source and binary forms, with or without
+ * modification, are permitted provided that the following conditions are met:
+ * Redistributions of source code must retain the above copyright notice, this
+ * list of conditions and the following disclaimer.
+ *
+ * Redistributions in binary form must reproduce the above copyright notice,
+ * this list of conditions and the following disclaimer in the documentation
+ * and/or other materials provided with the distribution.
+ * Neither the name of the HISP project nor the names of its contributors may
+ * be used to endorse or promote products derived from this software without
+ * specific prior written permission.
+ *
+ * THIS SOFTWARE IS PROVIDED BY THE COPYRIGHT HOLDERS AND CONTRIBUTORS "AS IS" AND
+ * ANY EXPRESS OR IMPLIED WARRANTIES, INCLUDING, BUT NOT LIMITED TO, THE IMPLIED
+ * WARRANTIES OF MERCHANTABILITY AND FITNESS FOR A PARTICULAR PURPOSE ARE
+ * DISCLAIMED. IN NO EVENT SHALL THE COPYRIGHT OWNER OR CONTRIBUTORS BE LIABLE FOR
+ * ANY DIRECT, INDIRECT, INCIDENTAL, SPECIAL, EXEMPLARY, OR CONSEQUENTIAL DAMAGES
+ * (INCLUDING, BUT NOT LIMITED TO, PROCUREMENT OF SUBSTITUTE GOODS OR SERVICES;
+ * LOSS OF USE, DATA, OR PROFITS; OR BUSINESS INTERRUPTION) HOWEVER CAUSED AND ON
+ * ANY THEORY OF LIABILITY, WHETHER IN CONTRACT, STRICT LIABILITY, OR TORT
+ * (INCLUDING NEGLIGENCE OR OTHERWISE) ARISING IN ANY WAY OUT OF THE USE OF THIS
+ * SOFTWARE, EVEN IF ADVISED OF THE POSSIBILITY OF SUCH DAMAGE.
+ */
+
+import com.fasterxml.jackson.annotation.JsonIgnore;
+import com.fasterxml.jackson.annotation.JsonProperty;
+import com.fasterxml.jackson.databind.annotation.JsonSerialize;
+import com.fasterxml.jackson.dataformat.xml.annotation.JacksonXmlElementWrapper;
+import com.fasterxml.jackson.dataformat.xml.annotation.JacksonXmlProperty;
+import com.fasterxml.jackson.dataformat.xml.annotation.JacksonXmlRootElement;
+import com.vividsolutions.jts.geom.Geometry;
+import org.hisp.dhis.common.BaseIdentifiableObject;
+import org.hisp.dhis.common.Coordinate.CoordinateObject;
+import org.hisp.dhis.common.DxfNamespaces;
+import org.hisp.dhis.organisationunit.FeatureType;
+import org.hisp.dhis.organisationunit.OrganisationUnit;
+import org.hisp.dhis.program.ProgramInstance;
+import org.hisp.dhis.relationship.RelationshipItem;
+import org.hisp.dhis.schema.PropertyType;
+import org.hisp.dhis.schema.annotation.Property;
+import org.hisp.dhis.trackedentityattributevalue.TrackedEntityAttributeValue;
+
+import java.util.Date;
+import java.util.HashSet;
+import java.util.Set;
+
+/**
+ * @author Abyot Asalefew Gizaw
+ */
+@JacksonXmlRootElement( localName = "trackedEntityInstance", namespace = DxfNamespaces.DXF_2_0 )
+public class TrackedEntityInstance
+    extends BaseIdentifiableObject
+{
+    public static String PREFIX_TRACKED_ENTITY_ATTRIBUTE = "attr";
+
+    private Date createdAtClient;
+
+    private Date lastUpdatedAtClient;
+
+    private Set<TrackedEntityAttributeValue> trackedEntityAttributeValues = new HashSet<>();
+
+    private Set<RelationshipItem> relationshipItems = new HashSet<>();
+
+    private Set<ProgramInstance> programInstances = new HashSet<>();
+
+    private Set<TrackedEntityProgramOwner> programOwners = new HashSet<>();
+
+    private OrganisationUnit organisationUnit;
+
+    private TrackedEntityInstance representative;
+
+    private TrackedEntityType trackedEntityType;
+
+    private Boolean inactive = false;
+
+    private Boolean deleted = false;
+
+    private Geometry geometry;
+
+    private Date lastSynchronized = new Date( 0 );
+
+    // -------------------------------------------------------------------------
+    // Constructors
+    // -------------------------------------------------------------------------
+
+    public TrackedEntityInstance()
+    {
+    }
+
+    @Override
+    public void setAutoFields()
+    {
+        super.setAutoFields();
+
+        if ( createdAtClient == null )
+        {
+            createdAtClient = created;
+        }
+
+        lastUpdatedAtClient = lastUpdated;
+    }
+
+    // -------------------------------------------------------------------------
+    // Logic
+    // -------------------------------------------------------------------------
+
+    public void addAttributeValue( TrackedEntityAttributeValue attributeValue )
+    {
+        trackedEntityAttributeValues.add( attributeValue );
+        attributeValue.setEntityInstance( this );
+    }
+
+    public void removeAttributeValue( TrackedEntityAttributeValue attributeValue )
+    {
+        trackedEntityAttributeValues.remove( attributeValue );
+        attributeValue.setEntityInstance( null );
+    }
+
+    // -------------------------------------------------------------------------
+    // Getters and setters
+    // -------------------------------------------------------------------------
+
+    @JsonProperty
+    @JacksonXmlProperty( namespace = DxfNamespaces.DXF_2_0 )
+    public Date getCreatedAtClient()
+    {
+        return createdAtClient;
+    }
+
+    public void setCreatedAtClient( Date createdAtClient )
+    {
+        this.createdAtClient = createdAtClient;
+    }
+
+    @JsonProperty
+    @JacksonXmlProperty( namespace = DxfNamespaces.DXF_2_0 )
+    public Date getLastUpdatedAtClient()
+    {
+        return lastUpdatedAtClient;
+    }
+
+    public void setLastUpdatedAtClient( Date lastUpdatedAtClient )
+    {
+        this.lastUpdatedAtClient = lastUpdatedAtClient;
+    }
+
+    @JsonProperty
+    @JsonSerialize( as = BaseIdentifiableObject.class )
+    @JacksonXmlProperty( namespace = DxfNamespaces.DXF_2_0 )
+    public OrganisationUnit getOrganisationUnit()
+    {
+        return organisationUnit;
+    }
+
+    public void setOrganisationUnit( OrganisationUnit organisationUnit )
+    {
+        this.organisationUnit = organisationUnit;
+    }
+
+    @JsonProperty( "trackedEntityAttributeValues" )
+    @JacksonXmlElementWrapper( localName = "trackedEntityAttributeValues", namespace = DxfNamespaces.DXF_2_0 )
+    @JacksonXmlProperty( localName = "trackedEntityAttributeValue", namespace = DxfNamespaces.DXF_2_0 )
+    public Set<TrackedEntityAttributeValue> getTrackedEntityAttributeValues()
+    {
+        return trackedEntityAttributeValues;
+    }
+
+    public void setTrackedEntityAttributeValues( Set<TrackedEntityAttributeValue> trackedEntityAttributeValues )
+    {
+        this.trackedEntityAttributeValues = trackedEntityAttributeValues;
+    }
+
+    @JsonProperty
+    @JacksonXmlElementWrapper( localName = "programInstances", namespace = DxfNamespaces.DXF_2_0 )
+    @JacksonXmlProperty( localName = "programInstance", namespace = DxfNamespaces.DXF_2_0 )
+    public Set<ProgramInstance> getProgramInstances()
+    {
+        return programInstances;
+    }
+
+    public void setProgramInstances( Set<ProgramInstance> programInstances )
+    {
+        this.programInstances = programInstances;
+    }
+
+    @JsonProperty
+    @JacksonXmlElementWrapper( localName = "programOwners", namespace = DxfNamespaces.DXF_2_0 )
+    @JacksonXmlProperty( localName = "programOwners", namespace = DxfNamespaces.DXF_2_0 )
+    public Set<TrackedEntityProgramOwner> getProgramOwners()
+    {
+        return programOwners;
+    }
+
+    public void setProgramOwners( Set<TrackedEntityProgramOwner> programOwners )
+    {
+        this.programOwners = programOwners;
+    }
+
+    @JsonProperty
+    @JsonSerialize( as = BaseIdentifiableObject.class )
+    @JacksonXmlProperty( namespace = DxfNamespaces.DXF_2_0 )
+    public TrackedEntityInstance getRepresentative()
+    {
+        return representative;
+    }
+
+    public void setRepresentative( TrackedEntityInstance representative )
+    {
+        this.representative = representative;
+    }
+
+    @JsonProperty
+    @JacksonXmlElementWrapper( localName = "trackedEntityType", namespace = DxfNamespaces.DXF_2_0 )
+    @JacksonXmlProperty( localName = "trackedEntityType", namespace = DxfNamespaces.DXF_2_0 )
+    public TrackedEntityType getTrackedEntityType()
+    {
+        return trackedEntityType;
+    }
+
+    public void setTrackedEntityType( TrackedEntityType trackedEntityType )
+    {
+        this.trackedEntityType = trackedEntityType;
+    }
+
+    @JsonProperty
+    @JacksonXmlProperty( localName = "inactive", namespace = DxfNamespaces.DXF_2_0 )
+    public Boolean isInactive()
+    {
+        return inactive;
+    }
+
+    public void setInactive( Boolean inactive )
+    {
+        this.inactive = inactive;
+    }
+
+    @JsonProperty
+    @JacksonXmlProperty( localName = "deleted", namespace = DxfNamespaces.DXF_2_0 )
+    public Boolean isDeleted()
+    {
+        return deleted;
+    }
+
+    public void setDeleted( Boolean deleted )
+    {
+        this.deleted = deleted;
+    }
+
+    @JsonIgnore
+    public Date getLastSynchronized()
+    {
+        return lastSynchronized;
+    }
+
+    public void setLastSynchronized( Date lastSynchronized )
+    {
+        this.lastSynchronized = lastSynchronized;
+    }
+
+    @JsonProperty
+    @JsonSerialize( as = BaseIdentifiableObject.class )
+    @JacksonXmlProperty( namespace = DxfNamespaces.DXF_2_0 )
+    public Set<RelationshipItem> getRelationshipItems()
+    {
+        return relationshipItems;
+    }
+
+    public void setRelationshipItems( Set<RelationshipItem> relationshipItems )
+    {
+        this.relationshipItems = relationshipItems;
+    }
+
+    @JsonProperty
+    @JacksonXmlProperty( namespace = DxfNamespaces.DXF_2_0 )
+    public Geometry getGeometry()
+    {
+        return geometry;
+    }
+
+    public void setGeometry( Geometry geometry )
+    {
+        this.geometry = geometry;
+    }
+
+    @Override public String toString()
+    {
+        return "TrackedEntityInstance{" +
+            "id=" + id +
+            ", uid='" + uid + '\'' +
+            ", name='" + name + '\'' +
+            ", organisationUnit=" + organisationUnit.getUid() +
+            ", representative=" + representative.getUid() +
+            ", trackedEntityType=" + trackedEntityType +
+            ", inactive=" + inactive +
+            ", deleted=" + deleted +
+            ", lastSynchronized=" + lastSynchronized +
+            '}';
+    }
+}