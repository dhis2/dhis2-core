/*
 * Copyright (c) 2004-2022, University of Oslo
 * All rights reserved.
 *
 * Redistribution and use in source and binary forms, with or without
 * modification, are permitted provided that the following conditions are met:
 * Redistributions of source code must retain the above copyright notice, this
 * list of conditions and the following disclaimer.
 *
 * Redistributions in binary form must reproduce the above copyright notice,
 * this list of conditions and the following disclaimer in the documentation
 * and/or other materials provided with the distribution.
 * Neither the name of the HISP project nor the names of its contributors may
 * be used to endorse or promote products derived from this software without
 * specific prior written permission.
 *
 * THIS SOFTWARE IS PROVIDED BY THE COPYRIGHT HOLDERS AND CONTRIBUTORS "AS IS" AND
 * ANY EXPRESS OR IMPLIED WARRANTIES, INCLUDING, BUT NOT LIMITED TO, THE IMPLIED
 * WARRANTIES OF MERCHANTABILITY AND FITNESS FOR A PARTICULAR PURPOSE ARE
 * DISCLAIMED. IN NO EVENT SHALL THE COPYRIGHT OWNER OR CONTRIBUTORS BE LIABLE FOR
 * ANY DIRECT, INDIRECT, INCIDENTAL, SPECIAL, EXEMPLARY, OR CONSEQUENTIAL DAMAGES
 * (INCLUDING, BUT NOT LIMITED TO, PROCUREMENT OF SUBSTITUTE GOODS OR SERVICES;
 * LOSS OF USE, DATA, OR PROFITS; OR BUSINESS INTERRUPTION) HOWEVER CAUSED AND ON
 * ANY THEORY OF LIABILITY, WHETHER IN CONTRACT, STRICT LIABILITY, OR TORT
 * (INCLUDING NEGLIGENCE OR OTHERWISE) ARISING IN ANY WAY OUT OF THE USE OF THIS
 * SOFTWARE, EVEN IF ADVISED OF THE POSSIBILITY OF SUCH DAMAGE.
 */
package org.hisp.dhis.common;

import com.fasterxml.jackson.annotation.JsonAutoDetect;
import com.fasterxml.jackson.annotation.JsonAutoDetect.Visibility;
import com.fasterxml.jackson.annotation.JsonCreator;
import com.fasterxml.jackson.annotation.JsonInclude;
import com.fasterxml.jackson.annotation.JsonInclude.Include;
import com.fasterxml.jackson.annotation.JsonProperty;
import com.google.common.collect.ImmutableMap;
import java.io.Serializable;
import lombok.EqualsAndHashCode;
import lombok.Getter;
import lombok.ToString;
import org.apache.commons.lang3.StringUtils;
import org.hisp.dhis.attribute.Attribute;

/**
 * @author Morten Olav Hansen <mortenoh@gmail.com>
 */
@ToString
@EqualsAndHashCode
@Getter
<<<<<<< HEAD
@JsonInclude(Include.NON_NULL)
@JsonAutoDetect(getterVisibility = Visibility.NONE, isGetterVisibility = Visibility.NONE)
public class IdScheme implements Serializable {
=======
@OpenApi.Property(value = IdentifiableProperty.class)
public class IdScheme {
>>>>>>> 9ec4c1ea
  public static final IdScheme NULL = new IdScheme(null);

  public static final IdScheme ID = new IdScheme(IdentifiableProperty.ID);

  public static final IdScheme UID = new IdScheme(IdentifiableProperty.UID);

  public static final IdScheme UUID = new IdScheme(IdentifiableProperty.UUID);

  public static final IdScheme CODE = new IdScheme(IdentifiableProperty.CODE);

  public static final IdScheme NAME = new IdScheme(IdentifiableProperty.NAME);

  public static final ImmutableMap<IdentifiableProperty, IdScheme> IDPROPERTY_IDSCHEME_MAP =
      ImmutableMap.<IdentifiableProperty, IdScheme>builder()
          .put(IdentifiableProperty.ID, IdScheme.ID)
          .put(IdentifiableProperty.UID, IdScheme.UID)
          .put(IdentifiableProperty.UUID, IdScheme.UUID)
          .put(IdentifiableProperty.CODE, IdScheme.CODE)
          .put(IdentifiableProperty.NAME, IdScheme.NAME)
          .build();

  public static final String ATTR_ID_SCHEME_PREFIX = "ATTRIBUTE:";

  @JsonProperty("type")
  private final IdentifiableProperty identifiableProperty;

  @JsonProperty private String attribute;

  public static IdScheme from(IdScheme idScheme) {
    if (idScheme == null) {
      return IdScheme.NULL;
    }

    return idScheme;
  }

  public static IdScheme from(String scheme) {
    if (scheme == null) {
      return IdScheme.NULL;
    }

    if (IdScheme.isAttribute(scheme)) {
      return new IdScheme(IdentifiableProperty.ATTRIBUTE, scheme.substring(10));
    }

    return IdScheme.from(IdentifiableProperty.valueOf(scheme.toUpperCase()));
  }

  public static IdScheme from(IdentifiableProperty property) {
    if (property == null) {
      return IdScheme.NULL;
    }

    return IDPROPERTY_IDSCHEME_MAP.containsKey(property)
        ? IDPROPERTY_IDSCHEME_MAP.get(property)
        : new IdScheme(property);
  }

  public static IdScheme from(Attribute attribute) {
    return new IdScheme(IdentifiableProperty.ATTRIBUTE, attribute.getUid());
  }

  private IdScheme(IdentifiableProperty identifiableProperty) {
    this.identifiableProperty = identifiableProperty;
  }

  @JsonCreator
  public IdScheme(
      @JsonProperty("type") IdentifiableProperty identifiableProperty,
      @JsonProperty("attribute") String attribute) {
    this.identifiableProperty = identifiableProperty;
    this.attribute = attribute;
  }

  public String getIdentifiableString() {
    return identifiableProperty != null ? identifiableProperty.toString() : null;
  }

  public void setAttribute(String attribute) {
    this.attribute = attribute;
  }

  public boolean is(IdentifiableProperty identifiableProperty) {
    return this.identifiableProperty == identifiableProperty;
  }

  public boolean isNull() {
    return null == this.identifiableProperty;
  }

  public boolean isNotNull() {
    return !isNull();
  }

  public boolean isAttribute() {
    return IdentifiableProperty.ATTRIBUTE == identifiableProperty
        && !StringUtils.isEmpty(attribute);
  }

  /**
   * Returns a canonical name representation of this ID scheme.
   *
   * @return a canonical name representation of this ID scheme.
   */
  public String name() {
    if (IdentifiableProperty.ATTRIBUTE == identifiableProperty && attribute != null) {
      return ATTR_ID_SCHEME_PREFIX + attribute;
    } else {
      return identifiableProperty.name();
    }
  }

  public static boolean isAttribute(String str) {
    return !StringUtils.isEmpty(str)
        && str.toUpperCase().startsWith(ATTR_ID_SCHEME_PREFIX)
        && str.length() == 21;
  }
}<|MERGE_RESOLUTION|>--- conflicted
+++ resolved
@@ -47,14 +47,11 @@
 @ToString
 @EqualsAndHashCode
 @Getter
-<<<<<<< HEAD
 @JsonInclude(Include.NON_NULL)
 @JsonAutoDetect(getterVisibility = Visibility.NONE, isGetterVisibility = Visibility.NONE)
+@OpenApi.Property(value = IdentifiableProperty.class)
 public class IdScheme implements Serializable {
-=======
-@OpenApi.Property(value = IdentifiableProperty.class)
-public class IdScheme {
->>>>>>> 9ec4c1ea
+
   public static final IdScheme NULL = new IdScheme(null);
 
   public static final IdScheme ID = new IdScheme(IdentifiableProperty.ID);
