package org.hisp.dhis.dataset;

/*
 * Copyright (c) 2004-2018, University of Oslo
 * All rights reserved.
 *
 * Redistribution and use in source and binary forms, with or without
 * modification, are permitted provided that the following conditions are met:
 * Redistributions of source code must retain the above copyright notice, this
 * list of conditions and the following disclaimer.
 *
 * Redistributions in binary form must reproduce the above copyright notice,
 * this list of conditions and the following disclaimer in the documentation
 * and/or other materials provided with the distribution.
 * Neither the name of the HISP project nor the names of its contributors may
 * be used to endorse or promote products derived from this software without
 * specific prior written permission.
 *
 * THIS SOFTWARE IS PROVIDED BY THE COPYRIGHT HOLDERS AND CONTRIBUTORS "AS IS" AND
 * ANY EXPRESS OR IMPLIED WARRANTIES, INCLUDING, BUT NOT LIMITED TO, THE IMPLIED
 * WARRANTIES OF MERCHANTABILITY AND FITNESS FOR A PARTICULAR PURPOSE ARE
 * DISCLAIMED. IN NO EVENT SHALL THE COPYRIGHT OWNER OR CONTRIBUTORS BE LIABLE FOR
 * ANY DIRECT, INDIRECT, INCIDENTAL, SPECIAL, EXEMPLARY, OR CONSEQUENTIAL DAMAGES
 * (INCLUDING, BUT NOT LIMITED TO, PROCUREMENT OF SUBSTITUTE GOODS OR SERVICES;
 * LOSS OF USE, DATA, OR PROFITS; OR BUSINESS INTERRUPTION) HOWEVER CAUSED AND ON
 * ANY THEORY OF LIABILITY, WHETHER IN CONTRACT, STRICT LIABILITY, OR TORT
 * (INCLUDING NEGLIGENCE OR OTHERWISE) ARISING IN ANY WAY OUT OF THE USE OF THIS
 * SOFTWARE, EVEN IF ADVISED OF THE POSSIBILITY OF SUCH DAMAGE.
 */

import com.fasterxml.jackson.annotation.JsonProperty;
import com.fasterxml.jackson.databind.annotation.JsonDeserialize;
import com.fasterxml.jackson.databind.annotation.JsonSerialize;
import com.fasterxml.jackson.dataformat.xml.annotation.JacksonXmlElementWrapper;
import com.fasterxml.jackson.dataformat.xml.annotation.JacksonXmlProperty;
import com.fasterxml.jackson.dataformat.xml.annotation.JacksonXmlRootElement;
import com.google.common.collect.ImmutableSet;
import com.google.common.collect.Sets;
import org.hisp.dhis.common.*;
import org.hisp.dhis.common.adapter.JacksonPeriodTypeDeserializer;
import org.hisp.dhis.common.adapter.JacksonPeriodTypeSerializer;
import org.hisp.dhis.dataapproval.DataApprovalWorkflow;
import org.hisp.dhis.dataelement.CategoryOptionGroupSet;
import org.hisp.dhis.dataelement.DataElement;
import org.hisp.dhis.dataelement.DataElementCategory;
import org.hisp.dhis.dataelement.DataElementCategoryCombo;
import org.hisp.dhis.dataelement.DataElementCategoryOption;
import org.hisp.dhis.dataelement.DataElementCategoryOptionCombo;
import org.hisp.dhis.dataelement.DataElementOperand;
import org.hisp.dhis.dataentryform.DataEntryForm;
import org.hisp.dhis.indicator.Indicator;
import org.hisp.dhis.interpretation.Interpretation;
import org.hisp.dhis.organisationunit.OrganisationUnit;
import org.hisp.dhis.period.Period;
import org.hisp.dhis.period.PeriodType;
import org.hisp.dhis.schema.PropertyType;
import org.hisp.dhis.schema.annotation.Property;
import org.hisp.dhis.schema.annotation.PropertyRange;
import org.hisp.dhis.user.UserGroup;
import org.joda.time.DateTime;

import java.util.Date;
import java.util.HashSet;
import java.util.Iterator;
import java.util.Set;
import java.util.stream.Collectors;

/**
 * This class is used for defining the standardized DataSets. A DataSet consists
 * of a collection of DataElements.
 *
 * @author Kristian Nordal
 */
@JacksonXmlRootElement( localName = "dataSet", namespace = DxfNamespaces.DXF_2_0 )
public class DataSet
    extends BaseDimensionalItemObject
    implements VersionedObject, MetadataObject, InterpretableObject
{
    public static final int NO_EXPIRY = 0;

    private String formName;

    /**
     * The PeriodType indicating the frequency that this DataSet should be used
     */
    private PeriodType periodType;

    /**
     * The dataInputPeriods is a set of periods with opening and closing dates, which determines the period
     * of which data can belong (period) and at which dates (between opening and closing dates) actually registering
     * this data is allowed. The same period can exist at the same time with different opening and closing dates to
     * allow for multiple periods for registering data.
     */
    private Set<DataInputPeriod> dataInputPeriods = new HashSet<>();

    /**
     * All DataElements associated with this DataSet.
     */
    private Set<DataSetElement> dataSetElements = new HashSet<>();

    /**
     * Indicators associated with this data set. Indicators are used for view
     * and output purposes, such as calculated fields in forms and reports.
     */
    private Set<Indicator> indicators = new HashSet<>();

    /**
     * The DataElementOperands for which data must be entered in order for the
     * DataSet to be considered as complete.
     */
    private Set<DataElementOperand> compulsoryDataElementOperands = new HashSet<>();

    /**
     * All Sources that register data with this DataSet.
     */
    private Set<OrganisationUnit> sources = new HashSet<>();

    /**
     * The Sections associated with the DataSet.
     */
    private Set<Section> sections = new HashSet<>();

    /**
     * The CategoryCombo used for data attributes.
     */
    private DataElementCategoryCombo categoryCombo;

    /**
     * Property indicating if the dataset could be collected using mobile data
     * entry.
     */
    private boolean mobile;

    /**
     * Indicating custom data entry form, can be null.
     */
    private DataEntryForm dataEntryForm;

    /**
     * Indicating version number.
     */
    private int version;

    /**
     * How many days after period is over will this dataSet auto-lock
     */
    private int expiryDays;

    /**
     * Days after period end to qualify for timely data submission
     */
    private int timelyDays;

    /**
     * User group which will receive notifications when data set is marked
     * complete, can be null.
     */
    private UserGroup notificationRecipients;

    /**
     * Indicating whether the user completing this data set should be sent a
     * notification.
     */
    private boolean notifyCompletingUser;

    /**
     * The approval workflow for this data set, can be null.
     */
    private DataApprovalWorkflow workflow;

    /**
     * Interpretations of this data set.
     */
    private Set<Interpretation> interpretations = new HashSet<>();

    // -------------------------------------------------------------------------
    // Form properties
    // -------------------------------------------------------------------------

    /**
     * Number of periods in the future to open for data capture, 0 means capture
     * not allowed for current period.
     */
    private int openFuturePeriods;

    /**
     * Property indicating that all fields for a data element must be filled.
     */
    private boolean fieldCombinationRequired;

    /**
     * Property indicating that all validation rules must pass before the form
     * can be completed.
     */
    private boolean validCompleteOnly;

    /**
     * Property indicating whether a comment is required for all fields in a form
     * which are not entered, including false for boolean values.
     */
    private boolean noValueRequiresComment;

    /**
     * Property indicating whether offline storage is enabled for this dataSet
     * or not
     */
    private boolean skipOffline;

    /**
     * Property indicating whether it should enable data elements decoration in forms.
     */
    private boolean dataElementDecoration;

    /**
     * Render default and section forms with tabs instead of multiple sections in one page
     */
    private boolean renderAsTabs;

    /**
     * Render multi-organisationUnit forms either with OU vertically or horizontally.
     */
    private boolean renderHorizontally;
    
    /**
    * Property indicating whether all compulsory fields should be filled before completing 
    * data set
    */
    private boolean compulsoryFieldsCompleteOnly;

    private ObjectStyle style;

    // -------------------------------------------------------------------------
    // Constructors
    // -------------------------------------------------------------------------

    public DataSet()
    {
    }

    public DataSet( String name )
    {
        this.name = name;
    }

    public DataSet( String name, PeriodType periodType )
    {
        this( name );
        this.periodType = periodType;
    }

    public DataSet( String name, String shortName, PeriodType periodType )
    {
        this( name, periodType );
        this.shortName = shortName;
    }

    public DataSet( String name, String shortName, String code, PeriodType periodType )
    {
        this( name, shortName, periodType );
        this.code = code;
    }

    // -------------------------------------------------------------------------
    // Logic
    // -------------------------------------------------------------------------

    public void addOrganisationUnit( OrganisationUnit organisationUnit )
    {
        sources.add( organisationUnit );
        organisationUnit.getDataSets().add( this );
    }

    public boolean removeOrganisationUnit( OrganisationUnit organisationUnit )
    {
        sources.remove( organisationUnit );
        return organisationUnit.getDataSets().remove( this );
    }

    public void removeAllOrganisationUnits()
    {
        for ( OrganisationUnit unit : sources )
        {
            unit.getDataSets().remove( this );
        }

        sources.clear();
    }

    public void updateOrganisationUnits( Set<OrganisationUnit> updates )
    {
        Set<OrganisationUnit> toRemove = Sets.difference( sources, updates );
        Set<OrganisationUnit> toAdd = Sets.difference( updates, sources );

        toRemove.forEach( u -> u.getDataSets().remove( this ) );
        toAdd.forEach( u -> u.getDataSets().add( this ) );

        sources.clear();
        sources.addAll( updates );
    }

    public boolean addDataInputPeriod( DataInputPeriod dataInputPeriod )
    {
        return dataInputPeriods.add( dataInputPeriod );
    }

    public boolean addDataSetElement( DataSetElement element )
    {
        element.getDataElement().getDataSetElements().add( element );
        return dataSetElements.add( element );
    }

    /**
     * Adds a data set element using this data set, the given data element and
     * no category combo.
     *
     * @param dataElement the data element.
     */
    public boolean addDataSetElement( DataElement dataElement )
    {
        DataSetElement element = new DataSetElement( this, dataElement, null );
        dataElement.getDataSetElements().add( element );
        return dataSetElements.add( element );
    }

    /**
     * Adds a data set element using this data set, the given data element and
     * the given category combo.
     *
     * @param dataElement   the data element.
     * @param categoryCombo the category combination.
     */
    public boolean addDataSetElement( DataElement dataElement, DataElementCategoryCombo categoryCombo )
    {
        DataSetElement element = new DataSetElement( this, dataElement, categoryCombo );
        dataElement.getDataSetElements().add( element );
        return dataSetElements.add( element );
    }

    public boolean removeDataSetElement( DataSetElement element )
    {
        dataSetElements.remove( element );
        return element.getDataElement().getDataSetElements().remove( element );
    }

    public void removeDataSetElement( DataElement dataElement )
    {
        Iterator<DataSetElement> elements = dataSetElements.iterator();

        while ( elements.hasNext() )
        {
            DataSetElement element = elements.next();

            DataSetElement other = new DataSetElement( this, dataElement );

            if ( element.objectEquals( other ) )
            {
                elements.remove();
                element.getDataElement().getDataSetElements().remove( element );
            }
        }
    }

    public void removeAllDataSetElements()
    {
        for ( DataSetElement element : dataSetElements )
        {
            element.getDataElement().getDataSetElements().remove( element );
        }

        dataSetElements.clear();
    }

    public void addIndicator( Indicator indicator )
    {
        indicators.add( indicator );
        indicator.getDataSets().add( this );
    }

    public boolean removeIndicator( Indicator indicator )
    {
        indicators.remove( indicator );
        return indicator.getDataSets().remove( this );
    }

    public void addCompulsoryDataElementOperand( DataElementOperand dataElementOperand )
    {
        compulsoryDataElementOperands.add( dataElementOperand );
    }

    public void removeCompulsoryDataElementOperand( DataElementOperand dataElementOperand )
    {
        compulsoryDataElementOperands.remove( dataElementOperand );
    }

    public boolean hasDataEntryForm()
    {
        return dataEntryForm != null && dataEntryForm.hasForm();
    }

    public boolean hasSections()
    {
        return sections != null && sections.size() > 0;
    }

    /**
     * Indicates whether data should be approved for this data set, i.e. whether
     * this data set is part of a data approval workflow.
     */
    public boolean isApproveData()
    {
        return workflow != null;
    }

    @JsonProperty
    @JacksonXmlProperty( namespace = DxfNamespaces.DXF_2_0 )
    public FormType getFormType()
    {
        if ( hasDataEntryForm() )
        {
            return FormType.CUSTOM;
        }

        if ( hasSections() )
        {
            return FormType.SECTION;
        }

        return FormType.DEFAULT;
    }

    /**
     * Note that this method returns an immutable set and can not be used to
     * modify the model. Returns an immutable set of data sets associated with
     * this data element.
     */
    public Set<DataElement> getDataElements()
    {
        return ImmutableSet.copyOf( dataSetElements.stream().map( e -> e.getDataElement() ).collect( Collectors.toSet() ) );
    }

    public Set<DataElement> getDataElementsInSections()
    {
        Set<DataElement> dataElements = new HashSet<>();

        for ( Section section : sections )
        {
            dataElements.addAll( section.getDataElements() );
        }

        return dataElements;
    }

    public Set<DataElementCategoryOptionCombo> getDataElementOptionCombos()
    {
        Set<DataElementCategoryOptionCombo> optionCombos = new HashSet<>();

        for ( DataSetElement element : dataSetElements )
        {
            optionCombos.addAll( element.getResolvedCategoryCombo().getOptionCombos() );
        }

        return optionCombos;
    }

    @Override
    public int increaseVersion()
    {
        return ++version;
    }

    /**
     * Returns a set of category option group sets which are linked to this data
     * set through its category combination.
     */
    public Set<CategoryOptionGroupSet> getCategoryOptionGroupSets()
    {
        Set<CategoryOptionGroupSet> groupSets = new HashSet<>();

        if ( categoryCombo != null )
        {
            for ( DataElementCategory category : categoryCombo.getCategories() )
            {
                for ( DataElementCategoryOption categoryOption : category.getCategoryOptions() )
                {
                    groupSets.addAll( categoryOption.getGroupSets() );
                }
            }
        }

        return groupSets;
    }

    /**
     * Indicates whether this data set has a category combination which is different
     * from the default category combination.
     */
    public boolean hasCategoryCombo()
    {
        return categoryCombo != null && !DataElementCategoryCombo.DEFAULT_CATEGORY_COMBO_NAME.equals( categoryCombo.getName() );
    }

    /**
     * Indicates whether the data set is locked for data entry based on the
     * expiry days.
     *
     * @param period the period to compare with.
     * @param now    the date indicating now, uses current date if null.
     */
    public boolean isLocked( Period period, Date now )
    {
        DateTime date = now != null ? new DateTime( now ) : new DateTime();

        return expiryDays != DataSet.NO_EXPIRY &&
            new DateTime( period.getEndDate() ).plusDays( expiryDays ).isBefore( date );
    }

    /**
     * Checks if the given period and date combination conforms to any of the dataInputPeriods.
     * Returns true if no dataInputPeriods exists, or the combination conforms to at least one dataInputPeriod.
     *
     * @param period
     * @param date
     * @return true if period and date conforms to a dataInputPeriod, or no dataInputPeriods exists.
     */
    public boolean isDataInputPeriodAndDateAllowed( Period period, Date date )
    {
        return dataInputPeriods.isEmpty() || dataInputPeriods.stream()
            .map( dataInputPeriod -> dataInputPeriod.isPeriodAndDateValid( period, date ) )
            .reduce( ( a, b ) -> a || b )
            .get();
    }

    // -------------------------------------------------------------------------
    // DimensionalItemObject
    // -------------------------------------------------------------------------

    @Override
    public DimensionItemType getDimensionItemType()
    {
        return DimensionItemType.REPORTING_RATE;
    }

    // -------------------------------------------------------------------------
    // Getters and setters
    // -------------------------------------------------------------------------

    @JsonProperty
    @JsonSerialize( using = JacksonPeriodTypeSerializer.class )
    @JsonDeserialize( using = JacksonPeriodTypeDeserializer.class )
    @JacksonXmlProperty( namespace = DxfNamespaces.DXF_2_0 )
    @Property( PropertyType.TEXT )
    public PeriodType getPeriodType()
    {
        return periodType;
    }

    public void setPeriodType( PeriodType periodType )
    {
        this.periodType = periodType;
    }

    @JsonProperty
    @JacksonXmlElementWrapper( localName = "dataInputPeriods", namespace = DxfNamespaces.DXF_2_0 )
    @JacksonXmlProperty( localName = "dataInputPeriods", namespace = DxfNamespaces.DXF_2_0 )
    public Set<DataInputPeriod> getDataInputPeriods()
    {
        return dataInputPeriods;
    }

    public void setDataInputPeriods( Set<DataInputPeriod> dataInputPeriods )
    {
        this.dataInputPeriods = dataInputPeriods;
    }

    @JsonProperty
    @JacksonXmlProperty( namespace = DxfNamespaces.DXF_2_0 )
    public DataEntryForm getDataEntryForm()
    {
        return dataEntryForm;
    }

    public void setDataEntryForm( DataEntryForm dataEntryForm )
    {
        this.dataEntryForm = dataEntryForm;
    }

    @JsonProperty
    @JsonSerialize( contentAs = BaseIdentifiableObject.class )
    @JacksonXmlElementWrapper( localName = "dataSetElements", namespace = DxfNamespaces.DXF_2_0 )
    @JacksonXmlProperty( localName = "dataSetElement", namespace = DxfNamespaces.DXF_2_0 )
    public Set<DataSetElement> getDataSetElements()
    {
        return dataSetElements;
    }

    public void setDataSetElements( Set<DataSetElement> dataSetElements )
    {
        this.dataSetElements = dataSetElements;
    }

    @JsonProperty
    @JsonSerialize( contentAs = BaseIdentifiableObject.class )
    @JacksonXmlElementWrapper( localName = "indicators", namespace = DxfNamespaces.DXF_2_0 )
    @JacksonXmlProperty( localName = "indicator", namespace = DxfNamespaces.DXF_2_0 )
    public Set<Indicator> getIndicators()
    {
        return indicators;
    }

    public void setIndicators( Set<Indicator> indicators )
    {
        this.indicators = indicators;
    }

    @JsonProperty
    @JacksonXmlElementWrapper( localName = "compulsoryDataElementOperands", namespace = DxfNamespaces.DXF_2_0 )
    @JacksonXmlProperty( localName = "compulsoryDataElementOperand", namespace = DxfNamespaces.DXF_2_0 )
    public Set<DataElementOperand> getCompulsoryDataElementOperands()
    {
        return compulsoryDataElementOperands;
    }

    public void setCompulsoryDataElementOperands( Set<DataElementOperand> compulsoryDataElementOperands )
    {
        this.compulsoryDataElementOperands = compulsoryDataElementOperands;
    }

    @JsonProperty( value = "organisationUnits" )
    @JsonSerialize( contentAs = BaseIdentifiableObject.class )
    @JacksonXmlElementWrapper( localName = "organisationUnits", namespace = DxfNamespaces.DXF_2_0 )
    @JacksonXmlProperty( localName = "organisationUnit", namespace = DxfNamespaces.DXF_2_0 )
    public Set<OrganisationUnit> getSources()
    {
        return sources;
    }

    public void setSources( Set<OrganisationUnit> sources )
    {
        this.sources = sources;
    }

    @JsonProperty
    @JsonSerialize( contentAs = BaseIdentifiableObject.class )
    @JacksonXmlElementWrapper( localName = "sections", namespace = DxfNamespaces.DXF_2_0 )
    @JacksonXmlProperty( localName = "section", namespace = DxfNamespaces.DXF_2_0 )
    public Set<Section> getSections()
    {
        return sections;
    }

    public void setSections( Set<Section> sections )
    {
        this.sections = sections;
    }

    @JsonProperty
    @JsonSerialize( as = BaseIdentifiableObject.class )
    @JacksonXmlProperty( namespace = DxfNamespaces.DXF_2_0 )
    public DataElementCategoryCombo getCategoryCombo()
    {
        return categoryCombo;
    }

    public void setCategoryCombo( DataElementCategoryCombo categoryCombo )
    {
        this.categoryCombo = categoryCombo;
    }

    @JsonProperty
    @JacksonXmlProperty( namespace = DxfNamespaces.DXF_2_0 )
    public boolean isMobile()
    {
        return mobile;
    }

    public void setMobile( boolean mobile )
    {
        this.mobile = mobile;
    }

    @Override
    @JsonProperty
    @JacksonXmlProperty( namespace = DxfNamespaces.DXF_2_0 )
    public int getVersion()
    {
        return version;
    }

    @Override
    public void setVersion( int version )
    {
        this.version = version;
    }

    @JsonProperty
    @JacksonXmlProperty( namespace = DxfNamespaces.DXF_2_0 )
    @PropertyRange( min = Integer.MIN_VALUE )
    public int getExpiryDays()
    {
        return expiryDays;
    }

    public void setExpiryDays( int expiryDays )
    {
        this.expiryDays = expiryDays;
    }

    @JsonProperty
    @JacksonXmlProperty( namespace = DxfNamespaces.DXF_2_0 )
    public int getTimelyDays()
    {
        return timelyDays;
    }

    public void setTimelyDays( int timelyDays )
    {
        this.timelyDays = timelyDays;
    }

    @JsonProperty
    @JacksonXmlProperty( namespace = DxfNamespaces.DXF_2_0 )
    public UserGroup getNotificationRecipients()
    {
        return notificationRecipients;
    }

    public void setNotificationRecipients( UserGroup notificationRecipients )
    {
        this.notificationRecipients = notificationRecipients;
    }

    @JsonProperty
    @JacksonXmlProperty( namespace = DxfNamespaces.DXF_2_0 )
    public boolean isNotifyCompletingUser()
    {
        return notifyCompletingUser;
    }

    public void setNotifyCompletingUser( boolean notifyCompletingUser )
    {
        this.notifyCompletingUser = notifyCompletingUser;
    }

    @JsonProperty
    @JacksonXmlProperty( namespace = DxfNamespaces.DXF_2_0 )
    public DataApprovalWorkflow getWorkflow()
    {
        return workflow;
    }

    public void setWorkflow( DataApprovalWorkflow workflow )
    {
        if ( this.workflow != null )
        {
            this.workflow.getDataSets().remove( this );
        }

        if ( workflow != null )
        {
            workflow.getDataSets().add( this );
        }

        this.workflow = workflow;
    }

    @JsonProperty
    @JsonSerialize( contentAs = BaseIdentifiableObject.class )
    @JacksonXmlElementWrapper( localName = "interpretations", namespace = DxfNamespaces.DXF_2_0 )
    @JacksonXmlProperty( localName = "interpretation", namespace = DxfNamespaces.DXF_2_0 )
    public Set<Interpretation> getInterpretations()
    {
        return interpretations;
    }

    public void setInterpretations( Set<Interpretation> interpretations )
    {
        this.interpretations = interpretations;
    }

    @JsonProperty
    @JacksonXmlProperty( namespace = DxfNamespaces.DXF_2_0 )
    public int getOpenFuturePeriods()
    {
        return openFuturePeriods;
    }

    public void setOpenFuturePeriods( int openFuturePeriods )
    {
        this.openFuturePeriods = openFuturePeriods;
    }

    @JsonProperty
    @JacksonXmlProperty( namespace = DxfNamespaces.DXF_2_0 )
    public boolean isFieldCombinationRequired()
    {
        return fieldCombinationRequired;
    }

    public void setFieldCombinationRequired( boolean fieldCombinationRequired )
    {
        this.fieldCombinationRequired = fieldCombinationRequired;
    }

    @JsonProperty
    @JacksonXmlProperty( namespace = DxfNamespaces.DXF_2_0 )
    public boolean isValidCompleteOnly()
    {
        return validCompleteOnly;
    }

    public void setValidCompleteOnly( boolean validCompleteOnly )
    {
        this.validCompleteOnly = validCompleteOnly;
    }

    @JsonProperty
    @JacksonXmlProperty( namespace = DxfNamespaces.DXF_2_0 )
    public boolean isNoValueRequiresComment()
    {
        return noValueRequiresComment;
    }

    public void setNoValueRequiresComment( boolean noValueRequiresComment )
    {
        this.noValueRequiresComment = noValueRequiresComment;
    }

    @JsonProperty
    @JacksonXmlProperty( namespace = DxfNamespaces.DXF_2_0 )
    public boolean isSkipOffline()
    {
        return skipOffline;
    }

    public void setSkipOffline( boolean skipOffline )
    {
        this.skipOffline = skipOffline;
    }

    @JsonProperty
    @JacksonXmlProperty( namespace = DxfNamespaces.DXF_2_0 )
    public boolean isRenderAsTabs()
    {
        return renderAsTabs;
    }

    public void setRenderAsTabs( boolean renderAsTabs )
    {
        this.renderAsTabs = renderAsTabs;
    }

    @JsonProperty
    @JacksonXmlProperty( namespace = DxfNamespaces.DXF_2_0 )
    public boolean isRenderHorizontally()
    {
        return renderHorizontally;
    }

    public void setRenderHorizontally( boolean renderHorizontally )
    {
        this.renderHorizontally = renderHorizontally;
    }

    @JsonProperty
    @JacksonXmlProperty( namespace = DxfNamespaces.DXF_2_0 )
    public boolean isDataElementDecoration()
    {
        return dataElementDecoration;
    }

    public void setDataElementDecoration( boolean dataElementDecoration )
    {
        this.dataElementDecoration = dataElementDecoration;
    }

    @JsonProperty
    @JacksonXmlProperty( namespace = DxfNamespaces.DXF_2_0 )
<<<<<<< HEAD
    public ObjectStyle getStyle()
    {
        return style;
    }

    public void setStyle( ObjectStyle style )
    {
        this.style = style;
    }

    @JsonProperty
    @JacksonXmlProperty( namespace = DxfNamespaces.DXF_2_0 )
    public String getFormName()
    {
        return formName;
    }

    public void setFormName( String formName )
    {
        this.formName = formName;
    }
=======
    public boolean isCompulsoryFieldsCompleteOnly()
    {
        return compulsoryFieldsCompleteOnly;
    }

    public void setCompulsoryFieldsCompleteOnly( boolean compulsoryFieldsCompleteOnly )
    {
        this.compulsoryFieldsCompleteOnly = compulsoryFieldsCompleteOnly;
    }    
>>>>>>> 3be3785e
}<|MERGE_RESOLUTION|>--- conflicted
+++ resolved
@@ -875,7 +875,6 @@
 
     @JsonProperty
     @JacksonXmlProperty( namespace = DxfNamespaces.DXF_2_0 )
-<<<<<<< HEAD
     public ObjectStyle getStyle()
     {
         return style;
@@ -897,7 +896,7 @@
     {
         this.formName = formName;
     }
-=======
+    
     public boolean isCompulsoryFieldsCompleteOnly()
     {
         return compulsoryFieldsCompleteOnly;
@@ -907,5 +906,5 @@
     {
         this.compulsoryFieldsCompleteOnly = compulsoryFieldsCompleteOnly;
     }    
->>>>>>> 3be3785e
+    
 }