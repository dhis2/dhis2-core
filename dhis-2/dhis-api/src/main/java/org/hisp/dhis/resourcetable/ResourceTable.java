package org.hisp.dhis.resourcetable;

/*
 * Copyright (c) 2004-2017, University of Oslo
 * All rights reserved.
 *
 * Redistribution and use in source and binary forms, with or without
 * modification, are permitted provided that the following conditions are met:
 * Redistributions of source code must retain the above copyright notice, this
 * list of conditions and the following disclaimer.
 *
 * Redistributions in binary form must reproduce the above copyright notice,
 * this list of conditions and the following disclaimer in the documentation
 * and/or other materials provided with the distribution.
 * Neither the name of the HISP project nor the names of its contributors may
 * be used to endorse or promote products derived from this software without
 * specific prior written permission.
 *
 * THIS SOFTWARE IS PROVIDED BY THE COPYRIGHT HOLDERS AND CONTRIBUTORS "AS IS" AND
 * ANY EXPRESS OR IMPLIED WARRANTIES, INCLUDING, BUT NOT LIMITED TO, THE IMPLIED
 * WARRANTIES OF MERCHANTABILITY AND FITNESS FOR A PARTICULAR PURPOSE ARE
 * DISCLAIMED. IN NO EVENT SHALL THE COPYRIGHT OWNER OR CONTRIBUTORS BE LIABLE FOR
 * ANY DIRECT, INDIRECT, INCIDENTAL, SPECIAL, EXEMPLARY, OR CONSEQUENTIAL DAMAGES
 * (INCLUDING, BUT NOT LIMITED TO, PROCUREMENT OF SUBSTITUTE GOODS OR SERVICES;
 * LOSS OF USE, DATA, OR PROFITS; OR BUSINESS INTERRUPTION) HOWEVER CAUSED AND ON
 * ANY THEORY OF LIABILITY, WHETHER IN CONTRACT, STRICT LIABILITY, OR TORT
 * (INCLUDING NEGLIGENCE OR OTHERWISE) ARISING IN ANY WAY OUT OF THE USE OF THIS
 * SOFTWARE, EVEN IF ADVISED OF THE POSSIBILITY OF SUCH DAMAGE.
 */

import org.apache.commons.logging.Log;
import org.apache.commons.logging.LogFactory;
import org.hisp.dhis.common.CodeGenerator;

import java.util.List;
import java.util.Optional;

/**
 * @author Lars Helge Overland
 */
public abstract class ResourceTable<T>
{
    protected static final Log log = LogFactory.getLog( ResourceTable.class );
    
    protected static final String TEMP_TABLE_SUFFIX = "_temp";
        
    protected List<T> objects;
    
    protected String columnQuote;

    // -------------------------------------------------------------------------
    // Constructors
    // -------------------------------------------------------------------------

    protected ResourceTable()
    {
    }
    
    protected ResourceTable( List<T> objects, String columnQuote )
    {
        this.objects = objects;
        this.columnQuote = columnQuote;
    }

    // -------------------------------------------------------------------------
    // Public methods
    // -------------------------------------------------------------------------
    
    public final String getTempTableName()
    {
        return getTableName() + TEMP_TABLE_SUFFIX;
    }
    
    public final String getDropTableStatement()
    {
        return "drop table " + getTableName() + ";";
    }
    
    public final String getDropTempTableStatement()
    {
        return "drop table " + getTempTableName() + ";";
    }
    
    public final String getRenameTempTableStatement()
    {
        return "alter table " + getTempTableName() + " rename to " + getTableName() + ";";
    }
    
    // -------------------------------------------------------------------------
    // Protected methods
    // -------------------------------------------------------------------------

    protected String getRandomSuffix()
    {
        return CodeGenerator.generateCode( 5 );
    }
    
    // -------------------------------------------------------------------------
    // Abstract methods
    // -------------------------------------------------------------------------

    /**
     * Provides the name of the resource database table.
     * 
     * @return the name of the resource database table.
     */
    public abstract String getTableName();
    
    /**
     * Provides a create table SQL statement for the temporary resource table.
     * 
     * @return a create table statement.
     */
    public abstract String getCreateTempTableStatement();
    
    /**
     * Provides an insert into select from SQL statement for populating the
     * temporary resource table.
     * 
     * @return an insert into select from SQL statement.
     */
    public abstract Optional<String> getPopulateTempTableStatement();
    
    /**
     * Provides content for the temporary resource table as a list of object arrays.
     * 
     * @return content for the temporary resource table.
     */
    public abstract Optional<List<Object[]>> getPopulateTempTableContent();
    
    /**
<<<<<<< HEAD
     * Returns SQL create index statements for the temporary table. Note that the 
=======
     * Returns SQL index create statements for the temporary table. Note that the 
>>>>>>> b3daab51
     * indexes name must have a random component to avoid uniqueness conflicts.
     * 
     * @return a list of SQL create index statements.
     */
    public abstract List<String> getCreateIndexStatements();
}<|MERGE_RESOLUTION|>--- conflicted
+++ resolved
@@ -129,11 +129,7 @@
     public abstract Optional<List<Object[]>> getPopulateTempTableContent();
     
     /**
-<<<<<<< HEAD
-     * Returns SQL create index statements for the temporary table. Note that the 
-=======
-     * Returns SQL index create statements for the temporary table. Note that the 
->>>>>>> b3daab51
+     * Returns SQL create index statements for the temporary table. Note that the
      * indexes name must have a random component to avoid uniqueness conflicts.
      * 
      * @return a list of SQL create index statements.
