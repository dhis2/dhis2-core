--- conflicted
+++ resolved
@@ -32,38 +32,4 @@
 /**
  * @author Abyot Asalefew
  */
-<<<<<<< HEAD
-public interface EventStore extends IdentifiableObjectStore<Event> {
-
-  /**
-   * Checks for the existence of an event by UID. The deleted events are not taken into account.
-   *
-   * @param uid event UID to check for
-   * @return true/false depending on result
-   */
-  boolean exists(String uid);
-
-  /**
-   * Checks for the existence of an event by UID. It takes into account also the deleted events.
-   *
-   * @param uid event UID to check for
-   * @return true/false depending on result
-   */
-  boolean existsIncludingDeleted(String uid);
-
-  /**
-   * Get all events which have notifications with the given. ProgramNotificationTemplate scheduled
-   * on the given date.
-   *
-   * @param template the template.
-   * @param notificationDate the Date for which the notification is scheduled.
-   * @return a list of Event.
-   */
-  List<Event> getWithScheduledNotifications(
-      ProgramNotificationTemplate template, Date notificationDate);
-
-  List<Event> getAllWithEventDataValuesRootKeysContainingAnyOf(List<String> searchStrings);
-}
-=======
-public interface EventStore extends IdentifiableObjectStore<Event> {}
->>>>>>> d2f5f32f
+public interface EventStore extends IdentifiableObjectStore<Event> {}