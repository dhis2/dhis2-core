--- conflicted
+++ resolved
@@ -746,20 +746,6 @@
      */
     public void clear()
     {
-<<<<<<< HEAD
-        clearIfNotNull( dataDimensionItems );
-        clearIfNotNull( periods );
-        clearIfNotNull( organisationUnits );
-        clearIfNotNull( dataElementGroupSetDimensions );
-        clearIfNotNull( organisationUnitGroupSetDimensions );
-        clearIfNotNull( organisationUnitLevels );
-        clearIfNotNull( categoryDimensions );
-        clearIfNotNull( categoryOptionGroupSetDimensions );
-        clearIfNotNull( attributeDimensions );
-        clearIfNotNull( dataElementDimensions );
-        clearIfNotNull( programIndicatorDimensions );
-        clearIfNotNull( itemOrganisationUnitGroups );
-=======
         dataDimensionItems.clear();
         periods.clear();
         organisationUnits.clear();
@@ -772,22 +758,10 @@
         dataElementDimensions.clear();
         programIndicatorDimensions.clear();
         itemOrganisationUnitGroups.clear();
->>>>>>> 375c969d
         relatives = null;
         userOrganisationUnit = false;
         userOrganisationUnitChildren = false;
         userOrganisationUnitGrandChildren = false;
-<<<<<<< HEAD
-    }
-    
-    private void clearIfNotNull(final Collection<?> collection )
-    {
-        if ( collection != null )
-        {
-            collection.clear();
-        }
-=======
->>>>>>> 375c969d
     }
 
     // -------------------------------------------------------------------------
