/*
 * Copyright (c) 2004-2021, University of Oslo
 * All rights reserved.
 *
 * Redistribution and use in source and binary forms, with or without
 * modification, are permitted provided that the following conditions are met:
 * Redistributions of source code must retain the above copyright notice, this
 * list of conditions and the following disclaimer.
 *
 * Redistributions in binary form must reproduce the above copyright notice,
 * this list of conditions and the following disclaimer in the documentation
 * and/or other materials provided with the distribution.
 * Neither the name of the HISP project nor the names of its contributors may
 * be used to endorse or promote products derived from this software without
 * specific prior written permission.
 *
 * THIS SOFTWARE IS PROVIDED BY THE COPYRIGHT HOLDERS AND CONTRIBUTORS "AS IS" AND
 * ANY EXPRESS OR IMPLIED WARRANTIES, INCLUDING, BUT NOT LIMITED TO, THE IMPLIED
 * WARRANTIES OF MERCHANTABILITY AND FITNESS FOR A PARTICULAR PURPOSE ARE
 * DISCLAIMED. IN NO EVENT SHALL THE COPYRIGHT OWNER OR CONTRIBUTORS BE LIABLE FOR
 * ANY DIRECT, INDIRECT, INCIDENTAL, SPECIAL, EXEMPLARY, OR CONSEQUENTIAL DAMAGES
 * (INCLUDING, BUT NOT LIMITED TO, PROCUREMENT OF SUBSTITUTE GOODS OR SERVICES;
 * LOSS OF USE, DATA, OR PROFITS; OR BUSINESS INTERRUPTION) HOWEVER CAUSED AND ON
 * ANY THEORY OF LIABILITY, WHETHER IN CONTRACT, STRICT LIABILITY, OR TORT
 * (INCLUDING NEGLIGENCE OR OTHERWISE) ARISING IN ANY WAY OUT OF THE USE OF THIS
 * SOFTWARE, EVEN IF ADVISED OF THE POSSIBILITY OF SUCH DAMAGE.
 */
package org.hisp.dhis.common;

import static java.lang.String.format;
import static org.apache.commons.collections4.CollectionUtils.isNotEmpty;
import static org.apache.commons.lang3.StringUtils.isNotBlank;
import static org.hisp.dhis.analytics.AnalyticsFinancialYearStartKey.FINANCIAL_YEAR_OCTOBER;
import static org.hisp.dhis.common.DimensionalObject.CATEGORYOPTIONCOMBO_DIM_ID;
import static org.hisp.dhis.common.DimensionalObject.DATA_COLLAPSED_DIM_ID;
import static org.hisp.dhis.common.DimensionalObject.DATA_X_DIM_ID;
import static org.hisp.dhis.common.DimensionalObject.ORGUNIT_DIM_ID;
import static org.hisp.dhis.common.DimensionalObject.PERIOD_DIM_ID;
import static org.hisp.dhis.common.DimensionalObject.STATIC_DIMS;
import static org.hisp.dhis.organisationunit.OrganisationUnit.KEY_LEVEL;
import static org.hisp.dhis.organisationunit.OrganisationUnit.KEY_ORGUNIT_GROUP;
import static org.hisp.dhis.organisationunit.OrganisationUnit.KEY_USER_ORGUNIT;
import static org.hisp.dhis.organisationunit.OrganisationUnit.KEY_USER_ORGUNIT_CHILDREN;
import static org.hisp.dhis.organisationunit.OrganisationUnit.KEY_USER_ORGUNIT_GRANDCHILDREN;

import java.util.ArrayList;
import java.util.Collection;
import java.util.Date;
import java.util.HashMap;
import java.util.HashSet;
import java.util.List;
import java.util.Map;
import java.util.Optional;
import java.util.Set;
import java.util.stream.Collectors;

import org.hisp.dhis.analytics.AggregationType;
import org.hisp.dhis.analytics.UserOrgUnitType;
import org.hisp.dhis.category.CategoryDimension;
import org.hisp.dhis.category.CategoryOptionCombo;
import org.hisp.dhis.category.CategoryOptionGroupSetDimension;
import org.hisp.dhis.common.adapter.JacksonPeriodDeserializer;
import org.hisp.dhis.common.adapter.JacksonPeriodSerializer;
import org.hisp.dhis.dataelement.DataElement;
import org.hisp.dhis.dataelement.DataElementGroupSetDimension;
<<<<<<< HEAD
import org.hisp.dhis.eventvisualization.EventRepetition;
=======
import org.hisp.dhis.eventvisualization.Attribute;
import org.hisp.dhis.eventvisualization.SimpleDimension;
import org.hisp.dhis.eventvisualization.SimpleDimension.Type;
import org.hisp.dhis.eventvisualization.SimpleDimensionHandler;
>>>>>>> c4ce8edd
import org.hisp.dhis.i18n.I18nFormat;
import org.hisp.dhis.indicator.Indicator;
import org.hisp.dhis.interpretation.Interpretation;
import org.hisp.dhis.option.OptionSet;
import org.hisp.dhis.organisationunit.OrganisationUnit;
import org.hisp.dhis.organisationunit.OrganisationUnitGroup;
import org.hisp.dhis.organisationunit.OrganisationUnitGroupSetDimension;
import org.hisp.dhis.period.ConfigurablePeriod;
import org.hisp.dhis.period.Period;
import org.hisp.dhis.period.RelativePeriodEnum;
import org.hisp.dhis.period.RelativePeriods;
import org.hisp.dhis.schema.annotation.Gist;
import org.hisp.dhis.schema.annotation.Gist.Include;
import org.hisp.dhis.schema.annotation.PropertyRange;
import org.hisp.dhis.trackedentity.TrackedEntityAttributeDimension;
import org.hisp.dhis.trackedentity.TrackedEntityDataElementDimension;
import org.hisp.dhis.trackedentity.TrackedEntityProgramIndicatorDimension;
import org.hisp.dhis.translation.Translatable;
import org.hisp.dhis.user.User;
import org.hisp.dhis.visualization.DefaultValue;

import com.fasterxml.jackson.annotation.JsonIgnore;
import com.fasterxml.jackson.annotation.JsonProperty;
import com.fasterxml.jackson.databind.annotation.JsonDeserialize;
import com.fasterxml.jackson.databind.annotation.JsonSerialize;
import com.fasterxml.jackson.dataformat.xml.annotation.JacksonXmlElementWrapper;
import com.fasterxml.jackson.dataformat.xml.annotation.JacksonXmlProperty;
import com.fasterxml.jackson.dataformat.xml.annotation.JacksonXmlRootElement;
import com.google.common.collect.ImmutableList;
import com.google.common.collect.Maps;

/**
 * This class contains associations to dimensional meta-data. Should typically
 * be sub-classed by analytical objects like tables, maps and charts.
 * <p>
 * Implementation note: Objects currently managing this class are
 * AnalyticsService, DefaultDimensionService and the getDimensionalObject and
 * getDimensionalObjectList methods of this class.
 *
 * @author Lars Helge Overland
 */
@JacksonXmlRootElement( localName = "analyticalObject", namespace = DxfNamespaces.DXF_2_0 )
public abstract class BaseAnalyticalObject
    extends BaseNameableObject
    implements AnalyticalObject
{
    public static final int ASC = -1;

    public static final int DESC = 1;

    public static final int NONE = 0;

    public static final String NOT_A_VALID_DIMENSION = "Not a valid dimension: %s";

    // -------------------------------------------------------------------------
    // Persisted properties
    // -------------------------------------------------------------------------

    protected List<DataDimensionItem> dataDimensionItems = new ArrayList<>();

    protected List<OrganisationUnit> organisationUnits = new ArrayList<>();

    protected List<Period> periods = new ArrayList<>();

    private Date startDate;

    private Date endDate;

    protected RelativePeriods relatives;

    protected List<EventRepetition> eventRepetitions;

    protected List<DataElementGroupSetDimension> dataElementGroupSetDimensions = new ArrayList<>();

    protected List<OrganisationUnitGroupSetDimension> organisationUnitGroupSetDimensions = new ArrayList<>();

    protected List<Integer> organisationUnitLevels = new ArrayList<>();

    protected List<CategoryDimension> categoryDimensions = new ArrayList<>();

    protected List<CategoryOptionGroupSetDimension> categoryOptionGroupSetDimensions = new ArrayList<>();

    protected List<TrackedEntityAttributeDimension> attributeDimensions = new ArrayList<>();

    protected List<TrackedEntityDataElementDimension> dataElementDimensions = new ArrayList<>();

    protected List<TrackedEntityProgramIndicatorDimension> programIndicatorDimensions = new ArrayList<>();

    protected boolean userOrganisationUnit;

    protected boolean userOrganisationUnitChildren;

    protected boolean userOrganisationUnitGrandChildren;

    protected List<OrganisationUnitGroup> itemOrganisationUnitGroups = new ArrayList<>();

    protected DigitGroupSeparator digitGroupSeparator;

    protected int sortOrder;

    protected int topLimit;

    protected AggregationType aggregationType;

    protected boolean completedOnly;

    protected String timeField;

    protected String orgUnitField;

    protected String title;

    protected String subtitle;

    protected boolean hideTitle;

    protected boolean hideSubtitle;

    protected Set<Interpretation> interpretations = new HashSet<>();

    protected Set<String> subscribers = new HashSet<>();

    protected UserOrgUnitType userOrgUnitType;

    // -------------------------------------------------------------------------
    // Analytical properties
    // -------------------------------------------------------------------------

    protected transient List<DimensionalObject> columns = new ArrayList<>();

    protected transient List<DimensionalObject> rows = new ArrayList<>();

    protected transient List<DimensionalObject> filters = new ArrayList<>();

    protected transient Map<String, String> parentGraphMap = new HashMap<>();

    // -------------------------------------------------------------------------
    // Transient properties
    // -------------------------------------------------------------------------

    protected transient List<OrganisationUnit> transientOrganisationUnits = new ArrayList<>();

    protected transient List<CategoryOptionCombo> transientCategoryOptionCombos = new ArrayList<>();

    protected transient Date relativePeriodDate;

    protected transient OrganisationUnit relativeOrganisationUnit;

    // -------------------------------------------------------------------------
    // Logic
    // -------------------------------------------------------------------------

    public abstract void init( User user, Date date, OrganisationUnit organisationUnit,
        List<OrganisationUnit> organisationUnitsAtLevel, List<OrganisationUnit> organisationUnitsInGroups,
        I18nFormat format );

    @Override
    public abstract void populateAnalyticalProperties();

    @Override
    public boolean hasUserOrgUnit()
    {
        return userOrganisationUnit || userOrganisationUnitChildren || userOrganisationUnitGrandChildren;
    }

    public boolean hasRelativePeriods()
    {
        return relatives != null && !relatives.isEmpty();
    }

    public boolean hasOrganisationUnitLevels()
    {
        return organisationUnitLevels != null && !organisationUnitLevels.isEmpty();
    }

    public boolean hasItemOrganisationUnitGroups()
    {
        return itemOrganisationUnitGroups != null && !itemOrganisationUnitGroups.isEmpty();
    }

    public boolean hasSortOrder()
    {
        return sortOrder != 0;
    }

    public boolean hasTitle()
    {
        return title != null && !title.isEmpty();
    }

    protected void addTransientOrganisationUnits( Collection<OrganisationUnit> organisationUnits )
    {
        if ( organisationUnits != null )
        {
            this.transientOrganisationUnits.addAll( organisationUnits );
        }
    }

    protected void addTransientOrganisationUnit( OrganisationUnit organisationUnit )
    {
        if ( organisationUnit != null )
        {
            this.transientOrganisationUnits.add( organisationUnit );
        }
    }

    /**
     * Returns dimension items for data dimensions.
     */
    public List<DimensionalItemObject> getDataDimensionNameableObjects()
    {
        return dataDimensionItems.stream().map( DataDimensionItem::getDimensionalItemObject )
            .collect( Collectors.toList() );
    }

    /**
     * Adds a data dimension object.
     *
     * @return true if a data dimension was added, false if not.
     */
    @Override
    public boolean addDataDimensionItem( DimensionalItemObject object )
    {
        if ( object != null && DataDimensionItem.DATA_DIMENSION_CLASSES.contains( object.getClass() ) )
        {
            return dataDimensionItems.add( DataDimensionItem.create( object ) );
        }

        return false;
    }

    /**
     * Removes a data dimension object.
     *
     * @return true if a data dimension was removed, false if not.
     */
    @Override
    public boolean removeDataDimensionItem( DimensionalItemObject object )
    {
        if ( object != null && DataDimensionItem.DATA_DIMENSION_CLASSES.contains( object.getClass() ) )
        {
            return dataDimensionItems
                .removeAll( DataDimensionItem.createWithDependencies( object, dataDimensionItems ) );
        }

        return false;
    }

    /**
     * Adds a {@link DataElementGroupSetDimension}.
     *
     * @param dimension the dimension to add.
     */
    @Override
    public void addDataElementGroupSetDimension( DataElementGroupSetDimension dimension )
    {
        dataElementGroupSetDimensions.add( dimension );
    }

    /**
     * Adds an {@link OrganisationUnitGroupSetDimension}.
     *
     * @param dimension the dimension to add.
     */
    @Override
    public void addOrganisationUnitGroupSetDimension( OrganisationUnitGroupSetDimension dimension )
    {
        organisationUnitGroupSetDimensions.add( dimension );
    }

    /**
     * Adds a {@link CategoryDimension}.
     *
     * @param dimension the dimension to add.
     */
    public void addCategoryDimension( CategoryDimension dimension )
    {
        categoryDimensions.add( dimension );
    }

    /**
     * Adds a {@link CategoryOptionGroupSetDimension}.
     *
     * @param dimension the dimension to add.
     */
    @Override
    public void addCategoryOptionGroupSetDimension( CategoryOptionGroupSetDimension dimension )
    {
        categoryOptionGroupSetDimensions.add( dimension );
    }

    /**
     * Adds a {@link TrackedEntityDataElementDimension}.
     *
     * @param dimension the dimension to add.
     */
    @Override
    public void addTrackedEntityDataElementDimension( TrackedEntityDataElementDimension dimension )
    {
        dataElementDimensions.add( dimension );
    }

    @Override
    public void clearTransientState()
    {
        columns = new ArrayList<>();
        rows = new ArrayList<>();
        filters = new ArrayList<>();
        parentGraphMap = new HashMap<>();

        transientOrganisationUnits = new ArrayList<>();
        transientCategoryOptionCombos = new ArrayList<>();
        relativePeriodDate = null;
        relativeOrganisationUnit = null;

        clearTransientStateProperties();
    }

    /**
     * Clears transient properties.
     */
    protected abstract void clearTransientStateProperties();

    /**
     * Adds all given data dimension objects.
     */
    public void addAllDataDimensionItems( Collection<? extends DimensionalItemObject> objects )
    {
        for ( DimensionalItemObject object : objects )
        {
            addDataDimensionItem( object );
        }
    }

    /**
     * Returns all data elements in the data dimensions. The returned list is
     * immutable.
     */
    @JsonIgnore
    public List<DataElement> getDataElements()
    {
        return ImmutableList.copyOf( dataDimensionItems.stream().filter( i -> i.getDataElement() != null )
            .map( DataDimensionItem::getDataElement ).collect( Collectors.toList() ) );
    }

    /**
     * Returns all indicators in the data dimensions. The returned list is
     * immutable.
     */
    @JsonIgnore
    public List<Indicator> getIndicators()
    {
        return ImmutableList.copyOf( dataDimensionItems.stream().filter( i -> i.getIndicator() != null )
            .map( DataDimensionItem::getIndicator ).collect( Collectors.toList() ) );
    }

    /**
     * Assembles a DimensionalObject based on the persisted properties of this
     * AnalyticalObject. Collapses indicators, data elements, data element
     * operands and data sets into the dx dimension.
     * <p>
     * Collapses fixed and relative periods into the pe dimension. Collapses
     * fixed and user organisation units into the ou dimension.
     *
     * @param dimension the dimension identifier.
     * @param date the date used for generating relative periods.
     * @param user the current user.
     * @param dynamicNames whether to use dynamic or static names.
     * @param format the I18nFormat.
     * @return a DimensionalObject.
     */
    protected DimensionalObject getDimensionalObject( String dimension, Date date, User user, boolean dynamicNames,
        List<OrganisationUnit> organisationUnitsAtLevel, List<OrganisationUnit> organisationUnitsInGroups,
        I18nFormat format )
    {
        List<DimensionalItemObject> items = new ArrayList<>();

        DimensionType type = null;

        if ( DATA_X_DIM_ID.equals( dimension ) )
        {
            items.addAll( getDataDimensionNameableObjects() );

            type = DimensionType.DATA_X;
        }
        else if ( PERIOD_DIM_ID.equals( dimension ) )
        {
            setPeriodNames( periods, dynamicNames, format );

            items.addAll( periods );

            if ( hasRelativePeriods() )
            {
                items.addAll( relatives.getRelativePeriods( date, format, dynamicNames, FINANCIAL_YEAR_OCTOBER ) );
            }

            type = DimensionType.PERIOD;
        }
        else if ( ORGUNIT_DIM_ID.equals( dimension ) )
        {
            items.addAll( organisationUnits );
            items.addAll( transientOrganisationUnits );

            if ( userOrganisationUnit && user != null && user.hasOrganisationUnit() )
            {
                items.addAll( user.getOrganisationUnits() );
            }

            if ( userOrganisationUnitChildren && user != null && user.hasOrganisationUnit() )
            {
                user.getOrganisationUnits().forEach( ou -> items.addAll( ou.getSortedChildren() ) );
            }

            if ( userOrganisationUnitGrandChildren && user != null && user.hasOrganisationUnit() )
            {
                user.getOrganisationUnits().forEach( ou -> items.addAll( ou.getSortedGrandChildren() ) );
            }

            if ( organisationUnitLevels != null && !organisationUnitLevels.isEmpty()
                && organisationUnitsAtLevel != null )
            {
                items.addAll( organisationUnitsAtLevel ); // Must be set
                                                          // externally
            }

            if ( itemOrganisationUnitGroups != null && !itemOrganisationUnitGroups.isEmpty()
                && organisationUnitsInGroups != null )
            {
                items.addAll( organisationUnitsInGroups ); // Must be set
                                                           // externally
            }

            type = DimensionType.ORGANISATION_UNIT;
        }
        else if ( CATEGORYOPTIONCOMBO_DIM_ID.equals( dimension ) )
        {
            items.addAll( transientCategoryOptionCombos );

            type = DimensionType.CATEGORY_OPTION_COMBO;
        }
        else if ( STATIC_DIMS.contains( dimension ) )
        {
            type = DimensionType.STATIC;
        }
        else
        {
            final Optional<DimensionalObject> trackedEntityDimension = getTrackedEntityDimension( dimension );

            if ( trackedEntityDimension.isPresent() )
            {
                return trackedEntityDimension.get();
            }
        }

        IdentifiableObjectUtils.removeDuplicates( items );

        return new BaseDimensionalObject( dimension, type, items );
    }

    /**
     * This method will first try to return a concrete dimension (one that can
     * be persisted and managed). If a concrete dimension is not found, then it
     * will try to find a "String" dimension (one that is not defined anywhere
     * and only exists for very specific use cases. See
     * {@link SimpleDimension}).
     *
     * @param eventAnalyticalObject the object of type EventAnalyticalObject
     * @param dimension the dimension, ie: dx, pe, eventDate
     * @param parent the parent attribute
     * @return the dimensional object related to the given dimension and
     *         attribute.
     */
    protected DimensionalObject getDimensionalObject( final EventAnalyticalObject eventAnalyticalObject,
        final String dimension, final Attribute parent )
    {
        final Optional<DimensionalObject> dimensionalObject = getDimensionalObject( dimension );

        if ( dimensionalObject.isPresent() )
        {
            return dimensionalObject.get();
        }
        else if ( Type.contains( dimension ) )
        {
            return new SimpleDimensionHandler( eventAnalyticalObject ).getDimensionalObject( dimension, parent );
        }
        else
        {
            throw new IllegalArgumentException( format( NOT_A_VALID_DIMENSION, dimension ) );
        }
    }

    /**
     * Populates the given dimensionalObjects list based on the respective
     * dimensions provided.
     *
     * @param dimensions
     * @param dimensionalObjects
     */
    protected void populateDimensions( final List<String> dimensions, final List<DimensionalObject> dimensionalObjects )
    {
        if ( isNotEmpty( dimensions ) )
        {
            for ( final String dimension : dimensions )
            {
                if ( isNotBlank( dimension ) )
                {
                    final Optional<DimensionalObject> dimensionalObject = getDimensionalObject( dimension );
                    if ( dimensionalObject.isPresent() )
                    {
                        dimensionalObjects.add( dimensionalObject.get() );
                    }
                }
            }
        }
    }

    /**
     * Populates the given dimensionalObjects list based on the respective
     * dimensions provided. It takes in consideration simple dimensions along
     * with its associated "attribute".
     *
     * @param dimensions
     * @param dimensionalObjects
     */
    protected void populateDimensions( final List<String> dimensions, final List<DimensionalObject> dimensionalObjects,
        final Attribute attribute, final EventAnalyticalObject eventAnalyticalObject )
    {
        if ( isNotEmpty( dimensions ) )
        {
            for ( final String dimension : dimensions )
            {
                if ( isNotBlank( dimension ) )
                {
                    dimensionalObjects.add( getDimensionalObject( eventAnalyticalObject, dimension, attribute ) );
                }
            }
        }
    }

    /**
     * Assembles a list of DimensionalObjects based on the concrete objects in
     * this BaseAnalyticalObject.
     * <p>
     * Merges fixed and relative periods into the pe dimension, where the
     * RelativePeriods object is represented by enums (e.g. LAST_MONTH). Merges
     * fixed and user organisation units into the ou dimension, where user
     * organisation units properties are represented by enums (e.g.
     * USER_ORG_UNIT).
     * <p>
     * This method is useful when serializing the AnalyticalObject.
     *
     * @param dimension the dimension identifier.
     * @return a list of DimensionalObjects.
     */
    protected Optional<DimensionalObject> getDimensionalObject( String dimension )
    {
        if ( DATA_X_DIM_ID.equals( dimension ) )
        {
            return Optional
                .of( new BaseDimensionalObject( dimension, DimensionType.DATA_X, getDataDimensionNameableObjects() ) );
        }
        else if ( PERIOD_DIM_ID.equals( dimension ) )
        {
            List<Period> periodList = new ArrayList<>( periods );

            if ( hasRelativePeriods() )
            {
                List<RelativePeriodEnum> list = relatives.getRelativePeriodEnums();

                for ( RelativePeriodEnum periodEnum : list )
                {
                    periodList.add( new ConfigurablePeriod( periodEnum.toString() ) );
                }
            }

            return Optional.of( new BaseDimensionalObject( dimension, DimensionType.PERIOD, periodList ) );
        }
        else if ( ORGUNIT_DIM_ID.equals( dimension ) )
        {
            List<DimensionalItemObject> ouList = new ArrayList<>();
            ouList.addAll( organisationUnits );
            ouList.addAll( transientOrganisationUnits );

            if ( userOrganisationUnit )
            {
                ouList.add( new BaseDimensionalItemObject( KEY_USER_ORGUNIT ) );
            }

            if ( userOrganisationUnitChildren )
            {
                ouList.add( new BaseDimensionalItemObject( KEY_USER_ORGUNIT_CHILDREN ) );
            }

            if ( userOrganisationUnitGrandChildren )
            {
                ouList.add( new BaseDimensionalItemObject( KEY_USER_ORGUNIT_GRANDCHILDREN ) );
            }

            if ( organisationUnitLevels != null && !organisationUnitLevels.isEmpty() )
            {
                for ( Integer level : organisationUnitLevels )
                {
                    String id = KEY_LEVEL + level;

                    ouList.add( new BaseDimensionalItemObject( id ) );
                }
            }

            if ( itemOrganisationUnitGroups != null && !itemOrganisationUnitGroups.isEmpty() )
            {
                for ( OrganisationUnitGroup group : itemOrganisationUnitGroups )
                {
                    String id = KEY_ORGUNIT_GROUP + group.getUid();

                    ouList.add( new BaseDimensionalItemObject( id ) );
                }
            }

            return Optional.of( new BaseDimensionalObject( dimension, DimensionType.ORGANISATION_UNIT, ouList ) );
        }
        else if ( CATEGORYOPTIONCOMBO_DIM_ID.equals( dimension ) )
        {
            return Optional
                .of( new BaseDimensionalObject( dimension, DimensionType.CATEGORY_OPTION_COMBO, new ArrayList<>() ) );
        }
        else if ( DATA_COLLAPSED_DIM_ID.equals( dimension ) )
        {
            return Optional
                .of( new BaseDimensionalObject( dimension, DimensionType.DATA_COLLAPSED, new ArrayList<>() ) );
        }
        else if ( STATIC_DIMS.contains( dimension ) )
        {
            return Optional.of( new BaseDimensionalObject( dimension, DimensionType.STATIC, new ArrayList<>() ) );
        }
        else
        {
            // Embedded dimensions

            Optional<DimensionalObject> object;

            if ( (object = getDimensionFromEmbeddedObjects( dimension, DimensionType.DATA_ELEMENT_GROUP_SET,
                dataElementGroupSetDimensions )).isPresent() )
            {
                return Optional.of( object.get() );
            }

            if ( (object = getDimensionFromEmbeddedObjects( dimension, DimensionType.ORGANISATION_UNIT_GROUP_SET,
                organisationUnitGroupSetDimensions )).isPresent() )
            {
                return Optional.of( object.get() );
            }

            if ( (object = getDimensionFromEmbeddedObjects( dimension, DimensionType.CATEGORY, categoryDimensions ))
                .isPresent() )
            {
                return Optional.of( object.get() );
            }

            if ( (object = getDimensionFromEmbeddedObjects( dimension, DimensionType.CATEGORY_OPTION_GROUP_SET,
                categoryOptionGroupSetDimensions )).isPresent() )
            {
                return Optional.of( object.get() );
            }

            final Optional<DimensionalObject> trackedEntityDimension = getTrackedEntityDimension( dimension );

            if ( trackedEntityDimension.isPresent() )
            {
                return trackedEntityDimension;
            }
        }

        return Optional.empty();
    }

    private Optional<DimensionalObject> getTrackedEntityDimension( final String dimension )
    {
        // Tracked entity attribute

        final Map<String, TrackedEntityAttributeDimension> attributes = Maps.uniqueIndex( attributeDimensions,
            TrackedEntityAttributeDimension::getUid );

        if ( attributes.containsKey( dimension ) )
        {
            final TrackedEntityAttributeDimension tead = attributes.get( dimension );

            if ( tead != null )
            {
                final ValueType valueType = tead.getAttribute() != null ? tead.getAttribute().getValueType()
                    : null;
                final OptionSet optionSet = tead.getAttribute() != null ? tead.getAttribute().getOptionSet()
                    : null;

                return Optional.of( new BaseDimensionalObject( dimension, DimensionType.PROGRAM_ATTRIBUTE, null,
                    tead.getDisplayName(), tead.getLegendSet(), null, tead.getFilter(), valueType, optionSet ) );
            }
        }

        // Tracked entity data element

        final Map<String, TrackedEntityDataElementDimension> dataElements = Maps.uniqueIndex( dataElementDimensions,
            TrackedEntityDataElementDimension::getUid );

        if ( dataElements.containsKey( dimension ) )
        {
            final TrackedEntityDataElementDimension tedd = dataElements.get( dimension );

            if ( tedd != null )
            {
                final ValueType valueType = tedd.getDataElement() != null
                    ? tedd.getDataElement().getValueType()
                    : null;
                final OptionSet optionSet = tedd.getDataElement() != null
                    ? tedd.getDataElement().getOptionSet()
                    : null;

                return Optional.of( new BaseDimensionalObject( dimension, DimensionType.PROGRAM_DATA_ELEMENT, null,
                    tedd.getDisplayName(), tedd.getLegendSet(), tedd.getProgramStage(), tedd.getFilter(), valueType,
                    optionSet ) );
            }
        }

        // Tracked entity program indicator

        final Map<String, TrackedEntityProgramIndicatorDimension> programIndicators = Maps
            .uniqueIndex( programIndicatorDimensions, TrackedEntityProgramIndicatorDimension::getUid );

        if ( programIndicators.containsKey( dimension ) )
        {
            final TrackedEntityProgramIndicatorDimension teid = programIndicators.get( dimension );

            return Optional.of( new BaseDimensionalObject( dimension, DimensionType.PROGRAM_INDICATOR, null,
                teid.getDisplayName(), teid.getLegendSet(), null, teid.getFilter() ) );
        }

        return Optional.empty();
    }

    /**
     * Searches for a {@link DimensionalObject} with the given dimension
     * identifier in the given list of {@link DimensionalEmbeddedObject} items.
     *
     * @param dimension the dimension identifier.
     * @param dimensionType the dimension type.
     * @param embeddedObjects the list of embedded dimension objects.
     * @return a {@link DimensionalObject} optional, or an empty optional if not
     *         found.
     */
    private <T extends DimensionalEmbeddedObject> Optional<DimensionalObject> getDimensionFromEmbeddedObjects(
        String dimension, DimensionType dimensionType, List<T> embeddedObjects )
    {
        final Map<String, T> dimensions = Maps.uniqueIndex( embeddedObjects, d -> d.getDimension().getDimension() );

        if ( dimensions.containsKey( dimension ) )
        {
            final DimensionalEmbeddedObject object = dimensions.get( dimension );

            if ( object != null )
            {
                return Optional.of( new BaseDimensionalObject( dimension, dimensionType,
                    object.getDimension().getDisplayName(), object.getItems() ) );
            }
        }

        return Optional.empty();
    }

    private void setPeriodNames( List<Period> periods, boolean dynamicNames, I18nFormat format )
    {
        for ( Period period : periods )
        {
            RelativePeriods.setName( period, null, dynamicNames, format );
        }
    }

    /**
     * Returns meta-data mapping for this analytical object. Includes a
     * identifier to name mapping for dynamic dimensions.
     */
    public Map<String, String> getMetaData()
    {
        final Map<String, String> meta = new HashMap<>();

        // TODO use getDimension() instead of getUid() ?
        dataElementGroupSetDimensions
            .forEach( dim -> meta.put( dim.getDimension().getUid(), dim.getDimension().getDisplayName() ) );
        organisationUnitGroupSetDimensions
            .forEach( group -> meta.put( group.getDimension().getUid(), group.getDimension().getDisplayName() ) );
        categoryDimensions
            .forEach( dim -> meta.put( dim.getDimension().getUid(), dim.getDimension().getDisplayName() ) );

        return meta;
    }

    /**
     * Clear or set to false all persistent dimensional (not property)
     * properties for this object.
     */
    public void clear()
    {
        dataDimensionItems.clear();
        periods.clear();
        organisationUnits.clear();
        dataElementGroupSetDimensions.clear();
        organisationUnitGroupSetDimensions.clear();
        organisationUnitLevels.clear();
        categoryDimensions.clear();
        categoryOptionGroupSetDimensions.clear();
        attributeDimensions.clear();
        dataElementDimensions.clear();
        programIndicatorDimensions.clear();
        itemOrganisationUnitGroups.clear();
        relatives = null;
        userOrganisationUnit = false;
        userOrganisationUnitChildren = false;
        userOrganisationUnitGrandChildren = false;
    }

    // -------------------------------------------------------------------------
    // Getters and setters
    // -------------------------------------------------------------------------

    @JsonProperty
    @JacksonXmlElementWrapper( localName = "dataDimensionItems", namespace = DxfNamespaces.DXF_2_0 )
    @JacksonXmlProperty( localName = "dataDimensionItem", namespace = DxfNamespaces.DXF_2_0 )
    public List<DataDimensionItem> getDataDimensionItems()
    {
        return dataDimensionItems;
    }

    public void setDataDimensionItems( List<DataDimensionItem> dataDimensionItems )
    {
        this.dataDimensionItems = dataDimensionItems;
    }

    @Override
    @JsonProperty
    @JsonSerialize( contentAs = BaseNameableObject.class )
    @JacksonXmlElementWrapper( localName = "organisationUnits", namespace = DxfNamespaces.DXF_2_0 )
    @JacksonXmlProperty( localName = "organisationUnit", namespace = DxfNamespaces.DXF_2_0 )
    public List<OrganisationUnit> getOrganisationUnits()
    {
        return organisationUnits;
    }

    public void setOrganisationUnits( List<OrganisationUnit> organisationUnits )
    {
        this.organisationUnits = organisationUnits;
    }

    @Override
    @JsonProperty
    @JsonSerialize( contentUsing = JacksonPeriodSerializer.class )
    @JsonDeserialize( contentUsing = JacksonPeriodDeserializer.class )
    @JacksonXmlElementWrapper( localName = "periods", namespace = DxfNamespaces.DXF_2_0 )
    @JacksonXmlProperty( localName = "period", namespace = DxfNamespaces.DXF_2_0 )
    public List<Period> getPeriods()
    {
        return periods;
    }

    public void setPeriods( List<Period> periods )
    {
        this.periods = periods;
    }

    @JsonProperty
    @JacksonXmlProperty( namespace = DxfNamespaces.DXF_2_0 )
    public Date getStartDate()
    {
        return startDate;
    }

    public void setStartDate( Date startDate )
    {
        this.startDate = startDate;
    }

    @JsonProperty
    @JacksonXmlProperty( namespace = DxfNamespaces.DXF_2_0 )
    public Date getEndDate()
    {
        return endDate;
    }

    public void setEndDate( Date endDate )
    {
        this.endDate = endDate;
    }

    @Gist( included = Include.FALSE )
    @JsonProperty( value = "relativePeriods" )
    @JacksonXmlProperty( localName = "relativePeriods", namespace = DxfNamespaces.DXF_2_0 )
    public RelativePeriods getRelatives()
    {
        return relatives;
    }

    public void setRelatives( RelativePeriods relatives )
    {
        this.relatives = relatives;
    }

    @JsonProperty
    @JacksonXmlElementWrapper( localName = "repetitions", namespace = DxfNamespaces.DXF_2_0 )
    @JacksonXmlProperty( localName = "repetition", namespace = DxfNamespaces.DXF_2_0 )
    public List<EventRepetition> getEventRepetition()
    {
        return eventRepetitions;
    }

    public void setEventRepetition( final List<EventRepetition> eventRepetitions )
    {
        this.eventRepetitions = eventRepetitions;
    }

    @JsonProperty
    @JacksonXmlElementWrapper( localName = "dataElementGroupSetDimensions", namespace = DxfNamespaces.DXF_2_0 )
    @JacksonXmlProperty( localName = "dataElementGroupSetDimension", namespace = DxfNamespaces.DXF_2_0 )
    public List<DataElementGroupSetDimension> getDataElementGroupSetDimensions()
    {
        return dataElementGroupSetDimensions;
    }

    public void setDataElementGroupSetDimensions( List<DataElementGroupSetDimension> dataElementGroupSetDimensions )
    {
        this.dataElementGroupSetDimensions = dataElementGroupSetDimensions;
    }

    @JsonProperty
    @JacksonXmlElementWrapper( localName = "organisationUnitGroupSetDimensions", namespace = DxfNamespaces.DXF_2_0 )
    @JacksonXmlProperty( localName = "organisationUnitGroupSetDimension", namespace = DxfNamespaces.DXF_2_0 )
    public List<OrganisationUnitGroupSetDimension> getOrganisationUnitGroupSetDimensions()
    {
        return organisationUnitGroupSetDimensions;
    }

    public void setOrganisationUnitGroupSetDimensions(
        List<OrganisationUnitGroupSetDimension> organisationUnitGroupSetDimensions )
    {
        this.organisationUnitGroupSetDimensions = organisationUnitGroupSetDimensions;
    }

    @JsonProperty
    @JacksonXmlElementWrapper( localName = "organisationUnitLevels", namespace = DxfNamespaces.DXF_2_0 )
    @JacksonXmlProperty( localName = "organisationUnitLevel", namespace = DxfNamespaces.DXF_2_0 )
    public List<Integer> getOrganisationUnitLevels()
    {
        return organisationUnitLevels;
    }

    public void setOrganisationUnitLevels( List<Integer> organisationUnitLevels )
    {
        this.organisationUnitLevels = organisationUnitLevels;
    }

    @JsonProperty
    @JacksonXmlElementWrapper( localName = "categoryDimensions", namespace = DxfNamespaces.DXF_2_0 )
    @JacksonXmlProperty( localName = "categoryDimension", namespace = DxfNamespaces.DXF_2_0 )
    public List<CategoryDimension> getCategoryDimensions()
    {
        return categoryDimensions;
    }

    public void setCategoryDimensions( List<CategoryDimension> categoryDimensions )
    {
        this.categoryDimensions = categoryDimensions;
    }

    @JsonProperty
    @JacksonXmlElementWrapper( localName = "categoryOptionGroupSetDimensions", namespace = DxfNamespaces.DXF_2_0 )
    @JacksonXmlProperty( localName = "categoryOptionGroupSetDimension", namespace = DxfNamespaces.DXF_2_0 )
    public List<CategoryOptionGroupSetDimension> getCategoryOptionGroupSetDimensions()
    {
        return categoryOptionGroupSetDimensions;
    }

    public void setCategoryOptionGroupSetDimensions(
        List<CategoryOptionGroupSetDimension> categoryOptionGroupSetDimensions )
    {
        this.categoryOptionGroupSetDimensions = categoryOptionGroupSetDimensions;
    }

    @JsonProperty
    @JacksonXmlElementWrapper( localName = "attributeDimensions", namespace = DxfNamespaces.DXF_2_0 )
    @JacksonXmlProperty( localName = "attributeDimension", namespace = DxfNamespaces.DXF_2_0 )
    public List<TrackedEntityAttributeDimension> getAttributeDimensions()
    {
        return attributeDimensions;
    }

    public void setAttributeDimensions( List<TrackedEntityAttributeDimension> attributeDimensions )
    {
        this.attributeDimensions = attributeDimensions;
    }

    @JsonProperty
    @JacksonXmlElementWrapper( localName = "dataElementDimensions", namespace = DxfNamespaces.DXF_2_0 )
    @JacksonXmlProperty( localName = "dataElementDimension", namespace = DxfNamespaces.DXF_2_0 )
    public List<TrackedEntityDataElementDimension> getDataElementDimensions()
    {
        return dataElementDimensions;
    }

    public void setDataElementDimensions( List<TrackedEntityDataElementDimension> dataElementDimensions )
    {
        this.dataElementDimensions = dataElementDimensions;
    }

    @JsonProperty
    @JacksonXmlElementWrapper( localName = "programIndicatorDimensions", namespace = DxfNamespaces.DXF_2_0 )
    @JacksonXmlProperty( localName = "programIndicatorDimension", namespace = DxfNamespaces.DXF_2_0 )
    public List<TrackedEntityProgramIndicatorDimension> getProgramIndicatorDimensions()
    {
        return programIndicatorDimensions;
    }

    public void setProgramIndicatorDimensions( List<TrackedEntityProgramIndicatorDimension> programIndicatorDimensions )
    {
        this.programIndicatorDimensions = programIndicatorDimensions;
    }

    @JsonProperty
    @JacksonXmlProperty( namespace = DxfNamespaces.DXF_2_0 )
    public boolean isUserOrganisationUnit()
    {
        return userOrganisationUnit;
    }

    public void setUserOrganisationUnit( boolean userOrganisationUnit )
    {
        this.userOrganisationUnit = userOrganisationUnit;
    }

    @JsonProperty
    @JacksonXmlProperty( namespace = DxfNamespaces.DXF_2_0 )
    public boolean isUserOrganisationUnitChildren()
    {
        return userOrganisationUnitChildren;
    }

    public void setUserOrganisationUnitChildren( boolean userOrganisationUnitChildren )
    {
        this.userOrganisationUnitChildren = userOrganisationUnitChildren;
    }

    @JsonProperty
    @JacksonXmlProperty( namespace = DxfNamespaces.DXF_2_0 )
    public boolean isUserOrganisationUnitGrandChildren()
    {
        return userOrganisationUnitGrandChildren;
    }

    public void setUserOrganisationUnitGrandChildren( boolean userOrganisationUnitGrandChildren )
    {
        this.userOrganisationUnitGrandChildren = userOrganisationUnitGrandChildren;
    }

    @JsonProperty
    @JacksonXmlElementWrapper( localName = "itemOrganisationUnitGroups", namespace = DxfNamespaces.DXF_2_0 )
    @JacksonXmlProperty( localName = "itemOrganisationUnitGroup", namespace = DxfNamespaces.DXF_2_0 )
    public List<OrganisationUnitGroup> getItemOrganisationUnitGroups()
    {
        return itemOrganisationUnitGroups;
    }

    public void setItemOrganisationUnitGroups( List<OrganisationUnitGroup> itemOrganisationUnitGroups )
    {
        this.itemOrganisationUnitGroups = itemOrganisationUnitGroups;
    }

    @JsonProperty
    @JacksonXmlProperty( namespace = DxfNamespaces.DXF_2_0 )
    public DigitGroupSeparator getDigitGroupSeparator()
    {
        return DefaultValue.defaultIfNull( digitGroupSeparator );
    }

    public void setDigitGroupSeparator( DigitGroupSeparator digitGroupSeparator )
    {
        this.digitGroupSeparator = digitGroupSeparator;
    }

    @JsonProperty
    @JacksonXmlProperty( namespace = DxfNamespaces.DXF_2_0 )
    @PropertyRange( min = Integer.MIN_VALUE )
    public int getSortOrder()
    {
        return sortOrder;
    }

    public void setSortOrder( int sortOrder )
    {
        this.sortOrder = sortOrder;
    }

    @JsonProperty
    @JacksonXmlProperty( namespace = DxfNamespaces.DXF_2_0 )
    public int getTopLimit()
    {
        return topLimit;
    }

    public void setTopLimit( int topLimit )
    {
        this.topLimit = topLimit;
    }

    @JsonProperty
    @JacksonXmlProperty( namespace = DxfNamespaces.DXF_2_0 )
    public AggregationType getAggregationType()
    {
        return aggregationType;
    }

    public void setAggregationType( AggregationType aggregationType )
    {
        this.aggregationType = aggregationType;
    }

    @Override
    @JsonProperty
    @JacksonXmlProperty( namespace = DxfNamespaces.DXF_2_0 )
    public boolean isCompletedOnly()
    {
        return completedOnly;
    }

    public void setCompletedOnly( boolean completedOnly )
    {
        this.completedOnly = completedOnly;
    }

    @Override
    @JsonProperty
    @JacksonXmlProperty( namespace = DxfNamespaces.DXF_2_0 )
    public String getTimeField()
    {
        return timeField;
    }

    public void setTimeField( String timeField )
    {
        this.timeField = timeField;
    }

    @Override
    @JsonProperty
    @JacksonXmlProperty( namespace = DxfNamespaces.DXF_2_0 )
    public String getOrgUnitField()
    {
        return orgUnitField;
    }

    public void setOrgUnitField( String orgUnitField )
    {
        this.orgUnitField = orgUnitField;
    }

    @Override
    @JsonProperty
    @JacksonXmlProperty( namespace = DxfNamespaces.DXF_2_0 )
    public String getTitle()
    {
        return title;
    }

    @JsonProperty
    @JacksonXmlProperty( namespace = DxfNamespaces.DXF_2_0 )
    @Translatable( propertyName = "title" )
    public String getDisplayTitle()
    {
        return getTranslation( "title", getTitle() );
    }

    public void setTitle( String title )
    {
        this.title = title;
    }

    @JsonProperty
    @JacksonXmlProperty( namespace = DxfNamespaces.DXF_2_0 )
    public String getSubtitle()
    {
        return subtitle;
    }

    @JsonProperty
    @JacksonXmlProperty( namespace = DxfNamespaces.DXF_2_0 )
    @Translatable( propertyName = "subtitle" )
    public String getDisplaySubtitle()
    {
        return getTranslation( "subtitle", getSubtitle() );
    }

    public void setSubtitle( String subtitle )
    {
        this.subtitle = subtitle;
    }

    @JsonProperty
    @JacksonXmlProperty( namespace = DxfNamespaces.DXF_2_0 )
    public boolean isHideTitle()
    {
        return hideTitle;
    }

    public void setHideTitle( boolean hideTitle )
    {
        this.hideTitle = hideTitle;
    }

    @JsonProperty
    @JacksonXmlProperty( namespace = DxfNamespaces.DXF_2_0 )
    public boolean isHideSubtitle()
    {
        return hideSubtitle;
    }

    public void setHideSubtitle( boolean hideSubtitle )
    {
        this.hideSubtitle = hideSubtitle;
    }

    @Override
    @JsonProperty
    @JsonSerialize( contentAs = BaseIdentifiableObject.class )
    @JacksonXmlElementWrapper( localName = "interpretations", namespace = DxfNamespaces.DXF_2_0 )
    @JacksonXmlProperty( localName = "interpretation", namespace = DxfNamespaces.DXF_2_0 )
    public Set<Interpretation> getInterpretations()
    {
        return interpretations;
    }

    public void setInterpretations( Set<Interpretation> interpretations )
    {
        this.interpretations = interpretations;
    }

    // -------------------------------------------------------------------------
    // Transient properties
    // -------------------------------------------------------------------------

    @JsonIgnore
    public List<OrganisationUnit> getTransientOrganisationUnits()
    {
        return transientOrganisationUnits;
    }

    @Override
    @JsonIgnore
    public Date getRelativePeriodDate()
    {
        return relativePeriodDate;
    }

    @Override
    @JsonIgnore
    public OrganisationUnit getRelativeOrganisationUnit()
    {
        return relativeOrganisationUnit;
    }

    // -------------------------------------------------------------------------
    // Analytical properties
    // -------------------------------------------------------------------------

    @Override
    @JsonProperty
    @JsonDeserialize( contentAs = BaseDimensionalObject.class )
    @JacksonXmlElementWrapper( localName = "columns", namespace = DxfNamespaces.DXF_2_0 )
    @JacksonXmlProperty( localName = "column", namespace = DxfNamespaces.DXF_2_0 )
    public List<DimensionalObject> getColumns()
    {
        return columns;
    }

    public void setColumns( List<DimensionalObject> columns )
    {
        this.columns = columns;
    }

    @Override
    @JsonProperty
    @JsonDeserialize( contentAs = BaseDimensionalObject.class )
    @JacksonXmlElementWrapper( localName = "rows", namespace = DxfNamespaces.DXF_2_0 )
    @JacksonXmlProperty( localName = "row", namespace = DxfNamespaces.DXF_2_0 )
    public List<DimensionalObject> getRows()
    {
        return rows;
    }

    public void setRows( List<DimensionalObject> rows )
    {
        this.rows = rows;
    }

    @Override
    @JsonProperty
    @JsonDeserialize( contentAs = BaseDimensionalObject.class )
    @JacksonXmlElementWrapper( localName = "filters", namespace = DxfNamespaces.DXF_2_0 )
    @JacksonXmlProperty( localName = "filter", namespace = DxfNamespaces.DXF_2_0 )
    public List<DimensionalObject> getFilters()
    {
        return filters;
    }

    public void setFilters( List<DimensionalObject> filters )
    {
        this.filters = filters;
    }

    @Override
    @JsonProperty( access = JsonProperty.Access.READ_ONLY )
    @JacksonXmlProperty( localName = "parentGraphMap", namespace = DxfNamespaces.DXF_2_0 )
    public Map<String, String> getParentGraphMap()
    {
        return parentGraphMap;
    }

    public void setParentGraphMap( Map<String, String> parentGraphMap )
    {
        this.parentGraphMap = parentGraphMap;
    }

    @Override
    @JsonProperty
    @JacksonXmlElementWrapper( localName = "subscribers", namespace = DxfNamespaces.DXF_2_0 )
    @JacksonXmlProperty( localName = "subscriber", namespace = DxfNamespaces.DXF_2_0 )
    public Set<String> getSubscribers()
    {
        return subscribers;
    }

    public void setSubscribers( Set<String> subscribers )
    {
        this.subscribers = subscribers;
    }

    @Override
    @JsonProperty
    @JacksonXmlProperty( namespace = DxfNamespaces.DXF_2_0 )
    public boolean isSubscribed()
    {
        User user = UserContext.getUser();

        return (user != null && subscribers != null) && subscribers.contains( user.getUid() );
    }

    @JsonProperty
    @JacksonXmlProperty( namespace = DxfNamespaces.DXF_2_0 )
    public UserOrgUnitType getUserOrgUnitType()
    {
        return userOrgUnitType;
    }

    public void setUserOrgUnitType( UserOrgUnitType userOrgUnitType )
    {
        this.userOrgUnitType = userOrgUnitType;
    }

    @Override
    public boolean subscribe( User user )
    {
        if ( this.subscribers == null )
        {
            this.subscribers = new HashSet<>();
        }

        return this.subscribers.add( user.getUid() );
    }

    @Override
    public boolean unsubscribe( User user )
    {
        if ( this.subscribers == null )
        {
            this.subscribers = new HashSet<>();
        }

        return this.subscribers.remove( user.getUid() );
    }
}<|MERGE_RESOLUTION|>--- conflicted
+++ resolved
@@ -63,14 +63,11 @@
 import org.hisp.dhis.common.adapter.JacksonPeriodSerializer;
 import org.hisp.dhis.dataelement.DataElement;
 import org.hisp.dhis.dataelement.DataElementGroupSetDimension;
-<<<<<<< HEAD
+import org.hisp.dhis.eventvisualization.Attribute;
 import org.hisp.dhis.eventvisualization.EventRepetition;
-=======
-import org.hisp.dhis.eventvisualization.Attribute;
 import org.hisp.dhis.eventvisualization.SimpleDimension;
 import org.hisp.dhis.eventvisualization.SimpleDimension.Type;
 import org.hisp.dhis.eventvisualization.SimpleDimensionHandler;
->>>>>>> c4ce8edd
 import org.hisp.dhis.i18n.I18nFormat;
 import org.hisp.dhis.indicator.Indicator;
 import org.hisp.dhis.interpretation.Interpretation;
@@ -135,13 +132,13 @@
 
     protected List<Period> periods = new ArrayList<>();
 
+    protected List<EventRepetition> eventRepetitions;
+
     private Date startDate;
 
     private Date endDate;
 
     protected RelativePeriods relatives;
-
-    protected List<EventRepetition> eventRepetitions;
 
     protected List<DataElementGroupSetDimension> dataElementGroupSetDimensions = new ArrayList<>();
 
@@ -938,6 +935,19 @@
     }
 
     @JsonProperty
+    @JacksonXmlElementWrapper( localName = "repetitions", namespace = DxfNamespaces.DXF_2_0 )
+    @JacksonXmlProperty( localName = "repetition", namespace = DxfNamespaces.DXF_2_0 )
+    public List<EventRepetition> getEventRepetitions()
+    {
+        return eventRepetitions;
+    }
+
+    public void setEventRepetitions( final List<EventRepetition> eventRepetitions )
+    {
+        this.eventRepetitions = eventRepetitions;
+    }
+
+    @JsonProperty
     @JacksonXmlProperty( namespace = DxfNamespaces.DXF_2_0 )
     public Date getStartDate()
     {
@@ -975,19 +985,6 @@
     }
 
     @JsonProperty
-    @JacksonXmlElementWrapper( localName = "repetitions", namespace = DxfNamespaces.DXF_2_0 )
-    @JacksonXmlProperty( localName = "repetition", namespace = DxfNamespaces.DXF_2_0 )
-    public List<EventRepetition> getEventRepetition()
-    {
-        return eventRepetitions;
-    }
-
-    public void setEventRepetition( final List<EventRepetition> eventRepetitions )
-    {
-        this.eventRepetitions = eventRepetitions;
-    }
-
-    @JsonProperty
     @JacksonXmlElementWrapper( localName = "dataElementGroupSetDimensions", namespace = DxfNamespaces.DXF_2_0 )
     @JacksonXmlProperty( localName = "dataElementGroupSetDimension", namespace = DxfNamespaces.DXF_2_0 )
     public List<DataElementGroupSetDimension> getDataElementGroupSetDimensions()
