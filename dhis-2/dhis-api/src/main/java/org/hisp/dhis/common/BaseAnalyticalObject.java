--- conflicted
+++ resolved
@@ -511,11 +511,11 @@
         }
         else
         {
-            final DimensionalObject trackedEntityDimension = getTrackedEntityDimension( dimension );
-
-            if ( trackedEntityDimension != null )
-            {
-                return trackedEntityDimension;
+            final Optional<DimensionalObject> trackedEntityDimension = getTrackedEntityDimension( dimension );
+
+            if ( trackedEntityDimension.isPresent() )
+            {
+                return trackedEntityDimension.get();
             }
         }
 
@@ -729,18 +729,18 @@
                 return Optional.of( object.get() );
             }
 
-            final DimensionalObject trackedEntityDimension = getTrackedEntityDimension( dimension );
-
-            if ( trackedEntityDimension != null )
+            final Optional<DimensionalObject> trackedEntityDimension = getTrackedEntityDimension( dimension );
+
+            if ( trackedEntityDimension.isPresent() )
             {
                 return trackedEntityDimension;
             }
         }
 
-        throw new IllegalArgumentException( "Not a valid dimension: " + dimension );
-    }
-
-    private DimensionalObject getTrackedEntityDimension( final String dimension )
+        return Optional.empty();
+    }
+
+    private Optional<DimensionalObject> getTrackedEntityDimension( final String dimension )
     {
         // Tracked entity attribute
 
@@ -758,13 +758,8 @@
                 final OptionSet optionSet = tead.getAttribute() != null ? tead.getAttribute().getOptionSet()
                     : null;
 
-<<<<<<< HEAD
                 return Optional.of( new BaseDimensionalObject( dimension, DimensionType.PROGRAM_ATTRIBUTE, null,
-                    tead.getDisplayName(), tead.getLegendSet(), null, tead.getFilter() ) );
-=======
-                return new BaseDimensionalObject( dimension, DimensionType.PROGRAM_ATTRIBUTE, null,
-                    tead.getDisplayName(), tead.getLegendSet(), null, tead.getFilter(), valueType, optionSet );
->>>>>>> e62eec03
+                    tead.getDisplayName(), tead.getLegendSet(), null, tead.getFilter(), valueType, optionSet ) );
             }
         }
 
@@ -786,14 +781,9 @@
                     ? tedd.getDataElement().getOptionSet()
                     : null;
 
-<<<<<<< HEAD
                 return Optional.of( new BaseDimensionalObject( dimension, DimensionType.PROGRAM_DATA_ELEMENT, null,
-                    tedd.getDisplayName(), tedd.getLegendSet(), tedd.getProgramStage(), tedd.getFilter() ) );
-=======
-                return new BaseDimensionalObject( dimension, DimensionType.PROGRAM_DATA_ELEMENT, null,
-                    tedd.getDisplayName(), tedd.getLegendSet(), tedd.getProgramStage(),
-                    tedd.getFilter(), valueType, optionSet );
->>>>>>> e62eec03
+                    tedd.getDisplayName(), tedd.getLegendSet(), tedd.getProgramStage(), tedd.getFilter(), valueType,
+                    optionSet ) );
             }
         }
 
@@ -806,23 +796,11 @@
         {
             final TrackedEntityProgramIndicatorDimension teid = programIndicators.get( dimension );
 
-<<<<<<< HEAD
-                return Optional.of( new BaseDimensionalObject( dimension, DimensionType.PROGRAM_INDICATOR, null,
-                    teid.getDisplayName(), teid.getLegendSet(), null, teid.getFilter() ) );
-            }
+            return Optional.of( new BaseDimensionalObject( dimension, DimensionType.PROGRAM_INDICATOR, null,
+                teid.getDisplayName(), teid.getLegendSet(), null, teid.getFilter() ) );
         }
 
         return Optional.empty();
-=======
-            if ( teid != null )
-            {
-                return new BaseDimensionalObject( dimension, DimensionType.PROGRAM_INDICATOR, null,
-                    teid.getDisplayName(), teid.getLegendSet(), null, teid.getFilter() );
-            }
-        }
-
-        return null;
->>>>>>> e62eec03
     }
 
     /**
