package org.hisp.dhis.expression;

/*
 * Copyright (c) 2004-2017, University of Oslo
 * All rights reserved.
 *
 * Redistribution and use in source and binary forms, with or without
 * modification, are permitted provided that the following conditions are met:
 * Redistributions of source code must retain the above copyright notice, this
 * list of conditions and the following disclaimer.
 *
 * Redistributions in binary form must reproduce the above copyright notice,
 * this list of conditions and the following disclaimer in the documentation
 * and/or other materials provided with the distribution.
 * Neither the name of the HISP project nor the names of its contributors may
 * be used to endorse or promote products derived from this software without
 * specific prior written permission.
 *
 * THIS SOFTWARE IS PROVIDED BY THE COPYRIGHT HOLDERS AND CONTRIBUTORS "AS IS" AND
 * ANY EXPRESS OR IMPLIED WARRANTIES, INCLUDING, BUT NOT LIMITED TO, THE IMPLIED
 * WARRANTIES OF MERCHANTABILITY AND FITNESS FOR A PARTICULAR PURPOSE ARE
 * DISCLAIMED. IN NO EVENT SHALL THE COPYRIGHT OWNER OR CONTRIBUTORS BE LIABLE FOR
 * ANY DIRECT, INDIRECT, INCIDENTAL, SPECIAL, EXEMPLARY, OR CONSEQUENTIAL DAMAGES
 * (INCLUDING, BUT NOT LIMITED TO, PROCUREMENT OF SUBSTITUTE GOODS OR SERVICES;
 * LOSS OF USE, DATA, OR PROFITS; OR BUSINESS INTERRUPTION) HOWEVER CAUSED AND ON
 * ANY THEORY OF LIABILITY, WHETHER IN CONTRACT, STRICT LIABILITY, OR TORT
 * (INCLUDING NEGLIGENCE OR OTHERWISE) ARISING IN ANY WAY OUT OF THE USE OF THIS
 * SOFTWARE, EVEN IF ADVISED OF THE POSSIBILITY OF SUCH DAMAGE.
 */

import com.google.common.collect.ImmutableMap;
import org.hisp.dhis.common.DimensionItemType;
import org.hisp.dhis.common.DimensionalItemObject;
import org.hisp.dhis.common.ListMap;
import org.hisp.dhis.common.SetMap;
import org.hisp.dhis.dataelement.DataElement;
import org.hisp.dhis.dataelement.DataElementCategoryOptionCombo;
import org.hisp.dhis.dataelement.DataElementOperand;
import org.hisp.dhis.indicator.Indicator;
import org.hisp.dhis.indicator.IndicatorValue;
import org.hisp.dhis.organisationunit.OrganisationUnitGroup;
import org.hisp.dhis.period.Period;
import org.hisp.dhis.program.ProgramDataElementDimensionItem;
import org.hisp.dhis.program.ProgramIndicator;
import org.hisp.dhis.program.ProgramTrackedEntityAttributeDimensionItem;

import java.util.Collection;
import java.util.List;
import java.util.Map;
import java.util.Set;
import java.util.regex.Pattern;

/**
 * Expressions are mathematical formulas and can contain references to various
 * elements.
 * <p>
 * <ul>
 * <li>Data element operands on the form #{dataelementuid.categoryoptioncombouid}</li>
 * <li>Data element totals on the form #{dataelementuid}</li>
 * <li>Program data elements on the form D{programuid.dataelementuid}</li>
 * <li>Program tracked entity attribute on the form A{programuid.attributeuid}</li>
 * <li>Program indicators on the form I{programindicatoruid}</li>
 * <li>Constants on the form C{constantuid}</li>
 * <li>Organisation unit group member counts on the form OUG{orgunitgroupuid}</li>
 * <li>Days in aggregation period as the symbol [days]</li>
 * </ul>
 *
 * @author Margrethe Store
 * @author Lars Helge Overland
 */
public interface ExpressionService
{
    String ID = ExpressionService.class.getName();

    String DAYS_DESCRIPTION = "[Number of days]";
    String NULL_REPLACEMENT = "0";
    String SPACE = " ";
    String SYMBOL_DAYS = "[days]";
    String SYMBOL_WILDCARD = "*";

    String VARIABLE_EXPRESSION = "(?<key>#|D|A|I)\\{(?<id>(?<id1>[a-zA-Z]\\w{10})(\\.(?<id2>[a-zA-Z]\\w{10}|\\*))?)\\}";
    String OPERAND_EXPRESSION = "#\\{(?<de>[a-zA-Z]\\w{10})(\\.(?<coc>[a-zA-Z]\\w{10}|\\*))?\\}";
    String DATA_ELEMENT_TOTAL_EXPRESSION = "#\\{(?<id>[a-zA-Z]\\w{10})\\}";
    String OPTION_COMBO_OPERAND_EXPRESSION = "#\\{(?<de>[a-zA-Z]\\w{10})\\.(?<coc>[a-zA-Z]\\w{10})\\}";
    String CONSTANT_EXPRESSION = "C\\{(?<id>[a-zA-Z]\\w{10})\\}";
    String OU_GROUP_EXPRESSION = "OUG\\{(?<id>[a-zA-Z]\\w{10})\\}";
    String DAYS_EXPRESSION = "\\[days\\]";
    String WILDCARD_EXPRESSION = "(?<id>[a-zA-Z]\\w{10})(\\.\\*)";

    /**
     * Variable pattern. Contains the named groups {@code key}, {@code id}, {@code id1} and {@code id2}.  
     */
    Pattern VARIABLE_PATTERN = Pattern.compile( VARIABLE_EXPRESSION );
    
    /**
     * Data element operand pattern. Contains the named groups {@code de} and {@code coc}.
     */
    Pattern OPERAND_PATTERN = Pattern.compile( OPERAND_EXPRESSION );

    /**
     * Data element total pattern. Contains the named group {@code id}.
     */
    Pattern DATA_ELEMENT_TOTAL_PATTERN = Pattern.compile( DATA_ELEMENT_TOTAL_EXPRESSION );

    /**
     * Option combo pattern. Contains the named groups {@code de} and {@code coc}.
     */
    Pattern OPTION_COMBO_OPERAND_PATTERN = Pattern.compile( OPTION_COMBO_OPERAND_EXPRESSION );
    
    /**
     * Constant pattern. Contains the named group {@code id}.
     */
    Pattern CONSTANT_PATTERN = Pattern.compile( CONSTANT_EXPRESSION );

    /**
     * Organisation unit groups pattern. Contains the named group {@code id}.
     */
    Pattern OU_GROUP_PATTERN = Pattern.compile( OU_GROUP_EXPRESSION );
    
    /**
     * Days pattern.
     */
    Pattern DAYS_PATTERN = Pattern.compile( DAYS_EXPRESSION );

    static final Map<String, Class<? extends DimensionalItemObject>> VARIABLE_TYPES = ImmutableMap.of(
        "#", DataElementOperand.class,
        "D", ProgramDataElementDimensionItem.class,
        "A", ProgramTrackedEntityAttributeDimensionItem.class,
        "I", ProgramIndicator.class
    );

    /**
     * Wild card pattern. Contains the named groups {@code id}.
     */
    Pattern WILDCARD_PATTERN = Pattern.compile( WILDCARD_EXPRESSION );
    
    String GROUP_KEY = "key";
    String GROUP_ID = "id";
    String GROUP_ID1 = "id1";
    String GROUP_ID2 = "id2";
    String GROUP_DATA_ELEMENT = "de";
    String GROUP_CATEGORORY_OPTION_COMBO = "coc";

    /**
     * Adds a new Expression to the database.
     *
     * @param expression The Expression to add.
     * @return The generated identifier for this Expression.
     */
    int addExpression( Expression expression );

    /**
     * Updates an Expression.
     *
     * @param expression The Expression to update.
     */
    void updateExpression( Expression expression );

    /**
     * Deletes an Expression from the database.
     *
     * @param id Identifier of the Expression to delete.
     */
    void deleteExpression( Expression expression );

    /**
     * Get the Expression with the given identifier.
     *
     * @param id The identifier.
     * @return an Expression with the given identifier.
     */
    Expression getExpression( int id );

    /**
     * Gets all Expressions.
     *
     * @return A list with all Expressions.
     */
    List<Expression> getAllExpressions();

    /**
     * Generates the calculated value for the given parameters based on the
     * values in the given maps.
     *
     * @param indicator the indicator for which to calculate the value.
     * @param period the period for which to calculate the value.
     * @param valueMap the map of data values.
     * @param constantMap the map of constants.
     * @param orgUnitCountMap the map of organisation unit counts.
     * @return the calculated value as a double.
     */
    Double getIndicatorValue( Indicator indicator, Period period, Map<? extends DimensionalItemObject, Double> valueMap,
        Map<String, Double> constantMap, Map<String, Integer> orgUnitCountMap );

    /**
     * Generates the calculated value for the given parameters based on the
     * values in the given maps.
     *
     * @param indicator the indicator for which to calculate the value.
     * @param period the period for which to calculate the value.
     * @param valueMap the map of data values.
     * @param constantMap the map of constants.
     * @param orgUnitCountMap the map of organisation unit counts.
     * @return the calculated value as a double.
     */
    IndicatorValue getIndicatorValueObject( Indicator indicator, Period period,
        Map<? extends DimensionalItemObject, Double> valueMap, Map<String, Double> constantMap,
        Map<String, Integer> orgUnitCountMap );

    /**
     * Generates the calculated value for the given expression base on the
     * values supplied in the value map, constant map and days.
     *
     * @param expression the expression which holds the formula for the
     *        calculation.
     * @param valueMap the mapping between data element operands and values to
     *        use in the calculation.
     * @param constantMap the mapping between the constant uid and value to use
     *        in the calculation.
     * @param orgUnitCountMap the mapping between organisation unit group uid
     *        and count of organisation units to use in the calculation.
     * @param days the number of days to use in the calculation.
     * @return the calculated value as a double.
     */
    Double getExpressionValue( Expression expression, Map<? extends DimensionalItemObject, Double> valueMap,
        Map<String, Double> constantMap, Map<String, Integer> orgUnitCountMap, Integer days );

    /**
     * Generates the calculated value for the given expression base on the
     * values supplied in the value map, constant map and days.
     *
     * @param expression the expression which holds the formula for the
     *        calculation.
     * @param valueMap the mapping between data element operands and values to
     *        use in the calculation.
     * @param constantMap the mapping between the constant uid and value to use
     *        in the calculation.
     * @param orgUnitCountMap the mapping between organisation unit group uid
     *        and count of organisation units to use in the calculation.
     * @param days the number of days to use in the calculation.
     * @param a map of subexpression strings to List(s) of aggregated samples
     *        for the expression
     * @return the calculated value as a double.
     */
    Double getExpressionValue( Expression expression, Map<? extends DimensionalItemObject, Double> valueMap,
        Map<String, Double> constantMap, Map<String, Integer> orgUnitCountMap, Integer days,
        ListMap<String, Double> aggregateMap );

    /**
     * Returns all data elements included in the given expression string.
     * Returns an empty set if the given expression is null.
     *
     * @param expression the expression string.
     * @return a set of data elements included in the expression string.
     */
    Set<DataElement> getDataElementsInExpression( String expression );

    /**
     * Returns all CategoryOptionCombos in the given expression string. Only
     * operands with a category option combo will be included. Returns an empty
     * set if the given expression is null.
     *
     * @param expression the expression string.
     * @return a Set of CategoryOptionCombos included in the expression string.
     */
    Set<DataElementCategoryOptionCombo> getOptionCombosInExpression( String expression );

    /**
     * Returns all OrganisationUnitGroups in the given expression string.
     * Returns an set list if the given indicators are null or empty.
     *
     * @param expression the expression string.
     * @return a Set of OrganisationUnitGroups included in the expression
     *         string.
     */
    Set<OrganisationUnitGroup> getOrganisationUnitGroupsInExpression( String expression );

    /**
     * Returns all operands included in an expression string. The operand is on
     * the form #{data-element-id.category-option combo-id}. Only operands with
     * a category option combo will be included. Requires that the expression
     * has been exploded in order to handle data element totals. Returns an
     * empty set if the given expression is null.
     *
     * @param expression The expression string.
     * @return A Set of Operands.
     */
    Set<DataElementOperand> getOperandsInExpression( String expression );

    /**
     * Returns all aggregates included in an expression string. An aggregate has
     * the AGGREGATE_FUNCTION(expr) where expr is a well-formed sub-expression.
     * This returns the empty set if the given expression is null or there are
     * no aggregates.
     *
     * @param expression The expression string.
     * @return A Set of Expression strings.
     */
    Set<String> getAggregatesInExpression( String expression );

    /**
<<<<<<< HEAD
     * Returns identifiers of all data elements which are present in the expression.
     * @param expression the expression.
     * @return set of data element identifiers.
     */
    Set<String> getDataElementIdsInExpression( String expression );

    /**
     * Returns identifiers of all dimensional item objects which are present
     * in the given expression.
=======
     * Returns all dimensional item objects which are present in the given
     * expression.
>>>>>>> 5a53f74f
     *
     * @param expression the expression.
     * @return sets of dimensional item identifiers, mapped by class.
     */
    SetMap<Class<? extends DimensionalItemObject>, String> getDimensionalItemIdsInExpression( String expression );

    /**
<<<<<<< HEAD
     * Returns all dimensional item objects which are present in the given expression.
=======
     * Returns all dimensional item objects of the given dimension item types
     * which are present in the given expression.
>>>>>>> 5a53f74f
     *
     * @param expression the expression.
     * @return a set of dimensional item objects.
     */
<<<<<<< HEAD
    Set<DimensionalItemObject> getDimensionalItemObjectsInExpression( String expression );
=======
    Set<DimensionalItemObject> getDimensionalItemObjectsInExpression( String expression,
        Set<DimensionItemType> dimensionItemTypes );
>>>>>>> 5a53f74f

    /**
     * Returns all dimensional item objects which are present in numerator and
     * denominator of the given indicators.
     *
     * @param indicators the collection of indicators.
     * @return a set of dimensional item objects.
     */
    Set<DimensionalItemObject> getDimensionalItemObjectsInIndicators( Collection<Indicator> indicators );

    /**
     * Returns all OrganisationUnitGroups in the numerator and denominator
     * expressions in the given Indicators. Returns an empty set if the given
     * indicators are null or empty.
     *
     * @param indicators the set of indicators.
     * @return a Set of OrganisationUnitGroups.
     */
    Set<OrganisationUnitGroup> getOrganisationUnitGroupsInIndicators( Collection<Indicator> indicators );

    /**
     * Tests whether the expression is valid. Returns a positive value if the
     * expression is valid, or a negative value if not.
     *
     * @param formula the expression formula.
     * @return the ExpressionValidationOutcome of the validation.
     */
    ExpressionValidationOutcome expressionIsValid( String formula );

    /**
     * Creates an expression string containing DataElement names and the names
     * of the CategoryOptions in the CategoryOptionCombo from a string
     * consisting of identifiers.
     *
     * @param expression The expression string.
     * @return An expression string containing DataElement names and the names
     *         of the CategoryOptions in the CategoryOptionCombo.
     * @throws IllegalArgumentException if data element id or category option
     *         combo id are not numeric or data element or category option combo
     *         do not exist.
     */
    String getExpressionDescription( String expression );

    /**
<<<<<<< HEAD
     * Replaces references to data element totals with references to all
     * category option combos in the category combo for that data element.
     *
     * @param expression the expression to explode.
     * @return the exploded expression string.
     */
    String explodeExpression( String expression );
=======
     * Populates the explodedExpression property on the Expression object of all
     * validation rules in the given collection. This method uses
     * explodeExpression( String ) internally to generate the exploded
     * expressions. Replaces references to data element totals with references
     * to all category option combos in the category combo for that data
     * element.
     *
     * @param validationRules the collection of validation rules.
     */
    void explodeValidationRuleExpressions( Collection<ValidationRule> validationRules );
>>>>>>> 5a53f74f

    /**
     * Substitutes potential constant and days in the numerator and denominator
     * on all indicators in the given collection.
     */
    void substituteExpressions( Collection<Indicator> indicators, Integer days );

    /**
     * Generates an expression where the Operand identifiers, consisting of data
     * element id and category option combo id, are replaced by the aggregated
     * value for the relevant combination of data element, period, and source.
     *
     * @param expression expression to parse.
     * @param valueMap the mapping between data element operands and values to
     *        use in the calculation.
     * @param constantMap the mapping between the constant identifier and value
     *        to use in the calculation.
     * @param orgUnitCountMap the mapping between organisation unit group
     *        identifier and count of organisation units to use in the
     *        calculation.
     * @param days the number of days to use in the calculation.
     * @param missingValueStrategy the strategy to use when data values are
     *        missing when calculating the expression. Strategy defaults to
     *        NEVER_SKIP if null.
     */
    String generateExpression( String expression, Map<? extends DimensionalItemObject, Double> valueMap,
        Map<String, Double> constantMap, Map<String, Integer> orgUnitCountMap, Integer days,
        MissingValueStrategy missingValueStrategy );
}
<|MERGE_RESOLUTION|>--- conflicted
+++ resolved
@@ -1,431 +1,394 @@
-package org.hisp.dhis.expression;
-
-/*
- * Copyright (c) 2004-2017, University of Oslo
- * All rights reserved.
- *
- * Redistribution and use in source and binary forms, with or without
- * modification, are permitted provided that the following conditions are met:
- * Redistributions of source code must retain the above copyright notice, this
- * list of conditions and the following disclaimer.
- *
- * Redistributions in binary form must reproduce the above copyright notice,
- * this list of conditions and the following disclaimer in the documentation
- * and/or other materials provided with the distribution.
- * Neither the name of the HISP project nor the names of its contributors may
- * be used to endorse or promote products derived from this software without
- * specific prior written permission.
- *
- * THIS SOFTWARE IS PROVIDED BY THE COPYRIGHT HOLDERS AND CONTRIBUTORS "AS IS" AND
- * ANY EXPRESS OR IMPLIED WARRANTIES, INCLUDING, BUT NOT LIMITED TO, THE IMPLIED
- * WARRANTIES OF MERCHANTABILITY AND FITNESS FOR A PARTICULAR PURPOSE ARE
- * DISCLAIMED. IN NO EVENT SHALL THE COPYRIGHT OWNER OR CONTRIBUTORS BE LIABLE FOR
- * ANY DIRECT, INDIRECT, INCIDENTAL, SPECIAL, EXEMPLARY, OR CONSEQUENTIAL DAMAGES
- * (INCLUDING, BUT NOT LIMITED TO, PROCUREMENT OF SUBSTITUTE GOODS OR SERVICES;
- * LOSS OF USE, DATA, OR PROFITS; OR BUSINESS INTERRUPTION) HOWEVER CAUSED AND ON
- * ANY THEORY OF LIABILITY, WHETHER IN CONTRACT, STRICT LIABILITY, OR TORT
- * (INCLUDING NEGLIGENCE OR OTHERWISE) ARISING IN ANY WAY OUT OF THE USE OF THIS
- * SOFTWARE, EVEN IF ADVISED OF THE POSSIBILITY OF SUCH DAMAGE.
- */
-
-import com.google.common.collect.ImmutableMap;
-import org.hisp.dhis.common.DimensionItemType;
-import org.hisp.dhis.common.DimensionalItemObject;
-import org.hisp.dhis.common.ListMap;
-import org.hisp.dhis.common.SetMap;
-import org.hisp.dhis.dataelement.DataElement;
-import org.hisp.dhis.dataelement.DataElementCategoryOptionCombo;
-import org.hisp.dhis.dataelement.DataElementOperand;
-import org.hisp.dhis.indicator.Indicator;
-import org.hisp.dhis.indicator.IndicatorValue;
-import org.hisp.dhis.organisationunit.OrganisationUnitGroup;
-import org.hisp.dhis.period.Period;
-import org.hisp.dhis.program.ProgramDataElementDimensionItem;
-import org.hisp.dhis.program.ProgramIndicator;
-import org.hisp.dhis.program.ProgramTrackedEntityAttributeDimensionItem;
-
-import java.util.Collection;
-import java.util.List;
-import java.util.Map;
-import java.util.Set;
-import java.util.regex.Pattern;
-
-/**
- * Expressions are mathematical formulas and can contain references to various
- * elements.
- * <p>
- * <ul>
- * <li>Data element operands on the form #{dataelementuid.categoryoptioncombouid}</li>
- * <li>Data element totals on the form #{dataelementuid}</li>
- * <li>Program data elements on the form D{programuid.dataelementuid}</li>
- * <li>Program tracked entity attribute on the form A{programuid.attributeuid}</li>
- * <li>Program indicators on the form I{programindicatoruid}</li>
- * <li>Constants on the form C{constantuid}</li>
- * <li>Organisation unit group member counts on the form OUG{orgunitgroupuid}</li>
- * <li>Days in aggregation period as the symbol [days]</li>
- * </ul>
- *
- * @author Margrethe Store
- * @author Lars Helge Overland
- */
-public interface ExpressionService
-{
-    String ID = ExpressionService.class.getName();
-
-    String DAYS_DESCRIPTION = "[Number of days]";
-    String NULL_REPLACEMENT = "0";
-    String SPACE = " ";
-    String SYMBOL_DAYS = "[days]";
-    String SYMBOL_WILDCARD = "*";
-
-    String VARIABLE_EXPRESSION = "(?<key>#|D|A|I)\\{(?<id>(?<id1>[a-zA-Z]\\w{10})(\\.(?<id2>[a-zA-Z]\\w{10}|\\*))?)\\}";
-    String OPERAND_EXPRESSION = "#\\{(?<de>[a-zA-Z]\\w{10})(\\.(?<coc>[a-zA-Z]\\w{10}|\\*))?\\}";
-    String DATA_ELEMENT_TOTAL_EXPRESSION = "#\\{(?<id>[a-zA-Z]\\w{10})\\}";
-    String OPTION_COMBO_OPERAND_EXPRESSION = "#\\{(?<de>[a-zA-Z]\\w{10})\\.(?<coc>[a-zA-Z]\\w{10})\\}";
-    String CONSTANT_EXPRESSION = "C\\{(?<id>[a-zA-Z]\\w{10})\\}";
-    String OU_GROUP_EXPRESSION = "OUG\\{(?<id>[a-zA-Z]\\w{10})\\}";
-    String DAYS_EXPRESSION = "\\[days\\]";
-    String WILDCARD_EXPRESSION = "(?<id>[a-zA-Z]\\w{10})(\\.\\*)";
-
-    /**
-     * Variable pattern. Contains the named groups {@code key}, {@code id}, {@code id1} and {@code id2}.  
-     */
-    Pattern VARIABLE_PATTERN = Pattern.compile( VARIABLE_EXPRESSION );
-    
-    /**
-     * Data element operand pattern. Contains the named groups {@code de} and {@code coc}.
-     */
-    Pattern OPERAND_PATTERN = Pattern.compile( OPERAND_EXPRESSION );
-
-    /**
-     * Data element total pattern. Contains the named group {@code id}.
-     */
-    Pattern DATA_ELEMENT_TOTAL_PATTERN = Pattern.compile( DATA_ELEMENT_TOTAL_EXPRESSION );
-
-    /**
-     * Option combo pattern. Contains the named groups {@code de} and {@code coc}.
-     */
-    Pattern OPTION_COMBO_OPERAND_PATTERN = Pattern.compile( OPTION_COMBO_OPERAND_EXPRESSION );
-    
-    /**
-     * Constant pattern. Contains the named group {@code id}.
-     */
-    Pattern CONSTANT_PATTERN = Pattern.compile( CONSTANT_EXPRESSION );
-
-    /**
-     * Organisation unit groups pattern. Contains the named group {@code id}.
-     */
-    Pattern OU_GROUP_PATTERN = Pattern.compile( OU_GROUP_EXPRESSION );
-    
-    /**
-     * Days pattern.
-     */
-    Pattern DAYS_PATTERN = Pattern.compile( DAYS_EXPRESSION );
-
-    static final Map<String, Class<? extends DimensionalItemObject>> VARIABLE_TYPES = ImmutableMap.of(
-        "#", DataElementOperand.class,
-        "D", ProgramDataElementDimensionItem.class,
-        "A", ProgramTrackedEntityAttributeDimensionItem.class,
-        "I", ProgramIndicator.class
-    );
-
-    /**
-     * Wild card pattern. Contains the named groups {@code id}.
-     */
-    Pattern WILDCARD_PATTERN = Pattern.compile( WILDCARD_EXPRESSION );
-    
-    String GROUP_KEY = "key";
-    String GROUP_ID = "id";
-    String GROUP_ID1 = "id1";
-    String GROUP_ID2 = "id2";
-    String GROUP_DATA_ELEMENT = "de";
-    String GROUP_CATEGORORY_OPTION_COMBO = "coc";
-
-    /**
-     * Adds a new Expression to the database.
-     *
-     * @param expression The Expression to add.
-     * @return The generated identifier for this Expression.
-     */
-    int addExpression( Expression expression );
-
-    /**
-     * Updates an Expression.
-     *
-     * @param expression The Expression to update.
-     */
-    void updateExpression( Expression expression );
-
-    /**
-     * Deletes an Expression from the database.
-     *
-     * @param id Identifier of the Expression to delete.
-     */
-    void deleteExpression( Expression expression );
-
-    /**
-     * Get the Expression with the given identifier.
-     *
-     * @param id The identifier.
-     * @return an Expression with the given identifier.
-     */
-    Expression getExpression( int id );
-
-    /**
-     * Gets all Expressions.
-     *
-     * @return A list with all Expressions.
-     */
-    List<Expression> getAllExpressions();
-
-    /**
-     * Generates the calculated value for the given parameters based on the
-     * values in the given maps.
-     *
-     * @param indicator the indicator for which to calculate the value.
-     * @param period the period for which to calculate the value.
-     * @param valueMap the map of data values.
-     * @param constantMap the map of constants.
-     * @param orgUnitCountMap the map of organisation unit counts.
-     * @return the calculated value as a double.
-     */
-    Double getIndicatorValue( Indicator indicator, Period period, Map<? extends DimensionalItemObject, Double> valueMap,
-        Map<String, Double> constantMap, Map<String, Integer> orgUnitCountMap );
-
-    /**
-     * Generates the calculated value for the given parameters based on the
-     * values in the given maps.
-     *
-     * @param indicator the indicator for which to calculate the value.
-     * @param period the period for which to calculate the value.
-     * @param valueMap the map of data values.
-     * @param constantMap the map of constants.
-     * @param orgUnitCountMap the map of organisation unit counts.
-     * @return the calculated value as a double.
-     */
-    IndicatorValue getIndicatorValueObject( Indicator indicator, Period period,
-        Map<? extends DimensionalItemObject, Double> valueMap, Map<String, Double> constantMap,
-        Map<String, Integer> orgUnitCountMap );
-
-    /**
-     * Generates the calculated value for the given expression base on the
-     * values supplied in the value map, constant map and days.
-     *
-     * @param expression the expression which holds the formula for the
-     *        calculation.
-     * @param valueMap the mapping between data element operands and values to
-     *        use in the calculation.
-     * @param constantMap the mapping between the constant uid and value to use
-     *        in the calculation.
-     * @param orgUnitCountMap the mapping between organisation unit group uid
-     *        and count of organisation units to use in the calculation.
-     * @param days the number of days to use in the calculation.
-     * @return the calculated value as a double.
-     */
-    Double getExpressionValue( Expression expression, Map<? extends DimensionalItemObject, Double> valueMap,
-        Map<String, Double> constantMap, Map<String, Integer> orgUnitCountMap, Integer days );
-
-    /**
-     * Generates the calculated value for the given expression base on the
-     * values supplied in the value map, constant map and days.
-     *
-     * @param expression the expression which holds the formula for the
-     *        calculation.
-     * @param valueMap the mapping between data element operands and values to
-     *        use in the calculation.
-     * @param constantMap the mapping between the constant uid and value to use
-     *        in the calculation.
-     * @param orgUnitCountMap the mapping between organisation unit group uid
-     *        and count of organisation units to use in the calculation.
-     * @param days the number of days to use in the calculation.
-     * @param a map of subexpression strings to List(s) of aggregated samples
-     *        for the expression
-     * @return the calculated value as a double.
-     */
-    Double getExpressionValue( Expression expression, Map<? extends DimensionalItemObject, Double> valueMap,
-        Map<String, Double> constantMap, Map<String, Integer> orgUnitCountMap, Integer days,
-        ListMap<String, Double> aggregateMap );
-
-    /**
-     * Returns all data elements included in the given expression string.
-     * Returns an empty set if the given expression is null.
-     *
-     * @param expression the expression string.
-     * @return a set of data elements included in the expression string.
-     */
-    Set<DataElement> getDataElementsInExpression( String expression );
-
-    /**
-     * Returns all CategoryOptionCombos in the given expression string. Only
-     * operands with a category option combo will be included. Returns an empty
-     * set if the given expression is null.
-     *
-     * @param expression the expression string.
-     * @return a Set of CategoryOptionCombos included in the expression string.
-     */
-    Set<DataElementCategoryOptionCombo> getOptionCombosInExpression( String expression );
-
-    /**
-     * Returns all OrganisationUnitGroups in the given expression string.
-     * Returns an set list if the given indicators are null or empty.
-     *
-     * @param expression the expression string.
-     * @return a Set of OrganisationUnitGroups included in the expression
-     *         string.
-     */
-    Set<OrganisationUnitGroup> getOrganisationUnitGroupsInExpression( String expression );
-
-    /**
-     * Returns all operands included in an expression string. The operand is on
-     * the form #{data-element-id.category-option combo-id}. Only operands with
-     * a category option combo will be included. Requires that the expression
-     * has been exploded in order to handle data element totals. Returns an
-     * empty set if the given expression is null.
-     *
-     * @param expression The expression string.
-     * @return A Set of Operands.
-     */
-    Set<DataElementOperand> getOperandsInExpression( String expression );
-
-    /**
-     * Returns all aggregates included in an expression string. An aggregate has
-     * the AGGREGATE_FUNCTION(expr) where expr is a well-formed sub-expression.
-     * This returns the empty set if the given expression is null or there are
-     * no aggregates.
-     *
-     * @param expression The expression string.
-     * @return A Set of Expression strings.
-     */
-    Set<String> getAggregatesInExpression( String expression );
-
-    /**
-<<<<<<< HEAD
-     * Returns identifiers of all data elements which are present in the expression.
-     * @param expression the expression.
-     * @return set of data element identifiers.
-     */
-    Set<String> getDataElementIdsInExpression( String expression );
-
-    /**
-     * Returns identifiers of all dimensional item objects which are present
-     * in the given expression.
-=======
-     * Returns all dimensional item objects which are present in the given
-     * expression.
->>>>>>> 5a53f74f
-     *
-     * @param expression the expression.
-     * @return sets of dimensional item identifiers, mapped by class.
-     */
-    SetMap<Class<? extends DimensionalItemObject>, String> getDimensionalItemIdsInExpression( String expression );
-
-    /**
-<<<<<<< HEAD
-     * Returns all dimensional item objects which are present in the given expression.
-=======
-     * Returns all dimensional item objects of the given dimension item types
-     * which are present in the given expression.
->>>>>>> 5a53f74f
-     *
-     * @param expression the expression.
-     * @return a set of dimensional item objects.
-     */
-<<<<<<< HEAD
-    Set<DimensionalItemObject> getDimensionalItemObjectsInExpression( String expression );
-=======
-    Set<DimensionalItemObject> getDimensionalItemObjectsInExpression( String expression,
-        Set<DimensionItemType> dimensionItemTypes );
->>>>>>> 5a53f74f
-
-    /**
-     * Returns all dimensional item objects which are present in numerator and
-     * denominator of the given indicators.
-     *
-     * @param indicators the collection of indicators.
-     * @return a set of dimensional item objects.
-     */
-    Set<DimensionalItemObject> getDimensionalItemObjectsInIndicators( Collection<Indicator> indicators );
-
-    /**
-     * Returns all OrganisationUnitGroups in the numerator and denominator
-     * expressions in the given Indicators. Returns an empty set if the given
-     * indicators are null or empty.
-     *
-     * @param indicators the set of indicators.
-     * @return a Set of OrganisationUnitGroups.
-     */
-    Set<OrganisationUnitGroup> getOrganisationUnitGroupsInIndicators( Collection<Indicator> indicators );
-
-    /**
-     * Tests whether the expression is valid. Returns a positive value if the
-     * expression is valid, or a negative value if not.
-     *
-     * @param formula the expression formula.
-     * @return the ExpressionValidationOutcome of the validation.
-     */
-    ExpressionValidationOutcome expressionIsValid( String formula );
-
-    /**
-     * Creates an expression string containing DataElement names and the names
-     * of the CategoryOptions in the CategoryOptionCombo from a string
-     * consisting of identifiers.
-     *
-     * @param expression The expression string.
-     * @return An expression string containing DataElement names and the names
-     *         of the CategoryOptions in the CategoryOptionCombo.
-     * @throws IllegalArgumentException if data element id or category option
-     *         combo id are not numeric or data element or category option combo
-     *         do not exist.
-     */
-    String getExpressionDescription( String expression );
-
-    /**
-<<<<<<< HEAD
-     * Replaces references to data element totals with references to all
-     * category option combos in the category combo for that data element.
-     *
-     * @param expression the expression to explode.
-     * @return the exploded expression string.
-     */
-    String explodeExpression( String expression );
-=======
-     * Populates the explodedExpression property on the Expression object of all
-     * validation rules in the given collection. This method uses
-     * explodeExpression( String ) internally to generate the exploded
-     * expressions. Replaces references to data element totals with references
-     * to all category option combos in the category combo for that data
-     * element.
-     *
-     * @param validationRules the collection of validation rules.
-     */
-    void explodeValidationRuleExpressions( Collection<ValidationRule> validationRules );
->>>>>>> 5a53f74f
-
-    /**
-     * Substitutes potential constant and days in the numerator and denominator
-     * on all indicators in the given collection.
-     */
-    void substituteExpressions( Collection<Indicator> indicators, Integer days );
-
-    /**
-     * Generates an expression where the Operand identifiers, consisting of data
-     * element id and category option combo id, are replaced by the aggregated
-     * value for the relevant combination of data element, period, and source.
-     *
-     * @param expression expression to parse.
-     * @param valueMap the mapping between data element operands and values to
-     *        use in the calculation.
-     * @param constantMap the mapping between the constant identifier and value
-     *        to use in the calculation.
-     * @param orgUnitCountMap the mapping between organisation unit group
-     *        identifier and count of organisation units to use in the
-     *        calculation.
-     * @param days the number of days to use in the calculation.
-     * @param missingValueStrategy the strategy to use when data values are
-     *        missing when calculating the expression. Strategy defaults to
-     *        NEVER_SKIP if null.
-     */
-    String generateExpression( String expression, Map<? extends DimensionalItemObject, Double> valueMap,
-        Map<String, Double> constantMap, Map<String, Integer> orgUnitCountMap, Integer days,
-        MissingValueStrategy missingValueStrategy );
-}
+package org.hisp.dhis.expression;
+
+/*
+ * Copyright (c) 2004-2017, University of Oslo
+ * All rights reserved.
+ *
+ * Redistribution and use in source and binary forms, with or without
+ * modification, are permitted provided that the following conditions are met:
+ * Redistributions of source code must retain the above copyright notice, this
+ * list of conditions and the following disclaimer.
+ *
+ * Redistributions in binary form must reproduce the above copyright notice,
+ * this list of conditions and the following disclaimer in the documentation
+ * and/or other materials provided with the distribution.
+ * Neither the name of the HISP project nor the names of its contributors may
+ * be used to endorse or promote products derived from this software without
+ * specific prior written permission.
+ *
+ * THIS SOFTWARE IS PROVIDED BY THE COPYRIGHT HOLDERS AND CONTRIBUTORS "AS IS" AND
+ * ANY EXPRESS OR IMPLIED WARRANTIES, INCLUDING, BUT NOT LIMITED TO, THE IMPLIED
+ * WARRANTIES OF MERCHANTABILITY AND FITNESS FOR A PARTICULAR PURPOSE ARE
+ * DISCLAIMED. IN NO EVENT SHALL THE COPYRIGHT OWNER OR CONTRIBUTORS BE LIABLE FOR
+ * ANY DIRECT, INDIRECT, INCIDENTAL, SPECIAL, EXEMPLARY, OR CONSEQUENTIAL DAMAGES
+ * (INCLUDING, BUT NOT LIMITED TO, PROCUREMENT OF SUBSTITUTE GOODS OR SERVICES;
+ * LOSS OF USE, DATA, OR PROFITS; OR BUSINESS INTERRUPTION) HOWEVER CAUSED AND ON
+ * ANY THEORY OF LIABILITY, WHETHER IN CONTRACT, STRICT LIABILITY, OR TORT
+ * (INCLUDING NEGLIGENCE OR OTHERWISE) ARISING IN ANY WAY OUT OF THE USE OF THIS
+ * SOFTWARE, EVEN IF ADVISED OF THE POSSIBILITY OF SUCH DAMAGE.
+ */
+
+import com.google.common.collect.ImmutableMap;
+import org.hisp.dhis.common.DimensionItemType;
+import org.hisp.dhis.common.DimensionalItemObject;
+import org.hisp.dhis.common.ListMap;
+import org.hisp.dhis.common.SetMap;
+import org.hisp.dhis.dataelement.DataElement;
+import org.hisp.dhis.dataelement.DataElementCategoryOptionCombo;
+import org.hisp.dhis.dataelement.DataElementOperand;
+import org.hisp.dhis.indicator.Indicator;
+import org.hisp.dhis.indicator.IndicatorValue;
+import org.hisp.dhis.organisationunit.OrganisationUnitGroup;
+import org.hisp.dhis.period.Period;
+import org.hisp.dhis.program.ProgramDataElementDimensionItem;
+import org.hisp.dhis.program.ProgramIndicator;
+import org.hisp.dhis.program.ProgramTrackedEntityAttributeDimensionItem;
+
+import java.util.Collection;
+import java.util.List;
+import java.util.Map;
+import java.util.Set;
+import java.util.regex.Pattern;
+
+/**
+ * Expressions are mathematical formulas and can contain references to various
+ * elements.
+ * <p>
+ * <ul>
+ * <li>Data element operands on the form #{dataelementuid.categoryoptioncombouid}</li>
+ * <li>Data element totals on the form #{dataelementuid}</li>
+ * <li>Program data elements on the form D{programuid.dataelementuid}</li>
+ * <li>Program tracked entity attribute on the form A{programuid.attributeuid}</li>
+ * <li>Program indicators on the form I{programindicatoruid}</li>
+ * <li>Constants on the form C{constantuid}</li>
+ * <li>Organisation unit group member counts on the form OUG{orgunitgroupuid}</li>
+ * <li>Days in aggregation period as the symbol [days]</li>
+ * </ul>
+ *
+ * @author Margrethe Store
+ * @author Lars Helge Overland
+ */
+public interface ExpressionService
+{
+    String ID = ExpressionService.class.getName();
+
+    String DAYS_DESCRIPTION = "[Number of days]";
+    String NULL_REPLACEMENT = "0";
+    String SPACE = " ";
+    String SYMBOL_DAYS = "[days]";
+    String SYMBOL_WILDCARD = "*";
+
+    String VARIABLE_EXPRESSION = "(?<key>#|D|A|I)\\{(?<id>(?<id1>[a-zA-Z]\\w{10})(\\.(?<id2>[a-zA-Z]\\w{10}|\\*))?)\\}";
+    String OPERAND_EXPRESSION = "#\\{(?<de>[a-zA-Z]\\w{10})(\\.(?<coc>[a-zA-Z]\\w{10}|\\*))?\\}";
+    String DATA_ELEMENT_TOTAL_EXPRESSION = "#\\{(?<id>[a-zA-Z]\\w{10})\\}";
+    String OPTION_COMBO_OPERAND_EXPRESSION = "#\\{(?<de>[a-zA-Z]\\w{10})\\.(?<coc>[a-zA-Z]\\w{10})\\}";
+    String CONSTANT_EXPRESSION = "C\\{(?<id>[a-zA-Z]\\w{10})\\}";
+    String OU_GROUP_EXPRESSION = "OUG\\{(?<id>[a-zA-Z]\\w{10})\\}";
+    String DAYS_EXPRESSION = "\\[days\\]";
+    String WILDCARD_EXPRESSION = "(?<id>[a-zA-Z]\\w{10})(\\.\\*)";
+
+    /**
+     * Variable pattern. Contains the named groups {@code key}, {@code id}, {@code id1} and {@code id2}.  
+     */
+    Pattern VARIABLE_PATTERN = Pattern.compile( VARIABLE_EXPRESSION );
+    
+    /**
+     * Data element operand pattern. Contains the named groups {@code de} and {@code coc}.
+     */
+    Pattern OPERAND_PATTERN = Pattern.compile( OPERAND_EXPRESSION );
+
+    /**
+     * Data element total pattern. Contains the named group {@code id}.
+     */
+    Pattern DATA_ELEMENT_TOTAL_PATTERN = Pattern.compile( DATA_ELEMENT_TOTAL_EXPRESSION );
+
+    /**
+     * Option combo pattern. Contains the named groups {@code de} and {@code coc}.
+     */
+    Pattern OPTION_COMBO_OPERAND_PATTERN = Pattern.compile( OPTION_COMBO_OPERAND_EXPRESSION );
+    
+    /**
+     * Constant pattern. Contains the named group {@code id}.
+     */
+    Pattern CONSTANT_PATTERN = Pattern.compile( CONSTANT_EXPRESSION );
+
+    /**
+     * Organisation unit groups pattern. Contains the named group {@code id}.
+     */
+    Pattern OU_GROUP_PATTERN = Pattern.compile( OU_GROUP_EXPRESSION );
+    
+    /**
+     * Days pattern.
+     */
+    Pattern DAYS_PATTERN = Pattern.compile( DAYS_EXPRESSION );
+
+    static final Map<String, Class<? extends DimensionalItemObject>> VARIABLE_TYPES = ImmutableMap.of(
+        "#", DataElementOperand.class,
+        "D", ProgramDataElementDimensionItem.class,
+        "A", ProgramTrackedEntityAttributeDimensionItem.class,
+        "I", ProgramIndicator.class
+    );
+
+    /**
+     * Wild card pattern. Contains the named groups {@code id}.
+     */
+    Pattern WILDCARD_PATTERN = Pattern.compile( WILDCARD_EXPRESSION );
+    
+    String GROUP_KEY = "key";
+    String GROUP_ID = "id";
+    String GROUP_ID1 = "id1";
+    String GROUP_ID2 = "id2";
+    String GROUP_DATA_ELEMENT = "de";
+    String GROUP_CATEGORORY_OPTION_COMBO = "coc";
+
+    /**
+     * Adds a new Expression to the database.
+     *
+     * @param expression The Expression to add.
+     * @return The generated identifier for this Expression.
+     */
+    int addExpression( Expression expression );
+
+    /**
+     * Updates an Expression.
+     *
+     * @param expression The Expression to update.
+     */
+    void updateExpression( Expression expression );
+
+    /**
+     * Deletes an Expression from the database.
+     *
+     * @param id Identifier of the Expression to delete.
+     */
+    void deleteExpression( Expression expression );
+
+    /**
+     * Get the Expression with the given identifier.
+     *
+     * @param id The identifier.
+     * @return an Expression with the given identifier.
+     */
+    Expression getExpression( int id );
+
+    /**
+     * Gets all Expressions.
+     *
+     * @return A list with all Expressions.
+     */
+    List<Expression> getAllExpressions();
+
+    /**
+     * Generates the calculated value for the given parameters based on the
+     * values in the given maps.
+     *
+     * @param indicator the indicator for which to calculate the value.
+     * @param period the period for which to calculate the value.
+     * @param valueMap the map of data values.
+     * @param constantMap the map of constants.
+     * @param orgUnitCountMap the map of organisation unit counts.
+     * @return the calculated value as a double.
+     */
+    Double getIndicatorValue( Indicator indicator, Period period, Map<? extends DimensionalItemObject, Double> valueMap,
+        Map<String, Double> constantMap, Map<String, Integer> orgUnitCountMap );
+
+    /**
+     * Generates the calculated value for the given parameters based on the
+     * values in the given maps.
+     *
+     * @param indicator the indicator for which to calculate the value.
+     * @param period the period for which to calculate the value.
+     * @param valueMap the map of data values.
+     * @param constantMap the map of constants.
+     * @param orgUnitCountMap the map of organisation unit counts.
+     * @return the calculated value as a double.
+     */
+    IndicatorValue getIndicatorValueObject( Indicator indicator, Period period,
+        Map<? extends DimensionalItemObject, Double> valueMap, Map<String, Double> constantMap,
+        Map<String, Integer> orgUnitCountMap );
+
+    /**
+     * Generates the calculated value for the given expression base on the
+     * values supplied in the value map, constant map and days.
+     *
+     * @param expression the expression which holds the formula for the
+     *        calculation.
+     * @param valueMap the mapping between data element operands and values to
+     *        use in the calculation.
+     * @param constantMap the mapping between the constant uid and value to use
+     *        in the calculation.
+     * @param orgUnitCountMap the mapping between organisation unit group uid
+     *        and count of organisation units to use in the calculation.
+     * @param days the number of days to use in the calculation.
+     * @return the calculated value as a double.
+     */
+    Double getExpressionValue( Expression expression, Map<? extends DimensionalItemObject, Double> valueMap,
+        Map<String, Double> constantMap, Map<String, Integer> orgUnitCountMap, Integer days );
+
+    /**
+     * Generates the calculated value for the given expression base on the
+     * values supplied in the value map, constant map and days.
+     *
+     * @param expression the expression which holds the formula for the
+     *        calculation.
+     * @param valueMap the mapping between data element operands and values to
+     *        use in the calculation.
+     * @param constantMap the mapping between the constant uid and value to use
+     *        in the calculation.
+     * @param orgUnitCountMap the mapping between organisation unit group uid
+     *        and count of organisation units to use in the calculation.
+     * @param days the number of days to use in the calculation.
+     * @param a map of subexpression strings to List(s) of aggregated samples
+     *        for the expression
+     * @return the calculated value as a double.
+     */
+    Double getExpressionValue( Expression expression, Map<? extends DimensionalItemObject, Double> valueMap,
+        Map<String, Double> constantMap, Map<String, Integer> orgUnitCountMap, Integer days,
+        ListMap<String, Double> aggregateMap );
+
+    /**
+     * Returns all data elements included in the given expression string.
+     * Returns an empty set if the given expression is null.
+     *
+     * @param expression the expression string.
+     * @return a set of data elements included in the expression string.
+     */
+    Set<DataElement> getDataElementsInExpression( String expression );
+
+    /**
+     * Returns all CategoryOptionCombos in the given expression string. Only
+     * operands with a category option combo will be included. Returns an empty
+     * set if the given expression is null.
+     *
+     * @param expression the expression string.
+     * @return a Set of CategoryOptionCombos included in the expression string.
+     */
+    Set<DataElementCategoryOptionCombo> getOptionCombosInExpression( String expression );
+
+    /**
+     * Returns all OrganisationUnitGroups in the given expression string.
+     * Returns an set list if the given indicators are null or empty.
+     *
+     * @param expression the expression string.
+     * @return a Set of OrganisationUnitGroups included in the expression
+     *         string.
+     */
+    Set<OrganisationUnitGroup> getOrganisationUnitGroupsInExpression( String expression );
+
+    /**
+     * Returns all operands included in an expression string. The operand is on
+     * the form #{data-element-id.category-option combo-id}. Only operands with
+     * a category option combo will be included. Requires that the expression
+     * has been exploded in order to handle data element totals. Returns an
+     * empty set if the given expression is null.
+     *
+     * @param expression The expression string.
+     * @return A Set of Operands.
+     */
+    Set<DataElementOperand> getOperandsInExpression( String expression );
+
+    /**
+     * Returns all aggregates included in an expression string. An aggregate has
+     * the AGGREGATE_FUNCTION(expr) where expr is a well-formed sub-expression.
+     * This returns the empty set if the given expression is null or there are
+     * no aggregates.
+     *
+     * @param expression The expression string.
+     * @return A Set of Expression strings.
+     */
+    Set<String> getAggregatesInExpression( String expression );
+
+    /**
+     * Returns identifiers of all data elements which are present in the expression.
+     * @param expression the expression.
+     * @return set of data element identifiers.
+     */
+    Set<String> getDataElementIdsInExpression( String expression );
+
+    /**
+     * Returns identifiers of all dimensional item objects which are present
+     * in the given expression.
+     *
+     * @param expression the expression.
+     * @return sets of dimensional item identifiers, mapped by class.
+     */
+    SetMap<Class<? extends DimensionalItemObject>, String> getDimensionalItemIdsInExpression( String expression );
+
+    /**
+     * Returns all dimensional item objects which are present in the given expression.
+     *
+     * @param expression the expression.
+     * @return a set of dimensional item objects.
+     */
+    Set<DimensionalItemObject> getDimensionalItemObjectsInExpression( String expression );
+
+    /**
+     * Returns all dimensional item objects which are present in numerator and
+     * denominator of the given indicators.
+     *
+     * @param indicators the collection of indicators.
+     * @return a set of dimensional item objects.
+     */
+    Set<DimensionalItemObject> getDimensionalItemObjectsInIndicators( Collection<Indicator> indicators );
+
+    /**
+     * Returns all OrganisationUnitGroups in the numerator and denominator
+     * expressions in the given Indicators. Returns an empty set if the given
+     * indicators are null or empty.
+     *
+     * @param indicators the set of indicators.
+     * @return a Set of OrganisationUnitGroups.
+     */
+    Set<OrganisationUnitGroup> getOrganisationUnitGroupsInIndicators( Collection<Indicator> indicators );
+
+    /**
+     * Tests whether the expression is valid. Returns a positive value if the
+     * expression is valid, or a negative value if not.
+     *
+     * @param formula the expression formula.
+     * @return the ExpressionValidationOutcome of the validation.
+     */
+    ExpressionValidationOutcome expressionIsValid( String formula );
+
+    /**
+     * Creates an expression string containing DataElement names and the names
+     * of the CategoryOptions in the CategoryOptionCombo from a string
+     * consisting of identifiers.
+     *
+     * @param expression The expression string.
+     * @return An expression string containing DataElement names and the names
+     *         of the CategoryOptions in the CategoryOptionCombo.
+     * @throws IllegalArgumentException if data element id or category option
+     *         combo id are not numeric or data element or category option combo
+     *         do not exist.
+     */
+    String getExpressionDescription( String expression );
+
+    /**
+     * Substitutes potential constant and days in the numerator and denominator
+     * on all indicators in the given collection.
+     */
+    void substituteExpressions( Collection<Indicator> indicators, Integer days );
+
+    /**
+     * Generates an expression where the Operand identifiers, consisting of data
+     * element id and category option combo id, are replaced by the aggregated
+     * value for the relevant combination of data element, period, and source.
+     *
+     * @param expression expression to parse.
+     * @param valueMap the mapping between data element operands and values to
+     *        use in the calculation.
+     * @param constantMap the mapping between the constant identifier and value
+     *        to use in the calculation.
+     * @param orgUnitCountMap the mapping between organisation unit group
+     *        identifier and count of organisation units to use in the
+     *        calculation.
+     * @param days the number of days to use in the calculation.
+     * @param missingValueStrategy the strategy to use when data values are
+     *        missing when calculating the expression. Strategy defaults to
+     *        NEVER_SKIP if null.
+     */
+    String generateExpression( String expression, Map<? extends DimensionalItemObject, Double> valueMap,
+        Map<String, Double> constantMap, Map<String, Integer> orgUnitCountMap, Integer days,
+        MissingValueStrategy missingValueStrategy );
+}