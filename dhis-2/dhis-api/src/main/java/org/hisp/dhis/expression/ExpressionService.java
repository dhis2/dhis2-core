--- conflicted
+++ resolved
@@ -155,13 +155,13 @@
     void substituteIndicatorExpressions( Collection<Indicator> indicators );
 
     // -------------------------------------------------------------------------
-    // Expression logic
+    // Get information about the expression
     // -------------------------------------------------------------------------
 
     /**
      * Tests whether the expression is valid.
      *
-     * @param expression the expression formula.
+     * @param expression the expression string.
      * @param parseType the type of expression to parse.
      * @return the ExpressionValidationOutcome of the validation.
      */
@@ -169,9 +169,9 @@
 
     /**
      * Creates an expression description containing the names of the
-     * DimensionalItemObjects from an expression string.
-     *
-     * @param expression The expression string.
+     * DimensionalItemObjects from a numeric valued expression.
+     *
+     * @param expression the expression string.
      * @param parseType the type of expression to parse.
      * @return An description containing DimensionalItemObjects names.
      */
@@ -182,7 +182,7 @@
      * DimensionalItemObjects from an expression string, for an expression that
      * will return the specified data type.
      *
-     * @param expression The expression string.
+     * @param expression the expression string.
      * @param parseType the type of expression to parse.
      * @param dataType the data type for the expression to return.
      * @return An description containing DimensionalItemObjects names.
@@ -198,7 +198,7 @@
      * <p/>
      * If an Option Combo is present, returns dataElementUID.optionComboUID.
      *
-     * @param expression the expression.
+     * @param expression the expression string.
      * @param parseType the type of expression to parse.
      * @return a Set of data element identifiers.
      */
@@ -231,7 +231,7 @@
      * separately the items to be sampled inside any vector functions. Items are
      * returned as a map from itemId to object.
      *
-     * @param expression the expression to parse.
+     * @param expression the expression string.
      * @param parseType the type of expression to parse.
      * @param dataType the data type the expression should return.
      * @param itemMap map to insert the items into.
@@ -244,7 +244,7 @@
     /**
      * Returns all dimensional item object ids in the given expression.
      *
-     * @param expression the expression to parse
+     * @param expression the expression string.
      * @param parseType the type of expression to parse.
      * @return a Set of dimensional item object ids.
      */
@@ -260,27 +260,31 @@
     Set<OrganisationUnitGroup> getExpressionOrgUnitGroups( String expression, ParseType parseType );
 
     /**
+     * Returns set of all OrganisationUnitGroup UIDs in the given expression.
+     *
+     * @param expression the expression string.
+     * @param parseType the type of expression to parse.
+     * @return Map of UIDs to OrganisationUnitGroups in the expression string.
+     */
+    Set<String> getExpressionOrgUnitGroupIds( String expression, ParseType parseType );
+
+    // -------------------------------------------------------------------------
+    // Compute the value of the expression
+    // -------------------------------------------------------------------------
+
+    /**
      * Generates the calculated value for an expression.
      *
-     * @param expression the expression holding the formula for calculation.
+     * @param expression the expression string.
      * @param parseType the type of expression to parse.
      * @return the calculated value.
      */
     Object getExpressionValue( String expression, ParseType parseType );
 
     /**
-     * Returns set of all OrganisationUnitGroup UIDs in the given expression.
-     *
-     * @param expression the expression string.
-     * @param parseType the type of expression to parse.
-     * @return Map of UIDs to OrganisationUnitGroups in the expression string.
-     */
-    Set<String> getExpressionOrgUnitGroupIds( String expression, ParseType parseType );
-
-    /**
      * Generates the calculated numeric value for an expression.
      *
-     * @param expression the expression holding the formula for calculation.
+     * @param expression the expression string.
      * @param parseType the type of expression to parse.
      * @param itemMap map of dimensional item objects to value in expression.
      * @param valueMap the dimensional item object values to use for
@@ -295,43 +299,15 @@
      * @return the calculated value as a double.
      */
     Double getExpressionValue( String expression, ParseType parseType,
-<<<<<<< HEAD
         Map<DimensionalItemId, DimensionalItemObject> itemMap, Map<DimensionalItemObject, Object> valueMap,
         Map<String, Constant> constantMap, Map<String, Integer> orgUnitCountMap,
-        Integer days, MissingValueStrategy missingValueStrategy );
+        Map<String, OrganisationUnitGroup> orgUnitGroupMap, Integer days,
+        MissingValueStrategy missingValueStrategy, OrganisationUnit orgUnit );
 
     /**
      * Generates the calculated value for an expression.
      *
-     * @param expression the expression holding the formula for calculation.
-     * @param parseType the type of expression to parse.
-     * @param itemMap map of dimensional item objects to value in expression.
-     * @param valueMap the dimensional item object values to use for
-     *        calculation.
-     * @param constantMap map of constants to use for calculation.
-     * @param orgUnitCountMap the map of organisation unit group member counts.
-     * @param days the number of days to use in the calculation.
-     * @param missingValueStrategy the strategy to use when data values are
-     *        missing when calculating the expression.
-     * @param samplePeriods periods for samples to aggregate.
-     * @param periodValueMap values for aggregate functions by period.
-     * @return the calculated value.
-     */
-    Object getExpressionValue( String expression, ParseType parseType,
-        Map<DimensionalItemId, DimensionalItemObject> itemMap, Map<DimensionalItemObject, Object> valueMap,
-        Map<String, Constant> constantMap, Map<String, Integer> orgUnitCountMap,
-        Integer days, MissingValueStrategy missingValueStrategy, List<Period> samplePeriods,
-        MapMap<Period, DimensionalItemObject, Object> periodValueMap );
-=======
-        Map<DimensionalItemObject, Double> valueMap, Map<String, Constant> constantMap,
-        Map<String, Integer> orgUnitCountMap, Map<String, OrganisationUnitGroup> orgUnitGroupMap, Integer days,
-        MissingValueStrategy missingValueStrategy, OrganisationUnit orgUnit );
->>>>>>> a7796ca1
-
-    /**
-     * Generates the calculated value for an expression.
-     *
-     * @param expression the expression holding the formula for calculation.
+     * @param expression the expression string.
      * @param parseType the type of expression to parse.
      * @param itemMap map of dimensional item objects to value in expression.
      * @param valueMap the dimensional item object values to use for
@@ -349,15 +325,9 @@
      * @return the calculated value.
      */
     Object getExpressionValue( String expression, ParseType parseType,
-<<<<<<< HEAD
         Map<DimensionalItemId, DimensionalItemObject> itemMap, Map<DimensionalItemObject, Object> valueMap,
         Map<String, Constant> constantMap, Map<String, Integer> orgUnitCountMap,
-        Integer days, MissingValueStrategy missingValueStrategy, List<Period> samplePeriods,
+        Map<String, OrganisationUnitGroup> orgUnitGroupMap, Integer days,
+        MissingValueStrategy missingValueStrategy, OrganisationUnit orgUnit, List<Period> samplePeriods,
         MapMap<Period, DimensionalItemObject, Object> periodValueMap, DataType dataType );
-=======
-        Map<DimensionalItemObject, Double> valueMap, Map<String, Constant> constantMap,
-        Map<String, Integer> orgUnitCountMap, Map<String, OrganisationUnitGroup> orgUnitGroupMap, Integer days,
-        MissingValueStrategy missingValueStrategy, OrganisationUnit orgUnit, List<Period> samplePeriods,
-        MapMap<Period, DimensionalItemObject, Double> periodValueMap );
->>>>>>> a7796ca1
 }