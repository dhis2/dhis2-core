/*
 * Copyright (c) 2004-2022, University of Oslo
 * All rights reserved.
 *
 * Redistribution and use in source and binary forms, with or without
 * modification, are permitted provided that the following conditions are met:
 * Redistributions of source code must retain the above copyright notice, this
 * list of conditions and the following disclaimer.
 *
 * Redistributions in binary form must reproduce the above copyright notice,
 * this list of conditions and the following disclaimer in the documentation
 * and/or other materials provided with the distribution.
 * Neither the name of the HISP project nor the names of its contributors may
 * be used to endorse or promote products derived from this software without
 * specific prior written permission.
 *
 * THIS SOFTWARE IS PROVIDED BY THE COPYRIGHT HOLDERS AND CONTRIBUTORS "AS IS" AND
 * ANY EXPRESS OR IMPLIED WARRANTIES, INCLUDING, BUT NOT LIMITED TO, THE IMPLIED
 * WARRANTIES OF MERCHANTABILITY AND FITNESS FOR A PARTICULAR PURPOSE ARE
 * DISCLAIMED. IN NO EVENT SHALL THE COPYRIGHT OWNER OR CONTRIBUTORS BE LIABLE FOR
 * ANY DIRECT, INDIRECT, INCIDENTAL, SPECIAL, EXEMPLARY, OR CONSEQUENTIAL DAMAGES
 * (INCLUDING, BUT NOT LIMITED TO, PROCUREMENT OF SUBSTITUTE GOODS OR SERVICES;
 * LOSS OF USE, DATA, OR PROFITS; OR BUSINESS INTERRUPTION) HOWEVER CAUSED AND ON
 * ANY THEORY OF LIABILITY, WHETHER IN CONTRACT, STRICT LIABILITY, OR TORT
 * (INCLUDING NEGLIGENCE OR OTHERWISE) ARISING IN ANY WAY OUT OF THE USE OF THIS
 * SOFTWARE, EVEN IF ADVISED OF THE POSSIBILITY OF SUCH DAMAGE.
 */
package org.hisp.dhis.programstagefilter;

import com.fasterxml.jackson.annotation.JsonProperty;
import com.fasterxml.jackson.dataformat.xml.annotation.JacksonXmlProperty;
import java.io.Serializable;
import java.util.Set;
import org.hisp.dhis.common.DxfNamespaces;

/**
 * Filter parameters to be used for filtering data element values.
 *
 * @author Ameen Mohamed <ameen@dhis2.com>
 */
public class EventDataFilter implements Serializable {
  private static final long serialVersionUID = 1L;

  /** The data element id or data item */
  private String dataItem;

  /** Less than or equal to */
  private String le;

  /** Greater than or equal to */
  private String ge;

  /** Greater than */
  private String gt;

  /** Lesser than */
  private String lt;

  /** Equal to */
  private String eq;

  /** In a list */
  private Set<String> in;

  /** Like */
  private String like;

  /** Null */
  private Boolean isNull;

  /** If the dataItem is of type date, then date filtering parameters are specified using this. */
  private DateFilterPeriod dateFilter;

  // -------------------------------------------------------------------------
  // Constructors
  // -------------------------------------------------------------------------

  public EventDataFilter() {}

  // -------------------------------------------------------------------------
  // Getters and setters
  // -------------------------------------------------------------------------

  @JsonProperty
  @JacksonXmlProperty(namespace = DxfNamespaces.DXF_2_0)
  public String getDataItem() {
    return dataItem;
  }

  public void setDataItem(String data) {
    this.dataItem = data;
  }

  @JsonProperty
  @JacksonXmlProperty(namespace = DxfNamespaces.DXF_2_0)
  public String getLe() {
    return le;
  }

  public void setLe(String le) {
    this.le = le;
  }

  @JsonProperty
  @JacksonXmlProperty(namespace = DxfNamespaces.DXF_2_0)
  public String getGe() {
    return ge;
  }

  public void setGe(String ge) {
    this.ge = ge;
  }

  @JsonProperty
  @JacksonXmlProperty(namespace = DxfNamespaces.DXF_2_0)
  public String getGt() {
    return gt;
  }

  public void setGt(String gt) {
    this.gt = gt;
  }

  @JsonProperty
  @JacksonXmlProperty(namespace = DxfNamespaces.DXF_2_0)
  public String getLt() {
    return lt;
  }

  public void setLt(String lt) {
    this.lt = lt;
  }

  @JsonProperty
  @JacksonXmlProperty(namespace = DxfNamespaces.DXF_2_0)
  public String getEq() {
    return eq;
  }

  public void setEq(String eq) {
    this.eq = eq;
  }

  @JsonProperty
  @JacksonXmlProperty(namespace = DxfNamespaces.DXF_2_0)
  public Set<String> getIn() {
    return in;
  }

  public void setIn(Set<String> in) {
    this.in = in;
  }

  @JsonProperty
  @JacksonXmlProperty(namespace = DxfNamespaces.DXF_2_0)
  public String getLike() {
    return like;
  }

  public void setLike(String like) {
    this.like = like;
  }

  @JsonProperty
  @JacksonXmlProperty(namespace = DxfNamespaces.DXF_2_0)
  public Boolean getNull() {
    return isNull;
  }

<<<<<<< HEAD
  public void setNull(Boolean nullFilter) {
    if (nullFilter != null) {
      this.isNull = nullFilter;
    }
=======
  public void setNull(Boolean isNull) {
    this.isNull = isNull;
>>>>>>> c8aee8e5
  }

  @JsonProperty
  @JacksonXmlProperty(namespace = DxfNamespaces.DXF_2_0)
  public DateFilterPeriod getDateFilter() {
    return dateFilter;
  }

  public void setDateFilter(DateFilterPeriod dateFilter) {
    this.dateFilter = dateFilter;
  }
}<|MERGE_RESOLUTION|>--- conflicted
+++ resolved
@@ -167,15 +167,8 @@
     return isNull;
   }
 
-<<<<<<< HEAD
-  public void setNull(Boolean nullFilter) {
-    if (nullFilter != null) {
-      this.isNull = nullFilter;
-    }
-=======
   public void setNull(Boolean isNull) {
     this.isNull = isNull;
->>>>>>> c8aee8e5
   }
 
   @JsonProperty
