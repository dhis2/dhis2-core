/*
 * Copyright (c) 2004-2021, University of Oslo
 * All rights reserved.
 *
 * Redistribution and use in source and binary forms, with or without
 * modification, are permitted provided that the following conditions are met:
 * Redistributions of source code must retain the above copyright notice, this
 * list of conditions and the following disclaimer.
 *
 * Redistributions in binary form must reproduce the above copyright notice,
 * this list of conditions and the following disclaimer in the documentation
 * and/or other materials provided with the distribution.
 * Neither the name of the HISP project nor the names of its contributors may
 * be used to endorse or promote products derived from this software without
 * specific prior written permission.
 *
 * THIS SOFTWARE IS PROVIDED BY THE COPYRIGHT HOLDERS AND CONTRIBUTORS "AS IS" AND
 * ANY EXPRESS OR IMPLIED WARRANTIES, INCLUDING, BUT NOT LIMITED TO, THE IMPLIED
 * WARRANTIES OF MERCHANTABILITY AND FITNESS FOR A PARTICULAR PURPOSE ARE
 * DISCLAIMED. IN NO EVENT SHALL THE COPYRIGHT OWNER OR CONTRIBUTORS BE LIABLE FOR
 * ANY DIRECT, INDIRECT, INCIDENTAL, SPECIAL, EXEMPLARY, OR CONSEQUENTIAL DAMAGES
 * (INCLUDING, BUT NOT LIMITED TO, PROCUREMENT OF SUBSTITUTE GOODS OR SERVICES;
 * LOSS OF USE, DATA, OR PROFITS; OR BUSINESS INTERRUPTION) HOWEVER CAUSED AND ON
 * ANY THEORY OF LIABILITY, WHETHER IN CONTRACT, STRICT LIABILITY, OR TORT
 * (INCLUDING NEGLIGENCE OR OTHERWISE) ARISING IN ANY WAY OUT OF THE USE OF THIS
 * SOFTWARE, EVEN IF ADVISED OF THE POSSIBILITY OF SUCH DAMAGE.
 */
package org.hisp.dhis.programrule;

import static org.hisp.dhis.programrule.ProgramRuleActionEvaluationTime.*;

import java.util.Set;

import org.hisp.dhis.notification.NotificationTemplate;

import com.google.common.collect.ImmutableSet;
import com.google.common.collect.Sets;

/**
 * @author Markus Bekken
 */
public enum ProgramRuleActionType
{
    DISPLAYTEXT( "displaytext" ),
    DISPLAYKEYVALUEPAIR( "displaykeyvaluepair" ),
    HIDEFIELD( "hidefield" ),
    HIDESECTION( "hidesection" ),
    HIDEPROGRAMSTAGE( "hideprogramstage" ),
    ASSIGN( "assign", ON_DATA_ENTRY, ON_COMPLETE ),
    SHOWWARNING( "showwarning" ),
    WARNINGONCOMPLETE( "warningoncomplete" ),
    SHOWERROR( "showerror" ),
    ERRORONCOMPLETE( "erroroncomplete" ),
    CREATEEVENT( "createevent" ),
    SETMANDATORYFIELD( "setmandatoryfield", ON_DATA_ENTRY ),
    SENDMESSAGE( "sendmessage", ON_DATA_ENTRY, ON_COMPLETE ),
    SCHEDULEMESSAGE( "schedulemessage", ON_DATA_ENTRY, ON_COMPLETE ),
    HIDEOPTION( "hideoption" ),
    SHOWOPTIONGROUP( "showoptiongroup" ),
    HIDEOPTIONGROUP( "hideoptiongroup" );

    final String value;

    final Set<ProgramRuleActionEvaluationTime> whenToRun;

<<<<<<< HEAD
    private static final Set<ProgramRuleActionType> IMPLEMENTED_ACTIONS = new ImmutableSet.Builder<ProgramRuleActionType>()
        .add( SENDMESSAGE, SCHEDULEMESSAGE, ASSIGN ).build(); // Actions having
                                                              // back end
                                                              // implementation

    private static final Set<ProgramRuleActionType> DATA_LINKED_TYPES = new ImmutableSet.Builder<ProgramRuleActionType>()
        .add( HIDEFIELD, SETMANDATORYFIELD, HIDEOPTION,
            HIDEOPTIONGROUP, SHOWOPTIONGROUP )
        .build(); // Actions associated with DataElement Or
    // TrackedEntityAttribute

    private static final Set<ProgramRuleActionType> NOTIFICATION_LINKED_TYPES = new ImmutableSet.Builder<ProgramRuleActionType>()
        .add( SENDMESSAGE, SCHEDULEMESSAGE ).build(); // Actions associated with
    // NotificationTemplate

    private static final Set<ProgramRuleActionType> SERVER_SUPPORTED_TYPES = new ImmutableSet.Builder<ProgramRuleActionType>()
        .add( SENDMESSAGE, SCHEDULEMESSAGE, SHOWERROR, SHOWWARNING,
            ERRORONCOMPLETE, WARNINGONCOMPLETE, ASSIGN, SETMANDATORYFIELD )
        .build();
=======
    /**
     * Actions which require server-side execution.
     */
    public static final ImmutableSet<ProgramRuleActionType> IMPLEMENTED_ACTIONS = ImmutableSet.of(
        SENDMESSAGE, SCHEDULEMESSAGE, ASSIGN );

    /**
     * Actions associated with {@link DataElement} or
     * {@link TrackedEntityAttribute}.
     */
    public static final ImmutableSet<ProgramRuleActionType> DATA_LINKED_TYPES = ImmutableSet.of(
        HIDEFIELD, SETMANDATORYFIELD, HIDEOPTION, HIDEOPTIONGROUP, SHOWOPTIONGROUP );

    /**
     * Actions associated with {@link NotificationTemplate}.
     */
    public static final ImmutableSet<ProgramRuleActionType> NOTIFICATION_LINKED_TYPES = ImmutableSet.of(
        SENDMESSAGE, SCHEDULEMESSAGE );
>>>>>>> 517432bf

    ProgramRuleActionType( String value )
    {
        this.value = value;
        this.whenToRun = getAll();
    }

    ProgramRuleActionType( String value, ProgramRuleActionEvaluationTime... whenToRun )
    {
        this.value = value;
        this.whenToRun = Sets.newHashSet( whenToRun );
    }
<<<<<<< HEAD

    public static ProgramRuleActionType fromValue( String value )
    {
        for ( ProgramRuleActionType type : ProgramRuleActionType.values() )
        {
            if ( type.value.equalsIgnoreCase( value ) )
            {
                return type;
            }
        }

        return null;
    }

    public boolean isImplementable()
    {
        return IMPLEMENTED_ACTIONS.contains( this );
    }

    public static Set<ProgramRuleActionType> getImplementedActions()
    {
        return IMPLEMENTED_ACTIONS;
    }

    public static Set<ProgramRuleActionType> getDataLinkedTypes()
    {
        return DATA_LINKED_TYPES;
    }

    public static Set<ProgramRuleActionType> getNotificationLinkedTypes()
    {
        return NOTIFICATION_LINKED_TYPES;
    }

    public static Set<ProgramRuleActionType> getServerSupportedTypes()
    {
        return SERVER_SUPPORTED_TYPES;
    }
=======
>>>>>>> 517432bf
}<|MERGE_RESOLUTION|>--- conflicted
+++ resolved
@@ -31,7 +31,9 @@
 
 import java.util.Set;
 
+import org.hisp.dhis.dataelement.DataElement;
 import org.hisp.dhis.notification.NotificationTemplate;
+import org.hisp.dhis.trackedentity.TrackedEntityAttribute;
 
 import com.google.common.collect.ImmutableSet;
 import com.google.common.collect.Sets;
@@ -63,27 +65,6 @@
 
     final Set<ProgramRuleActionEvaluationTime> whenToRun;
 
-<<<<<<< HEAD
-    private static final Set<ProgramRuleActionType> IMPLEMENTED_ACTIONS = new ImmutableSet.Builder<ProgramRuleActionType>()
-        .add( SENDMESSAGE, SCHEDULEMESSAGE, ASSIGN ).build(); // Actions having
-                                                              // back end
-                                                              // implementation
-
-    private static final Set<ProgramRuleActionType> DATA_LINKED_TYPES = new ImmutableSet.Builder<ProgramRuleActionType>()
-        .add( HIDEFIELD, SETMANDATORYFIELD, HIDEOPTION,
-            HIDEOPTIONGROUP, SHOWOPTIONGROUP )
-        .build(); // Actions associated with DataElement Or
-    // TrackedEntityAttribute
-
-    private static final Set<ProgramRuleActionType> NOTIFICATION_LINKED_TYPES = new ImmutableSet.Builder<ProgramRuleActionType>()
-        .add( SENDMESSAGE, SCHEDULEMESSAGE ).build(); // Actions associated with
-    // NotificationTemplate
-
-    private static final Set<ProgramRuleActionType> SERVER_SUPPORTED_TYPES = new ImmutableSet.Builder<ProgramRuleActionType>()
-        .add( SENDMESSAGE, SCHEDULEMESSAGE, SHOWERROR, SHOWWARNING,
-            ERRORONCOMPLETE, WARNINGONCOMPLETE, ASSIGN, SETMANDATORYFIELD )
-        .build();
-=======
     /**
      * Actions which require server-side execution.
      */
@@ -102,7 +83,14 @@
      */
     public static final ImmutableSet<ProgramRuleActionType> NOTIFICATION_LINKED_TYPES = ImmutableSet.of(
         SENDMESSAGE, SCHEDULEMESSAGE );
->>>>>>> 517432bf
+
+    /**
+     * Complete set of actions which require server-side execution.
+     */
+    public static final ImmutableSet<ProgramRuleActionType> SERVER_SUPPORTED_TYPES = new ImmutableSet.Builder<ProgramRuleActionType>()
+        .add( SENDMESSAGE, SCHEDULEMESSAGE, SHOWERROR, SHOWWARNING,
+            ERRORONCOMPLETE, WARNINGONCOMPLETE, ASSIGN, SETMANDATORYFIELD )
+        .build();
 
     ProgramRuleActionType( String value )
     {
@@ -115,45 +103,4 @@
         this.value = value;
         this.whenToRun = Sets.newHashSet( whenToRun );
     }
-<<<<<<< HEAD
-
-    public static ProgramRuleActionType fromValue( String value )
-    {
-        for ( ProgramRuleActionType type : ProgramRuleActionType.values() )
-        {
-            if ( type.value.equalsIgnoreCase( value ) )
-            {
-                return type;
-            }
-        }
-
-        return null;
-    }
-
-    public boolean isImplementable()
-    {
-        return IMPLEMENTED_ACTIONS.contains( this );
-    }
-
-    public static Set<ProgramRuleActionType> getImplementedActions()
-    {
-        return IMPLEMENTED_ACTIONS;
-    }
-
-    public static Set<ProgramRuleActionType> getDataLinkedTypes()
-    {
-        return DATA_LINKED_TYPES;
-    }
-
-    public static Set<ProgramRuleActionType> getNotificationLinkedTypes()
-    {
-        return NOTIFICATION_LINKED_TYPES;
-    }
-
-    public static Set<ProgramRuleActionType> getServerSupportedTypes()
-    {
-        return SERVER_SUPPORTED_TYPES;
-    }
-=======
->>>>>>> 517432bf
 }