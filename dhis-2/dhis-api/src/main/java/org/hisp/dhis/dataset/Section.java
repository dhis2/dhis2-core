package org.hisp.dhis.dataset;

/*
 * Copyright (c) 2004-2016, University of Oslo
 * All rights reserved.
 *
 * Redistribution and use in source and binary forms, with or without
 * modification, are permitted provided that the following conditions are met:
 * Redistributions of source code must retain the above copyright notice, this
 * list of conditions and the following disclaimer.
 *
 * Redistributions in binary form must reproduce the above copyright notice,
 * this list of conditions and the following disclaimer in the documentation
 * and/or other materials provided with the distribution.
 * Neither the name of the HISP project nor the names of its contributors may
 * be used to endorse or promote products derived from this software without
 * specific prior written permission.
 *
 * THIS SOFTWARE IS PROVIDED BY THE COPYRIGHT HOLDERS AND CONTRIBUTORS "AS IS" AND
 * ANY EXPRESS OR IMPLIED WARRANTIES, INCLUDING, BUT NOT LIMITED TO, THE IMPLIED
 * WARRANTIES OF MERCHANTABILITY AND FITNESS FOR A PARTICULAR PURPOSE ARE
 * DISCLAIMED. IN NO EVENT SHALL THE COPYRIGHT OWNER OR CONTRIBUTORS BE LIABLE FOR
 * ANY DIRECT, INDIRECT, INCIDENTAL, SPECIAL, EXEMPLARY, OR CONSEQUENTIAL DAMAGES
 * (INCLUDING, BUT NOT LIMITED TO, PROCUREMENT OF SUBSTITUTE GOODS OR SERVICES;
 * LOSS OF USE, DATA, OR PROFITS; OR BUSINESS INTERRUPTION) HOWEVER CAUSED AND ON
 * ANY THEORY OF LIABILITY, WHETHER IN CONTRACT, STRICT LIABILITY, OR TORT
 * (INCLUDING NEGLIGENCE OR OTHERWISE) ARISING IN ANY WAY OUT OF THE USE OF THIS
 * SOFTWARE, EVEN IF ADVISED OF THE POSSIBILITY OF SUCH DAMAGE.
 */

import com.fasterxml.jackson.annotation.JsonProperty;
import com.fasterxml.jackson.databind.annotation.JsonSerialize;
import com.fasterxml.jackson.dataformat.xml.annotation.JacksonXmlElementWrapper;
import com.fasterxml.jackson.dataformat.xml.annotation.JacksonXmlProperty;
import com.fasterxml.jackson.dataformat.xml.annotation.JacksonXmlRootElement;
import org.hisp.dhis.common.BaseIdentifiableObject;
import org.hisp.dhis.common.DxfNamespaces;
import org.hisp.dhis.common.IdentifiableObject;
import org.hisp.dhis.common.MergeMode;
import org.hisp.dhis.dataelement.DataElement;
import org.hisp.dhis.dataelement.DataElementCategoryCombo;
import org.hisp.dhis.dataelement.DataElementOperand;
import org.hisp.dhis.indicator.Indicator;
import org.hisp.dhis.schema.annotation.PropertyRange;

import java.util.ArrayList;
import java.util.HashSet;
import java.util.List;
import java.util.Set;

@JacksonXmlRootElement( localName = "section", namespace = DxfNamespaces.DXF_2_0 )
public class Section
    extends BaseIdentifiableObject
{
    private String description;

    private DataSet dataSet;

    private List<DataElement> dataElements = new ArrayList<>();

    private List<Indicator> indicators = new ArrayList<>();

    private Set<DataElementOperand> greyedFields = new HashSet<>();

    private int sortOrder;
    
    private boolean showRowTotals;
    
    private boolean showColumnTotals;

    private boolean showRowTotals;

    private boolean showColumnTotals;

    // -------------------------------------------------------------------------
    // Constructors
    // -------------------------------------------------------------------------

    public Section()
    {
    }

    public Section( String name, DataSet dataSet, List<DataElement> dataElements, Set<DataElementOperand> greyedFields )
    {
        this.name = name;
        this.dataSet = dataSet;
        this.dataElements = dataElements;
        this.greyedFields = greyedFields;
    }

    // -------------------------------------------------------------------------
    // Logic
    // -------------------------------------------------------------------------

    public void addDataElement( DataElement dataElement )
    {
        dataElements.add( dataElement );
    }

    public void removeDataElement( DataElement dataElement )
    {
        dataElements.remove( dataElement );
    }

    public void addGreyedField( DataElementOperand greyedField )
    {
        greyedFields.add( greyedField );
    }

    public void removeGreyedField( DataElementOperand greyedField )
    {
        greyedFields.remove( greyedField );
    }

    private void addIndicator( Indicator indicator )
    {
        indicators.remove( indicator );
    }

    public void removeAllGreyedFields()
    {
        greyedFields.clear();
    }

    public void removeAllDataElements()
    {
        dataElements.clear();
    }

    public void removeAllIndicators()
    {
        indicators.clear();
    }

    public boolean hasCategoryCombo()
    {
        return !getCategoryCombos().isEmpty();
    }

    @JsonProperty
    @JsonSerialize( as = BaseIdentifiableObject.class )
    @JacksonXmlProperty( namespace = DxfNamespaces.DXF_2_0 )
    public Set<DataElementCategoryCombo> getCategoryCombos()
    {
<<<<<<< HEAD
    	Set<DataElementCategoryCombo> categoryCombos = new HashSet<>();
    	
=======
        Set<DataElementCategoryCombo> categoryCombos = new HashSet<>();

>>>>>>> b383e1b1
        for ( DataElement dataElement : dataElements )
        {
            DataElementCategoryCombo categoryCombo = dataElement.getCategoryCombo( dataSet );

            if ( categoryCombo != null )
            {
<<<<<<< HEAD
            	categoryCombos.add( categoryCombo ); 
            }
        }
        
=======
                categoryCombos.add( categoryCombo );
            }
        }

>>>>>>> b383e1b1
        return categoryCombos;
    }

    public boolean hasDataElements()
    {
        return dataElements != null && !dataElements.isEmpty();
    }
    
    public List<DataElement> getDataElementsByCategoryCombo( DataElementCategoryCombo categoryCombo )
    {
        List<DataElement> dataElements = new ArrayList<>();
        
        for( DataElement dataElement : this.dataElements )
        {
            if( dataElement.getCategoryCombo( this.dataSet ).equals( categoryCombo ) )
            {
                dataElements.add( dataElement );
            }
        }
        
        return dataElements;        
    }

    public List<DataElement> getDataElementsByCategoryCombo( DataElementCategoryCombo categoryCombo )
    {
        List<DataElement> dataElements = new ArrayList<>();

        for ( DataElement dataElement : this.dataElements )
        {
            if ( dataElement.getCategoryCombo( this.dataSet ).equals( categoryCombo ) )
            {
                dataElements.add( dataElement );
            }
        }

        return dataElements;
    }

    // -------------------------------------------------------------------------
    // Getters and setters
    // -------------------------------------------------------------------------

    @JsonProperty
    @JacksonXmlProperty( namespace = DxfNamespaces.DXF_2_0 )
    @PropertyRange( min = 2 )
    public String getDescription()
    {
        return description;
    }

    public void setDescription( String description )
    {
        this.description = description;
    }

    @JsonProperty
    @JsonSerialize( as = BaseIdentifiableObject.class )
    @JacksonXmlProperty( namespace = DxfNamespaces.DXF_2_0 )
    public DataSet getDataSet()
    {
        return dataSet;
    }

    public void setDataSet( DataSet dataSet )
    {
        this.dataSet = dataSet;
    }

    @JsonProperty
    @JsonSerialize( contentAs = BaseIdentifiableObject.class )
    @JacksonXmlElementWrapper( localName = "dataElements", namespace = DxfNamespaces.DXF_2_0 )
    @JacksonXmlProperty( localName = "dataElement", namespace = DxfNamespaces.DXF_2_0 )
    public List<DataElement> getDataElements()
    {
        return dataElements;
    }

    public void setDataElements( List<DataElement> dataElements )
    {
        this.dataElements = dataElements;
    }

    @JsonProperty
    @JsonSerialize( contentAs = BaseIdentifiableObject.class )
    @JacksonXmlElementWrapper( localName = "indicators", namespace = DxfNamespaces.DXF_2_0 )
    @JacksonXmlProperty( localName = "indicator", namespace = DxfNamespaces.DXF_2_0 )
    public List<Indicator> getIndicators()
    {
        return indicators;
    }

    public void setIndicators( List<Indicator> indicators )
    {
        this.indicators = indicators;
    }

    @JsonProperty
    @JacksonXmlProperty( namespace = DxfNamespaces.DXF_2_0 )
    public int getSortOrder()
    {
        return sortOrder;
    }

    public void setSortOrder( int sortOrder )
    {
        this.sortOrder = sortOrder;
    }

    @JsonProperty
    @JacksonXmlElementWrapper( localName = "greyedFields", namespace = DxfNamespaces.DXF_2_0 )
    @JacksonXmlProperty( localName = "greyedField", namespace = DxfNamespaces.DXF_2_0 )
    public Set<DataElementOperand> getGreyedFields()
    {
        return greyedFields;
    }

    public void setGreyedFields( Set<DataElementOperand> greyedFields )
    {
        this.greyedFields = greyedFields;
    }        

    @JsonProperty
    @JacksonXmlProperty( namespace = DxfNamespaces.DXF_2_0 )
    public boolean isShowRowTotals()
    {
        return showRowTotals;
    }

    public void setShowRowTotals( boolean showRowTotals )
    {
        this.showRowTotals = showRowTotals;
    }

    @JsonProperty
    @JacksonXmlProperty( namespace = DxfNamespaces.DXF_2_0 )
    public boolean isShowColumnTotals()
    {
        return showColumnTotals;
    }

    public void setShowColumnTotals( boolean showColumnTotals )
    {
        this.showColumnTotals = showColumnTotals;
    }

    @JsonProperty
    @JacksonXmlProperty( namespace = DxfNamespaces.DXF_2_0 )
    public boolean isShowRowTotals()
    {
        return showRowTotals;
    }

    public void setShowRowTotals( boolean showRowTotals )
    {
        this.showRowTotals = showRowTotals;
    }

    @JsonProperty
    @JacksonXmlProperty( namespace = DxfNamespaces.DXF_2_0 )
    public boolean isShowColumnTotals()
    {
        return showColumnTotals;
    }

    public void setShowColumnTotals( boolean showColumnTotals )
    {
        this.showColumnTotals = showColumnTotals;
    }

    @Override
    public void mergeWith( IdentifiableObject other, MergeMode mergeMode )
    {
        super.mergeWith( other, mergeMode );

        if ( other.getClass().isInstance( this ) )
        {
            Section section = (Section) other;
            sortOrder = section.getSortOrder();

            if ( mergeMode.isReplace() )
            {
                dataSet = section.getDataSet();
                description = section.getDescription();
            }
            else if ( mergeMode.isMerge() )
            {
                dataSet = section.getDataSet() == null ? dataSet : section.getDataSet();
                description = section.getDescription() == null ? description : section.getDescription();
            }

            removeAllDataElements();
            section.getDataElements().forEach( this::addDataElement );

            removeAllGreyedFields();
            section.getGreyedFields().forEach( this::addGreyedField );

            removeAllIndicators();
            section.getIndicators().forEach( this::addIndicator );
        }
    }
}
<|MERGE_RESOLUTION|>--- conflicted
+++ resolved
@@ -1,369 +1,314 @@
-package org.hisp.dhis.dataset;
-
-/*
- * Copyright (c) 2004-2016, University of Oslo
- * All rights reserved.
- *
- * Redistribution and use in source and binary forms, with or without
- * modification, are permitted provided that the following conditions are met:
- * Redistributions of source code must retain the above copyright notice, this
- * list of conditions and the following disclaimer.
- *
- * Redistributions in binary form must reproduce the above copyright notice,
- * this list of conditions and the following disclaimer in the documentation
- * and/or other materials provided with the distribution.
- * Neither the name of the HISP project nor the names of its contributors may
- * be used to endorse or promote products derived from this software without
- * specific prior written permission.
- *
- * THIS SOFTWARE IS PROVIDED BY THE COPYRIGHT HOLDERS AND CONTRIBUTORS "AS IS" AND
- * ANY EXPRESS OR IMPLIED WARRANTIES, INCLUDING, BUT NOT LIMITED TO, THE IMPLIED
- * WARRANTIES OF MERCHANTABILITY AND FITNESS FOR A PARTICULAR PURPOSE ARE
- * DISCLAIMED. IN NO EVENT SHALL THE COPYRIGHT OWNER OR CONTRIBUTORS BE LIABLE FOR
- * ANY DIRECT, INDIRECT, INCIDENTAL, SPECIAL, EXEMPLARY, OR CONSEQUENTIAL DAMAGES
- * (INCLUDING, BUT NOT LIMITED TO, PROCUREMENT OF SUBSTITUTE GOODS OR SERVICES;
- * LOSS OF USE, DATA, OR PROFITS; OR BUSINESS INTERRUPTION) HOWEVER CAUSED AND ON
- * ANY THEORY OF LIABILITY, WHETHER IN CONTRACT, STRICT LIABILITY, OR TORT
- * (INCLUDING NEGLIGENCE OR OTHERWISE) ARISING IN ANY WAY OUT OF THE USE OF THIS
- * SOFTWARE, EVEN IF ADVISED OF THE POSSIBILITY OF SUCH DAMAGE.
- */
-
-import com.fasterxml.jackson.annotation.JsonProperty;
-import com.fasterxml.jackson.databind.annotation.JsonSerialize;
-import com.fasterxml.jackson.dataformat.xml.annotation.JacksonXmlElementWrapper;
-import com.fasterxml.jackson.dataformat.xml.annotation.JacksonXmlProperty;
-import com.fasterxml.jackson.dataformat.xml.annotation.JacksonXmlRootElement;
-import org.hisp.dhis.common.BaseIdentifiableObject;
-import org.hisp.dhis.common.DxfNamespaces;
-import org.hisp.dhis.common.IdentifiableObject;
-import org.hisp.dhis.common.MergeMode;
-import org.hisp.dhis.dataelement.DataElement;
-import org.hisp.dhis.dataelement.DataElementCategoryCombo;
-import org.hisp.dhis.dataelement.DataElementOperand;
-import org.hisp.dhis.indicator.Indicator;
-import org.hisp.dhis.schema.annotation.PropertyRange;
-
-import java.util.ArrayList;
-import java.util.HashSet;
-import java.util.List;
-import java.util.Set;
-
-@JacksonXmlRootElement( localName = "section", namespace = DxfNamespaces.DXF_2_0 )
-public class Section
-    extends BaseIdentifiableObject
-{
-    private String description;
-
-    private DataSet dataSet;
-
-    private List<DataElement> dataElements = new ArrayList<>();
-
-    private List<Indicator> indicators = new ArrayList<>();
-
-    private Set<DataElementOperand> greyedFields = new HashSet<>();
-
-    private int sortOrder;
-    
-    private boolean showRowTotals;
-    
-    private boolean showColumnTotals;
-
-    private boolean showRowTotals;
-
-    private boolean showColumnTotals;
-
-    // -------------------------------------------------------------------------
-    // Constructors
-    // -------------------------------------------------------------------------
-
-    public Section()
-    {
-    }
-
-    public Section( String name, DataSet dataSet, List<DataElement> dataElements, Set<DataElementOperand> greyedFields )
-    {
-        this.name = name;
-        this.dataSet = dataSet;
-        this.dataElements = dataElements;
-        this.greyedFields = greyedFields;
-    }
-
-    // -------------------------------------------------------------------------
-    // Logic
-    // -------------------------------------------------------------------------
-
-    public void addDataElement( DataElement dataElement )
-    {
-        dataElements.add( dataElement );
-    }
-
-    public void removeDataElement( DataElement dataElement )
-    {
-        dataElements.remove( dataElement );
-    }
-
-    public void addGreyedField( DataElementOperand greyedField )
-    {
-        greyedFields.add( greyedField );
-    }
-
-    public void removeGreyedField( DataElementOperand greyedField )
-    {
-        greyedFields.remove( greyedField );
-    }
-
-    private void addIndicator( Indicator indicator )
-    {
-        indicators.remove( indicator );
-    }
-
-    public void removeAllGreyedFields()
-    {
-        greyedFields.clear();
-    }
-
-    public void removeAllDataElements()
-    {
-        dataElements.clear();
-    }
-
-    public void removeAllIndicators()
-    {
-        indicators.clear();
-    }
-
-    public boolean hasCategoryCombo()
-    {
-        return !getCategoryCombos().isEmpty();
-    }
-
-    @JsonProperty
-    @JsonSerialize( as = BaseIdentifiableObject.class )
-    @JacksonXmlProperty( namespace = DxfNamespaces.DXF_2_0 )
-    public Set<DataElementCategoryCombo> getCategoryCombos()
-    {
-<<<<<<< HEAD
-    	Set<DataElementCategoryCombo> categoryCombos = new HashSet<>();
-    	
-=======
-        Set<DataElementCategoryCombo> categoryCombos = new HashSet<>();
-
->>>>>>> b383e1b1
-        for ( DataElement dataElement : dataElements )
-        {
-            DataElementCategoryCombo categoryCombo = dataElement.getCategoryCombo( dataSet );
-
-            if ( categoryCombo != null )
-            {
-<<<<<<< HEAD
-            	categoryCombos.add( categoryCombo ); 
-            }
-        }
-        
-=======
-                categoryCombos.add( categoryCombo );
-            }
-        }
-
->>>>>>> b383e1b1
-        return categoryCombos;
-    }
-
-    public boolean hasDataElements()
-    {
-        return dataElements != null && !dataElements.isEmpty();
-    }
-    
-    public List<DataElement> getDataElementsByCategoryCombo( DataElementCategoryCombo categoryCombo )
-    {
-        List<DataElement> dataElements = new ArrayList<>();
-        
-        for( DataElement dataElement : this.dataElements )
-        {
-            if( dataElement.getCategoryCombo( this.dataSet ).equals( categoryCombo ) )
-            {
-                dataElements.add( dataElement );
-            }
-        }
-        
-        return dataElements;        
-    }
-
-    public List<DataElement> getDataElementsByCategoryCombo( DataElementCategoryCombo categoryCombo )
-    {
-        List<DataElement> dataElements = new ArrayList<>();
-
-        for ( DataElement dataElement : this.dataElements )
-        {
-            if ( dataElement.getCategoryCombo( this.dataSet ).equals( categoryCombo ) )
-            {
-                dataElements.add( dataElement );
-            }
-        }
-
-        return dataElements;
-    }
-
-    // -------------------------------------------------------------------------
-    // Getters and setters
-    // -------------------------------------------------------------------------
-
-    @JsonProperty
-    @JacksonXmlProperty( namespace = DxfNamespaces.DXF_2_0 )
-    @PropertyRange( min = 2 )
-    public String getDescription()
-    {
-        return description;
-    }
-
-    public void setDescription( String description )
-    {
-        this.description = description;
-    }
-
-    @JsonProperty
-    @JsonSerialize( as = BaseIdentifiableObject.class )
-    @JacksonXmlProperty( namespace = DxfNamespaces.DXF_2_0 )
-    public DataSet getDataSet()
-    {
-        return dataSet;
-    }
-
-    public void setDataSet( DataSet dataSet )
-    {
-        this.dataSet = dataSet;
-    }
-
-    @JsonProperty
-    @JsonSerialize( contentAs = BaseIdentifiableObject.class )
-    @JacksonXmlElementWrapper( localName = "dataElements", namespace = DxfNamespaces.DXF_2_0 )
-    @JacksonXmlProperty( localName = "dataElement", namespace = DxfNamespaces.DXF_2_0 )
-    public List<DataElement> getDataElements()
-    {
-        return dataElements;
-    }
-
-    public void setDataElements( List<DataElement> dataElements )
-    {
-        this.dataElements = dataElements;
-    }
-
-    @JsonProperty
-    @JsonSerialize( contentAs = BaseIdentifiableObject.class )
-    @JacksonXmlElementWrapper( localName = "indicators", namespace = DxfNamespaces.DXF_2_0 )
-    @JacksonXmlProperty( localName = "indicator", namespace = DxfNamespaces.DXF_2_0 )
-    public List<Indicator> getIndicators()
-    {
-        return indicators;
-    }
-
-    public void setIndicators( List<Indicator> indicators )
-    {
-        this.indicators = indicators;
-    }
-
-    @JsonProperty
-    @JacksonXmlProperty( namespace = DxfNamespaces.DXF_2_0 )
-    public int getSortOrder()
-    {
-        return sortOrder;
-    }
-
-    public void setSortOrder( int sortOrder )
-    {
-        this.sortOrder = sortOrder;
-    }
-
-    @JsonProperty
-    @JacksonXmlElementWrapper( localName = "greyedFields", namespace = DxfNamespaces.DXF_2_0 )
-    @JacksonXmlProperty( localName = "greyedField", namespace = DxfNamespaces.DXF_2_0 )
-    public Set<DataElementOperand> getGreyedFields()
-    {
-        return greyedFields;
-    }
-
-    public void setGreyedFields( Set<DataElementOperand> greyedFields )
-    {
-        this.greyedFields = greyedFields;
-    }        
-
-    @JsonProperty
-    @JacksonXmlProperty( namespace = DxfNamespaces.DXF_2_0 )
-    public boolean isShowRowTotals()
-    {
-        return showRowTotals;
-    }
-
-    public void setShowRowTotals( boolean showRowTotals )
-    {
-        this.showRowTotals = showRowTotals;
-    }
-
-    @JsonProperty
-    @JacksonXmlProperty( namespace = DxfNamespaces.DXF_2_0 )
-    public boolean isShowColumnTotals()
-    {
-        return showColumnTotals;
-    }
-
-    public void setShowColumnTotals( boolean showColumnTotals )
-    {
-        this.showColumnTotals = showColumnTotals;
-    }
-
-    @JsonProperty
-    @JacksonXmlProperty( namespace = DxfNamespaces.DXF_2_0 )
-    public boolean isShowRowTotals()
-    {
-        return showRowTotals;
-    }
-
-    public void setShowRowTotals( boolean showRowTotals )
-    {
-        this.showRowTotals = showRowTotals;
-    }
-
-    @JsonProperty
-    @JacksonXmlProperty( namespace = DxfNamespaces.DXF_2_0 )
-    public boolean isShowColumnTotals()
-    {
-        return showColumnTotals;
-    }
-
-    public void setShowColumnTotals( boolean showColumnTotals )
-    {
-        this.showColumnTotals = showColumnTotals;
-    }
-
-    @Override
-    public void mergeWith( IdentifiableObject other, MergeMode mergeMode )
-    {
-        super.mergeWith( other, mergeMode );
-
-        if ( other.getClass().isInstance( this ) )
-        {
-            Section section = (Section) other;
-            sortOrder = section.getSortOrder();
-
-            if ( mergeMode.isReplace() )
-            {
-                dataSet = section.getDataSet();
-                description = section.getDescription();
-            }
-            else if ( mergeMode.isMerge() )
-            {
-                dataSet = section.getDataSet() == null ? dataSet : section.getDataSet();
-                description = section.getDescription() == null ? description : section.getDescription();
-            }
-
-            removeAllDataElements();
-            section.getDataElements().forEach( this::addDataElement );
-
-            removeAllGreyedFields();
-            section.getGreyedFields().forEach( this::addGreyedField );
-
-            removeAllIndicators();
-            section.getIndicators().forEach( this::addIndicator );
-        }
-    }
-}
+package org.hisp.dhis.dataset;
+
+/*
+ * Copyright (c) 2004-2016, University of Oslo
+ * All rights reserved.
+ *
+ * Redistribution and use in source and binary forms, with or without
+ * modification, are permitted provided that the following conditions are met:
+ * Redistributions of source code must retain the above copyright notice, this
+ * list of conditions and the following disclaimer.
+ *
+ * Redistributions in binary form must reproduce the above copyright notice,
+ * this list of conditions and the following disclaimer in the documentation
+ * and/or other materials provided with the distribution.
+ * Neither the name of the HISP project nor the names of its contributors may
+ * be used to endorse or promote products derived from this software without
+ * specific prior written permission.
+ *
+ * THIS SOFTWARE IS PROVIDED BY THE COPYRIGHT HOLDERS AND CONTRIBUTORS "AS IS" AND
+ * ANY EXPRESS OR IMPLIED WARRANTIES, INCLUDING, BUT NOT LIMITED TO, THE IMPLIED
+ * WARRANTIES OF MERCHANTABILITY AND FITNESS FOR A PARTICULAR PURPOSE ARE
+ * DISCLAIMED. IN NO EVENT SHALL THE COPYRIGHT OWNER OR CONTRIBUTORS BE LIABLE FOR
+ * ANY DIRECT, INDIRECT, INCIDENTAL, SPECIAL, EXEMPLARY, OR CONSEQUENTIAL DAMAGES
+ * (INCLUDING, BUT NOT LIMITED TO, PROCUREMENT OF SUBSTITUTE GOODS OR SERVICES;
+ * LOSS OF USE, DATA, OR PROFITS; OR BUSINESS INTERRUPTION) HOWEVER CAUSED AND ON
+ * ANY THEORY OF LIABILITY, WHETHER IN CONTRACT, STRICT LIABILITY, OR TORT
+ * (INCLUDING NEGLIGENCE OR OTHERWISE) ARISING IN ANY WAY OUT OF THE USE OF THIS
+ * SOFTWARE, EVEN IF ADVISED OF THE POSSIBILITY OF SUCH DAMAGE.
+ */
+
+import com.fasterxml.jackson.annotation.JsonProperty;
+import com.fasterxml.jackson.databind.annotation.JsonSerialize;
+import com.fasterxml.jackson.dataformat.xml.annotation.JacksonXmlElementWrapper;
+import com.fasterxml.jackson.dataformat.xml.annotation.JacksonXmlProperty;
+import com.fasterxml.jackson.dataformat.xml.annotation.JacksonXmlRootElement;
+import org.hisp.dhis.common.BaseIdentifiableObject;
+import org.hisp.dhis.common.DxfNamespaces;
+import org.hisp.dhis.common.IdentifiableObject;
+import org.hisp.dhis.common.MergeMode;
+import org.hisp.dhis.dataelement.DataElement;
+import org.hisp.dhis.dataelement.DataElementCategoryCombo;
+import org.hisp.dhis.dataelement.DataElementOperand;
+import org.hisp.dhis.indicator.Indicator;
+import org.hisp.dhis.schema.annotation.PropertyRange;
+
+import java.util.ArrayList;
+import java.util.HashSet;
+import java.util.List;
+import java.util.Set;
+
+@JacksonXmlRootElement( localName = "section", namespace = DxfNamespaces.DXF_2_0 )
+public class Section
+    extends BaseIdentifiableObject
+{
+    private String description;
+
+    private DataSet dataSet;
+
+    private List<DataElement> dataElements = new ArrayList<>();
+
+    private List<Indicator> indicators = new ArrayList<>();
+
+    private Set<DataElementOperand> greyedFields = new HashSet<>();
+
+    private int sortOrder;
+
+    private boolean showRowTotals;
+
+    private boolean showColumnTotals;
+
+    // -------------------------------------------------------------------------
+    // Constructors
+    // -------------------------------------------------------------------------
+
+    public Section()
+    {
+    }
+
+    public Section( String name, DataSet dataSet, List<DataElement> dataElements, Set<DataElementOperand> greyedFields )
+    {
+        this.name = name;
+        this.dataSet = dataSet;
+        this.dataElements = dataElements;
+        this.greyedFields = greyedFields;
+    }
+
+    // -------------------------------------------------------------------------
+    // Logic
+    // -------------------------------------------------------------------------
+
+    public void addDataElement( DataElement dataElement )
+    {
+        dataElements.add( dataElement );
+    }
+
+    public void removeDataElement( DataElement dataElement )
+    {
+        dataElements.remove( dataElement );
+    }
+
+    public void addGreyedField( DataElementOperand greyedField )
+    {
+        greyedFields.add( greyedField );
+    }
+
+    public void removeGreyedField( DataElementOperand greyedField )
+    {
+        greyedFields.remove( greyedField );
+    }
+
+    private void addIndicator( Indicator indicator )
+    {
+        indicators.remove( indicator );
+    }
+
+    public void removeAllGreyedFields()
+    {
+        greyedFields.clear();
+    }
+
+    public void removeAllDataElements()
+    {
+        dataElements.clear();
+    }
+
+    public void removeAllIndicators()
+    {
+        indicators.clear();
+    }
+
+    public boolean hasCategoryCombo()
+    {
+        return !getCategoryCombos().isEmpty();
+    }
+
+    @JsonProperty
+    @JsonSerialize( as = BaseIdentifiableObject.class )
+    @JacksonXmlProperty( namespace = DxfNamespaces.DXF_2_0 )
+    public Set<DataElementCategoryCombo> getCategoryCombos()
+    {
+        Set<DataElementCategoryCombo> categoryCombos = new HashSet<>();
+
+        for ( DataElement dataElement : dataElements )
+        {
+            DataElementCategoryCombo categoryCombo = dataElement.getCategoryCombo( dataSet );
+
+            if ( categoryCombo != null )
+            {
+                categoryCombos.add( categoryCombo );
+            }
+        }
+
+        return categoryCombos;
+    }
+
+    public boolean hasDataElements()
+    {
+        return dataElements != null && !dataElements.isEmpty();
+    }
+
+    public List<DataElement> getDataElementsByCategoryCombo( DataElementCategoryCombo categoryCombo )
+    {
+        List<DataElement> dataElements = new ArrayList<>();
+
+        for ( DataElement dataElement : this.dataElements )
+        {
+            if ( dataElement.getCategoryCombo( this.dataSet ).equals( categoryCombo ) )
+            {
+                dataElements.add( dataElement );
+            }
+        }
+
+        return dataElements;
+    }
+
+    // -------------------------------------------------------------------------
+    // Getters and setters
+    // -------------------------------------------------------------------------
+
+    @JsonProperty
+    @JacksonXmlProperty( namespace = DxfNamespaces.DXF_2_0 )
+    @PropertyRange( min = 2 )
+    public String getDescription()
+    {
+        return description;
+    }
+
+    public void setDescription( String description )
+    {
+        this.description = description;
+    }
+
+    @JsonProperty
+    @JsonSerialize( as = BaseIdentifiableObject.class )
+    @JacksonXmlProperty( namespace = DxfNamespaces.DXF_2_0 )
+    public DataSet getDataSet()
+    {
+        return dataSet;
+    }
+
+    public void setDataSet( DataSet dataSet )
+    {
+        this.dataSet = dataSet;
+    }
+
+    @JsonProperty
+    @JsonSerialize( contentAs = BaseIdentifiableObject.class )
+    @JacksonXmlElementWrapper( localName = "dataElements", namespace = DxfNamespaces.DXF_2_0 )
+    @JacksonXmlProperty( localName = "dataElement", namespace = DxfNamespaces.DXF_2_0 )
+    public List<DataElement> getDataElements()
+    {
+        return dataElements;
+    }
+
+    public void setDataElements( List<DataElement> dataElements )
+    {
+        this.dataElements = dataElements;
+    }
+
+    @JsonProperty
+    @JsonSerialize( contentAs = BaseIdentifiableObject.class )
+    @JacksonXmlElementWrapper( localName = "indicators", namespace = DxfNamespaces.DXF_2_0 )
+    @JacksonXmlProperty( localName = "indicator", namespace = DxfNamespaces.DXF_2_0 )
+    public List<Indicator> getIndicators()
+    {
+        return indicators;
+    }
+
+    public void setIndicators( List<Indicator> indicators )
+    {
+        this.indicators = indicators;
+    }
+
+    @JsonProperty
+    @JacksonXmlProperty( namespace = DxfNamespaces.DXF_2_0 )
+    public int getSortOrder()
+    {
+        return sortOrder;
+    }
+
+    public void setSortOrder( int sortOrder )
+    {
+        this.sortOrder = sortOrder;
+    }
+
+    @JsonProperty
+    @JacksonXmlElementWrapper( localName = "greyedFields", namespace = DxfNamespaces.DXF_2_0 )
+    @JacksonXmlProperty( localName = "greyedField", namespace = DxfNamespaces.DXF_2_0 )
+    public Set<DataElementOperand> getGreyedFields()
+    {
+        return greyedFields;
+    }
+
+    public void setGreyedFields( Set<DataElementOperand> greyedFields )
+    {
+        this.greyedFields = greyedFields;
+    }
+
+    @JsonProperty
+    @JacksonXmlProperty( namespace = DxfNamespaces.DXF_2_0 )
+    public boolean isShowRowTotals()
+    {
+        return showRowTotals;
+    }
+
+    public void setShowRowTotals( boolean showRowTotals )
+    {
+        this.showRowTotals = showRowTotals;
+    }
+
+    @JsonProperty
+    @JacksonXmlProperty( namespace = DxfNamespaces.DXF_2_0 )
+    public boolean isShowColumnTotals()
+    {
+        return showColumnTotals;
+    }
+
+    public void setShowColumnTotals( boolean showColumnTotals )
+    {
+        this.showColumnTotals = showColumnTotals;
+    }
+
+    @Override
+    public void mergeWith( IdentifiableObject other, MergeMode mergeMode )
+    {
+        super.mergeWith( other, mergeMode );
+
+        if ( other.getClass().isInstance( this ) )
+        {
+            Section section = (Section) other;
+            sortOrder = section.getSortOrder();
+
+            if ( mergeMode.isReplace() )
+            {
+                dataSet = section.getDataSet();
+                description = section.getDescription();
+            }
+            else if ( mergeMode.isMerge() )
+            {
+                dataSet = section.getDataSet() == null ? dataSet : section.getDataSet();
+                description = section.getDescription() == null ? description : section.getDescription();
+            }
+
+            removeAllDataElements();
+            section.getDataElements().forEach( this::addDataElement );
+
+            removeAllGreyedFields();
+            section.getGreyedFields().forEach( this::addGreyedField );
+
+            removeAllIndicators();
+            section.getIndicators().forEach( this::addIndicator );
+        }
+    }
+}