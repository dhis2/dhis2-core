/*
 * Copyright (c) 2004-2022, University of Oslo
 * All rights reserved.
 *
 * Redistribution and use in source and binary forms, with or without
 * modification, are permitted provided that the following conditions are met:
 *
 * 1. Redistributions of source code must retain the above copyright notice, this
 * list of conditions and the following disclaimer.
 *
 * 2. Redistributions in binary form must reproduce the above copyright notice,
 * this list of conditions and the following disclaimer in the documentation
 * and/or other materials provided with the distribution.
 *
 * 3. Neither the name of the copyright holder nor the names of its contributors 
 * may be used to endorse or promote products derived from this software without
 * specific prior written permission.
 *
 * THIS SOFTWARE IS PROVIDED BY THE COPYRIGHT HOLDERS AND CONTRIBUTORS "AS IS" AND
 * ANY EXPRESS OR IMPLIED WARRANTIES, INCLUDING, BUT NOT LIMITED TO, THE IMPLIED
 * WARRANTIES OF MERCHANTABILITY AND FITNESS FOR A PARTICULAR PURPOSE ARE
 * DISCLAIMED. IN NO EVENT SHALL THE COPYRIGHT OWNER OR CONTRIBUTORS BE LIABLE FOR
 * ANY DIRECT, INDIRECT, INCIDENTAL, SPECIAL, EXEMPLARY, OR CONSEQUENTIAL DAMAGES
 * (INCLUDING, BUT NOT LIMITED TO, PROCUREMENT OF SUBSTITUTE GOODS OR SERVICES;
 * LOSS OF USE, DATA, OR PROFITS; OR BUSINESS INTERRUPTION) HOWEVER CAUSED AND ON
 * ANY THEORY OF LIABILITY, WHETHER IN CONTRACT, STRICT LIABILITY, OR TORT
 * (INCLUDING NEGLIGENCE OR OTHERWISE) ARISING IN ANY WAY OUT OF THE USE OF THIS
 * SOFTWARE, EVEN IF ADVISED OF THE POSSIBILITY OF SUCH DAMAGE.
 */
package org.hisp.dhis.period;

import static java.lang.String.format;
import static java.util.stream.Collectors.toUnmodifiableList;
import static org.hisp.dhis.analytics.AnalyticsFinancialYearStartKey.FINANCIAL_YEAR_OCTOBER;

import com.fasterxml.jackson.annotation.JsonProperty;
import com.fasterxml.jackson.dataformat.xml.annotation.JacksonXmlRootElement;
import java.io.Serializable;
import java.util.ArrayList;
import java.util.Date;
import java.util.HashMap;
import java.util.List;
import java.util.Map;
import java.util.stream.IntStream;
import java.util.stream.Stream;
import lombok.EqualsAndHashCode;
import lombok.Getter;
import lombok.Setter;
import lombok.ToString;
import lombok.experimental.Accessors;
import org.hisp.dhis.analytics.AnalyticsFinancialYearStartKey;
import org.hisp.dhis.calendar.DateTimeUnit;
import org.hisp.dhis.calendar.impl.Iso8601Calendar;
import org.hisp.dhis.common.DxfNamespaces;
import org.hisp.dhis.i18n.I18nFormat;
import org.joda.time.DateTime;

/**
 * @author Lars Helge Overland
 */
@Getter
@Setter
@Accessors(chain = true)
@EqualsAndHashCode
@ToString
@JacksonXmlRootElement(localName = "relativePeriods", namespace = DxfNamespaces.DXF_2_0)
public class RelativePeriods implements Serializable {
  private static final String THISDAY = "thisDay";

  private static final String YESTERDAY = "yesterday";

  private static final String LAST_WEEK = "last_week";

  private static final String LAST_BIWEEK = "last_biweek";

  private static final String LAST_MONTH = "reporting_month";

  private static final String LAST_BIMONTH = "reporting_bimonth";

  private static final String LAST_QUARTER = "reporting_quarter";

  private static final String LAST_SIXMONTH = "last_sixmonth";

  private static final String THIS_YEAR = "year";

  private static final String LAST_YEAR = "last_year";

  private static final String THIS_FINANCIAL_YEAR = "financial_year";

  private static final String LAST_FINANCIAL_YEAR = "last_financial_year";

  private static final List<String> MONTHS_THIS_YEAR =
      List.of(
          "january",
          "february",
          "march",
          "april",
          "may",
          "june",
          "july",
          "august",
          "september",
          "october",
          "november",
          "december");

  // Generates an array containing Strings "day1" -> "day365"
  private static final List<String> DAYS_IN_YEAR = patternList1ToN(365, "day%d");

  // Generates an array containing Strings "january_last_year" ->
  // "december_last_year"
  private static final List<String> MONTHS_LAST_YEAR =
      MONTHS_THIS_YEAR.stream().map(name -> name + "_last_year").collect(toUnmodifiableList());

  // Generates an array containing Strings "month1" -> "month12"
  private static final List<String> MONTHS_LAST_12 = patternList1ToN(12, "month%d");

  // Generates an array containing Strings "bimonth1" -> "bimonth6"
  private static final List<String> BIMONTHS_LAST_6 = patternList1ToN(6, "bimonth%d");

  // Generates an array containing Strings "bimonth1" -> "bimonth6"
  private static final List<String> BIMONTHS_THIS_YEAR = patternList1ToN(6, "bimonth%d");

  // Generates an array containing Strings "quarter1" -> "quarter4"
  private static final List<String> QUARTERS_THIS_YEAR = patternList1ToN(4, "quarter%d");

  // Generates an array containing Strings "sixmonth1" and "sixmonth2"
  private static final List<String> SIXMONHTS_LAST_2 = patternList1ToN(2, "sixmonth%d");

  // Generates an array containing Strings "quarter1_last_year" ->
  // "quarter4_last_year"
  private static final List<String> QUARTERS_LAST_YEAR = patternList1ToN(4, "quarter%d_last_year");

  // Generates an array containing "year_minus_4" -> "year_minus_1" +
  // "year_this"
  private static final List<String> LAST_5_YEARS = patternListNTo1(4, "year_minus_%d", "year_this");

  // Generates an array containing "year_minus_9" -> "year_minus_1" +
  // "year_this"
  private static final List<String> LAST_10_YEARS =
      patternListNTo1(9, "year_minus_%d", "year_this");

  // Generates an array containing "financial_year_minus_4" ->
  // "financial_year_minus_1" + "financial_year_this"
  private static final List<String> LAST_5_FINANCIAL_YEARS =
      patternListNTo1(4, "financial_year_minus_%d", "financial_year_this");

  // Generates an array containing "financial_year_minus_9" ->
  // "financial_year_minus_1" + "financial_year_this"
  private static final List<String> LAST_10_FINANCIAL_YEARS =
      patternListNTo1(9, "financial_year_minus_%d", "financial_year_this");

  // Generates and array containing "biweek1" -> "biweek26"
  private static final List<String> BIWEEKS_LAST_26 = patternList1ToN(26, "biweek%d");

  // Generates an array containing "w1" -> "w52"
  private static final List<String> WEEKS_LAST_52 = patternList1ToN(52, "w%d");

  // Generates an array containing "w1" -> "w53"
  private static final List<String> WEEKS_THIS_YEAR = patternList1ToN(53, "w%d");

  private static final int MONTHS_IN_YEAR = 12;

  private static List<String> patternList1ToN(int n, String pattern) {
    return IntStream.rangeClosed(1, n)
        .mapToObj(nr -> format(pattern, nr))
        .collect(toUnmodifiableList());
  }

  private static List<String> patternListNTo1(int n, String pattern, String specialValue) {
    return Stream.concat(
            IntStream.rangeClosed(1, n).map(i -> n - i + 1).mapToObj(nr -> format(pattern, nr)),
            Stream.of(specialValue))
        .collect(toUnmodifiableList());
  }

  @EqualsAndHashCode.Exclude private int id;

  @JsonProperty private boolean thisDay = false;

  @JsonProperty private boolean yesterday = false;

  @JsonProperty private boolean last3Days = false;

  @JsonProperty private boolean last7Days = false;

  @JsonProperty private boolean last14Days = false;

  @JsonProperty private boolean last30Days = false;

  @JsonProperty private boolean last60Days = false;

  @JsonProperty private boolean last90Days = false;

  @JsonProperty private boolean last180Days = false;

  @JsonProperty private boolean thisMonth = false;

  @JsonProperty private boolean lastMonth = false;

  @JsonProperty private boolean thisBimonth = false;

  @JsonProperty private boolean lastBimonth = false;

  @JsonProperty private boolean thisQuarter = false;

  @JsonProperty private boolean lastQuarter = false;

  @JsonProperty private boolean thisSixMonth = false;

  @JsonProperty private boolean lastSixMonth = false;

  @JsonProperty private boolean weeksThisYear = false;

  @JsonProperty private boolean monthsThisYear = false;

  @JsonProperty private boolean biMonthsThisYear = false;

  @JsonProperty private boolean quartersThisYear = false;

  @JsonProperty private boolean thisYear = false;

  @JsonProperty private boolean monthsLastYear = false;

  @JsonProperty private boolean quartersLastYear = false;

  @JsonProperty private boolean lastYear = false;

  @JsonProperty private boolean last5Years = false;

  @JsonProperty private boolean last10Years = false;

  @JsonProperty private boolean last12Months = false;

  @JsonProperty private boolean last6Months = false;

  @JsonProperty private boolean last3Months = false;

  @JsonProperty private boolean last6BiMonths = false;

  @JsonProperty private boolean last4Quarters = false;

  @JsonProperty private boolean last2SixMonths = false;

  @JsonProperty private boolean thisFinancialYear = false;

  @JsonProperty private boolean lastFinancialYear = false;

  @JsonProperty private boolean last5FinancialYears = false;

  @JsonProperty private boolean last10FinancialYears = false;

  @JsonProperty private boolean thisWeek = false;

  @JsonProperty private boolean lastWeek = false;

  @JsonProperty private boolean thisBiWeek = false;

  @JsonProperty private boolean lastBiWeek = false;

  @JsonProperty private boolean last4Weeks = false;

  @JsonProperty private boolean last4BiWeeks = false;

  @JsonProperty private boolean last12Weeks = false;

  @JsonProperty private boolean last52Weeks = false;

  // -------------------------------------------------------------------------
  // Constructors
  // -------------------------------------------------------------------------

  public RelativePeriods() {}

  // -------------------------------------------------------------------------
  // Logic
  // -------------------------------------------------------------------------

  /** Indicates whether this object contains at least one relative period. */
  public boolean isEmpty() {
    return getRelativePeriods().isEmpty();
  }

  /**
   * Returns the period type for the option with the lowest frequency.
   *
   * @return the period type.
   */
  public PeriodType getPeriodType() {
    if (isThisDay()
        || isYesterday()
        || isLast3Days()
        || isLast7Days()
        || isLast14Days()
        || isLast30Days()
        || isLast60Days()
        || isLast90Days()
        || isLast180Days()) {
      return PeriodType.getPeriodType(PeriodTypeEnum.DAILY);
    }

    if (isThisWeek() || isLastWeek() || isLast4Weeks() || isLast12Weeks() || isLast52Weeks()) {
      return PeriodType.getPeriodType(PeriodTypeEnum.WEEKLY);
    }

    if (isThisBiWeek() || isLastBiWeek() || isLast4BiWeeks()) {
      return PeriodType.getPeriodType(PeriodTypeEnum.BI_WEEKLY);
    }

    if (isThisMonth() || isLastMonth() || isLast12Months() || isLast6Months() || isLast3Months()) {
      return PeriodType.getPeriodType(PeriodTypeEnum.MONTHLY);
    }

    if (isThisBimonth() || isLastBimonth() || isLast6BiMonths()) {
      return PeriodType.getPeriodType(PeriodTypeEnum.BI_MONTHLY);
    }

    if (isThisQuarter() || isLastQuarter() || isLast4Quarters()) {
      return PeriodType.getPeriodType(PeriodTypeEnum.QUARTERLY);
    }

    if (isThisSixMonth() || isLastSixMonth() || isLast2SixMonths()) {
      return PeriodType.getPeriodType(PeriodTypeEnum.SIX_MONTHLY);
    }

    if (isThisFinancialYear()
        || isLastFinancialYear()
        || isLast5FinancialYears()
        || isLast10FinancialYears()) {
      return PeriodType.getPeriodType(PeriodTypeEnum.FINANCIAL_OCT);
    }

    return PeriodType.getPeriodType(PeriodTypeEnum.YEARLY);
  }

  /** Gets a list of Periods relative to current date. */
  public List<PeriodDimension> getRelativePeriods() {
    return getRelativePeriods((Date) null, null, false, FINANCIAL_YEAR_OCTOBER);
  }

  /**
   * Gets a list of Periods based on the given input and the state of this RelativePeriods. The
   * current date is set to todays date minus one month.
   *
   * @param format the i18n format.
   * @return a list of relative Periods.
   */
  public List<PeriodDimension> getRelativePeriods(I18nFormat format, boolean dynamicNames) {
    return getRelativePeriods((Date) null, format, dynamicNames, FINANCIAL_YEAR_OCTOBER);
  }

  /**
   * Gets a list of Periods based on the given input and the state of this RelativePeriods.
   *
   * @param date the date representing now. If null the current date will be used.
   * @param format the i18n format.
   * @param dynamicNames indication of whether dynamic names should be used.
   * @param financialYearStart the start of a financial year. Configurable through system settings
   *     and should be one of the values in the enum {@link AnalyticsFinancialYearStartKey}
   * @return a list of relative Periods.
   */
  public List<PeriodDimension> getRelativePeriods(
      Date date,
      I18nFormat format,
      boolean dynamicNames,
      AnalyticsFinancialYearStartKey financialYearStart) {
    return getRelativePeriods(
        DateField.withDefaults().withDate(date), format, dynamicNames, financialYearStart);
  }

  /**
   * Gets a list of Periods based on the given input and the state of this RelativePeriods.
   *
   * @param dateField the dateAndField representing now. If null the current dateAndField will be
   *     used.
   * @param format the i18n format.
   * @param financialYearStart the start of a financial year. Configurable through system settings
   *     and should be one of the values in the enum {@link AnalyticsFinancialYearStartKey}
   * @return a list of relative Periods.
   */
  public List<PeriodDimension> getRelativePeriods(
      DateField dateField,
      I18nFormat format,
      boolean dynamicNames,
      AnalyticsFinancialYearStartKey financialYearStart) {

    dateField = DateField.withDefaultsIfNecessary(dateField);

    List<PeriodDimension> periods = new ArrayList<>();

    if (isThisFinancialPeriod()) {
      FinancialPeriodType financialPeriodType = financialYearStart.getFinancialPeriodType();

      periods.addAll(
          getRelativeFinancialPeriods(financialPeriodType, dateField, format, dynamicNames));
    }

    if (isThisDay()) {
      periods.add(
          getRelativePeriod(new DailyPeriodType(), THISDAY, dateField, dynamicNames, format));
    }

    if (isYesterday()) {
      periods.add(
          getRelativePeriod(
              new DailyPeriodType(),
              YESTERDAY,
              dateField.withDate(new DateTime(dateField.date()).minusDays(1).toDate()),
              dynamicNames,
              format));
    }

    if (isLast3Days()) {
      periods.addAll(
          getRollingRelativePeriodList(
                  new DailyPeriodType(),
                  DAYS_IN_YEAR,
                  new DateTime(dateField.date()).minusDays(1).toDate(),
                  dynamicNames,
                  format)
              .subList(362, 365));
    }

    if (isLast7Days()) {
      periods.addAll(
          getRollingRelativePeriodList(
                  new DailyPeriodType(),
                  DAYS_IN_YEAR,
                  new DateTime(dateField.date()).minusDays(1).toDate(),
                  dynamicNames,
                  format)
              .subList(358, 365));
    }

    if (isLast14Days()) {
      periods.addAll(
          getRollingRelativePeriodList(
                  new DailyPeriodType(),
                  DAYS_IN_YEAR,
                  new DateTime(dateField.date()).minusDays(1).toDate(),
                  dynamicNames,
                  format)
              .subList(351, 365));
    }

    if (isLast30Days()) {
      periods.addAll(
          getRollingRelativePeriodList(
                  new DailyPeriodType(),
                  DAYS_IN_YEAR,
                  new DateTime(dateField.date()).minusDays(1).toDate(),
                  dynamicNames,
                  format)
              .subList(335, 365));
    }

    if (isLast60Days()) {
      periods.addAll(
          getRollingRelativePeriodList(
                  new DailyPeriodType(),
                  DAYS_IN_YEAR,
                  new DateTime(dateField.date()).minusDays(1).toDate(),
                  dynamicNames,
                  format)
              .subList(305, 365));
    }

    if (isLast90Days()) {
      periods.addAll(
          getRollingRelativePeriodList(
                  new DailyPeriodType(),
                  DAYS_IN_YEAR,
                  new DateTime(dateField.date()).minusDays(1).toDate(),
                  dynamicNames,
                  format)
              .subList(275, 365));
    }

    if (isLast180Days()) {
      periods.addAll(
          getRollingRelativePeriodList(
                  new DailyPeriodType(),
                  DAYS_IN_YEAR,
                  new DateTime(dateField.date()).minusDays(1).toDate(),
                  dynamicNames,
                  format)
              .subList(185, 365));
    }

    if (isThisWeek()) {
      periods.add(
          getRelativePeriod(new WeeklyPeriodType(), LAST_WEEK, dateField, dynamicNames, format));
    }

    if (isLastWeek()) {
      periods.add(
          getRelativePeriod(
              new WeeklyPeriodType(),
              LAST_WEEK,
              dateField.withDate(new DateTime(dateField.date()).minusWeeks(1).toDate()),
              dynamicNames,
              format));
    }

    if (isThisBiWeek()) {
      periods.add(
          getRelativePeriod(
              new BiWeeklyPeriodType(), LAST_BIWEEK, dateField, dynamicNames, format));
    }

    if (isLastBiWeek()) {
      periods.add(
          getRelativePeriod(
              new BiWeeklyPeriodType(),
              LAST_BIWEEK,
              dateField.withDate(new DateTime(dateField.date()).minusWeeks(2).toDate()),
              dynamicNames,
              format));
    }

    if (isThisMonth()) {
      periods.add(
          getRelativePeriod(new MonthlyPeriodType(), LAST_MONTH, dateField, dynamicNames, format));
    }

    if (isLastMonth()) {
      periods.add(
          getRelativePeriod(
              new MonthlyPeriodType(),
              LAST_MONTH,
              dateField.withDate(new DateTime(dateField.date()).minusMonths(1).toDate()),
              dynamicNames,
              format));
    }

    if (isThisBimonth()) {
      periods.add(
          getRelativePeriod(
              new BiMonthlyPeriodType(), LAST_BIMONTH, dateField, dynamicNames, format));
    }

    if (isLastBimonth()) {
      periods.add(
          getRelativePeriod(
              new BiMonthlyPeriodType(),
              LAST_BIMONTH,
              dateField.withDate(new DateTime(dateField.date()).minusMonths(2).toDate()),
              dynamicNames,
              format));
    }

    if (isThisQuarter()) {
      periods.add(
          getRelativePeriod(
              new QuarterlyPeriodType(), LAST_QUARTER, dateField, dynamicNames, format));
    }

    if (isLastQuarter()) {
      periods.add(
          getRelativePeriod(
              new QuarterlyPeriodType(),
              LAST_QUARTER,
              dateField.withDate(new DateTime(dateField.date()).minusMonths(3).toDate()),
              dynamicNames,
              format));
    }

    if (isThisSixMonth()) {
      periods.add(
          getRelativePeriod(
              new SixMonthlyPeriodType(), LAST_SIXMONTH, dateField, dynamicNames, format));
    }

    if (isLastSixMonth()) {
      periods.add(
          getRelativePeriod(
              new SixMonthlyPeriodType(),
              LAST_SIXMONTH,
              dateField.withDate(new DateTime(dateField.date()).minusMonths(6).toDate()),
              dynamicNames,
              format));
    }

    if (isWeeksThisYear()) {
      periods.addAll(
          getRelativePeriodList(
              new WeeklyPeriodType(), WEEKS_THIS_YEAR, dateField.date(), dynamicNames, format));
    }

    if (isMonthsThisYear()) {
      periods.addAll(
          getRelativePeriodList(
              new MonthlyPeriodType(), MONTHS_THIS_YEAR, dateField.date(), dynamicNames, format));
    }

    if (isBiMonthsThisYear()) {
      periods.addAll(
          getRelativePeriodList(
              new BiMonthlyPeriodType(),
              BIMONTHS_THIS_YEAR,
              dateField.date(),
              dynamicNames,
              format));
    }

    if (isQuartersThisYear()) {
      periods.addAll(
          getRelativePeriodList(
              new QuarterlyPeriodType(),
              QUARTERS_THIS_YEAR,
              dateField.date(),
              dynamicNames,
              format));
    }

    if (isThisYear()) {
      periods.add(
          getRelativePeriod(new YearlyPeriodType(), THIS_YEAR, dateField, dynamicNames, format));
    }

    if (isLast3Months()) {
      periods.addAll(
          getRollingRelativePeriodList(
                  new MonthlyPeriodType(),
                  MONTHS_LAST_12,
                  new DateTime(dateField.date()).minusMonths(1).toDate(),
                  dynamicNames,
                  format)
              .subList(9, 12));
    }

    if (isLast6Months()) {
      periods.addAll(
          getRollingRelativePeriodList(
                  new MonthlyPeriodType(),
                  MONTHS_LAST_12,
                  new DateTime(dateField.date()).minusMonths(1).toDate(),
                  dynamicNames,
                  format)
              .subList(6, 12));
    }

    if (isLast12Months()) {
      periods.addAll(
          getRollingRelativePeriodList(
              new MonthlyPeriodType(),
              MONTHS_LAST_12,
              new DateTime(dateField.date()).minusMonths(1).toDate(),
              dynamicNames,
              format));
    }

    if (isLast6BiMonths()) {
      periods.addAll(
          getRollingRelativePeriodList(
              new BiMonthlyPeriodType(),
              BIMONTHS_LAST_6,
              new DateTime(dateField.date()).minusMonths(2).toDate(),
              dynamicNames,
              format));
    }

    if (isLast4Quarters()) {
      periods.addAll(
          getRollingRelativePeriodList(
              new QuarterlyPeriodType(),
              QUARTERS_THIS_YEAR,
              new DateTime(dateField.date()).minusMonths(3).toDate(),
              dynamicNames,
              format));
    }

    if (isLast2SixMonths()) {
      periods.addAll(
          getRollingRelativePeriodList(
              new SixMonthlyPeriodType(),
              SIXMONHTS_LAST_2,
              new DateTime(dateField.date()).minusMonths(6).toDate(),
              dynamicNames,
              format));
    }

    if (isLast4Weeks()) {
      periods.addAll(
          getRollingRelativePeriodList(
                  new WeeklyPeriodType(),
                  WEEKS_LAST_52,
                  new DateTime(dateField.date()).minusWeeks(1).toDate(),
                  dynamicNames,
                  format)
              .subList(48, 52));
    }

    if (isLast4BiWeeks()) {
      periods.addAll(
          getRollingRelativePeriodList(
                  new BiWeeklyPeriodType(),
                  BIWEEKS_LAST_26,
                  new DateTime(dateField.date()).minusWeeks(2).toDate(),
                  dynamicNames,
                  format)
              .subList(22, 26));
    }

    if (isLast12Weeks()) {
      periods.addAll(
          getRollingRelativePeriodList(
                  new WeeklyPeriodType(),
                  WEEKS_LAST_52,
                  new DateTime(dateField.date()).minusWeeks(1).toDate(),
                  dynamicNames,
                  format)
              .subList(40, 52));
    }

    if (isLast52Weeks()) {
      periods.addAll(
          getRollingRelativePeriodList(
              new WeeklyPeriodType(),
              WEEKS_LAST_52,
              new DateTime(dateField.date()).minusWeeks(1).toDate(),
              dynamicNames,
              format));
    }

    // Rewind one year
    dateField =
        dateField.withDate(new DateTime(dateField.date()).minusMonths(MONTHS_IN_YEAR).toDate());

    if (isMonthsLastYear()) {
      periods.addAll(
          getRelativePeriodList(
              new MonthlyPeriodType(), MONTHS_LAST_YEAR, dateField.date(), dynamicNames, format));
    }

    if (isQuartersLastYear()) {
      periods.addAll(
          getRelativePeriodList(
              new QuarterlyPeriodType(),
              QUARTERS_LAST_YEAR,
              dateField.date(),
              dynamicNames,
              format));
    }

    if (isLastYear()) {
      periods.add(
          getRelativePeriod(new YearlyPeriodType(), LAST_YEAR, dateField, dynamicNames, format));
    }

    if (isLast5Years()) {
      periods.addAll(
          getRollingRelativePeriodList(
              new YearlyPeriodType(), LAST_5_YEARS, dateField.date(), dynamicNames, format));
    }

    if (isLast10Years()) {
      periods.addAll(
          getRollingRelativePeriodList(
              new YearlyPeriodType(),
              LAST_10_YEARS,
              Iso8601Calendar.getInstance()
                  .minusYears(DateTimeUnit.fromJdkDate(dateField.date()), 5)
                  .toJdkDate(),
              dynamicNames,
              format));
      periods.addAll(
          getRollingRelativePeriodList(
              new YearlyPeriodType(), LAST_10_YEARS, dateField.date(), dynamicNames, format));
    }

    return periods;
  }

  /**
   * Gets a list of financial periods based on the given input and the state of this
   * RelativePeriods.
   *
   * @param financialPeriodType The financial period type to get
   * @param dateField the relative date
   * @param format the i18n format.
   * @return a list of relative Periods.
   */
<<<<<<< HEAD
  private List<PeriodDimension> getRelativeFinancialPeriods(
      FinancialPeriodType financialPeriodType, I18nFormat format, boolean dynamicNames) {
    DateField dateField = DateField.withDefaults();
    List<PeriodDimension> periods = new ArrayList<>();
=======
  private List<Period> getRelativeFinancialPeriods(
      FinancialPeriodType financialPeriodType,
      DateField dateField,
      I18nFormat format,
      boolean dynamicNames) {

    List<Period> periods = new ArrayList<>();
>>>>>>> 5a203437

    if (isThisFinancialYear()) {
      periods.add(
          getRelativePeriod(
              financialPeriodType, THIS_FINANCIAL_YEAR, dateField, dynamicNames, format));
    }

    // Rewind one year
    dateField =
        dateField.withDate(new DateTime(dateField.date()).minusMonths(MONTHS_IN_YEAR).toDate());

    if (isLastFinancialYear()) {
      periods.add(
          getRelativePeriod(
              financialPeriodType, LAST_FINANCIAL_YEAR, dateField, dynamicNames, format));
    }

    if (isLast5FinancialYears()) {
      periods.addAll(
          getRollingRelativePeriodList(
              financialPeriodType, LAST_5_FINANCIAL_YEARS, dateField.date(), dynamicNames, format));
    }

    if (isLast10FinancialYears()) {
      periods.addAll(
          getRollingRelativePeriodList(
              financialPeriodType,
              LAST_10_FINANCIAL_YEARS,
              Iso8601Calendar.getInstance()
                  .minusYears(DateTimeUnit.fromJdkDate(dateField.date()), 5)
                  .toJdkDate(),
              dynamicNames,
              format));
      periods.addAll(
          getRollingRelativePeriodList(
              financialPeriodType,
              LAST_10_FINANCIAL_YEARS,
              dateField.date(),
              dynamicNames,
              format));
    }

    return periods;
  }

  /**
   * Returns a list of relative periods. The name will be dynamic depending on the dynamicNames
   * argument. The short name will always be dynamic.
   *
   * @param periodType the period type.
   * @param periodNames the array of period names.
   * @param date the current date.
   * @param dynamicNames indication of whether dynamic names should be used.
   * @param format the I18nFormat.
   * @return a list of periods.
   */
  private List<PeriodDimension> getRelativePeriodList(
      CalendarPeriodType periodType,
      List<String> periodNames,
      Date date,
      boolean dynamicNames,
      I18nFormat format) {
    return getRelativePeriodList(
        periodType.generatePeriods(date).stream().map(PeriodDimension::of).toList(),
        periodNames,
        dynamicNames,
        format);
  }

  /**
   * Returns a list of relative rolling periods. The name will be dynamic depending on the
   * dynamicNames argument. The short name will always be dynamic.
   *
   * @param periodType the period type.
   * @param periodNames the array of period names.
   * @param date the current date.
   * @param dynamicNames indication of whether dynamic names should be used.
   * @param format the I18nFormat.
   * @return a list of periods.
   */
  private List<PeriodDimension> getRollingRelativePeriodList(
      CalendarPeriodType periodType,
      List<String> periodNames,
      Date date,
      boolean dynamicNames,
      I18nFormat format) {
    return getRelativePeriodList(
        periodType.generateRollingPeriods(date).stream().map(PeriodDimension::of).toList(),
        periodNames,
        dynamicNames,
        format);
  }

  /**
   * Returns a list of relative periods. The name will be dynamic depending on the dynamicNames
   * argument. The short name will always be dynamic.
   *
   * @param relatives the list of periods.
   * @param periodNames the array of period names.
   * @param dynamicNames indication of whether dynamic names should be used.
   * @param format the I18nFormat.
   * @return a list of periods.
   */
  private List<PeriodDimension> getRelativePeriodList(
      List<PeriodDimension> relatives,
      List<String> periodNames,
      boolean dynamicNames,
      I18nFormat format) {
    List<PeriodDimension> periods = new ArrayList<>();

    int c = 0;

    for (PeriodDimension period : relatives) {
      periods.add(setName(period, periodNames.get(c++), dynamicNames, format));
    }

    return periods;
  }

  /**
   * Returns relative period. The name will be dynamic depending on the dynamicNames argument. The
   * short name will always be dynamic.
   *
   * @param periodType the period type.
   * @param periodName the period name.
   * @param dateField the current dateAndField.
   * @param dynamicNames indication of whether dynamic names should be used.
   * @param format the I18nFormat.
   * @return a list of periods.
   */
  private PeriodDimension getRelativePeriod(
      CalendarPeriodType periodType,
      String periodName,
      DateField dateField,
      boolean dynamicNames,
      I18nFormat format) {
    return setName(
        PeriodDimension.of(periodType.createPeriod(dateField.date()))
            .setDateField(dateField.dateField()),
        periodName,
        dynamicNames,
        format);
  }

  /**
   * Sets the name and short name of the given Period. The name will be formatted to the real period
   * name if the given dynamicNames argument is true. The short name will be formatted in any case.
   *
   * @param period the period.
   * @param periodName the period name.
   * @param dynamicNames indication of whether dynamic names should be used.
   * @param format the I18nFormat.
   * @return a period.
   */
  public static PeriodDimension setName(
      PeriodDimension period, String periodName, boolean dynamicNames, I18nFormat format) {
    period.setName(
        dynamicNames && format != null ? format.formatPeriod(period.getPeriod()) : periodName);
    period.setShortName(format != null ? format.formatPeriod(period.getPeriod()) : null);
    return period;
  }

  /**
   * Returns a RelativePeriods instance based on the given RelativePeriodsEnum.
   *
   * @param relativePeriod a list of RelativePeriodsEnum.
   * @param date the relative date to use for generating the relative periods.
   * @return a list of {@link Period}.
   */
  public static List<PeriodDimension> getRelativePeriodsFromEnum(
      RelativePeriodEnum relativePeriod, Date date) {
    return getRelativePeriodsFromEnum(
        relativePeriod,
        DateField.withDefaults().withDate(date),
        null,
        false,
        AnalyticsFinancialYearStartKey.FINANCIAL_YEAR_OCTOBER);
  }

  /**
   * Returns a RelativePeriods instance based on the given RelativePeriodsEnum.
   *
   * @param relativePeriod a list of RelativePeriodsEnum.
   * @param date the relative date to use for generating the relative periods.
   * @param format the {@link I18nFormat}, can be null.
   * @param dynamicNames indicates whether to set dynamic names on the periods.
   * @param financialYearStart the start of a financial year per {@link
   *     AnalyticsFinancialYearStartKey}.
   * @return a list of {@link Period}.
   */
  public static List<PeriodDimension> getRelativePeriodsFromEnum(
      RelativePeriodEnum relativePeriod,
      DateField date,
      I18nFormat format,
      boolean dynamicNames,
      AnalyticsFinancialYearStartKey financialYearStart) {
    Map<RelativePeriodEnum, RelativePeriods> map = new HashMap<>();

    map.put(RelativePeriodEnum.TODAY, new RelativePeriods().setThisDay(true));
    map.put(RelativePeriodEnum.YESTERDAY, new RelativePeriods().setYesterday(true));
    map.put(RelativePeriodEnum.LAST_3_DAYS, new RelativePeriods().setLast3Days(true));
    map.put(RelativePeriodEnum.LAST_7_DAYS, new RelativePeriods().setLast7Days(true));
    map.put(RelativePeriodEnum.LAST_14_DAYS, new RelativePeriods().setLast14Days(true));
    map.put(RelativePeriodEnum.LAST_30_DAYS, new RelativePeriods().setLast30Days(true));
    map.put(RelativePeriodEnum.LAST_60_DAYS, new RelativePeriods().setLast60Days(true));
    map.put(RelativePeriodEnum.LAST_90_DAYS, new RelativePeriods().setLast90Days(true));
    map.put(RelativePeriodEnum.LAST_180_DAYS, new RelativePeriods().setLast180Days(true));
    map.put(RelativePeriodEnum.THIS_MONTH, new RelativePeriods().setThisMonth(true));
    map.put(RelativePeriodEnum.LAST_MONTH, new RelativePeriods().setLastMonth(true));
    map.put(RelativePeriodEnum.THIS_BIMONTH, new RelativePeriods().setThisBimonth(true));
    map.put(RelativePeriodEnum.LAST_BIMONTH, new RelativePeriods().setLastBimonth(true));
    map.put(RelativePeriodEnum.THIS_QUARTER, new RelativePeriods().setThisQuarter(true));
    map.put(RelativePeriodEnum.LAST_QUARTER, new RelativePeriods().setLastQuarter(true));
    map.put(RelativePeriodEnum.THIS_SIX_MONTH, new RelativePeriods().setThisSixMonth(true));
    map.put(RelativePeriodEnum.LAST_SIX_MONTH, new RelativePeriods().setLastSixMonth(true));
    map.put(RelativePeriodEnum.WEEKS_THIS_YEAR, new RelativePeriods().setWeeksThisYear(true));
    map.put(RelativePeriodEnum.MONTHS_THIS_YEAR, new RelativePeriods().setMonthsThisYear(true));
    map.put(RelativePeriodEnum.BIMONTHS_THIS_YEAR, new RelativePeriods().setBiMonthsThisYear(true));
    map.put(RelativePeriodEnum.QUARTERS_THIS_YEAR, new RelativePeriods().setQuartersThisYear(true));
    map.put(RelativePeriodEnum.THIS_YEAR, new RelativePeriods().setThisYear(true));
    map.put(RelativePeriodEnum.MONTHS_LAST_YEAR, new RelativePeriods().setMonthsLastYear(true));
    map.put(RelativePeriodEnum.QUARTERS_LAST_YEAR, new RelativePeriods().setQuartersLastYear(true));
    map.put(RelativePeriodEnum.LAST_YEAR, new RelativePeriods().setLastYear(true));
    map.put(RelativePeriodEnum.LAST_5_YEARS, new RelativePeriods().setLast5Years(true));
    map.put(RelativePeriodEnum.LAST_10_YEARS, new RelativePeriods().setLast10Years(true));
    map.put(RelativePeriodEnum.LAST_12_MONTHS, new RelativePeriods().setLast12Months(true));
    map.put(RelativePeriodEnum.LAST_6_MONTHS, new RelativePeriods().setLast6Months(true));
    map.put(RelativePeriodEnum.LAST_3_MONTHS, new RelativePeriods().setLast3Months(true));
    map.put(RelativePeriodEnum.LAST_6_BIMONTHS, new RelativePeriods().setLast6BiMonths(true));
    map.put(RelativePeriodEnum.LAST_4_QUARTERS, new RelativePeriods().setLast4Quarters(true));
    map.put(RelativePeriodEnum.LAST_2_SIXMONTHS, new RelativePeriods().setLast2SixMonths(true));
    map.put(
        RelativePeriodEnum.THIS_FINANCIAL_YEAR, new RelativePeriods().setThisFinancialYear(true));
    map.put(
        RelativePeriodEnum.LAST_FINANCIAL_YEAR, new RelativePeriods().setLastFinancialYear(true));
    map.put(
        RelativePeriodEnum.LAST_5_FINANCIAL_YEARS,
        new RelativePeriods().setLast5FinancialYears(true));
    map.put(
        RelativePeriodEnum.LAST_10_FINANCIAL_YEARS,
        new RelativePeriods().setLast10FinancialYears(true));
    map.put(RelativePeriodEnum.THIS_WEEK, new RelativePeriods().setThisWeek(true));
    map.put(RelativePeriodEnum.LAST_WEEK, new RelativePeriods().setLastWeek(true));
    map.put(RelativePeriodEnum.THIS_BIWEEK, new RelativePeriods().setThisBiWeek(true));
    map.put(RelativePeriodEnum.LAST_BIWEEK, new RelativePeriods().setLastBiWeek(true));
    map.put(RelativePeriodEnum.LAST_4_WEEKS, new RelativePeriods().setLast4Weeks(true));
    map.put(RelativePeriodEnum.LAST_4_BIWEEKS, new RelativePeriods().setLast4BiWeeks(true));
    map.put(RelativePeriodEnum.LAST_12_WEEKS, new RelativePeriods().setLast12Weeks(true));
    map.put(RelativePeriodEnum.LAST_52_WEEKS, new RelativePeriods().setLast52Weeks(true));

    return map.containsKey(relativePeriod)
        ? map.get(relativePeriod).getRelativePeriods(date, format, dynamicNames, financialYearStart)
        : new ArrayList<>();
  }

  /**
   * Returns a list of RelativePeriodEnums based on the state of this RelativePeriods.
   *
   * @return a list of RelativePeriodEnums.
   */
  public List<RelativePeriodEnum> getRelativePeriodEnums() {
    List<RelativePeriodEnum> list = new ArrayList<>();

    add(list, RelativePeriodEnum.TODAY, thisDay);
    add(list, RelativePeriodEnum.YESTERDAY, yesterday);
    add(list, RelativePeriodEnum.LAST_3_DAYS, last3Days);
    add(list, RelativePeriodEnum.LAST_7_DAYS, last7Days);
    add(list, RelativePeriodEnum.LAST_14_DAYS, last14Days);
    add(list, RelativePeriodEnum.LAST_30_DAYS, last30Days);
    add(list, RelativePeriodEnum.LAST_60_DAYS, last60Days);
    add(list, RelativePeriodEnum.LAST_90_DAYS, last90Days);
    add(list, RelativePeriodEnum.LAST_180_DAYS, last180Days);
    add(list, RelativePeriodEnum.THIS_MONTH, thisMonth);
    add(list, RelativePeriodEnum.LAST_MONTH, lastMonth);
    add(list, RelativePeriodEnum.THIS_BIMONTH, thisBimonth);
    add(list, RelativePeriodEnum.LAST_BIMONTH, lastBimonth);
    add(list, RelativePeriodEnum.THIS_QUARTER, thisQuarter);
    add(list, RelativePeriodEnum.LAST_QUARTER, lastQuarter);
    add(list, RelativePeriodEnum.THIS_SIX_MONTH, thisSixMonth);
    add(list, RelativePeriodEnum.LAST_SIX_MONTH, lastSixMonth);
    add(list, RelativePeriodEnum.WEEKS_THIS_YEAR, weeksThisYear);
    add(list, RelativePeriodEnum.MONTHS_THIS_YEAR, monthsThisYear);
    add(list, RelativePeriodEnum.BIMONTHS_THIS_YEAR, biMonthsThisYear);
    add(list, RelativePeriodEnum.QUARTERS_THIS_YEAR, quartersThisYear);
    add(list, RelativePeriodEnum.THIS_YEAR, thisYear);
    add(list, RelativePeriodEnum.MONTHS_LAST_YEAR, monthsLastYear);
    add(list, RelativePeriodEnum.QUARTERS_LAST_YEAR, quartersLastYear);
    add(list, RelativePeriodEnum.LAST_YEAR, lastYear);
    add(list, RelativePeriodEnum.LAST_5_YEARS, last5Years);
    add(list, RelativePeriodEnum.LAST_10_YEARS, last10Years);
    add(list, RelativePeriodEnum.LAST_12_MONTHS, last12Months);
    add(list, RelativePeriodEnum.LAST_6_MONTHS, last6Months);
    add(list, RelativePeriodEnum.LAST_3_MONTHS, last3Months);
    add(list, RelativePeriodEnum.LAST_6_BIMONTHS, last6BiMonths);
    add(list, RelativePeriodEnum.LAST_4_QUARTERS, last4Quarters);
    add(list, RelativePeriodEnum.LAST_2_SIXMONTHS, last2SixMonths);
    add(list, RelativePeriodEnum.THIS_FINANCIAL_YEAR, thisFinancialYear);
    add(list, RelativePeriodEnum.LAST_FINANCIAL_YEAR, lastFinancialYear);
    add(list, RelativePeriodEnum.LAST_5_FINANCIAL_YEARS, last5FinancialYears);
    add(list, RelativePeriodEnum.LAST_10_FINANCIAL_YEARS, last10FinancialYears);
    add(list, RelativePeriodEnum.THIS_WEEK, thisWeek);
    add(list, RelativePeriodEnum.LAST_WEEK, lastWeek);
    add(list, RelativePeriodEnum.THIS_BIWEEK, thisBiWeek);
    add(list, RelativePeriodEnum.LAST_BIWEEK, lastBiWeek);
    add(list, RelativePeriodEnum.LAST_4_WEEKS, last4Weeks);
    add(list, RelativePeriodEnum.LAST_4_BIWEEKS, last4BiWeeks);
    add(list, RelativePeriodEnum.LAST_12_WEEKS, last12Weeks);
    add(list, RelativePeriodEnum.LAST_52_WEEKS, last52Weeks);

    return list;
  }

  public RelativePeriods setRelativePeriodsFromEnums(List<RelativePeriodEnum> relativePeriods) {
    if (relativePeriods != null) {
      thisDay = relativePeriods.contains(RelativePeriodEnum.TODAY);
      yesterday = relativePeriods.contains(RelativePeriodEnum.YESTERDAY);
      last3Days = relativePeriods.contains(RelativePeriodEnum.LAST_3_DAYS);
      last7Days = relativePeriods.contains(RelativePeriodEnum.LAST_7_DAYS);
      last14Days = relativePeriods.contains(RelativePeriodEnum.LAST_14_DAYS);
      last30Days = relativePeriods.contains(RelativePeriodEnum.LAST_30_DAYS);
      last60Days = relativePeriods.contains(RelativePeriodEnum.LAST_60_DAYS);
      last90Days = relativePeriods.contains(RelativePeriodEnum.LAST_90_DAYS);
      last180Days = relativePeriods.contains(RelativePeriodEnum.LAST_180_DAYS);
      thisMonth = relativePeriods.contains(RelativePeriodEnum.THIS_MONTH);
      lastMonth = relativePeriods.contains(RelativePeriodEnum.LAST_MONTH);
      thisBimonth = relativePeriods.contains(RelativePeriodEnum.THIS_BIMONTH);
      lastBimonth = relativePeriods.contains(RelativePeriodEnum.LAST_BIMONTH);
      thisQuarter = relativePeriods.contains(RelativePeriodEnum.THIS_QUARTER);
      lastQuarter = relativePeriods.contains(RelativePeriodEnum.LAST_QUARTER);
      thisSixMonth = relativePeriods.contains(RelativePeriodEnum.THIS_SIX_MONTH);
      lastSixMonth = relativePeriods.contains(RelativePeriodEnum.LAST_SIX_MONTH);
      weeksThisYear = relativePeriods.contains(RelativePeriodEnum.WEEKS_THIS_YEAR);
      monthsThisYear = relativePeriods.contains(RelativePeriodEnum.MONTHS_THIS_YEAR);
      biMonthsThisYear = relativePeriods.contains(RelativePeriodEnum.BIMONTHS_THIS_YEAR);
      quartersThisYear = relativePeriods.contains(RelativePeriodEnum.QUARTERS_THIS_YEAR);
      thisYear = relativePeriods.contains(RelativePeriodEnum.THIS_YEAR);
      monthsLastYear = relativePeriods.contains(RelativePeriodEnum.MONTHS_LAST_YEAR);
      quartersLastYear = relativePeriods.contains(RelativePeriodEnum.QUARTERS_LAST_YEAR);
      lastYear = relativePeriods.contains(RelativePeriodEnum.LAST_YEAR);
      last5Years = relativePeriods.contains(RelativePeriodEnum.LAST_5_YEARS);
      last10Years = relativePeriods.contains(RelativePeriodEnum.LAST_10_YEARS);
      last12Months = relativePeriods.contains(RelativePeriodEnum.LAST_12_MONTHS);
      last6Months = relativePeriods.contains(RelativePeriodEnum.LAST_6_MONTHS);
      last3Months = relativePeriods.contains(RelativePeriodEnum.LAST_3_MONTHS);
      last6BiMonths = relativePeriods.contains(RelativePeriodEnum.LAST_6_BIMONTHS);
      last4Quarters = relativePeriods.contains(RelativePeriodEnum.LAST_4_QUARTERS);
      last2SixMonths = relativePeriods.contains(RelativePeriodEnum.LAST_2_SIXMONTHS);
      thisFinancialYear = relativePeriods.contains(RelativePeriodEnum.THIS_FINANCIAL_YEAR);
      lastFinancialYear = relativePeriods.contains(RelativePeriodEnum.LAST_FINANCIAL_YEAR);
      last5FinancialYears = relativePeriods.contains(RelativePeriodEnum.LAST_5_FINANCIAL_YEARS);
      last10FinancialYears = relativePeriods.contains(RelativePeriodEnum.LAST_10_FINANCIAL_YEARS);
      thisWeek = relativePeriods.contains(RelativePeriodEnum.THIS_WEEK);
      lastWeek = relativePeriods.contains(RelativePeriodEnum.LAST_WEEK);
      thisBiWeek = relativePeriods.contains(RelativePeriodEnum.THIS_BIWEEK);
      lastBiWeek = relativePeriods.contains(RelativePeriodEnum.LAST_BIWEEK);
      last4Weeks = relativePeriods.contains(RelativePeriodEnum.LAST_4_WEEKS);
      last4BiWeeks = relativePeriods.contains(RelativePeriodEnum.LAST_4_BIWEEKS);
      last12Weeks = relativePeriods.contains(RelativePeriodEnum.LAST_12_WEEKS);
      last52Weeks = relativePeriods.contains(RelativePeriodEnum.LAST_52_WEEKS);
    }

    return this;
  }

  public boolean isThisFinancialPeriod() {
    return isThisFinancialYear()
        || isLastFinancialYear()
        || isLast5FinancialYears()
        || isLast10FinancialYears();
  }

  // -------------------------------------------------------------------------
  // Supportive methods
  // -------------------------------------------------------------------------

  private static <T> void add(List<T> list, T element, boolean add) {
    if (add) {
      list.add(element);
    }
  }
}<|MERGE_RESOLUTION|>--- conflicted
+++ resolved
@@ -781,20 +781,13 @@
    * @param format the i18n format.
    * @return a list of relative Periods.
    */
-<<<<<<< HEAD
   private List<PeriodDimension> getRelativeFinancialPeriods(
-      FinancialPeriodType financialPeriodType, I18nFormat format, boolean dynamicNames) {
-    DateField dateField = DateField.withDefaults();
-    List<PeriodDimension> periods = new ArrayList<>();
-=======
-  private List<Period> getRelativeFinancialPeriods(
       FinancialPeriodType financialPeriodType,
       DateField dateField,
       I18nFormat format,
       boolean dynamicNames) {
 
-    List<Period> periods = new ArrayList<>();
->>>>>>> 5a203437
+    List<PeriodDimension> periods = new ArrayList<>();
 
     if (isThisFinancialYear()) {
       periods.add(
