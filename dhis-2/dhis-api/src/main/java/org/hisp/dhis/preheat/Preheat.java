--- conflicted
+++ resolved
@@ -27,7 +27,34 @@
  */
 package org.hisp.dhis.preheat;
 
-<<<<<<< HEAD
+/*
+ * Copyright (c) 2004-2021, University of Oslo
+ * All rights reserved.
+ *
+ * Redistribution and use in source and binary forms, with or without
+ * modification, are permitted provided that the following conditions are met:
+ * Redistributions of source code must retain the above copyright notice, this
+ * list of conditions and the following disclaimer.
+ *
+ * Redistributions in binary form must reproduce the above copyright notice,
+ * this list of conditions and the following disclaimer in the documentation
+ * and/or other materials provided with the distribution.
+ * Neither the name of the HISP project nor the names of its contributors may
+ * be used to endorse or promote products derived from this software without
+ * specific prior written permission.
+ *
+ * THIS SOFTWARE IS PROVIDED BY THE COPYRIGHT HOLDERS AND CONTRIBUTORS "AS IS" AND
+ * ANY EXPRESS OR IMPLIED WARRANTIES, INCLUDING, BUT NOT LIMITED TO, THE IMPLIED
+ * WARRANTIES OF MERCHANTABILITY AND FITNESS FOR A PARTICULAR PURPOSE ARE
+ * DISCLAIMED. IN NO EVENT SHALL THE COPYRIGHT OWNER OR CONTRIBUTORS BE LIABLE FOR
+ * ANY DIRECT, INDIRECT, INCIDENTAL, SPECIAL, EXEMPLARY, OR CONSEQUENTIAL DAMAGES
+ * (INCLUDING, BUT NOT LIMITED TO, PROCUREMENT OF SUBSTITUTE GOODS OR SERVICES;
+ * LOSS OF USE, DATA, OR PROFITS; OR BUSINESS INTERRUPTION) HOWEVER CAUSED AND ON
+ * ANY THEORY OF LIABILITY, WHETHER IN CONTRACT, STRICT LIABILITY, OR TORT
+ * (INCLUDING NEGLIGENCE OR OTHERWISE) ARISING IN ANY WAY OUT OF THE USE OF THIS
+ * SOFTWARE, EVEN IF ADVISED OF THE POSSIBILITY OF SUCH DAMAGE.
+ */
+
 import java.util.ArrayList;
 import java.util.Collection;
 import java.util.HashMap;
@@ -35,8 +62,6 @@
 import java.util.Map;
 import java.util.Set;
 
-=======
->>>>>>> db94eb0a
 import org.apache.commons.lang3.StringUtils;
 import org.hisp.dhis.category.Category;
 import org.hisp.dhis.category.CategoryCombo;
@@ -185,13 +210,9 @@
 
     public boolean containsKey( PreheatIdentifier identifier, Class<? extends IdentifiableObject> klass, String key )
     {
-<<<<<<< HEAD
+        identifier = getIdentifier( klass, identifier );
         return !(isEmpty() || isEmpty( identifier ) || isEmpty( identifier, klass ))
             && map.get( identifier ).get( klass ).containsKey( key );
-=======
-        identifier = getIdentifier( klass, identifier );
-        return !(isEmpty() || isEmpty( identifier ) || isEmpty( identifier, klass )) && map.get( identifier ).get( klass ).containsKey( key );
->>>>>>> db94eb0a
     }
 
     public boolean isEmpty()
@@ -408,10 +429,6 @@
     public Preheat remove( PreheatIdentifier identifier, IdentifiableObject object )
     {
         Class<? extends IdentifiableObject> klass = HibernateProxyUtils.getRealClass( object );
-<<<<<<< HEAD
-        ;
-=======
->>>>>>> db94eb0a
 
         if ( PreheatIdentifier.UID == identifier || PreheatIdentifier.AUTO == identifier )
         {
