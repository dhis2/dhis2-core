--- conflicted
+++ resolved
@@ -1,302 +1,308 @@
-package org.hisp.dhis.dataset;
-
-/*
- * Copyright (c) 2004-2018, University of Oslo
- * All rights reserved.
- *
- * Redistribution and use in source and binary forms, with or without
- * modification, are permitted provided that the following conditions are met:
- * Redistributions of source code must retain the above copyright notice, this
- * list of conditions and the following disclaimer.
- *
- * Redistributions in binary form must reproduce the above copyright notice,
- * this list of conditions and the following disclaimer in the documentation
- * and/or other materials provided with the distribution.
- * Neither the name of the HISP project nor the names of its contributors may
- * be used to endorse or promote products derived from this software without
- * specific prior written permission.
- *
- * THIS SOFTWARE IS PROVIDED BY THE COPYRIGHT HOLDERS AND CONTRIBUTORS "AS IS" AND
- * ANY EXPRESS OR IMPLIED WARRANTIES, INCLUDING, BUT NOT LIMITED TO, THE IMPLIED
- * WARRANTIES OF MERCHANTABILITY AND FITNESS FOR A PARTICULAR PURPOSE ARE
- * DISCLAIMED. IN NO EVENT SHALL THE COPYRIGHT OWNER OR CONTRIBUTORS BE LIABLE FOR
- * ANY DIRECT, INDIRECT, INCIDENTAL, SPECIAL, EXEMPLARY, OR CONSEQUENTIAL DAMAGES
- * (INCLUDING, BUT NOT LIMITED TO, PROCUREMENT OF SUBSTITUTE GOODS OR SERVICES;
- * LOSS OF USE, DATA, OR PROFITS; OR BUSINESS INTERRUPTION) HOWEVER CAUSED AND ON
- * ANY THEORY OF LIABILITY, WHETHER IN CONTRACT, STRICT LIABILITY, OR TORT
- * (INCLUDING NEGLIGENCE OR OTHERWISE) ARISING IN ANY WAY OUT OF THE USE OF THIS
- * SOFTWARE, EVEN IF ADVISED OF THE POSSIBILITY OF SUCH DAMAGE.
- */
-
-import org.hisp.dhis.dataelement.DataElement;
-import org.hisp.dhis.dataelement.DataElementCategoryOptionCombo;
-import org.hisp.dhis.dataentryform.DataEntryForm;
-import org.hisp.dhis.organisationunit.OrganisationUnit;
-import org.hisp.dhis.period.Period;
-import org.hisp.dhis.period.PeriodType;
-import org.hisp.dhis.user.User;
-
-import java.util.Collection;
-import java.util.Date;
-import java.util.List;
-
-/**
- * @author Lars Helge Overland
- * @version $Id: DataSetService.java 6255 2008-11-10 16:01:24Z larshelg $
- */
-public interface DataSetService
-{
-    String ID = DataSetService.class.getName();
-
-    // -------------------------------------------------------------------------
-    // DataSet
-    // -------------------------------------------------------------------------
-
-    /**
-     * Adds a DataSet.
-     *
-     * @param dataSet The DataSet to add.
-     * @return The generated unique identifier for this DataSet.
-     */
-    int addDataSet( DataSet dataSet );
-
-    /**
-     * Updates a DataSet.
-     *
-     * @param dataSet The DataSet to update.
-     */
-    void updateDataSet( DataSet dataSet );
-
-    /**
-     * Deletes a DataSet.
-     *
-     * @param dataSet The DataSet to delete.
-     */
-    void deleteDataSet( DataSet dataSet );
-
-    /**
-     * Get a DataSet
-     *
-     * @param id The unique identifier for the DataSet to get.
-     * @return The DataSet with the given id or null if it does not exist.
-     */
-    DataSet getDataSet( int id );
-
-    /**
-     * Returns the DataSet with the given UID.
-     *
-     * @param uid the UID.
-     * @return the DataSet with the given UID, or null if no match.
-     */
-    DataSet getDataSet( String uid );
-
-    /**
-     * Returns the DataSet with the given UID. Bypasses the ACL system.
-     *
-     * @param uid the UID.
-     * @return the DataSet with the given UID, or null if no match.
-     */
-    DataSet getDataSetNoAcl( String uid );
-
-    /**
-     * Returns all DataSets associated with the given DataEntryForm.
-     *
-     * @param dataEntryForm the DataEntryForm.
-     * @return a list of DataSets.
-     */
-    List<DataSet> getDataSetsByDataEntryForm( DataEntryForm dataEntryForm );
-
-    /**
-     * Get all DataSets.
-     *
-     * @return A list containing all DataSets.
-     */
-    List<DataSet> getAllDataSets();
-
-    /**
-     * Gets all DataSets associated with the given PeriodType.
-     *
-     * @param periodType the PeriodType.
-     * @return a list of DataSets.
-     */
-    List<DataSet> getDataSetsByPeriodType( PeriodType periodType );
-
-    /**
-     * Returns a list of data sets with the given uids.
-     *
-     * @param uids the collection of uids.
-     * @return a list of data sets.
-     */
-    List<DataSet> getDataSetsByUid( Collection<String> uids );
-
-    /**
-     * Returns all DataSets that can be collected through mobile (one
-     * organisation unit).
-     */
-    List<DataSet> getDataSetsForMobile( OrganisationUnit source );
-
-    /**
-     * Returns the data sets which current user have READ access. If the current
-     * user has the ALL authority then all data sets are returned.
-     */
-<<<<<<< HEAD
-    List<DataSet> getDataReadAll();
-
-    /**
-     * Returns the data sets which current user have WRITE access. If the current
-     * user has the ALL authority then all data sets are returned.
-     */
-    List<DataSet> getDataWriteAll();
-=======
-    List<DataSet> getUserDataSets();
-
-    /**
-     * Returns the data sets associated with the current user. If the current
-     * user has the ALL authority then all data sets are returned.
-     */
-    List<DataSet> getUserDataSets( User user );
->>>>>>> ed8221c4
-
-    // -------------------------------------------------------------------------
-    // DataSet LockExceptions
-    // -------------------------------------------------------------------------
-
-    /**
-     * Add new lock exception
-     *
-     * @param lockException LockException instance to add
-     * @return Database ID of LockException
-     */
-    int addLockException( LockException lockException );
-
-    /**
-     * Update lock exception
-     *
-     * @param lockException LockException instance to update
-     */
-    void updateLockException( LockException lockException );
-
-    /**
-     * Delete lock exception
-     *
-     * @param lockException LockException instance to delete
-     */
-    void deleteLockException( LockException lockException );
-
-    /**
-     * Get LockException by ID
-     *
-     * @param id ID of LockException to get
-     * @return LockException with given ID, or null if not found
-     */
-    LockException getLockException( int id );
-
-    /**
-     * Get number of LockExceptions in total
-     *
-     * @return Total count of LockExceptions
-     */
-    int getLockExceptionCount();
-
-    /**
-     * Returns all lock exceptions
-     *
-     * @return List of all the lock exceptions
-     */
-    List<LockException> getAllLockExceptions();
-
-    /**
-     * Get all LockExceptions within a specific range
-     *
-     * @param first Index to start at
-     * @param max   Number of results wanted
-     * @return List of LockExceptions withing the range specified
-     */
-    List<LockException> getLockExceptionsBetween( int first, int max );
-
-    /**
-     * Find all unique dataSet + period combinations
-     * (mainly used for batch removal)
-     *
-     * @return A list of all unique combinations (only dataSet and period is set)
-     */
-    List<LockException> getLockExceptionCombinations();
-
-    /**
-     * Delete a dataSet + period combination, used for batch removal, e.g. when you
-     * have a lock exception set on 100 OUs with the same dataSet + period combination.
-     *
-     * @param dataSet DataSet part of the combination
-     * @param period  Period part of the combination
-     */
-    void deleteLockExceptionCombination( DataSet dataSet, Period period );
-
-    /**
-     * Delete a dataSet + period + organisationUnit combination
-     *
-     * @param dataSet          DataSet part of the combination
-     * @param period           Period part of the combination
-     * @param organisationUnit OrganisationUnit part of the combination
-     */
-    void deleteLockExceptionCombination( DataSet dataSet, Period period, OrganisationUnit organisationUnit );
-
-    /**
-     * Checks whether the period is locked for data entry for the given input,
-     * checking the dataset's expiryDays and lockExceptions.
-     *
-     * @param dataSet          the data set
-     * @param period           the period.
-     * @param organisationUnit the organisation unit.
-     * @param now              the base date for deciding locked date, current date if null.
-     * @return true or false indicating whether the system is locked or not.
-     */
-    boolean isLocked( DataSet dataSet, Period period, OrganisationUnit organisationUnit, Date now );
-
-    /**
-     * Checks whether the system is locked for data entry for the given input,
-     * checking expiryDays, lockExceptions and approvals.
-     *
-     * @param dataSet              the data set
-     * @param period               the period.
-     * @param organisationUnit     the organisation unit.
-     * @param attributeOptionCombo the attribute option combo.
-     * @param now                  the base date for deciding locked date, current date if null.
-     * @return true or false indicating whether the system is locked or not.
-     */
-    boolean isLocked( DataSet dataSet, Period period, OrganisationUnit organisationUnit, DataElementCategoryOptionCombo attributeOptionCombo, Date now );
-
-    /**
-     * Checks whether the system is locked for data entry for the given input,
-     * checking expiryDays, lockExceptions and approvals.
-     *
-     * @param dataSet              the data set
-     * @param period               the period.
-     * @param organisationUnit     the organisation unit.
-     * @param attributeOptionCombo the attribute option combo.
-     * @param now                  the base date for deciding locked date, current date if null.
-     * @param useOrgUnitChildren   whether to check children of the given org unit or the org unit only.
-     * @return true or false indicating whether the system is locked or not.
-     */
-    boolean isLocked( DataSet dataSet, Period period, OrganisationUnit organisationUnit, DataElementCategoryOptionCombo attributeOptionCombo, Date now, boolean useOrgUnitChildren );
-
-    /**
-     * Checks whether the system is locked for data entry for the given input,
-     * checking expiryDays, lockExceptions and approvals.
-     *
-     * @param dataElement          the data element.
-     * @param period               the period.
-     * @param organisationUnit     the organisation unit.
-     * @param attributeOptionCombo the attribute option combo.
-     * @param now                  the base date for deciding locked date, current date if null.
-     * @return true or false indicating whether the system is locked or not.
-     */
-    boolean isLocked( DataElement dataElement, Period period, OrganisationUnit organisationUnit, DataElementCategoryOptionCombo attributeOptionCombo, Date now );
-
-    /**
-     * Return a list of LockException with given filter list
-     *
-     * @param filters
-     * @return a list of LockException with given filter list
-     */
-    List<LockException> filterLockExceptions( List<String> filters );
-}
+package org.hisp.dhis.dataset;
+
+/*
+ * Copyright (c) 2004-2018, University of Oslo
+ * All rights reserved.
+ *
+ * Redistribution and use in source and binary forms, with or without
+ * modification, are permitted provided that the following conditions are met:
+ * Redistributions of source code must retain the above copyright notice, this
+ * list of conditions and the following disclaimer.
+ *
+ * Redistributions in binary form must reproduce the above copyright notice,
+ * this list of conditions and the following disclaimer in the documentation
+ * and/or other materials provided with the distribution.
+ * Neither the name of the HISP project nor the names of its contributors may
+ * be used to endorse or promote products derived from this software without
+ * specific prior written permission.
+ *
+ * THIS SOFTWARE IS PROVIDED BY THE COPYRIGHT HOLDERS AND CONTRIBUTORS "AS IS" AND
+ * ANY EXPRESS OR IMPLIED WARRANTIES, INCLUDING, BUT NOT LIMITED TO, THE IMPLIED
+ * WARRANTIES OF MERCHANTABILITY AND FITNESS FOR A PARTICULAR PURPOSE ARE
+ * DISCLAIMED. IN NO EVENT SHALL THE COPYRIGHT OWNER OR CONTRIBUTORS BE LIABLE FOR
+ * ANY DIRECT, INDIRECT, INCIDENTAL, SPECIAL, EXEMPLARY, OR CONSEQUENTIAL DAMAGES
+ * (INCLUDING, BUT NOT LIMITED TO, PROCUREMENT OF SUBSTITUTE GOODS OR SERVICES;
+ * LOSS OF USE, DATA, OR PROFITS; OR BUSINESS INTERRUPTION) HOWEVER CAUSED AND ON
+ * ANY THEORY OF LIABILITY, WHETHER IN CONTRACT, STRICT LIABILITY, OR TORT
+ * (INCLUDING NEGLIGENCE OR OTHERWISE) ARISING IN ANY WAY OUT OF THE USE OF THIS
+ * SOFTWARE, EVEN IF ADVISED OF THE POSSIBILITY OF SUCH DAMAGE.
+ */
+
+import org.hisp.dhis.dataelement.DataElement;
+import org.hisp.dhis.dataelement.DataElementCategoryOptionCombo;
+import org.hisp.dhis.dataentryform.DataEntryForm;
+import org.hisp.dhis.organisationunit.OrganisationUnit;
+import org.hisp.dhis.period.Period;
+import org.hisp.dhis.period.PeriodType;
+import org.hisp.dhis.user.User;
+
+import java.util.Collection;
+import java.util.Date;
+import java.util.List;
+
+/**
+ * @author Lars Helge Overland
+ * @version $Id: DataSetService.java 6255 2008-11-10 16:01:24Z larshelg $
+ */
+public interface DataSetService
+{
+    String ID = DataSetService.class.getName();
+
+    // -------------------------------------------------------------------------
+    // DataSet
+    // -------------------------------------------------------------------------
+
+    /**
+     * Adds a DataSet.
+     *
+     * @param dataSet The DataSet to add.
+     * @return The generated unique identifier for this DataSet.
+     */
+    int addDataSet( DataSet dataSet );
+
+    /**
+     * Updates a DataSet.
+     *
+     * @param dataSet The DataSet to update.
+     */
+    void updateDataSet( DataSet dataSet );
+
+    /**
+     * Deletes a DataSet.
+     *
+     * @param dataSet The DataSet to delete.
+     */
+    void deleteDataSet( DataSet dataSet );
+
+    /**
+     * Get a DataSet
+     *
+     * @param id The unique identifier for the DataSet to get.
+     * @return The DataSet with the given id or null if it does not exist.
+     */
+    DataSet getDataSet( int id );
+
+    /**
+     * Returns the DataSet with the given UID.
+     *
+     * @param uid the UID.
+     * @return the DataSet with the given UID, or null if no match.
+     */
+    DataSet getDataSet( String uid );
+
+    /**
+     * Returns the DataSet with the given UID. Bypasses the ACL system.
+     *
+     * @param uid the UID.
+     * @return the DataSet with the given UID, or null if no match.
+     */
+    DataSet getDataSetNoAcl( String uid );
+
+    /**
+     * Returns all DataSets associated with the given DataEntryForm.
+     *
+     * @param dataEntryForm the DataEntryForm.
+     * @return a list of DataSets.
+     */
+    List<DataSet> getDataSetsByDataEntryForm( DataEntryForm dataEntryForm );
+
+    /**
+     * Get all DataSets.
+     *
+     * @return A list containing all DataSets.
+     */
+    List<DataSet> getAllDataSets();
+
+    /**
+     * Gets all DataSets associated with the given PeriodType.
+     *
+     * @param periodType the PeriodType.
+     * @return a list of DataSets.
+     */
+    List<DataSet> getDataSetsByPeriodType( PeriodType periodType );
+
+    /**
+     * Returns a list of data sets with the given uids.
+     *
+     * @param uids the collection of uids.
+     * @return a list of data sets.
+     */
+    List<DataSet> getDataSetsByUid( Collection<String> uids );
+
+    /**
+     * Returns all DataSets that can be collected through mobile (one
+     * organisation unit).
+     */
+    List<DataSet> getDataSetsForMobile( OrganisationUnit source );
+
+    /**
+     * Returns the data sets which current user have READ access. If the current
+     * user has the ALL authority then all data sets are returned.
+     */
+    List<DataSet> getDataReadAll();
+
+    /**
+     * Returns the data sets which given user have READ access. If the current
+     * user has the ALL authority then all data sets are returned.
+     * @param User  user to query for data set list
+     * @return List of dataset which given user has data read access
+     */
+    List<DataSet> getDataReadAll( User user );
+
+    /**
+     * Returns the data sets which current user have WRITE access. If the current
+     * user has the ALL authority then all data sets are returned.
+     */
+    List<DataSet> getDataWriteAll();
+
+    /**
+     * Returns the data sets which current user have WRITE access. If the current
+     * user has the ALL authority then all data sets are returned.
+     * @param User  user to query for data set list
+     * @return List of dataset which given User has data write access
+     */
+    List<DataSet> getDataWriteAll( User user );
+
+    // -------------------------------------------------------------------------
+    // DataSet LockExceptions
+    // -------------------------------------------------------------------------
+
+    /**
+     * Add new lock exception
+     *
+     * @param lockException LockException instance to add
+     * @return Database ID of LockException
+     */
+    int addLockException( LockException lockException );
+
+    /**
+     * Update lock exception
+     *
+     * @param lockException LockException instance to update
+     */
+    void updateLockException( LockException lockException );
+
+    /**
+     * Delete lock exception
+     *
+     * @param lockException LockException instance to delete
+     */
+    void deleteLockException( LockException lockException );
+
+    /**
+     * Get LockException by ID
+     *
+     * @param id ID of LockException to get
+     * @return LockException with given ID, or null if not found
+     */
+    LockException getLockException( int id );
+
+    /**
+     * Get number of LockExceptions in total
+     *
+     * @return Total count of LockExceptions
+     */
+    int getLockExceptionCount();
+
+    /**
+     * Returns all lock exceptions
+     *
+     * @return List of all the lock exceptions
+     */
+    List<LockException> getAllLockExceptions();
+
+    /**
+     * Get all LockExceptions within a specific range
+     *
+     * @param first Index to start at
+     * @param max   Number of results wanted
+     * @return List of LockExceptions withing the range specified
+     */
+    List<LockException> getLockExceptionsBetween( int first, int max );
+
+    /**
+     * Find all unique dataSet + period combinations
+     * (mainly used for batch removal)
+     *
+     * @return A list of all unique combinations (only dataSet and period is set)
+     */
+    List<LockException> getLockExceptionCombinations();
+
+    /**
+     * Delete a dataSet + period combination, used for batch removal, e.g. when you
+     * have a lock exception set on 100 OUs with the same dataSet + period combination.
+     *
+     * @param dataSet DataSet part of the combination
+     * @param period  Period part of the combination
+     */
+    void deleteLockExceptionCombination( DataSet dataSet, Period period );
+
+    /**
+     * Delete a dataSet + period + organisationUnit combination
+     *
+     * @param dataSet          DataSet part of the combination
+     * @param period           Period part of the combination
+     * @param organisationUnit OrganisationUnit part of the combination
+     */
+    void deleteLockExceptionCombination( DataSet dataSet, Period period, OrganisationUnit organisationUnit );
+
+    /**
+     * Checks whether the period is locked for data entry for the given input,
+     * checking the dataset's expiryDays and lockExceptions.
+     *
+     * @param dataSet          the data set
+     * @param period           the period.
+     * @param organisationUnit the organisation unit.
+     * @param now              the base date for deciding locked date, current date if null.
+     * @return true or false indicating whether the system is locked or not.
+     */
+    boolean isLocked( DataSet dataSet, Period period, OrganisationUnit organisationUnit, Date now );
+
+    /**
+     * Checks whether the system is locked for data entry for the given input,
+     * checking expiryDays, lockExceptions and approvals.
+     *
+     * @param dataSet              the data set
+     * @param period               the period.
+     * @param organisationUnit     the organisation unit.
+     * @param attributeOptionCombo the attribute option combo.
+     * @param now                  the base date for deciding locked date, current date if null.
+     * @return true or false indicating whether the system is locked or not.
+     */
+    boolean isLocked( DataSet dataSet, Period period, OrganisationUnit organisationUnit, DataElementCategoryOptionCombo attributeOptionCombo, Date now );
+
+    /**
+     * Checks whether the system is locked for data entry for the given input,
+     * checking expiryDays, lockExceptions and approvals.
+     *
+     * @param dataSet              the data set
+     * @param period               the period.
+     * @param organisationUnit     the organisation unit.
+     * @param attributeOptionCombo the attribute option combo.
+     * @param now                  the base date for deciding locked date, current date if null.
+     * @param useOrgUnitChildren   whether to check children of the given org unit or the org unit only.
+     * @return true or false indicating whether the system is locked or not.
+     */
+    boolean isLocked( DataSet dataSet, Period period, OrganisationUnit organisationUnit, DataElementCategoryOptionCombo attributeOptionCombo, Date now, boolean useOrgUnitChildren );
+
+    /**
+     * Checks whether the system is locked for data entry for the given input,
+     * checking expiryDays, lockExceptions and approvals.
+     *
+     * @param dataElement          the data element.
+     * @param period               the period.
+     * @param organisationUnit     the organisation unit.
+     * @param attributeOptionCombo the attribute option combo.
+     * @param now                  the base date for deciding locked date, current date if null.
+     * @return true or false indicating whether the system is locked or not.
+     */
+    boolean isLocked( DataElement dataElement, Period period, OrganisationUnit organisationUnit, DataElementCategoryOptionCombo attributeOptionCombo, Date now );
+
+    /**
+     * Return a list of LockException with given filter list
+     *
+     * @param filters
+     * @return a list of LockException with given filter list
+     */
+    List<LockException> filterLockExceptions( List<String> filters );
+}