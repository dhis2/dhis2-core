/*
 * Copyright (c) 2004-2021, University of Oslo
 * All rights reserved.
 *
 * Redistribution and use in source and binary forms, with or without
 * modification, are permitted provided that the following conditions are met:
 * Redistributions of source code must retain the above copyright notice, this
 * list of conditions and the following disclaimer.
 *
 * Redistributions in binary form must reproduce the above copyright notice,
 * this list of conditions and the following disclaimer in the documentation
 * and/or other materials provided with the distribution.
 * Neither the name of the HISP project nor the names of its contributors may
 * be used to endorse or promote products derived from this software without
 * specific prior written permission.
 *
 * THIS SOFTWARE IS PROVIDED BY THE COPYRIGHT HOLDERS AND CONTRIBUTORS "AS IS" AND
 * ANY EXPRESS OR IMPLIED WARRANTIES, INCLUDING, BUT NOT LIMITED TO, THE IMPLIED
 * WARRANTIES OF MERCHANTABILITY AND FITNESS FOR A PARTICULAR PURPOSE ARE
 * DISCLAIMED. IN NO EVENT SHALL THE COPYRIGHT OWNER OR CONTRIBUTORS BE LIABLE FOR
 * ANY DIRECT, INDIRECT, INCIDENTAL, SPECIAL, EXEMPLARY, OR CONSEQUENTIAL DAMAGES
 * (INCLUDING, BUT NOT LIMITED TO, PROCUREMENT OF SUBSTITUTE GOODS OR SERVICES;
 * LOSS OF USE, DATA, OR PROFITS; OR BUSINESS INTERRUPTION) HOWEVER CAUSED AND ON
 * ANY THEORY OF LIABILITY, WHETHER IN CONTRACT, STRICT LIABILITY, OR TORT
 * (INCLUDING NEGLIGENCE OR OTHERWISE) ARISING IN ANY WAY OUT OF THE USE OF THIS
 * SOFTWARE, EVEN IF ADVISED OF THE POSSIBILITY OF SUCH DAMAGE.
 */
package org.hisp.dhis.deduplication;

import java.util.ArrayList;
import java.util.List;

import lombok.AllArgsConstructor;
import lombok.Builder;
import lombok.Data;
import lombok.NoArgsConstructor;

import com.fasterxml.jackson.annotation.JsonProperty;
import com.fasterxml.jackson.databind.annotation.JsonDeserialize;

@Data
@Builder
@JsonDeserialize( builder = MergeObject.MergeObjectBuilder.class )
@NoArgsConstructor
@AllArgsConstructor
public class MergeObject
{
    @Builder.Default
    @JsonProperty
    private List<String> trackedEntityAttributes = new ArrayList<>();

    @Builder.Default
    @JsonProperty
    private List<String> relationships = new ArrayList<>();

<<<<<<< HEAD
    private List<String> relationships;

    private List<String> enrollments;
=======
>>>>>>> 30a4bfae
}<|MERGE_RESOLUTION|>--- conflicted
+++ resolved
@@ -53,10 +53,7 @@
     @JsonProperty
     private List<String> relationships = new ArrayList<>();
 
-<<<<<<< HEAD
-    private List<String> relationships;
-
-    private List<String> enrollments;
-=======
->>>>>>> 30a4bfae
+    @Builder.Default
+    @JsonProperty
+    private List<String> enrollments = new ArrayList<>();
 }