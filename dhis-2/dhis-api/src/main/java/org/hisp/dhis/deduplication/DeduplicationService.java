--- conflicted
+++ resolved
@@ -49,11 +49,8 @@
 
     void autoMerge( DeduplicationMergeRequest deduplicationRequest );
 
-<<<<<<< HEAD
     boolean hasInvalidReference( TrackedEntityInstance original, TrackedEntityInstance duplicate,
         MergeObject mergeObject );
 
-=======
     void manualMerge( DeduplicationMergeRequest deduplicationRequest );
->>>>>>> abbd3a15
 }