/*
 * Copyright (c) 2004-2022, University of Oslo
 * All rights reserved.
 *
 * Redistribution and use in source and binary forms, with or without
 * modification, are permitted provided that the following conditions are met:
 *
 * 1. Redistributions of source code must retain the above copyright notice, this
 * list of conditions and the following disclaimer.
 *
 * 2. Redistributions in binary form must reproduce the above copyright notice,
 * this list of conditions and the following disclaimer in the documentation
 * and/or other materials provided with the distribution.
 *
 * 3. Neither the name of the copyright holder nor the names of its contributors 
 * may be used to endorse or promote products derived from this software without
 * specific prior written permission.
 *
 * THIS SOFTWARE IS PROVIDED BY THE COPYRIGHT HOLDERS AND CONTRIBUTORS "AS IS" AND
 * ANY EXPRESS OR IMPLIED WARRANTIES, INCLUDING, BUT NOT LIMITED TO, THE IMPLIED
 * WARRANTIES OF MERCHANTABILITY AND FITNESS FOR A PARTICULAR PURPOSE ARE
 * DISCLAIMED. IN NO EVENT SHALL THE COPYRIGHT OWNER OR CONTRIBUTORS BE LIABLE FOR
 * ANY DIRECT, INDIRECT, INCIDENTAL, SPECIAL, EXEMPLARY, OR CONSEQUENTIAL DAMAGES
 * (INCLUDING, BUT NOT LIMITED TO, PROCUREMENT OF SUBSTITUTE GOODS OR SERVICES;
 * LOSS OF USE, DATA, OR PROFITS; OR BUSINESS INTERRUPTION) HOWEVER CAUSED AND ON
 * ANY THEORY OF LIABILITY, WHETHER IN CONTRACT, STRICT LIABILITY, OR TORT
 * (INCLUDING NEGLIGENCE OR OTHERWISE) ARISING IN ANY WAY OUT OF THE USE OF THIS
 * SOFTWARE, EVEN IF ADVISED OF THE POSSIBILITY OF SUCH DAMAGE.
 */
package org.hisp.dhis.trackedentity;

import static org.apache.commons.collections4.CollectionUtils.isNotEmpty;

import com.fasterxml.jackson.annotation.JsonIgnore;
import com.fasterxml.jackson.annotation.JsonProperty;
import com.fasterxml.jackson.databind.annotation.JsonSerialize;
import com.fasterxml.jackson.dataformat.xml.annotation.JacksonXmlProperty;
import com.fasterxml.jackson.dataformat.xml.annotation.JacksonXmlRootElement;
import java.util.Set;
import org.hisp.dhis.common.BaseDimensionalItemObject;
import org.hisp.dhis.common.DimensionItemType;
import org.hisp.dhis.common.DxfNamespaces;
import org.hisp.dhis.common.IdentifiableObject;
import org.hisp.dhis.common.MetadataObject;
import org.hisp.dhis.common.ObjectStyle;
import org.hisp.dhis.common.QueryOperator;
import org.hisp.dhis.common.ValueType;
import org.hisp.dhis.common.ValueTypedDimensionalItemObject;
import org.hisp.dhis.option.OptionSet;
import org.hisp.dhis.schema.annotation.PropertyRange;
import org.hisp.dhis.textpattern.TextPattern;

/**
 * @author Abyot Asalefew
 */
@JacksonXmlRootElement(localName = "trackedEntityAttribute", namespace = DxfNamespaces.DXF_2_0)
public class TrackedEntityAttribute extends BaseDimensionalItemObject
    implements MetadataObject, ValueTypedDimensionalItemObject {
  private String description;

  private ValueType valueType;

  private Boolean inherit = false;

  private OptionSet optionSet;

  private String expression;

  private Boolean displayOnVisitSchedule = false;

  private Integer sortOrderInVisitSchedule;

  private Boolean displayInListNoProgram = false;

  private Integer sortOrderInListNoProgram;

  private Boolean confidential = false;

  private Boolean unique = false;

  // For TextPattern:

  private Boolean generated = false;

  private String pattern;

  private TextPattern textPattern;

  /**
   * Field mask represent how the value should be formatted during input. This string will be
   * validated as a TextPatternSegment of type TEXT.
   */
  private String fieldMask;

  /** The style representing how TrackedEntityAttributes should be presented on the client */
  private ObjectStyle style;

  // For Local ID type

  private Boolean orgunitScope = false;

  private Boolean skipSynchronization = false;

  private int minCharactersToSearch;

<<<<<<< HEAD
  private Set<QueryOperator> allowedSearchOperators;
=======
  private QueryOperator preferredSearchOperator;
>>>>>>> 8e7173a8

  // -------------------------------------------------------------------------
  // Constructors
  // -------------------------------------------------------------------------

  public TrackedEntityAttribute() {}

  public TrackedEntityAttribute(
      String name,
      String description,
      ValueType valueType,
      Boolean inherit,
      Boolean displayOnVisitSchedule) {
    this.name = name;
    this.description = description;
    this.valueType = valueType;
    this.inherit = inherit;
    this.displayOnVisitSchedule = displayOnVisitSchedule;
  }

  // -------------------------------------------------------------------------
  // Logic
  // -------------------------------------------------------------------------

  /** Indicates whether the value type of this attribute is numeric. */
  public boolean isNumericType() {
    return valueType.isNumeric();
  }

  /** Indicates whether the value type of this attribute is date. */
  public boolean isDateType() {
    return valueType.isDate();
  }

  /** Indicates whether this attribute has confidential information. */
  @JsonIgnore
  public boolean isConfidentialBool() {
    return confidential != null && confidential;
  }

  /** Indicates whether this attribute has an option set. */
  @Override
  public boolean hasOptionSet() {
    return optionSet != null;
  }

  /** Indicates whether this attribute has a legend set. */
  @Override
  public boolean hasLegendSet() {
    return isNotEmpty(legendSets);
  }

  @JsonIgnore
  public boolean getOrgUnitScopeNullSafe() {
    return orgunitScope != null && orgunitScope;
  }

  public Boolean isSystemWideUnique() {
    return isUnique() && !getOrgUnitScopeNullSafe();
  }

  // -------------------------------------------------------------------------
  // DimensionalItemObject
  // -------------------------------------------------------------------------

  // TODO dimension, not item

  @Override
  public DimensionItemType getDimensionItemType() {
    return DimensionItemType.PROGRAM_ATTRIBUTE;
  }

  // -------------------------------------------------------------------------
  // Helper getters
  // -------------------------------------------------------------------------

  @JsonProperty
  public boolean isOptionSetValue() {
    return optionSet != null;
  }

  // -------------------------------------------------------------------------
  // Getters and setters
  // -------------------------------------------------------------------------

  @JsonProperty
  @JacksonXmlProperty(namespace = DxfNamespaces.DXF_2_0)
  public Boolean getInherit() {
    return inherit;
  }

  public void setInherit(Boolean inherit) {
    this.inherit = inherit;
  }

  @Override
  @JsonProperty
  @JacksonXmlProperty(namespace = DxfNamespaces.DXF_2_0)
  @PropertyRange(min = 2)
  public String getDescription() {
    return description;
  }

  @Override
  public void setDescription(String description) {
    this.description = description;
  }

  @Override
  @JsonProperty
  @JacksonXmlProperty(namespace = DxfNamespaces.DXF_2_0)
  public ValueType getValueType() {
    return valueType;
  }

  public void setValueType(ValueType valueType) {
    this.valueType = valueType;
  }

  @JsonProperty
  @JacksonXmlProperty(namespace = DxfNamespaces.DXF_2_0)
  public String getExpression() {
    return expression;
  }

  public void setExpression(String expression) {
    this.expression = expression;
  }

  @JsonProperty
  @JacksonXmlProperty(namespace = DxfNamespaces.DXF_2_0)
  public Boolean getDisplayOnVisitSchedule() {
    return displayOnVisitSchedule;
  }

  public void setDisplayOnVisitSchedule(Boolean displayOnVisitSchedule) {
    this.displayOnVisitSchedule = displayOnVisitSchedule;
  }

  @JsonProperty
  @JacksonXmlProperty(namespace = DxfNamespaces.DXF_2_0)
  public Integer getSortOrderInVisitSchedule() {
    return sortOrderInVisitSchedule;
  }

  public void setSortOrderInVisitSchedule(Integer sortOrderInVisitSchedule) {
    this.sortOrderInVisitSchedule = sortOrderInVisitSchedule;
  }

  @JsonProperty
  @JacksonXmlProperty(namespace = DxfNamespaces.DXF_2_0)
  public Boolean getDisplayInListNoProgram() {
    return displayInListNoProgram;
  }

  public void setDisplayInListNoProgram(Boolean displayInListNoProgram) {
    this.displayInListNoProgram = displayInListNoProgram;
  }

  @JsonProperty
  @JacksonXmlProperty(namespace = DxfNamespaces.DXF_2_0)
  public Integer getSortOrderInListNoProgram() {
    return sortOrderInListNoProgram;
  }

  public void setSortOrderInListNoProgram(Integer sortOrderInListNoProgram) {
    this.sortOrderInListNoProgram = sortOrderInListNoProgram;
  }

  @JsonProperty
  @JacksonXmlProperty(namespace = DxfNamespaces.DXF_2_0)
  public Boolean isUnique() {
    return unique != null ? unique : false;
  }

  public void setUnique(Boolean unique) {
    this.unique = unique;
  }

  @JsonProperty
  @JacksonXmlProperty(namespace = DxfNamespaces.DXF_2_0)
  public Boolean isGenerated() {
    return generated != null ? generated : false;
  }

  public void setGenerated(Boolean generated) {
    this.generated = generated;
  }

  @JsonProperty
  @JacksonXmlProperty(namespace = DxfNamespaces.DXF_2_0)
  public String getPattern() {
    return pattern != null ? pattern : "";
  }

  public void setPattern(String pattern) {
    this.pattern = pattern;
  }

  @JsonProperty
  @JacksonXmlProperty(namespace = DxfNamespaces.DXF_2_0)
  public Boolean getOrgunitScope() {
    return orgunitScope;
  }

  public void setOrgunitScope(Boolean orgunitScope) {
    this.orgunitScope = orgunitScope;
  }

  @Override
  @JsonProperty
  @JsonSerialize(as = IdentifiableObject.class)
  @JacksonXmlProperty(namespace = DxfNamespaces.DXF_2_0)
  public OptionSet getOptionSet() {
    return optionSet;
  }

  public void setOptionSet(OptionSet optionSet) {
    this.optionSet = optionSet;
  }

  @JsonProperty
  @JacksonXmlProperty(namespace = DxfNamespaces.DXF_2_0)
  public Boolean getConfidential() {
    return confidential;
  }

  public void setConfidential(Boolean confidential) {
    this.confidential = confidential;
  }

  public TextPattern getTextPattern() {
    return textPattern;
  }

  public void setTextPattern(TextPattern textPattern) {
    this.textPattern = textPattern;
  }

  @JsonProperty
  @JacksonXmlProperty(namespace = DxfNamespaces.DXF_2_0)
  public ObjectStyle getStyle() {
    return style;
  }

  public void setStyle(ObjectStyle style) {
    this.style = style;
  }

  @Override
  @JsonProperty
  @JacksonXmlProperty(namespace = DxfNamespaces.DXF_2_0)
  public String getFormName() {
    return formName;
  }

  @Override
  public void setFormName(String formName) {
    this.formName = formName;
  }

  @JsonProperty
  @JacksonXmlProperty(namespace = DxfNamespaces.DXF_2_0)
  public Boolean getSkipSynchronization() {
    return skipSynchronization;
  }

  public void setSkipSynchronization(Boolean skipSynchronization) {
    this.skipSynchronization = skipSynchronization;
  }

  @JsonProperty
  @JacksonXmlProperty(namespace = DxfNamespaces.DXF_2_0)
  public int getMinCharactersToSearch() {
    return minCharactersToSearch;
  }

  public void setMinCharactersToSearch(int minCharactersToSearch) {
    this.minCharactersToSearch = minCharactersToSearch;
  }

  @JsonProperty
  @JacksonXmlProperty(namespace = DxfNamespaces.DXF_2_0)
<<<<<<< HEAD
  public Set<QueryOperator> getAllowedSearchOperators() {
    return allowedSearchOperators;
  }

  public void setAllowedSearchOperators(Set<QueryOperator> preferredSearchOperator) {
    this.allowedSearchOperators = preferredSearchOperator;
=======
  public QueryOperator getPreferredSearchOperator() {
    return preferredSearchOperator;
  }

  public void setPreferredSearchOperator(QueryOperator preferredSearchOperator) {
    this.preferredSearchOperator = preferredSearchOperator;
>>>>>>> 8e7173a8
  }

  @JsonProperty
  @JacksonXmlProperty(namespace = DxfNamespaces.DXF_2_0)
  public String getFieldMask() {
    return fieldMask;
  }

  public void setFieldMask(String fieldMask) {
    this.fieldMask = fieldMask;
  }

  @Override
  public String toString() {
    return "TrackedEntityAttribute{"
        + "description='"
        + description
        + '\''
        + ", formName='"
        + formName
        + '\''
        + ", valueType="
        + valueType
        + ", inherit="
        + inherit
        + ", optionSet="
        + optionSet
        + ", expression='"
        + expression
        + '\''
        + ", displayOnVisitSchedule="
        + displayOnVisitSchedule
        + ", sortOrderInVisitSchedule="
        + sortOrderInVisitSchedule
        + ", displayInListNoProgram="
        + displayInListNoProgram
        + ", sortOrderInListNoProgram="
        + sortOrderInListNoProgram
        + ", confidential="
        + confidential
        + ", unique="
        + unique
        + ", generated="
        + generated
        + ", pattern='"
        + pattern
        + '\''
        + ", textPattern="
        + textPattern
        + ", style="
        + style
        + ", orgunitScope="
        + orgunitScope
        + ", skipSynchronization="
        + skipSynchronization
        + '}';
  }
}<|MERGE_RESOLUTION|>--- conflicted
+++ resolved
@@ -103,11 +103,9 @@
 
   private int minCharactersToSearch;
 
-<<<<<<< HEAD
+  private QueryOperator preferredSearchOperator;
+
   private Set<QueryOperator> allowedSearchOperators;
-=======
-  private QueryOperator preferredSearchOperator;
->>>>>>> 8e7173a8
 
   // -------------------------------------------------------------------------
   // Constructors
@@ -391,21 +389,22 @@
 
   @JsonProperty
   @JacksonXmlProperty(namespace = DxfNamespaces.DXF_2_0)
-<<<<<<< HEAD
+  public QueryOperator getPreferredSearchOperator() {
+    return preferredSearchOperator;
+  }
+
+  public void setPreferredSearchOperator(QueryOperator preferredSearchOperator) {
+    this.preferredSearchOperator = preferredSearchOperator;
+  }
+
+  @JsonProperty
+  @JacksonXmlProperty(namespace = DxfNamespaces.DXF_2_0)
   public Set<QueryOperator> getAllowedSearchOperators() {
     return allowedSearchOperators;
   }
 
   public void setAllowedSearchOperators(Set<QueryOperator> preferredSearchOperator) {
     this.allowedSearchOperators = preferredSearchOperator;
-=======
-  public QueryOperator getPreferredSearchOperator() {
-    return preferredSearchOperator;
-  }
-
-  public void setPreferredSearchOperator(QueryOperator preferredSearchOperator) {
-    this.preferredSearchOperator = preferredSearchOperator;
->>>>>>> 8e7173a8
   }
 
   @JsonProperty
