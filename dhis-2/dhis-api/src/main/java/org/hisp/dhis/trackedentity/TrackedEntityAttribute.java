--- conflicted
+++ resolved
@@ -1,462 +1,452 @@
-package org.hisp.dhis.trackedentity;
-
-<<<<<<< HEAD
-import com.fasterxml.jackson.annotation.JsonIgnore;
-import com.fasterxml.jackson.annotation.JsonProperty;
-import com.fasterxml.jackson.databind.annotation.JsonSerialize;
-import com.fasterxml.jackson.dataformat.xml.annotation.JacksonXmlProperty;
-import com.fasterxml.jackson.dataformat.xml.annotation.JacksonXmlRootElement;
-import org.hisp.dhis.analytics.EventDimensionalItemObject;
-import org.hisp.dhis.common.*;
-import org.hisp.dhis.option.Option;
-import org.hisp.dhis.option.OptionSet;
-import org.hisp.dhis.render.DeviceRenderTypeMap;
-import org.hisp.dhis.render.type.ValueTypeRenderingObject;
-import org.hisp.dhis.schema.annotation.PropertyRange;
-import org.hisp.dhis.textpattern.TextPattern;
-
-=======
->>>>>>> 6459a6ec
-/*
- * Copyright (c) 2004-2018, University of Oslo
- * All rights reserved.
- *
- * Redistribution and use in source and binary forms, with or without
- * modification, are permitted provided that the following conditions are met:
- * Redistributions of source code must retain the above copyright notice, this
- * list of conditions and the following disclaimer.
- *
- * Redistributions in binary form must reproduce the above copyright notice,
- * this list of conditions and the following disclaimer in the documentation
- * and/or other materials provided with the distribution.
- * Neither the name of the HISP project nor the names of its contributors may
- * be used to endorse or promote products derived from this software without
- * specific prior written permission.
- *
- * THIS SOFTWARE IS PROVIDED BY THE COPYRIGHT HOLDERS AND CONTRIBUTORS "AS IS" AND
- * ANY EXPRESS OR IMPLIED WARRANTIES, INCLUDING, BUT NOT LIMITED TO, THE IMPLIED
- * WARRANTIES OF MERCHANTABILITY AND FITNESS FOR A PARTICULAR PURPOSE ARE
- * DISCLAIMED. IN NO EVENT SHALL THE COPYRIGHT OWNER OR CONTRIBUTORS BE LIABLE FOR
- * ANY DIRECT, INDIRECT, INCIDENTAL, SPECIAL, EXEMPLARY, OR CONSEQUENTIAL DAMAGES
- * (INCLUDING, BUT NOT LIMITED TO, PROCUREMENT OF SUBSTITUTE GOODS OR SERVICES;
- * LOSS OF USE, DATA, OR PROFITS; OR BUSINESS INTERRUPTION) HOWEVER CAUSED AND ON
- * ANY THEORY OF LIABILITY, WHETHER IN CONTRACT, STRICT LIABILITY, OR TORT
- * (INCLUDING NEGLIGENCE OR OTHERWISE) ARISING IN ANY WAY OUT OF THE USE OF THIS
- * SOFTWARE, EVEN IF ADVISED OF THE POSSIBILITY OF SUCH DAMAGE.
- */
-
-import com.fasterxml.jackson.annotation.JsonIgnore;
-import com.fasterxml.jackson.annotation.JsonProperty;
-import com.fasterxml.jackson.databind.annotation.JsonSerialize;
-import com.fasterxml.jackson.dataformat.xml.annotation.JacksonXmlProperty;
-import com.fasterxml.jackson.dataformat.xml.annotation.JacksonXmlRootElement;
-
-import org.hisp.dhis.common.*;
-import org.hisp.dhis.option.Option;
-import org.hisp.dhis.option.OptionSet;
-import org.hisp.dhis.render.DeviceRenderTypeMap;
-import org.hisp.dhis.render.type.ValueTypeRenderingObject;
-import org.hisp.dhis.schema.annotation.PropertyRange;
-
-/**
- * @author Abyot Asalefew
- */
-@JacksonXmlRootElement( localName = "trackedEntityAttribute", namespace = DxfNamespaces.DXF_2_0 )
-public class TrackedEntityAttribute
-    extends BaseDimensionalItemObject
-    implements MetadataObject, ValueTypedDimensionalItemObject
-{
-    private String description;
-
-    private String formName;
-
-    private ValueType valueType;
-
-    private Boolean inherit = false;
-
-    private OptionSet optionSet;
-
-    private String expression;
-
-    private Boolean displayOnVisitSchedule = false;
-
-    private Integer sortOrderInVisitSchedule;
-
-    private Boolean displayInListNoProgram = false;
-
-    private Integer sortOrderInListNoProgram;
-
-    private Boolean confidential = false;
-
-    private Boolean unique = false;
-
-    // For TextPattern:
-
-    private Boolean generated = false;
-
-    private String pattern;
-
-    private TextPattern textPattern;
-
-    /**
-     * The style representing how TrackedEntityAttributes should be presented on the client
-     */
-    private ObjectStyle style;
-
-    // For Local ID type
-
-    private Boolean orgunitScope = false;
-
-    private Boolean programScope = false;
-
-    /**
-     * Represents how the client should render the TrackedEntityAttribute
-     */
-    private DeviceRenderTypeMap<ValueTypeRenderingObject> renderType;
-
-    // -------------------------------------------------------------------------
-    // Constructors
-    // -------------------------------------------------------------------------
-
-    public TrackedEntityAttribute()
-    {
-    }
-
-    public TrackedEntityAttribute( String name, String description, ValueType valueType, Boolean inherit,
-        Boolean displayOnVisitSchedule )
-    {
-        this.name = name;
-        this.description = description;
-        this.valueType = valueType;
-        this.inherit = inherit;
-        this.displayOnVisitSchedule = displayOnVisitSchedule;
-    }
-
-    // -------------------------------------------------------------------------
-    // Logic
-    // -------------------------------------------------------------------------
-
-    /**
-     * Indicates whether the value type of this attribute is numeric.
-     */
-    public boolean isNumericType()
-    {
-        return valueType.isNumeric();
-    }
-
-    /**
-     * Indicates whether the value type of this attribute is date.
-     */
-    public boolean isDateType()
-    {
-        return valueType.isDate();
-    }
-
-    /**
-     * Indicates whether this attribute has confidential information.
-     */
-    @JsonIgnore
-    public boolean isConfidentialBool()
-    {
-        return confidential != null && confidential;
-    }
-
-    /**
-     * Indicates whether this attribute has an option set.
-     */
-    public boolean hasOptionSet()
-    {
-        return optionSet != null;
-    }
-
-    @Override
-    public boolean hasLegendSet()
-    {
-        return legendSets != null;
-    }
-
-    /**
-     * Checks whether the given value is present among the options in the option
-     * set of this attribute, matching on code.
-     */
-    public Boolean isValidOptionValue( String value )
-    {
-        if ( !hasOptionSet() || value == null )
-        {
-            return false;
-        }
-
-        for ( Option option : getOptionSet().getOptions() )
-        {
-            if ( value.equals( option.getCode() ) )
-            {
-                return true;
-            }
-        }
-
-        return false;
-    }
-
-    // -------------------------------------------------------------------------
-    // DimensionalItemObject
-    // -------------------------------------------------------------------------
-
-    //TODO dimension, not item
-
-    @Override
-    public DimensionItemType getDimensionItemType()
-    {
-        return DimensionItemType.PROGRAM_ATTRIBUTE;
-    }
-
-    // -------------------------------------------------------------------------
-    // Helper getters
-    // -------------------------------------------------------------------------
-
-    @JsonProperty
-    public boolean isOptionSetValue()
-    {
-        return optionSet != null;
-    }
-
-    // -------------------------------------------------------------------------
-    // Getters and setters
-    // -------------------------------------------------------------------------
-
-    @JsonProperty
-    @JacksonXmlProperty( namespace = DxfNamespaces.DXF_2_0 )
-    public Boolean getInherit()
-    {
-        return inherit;
-    }
-
-    public void setInherit( Boolean inherit )
-    {
-        this.inherit = inherit;
-    }
-
-    @Override
-    @JsonProperty
-    @JacksonXmlProperty( namespace = DxfNamespaces.DXF_2_0 )
-    @PropertyRange( min = 2 )
-    public String getDescription()
-    {
-        return description;
-    }
-
-    @Override
-    public void setDescription( String description )
-    {
-        this.description = description;
-    }
-
-    @JsonProperty
-    @JacksonXmlProperty( namespace = DxfNamespaces.DXF_2_0 )
-    public ValueType getValueType()
-    {
-        return valueType;
-    }
-
-    public void setValueType( ValueType valueType )
-    {
-        this.valueType = valueType;
-    }
-
-    @JsonProperty
-    @JacksonXmlProperty( namespace = DxfNamespaces.DXF_2_0 )
-    public String getExpression()
-    {
-        return expression;
-    }
-
-    public void setExpression( String expression )
-    {
-        this.expression = expression;
-    }
-
-    @JsonProperty
-    @JacksonXmlProperty( namespace = DxfNamespaces.DXF_2_0 )
-    public Boolean getDisplayOnVisitSchedule()
-    {
-        return displayOnVisitSchedule;
-    }
-
-    public void setDisplayOnVisitSchedule( Boolean displayOnVisitSchedule )
-    {
-        this.displayOnVisitSchedule = displayOnVisitSchedule;
-    }
-
-    @JsonProperty
-    @JacksonXmlProperty( namespace = DxfNamespaces.DXF_2_0 )
-    public Integer getSortOrderInVisitSchedule()
-    {
-        return sortOrderInVisitSchedule;
-    }
-
-    public void setSortOrderInVisitSchedule( Integer sortOrderInVisitSchedule )
-    {
-        this.sortOrderInVisitSchedule = sortOrderInVisitSchedule;
-    }
-
-    @JsonProperty
-    @JacksonXmlProperty( namespace = DxfNamespaces.DXF_2_0 )
-    public Boolean getDisplayInListNoProgram()
-    {
-        return displayInListNoProgram;
-    }
-
-    public void setDisplayInListNoProgram( Boolean displayInListNoProgram )
-    {
-        this.displayInListNoProgram = displayInListNoProgram;
-    }
-
-    @JsonProperty
-    @JacksonXmlProperty( namespace = DxfNamespaces.DXF_2_0 )
-    public Integer getSortOrderInListNoProgram()
-    {
-        return sortOrderInListNoProgram;
-    }
-
-    public void setSortOrderInListNoProgram( Integer sortOrderInListNoProgram )
-    {
-        this.sortOrderInListNoProgram = sortOrderInListNoProgram;
-    }
-
-    @JsonProperty
-    @JacksonXmlProperty( namespace = DxfNamespaces.DXF_2_0 )
-    public Boolean isUnique()
-    {
-        return unique != null ? unique : false;
-    }
-
-    public void setUnique( Boolean unique )
-    {
-        this.unique = unique;
-    }
-
-    @JsonProperty
-    @JacksonXmlProperty( namespace = DxfNamespaces.DXF_2_0 )
-    public Boolean isGenerated()
-    {
-        return generated != null ? generated : false;
-    }
-
-    public void setGenerated( Boolean generated )
-    {
-        this.generated = generated;
-    }
-
-    @JsonProperty
-    @JacksonXmlProperty( namespace = DxfNamespaces.DXF_2_0 )
-    public String getPattern()
-    {
-        return pattern != null ? pattern : "";
-    }
-
-    public void setPattern( String pattern )
-    {
-        this.pattern = pattern;
-    }
-
-    @JsonProperty
-    @JacksonXmlProperty( namespace = DxfNamespaces.DXF_2_0 )
-    public Boolean getOrgunitScope()
-    {
-        return orgunitScope != null ? orgunitScope : false;
-    }
-
-    public void setOrgunitScope( Boolean orgunitScope )
-    {
-        this.orgunitScope = orgunitScope;
-    }
-
-    @JsonProperty
-    @JacksonXmlProperty( namespace = DxfNamespaces.DXF_2_0 )
-    public Boolean getProgramScope()
-    {
-        return programScope != null ? programScope : false;
-    }
-
-    public void setProgramScope( Boolean programScope )
-    {
-        this.programScope = programScope;
-    }
-
-    @JsonProperty
-    @JsonSerialize( as = BaseIdentifiableObject.class )
-    @JacksonXmlProperty( namespace = DxfNamespaces.DXF_2_0 )
-    public OptionSet getOptionSet()
-    {
-        return optionSet;
-    }
-
-    public void setOptionSet( OptionSet optionSet )
-    {
-        this.optionSet = optionSet;
-    }
-    
-    @JsonProperty
-    @JacksonXmlProperty( namespace = DxfNamespaces.DXF_2_0 )
-    public Boolean getConfidential()
-    {
-        return confidential;
-    }
-
-    public void setConfidential( Boolean confidential )
-    {
-
-        this.confidential = confidential;
-    }
-
-    public TextPattern getTextPattern()
-    {
-        return textPattern;
-    }
-
-    public void setTextPattern( TextPattern textPattern )
-    {
-        this.textPattern = textPattern;
-    }
-
-    @JsonProperty
-    @JacksonXmlProperty( namespace = DxfNamespaces.DXF_2_0 )
-    public ObjectStyle getStyle()
-    {
-        return style;
-    }
-
-    public void setStyle( ObjectStyle style )
-    {
-        this.style = style;
-    }
-
-    @JsonProperty
-    @JacksonXmlProperty( namespace = DxfNamespaces.DXF_2_0 )
-    public String getFormName()
-    {
-        return formName;
-    }
-
-    public void setFormName( String formName )
-    {
-        this.formName = formName;
-    }
-    
-    public Boolean isSystemWideUnique()
-    {
-        return isUnique() && !getProgramScope() && !getOrgunitScope();
-    }
-
-    @JsonProperty
-    @JacksonXmlProperty( namespace = DxfNamespaces.DXF_2_0 )
-    public DeviceRenderTypeMap<ValueTypeRenderingObject> getRenderType()
-    {
-        return renderType;
-    }
-
-    public void setRenderType(
-        DeviceRenderTypeMap<ValueTypeRenderingObject> renderType )
-    {
-        this.renderType = renderType;
-    }
-}
+package org.hisp.dhis.trackedentity;
+
+import com.fasterxml.jackson.annotation.JsonIgnore;
+import com.fasterxml.jackson.annotation.JsonProperty;
+import com.fasterxml.jackson.databind.annotation.JsonSerialize;
+import com.fasterxml.jackson.dataformat.xml.annotation.JacksonXmlProperty;
+import com.fasterxml.jackson.dataformat.xml.annotation.JacksonXmlRootElement;
+import org.hisp.dhis.common.BaseDimensionalItemObject;
+import org.hisp.dhis.common.BaseIdentifiableObject;
+import org.hisp.dhis.common.DimensionItemType;
+import org.hisp.dhis.common.DxfNamespaces;
+import org.hisp.dhis.common.MetadataObject;
+import org.hisp.dhis.common.ObjectStyle;
+import org.hisp.dhis.common.ValueType;
+import org.hisp.dhis.common.ValueTypedDimensionalItemObject;
+import org.hisp.dhis.option.Option;
+import org.hisp.dhis.option.OptionSet;
+import org.hisp.dhis.render.DeviceRenderTypeMap;
+import org.hisp.dhis.render.type.ValueTypeRenderingObject;
+import org.hisp.dhis.schema.annotation.PropertyRange;
+import org.hisp.dhis.textpattern.TextPattern;
+
+/*
+ * Copyright (c) 2004-2018, University of Oslo
+ * All rights reserved.
+ *
+ * Redistribution and use in source and binary forms, with or without
+ * modification, are permitted provided that the following conditions are met:
+ * Redistributions of source code must retain the above copyright notice, this
+ * list of conditions and the following disclaimer.
+ *
+ * Redistributions in binary form must reproduce the above copyright notice,
+ * this list of conditions and the following disclaimer in the documentation
+ * and/or other materials provided with the distribution.
+ * Neither the name of the HISP project nor the names of its contributors may
+ * be used to endorse or promote products derived from this software without
+ * specific prior written permission.
+ *
+ * THIS SOFTWARE IS PROVIDED BY THE COPYRIGHT HOLDERS AND CONTRIBUTORS "AS IS" AND
+ * ANY EXPRESS OR IMPLIED WARRANTIES, INCLUDING, BUT NOT LIMITED TO, THE IMPLIED
+ * WARRANTIES OF MERCHANTABILITY AND FITNESS FOR A PARTICULAR PURPOSE ARE
+ * DISCLAIMED. IN NO EVENT SHALL THE COPYRIGHT OWNER OR CONTRIBUTORS BE LIABLE FOR
+ * ANY DIRECT, INDIRECT, INCIDENTAL, SPECIAL, EXEMPLARY, OR CONSEQUENTIAL DAMAGES
+ * (INCLUDING, BUT NOT LIMITED TO, PROCUREMENT OF SUBSTITUTE GOODS OR SERVICES;
+ * LOSS OF USE, DATA, OR PROFITS; OR BUSINESS INTERRUPTION) HOWEVER CAUSED AND ON
+ * ANY THEORY OF LIABILITY, WHETHER IN CONTRACT, STRICT LIABILITY, OR TORT
+ * (INCLUDING NEGLIGENCE OR OTHERWISE) ARISING IN ANY WAY OUT OF THE USE OF THIS
+ * SOFTWARE, EVEN IF ADVISED OF THE POSSIBILITY OF SUCH DAMAGE.
+ */
+
+/**
+ * @author Abyot Asalefew
+ */
+@JacksonXmlRootElement( localName = "trackedEntityAttribute", namespace = DxfNamespaces.DXF_2_0 )
+public class TrackedEntityAttribute
+    extends BaseDimensionalItemObject
+    implements MetadataObject, ValueTypedDimensionalItemObject
+{
+    private String description;
+
+    private String formName;
+
+    private ValueType valueType;
+
+    private Boolean inherit = false;
+
+    private OptionSet optionSet;
+
+    private String expression;
+
+    private Boolean displayOnVisitSchedule = false;
+
+    private Integer sortOrderInVisitSchedule;
+
+    private Boolean displayInListNoProgram = false;
+
+    private Integer sortOrderInListNoProgram;
+
+    private Boolean confidential = false;
+
+    private Boolean unique = false;
+
+    // For TextPattern:
+
+    private Boolean generated = false;
+
+    private String pattern;
+
+    private TextPattern textPattern;
+
+    /**
+     * The style representing how TrackedEntityAttributes should be presented on the client
+     */
+    private ObjectStyle style;
+
+    // For Local ID type
+
+    private Boolean orgunitScope = false;
+
+    private Boolean programScope = false;
+
+    /**
+     * Represents how the client should render the TrackedEntityAttribute
+     */
+    private DeviceRenderTypeMap<ValueTypeRenderingObject> renderType;
+
+    // -------------------------------------------------------------------------
+    // Constructors
+    // -------------------------------------------------------------------------
+
+    public TrackedEntityAttribute()
+    {
+    }
+
+    public TrackedEntityAttribute( String name, String description, ValueType valueType, Boolean inherit,
+        Boolean displayOnVisitSchedule )
+    {
+        this.name = name;
+        this.description = description;
+        this.valueType = valueType;
+        this.inherit = inherit;
+        this.displayOnVisitSchedule = displayOnVisitSchedule;
+    }
+
+    // -------------------------------------------------------------------------
+    // Logic
+    // -------------------------------------------------------------------------
+
+    /**
+     * Indicates whether the value type of this attribute is numeric.
+     */
+    public boolean isNumericType()
+    {
+        return valueType.isNumeric();
+    }
+
+    /**
+     * Indicates whether the value type of this attribute is date.
+     */
+    public boolean isDateType()
+    {
+        return valueType.isDate();
+    }
+
+    /**
+     * Indicates whether this attribute has confidential information.
+     */
+    @JsonIgnore
+    public boolean isConfidentialBool()
+    {
+        return confidential != null && confidential;
+    }
+
+    /**
+     * Indicates whether this attribute has an option set.
+     */
+    public boolean hasOptionSet()
+    {
+        return optionSet != null;
+    }
+
+    @Override
+    public boolean hasLegendSet()
+    {
+        return legendSets != null;
+    }
+
+    /**
+     * Checks whether the given value is present among the options in the option
+     * set of this attribute, matching on code.
+     */
+    public Boolean isValidOptionValue( String value )
+    {
+        if ( !hasOptionSet() || value == null )
+        {
+            return false;
+        }
+
+        for ( Option option : getOptionSet().getOptions() )
+        {
+            if ( value.equals( option.getCode() ) )
+            {
+                return true;
+            }
+        }
+
+        return false;
+    }
+
+    // -------------------------------------------------------------------------
+    // DimensionalItemObject
+    // -------------------------------------------------------------------------
+
+    //TODO dimension, not item
+
+    @Override
+    public DimensionItemType getDimensionItemType()
+    {
+        return DimensionItemType.PROGRAM_ATTRIBUTE;
+    }
+
+    // -------------------------------------------------------------------------
+    // Helper getters
+    // -------------------------------------------------------------------------
+
+    @JsonProperty
+    public boolean isOptionSetValue()
+    {
+        return optionSet != null;
+    }
+
+    // -------------------------------------------------------------------------
+    // Getters and setters
+    // -------------------------------------------------------------------------
+
+    @JsonProperty
+    @JacksonXmlProperty( namespace = DxfNamespaces.DXF_2_0 )
+    public Boolean getInherit()
+    {
+        return inherit;
+    }
+
+    public void setInherit( Boolean inherit )
+    {
+        this.inherit = inherit;
+    }
+
+    @Override
+    @JsonProperty
+    @JacksonXmlProperty( namespace = DxfNamespaces.DXF_2_0 )
+    @PropertyRange( min = 2 )
+    public String getDescription()
+    {
+        return description;
+    }
+
+    @Override
+    public void setDescription( String description )
+    {
+        this.description = description;
+    }
+
+    @JsonProperty
+    @JacksonXmlProperty( namespace = DxfNamespaces.DXF_2_0 )
+    public ValueType getValueType()
+    {
+        return valueType;
+    }
+
+    public void setValueType( ValueType valueType )
+    {
+        this.valueType = valueType;
+    }
+
+    @JsonProperty
+    @JacksonXmlProperty( namespace = DxfNamespaces.DXF_2_0 )
+    public String getExpression()
+    {
+        return expression;
+    }
+
+    public void setExpression( String expression )
+    {
+        this.expression = expression;
+    }
+
+    @JsonProperty
+    @JacksonXmlProperty( namespace = DxfNamespaces.DXF_2_0 )
+    public Boolean getDisplayOnVisitSchedule()
+    {
+        return displayOnVisitSchedule;
+    }
+
+    public void setDisplayOnVisitSchedule( Boolean displayOnVisitSchedule )
+    {
+        this.displayOnVisitSchedule = displayOnVisitSchedule;
+    }
+
+    @JsonProperty
+    @JacksonXmlProperty( namespace = DxfNamespaces.DXF_2_0 )
+    public Integer getSortOrderInVisitSchedule()
+    {
+        return sortOrderInVisitSchedule;
+    }
+
+    public void setSortOrderInVisitSchedule( Integer sortOrderInVisitSchedule )
+    {
+        this.sortOrderInVisitSchedule = sortOrderInVisitSchedule;
+    }
+
+    @JsonProperty
+    @JacksonXmlProperty( namespace = DxfNamespaces.DXF_2_0 )
+    public Boolean getDisplayInListNoProgram()
+    {
+        return displayInListNoProgram;
+    }
+
+    public void setDisplayInListNoProgram( Boolean displayInListNoProgram )
+    {
+        this.displayInListNoProgram = displayInListNoProgram;
+    }
+
+    @JsonProperty
+    @JacksonXmlProperty( namespace = DxfNamespaces.DXF_2_0 )
+    public Integer getSortOrderInListNoProgram()
+    {
+        return sortOrderInListNoProgram;
+    }
+
+    public void setSortOrderInListNoProgram( Integer sortOrderInListNoProgram )
+    {
+        this.sortOrderInListNoProgram = sortOrderInListNoProgram;
+    }
+
+    @JsonProperty
+    @JacksonXmlProperty( namespace = DxfNamespaces.DXF_2_0 )
+    public Boolean isUnique()
+    {
+        return unique != null ? unique : false;
+    }
+
+    public void setUnique( Boolean unique )
+    {
+        this.unique = unique;
+    }
+
+    @JsonProperty
+    @JacksonXmlProperty( namespace = DxfNamespaces.DXF_2_0 )
+    public Boolean isGenerated()
+    {
+        return generated != null ? generated : false;
+    }
+
+    public void setGenerated( Boolean generated )
+    {
+        this.generated = generated;
+    }
+
+    @JsonProperty
+    @JacksonXmlProperty( namespace = DxfNamespaces.DXF_2_0 )
+    public String getPattern()
+    {
+        return pattern != null ? pattern : "";
+    }
+
+    public void setPattern( String pattern )
+    {
+        this.pattern = pattern;
+    }
+
+    @JsonProperty
+    @JacksonXmlProperty( namespace = DxfNamespaces.DXF_2_0 )
+    public Boolean getOrgunitScope()
+    {
+        return orgunitScope != null ? orgunitScope : false;
+    }
+
+    public void setOrgunitScope( Boolean orgunitScope )
+    {
+        this.orgunitScope = orgunitScope;
+    }
+
+    @JsonProperty
+    @JacksonXmlProperty( namespace = DxfNamespaces.DXF_2_0 )
+    public Boolean getProgramScope()
+    {
+        return programScope != null ? programScope : false;
+    }
+
+    public void setProgramScope( Boolean programScope )
+    {
+        this.programScope = programScope;
+    }
+
+    @JsonProperty
+    @JsonSerialize( as = BaseIdentifiableObject.class )
+    @JacksonXmlProperty( namespace = DxfNamespaces.DXF_2_0 )
+    public OptionSet getOptionSet()
+    {
+        return optionSet;
+    }
+
+    public void setOptionSet( OptionSet optionSet )
+    {
+        this.optionSet = optionSet;
+    }
+    
+    @JsonProperty
+    @JacksonXmlProperty( namespace = DxfNamespaces.DXF_2_0 )
+    public Boolean getConfidential()
+    {
+        return confidential;
+    }
+
+    public void setConfidential( Boolean confidential )
+    {
+
+        this.confidential = confidential;
+    }
+
+    public TextPattern getTextPattern()
+    {
+        return textPattern;
+    }
+
+    public void setTextPattern( TextPattern textPattern )
+    {
+        this.textPattern = textPattern;
+    }
+
+    @JsonProperty
+    @JacksonXmlProperty( namespace = DxfNamespaces.DXF_2_0 )
+    public ObjectStyle getStyle()
+    {
+        return style;
+    }
+
+    public void setStyle( ObjectStyle style )
+    {
+        this.style = style;
+    }
+
+    @JsonProperty
+    @JacksonXmlProperty( namespace = DxfNamespaces.DXF_2_0 )
+    public String getFormName()
+    {
+        return formName;
+    }
+
+    public void setFormName( String formName )
+    {
+        this.formName = formName;
+    }
+    
+    public Boolean isSystemWideUnique()
+    {
+        return isUnique() && !getProgramScope() && !getOrgunitScope();
+    }
+
+    @JsonProperty
+    @JacksonXmlProperty( namespace = DxfNamespaces.DXF_2_0 )
+    public DeviceRenderTypeMap<ValueTypeRenderingObject> getRenderType()
+    {
+        return renderType;
+    }
+
+    public void setRenderType(
+        DeviceRenderTypeMap<ValueTypeRenderingObject> renderType )
+    {
+        this.renderType = renderType;
+    }
+}