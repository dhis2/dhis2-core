/*
 * Copyright (c) 2004-2022, University of Oslo
 * All rights reserved.
 *
 * Redistribution and use in source and binary forms, with or without
 * modification, are permitted provided that the following conditions are met:
 * Redistributions of source code must retain the above copyright notice, this
 * list of conditions and the following disclaimer.
 *
 * Redistributions in binary form must reproduce the above copyright notice,
 * this list of conditions and the following disclaimer in the documentation
 * and/or other materials provided with the distribution.
 * Neither the name of the HISP project nor the names of its contributors may
 * be used to endorse or promote products derived from this software without
 * specific prior written permission.
 *
 * THIS SOFTWARE IS PROVIDED BY THE COPYRIGHT HOLDERS AND CONTRIBUTORS "AS IS" AND
 * ANY EXPRESS OR IMPLIED WARRANTIES, INCLUDING, BUT NOT LIMITED TO, THE IMPLIED
 * WARRANTIES OF MERCHANTABILITY AND FITNESS FOR A PARTICULAR PURPOSE ARE
 * DISCLAIMED. IN NO EVENT SHALL THE COPYRIGHT OWNER OR CONTRIBUTORS BE LIABLE FOR
 * ANY DIRECT, INDIRECT, INCIDENTAL, SPECIAL, EXEMPLARY, OR CONSEQUENTIAL DAMAGES
 * (INCLUDING, BUT NOT LIMITED TO, PROCUREMENT OF SUBSTITUTE GOODS OR SERVICES;
 * LOSS OF USE, DATA, OR PROFITS; OR BUSINESS INTERRUPTION) HOWEVER CAUSED AND ON
 * ANY THEORY OF LIABILITY, WHETHER IN CONTRACT, STRICT LIABILITY, OR TORT
 * (INCLUDING NEGLIGENCE OR OTHERWISE) ARISING IN ANY WAY OUT OF THE USE OF THIS
 * SOFTWARE, EVEN IF ADVISED OF THE POSSIBILITY OF SUCH DAMAGE.
 */
package org.hisp.dhis.analytics.common.dimension;

import static lombok.AccessLevel.PRIVATE;
import static org.hisp.dhis.analytics.common.dimension.DimensionParamType.FILTERS;

import java.util.ArrayList;
import java.util.Arrays;
import java.util.List;
import java.util.Objects;
import java.util.Optional;

import lombok.Builder;
import lombok.Data;
import lombok.RequiredArgsConstructor;
import lombok.extern.slf4j.Slf4j;

import org.apache.commons.collections4.CollectionUtils;
import org.apache.commons.lang3.StringUtils;
import org.hisp.dhis.common.DimensionalObject;
import org.hisp.dhis.common.QueryItem;
import org.hisp.dhis.common.UidObject;
import org.hisp.dhis.common.ValueType;

/**
 * A wrapper for DimensionObject|QueryItem to abstract them
 */
@Data
@Slf4j
@Builder( access = PRIVATE )
@RequiredArgsConstructor( access = PRIVATE )
public class DimensionParam implements UidObject
{
    private final DimensionalObject dimensionalObject;

    private final QueryItem queryItem;

    private final StaticDimension staticDimension;

    private final DimensionParamType type;

    @Builder.Default
    private final List<DimensionParamItem> items = new ArrayList<>();

    /**
     * allows to create an instance of DimensionParam passing the object to wrap
     * (a DimensionalObject, a QueryItem or a static dimension), the type and a
     * list of filters (can be empty)
     *
     * @param dimensionalObjectOrQueryItem either an DimensionalObject or
     *        QueryItem, this instance wraps
     * @param dimensionParamType type of this parameter (wether it's a filter or
     *        a dimension)
     * @param items the items parameters fot this DimensionParam
     * @return a new instance of DimensionParams
     */
    public static DimensionParam ofObject( Object dimensionalObjectOrQueryItem, DimensionParamType dimensionParamType,
        List<String> items )
    {
        Objects.requireNonNull( dimensionalObjectOrQueryItem );
        Objects.requireNonNull( dimensionParamType );

        DimensionParamBuilder builder = DimensionParam.builder()
            .type( dimensionParamType )
            .items( DimensionParamItem.ofStrings( items ) );

        if ( dimensionalObjectOrQueryItem instanceof DimensionalObject )
        {
            return builder
                .dimensionalObject( (DimensionalObject) dimensionalObjectOrQueryItem )
                .build();
        }
        if ( dimensionalObjectOrQueryItem instanceof QueryItem )
        {
            return builder
                .queryItem( (QueryItem) dimensionalObjectOrQueryItem )
                .build();
        }

        // if it's neither a DimensionalObject nor a QueryItem, we try to see if
        // it's a static Dimension
        Optional<StaticDimension> staticDimension = StaticDimension.of( dimensionalObjectOrQueryItem.toString() );
        if ( staticDimension.isPresent() )
        {
            return builder
                .staticDimension( staticDimension.get() )
                .build();
        }

        String receivedIdentifier = dimensionalObjectOrQueryItem.getClass().equals( String.class )
            ? dimensionalObjectOrQueryItem.toString()
            : dimensionalObjectOrQueryItem.getClass().getName();

        throw new IllegalArgumentException(
            "Only DimensionalObject, QueryItem or static dimensions are allowed. Received " +
                receivedIdentifier + " instead" );
    }

    public static boolean isStaticDimensionIdentifier( String dimensionIdentifier )
    {
        return StaticDimension.of( dimensionIdentifier ).isPresent();
    }

    /**
     * @return true if this DimensionParams has some items on it
     */
    public boolean hasRestrictions()
    {
        return CollectionUtils.isNotEmpty( items );
    }

    /**
     * @return true if this DimensionParam is a filter
     */
    public boolean isFilter()
    {
        return type == FILTERS;
    }

    private boolean isDimensionalObject()
    {
        return Objects.nonNull( dimensionalObject );
    }

<<<<<<< HEAD
    private boolean isQueryItem()
    {
        return Objects.nonNull( queryItem );
    }

    private boolean isStaticDimension()
    {
        return !isQueryItem() && !isDimensionalObject();
    }

=======
>>>>>>> e4e638ea
    /**
     * @return the DimensionParamObjectType of this DimensionParam
     */
    public DimensionParamObjectType getDimensionParamObjectType()
    {
        if ( isDimensionalObject() )
        {
            return DimensionParamObjectType.byForeignType( dimensionalObject.getDimensionType() );
        }
        if ( isQueryItem() )
        {
            return DimensionParamObjectType.byForeignType( queryItem.getItem().getDimensionItemType() );
        }

        return DimensionParamObjectType.STATIC_DIMENSION;
    }

    public ValueType getValueType()
    {
        if ( isDimensionalObject() )
        {
            return dimensionalObject.getValueType();
        }
        if ( isQueryItem() )
        {
            return queryItem.getValueType();
        }
        return staticDimension.valueType;
    }

    public String getDimensionObjectUid()
    {
        if ( isDimensionalObject() )
        {
            return dimensionalObject.getUid();
        }
        if ( isQueryItem() )
        {
            return queryItem.getItem().getUid();
        }
        return staticDimension.name();
    }

    @Override
    public String getUid()
    {
        return getDimensionObjectUid();
    }

    @RequiredArgsConstructor
    enum StaticDimension
    {
        OU( ValueType.TEXT ),
        ENROLLMENTDATE( ValueType.DATETIME ),
        EXECUTIONDATE( ValueType.DATETIME );
        // TODO: do we need more here ?

        private final ValueType valueType;

        static Optional<StaticDimension> of( String value )
        {
            return Arrays.stream( StaticDimension.values() )
                .filter( sd -> StringUtils.equalsIgnoreCase( sd.name(), value ) )
                .findFirst();
        }
    }

}<|MERGE_RESOLUTION|>--- conflicted
+++ resolved
@@ -148,7 +148,6 @@
         return Objects.nonNull( dimensionalObject );
     }
 
-<<<<<<< HEAD
     private boolean isQueryItem()
     {
         return Objects.nonNull( queryItem );
@@ -159,8 +158,6 @@
         return !isQueryItem() && !isDimensionalObject();
     }
 
-=======
->>>>>>> e4e638ea
     /**
      * @return the DimensionParamObjectType of this DimensionParam
      */
@@ -227,5 +224,4 @@
                 .findFirst();
         }
     }
-
 }