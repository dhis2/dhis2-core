--- conflicted
+++ resolved
@@ -94,9 +94,5 @@
      */
     UserCredentials getUserCredentialsByUuid( UUID uuid );
 
-<<<<<<< HEAD
-    List<UserCredentials> getHasAuthority( String authority, int maxResult );
-=======
     List<UserCredentials> getHasAuthority( String authority );
->>>>>>> 2260a129
 }