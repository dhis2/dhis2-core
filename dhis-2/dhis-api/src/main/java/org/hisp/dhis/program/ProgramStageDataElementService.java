/*
 * Copyright (c) 2004-2022, University of Oslo
 * All rights reserved.
 *
 * Redistribution and use in source and binary forms, with or without
 * modification, are permitted provided that the following conditions are met:
 * Redistributions of source code must retain the above copyright notice, this
 * list of conditions and the following disclaimer.
 *
 * Redistributions in binary form must reproduce the above copyright notice,
 * this list of conditions and the following disclaimer in the documentation
 * and/or other materials provided with the distribution.
 * Neither the name of the HISP project nor the names of its contributors may
 * be used to endorse or promote products derived from this software without
 * specific prior written permission.
 *
 * THIS SOFTWARE IS PROVIDED BY THE COPYRIGHT HOLDERS AND CONTRIBUTORS "AS IS" AND
 * ANY EXPRESS OR IMPLIED WARRANTIES, INCLUDING, BUT NOT LIMITED TO, THE IMPLIED
 * WARRANTIES OF MERCHANTABILITY AND FITNESS FOR A PARTICULAR PURPOSE ARE
 * DISCLAIMED. IN NO EVENT SHALL THE COPYRIGHT OWNER OR CONTRIBUTORS BE LIABLE FOR
 * ANY DIRECT, INDIRECT, INCIDENTAL, SPECIAL, EXEMPLARY, OR CONSEQUENTIAL DAMAGES
 * (INCLUDING, BUT NOT LIMITED TO, PROCUREMENT OF SUBSTITUTE GOODS OR SERVICES;
 * LOSS OF USE, DATA, OR PROFITS; OR BUSINESS INTERRUPTION) HOWEVER CAUSED AND ON
 * ANY THEORY OF LIABILITY, WHETHER IN CONTRACT, STRICT LIABILITY, OR TORT
 * (INCLUDING NEGLIGENCE OR OTHERWISE) ARISING IN ANY WAY OUT OF THE USE OF THIS
 * SOFTWARE, EVEN IF ADVISED OF THE POSSIBILITY OF SUCH DAMAGE.
 */
package org.hisp.dhis.program;

import java.util.Collection;
import java.util.List;
import org.hisp.dhis.dataelement.DataElement;

/**
 * TODO do we need this service given cascade all on program stage -> program stage data element?
 *
 * @author Viet Nguyen
 */
public interface ProgramStageDataElementService {
  String ID = ProgramStageDataElementService.class.getName();

  /**
   * Adds an {@link ProgramStageDataElement}
   *
   * @param programStageDataElement The to ProgramStageDataElement add.
   */
  void addProgramStageDataElement(ProgramStageDataElement programStageDataElement);

  /**
   * Updates an {@link ProgramStageDataElement}.
   *
   * @param programStageDataElement the ProgramStageDataElement to update.
   */
  void updateProgramStageDataElement(ProgramStageDataElement programStageDataElement);

  /**
   * Deletes a {@link ProgramStageDataElement}.
   *
   * @param programStageDataElement the ProgramStageDataElement to delete.
   */
  void deleteProgramStageDataElement(ProgramStageDataElement programStageDataElement);

  /**
   * Retrieve ProgramStageDataElement on a program stage and a data element
   *
   * @param programStage ProgramStage
   * @param dataElement DataElement
   * @return ProgramStageDataElement
   */
  ProgramStageDataElement get(ProgramStage programStage, DataElement dataElement);

  /**
   * Returns all {@link ProgramStageDataElement}
   *
   * @return a collection of all ProgramStageDataElement, or an empty collection if there are no
   *     ProgramStageDataElements.
   */
  List<ProgramStageDataElement> getAllProgramStageDataElements();

  /**
   * Returns all {@link ProgramStageDataElement} for the given {@link DataElement}.
   *
   * @param dataElement filter, not null
   * @return a collection of {@link ProgramStageDataElement} associated with the provided {@link
   *     DataElement}
   */
  List<ProgramStageDataElement> getProgramStageDataElements(DataElement dataElement);
<<<<<<< HEAD

  /**
   * Returns Map of ProgramStages containing Set of DataElements (together ProgramStageDataElements)
   * that have skipSynchronization flag set to true
   *
   * @return Map<String, Set<String>>
   */
  Map<String, Set<String>> getProgramStageDataElementsWithSkipSynchronizationSetToTrue();

  List<ProgramStageDataElement> getAllByDataElement(Collection<DataElement> dataElements);
=======
>>>>>>> d23b91c2
}<|MERGE_RESOLUTION|>--- conflicted
+++ resolved
@@ -85,17 +85,6 @@
    *     DataElement}
    */
   List<ProgramStageDataElement> getProgramStageDataElements(DataElement dataElement);
-<<<<<<< HEAD
-
-  /**
-   * Returns Map of ProgramStages containing Set of DataElements (together ProgramStageDataElements)
-   * that have skipSynchronization flag set to true
-   *
-   * @return Map<String, Set<String>>
-   */
-  Map<String, Set<String>> getProgramStageDataElementsWithSkipSynchronizationSetToTrue();
 
   List<ProgramStageDataElement> getAllByDataElement(Collection<DataElement> dataElements);
-=======
->>>>>>> d23b91c2
 }