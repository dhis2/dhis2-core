--- conflicted
+++ resolved
@@ -1,4 +1,3 @@
-<<<<<<< HEAD
 package org.hisp.dhis.program;
 
 /*
@@ -33,6 +32,7 @@
 import org.hisp.dhis.common.OrganisationUnitSelectionMode;
 import org.hisp.dhis.organisationunit.OrganisationUnit;
 import org.hisp.dhis.trackedentity.TrackedEntityInstance;
+import org.hisp.dhis.user.User;
 
 import java.util.Date;
 import java.util.List;
@@ -74,6 +74,8 @@
      * @param programInstance the ProgramInstance to update.
      */
     void updateProgramInstance( ProgramInstance programInstance );
+
+    void updateProgramInstance( ProgramInstance programInstance, User user );
 
     /**
      * Returns a {@link ProgramInstance}.
@@ -282,295 +284,4 @@
      */
     ProgramInstance prepareProgramInstance( TrackedEntityInstance trackedEntityInstance, Program program,
         ProgramStatus programStatus, Date enrollmentDate, Date incidentDate, OrganisationUnit orgUnit, String uid );
-}
-=======
-package org.hisp.dhis.program;
-
-/*
- * Copyright (c) 2004-2020, University of Oslo
- * All rights reserved.
- *
- * Redistribution and use in source and binary forms, with or without
- * modification, are permitted provided that the following conditions are met:
- * Redistributions of source code must retain the above copyright notice, this
- * list of conditions and the following disclaimer.
- *
- * Redistributions in binary form must reproduce the above copyright notice,
- * this list of conditions and the following disclaimer in the documentation
- * and/or other materials provided with the distribution.
- * Neither the name of the HISP project nor the names of its contributors may
- * be used to endorse or promote products derived from this software without
- * specific prior written permission.
- *
- * THIS SOFTWARE IS PROVIDED BY THE COPYRIGHT HOLDERS AND CONTRIBUTORS "AS IS" AND
- * ANY EXPRESS OR IMPLIED WARRANTIES, INCLUDING, BUT NOT LIMITED TO, THE IMPLIED
- * WARRANTIES OF MERCHANTABILITY AND FITNESS FOR A PARTICULAR PURPOSE ARE
- * DISCLAIMED. IN NO EVENT SHALL THE COPYRIGHT OWNER OR CONTRIBUTORS BE LIABLE FOR
- * ANY DIRECT, INDIRECT, INCIDENTAL, SPECIAL, EXEMPLARY, OR CONSEQUENTIAL DAMAGES
- * (INCLUDING, BUT NOT LIMITED TO, PROCUREMENT OF SUBSTITUTE GOODS OR SERVICES;
- * LOSS OF USE, DATA, OR PROFITS; OR BUSINESS INTERRUPTION) HOWEVER CAUSED AND ON
- * ANY THEORY OF LIABILITY, WHETHER IN CONTRACT, STRICT LIABILITY, OR TORT
- * (INCLUDING NEGLIGENCE OR OTHERWISE) ARISING IN ANY WAY OUT OF THE USE OF THIS
- * SOFTWARE, EVEN IF ADVISED OF THE POSSIBILITY OF SUCH DAMAGE.
- */
-
-import org.hisp.dhis.common.IllegalQueryException;
-import org.hisp.dhis.common.OrganisationUnitSelectionMode;
-import org.hisp.dhis.organisationunit.OrganisationUnit;
-import org.hisp.dhis.trackedentity.TrackedEntityInstance;
-import org.hisp.dhis.user.User;
-
-import java.util.Date;
-import java.util.List;
-import java.util.Set;
-
-/**
- * @author Abyot Asalefew
- * @version $Id$
- */
-public interface ProgramInstanceService
-{
-    String ID = ProgramInstanceService.class.getName();
-
-    /**
-     * Adds an {@link ProgramInstance}
-     *
-     * @param programInstance The to ProgramInstance add.
-     * @return A generated unique id of the added {@link ProgramInstance}.
-     */
-    long addProgramInstance( ProgramInstance programInstance );
-
-    /**
-     * Soft deletes a {@link ProgramInstance}.
-     *
-     * @param programInstance the ProgramInstance to delete.
-     */
-    void deleteProgramInstance( ProgramInstance programInstance );
-
-    /**
-     * Deletes a program instance. Based on the forceDelete parameter, the program instance is
-     * either soft deleted (false) or hard deleted (true)
-     *
-     * @param programInstance to delete
-     * @param forceDelete     soft delete or hard delete
-     */
-    void deleteProgramInstance( ProgramInstance programInstance, boolean forceDelete );
-
-    /**
-     * Updates an {@link ProgramInstance}.
-     *
-     * @param programInstance the ProgramInstance to update.
-     */
-    void updateProgramInstance( ProgramInstance programInstance );
-
-    void updateProgramInstance( ProgramInstance programInstance, User user );
-
-    /**
-     * Returns a {@link ProgramInstance}.
-     *
-     * @param id the id of the ProgramInstance to return.
-     * @return the ProgramInstance with the given id
-     */
-    ProgramInstance getProgramInstance( long id );
-
-    /**
-     * Returns the {@link ProgramInstance} with the given UID.
-     *
-     * @param uid the UID.
-     * @return the ProgramInstance with the given UID, or null if no match.
-     */
-    ProgramInstance getProgramInstance( String uid );
-
-    /**
-     * Checks for the existence of a PI by UID. Deleted values are not taken into account.
-     *
-     * @param uid PSI UID to check for
-     * @return true/false depending on result
-     */
-    boolean programInstanceExists( String uid );
-
-    /**
-     * Checks for the existence of a PI by UID. Takes into account also the deleted values.
-     *
-     * @param uid PSI UID to check for
-     * @return true/false depending on result
-     */
-    boolean programInstanceExistsIncludingDeleted( String uid );
-
-    /**
-     * Returns UIDs of existing ProgramInstances (including deleted) from the provided UIDs
-     *
-     * @param uids PSI UIDs to check
-     * @return Set containing UIDs of existing PSIs (including deleted)
-     */
-    List<String> getProgramInstancesUidsIncludingDeleted( List<String> uids );
-
-    /**
-     * Returns a ProgramInstanceQueryParams based on the given input.
-     *
-     * @param ou                    the set of organisation unit identifiers.
-     * @param ouMode                the OrganisationUnitSelectionMode.
-     * @param lastUpdated           the last updated for PI.
-     * @param lastUpdatedDuration   the last updated duration filter.
-     * @param program               the Program identifier.
-     * @param programStatus         the ProgramStatus in the given program.
-     * @param programStartDate      the start date for enrollment in the given
-     *                              Program.
-     * @param programEndDate        the end date for enrollment in the given Program.
-     * @param trackedEntityType     the TrackedEntityType uid.
-     * @param trackedEntityInstance the TrackedEntityInstance uid.
-     * @param followUp              indicates follow up status in the given Program.
-     * @param page                  the page number.
-     * @param pageSize              the page size.
-     * @param totalPages            indicates whether to include the total number of pages.
-     * @param skipPaging            whether to skip paging.
-     * @param includeDeleted        whether to include soft deleted ones
-     * @return a ProgramInstanceQueryParams.
-     */
-    ProgramInstanceQueryParams getFromUrl( Set<String> ou, OrganisationUnitSelectionMode ouMode, Date lastUpdated,
-        String lastUpdatedDuration, String program, ProgramStatus programStatus, Date programStartDate,
-        Date programEndDate, String trackedEntityType, String trackedEntityInstance, Boolean followUp, Integer page,
-        Integer pageSize, boolean totalPages, boolean skipPaging, boolean includeDeleted );
-
-    /**
-     * Returns a list with program instance values based on the given
-     * ProgramInstanceQueryParams.
-     *
-     * @param params the ProgramInstanceQueryParams.
-     * @return List of PIs matching the params
-     */
-    List<ProgramInstance> getProgramInstances( ProgramInstanceQueryParams params );
-
-    /**
-     * Returns the number of program instance matches based on the given
-     * ProgramInstanceQueryParams.
-     *
-     * @param params the ProgramInstanceQueryParams.
-     * @return Number of PIs matching the params
-     */
-    int countProgramInstances( ProgramInstanceQueryParams params );
-
-    /**
-     * Decides whether current user is authorized to perform the given query.
-     * IllegalQueryException is thrown if not.
-     *
-     * @param params the ProgramInstanceQueryParams.
-     */
-    void decideAccess( ProgramInstanceQueryParams params );
-
-    /**
-     * Validates the given ProgramInstanceQueryParams. The params is
-     * considered valid if no exception are thrown and the method returns
-     * normally.
-     *
-     * @param params the ProgramInstanceQueryParams.
-     * @throws IllegalQueryException if the given params is invalid.
-     */
-    void validate( ProgramInstanceQueryParams params )
-        throws IllegalQueryException;
-
-    /**
-     * Retrieve program instances on a program
-     *
-     * @param program Program
-     * @return ProgramInstance list
-     */
-    List<ProgramInstance> getProgramInstances( Program program );
-
-    /**
-     * Retrieve program instances on a program by status
-     *
-     * @param program Program
-     * @param status  Status of program-instance, include STATUS_ACTIVE,
-     *                STATUS_COMPLETED and STATUS_CANCELLED
-     * @return ProgramInstance list
-     */
-    List<ProgramInstance> getProgramInstances( Program program, ProgramStatus status );
-
-    /**
-     * Retrieve program instances on a TrackedEntityInstance with a status by a program
-     *
-     * @param entityInstance TrackedEntityInstance
-     * @param program        Program
-     * @param status         Status of program-instance, include STATUS_ACTIVE,
-     *                       STATUS_COMPLETED and STATUS_CANCELLED
-     * @return ProgramInstance list
-     */
-    List<ProgramInstance> getProgramInstances( TrackedEntityInstance entityInstance, Program program, ProgramStatus status );
-
-    /**
-     * Enroll a TrackedEntityInstance into a program. Must be run inside a transaction.
-     *
-     * @param trackedEntityInstance TrackedEntityInstance
-     * @param program               Program
-     * @param enrollmentDate        The date of enrollment
-     * @param incidentDate          The date of incident
-     * @param orgunit               Organisation Unit
-     * @param uid                   UID to use for new instance
-     * @return ProgramInstance
-     */
-    ProgramInstance enrollTrackedEntityInstance( TrackedEntityInstance trackedEntityInstance, Program program,
-        Date enrollmentDate, Date incidentDate, OrganisationUnit orgunit, String uid );
-
-    /**
-     * Enroll a TrackedEntityInstance into a program. Must be run inside a transaction.
-     *
-     * @param trackedEntityInstance TrackedEntityInstance
-     * @param program               Program
-     * @param enrollmentDate        The date of enrollment
-     * @param incidentDate          The date of incident
-     * @param orgunit               Organisation Unit
-     * @return ProgramInstance
-     */
-    ProgramInstance enrollTrackedEntityInstance( TrackedEntityInstance trackedEntityInstance, Program program, Date enrollmentDate, Date incidentDate,
-        OrganisationUnit orgunit );
-
-    /**
-     * Check a program instance if it can be completed automatically. If there
-     * is some event of this program-isntance uncompleted or this program has
-     * any repeatable stage, then this program cannot be completed automatically
-     *
-     * @param programInstance ProgramInstance
-     * @return True/False value
-     */
-    boolean canAutoCompleteProgramInstanceStatus( ProgramInstance programInstance );
-
-    /**
-     * Complete a program instance. Besides, program template messages will be
-     * send if it was defined to send when to complete this program
-     *
-     * @param programInstance ProgramInstance
-     */
-    void completeProgramInstanceStatus( ProgramInstance programInstance );
-
-    /**
-     * Set status as skipped for overdue events; Remove scheduled events
-     *
-     * @param programInstance ProgramInstance
-     */
-    void cancelProgramInstanceStatus( ProgramInstance programInstance );
-
-    /**
-     * Incomplete a program instance. This is is possible only if there is
-     * no other program instance with active status.
-     *
-     * @param programInstance ProgramInstance
-     */
-    void incompleteProgramInstanceStatus( ProgramInstance programInstance );
-
-    /**
-     * Prepare a ProgramInstance for storing
-     *
-     * @param trackedEntityInstance TrackedEntityInstance
-     * @param program               Program
-     * @param programStatus         ProgramStatus
-     * @param enrollmentDate        The date of enrollment
-     * @param incidentDate          The date of incident
-     * @param orgUnit               Organisation Unit
-     * @param uid                   UID to use for new instance
-     * @return ProgramInstance
-     */
-    ProgramInstance prepareProgramInstance( TrackedEntityInstance trackedEntityInstance, Program program,
-        ProgramStatus programStatus, Date enrollmentDate, Date incidentDate, OrganisationUnit orgUnit, String uid );
-}
->>>>>>> 2c31b6da
+}