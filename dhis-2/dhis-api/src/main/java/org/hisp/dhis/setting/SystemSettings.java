/*
 * Copyright (c) 2004-2024, University of Oslo
 * All rights reserved.
 *
 * Redistribution and use in source and binary forms, with or without
 * modification, are permitted provided that the following conditions are met:
 * Redistributions of source code must retain the above copyright notice, this
 * list of conditions and the following disclaimer.
 *
 * Redistributions in binary form must reproduce the above copyright notice,
 * this list of conditions and the following disclaimer in the documentation
 * and/or other materials provided with the distribution.
 * Neither the name of the HISP project nor the names of its contributors may
 * be used to endorse or promote products derived from this software without
 * specific prior written permission.
 *
 * THIS SOFTWARE IS PROVIDED BY THE COPYRIGHT HOLDERS AND CONTRIBUTORS "AS IS" AND
 * ANY EXPRESS OR IMPLIED WARRANTIES, INCLUDING, BUT NOT LIMITED TO, THE IMPLIED
 * WARRANTIES OF MERCHANTABILITY AND FITNESS FOR A PARTICULAR PURPOSE ARE
 * DISCLAIMED. IN NO EVENT SHALL THE COPYRIGHT OWNER OR CONTRIBUTORS BE LIABLE FOR
 * ANY DIRECT, INDIRECT, INCIDENTAL, SPECIAL, EXEMPLARY, OR CONSEQUENTIAL DAMAGES
 * (INCLUDING, BUT NOT LIMITED TO, PROCUREMENT OF SUBSTITUTE GOODS OR SERVICES;
 * LOSS OF USE, DATA, OR PROFITS; OR BUSINESS INTERRUPTION) HOWEVER CAUSED AND ON
 * ANY THEORY OF LIABILITY, WHETHER IN CONTRACT, STRICT LIABILITY, OR TORT
 * (INCLUDING NEGLIGENCE OR OTHERWISE) ARISING IN ANY WAY OUT OF THE USE OF THIS
 * SOFTWARE, EVEN IF ADVISED OF THE POSSIBILITY OF SUCH DAMAGE.
 */
package org.hisp.dhis.setting;

import java.lang.annotation.ElementType;
import java.lang.annotation.Retention;
import java.lang.annotation.RetentionPolicy;
import java.lang.annotation.Target;
import java.util.Date;
import java.util.Locale;
import java.util.Map;
import java.util.Set;
import java.util.function.BinaryOperator;
import javax.annotation.Nonnull;
import org.hisp.dhis.analytics.AnalyticsCacheTtlMode;
import org.hisp.dhis.analytics.AnalyticsFinancialYearStartKey;
import org.hisp.dhis.common.DigitGroupSeparator;
import org.hisp.dhis.common.DisplayProperty;
import org.hisp.dhis.common.OpenApi;
import org.hisp.dhis.common.cache.CacheStrategy;
import org.hisp.dhis.common.cache.Cacheability;
import org.hisp.dhis.fileresource.FileResourceRetentionStrategy;
import org.hisp.dhis.i18n.locale.LocaleManager;
import org.hisp.dhis.period.RelativePeriodEnum;
import org.hisp.dhis.scheduling.JobConfiguration;
import org.hisp.dhis.security.LoginPageLayout;
import org.hisp.dhis.translation.Translatable;

/**
 * A complete set of system settings.
 *
 * <p>{@link SystemSettings} are immutable value objects. An interface is used to decouple any using
 * code from the implementation and to allow mocking.
 *
 * <p>General principles for all settings: 1. settings are key-value pairs with simple values
 * (strings, booleans, numbers) 2. settings are never null/undefined (define a default in case they
 * are not set) 3. settings are an open set (no predefined set of names) 4. confidential setting
 * values are write only from web API perspective (except for ALL admin)
 *
 * @author Jan Bernitt
 */
@OpenApi.Ignore
public non-sealed interface SystemSettings extends Settings {

  @Target(ElementType.METHOD)
  @Retention(RetentionPolicy.RUNTIME)
  @interface Confidential {}

  @Nonnull
  static SystemSettings of(@Nonnull Map<String, String> settings) {
    return LazySettings.of(SystemSettings.class, settings);
  }

  /**
   * Creates settings from raw key-value pairs.
   *
   * @param settings raw values, potentially encoded
   * @param decoder applied to all {@link #isConfidential(String)} values
   * @return a new instance of settings
   */
  @Nonnull
  static SystemSettings of(
      @Nonnull Map<String, String> settings, @Nonnull BinaryOperator<String> decoder) {
    return LazySettings.of(SystemSettings.class, settings, decoder);
  }

  /**
   * @return a set of all key names that have defaults as defined by accessor methods in {@link
   *     SystemSettings}
   */
  @Nonnull
  static Set<String> keysWithDefaults() {
    return LazySettings.keysWithDefaults(SystemSettings.class);
  }

  /**
   * @param key a settings name
   * @return true if the setting is private and its value should not be exposed in APIs unless a
   *     user has the proper authority
   */
  static boolean isConfidential(@Nonnull String key) {
    return LazySettings.isConfidential(key);
  }

  /**
   * @param key a setting name
   * @return true, if it can have a translation, false otherwise
   */
  static boolean isTranslatable(@Nonnull String key) {
    return LazySettings.isTranslatable(key);
  }

  /** Settings used in core */
  default Locale getUiLocale() {
    return asLocale("keyUiLocale", LocaleManager.DEFAULT_LOCALE);
  }

  default Locale getDbLocale() {
    return asLocale("keyDbLocale", LocaleManager.DEFAULT_LOCALE);
  }

  default DisplayProperty getAnalysisDisplayProperty() {
    return asEnum("keyAnalysisDisplayProperty", DisplayProperty.NAME);
  }

  default DigitGroupSeparator getAnalysisDigitGroupSeparator() {
    return asEnum("keyAnalysisDigitGroupSeparator", DigitGroupSeparator.SPACE);
  }

  default String getCurrentDomainType() {
    return asString("keyCurrentDomainType", "");
  }

  default String getTrackerDashboardLayout() {
    return asString("keyTrackerDashboardLayout", "");
  }

  @Translatable
  default String getApplicationTitle() {
    return asString("applicationTitle", "DHIS 2");
  }

  @Translatable
  default String getApplicationIntro() {
    return asString("keyApplicationIntro", "");
  }

  @Translatable
  default String getApplicationNotification() {
    return asString("keyApplicationNotification", "");
  }

  @Translatable
  default String getApplicationFooter() {
    return asString("keyApplicationFooter", "");
  }

  @Translatable
  default String getApplicationRightFooter() {
    return asString("keyApplicationRightFooter", "");
  }

  default String getFlag() {
    return asString("keyFlag", "dhis2");
  }

  default String getFlagImage() {
    return asString("keyFlagImage", "");
  }

  default String getStartModule() {
    return asString("startModule", "dhis-web-dashboard");
  }

  default boolean getStartModuleEnableLightweight() {
    return asBoolean("startModuleEnableLightweight", false);
  }

  default double getFactorOfDeviation() {
    return asDouble("factorDeviation", 2d);
  }

  default String getEmailHostName() {
    return asString("keyEmailHostName", "");
  }

  default int getEmailPort() {
    return asInt("keyEmailPort", 587);
  }

  default String getEmailUsername() {
    return asString("keyEmailUsername", "");
  }

  default boolean getEmailTls() {
    return asBoolean("keyEmailTls", true);
  }

  default String getEmailSender() {
    return asString("keyEmailSender", "");
  }

  @Confidential
  default String getEmailPassword() {
    return asString("keyEmailPassword", "");
  }

  default int getMinPasswordLength() {
    return asInt("minPasswordLength", 8);
  }

  default int getMaxPasswordLength() {
    return asInt("maxPasswordLength", 72);
  }

  default int getSmsMaxLength() {
    return asInt("keySmsMaxLength", 1071);
  }

  default CacheStrategy getCacheStrategy() {
    return asEnum("keyCacheStrategy", CacheStrategy.CACHE_1_MINUTE);
  }

  default Cacheability getCacheability() {
    return asEnum("keyCacheability", Cacheability.PUBLIC);
  }

  default AnalyticsFinancialYearStartKey getAnalyticsFinancialYearStart() {
    return asEnum(
        "analyticsFinancialYearStart", AnalyticsFinancialYearStartKey.FINANCIAL_YEAR_OCTOBER);
  }

  default String getPhoneNumberAreaCode() {
    return asString("phoneNumberAreaCode", "");
  }

  default boolean getMultiOrganisationUnitForms() {
    return asBoolean("multiOrganisationUnitForms", false);
  }

  default boolean getAccountRecoveryEnabled() {
    return asBoolean("keyAccountRecovery", false);
  }

  default boolean getLockMultipleFailedLogins() {
    return asBoolean("keyLockMultipleFailedLogins", false);
  }

  default String getGoogleAnalyticsUA() {
    return asString("googleAnalyticsUA", "");
  }

  default int getCredentialsExpires() {
    return asInt("credentialsExpires", 0);
  }

  default boolean getCredentialsExpiryAlert() {
    return asBoolean("credentialsExpiryAlert", false);
  }

  default int getCredentialsExpiresReminderInDays() {
    return asInt("credentialsExpiresReminderInDays", 28);
  }

  default int getAccountExpiresInDays() {
    return asInt("accountExpiresInDays", 7);
  }

  default boolean getAccountExpiryAlert() {
    return asBoolean("accountExpiryAlert", false);
  }

  default boolean getSelfRegistrationNoRecaptcha() {
    return asBoolean("keySelfRegistrationNoRecaptcha", false);
  }

  @Confidential
  default String getRecaptchaSecret() {
    return asString("recaptchaSecret", "");
  }

  @Confidential
  default String getRecaptchaSite() {
    return asString("recaptchaSite", "6LcVwT0UAAAAAAkO_EGPiYOiymIszZUeHfqWIYX5");
  }

  default boolean getCanGrantOwnUserRoles() {
    return asBoolean("keyCanGrantOwnUserAuthorityGroups", false);
  }

  default int getIgnoreAnalyticsApprovalYearThreshold() {
    return asInt("keyIgnoreAnalyticsApprovalYearThreshold", -1);
  }

  default int getAnalyticsMaxLimit() {
    return asInt("keyAnalyticsMaxLimit", 100000);
  }

  default boolean getIncludeZeroValuesInAnalytics() {
    return asBoolean("keyIncludeZeroValuesInAnalytics", false);
  }

  default boolean getEmbeddedDashboardsEnabled() {
    return asBoolean("keyEmbeddedDashboardsEnabled", false);
  }

  default int getSqlViewMaxLimit() {
    return asInt("keySqlViewMaxLimit", -1);
  }

  default boolean getRespectMetaDataStartEndDatesInAnalyticsTableExport() {
    return asBoolean("keyRespectMetaDataStartEndDatesInAnalyticsTableExport", false);
  }

  default boolean getSkipDataTypeValidationInAnalyticsTableExport() {
    return asBoolean("keySkipDataTypeValidationInAnalyticsTableExport", false);
  }

  default int getParallelJobsInAnalyticsTableExport() {
    return asInt("keyParallelJobsInAnalyticsTableExport", -1);
  }

  default boolean getCustomLoginPageLogo() {
    return asBoolean("keyCustomLoginPageLogo", false);
  }

  default boolean getCustomTopMenuLogo() {
    return asBoolean("keyCustomTopMenuLogo", false);
  }

  default int getDatabaseServerCpus() {
    return asInt("keyDatabaseServerCpus", 0);
  }

  default String getLastSuccessfulAnalyticsTablesRuntime() {
    return asString("keyLastSuccessfulAnalyticsTablesRuntime", "");
  }

  default String getLastSuccessfulLatestAnalyticsPartitionRuntime() {
    return asString("keyLastSuccessfulLatestAnalyticsPartitionRuntime", "");
  }

  default Date getLastMonitoringRun() {
    return asDate("keyLastMonitoringRun", new Date(0L));
  }

  default Date getLastSuccessfulDataSynch() {
    return asDate("keyLastSuccessfulDataSynch", new Date(0L));
  }

  default Date getLastSuccessfulEventsDataSynch() {
    return asDate("keyLastSuccessfulEventsDataSynch", new Date(0L));
  }

  default Date getLastCompleteDataSetRegistrationSyncSuccess() {
    return asDate("keyLastCompleteDataSetRegistrationSyncSuccess", new Date(0L));
  }

  default Date getSyncSkipSyncForDataChangedBefore() {
    return asDate("syncSkipSyncForDataChangedBefore", new Date(0L));
  }

  default Date getLastSuccessfulAnalyticsTablesUpdate() {
    return asDate("keyLastSuccessfulAnalyticsTablesUpdate", new Date(0L));
  }

  default Date getLastSuccessfulLatestAnalyticsPartitionUpdate() {
    return asDate("keyLastSuccessfulLatestAnalyticsPartitionUpdate", new Date(0L));
  }

  default Date getLastSuccessfulResourceTablesUpdate() {
    return asDate("keyLastSuccessfulResourceTablesUpdate", new Date(0L));
  }

  default Date getLastSuccessfulSystemMonitoringPush() {
    return asDate("keyLastSuccessfulSystemMonitoringPush", new Date(0L));
  }

  default Date getLastSuccessfulMonitoring() {
    return asDate("keyLastSuccessfulMonitoring", new Date(0L));
  }

  default Date getNextAnalyticsTableUpdate() {
    return asDate("keyNextAnalyticsTableUpdate", new Date(0L));
  }

  default String getHelpPageLink() {
    return asString(
        "helpPageLink",
        "https://dhis2.github.io/dhis2-docs/master/en/user/html/dhis2_user_manual_en.html");
  }

  default boolean getAcceptanceRequiredForApproval() {
    return asBoolean("keyAcceptanceRequiredForApproval", false);
  }

  default String getSystemNotificationsEmail() {
    return asString("keySystemNotificationsEmail", "");
  }

  default RelativePeriodEnum getAnalysisRelativePeriod() {
    return asEnum("keyAnalysisRelativePeriod", RelativePeriodEnum.LAST_12_MONTHS);
  }

  default boolean getRequireAddToView() {
    return asBoolean("keyRequireAddToView", false);
  }

  default boolean getAllowObjectAssignment() {
    return asBoolean("keyAllowObjectAssignment", false);
  }

  default boolean getUseCustomLogoFront() {
    return asBoolean("keyUseCustomLogoFront", false);
  }

  default boolean getUseCustomLogoBanner() {
    return asBoolean("keyUseCustomLogoBanner", false);
  }

  default String getMetaDataRepoUrl() {
    return asString(
        "keyMetaDataRepoUrl",
        "https://raw.githubusercontent.com/dhis2/dhis2-metadata-repo/master/repo/221/index.json");
  }

  default boolean getDataImportStrictPeriods() {
    return asBoolean("keyDataImportStrictPeriods", false);
  }

  default boolean getDataImportStrictDataElements() {
    return asBoolean("keyDataImportStrictDataElements", false);
  }

  default boolean getDataImportStrictCategoryOptionCombos() {
    return asBoolean("keyDataImportStrictCategoryOptionCombos", false);
  }

  default boolean getDataImportStrictOrganisationUnits() {
    return asBoolean("keyDataImportStrictOrganisationUnits", false);
  }

  default boolean getDataImportStrictAttributeOptionCombos() {
    return asBoolean("keyDataImportStrictAttributeOptionCombos", false);
  }

  default boolean getDataImportRequireCategoryOptionCombo() {
    return asBoolean("keyDataImportRequireCategoryOptionCombo", false);
  }

  default boolean getDataImportRequireAttributeOptionCombo() {
    return asBoolean("keyDataImportRequireAttributeOptionCombo", false);
  }

  default boolean getDataImportStrictDataSetApproval() {
    return asBoolean("keyDataImportStrictDataSetApproval", true);
  }

  default boolean getDataImportStrictDataSetLocking() {
    return asBoolean("keyDataImportStrictDataSetLocking", true);
  }

  default boolean getDataImportStrictDataSetInputPeriods() {
    return asBoolean("keyDataImportStrictDataSetInputPeriods", true);
  }

  default String getCustomJs() {
    return asString("keyCustomJs", "");
  }

  default String getCustomCss() {
    return asString("keyCustomCss", "");
  }

  default String getCalendar() {
    return asString("keyCalendar", "iso8601");
  }

  default String getDateFormat() {
    return asString("keyDateFormat", "yyyy-MM-dd");
  }

  default String getStyle() {
    return asString("keyStyle", "light_blue/light_blue.css");
  }

  default String getRemoteInstanceUrl() {
    return asString("keyRemoteInstanceUrl", "");
  }

  default String getRemoteInstanceUsername() {
    return asString("keyRemoteInstanceUsername", "");
  }

  @Confidential
  default String getRemoteInstancePassword() {
    return asString("keyRemoteInstancePassword", "");
  }

  default String getGoogleMapsApiKey() {
    return asString("keyGoogleMapsApiKey", "");
  }

  default String getBingMapsApiKey() {
    return asString("keyBingMapsApiKey", "");
  }

  default Date getLastMetaDataSyncSuccess() {
    return asDate("keyLastMetaDataSyncSuccess", new Date(0));
  }

  default boolean getVersionEnabled() {
    return asBoolean("keyVersionEnabled", false);
  }

  default String getMetadataFailedVersion() {
    return asString("keyMetadataFailedVersion", "");
  }

  default Date getMetadataLastFailedTime() {
    return asDate("keyMetadataLastFailedTime", new Date(0L));
  }

  default Date getLastSuccessfulScheduledProgramNotifications() {
    return asDate("keyLastSuccessfulScheduledProgramNotifications", new Date(0L));
  }

  default Date getLastSuccessfulScheduledDataSetNotifications() {
    return asDate("keyLastSuccessfulScheduledDataSetNotifications", new Date(0L));
  }

  default String getRemoteMetadataVersion() {
    return asString("keyRemoteMetadataVersion", "");
  }

  default String getSystemMetadataVersion() {
    return asString("keySystemMetadataVersion", "");
  }

  default boolean getStopMetadataSync() {
    return asBoolean("keyStopMetadataSync", false);
  }

  default FileResourceRetentionStrategy getFileResourceRetentionStrategy() {
    return asEnum("keyFileResourceRetentionStrategy", FileResourceRetentionStrategy.NONE);
  }

  default int getSyncMaxRemoteServerAvailabilityCheckAttempts() {
    return asInt("syncMaxRemoteServerAvailabilityCheckAttempts", 3);
  }

  default int getSyncMaxAttempts() {
    return asInt("syncMaxAttempts", 3);
  }

  default int getSyncDelayBetweenRemoteServerAvailabilityCheckAttempts() {
    return asInt("syncDelayBetweenRemoteServerAvailabilityCheckAttempts", 500);
  }

  default Date getLastSuccessfulDataStatistics() {
    return asDate("lastSuccessfulDataStatistics", new Date(0L));
  }

  default boolean getHideDailyPeriods() {
    return asBoolean("keyHideDailyPeriods", false);
  }

  default boolean getHideWeeklyPeriods() {
    return asBoolean("keyHideWeeklyPeriods", false);
  }

  default boolean getHideBiWeeklyPeriods() {
    return asBoolean("keyHideBiWeeklyPeriods", false);
  }

  default boolean getHideMonthlyPeriods() {
    return asBoolean("keyHideMonthlyPeriods", false);
  }

  default boolean getHideBiMonthlyPeriods() {
    return asBoolean("keyHideBiMonthlyPeriods", false);
  }

  default boolean getGatherAnalyticalObjectStatisticsInDashboardViews() {
    return asBoolean("keyGatherAnalyticalObjectStatisticsInDashboardViews", false);
  }

  default boolean getCountPassiveDashboardViewsInUsageAnalytics() {
    return asBoolean("keyCountPassiveDashboardViewsInUsageAnalytics", false);
  }

  default boolean getDashboardContextMenuItemSwitchViewType() {
    return asBoolean("keyDashboardContextMenuItemSwitchViewType", true);
  }

  default boolean getDashboardContextMenuItemOpenInRelevantApp() {
    return asBoolean("keyDashboardContextMenuItemOpenInRelevantApp", true);
  }

  default boolean getDashboardContextMenuItemShowInterpretationsAndDetails() {
    return asBoolean("keyDashboardContextMenuItemShowInterpretationsAndDetails", true);
  }

  default boolean getDashboardContextMenuItemViewFullscreen() {
    return asBoolean("keyDashboardContextMenuItemViewFullscreen", true);
  }

  default String getDefaultBaseMap() {
    return asString("keyDefaultBaseMap", "");
  }

  default boolean getRuleEngineAssignOverwrite() {
    return asBoolean("ruleEngineAssignOverwrite", false);
  }

  /**
   * @return A job that has not been updating its "alive" timestamp for this number of minutes is
   *     reset to initial state of being scheduled by the heartbeat job. The run that was in
   *     progress is considered a failed run.
   */
  default int getJobsRescheduleAfterMinutes() {
    return asInt("jobsRescheduleAfterMinutes", 10);
  }

  /**
   * @return A job that only runs once (typical an import or manual request) is deleted after this
   *     number of minutes after it is finished by the heartbeat job.
   */
  default int getJobsCleanupAfterMinutes() {
    return asInt("jobsCleanupAfterMinutes", 24 * 60);
  }

  /**
   * @return The maximum number of hours a CRON based job may trigger on the same day after it has
   *     missed its intended time of the day to trigger. If time has passed past this point the
   *     execution for that day is skipped, and it will trigger on the intended time the day after.
   */
  default int getJobsMaxCronDelayHours() {
    return asInt("jobsMaxCronDelayHours", JobConfiguration.MAX_CRON_DELAY_HOURS);
  }

  /**
   * @return A job running with a smaller delay than the given value is logged on debug level
   *     instead of info to not spam the logs.
   */
  default int getJobsLogDebugBelowSeconds() {
    return asInt("jobsLogDebugBelowSeconds", 180);
  }

  /**
   * @return Progressive caching factor for the analytics API. To enable, the {@link
   *     #getAnalyticsCacheTtlMode()} must be set to PROGRESSIVE.
   */
  default int getAnalyticsCacheProgressiveTtlFactor() {
    return asInt("keyAnalyticsCacheProgressiveTtlFactor", 160);
  }

  /**
   * @return The cache time to live value for the analytics API.
   */
  default AnalyticsCacheTtlMode getAnalyticsCacheTtlMode() {
    return asEnum("keyAnalyticsCacheTtlMode", AnalyticsCacheTtlMode.FIXED);
  }

  /**
   * @return The offset of years used during period generation during the analytics export process.
   */
  default int getAnalyticsPeriodYearsOffset() {
    return asInt("keyAnalyticsPeriodYearsOffset", -1);
  }

  /**
   * @deprecated use {@link #getTrackedEntityMaxLimit()} instead
   */
  @Deprecated(forRemoval = true, since = "2.41")
  default int getTrackedEntityInstanceMaxLimit() {
    return asInt("KeyTrackedEntityInstanceMaxLimit", 50000);
  }

  /**
   * @return Max tracked entity records that can be retrieved from database.
   */
  default int getTrackedEntityMaxLimit() {
    return asInt("KeyTrackedEntityMaxLimit", 50000);
  }

  @Translatable
  default String getLoginPopup() {
    return asString("loginPopup", "");
  }

  default String getHtmlPushAnalyticsUrl() {
    return asString("keyHtmlPushAnalyticsUrl", "");
  }

  /**
   * @return The layout of the LoginPage, value is the enum {@link LoginPageLayout}
   */
  default LoginPageLayout getLoginPageLayout() {
    return asEnum("loginPageLayout", LoginPageLayout.DEFAULT);
  }

  /**
   * @return The HTML string which is used for displaying LoginPage when {@link
   *     #getLoginPageLayout()} is {@link LoginPageLayout#CUSTOM}.
   */
  default String getLoginPageTemplate() {
    return asString("loginPageTemplate", "");
  }

  /**
   * @return The app to serve as the global app shell. Global app shell is disabled if this is NULL
   *     or if the app does not exist *
   */
  default String getGlobalShellAppName() {
    return asString("globalShellAppName", "global-app-shell");
  }

<<<<<<< HEAD
  default boolean getEmail2FAEnabled() {
    return asBoolean("email2FAEnabled", false);
  }

  default boolean getTOTP2FAEnabled() {
    return asBoolean("totp2FAEnabled", true);
  }

  /*

  Combinators based on several settings

  */

=======
  /** Combinators based on several settings. */
>>>>>>> dafa0093
  default boolean isEmailConfigured() {
    return !getEmailHostName().isBlank() && !getEmailUsername().isBlank();
  }

  default boolean isHideUnapprovedDataInAnalytics() {
    // -1 means approval is disabled
    return getIgnoreAnalyticsApprovalYearThreshold() >= 0;
  }
}<|MERGE_RESOLUTION|>--- conflicted
+++ resolved
@@ -721,7 +721,6 @@
     return asString("globalShellAppName", "global-app-shell");
   }
 
-<<<<<<< HEAD
   default boolean getEmail2FAEnabled() {
     return asBoolean("email2FAEnabled", false);
   }
@@ -730,15 +729,7 @@
     return asBoolean("totp2FAEnabled", true);
   }
 
-  /*
-
-  Combinators based on several settings
-
-  */
-
-=======
   /** Combinators based on several settings. */
->>>>>>> dafa0093
   default boolean isEmailConfigured() {
     return !getEmailHostName().isBlank() && !getEmailUsername().isBlank();
   }
