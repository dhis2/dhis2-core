/*
 * Copyright (c) 2004-2024, University of Oslo
 * All rights reserved.
 *
 * Redistribution and use in source and binary forms, with or without
 * modification, are permitted provided that the following conditions are met:
 * Redistributions of source code must retain the above copyright notice, this
 * list of conditions and the following disclaimer.
 *
 * Redistributions in binary form must reproduce the above copyright notice,
 * this list of conditions and the following disclaimer in the documentation
 * and/or other materials provided with the distribution.
 * Neither the name of the HISP project nor the names of its contributors may
 * be used to endorse or promote products derived from this software without
 * specific prior written permission.
 *
 * THIS SOFTWARE IS PROVIDED BY THE COPYRIGHT HOLDERS AND CONTRIBUTORS "AS IS" AND
 * ANY EXPRESS OR IMPLIED WARRANTIES, INCLUDING, BUT NOT LIMITED TO, THE IMPLIED
 * WARRANTIES OF MERCHANTABILITY AND FITNESS FOR A PARTICULAR PURPOSE ARE
 * DISCLAIMED. IN NO EVENT SHALL THE COPYRIGHT OWNER OR CONTRIBUTORS BE LIABLE FOR
 * ANY DIRECT, INDIRECT, INCIDENTAL, SPECIAL, EXEMPLARY, OR CONSEQUENTIAL DAMAGES
 * (INCLUDING, BUT NOT LIMITED TO, PROCUREMENT OF SUBSTITUTE GOODS OR SERVICES;
 * LOSS OF USE, DATA, OR PROFITS; OR BUSINESS INTERRUPTION) HOWEVER CAUSED AND ON
 * ANY THEORY OF LIABILITY, WHETHER IN CONTRACT, STRICT LIABILITY, OR TORT
 * (INCLUDING NEGLIGENCE OR OTHERWISE) ARISING IN ANY WAY OUT OF THE USE OF THIS
 * SOFTWARE, EVEN IF ADVISED OF THE POSSIBILITY OF SUCH DAMAGE.
 */
package org.hisp.dhis.setting;

import java.lang.annotation.ElementType;
import java.lang.annotation.Retention;
import java.lang.annotation.RetentionPolicy;
import java.lang.annotation.Target;
import java.util.Date;
import java.util.Locale;
import java.util.Map;
import java.util.Set;
import java.util.function.BinaryOperator;
import javax.annotation.Nonnull;
import org.hisp.dhis.analytics.AnalyticsCacheTtlMode;
import org.hisp.dhis.analytics.AnalyticsFinancialYearStartKey;
import org.hisp.dhis.common.DigitGroupSeparator;
import org.hisp.dhis.common.DisplayProperty;
import org.hisp.dhis.common.OpenApi;
import org.hisp.dhis.common.cache.CacheStrategy;
import org.hisp.dhis.common.cache.Cacheability;
import org.hisp.dhis.fileresource.FileResourceRetentionStrategy;
import org.hisp.dhis.i18n.locale.LocaleManager;
import org.hisp.dhis.period.RelativePeriodEnum;
import org.hisp.dhis.scheduling.JobConfiguration;
import org.hisp.dhis.security.LoginPageLayout;
import org.hisp.dhis.translation.Translatable;

/**
 * A complete set of system settings.
 *
 * <p>{@link SystemSettings} are immutable value objects. An interface is used to decouple any using
 * code from the implementation and to allow mocking.
 *
 * <p>General principles for all settings: 1. settings are key-value pairs with simple values
 * (strings, booleans, numbers) 2. settings are never null/undefined (define a default in case they
 * are not set) 3. settings are an open set (no predefined set of names) 4. confidential setting
 * values are write only from web API perspective (except for ALL admin)
 *
 * @author Jan Bernitt
 */
@OpenApi.Ignore
public non-sealed interface SystemSettings extends Settings {

  @Target(ElementType.METHOD)
  @Retention(RetentionPolicy.RUNTIME)
  @interface Confidential {}

  @Nonnull
  static SystemSettings of(@Nonnull Map<String, String> settings) {
    return LazySettings.of(SystemSettings.class, settings);
  }

  /**
   * Creates settings from raw key-value pairs.
   *
   * @param settings raw values, potentially encoded
   * @param decoder applied to all {@link #isConfidential(String)} values
   * @return a new instance of settings
   */
  @Nonnull
  static SystemSettings of(
      @Nonnull Map<String, String> settings, @Nonnull BinaryOperator<String> decoder) {
    return LazySettings.of(SystemSettings.class, settings, decoder);
  }

  /**
   * @return a set of all key names that have defaults as defined by accessor methods in {@link
   *     SystemSettings}
   */
  @Nonnull
  static Set<String> keysWithDefaults() {
    return LazySettings.keysWithDefaults(SystemSettings.class);
  }

  /**
   * @param key a settings name
   * @return true if the setting is private and its value should not be exposed in APIs unless a
   *     user has the proper authority
   */
  static boolean isConfidential(@Nonnull String key) {
    return LazySettings.isConfidential(key);
  }

  /**
   * @param key a setting name
   * @return true, if it can have a translation, false otherwise
   */
  static boolean isTranslatable(@Nonnull String key) {
    return LazySettings.isTranslatable(key);
  }

  /** Settings used in core */
  default Locale getUiLocale() {
    return asLocale("keyUiLocale", LocaleManager.DEFAULT_LOCALE);
  }

  default Locale getDbLocale() {
    return asLocale("keyDbLocale", LocaleManager.DEFAULT_LOCALE);
  }

  default DisplayProperty getAnalysisDisplayProperty() {
    return asEnum("keyAnalysisDisplayProperty", DisplayProperty.NAME);
  }

  default DigitGroupSeparator getAnalysisDigitGroupSeparator() {
    return asEnum("keyAnalysisDigitGroupSeparator", DigitGroupSeparator.SPACE);
  }

  default String getCurrentDomainType() {
    return asString("keyCurrentDomainType", "");
  }

  default String getTrackerDashboardLayout() {
    return asString("keyTrackerDashboardLayout", "");
  }

  @Translatable
  default String getApplicationTitle() {
    return asString("applicationTitle", "DHIS 2");
  }

  @Translatable
  default String getApplicationIntro() {
    return asString("keyApplicationIntro", "");
  }

  @Translatable
  default String getApplicationNotification() {
    return asString("keyApplicationNotification", "");
  }

  @Translatable
  default String getApplicationFooter() {
    return asString("keyApplicationFooter", "");
  }

  @Translatable
  default String getApplicationRightFooter() {
    return asString("keyApplicationRightFooter", "");
  }

  default String getFlag() {
    return asString("keyFlag", "dhis2");
  }

  default String getFlagImage() {
    return asString("keyFlagImage", "");
  }

  default String getStartModule() {
    return asString("startModule", "dhis-web-dashboard");
  }

  default boolean getStartModuleEnableLightweight() {
    return asBoolean("startModuleEnableLightweight", false);
  }

  default double getFactorOfDeviation() {
    return asDouble("factorDeviation", 2d);
  }

  default String getEmailHostName() {
    return asString("keyEmailHostName", "");
  }

  default int getEmailPort() {
    return asInt("keyEmailPort", 587);
  }

  default String getEmailUsername() {
    return asString("keyEmailUsername", "");
  }

  default boolean getEmailTls() {
    return asBoolean("keyEmailTls", true);
  }

  default String getEmailSender() {
    return asString("keyEmailSender", "");
  }

  @Confidential
  default String getEmailPassword() {
    return asString("keyEmailPassword", "");
  }

  default int getMinPasswordLength() {
    return asInt("minPasswordLength", 8);
  }

  default int getMaxPasswordLength() {
    return asInt("maxPasswordLength", 72);
  }

  default int getSmsMaxLength() {
    return asInt("keySmsMaxLength", 1071);
  }

  default CacheStrategy getCacheStrategy() {
    return asEnum("keyCacheStrategy", CacheStrategy.CACHE_1_MINUTE);
  }

  default Cacheability getCacheability() {
    return asEnum("keyCacheability", Cacheability.PUBLIC);
  }

  default AnalyticsFinancialYearStartKey getAnalyticsFinancialYearStart() {
    return asEnum(
        "analyticsFinancialYearStart", AnalyticsFinancialYearStartKey.FINANCIAL_YEAR_OCTOBER);
  }

  default String getPhoneNumberAreaCode() {
    return asString("phoneNumberAreaCode", "");
  }

  default boolean getMultiOrganisationUnitForms() {
    return asBoolean("multiOrganisationUnitForms", false);
  }

  default boolean getAccountRecoveryEnabled() {
    return asBoolean("keyAccountRecovery", false);
  }

  default boolean getLockMultipleFailedLogins() {
    return asBoolean("keyLockMultipleFailedLogins", false);
  }

  default String getGoogleAnalyticsUA() {
    return asString("googleAnalyticsUA", "");
  }

  default int getCredentialsExpires() {
    return asInt("credentialsExpires", 0);
  }

  default boolean getCredentialsExpiryAlert() {
    return asBoolean("credentialsExpiryAlert", false);
  }

  default int getCredentialsExpiresReminderInDays() {
    return asInt("credentialsExpiresReminderInDays", 28);
  }

  default int getAccountExpiresInDays() {
    return asInt("accountExpiresInDays", 7);
  }

  default boolean getAccountExpiryAlert() {
    return asBoolean("accountExpiryAlert", false);
  }

  default boolean getSelfRegistrationNoRecaptcha() {
    return asBoolean("keySelfRegistrationNoRecaptcha", false);
  }

  @Confidential
  default String getRecaptchaSecret() {
    return asString("recaptchaSecret", "");
  }

  @Confidential
  default String getRecaptchaSite() {
    return asString("recaptchaSite", "6LcVwT0UAAAAAAkO_EGPiYOiymIszZUeHfqWIYX5");
  }

  default boolean getCanGrantOwnUserRoles() {
    return asBoolean("keyCanGrantOwnUserAuthorityGroups", false);
  }

  default int getIgnoreAnalyticsApprovalYearThreshold() {
    return asInt("keyIgnoreAnalyticsApprovalYearThreshold", -1);
  }

  default int getAnalyticsMaxLimit() {
    return asInt("keyAnalyticsMaxLimit", 100000);
  }

  default boolean getIncludeZeroValuesInAnalytics() {
    return asBoolean("keyIncludeZeroValuesInAnalytics", false);
  }

  default boolean getEmbeddedDashboardsEnabled() {
    return asBoolean("keyEmbeddedDashboardsEnabled", false);
  }

  default int getSqlViewMaxLimit() {
    return asInt("keySqlViewMaxLimit", -1);
  }

  default boolean getRespectMetaDataStartEndDatesInAnalyticsTableExport() {
    return asBoolean("keyRespectMetaDataStartEndDatesInAnalyticsTableExport", false);
  }

  default boolean getSkipDataTypeValidationInAnalyticsTableExport() {
    return asBoolean("keySkipDataTypeValidationInAnalyticsTableExport", false);
  }

  default int getParallelJobsInAnalyticsTableExport() {
    return asInt("keyParallelJobsInAnalyticsTableExport", -1);
  }

  default boolean getCustomLoginPageLogo() {
    return asBoolean("keyCustomLoginPageLogo", false);
  }

  default boolean getCustomTopMenuLogo() {
    return asBoolean("keyCustomTopMenuLogo", false);
  }

  default int getDatabaseServerCpus() {
    return asInt("keyDatabaseServerCpus", 0);
  }

  default String getLastSuccessfulAnalyticsTablesRuntime() {
    return asString("keyLastSuccessfulAnalyticsTablesRuntime", "");
  }

  default String getLastSuccessfulLatestAnalyticsPartitionRuntime() {
    return asString("keyLastSuccessfulLatestAnalyticsPartitionRuntime", "");
  }

  default Date getLastMonitoringRun() {
    return asDate("keyLastMonitoringRun", new Date(0L));
  }

  default Date getLastSuccessfulDataSynch() {
    return asDate("keyLastSuccessfulDataSynch", new Date(0L));
  }

  default Date getLastSuccessfulEventsDataSynch() {
    return asDate("keyLastSuccessfulEventsDataSynch", new Date(0L));
  }

  default Date getLastCompleteDataSetRegistrationSyncSuccess() {
    return asDate("keyLastCompleteDataSetRegistrationSyncSuccess", new Date(0L));
  }

  default Date getSyncSkipSyncForDataChangedBefore() {
    return asDate("syncSkipSyncForDataChangedBefore", new Date(0L));
  }

  default Date getLastSuccessfulAnalyticsTablesUpdate() {
    return asDate("keyLastSuccessfulAnalyticsTablesUpdate", new Date(0L));
  }

  default Date getLastSuccessfulLatestAnalyticsPartitionUpdate() {
    return asDate("keyLastSuccessfulLatestAnalyticsPartitionUpdate", new Date(0L));
  }

  default Date getLastSuccessfulResourceTablesUpdate() {
    return asDate("keyLastSuccessfulResourceTablesUpdate", new Date(0L));
  }

  default Date getLastSuccessfulSystemMonitoringPush() {
    return asDate("keyLastSuccessfulSystemMonitoringPush", new Date(0L));
  }

  default Date getLastSuccessfulMonitoring() {
    return asDate("keyLastSuccessfulMonitoring", new Date(0L));
  }

  default Date getNextAnalyticsTableUpdate() {
    return asDate("keyNextAnalyticsTableUpdate", new Date(0L));
  }

  default String getHelpPageLink() {
    return asString(
        "helpPageLink",
        "https://dhis2.github.io/dhis2-docs/master/en/user/html/dhis2_user_manual_en.html");
  }

  default boolean getAcceptanceRequiredForApproval() {
    return asBoolean("keyAcceptanceRequiredForApproval", false);
  }

  default String getSystemNotificationsEmail() {
    return asString("keySystemNotificationsEmail", "");
  }

  default RelativePeriodEnum getAnalysisRelativePeriod() {
    return asEnum("keyAnalysisRelativePeriod", RelativePeriodEnum.LAST_12_MONTHS);
  }

  default boolean getRequireAddToView() {
    return asBoolean("keyRequireAddToView", false);
  }

  default boolean getAllowObjectAssignment() {
    return asBoolean("keyAllowObjectAssignment", false);
  }

  default boolean getUseCustomLogoFront() {
    return asBoolean("keyUseCustomLogoFront", false);
  }

  default boolean getUseCustomLogoBanner() {
    return asBoolean("keyUseCustomLogoBanner", false);
  }

  default String getMetaDataRepoUrl() {
    return asString(
        "keyMetaDataRepoUrl",
        "https://raw.githubusercontent.com/dhis2/dhis2-metadata-repo/master/repo/221/index.json");
  }

  default boolean getDataImportStrictPeriods() {
    return asBoolean("keyDataImportStrictPeriods", false);
  }

  default boolean getDataImportStrictDataElements() {
    return asBoolean("keyDataImportStrictDataElements", false);
  }

  default boolean getDataImportStrictCategoryOptionCombos() {
    return asBoolean("keyDataImportStrictCategoryOptionCombos", false);
  }

  default boolean getDataImportStrictOrganisationUnits() {
    return asBoolean("keyDataImportStrictOrganisationUnits", false);
  }

  default boolean getDataImportStrictAttributeOptionCombos() {
    return asBoolean("keyDataImportStrictAttributeOptionCombos", false);
  }

  default boolean getDataImportRequireCategoryOptionCombo() {
    return asBoolean("keyDataImportRequireCategoryOptionCombo", false);
  }

  default boolean getDataImportRequireAttributeOptionCombo() {
    return asBoolean("keyDataImportRequireAttributeOptionCombo", false);
  }

  default boolean getDataImportStrictDataSetApproval() {
    return asBoolean("keyDataImportStrictDataSetApproval", true);
  }

  default boolean getDataImportStrictDataSetLocking() {
    return asBoolean("keyDataImportStrictDataSetLocking", true);
  }

  default boolean getDataImportStrictDataSetInputPeriods() {
    return asBoolean("keyDataImportStrictDataSetInputPeriods", true);
  }

  default String getCustomJs() {
    return asString("keyCustomJs", "");
  }

  default String getCustomCss() {
    return asString("keyCustomCss", "");
  }

  default String getCalendar() {
    return asString("keyCalendar", "iso8601");
  }

  default String getDateFormat() {
    return asString("keyDateFormat", "yyyy-MM-dd");
  }

  default String getStyle() {
    return asString("keyStyle", "light_blue/light_blue.css");
  }

  default String getRemoteInstanceUrl() {
    return asString("keyRemoteInstanceUrl", "");
  }

  default String getRemoteInstanceUsername() {
    return asString("keyRemoteInstanceUsername", "");
  }

  @Confidential
  default String getRemoteInstancePassword() {
    return asString("keyRemoteInstancePassword", "");
  }

  default String getGoogleMapsApiKey() {
    return asString("keyGoogleMapsApiKey", "");
  }

  default String getBingMapsApiKey() {
    return asString("keyBingMapsApiKey", "");
  }

  default Date getLastMetaDataSyncSuccess() {
    return asDate("keyLastMetaDataSyncSuccess", new Date(0));
  }

  default boolean getVersionEnabled() {
    return asBoolean("keyVersionEnabled", false);
  }

  default String getMetadataFailedVersion() {
    return asString("keyMetadataFailedVersion", "");
  }

  default Date getMetadataLastFailedTime() {
    return asDate("keyMetadataLastFailedTime", new Date(0L));
  }

  default Date getLastSuccessfulScheduledProgramNotifications() {
    return asDate("keyLastSuccessfulScheduledProgramNotifications", new Date(0L));
  }

  default Date getLastSuccessfulScheduledDataSetNotifications() {
    return asDate("keyLastSuccessfulScheduledDataSetNotifications", new Date(0L));
  }

  default String getRemoteMetadataVersion() {
    return asString("keyRemoteMetadataVersion", "");
  }

  default String getSystemMetadataVersion() {
    return asString("keySystemMetadataVersion", "");
  }

  default boolean getStopMetadataSync() {
    return asBoolean("keyStopMetadataSync", false);
  }

  default FileResourceRetentionStrategy getFileResourceRetentionStrategy() {
    return asEnum("keyFileResourceRetentionStrategy", FileResourceRetentionStrategy.NONE);
  }

  default int getSyncMaxRemoteServerAvailabilityCheckAttempts() {
    return asInt("syncMaxRemoteServerAvailabilityCheckAttempts", 3);
  }

  default int getSyncMaxAttempts() {
    return asInt("syncMaxAttempts", 3);
  }

  default int getSyncDelayBetweenRemoteServerAvailabilityCheckAttempts() {
    return asInt("syncDelayBetweenRemoteServerAvailabilityCheckAttempts", 500);
  }

  default Date getLastSuccessfulDataStatistics() {
    return asDate("lastSuccessfulDataStatistics", new Date(0L));
  }

  default boolean getHideDailyPeriods() {
    return asBoolean("keyHideDailyPeriods", false);
  }

  default boolean getHideWeeklyPeriods() {
    return asBoolean("keyHideWeeklyPeriods", false);
  }

  default boolean getHideBiWeeklyPeriods() {
    return asBoolean("keyHideBiWeeklyPeriods", false);
  }

  default boolean getHideMonthlyPeriods() {
    return asBoolean("keyHideMonthlyPeriods", false);
  }

  default boolean getHideBiMonthlyPeriods() {
    return asBoolean("keyHideBiMonthlyPeriods", false);
  }

  default boolean getGatherAnalyticalObjectStatisticsInDashboardViews() {
    return asBoolean("keyGatherAnalyticalObjectStatisticsInDashboardViews", false);
  }

  default boolean getCountPassiveDashboardViewsInUsageAnalytics() {
    return asBoolean("keyCountPassiveDashboardViewsInUsageAnalytics", false);
  }

  default boolean getDashboardContextMenuItemSwitchViewType() {
    return asBoolean("keyDashboardContextMenuItemSwitchViewType", true);
  }

  default boolean getDashboardContextMenuItemOpenInRelevantApp() {
    return asBoolean("keyDashboardContextMenuItemOpenInRelevantApp", true);
  }

  default boolean getDashboardContextMenuItemShowInterpretationsAndDetails() {
    return asBoolean("keyDashboardContextMenuItemShowInterpretationsAndDetails", true);
  }

  default boolean getDashboardContextMenuItemViewFullscreen() {
    return asBoolean("keyDashboardContextMenuItemViewFullscreen", true);
  }

  default String getDefaultBaseMap() {
    return asString("keyDefaultBaseMap", "");
  }

  default boolean getRuleEngineAssignOverwrite() {
    return asBoolean("ruleEngineAssignOverwrite", false);
  }

  /**
   * @return A job that has not been updating its "alive" timestamp for this number of minutes is
   *     reset to initial state of being scheduled by the heartbeat job. The run that was in
   *     progress is considered a failed run.
   */
  default int getJobsRescheduleAfterMinutes() {
    return asInt("jobsRescheduleAfterMinutes", 10);
  }

  /**
   * @return A job that only runs once (typical an import or manual request) is deleted after this
   *     number of minutes after it is finished by the heartbeat job.
   */
  default int getJobsCleanupAfterMinutes() {
    return asInt("jobsCleanupAfterMinutes", 24 * 60);
  }

  /**
   * @return The maximum number of hours a CRON based job may trigger on the same day after it has
   *     missed its intended time of the day to trigger. If time has passed past this point the
   *     execution for that day is skipped, and it will trigger on the intended time the day after.
   */
  default int getJobsMaxCronDelayHours() {
    return asInt("jobsMaxCronDelayHours", JobConfiguration.MAX_CRON_DELAY_HOURS);
  }

  /**
   * @return A job running with a smaller delay than the given value is logged on debug level
   *     instead of info to not spam the logs.
   */
  default int getJobsLogDebugBelowSeconds() {
    return asInt("jobsLogDebugBelowSeconds", 180);
  }

  /**
   * @return Progressive caching factor for the analytics API. To enable, the {@link
   *     #getAnalyticsCacheTtlMode()} must be set to PROGRESSIVE.
   */
  default int getAnalyticsCacheProgressiveTtlFactor() {
    return asInt("keyAnalyticsCacheProgressiveTtlFactor", 160);
  }

  /**
   * @return The cache time to live value for the analytics API.
   */
  default AnalyticsCacheTtlMode getAnalyticsCacheTtlMode() {
    return asEnum("keyAnalyticsCacheTtlMode", AnalyticsCacheTtlMode.FIXED);
  }

  /**
   * @return The offset of years used during period generation during the analytics export process.
   */
  default int getAnalyticsPeriodYearsOffset() {
    return asInt("keyAnalyticsPeriodYearsOffset", -1);
  }

  /**
   * @deprecated use {@link #getTrackedEntityMaxLimit()} instead
   */
  @Deprecated(forRemoval = true, since = "2.41")
  default int getTrackedEntityInstanceMaxLimit() {
    return asInt("KeyTrackedEntityInstanceMaxLimit", 50000);
  }

  /**
   * @return Max tracked entity records that can be retrieved from database.
   */
  default int getTrackedEntityMaxLimit() {
    return asInt("KeyTrackedEntityMaxLimit", 50000);
  }

  @Translatable
  default String getLoginPopup() {
    return asString("loginPopup", "");
  }

  default String getHtmlPushAnalyticsUrl() {
    return asString("keyHtmlPushAnalyticsUrl", "");
  }

  /**
   * @return The layout of the LoginPage, value is the enum {@link LoginPageLayout}
   */
  default LoginPageLayout getLoginPageLayout() {
    return asEnum("loginPageLayout", LoginPageLayout.DEFAULT);
  }

  /**
   * @return The HTML string which is used for displaying LoginPage when {@link
   *     #getLoginPageLayout()} is {@link LoginPageLayout#CUSTOM}.
   */
  default String getLoginPageTemplate() {
    return asString("loginPageTemplate", "");
  }

  /**
   * @return The app to serve as the global app shell. Global app shell is disabled if this is NULL
   *     or if the app does not exist *
   */
  default String getGlobalShellAppName() {
    return asString("globalShellAppName", "global-app-shell");
  }

  default boolean getEmail2FAEnabled() {
    return asBoolean("email2FAEnabled", false);
  }

  default boolean getTOTP2FAEnabled() {
    return asBoolean("totp2FAEnabled", true);
  }

  /**
   * @return true if email verification is enforced for all users.
   */
  default boolean getEnforceVerifiedEmail() {
    return asBoolean("enforceVerifiedEmail", false);
  }

  /** Combinators based on several settings. */
  default boolean isEmailConfigured() {
    return !getEmailHostName().isBlank() && !getEmailUsername().isBlank();
  }

  default boolean isHideUnapprovedDataInAnalytics() {
    // -1 means approval is disabled
    return getIgnoreAnalyticsApprovalYearThreshold() >= 0;
  }

<<<<<<< HEAD
=======
  /**
   * @return A regex pattern string that enforces the current password validation rules
   */
  default String getPasswordValidationPattern() {
    return asString(
        "passwordValidationPattern",
        String.format(
            "^(?=.*[A-Z])(?=.*[a-z])(?=.*\\d)(?=.*[\\W_])[A-Za-z\\d\\W_]{%d,%d}$",
            getMinPasswordLength(), getMaxPasswordLength()));
  }

>>>>>>> 68ea623b
  default boolean getUseExperimentalAnalyticsQueryEngine() {
    return asBoolean("experimentalAnalyticsSqlEngineEnabled", false);
  }
}<|MERGE_RESOLUTION|>--- conflicted
+++ resolved
@@ -746,8 +746,6 @@
     return getIgnoreAnalyticsApprovalYearThreshold() >= 0;
   }
 
-<<<<<<< HEAD
-=======
   /**
    * @return A regex pattern string that enforces the current password validation rules
    */
@@ -759,7 +757,6 @@
             getMinPasswordLength(), getMaxPasswordLength()));
   }
 
->>>>>>> 68ea623b
   default boolean getUseExperimentalAnalyticsQueryEngine() {
     return asBoolean("experimentalAnalyticsSqlEngineEnabled", false);
   }
