--- conflicted
+++ resolved
@@ -40,11 +40,8 @@
 import org.hisp.dhis.attribute.Attribute;
 import org.hisp.dhis.attribute.AttributeValue;
 import org.hisp.dhis.dataelement.DataElement;
-<<<<<<< HEAD
-=======
 import org.hisp.dhis.dataelement.DataElementCategoryOptionCombo;
 import org.hisp.dhis.dataelement.DataElementOperand;
->>>>>>> b383e1b1
 import org.hisp.dhis.program.Program;
 import org.hisp.dhis.program.ProgramDataElement;
 
@@ -160,8 +157,6 @@
         assertEquals( "AttributeValueB", map.get( "A123456789B" ) );
         assertEquals( null, map.get( "A123456789C" ) );
     }
-<<<<<<< HEAD
-=======
 
     @Test
     public void testGetDataElementOperandIdSchemeCodeMap()
@@ -205,5 +200,4 @@
         assertEquals( "P123456789A", DimensionalObjectUtils.getSecondIdentifer( "A123456789A.P123456789A" ) );
         assertNull( DimensionalObjectUtils.getSecondIdentifer( "A123456789A.312" ) );
     }
->>>>>>> b383e1b1
 }