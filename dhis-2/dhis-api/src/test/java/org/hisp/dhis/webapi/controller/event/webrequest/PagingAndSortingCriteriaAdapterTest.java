--- conflicted
+++ resolved
@@ -27,14 +27,11 @@
  */
 package org.hisp.dhis.webapi.controller.event.webrequest;
 
-<<<<<<< HEAD
 import static org.junit.Assert.assertFalse;
 import static org.junit.Assert.assertTrue;
-=======
 import static org.hamcrest.MatcherAssert.assertThat;
 import static org.hamcrest.Matchers.containsInAnyOrder;
 import static org.hamcrest.Matchers.hasSize;
->>>>>>> 75324836
 import static org.junit.Assert.fail;
 
 import java.util.Collection;
@@ -79,7 +76,6 @@
     }
 
     @Test
-<<<<<<< HEAD
     public void pagingIsEnabledByDefault()
     {
         PagingAndSortingCriteriaAdapter pagingAndSortingCriteriaAdapter = new PagingAndSortingCriteriaAdapter()
@@ -89,7 +85,8 @@
         assertFalse( pagingAndSortingCriteriaAdapter.isSkipPaging() );
         assertTrue( pagingAndSortingCriteriaAdapter.isPagingRequest() );
     }
-=======
+
+    @Test
     @SneakyThrows
     public void verifyGetOrder()
     {
@@ -122,5 +119,4 @@
         assertThat( orderField, containsInAnyOrder( "translatedField1", "field2" ) );
     }
 
->>>>>>> 75324836
 }