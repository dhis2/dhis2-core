--- conflicted
+++ resolved
@@ -27,17 +27,10 @@
  */
 package org.hisp.dhis.common;
 
-<<<<<<< HEAD
-import static org.junit.Assert.assertEquals;
-import static org.junit.Assert.assertFalse;
-import static org.junit.Assert.assertNotNull;
-import static org.junit.Assert.assertTrue;
-=======
 import static org.junit.jupiter.api.Assertions.assertEquals;
 import static org.junit.jupiter.api.Assertions.assertFalse;
 import static org.junit.jupiter.api.Assertions.assertNotNull;
 import static org.junit.jupiter.api.Assertions.assertTrue;
->>>>>>> 219dbb9a
 
 import org.hisp.dhis.dataelement.DataElement;
 import org.hisp.dhis.dataset.DataSet;
@@ -59,20 +52,21 @@
     {
         TrackedEntityAttribute tea = new TrackedEntityAttribute();
         tea.setAutoFields();
-<<<<<<< HEAD
         tea.setValueType( ValueType.TEXT );
         tea.setOptionSet( new OptionSet( "name", ValueType.BOOLEAN ) );
 
-=======
->>>>>>> 219dbb9a
         TrackedEntityAttributeDimension tead = new TrackedEntityAttributeDimension( tea, null, "EQ:10" );
+
         EventChart eventChart = new EventChart();
         eventChart.setAutoFields();
         eventChart.getColumnDimensions().add( tea.getUid() );
         eventChart.getAttributeDimensions().add( tead );
         eventChart.populateAnalyticalProperties();
+
         assertEquals( 1, eventChart.getColumns().size() );
+
         DimensionalObject dim = eventChart.getColumns().get( 0 );
+
         assertNotNull( dim );
         assertEquals( DimensionType.PROGRAM_ATTRIBUTE, dim.getDimensionType() );
         assertEquals( AnalyticsType.EVENT, dim.getAnalyticsType() );
@@ -88,22 +82,27 @@
         deA.setUid( "A" );
         deA.setCode( "A" );
         deA.setName( "A" );
+
         DataElement deB = new DataElement();
         deB.setUid( "B" );
         deB.setCode( "B" );
         deB.setName( "B" );
+
         DataElement deC = new DataElement();
         deC.setUid( "A" );
         deC.setCode( "A" );
         deC.setName( "A" );
+
         DataSet dsA = new DataSet();
         dsA.setUid( "A" );
         dsA.setCode( "A" );
         dsA.setName( "A" );
+
         DataSet dsD = new DataSet();
         dsD.setUid( "D" );
         dsD.setCode( "D" );
         dsD.setName( "D" );
+
         assertTrue( deA.equals( deC ) );
         assertFalse( deA.equals( deB ) );
         assertFalse( dsA.equals( dsD ) );
@@ -114,8 +113,10 @@
     {
         DataElement deA = new DataElement();
         deA.setAutoFields();
+
         MapView mv = new MapView( MapView.LAYER_THEMATIC1 );
         mv.addDataDimensionItem( deA );
+
         assertEquals( 1, mv.getDataDimensionItems().size() );
     }
 
@@ -126,11 +127,15 @@
         DataElement deB = new DataElement();
         deA.setAutoFields();
         deB.setAutoFields();
+
         MapView mv = new MapView( MapView.LAYER_THEMATIC1 );
         mv.addDataDimensionItem( deA );
         mv.addDataDimensionItem( deB );
+
         assertEquals( 2, mv.getDataDimensionItems().size() );
+
         mv.removeDataDimensionItem( deA );
+
         assertEquals( 1, mv.getDataDimensionItems().size() );
         assertEquals( deB, mv.getDataDimensionItems().get( 0 ).getDataElement() );
     }
