--- conflicted
+++ resolved
@@ -32,12 +32,7 @@
 import java.util.UUID;
 
 import org.hisp.dhis.user.User;
-<<<<<<< HEAD
-import org.junit.Test;
-=======
-import org.hisp.dhis.user.UserCredentials;
 import org.junit.jupiter.api.Test;
->>>>>>> 18b02f71
 
 /**
  * @author Morten Olav Hansen <mortenoh@gmail.com>
@@ -51,19 +46,9 @@
     void testUserTransform()
     {
         User user = new User();
-<<<<<<< HEAD
         user.setUuid( uuid );
         user.setCreatedBy( user );
         user.setUsername( "test" );
-
-=======
-        UserCredentials userCredentials = new UserCredentials();
-        userCredentials.setUuid( uuid );
-        userCredentials.setCreatedBy( user );
-        userCredentials.setUsername( "test" );
-        userCredentials.setUserInfo( user );
-        user.setUserCredentials( userCredentials );
->>>>>>> 18b02f71
         user.setCreatedBy( user );
         UserPropertyTransformer transformer = new UserPropertyTransformer();
         UserPropertyTransformer.UserDto userDto = (UserPropertyTransformer.UserDto) transformer.transform( user );
