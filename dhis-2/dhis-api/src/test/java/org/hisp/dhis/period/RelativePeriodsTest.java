--- conflicted
+++ resolved
@@ -670,19 +670,12 @@
   void testGetLast10FinancialYears() {
     List<Period> relatives =
         new RelativePeriods()
-<<<<<<< HEAD
                 .setLast10FinancialYears(true)
                 .getRelativePeriods(getDate(2001, 1, 1), I18N_FORMAT, false, FINANCIAL_YEAR_OCTOBER)
                 .stream()
                 .map(PeriodDimension::getPeriod)
                 .toList();
-    int year =
-        Iso8601Calendar.getInstance().today().getYear()
-            - (Iso8601Calendar.getInstance().today().getMonth() >= 10 ? 10 : 11);
-=======
-            .setLast10FinancialYears(true)
-            .getRelativePeriods(getDate(2001, 1, 1), I18N_FORMAT, false, FINANCIAL_YEAR_OCTOBER);
->>>>>>> 5a203437
+    ;
     assertEquals(10, relatives.size());
     assertEquals(
         new Period(new FinancialOctoberPeriodType(), getDate(1990, 10, 1), getDate(1991, 9, 30)),
