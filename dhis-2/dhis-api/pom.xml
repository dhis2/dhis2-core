<?xml version="1.0" encoding="UTF-8"?>
<project xmlns="http://maven.apache.org/POM/4.0.0"
  xmlns:xsi="http://www.w3.org/2001/XMLSchema-instance"
  xsi:schemaLocation="http://maven.apache.org/POM/4.0.0 http://maven.apache.org/maven-v4_0_0.xsd">
  <modelVersion>4.0.0</modelVersion>

  <parent>
    <groupId>org.hisp.dhis</groupId>
    <artifactId>dhis</artifactId>
    <version>2.29-SNAPSHOT</version>
  </parent>

  <artifactId>dhis-api</artifactId>
  <packaging>jar</packaging>
  <name>DHIS API</name>

  <dependencies>
    <dependency>
      <groupId>org.apache.commons</groupId>
      <artifactId>commons-lang3</artifactId>
    </dependency>
    <dependency>
      <groupId>commons-io</groupId>
      <artifactId>commons-io</artifactId>
    </dependency>
    <dependency>
      <groupId>org.apache.commons</groupId>
      <artifactId>commons-collections4</artifactId>
    </dependency>
    <dependency>
      <groupId>org.jfree</groupId>
      <artifactId>jfreechart</artifactId>
    </dependency>
    <dependency>
      <groupId>net.sf.jasperreports</groupId>
      <artifactId>jasperreports</artifactId>
    </dependency>
    <dependency>
      <groupId>net.sf.jasperreports</groupId>
      <artifactId>jasperreports-fonts</artifactId>
    </dependency>
    <dependency>
      <groupId>com.fasterxml.jackson.core</groupId>
      <artifactId>jackson-core</artifactId>
    </dependency>
    <dependency>
      <groupId>com.fasterxml.jackson.core</groupId>
      <artifactId>jackson-annotations</artifactId>
    </dependency>
    <dependency>
      <groupId>com.fasterxml.jackson.dataformat</groupId>
      <artifactId>jackson-dataformat-xml</artifactId>
    </dependency>
    <dependency>
      <groupId>com.fasterxml.jackson.dataformat</groupId>
      <artifactId>jackson-dataformat-csv</artifactId>
    </dependency>
    <dependency>
      <groupId>org.springframework</groupId>
      <artifactId>spring-jdbc</artifactId>
    </dependency>
    <dependency>
      <groupId>org.springframework</groupId>
      <artifactId>spring-context</artifactId>
    </dependency>
    <dependency>
      <groupId>com.google.guava</groupId>
      <artifactId>guava</artifactId>
    </dependency>
    <dependency>
      <groupId>com.github.ben-manes.caffeine</groupId>
      <artifactId>caffeine</artifactId>
    </dependency>
    <dependency>
      <groupId>joda-time</groupId>
      <artifactId>joda-time</artifactId>
    </dependency>
    <dependency>
      <groupId>org.javassist</groupId>
      <artifactId>javassist</artifactId>
    </dependency>
    <dependency>
      <groupId>org.hibernate</groupId>
      <artifactId>hibernate-validator</artifactId>
    </dependency>
    <dependency>
      <groupId>org.geotools</groupId>
      <artifactId>gt-opengis</artifactId>
    </dependency>

    <!-- Test -->

    <dependency>
      <groupId>junit</groupId>
      <artifactId>junit</artifactId>
      <scope>test</scope>
    </dependency>
    <dependency>
      <groupId>org.hisp.dhis</groupId>
      <artifactId>dhis-support-commons</artifactId>
    </dependency>
    <dependency>
<<<<<<< HEAD
      <groupId>org.hisp.dhis</groupId>
      <artifactId>core-rules</artifactId>
    </dependency>
      <dependency>
          <groupId>com.cronutils</groupId>
          <artifactId>cron-utils</artifactId>
          <version>6.0.3-SNAPSHOT</version>
      </dependency>
      <dependency>
          <groupId>org.codehaus.jackson</groupId>
          <artifactId>jackson-mapper-asl</artifactId>
          <version>1.9.13</version>
      </dependency>
=======
      <groupId>com.cronutils</groupId>
      <artifactId>cron-utils</artifactId>
    </dependency>
>>>>>>> 0f804327
  </dependencies>


  <properties>
    <rootDir>../</rootDir>
  </properties>
</project><|MERGE_RESOLUTION|>--- conflicted
+++ resolved
@@ -100,7 +100,6 @@
       <artifactId>dhis-support-commons</artifactId>
     </dependency>
     <dependency>
-<<<<<<< HEAD
       <groupId>org.hisp.dhis</groupId>
       <artifactId>core-rules</artifactId>
     </dependency>
@@ -114,11 +113,10 @@
           <artifactId>jackson-mapper-asl</artifactId>
           <version>1.9.13</version>
       </dependency>
-=======
-      <groupId>com.cronutils</groupId>
-      <artifactId>cron-utils</artifactId>
+      <dependency>
+         <groupId>com.cronutils</groupId>
+         <artifactId>cron-utils</artifactId>
     </dependency>
->>>>>>> 0f804327
   </dependencies>
 
 
