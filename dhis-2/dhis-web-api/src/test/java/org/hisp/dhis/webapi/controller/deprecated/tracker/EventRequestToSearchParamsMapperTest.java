/*
 * Copyright (c) 2004-2022, University of Oslo
 * All rights reserved.
 *
 * Redistribution and use in source and binary forms, with or without
 * modification, are permitted provided that the following conditions are met:
 * Redistributions of source code must retain the above copyright notice, this
 * list of conditions and the following disclaimer.
 *
 * Redistributions in binary form must reproduce the above copyright notice,
 * this list of conditions and the following disclaimer in the documentation
 * and/or other materials provided with the distribution.
 * Neither the name of the HISP project nor the names of its contributors may
 * be used to endorse or promote products derived from this software without
 * specific prior written permission.
 *
 * THIS SOFTWARE IS PROVIDED BY THE COPYRIGHT HOLDERS AND CONTRIBUTORS "AS IS" AND
 * ANY EXPRESS OR IMPLIED WARRANTIES, INCLUDING, BUT NOT LIMITED TO, THE IMPLIED
 * WARRANTIES OF MERCHANTABILITY AND FITNESS FOR A PARTICULAR PURPOSE ARE
 * DISCLAIMED. IN NO EVENT SHALL THE COPYRIGHT OWNER OR CONTRIBUTORS BE LIABLE FOR
 * ANY DIRECT, INDIRECT, INCIDENTAL, SPECIAL, EXEMPLARY, OR CONSEQUENTIAL DAMAGES
 * (INCLUDING, BUT NOT LIMITED TO, PROCUREMENT OF SUBSTITUTE GOODS OR SERVICES;
 * LOSS OF USE, DATA, OR PROFITS; OR BUSINESS INTERRUPTION) HOWEVER CAUSED AND ON
 * ANY THEORY OF LIABILITY, WHETHER IN CONTRACT, STRICT LIABILITY, OR TORT
 * (INCLUDING NEGLIGENCE OR OTHERWISE) ARISING IN ANY WAY OUT OF THE USE OF THIS
 * SOFTWARE, EVEN IF ADVISED OF THE POSSIBILITY OF SUCH DAMAGE.
 */
package org.hisp.dhis.webapi.controller.deprecated.tracker;

<<<<<<< HEAD
=======
import static org.hamcrest.CoreMatchers.is;
import static org.hamcrest.CoreMatchers.nullValue;
import static org.hamcrest.MatcherAssert.assertThat;
import static org.hamcrest.Matchers.not;
import static org.hisp.dhis.common.AccessLevel.CLOSED;
import static org.hisp.dhis.common.AccessLevel.OPEN;
import static org.hisp.dhis.common.AccessLevel.PROTECTED;
>>>>>>> e2c634e9
import static org.hisp.dhis.common.OrganisationUnitSelectionMode.ACCESSIBLE;
import static org.hisp.dhis.common.OrganisationUnitSelectionMode.CAPTURE;
import static org.hisp.dhis.common.OrganisationUnitSelectionMode.CHILDREN;
import static org.hisp.dhis.common.OrganisationUnitSelectionMode.DESCENDANTS;
import static org.hisp.dhis.common.OrganisationUnitSelectionMode.SELECTED;
<<<<<<< HEAD
import static org.hisp.dhis.utils.Assertions.assertStartsWith;
import static org.junit.jupiter.api.Assertions.assertEquals;
import static org.junit.jupiter.api.Assertions.assertThrows;
=======
import static org.hisp.dhis.utils.Assertions.assertContainsOnly;
import static org.junit.jupiter.api.Assertions.assertEquals;
>>>>>>> e2c634e9
import static org.mockito.ArgumentMatchers.any;
import static org.mockito.Mockito.when;

import java.util.Collections;
import java.util.HashSet;
<<<<<<< HEAD
import org.hisp.dhis.common.IllegalQueryException;
import org.hisp.dhis.common.OrganisationUnitSelectionMode;
=======
import java.util.List;
import java.util.Set;
>>>>>>> e2c634e9
import org.hisp.dhis.dataelement.DataElement;
import org.hisp.dhis.dataelement.DataElementService;
import org.hisp.dhis.dxf2.deprecated.tracker.event.EventSearchParams;
import org.hisp.dhis.dxf2.util.InputUtils;
import org.hisp.dhis.feedback.ForbiddenException;
import org.hisp.dhis.organisationunit.OrganisationUnit;
import org.hisp.dhis.organisationunit.OrganisationUnitService;
import org.hisp.dhis.program.Program;
import org.hisp.dhis.program.ProgramService;
import org.hisp.dhis.program.ProgramStageService;
import org.hisp.dhis.schema.SchemaService;
import org.hisp.dhis.security.acl.AclService;
import org.hisp.dhis.trackedentity.TrackedEntity;
import org.hisp.dhis.trackedentity.TrackedEntityService;
import org.hisp.dhis.trackedentity.TrackerAccessManager;
import org.hisp.dhis.user.CurrentUserService;
import org.hisp.dhis.user.User;
import org.junit.jupiter.api.Assertions;
import org.junit.jupiter.api.BeforeEach;
import org.junit.jupiter.api.Test;
import org.junit.jupiter.api.extension.ExtendWith;
import org.mockito.Mock;
import org.mockito.junit.jupiter.MockitoExtension;
import org.mockito.junit.jupiter.MockitoSettings;
import org.mockito.quality.Strictness;

/**
 * @author Ameen
 */
@MockitoSettings(strictness = Strictness.LENIENT)
@ExtendWith(MockitoExtension.class)
class EventRequestToSearchParamsMapperTest {

  @Mock private CurrentUserService currentUserService;

  @Mock private ProgramService programService;

  @Mock private OrganisationUnitService organisationUnitService;

  @Mock private ProgramStageService programStageService;

  @Mock private AclService aclService;

  @Mock private TrackedEntityService entityInstanceService;

  @Mock private DataElementService dataElementService;

  @Mock private InputUtils inputUtils;

  @Mock private SchemaService schemaService;

  @Mock private TrackerAccessManager trackerAccessManager;

  private EventRequestToSearchParamsMapper requestToSearchParamsMapper;

  private OrganisationUnit orgUnit;

  private final String orgUnitId = "orgUnitId";

  private static final String PROGRAM_UID = "XhBYIraw7sv";

  private final List<OrganisationUnit> orgUnitDescendants =
      List.of(
          createOrgUnit("orgUnit1", "uid1"),
          createOrgUnit("orgUnit2", "uid2"),
          createOrgUnit("captureScopeOrgUnit", "uid3"),
          createOrgUnit("searchScopeOrgUnit", "uid4"));

  @BeforeEach
  public void setUp() {
    requestToSearchParamsMapper =
        new EventRequestToSearchParamsMapper(
            currentUserService,
            programService,
            organisationUnitService,
            programStageService,
            aclService,
            entityInstanceService,
            dataElementService,
            inputUtils,
            schemaService,
            trackerAccessManager);

    Program program = new Program();
    User user = new User();
    OrganisationUnit ou = new OrganisationUnit();
    user.setOrganisationUnits(Set.of(ou));
    TrackedEntity tei = new TrackedEntity();
    DataElement de = new DataElement();

    when(currentUserService.getCurrentUser()).thenReturn(user);
    when(programService.getProgram(any())).thenReturn(program);
    when(organisationUnitService.getOrganisationUnit(any())).thenReturn(ou);

    when(organisationUnitService.isInUserHierarchy(ou)).thenReturn(true);
    when(aclService.canDataRead(user, program)).thenReturn(true);
    when(entityInstanceService.getTrackedEntity(any())).thenReturn(tei);
    when(dataElementService.getDataElement(any())).thenReturn(de);

    orgUnit = createOrgUnit("orgUnit", orgUnitId);
    orgUnit.setChildren(
        Set.of(
            createOrgUnit("captureScopeChild", "captureScopeChildUid"),
            createOrgUnit("searchScopeChild", "searchScopeChildUid")));
  }

  @Test
<<<<<<< HEAD
  void shouldFailWhenOrgUnitSuppliedAndOrgUnitModeAccessible() {
    Exception exception = assertThrows(IllegalQueryException.class, () -> map(ACCESSIBLE));

    assertStartsWith("ouMode ACCESSIBLE cannot be used with orgUnits.", exception.getMessage());
  }

  @Test
  void shouldFailWhenOrgUnitSuppliedAndOrgUnitModeCapture() {
    Exception exception = assertThrows(IllegalQueryException.class, () -> map(CAPTURE));

    assertStartsWith("ouMode CAPTURE cannot be used with orgUnits.", exception.getMessage());
  }

  @Test
  void shouldMapOrgUnitModeWhenOrgUnitSuppliedAndOrgUnitModeSelected() {
    EventSearchParams eventSearchParams = map(SELECTED);

    assertEquals(SELECTED, eventSearchParams.getOrgUnitSelectionMode());
  }

  @Test
  void shouldMapOrgUnitModeWhenOrgUnitSuppliedAndOrgUnitModeDescendants() {
    EventSearchParams eventSearchParams = map(DESCENDANTS);

    assertEquals(DESCENDANTS, eventSearchParams.getOrgUnitSelectionMode());
  }

  @Test
  void shouldMapOrgUnitModeWhenOrgUnitSuppliedAndOrgUnitModeChildren() {
    EventSearchParams eventSearchParams = map(CHILDREN);

    assertEquals(CHILDREN, eventSearchParams.getOrgUnitSelectionMode());
  }

  private EventSearchParams map(OrganisationUnitSelectionMode orgUnitMode) {
    return requestToSearchParamsMapper.map(
        "programuid",
        null,
        null,
        null,
        "orgunituid",
        orgUnitMode,
        "teiUid",
        null,
        null,
        null,
        null,
        null,
        null,
        null,
        null,
        null,
        null,
        null,
        null,
        false,
        false,
        Collections.emptyList(),
        Collections.emptyList(),
        false,
        new HashSet<>(),
        new HashSet<>(),
        null,
        null,
        new HashSet<>(),
        Collections.singleton("UXz7xuGCEhU:GT:100"),
        new HashSet<>(),
        false,
        false);
=======
  void testEventRequestToSearchParamsMapperSuccess() throws ForbiddenException {

    EventSearchParams eventSearchParams =
        requestToSearchParamsMapper.map(
            "programuid",
            null,
            null,
            null,
            "orgunituid",
            ACCESSIBLE,
            "teiUid",
            null,
            null,
            null,
            null,
            null,
            null,
            null,
            null,
            null,
            null,
            null,
            null,
            false,
            false,
            Collections.emptyList(),
            Collections.emptyList(),
            false,
            new HashSet<>(),
            new HashSet<>(),
            null,
            null,
            new HashSet<>(),
            Collections.singleton("UXz7xuGCEhU:GT:100"),
            new HashSet<>(),
            false,
            false); // Then

    assertThat(eventSearchParams, is(not(nullValue())));
>>>>>>> e2c634e9
  }

  @Test
  void shouldMapCaptureScopeOrgUnitWhenProgramProtectedAndOuModeDescendants()
      throws ForbiddenException {
    Program program = new Program();
    program.setAccessLevel(PROTECTED);
    program.setUid(PROGRAM_UID);
    OrganisationUnit captureScopeOrgUnit = createOrgUnit("captureScopeOrgUnit", "uid3");
    User user = new User();
    user.setOrganisationUnits(Set.of(captureScopeOrgUnit));

    when(programService.getProgram(PROGRAM_UID)).thenReturn(program);
    when(aclService.canDataRead(user, program)).thenReturn(true);
    when(currentUserService.getCurrentUser()).thenReturn(user);
    when(organisationUnitService.getOrganisationUnit(orgUnit.getUid())).thenReturn(orgUnit);
    when(organisationUnitService.getOrganisationUnitWithChildren(orgUnitId))
        .thenReturn(orgUnitDescendants);

    EventCriteria eventCriteria = new EventCriteria();
    eventCriteria.setProgram(program.getUid());
    eventCriteria.setOrgUnit(orgUnitId);
    eventCriteria.setOuMode(DESCENDANTS);

    EventSearchParams searchParams = requestToSearchParamsMapper.map(eventCriteria);

    assertContainsOnly(List.of(captureScopeOrgUnit), searchParams.getAccessibleOrgUnits());
  }

  @Test
  void shouldMapSearchScopeOrgUnitWhenProgramOpenAndOuModeDescendants() throws ForbiddenException {
    Program program = new Program();
    program.setAccessLevel(OPEN);
    OrganisationUnit searchScopeOrgUnit = createOrgUnit("searchScopeOrgUnit", "uid4");
    User user = new User();
    user.setTeiSearchOrganisationUnits(Set.of(searchScopeOrgUnit));

    when(currentUserService.getCurrentUser()).thenReturn(user);
    when(organisationUnitService.getOrganisationUnit(orgUnit.getUid())).thenReturn(orgUnit);
    when(organisationUnitService.getOrganisationUnitWithChildren(orgUnitId))
        .thenReturn(orgUnitDescendants);

    EventCriteria eventCriteria = new EventCriteria();
    eventCriteria.setProgram(program.getUid());
    eventCriteria.setOrgUnit(orgUnit.getUid());
    eventCriteria.setOuMode(DESCENDANTS);

    EventSearchParams searchParams = requestToSearchParamsMapper.map(eventCriteria);

    assertContainsOnly(List.of(searchScopeOrgUnit), searchParams.getAccessibleOrgUnits());
  }

  @Test
  void shouldFailWhenProgramProtectedAndOuModeDescendantsAndUserHasNoAccessToCaptureScopeOrgUnit() {
    Program program = new Program();
    program.setUid(PROGRAM_UID);
    program.setAccessLevel(PROTECTED);
    OrganisationUnit captureScopeOrgUnit = createOrgUnit("made up org unit", "made up uid");
    User user = new User();
    user.setOrganisationUnits(Set.of(captureScopeOrgUnit));

    when(programService.getProgram(PROGRAM_UID)).thenReturn(program);
    when(currentUserService.getCurrentUser()).thenReturn(user);
    when(organisationUnitService.getOrganisationUnit(orgUnit.getUid())).thenReturn(orgUnit);
    when(organisationUnitService.getOrganisationUnitWithChildren(orgUnitId))
        .thenReturn(orgUnitDescendants);

    EventCriteria eventCriteria = new EventCriteria();
    eventCriteria.setProgram(program.getUid());
    eventCriteria.setOrgUnit(orgUnit.getUid());
    eventCriteria.setOuMode(DESCENDANTS);

    ForbiddenException exception =
        Assertions.assertThrows(
            ForbiddenException.class, () -> requestToSearchParamsMapper.map(eventCriteria));
    assertEquals(
        "User does not have access to orgUnit: " + orgUnit.getUid(), exception.getMessage());
  }

  @Test
  void shouldFailWhenProgramOpenAndOuModeDescendantsAndUserHasNoAccessToSearchScopeOrgUnit() {
    Program program = new Program();
    program.setAccessLevel(OPEN);
    OrganisationUnit searchScopeOrgUnit = createOrgUnit("made up org unit", "made up uid");
    User user = new User();
    user.setTeiSearchOrganisationUnits(Set.of(searchScopeOrgUnit));

    EventCriteria eventCriteria = new EventCriteria();
    eventCriteria.setProgram(program.getUid());
    eventCriteria.setOrgUnit(orgUnit.getUid());
    eventCriteria.setOuMode(DESCENDANTS);

    when(currentUserService.getCurrentUser()).thenReturn(user);
    when(organisationUnitService.getOrganisationUnit(orgUnit.getUid())).thenReturn(orgUnit);
    when(organisationUnitService.getOrganisationUnitWithChildren(orgUnitId))
        .thenReturn(orgUnitDescendants);

    ForbiddenException exception =
        Assertions.assertThrows(
            ForbiddenException.class, () -> requestToSearchParamsMapper.map(eventCriteria));
    assertEquals(
        "User does not have access to orgUnit: " + orgUnit.getUid(), exception.getMessage());
  }

  @Test
  void shouldMapCaptureScopeOrgUnitWhenProgramProtectedAndOuModeChildren()
      throws ForbiddenException {
    Program program = new Program();
    program.setUid(PROGRAM_UID);
    program.setAccessLevel(PROTECTED);
    OrganisationUnit captureScopeOrgUnit =
        createOrgUnit("captureScopeChild", "captureScopeChildUid");
    User user = new User();
    user.setOrganisationUnits(Set.of(captureScopeOrgUnit));

    EventCriteria eventCriteria = new EventCriteria();
    eventCriteria.setProgram(program.getUid());
    eventCriteria.setOrgUnit(orgUnit.getUid());
    eventCriteria.setOuMode(CHILDREN);

    when(aclService.canDataRead(user, program)).thenReturn(true);
    when(programService.getProgram(PROGRAM_UID)).thenReturn(program);
    when(currentUserService.getCurrentUser()).thenReturn(user);
    when(organisationUnitService.getOrganisationUnit(orgUnit.getUid())).thenReturn(orgUnit);

    EventSearchParams searchParams = requestToSearchParamsMapper.map(eventCriteria);

    assertContainsOnly(List.of(captureScopeOrgUnit), searchParams.getAccessibleOrgUnits());
  }

  @Test
  void shouldMapSearchScopeOrgUnitWhenProgramOpenAndOuModeChildren() throws ForbiddenException {
    Program program = new Program();
    program.setAccessLevel(OPEN);
    OrganisationUnit searchScopeOrgUnit = createOrgUnit("searchScopeChild", "searchScopeChildUid");
    User user = new User();
    user.setTeiSearchOrganisationUnits(Set.of(searchScopeOrgUnit));

    EventCriteria eventCriteria = new EventCriteria();
    eventCriteria.setProgram(program.getUid());
    eventCriteria.setOrgUnit(orgUnit.getUid());
    eventCriteria.setOuMode(CHILDREN);

    when(currentUserService.getCurrentUser()).thenReturn(user);
    when(organisationUnitService.getOrganisationUnit(orgUnit.getUid())).thenReturn(orgUnit);

    EventSearchParams searchParams = requestToSearchParamsMapper.map(eventCriteria);

    assertContainsOnly(List.of(searchScopeOrgUnit), searchParams.getAccessibleOrgUnits());
  }

  @Test
  void shouldFailWhenProgramProtectedAndOuModeChildrenAndUserHasNoAccessToCaptureScopeOrgUnit() {
    Program program = new Program();
    program.setUid(PROGRAM_UID);
    program.setAccessLevel(PROTECTED);
    OrganisationUnit captureScopeOrgUnit = createOrgUnit("made up org unit", "made up uid");
    User user = new User();
    user.setOrganisationUnits(Set.of(captureScopeOrgUnit));

    when(programService.getProgram(PROGRAM_UID)).thenReturn(program);
    when(currentUserService.getCurrentUser()).thenReturn(user);
    when(organisationUnitService.getOrganisationUnit(orgUnit.getUid())).thenReturn(orgUnit);

    EventCriteria eventCriteria = new EventCriteria();
    eventCriteria.setProgram(program.getUid());
    eventCriteria.setOrgUnit(orgUnit.getUid());
    eventCriteria.setOuMode(CHILDREN);

    ForbiddenException exception =
        Assertions.assertThrows(
            ForbiddenException.class, () -> requestToSearchParamsMapper.map(eventCriteria));
    assertEquals(
        "User does not have access to orgUnit: " + orgUnit.getUid(), exception.getMessage());
  }

  @Test
  void shouldFailWhenProgramOpenAndOuModeChildrenAndUserHasNoAccessToSearchScopeOrgUnit() {
    Program program = new Program();
    program.setAccessLevel(OPEN);
    OrganisationUnit searchScopeOrgUnit = createOrgUnit("made up org unit", "made up uid");
    User user = new User();
    user.setTeiSearchOrganisationUnits(Set.of(searchScopeOrgUnit));

    when(currentUserService.getCurrentUser()).thenReturn(user);
    when(organisationUnitService.getOrganisationUnit(orgUnit.getUid())).thenReturn(orgUnit);

    EventCriteria eventCriteria = new EventCriteria();
    eventCriteria.setProgram(program.getUid());
    eventCriteria.setOrgUnit(orgUnit.getUid());
    eventCriteria.setOuMode(CHILDREN);

    ForbiddenException exception =
        Assertions.assertThrows(
            ForbiddenException.class, () -> requestToSearchParamsMapper.map(eventCriteria));
    assertEquals(
        "User does not have access to orgUnit: " + orgUnit.getUid(), exception.getMessage());
  }

  @Test
  void shouldMapCaptureScopeOrgUnitWhenOuModeCapture() throws ForbiddenException {
    Program program = new Program();
    program.setAccessLevel(OPEN);
    OrganisationUnit captureScopeOrgUnit = createOrgUnit("captureScopeOrgUnit", "uid4");
    User user = new User();
    user.setOrganisationUnits(Set.of(captureScopeOrgUnit));

    when(currentUserService.getCurrentUser()).thenReturn(user);
    when(organisationUnitService.getOrganisationUnit(orgUnit.getUid())).thenReturn(orgUnit);

    EventCriteria eventCriteria = new EventCriteria();
    eventCriteria.setProgram(program.getUid());
    eventCriteria.setOrgUnit(orgUnit.getUid());
    eventCriteria.setOuMode(CAPTURE);

    EventSearchParams searchParams = requestToSearchParamsMapper.map(eventCriteria);

    assertContainsOnly(List.of(captureScopeOrgUnit), searchParams.getAccessibleOrgUnits());
  }

  @Test
  void shouldMapSearchScopeOrgUnitWhenOuModeAccessible() throws ForbiddenException {
    Program program = new Program();
    program.setAccessLevel(OPEN);
    OrganisationUnit searchScopeOrgUnit = createOrgUnit("searchScopeOrgUnit", "uid4");
    User user = new User();
    user.setOrganisationUnits(Set.of(searchScopeOrgUnit));

    when(currentUserService.getCurrentUser()).thenReturn(user);
    when(organisationUnitService.getOrganisationUnit(orgUnit.getUid())).thenReturn(orgUnit);

    EventCriteria eventCriteria = new EventCriteria();
    eventCriteria.setProgram(program.getUid());
    eventCriteria.setOrgUnit(orgUnit.getUid());
    eventCriteria.setOuMode(ACCESSIBLE);

    EventSearchParams searchParams = requestToSearchParamsMapper.map(eventCriteria);

    assertContainsOnly(List.of(searchScopeOrgUnit), searchParams.getAccessibleOrgUnits());
  }

  @Test
  void shouldMapRequestedOrgUnitWhenOuModeSelected() throws ForbiddenException {
    Program program = new Program();
    program.setUid(PROGRAM_UID);
    OrganisationUnit searchScopeOrgUnit = createOrgUnit("searchScopeOrgUnit", "uid4");
    User user = new User();
    user.setOrganisationUnits(Set.of(searchScopeOrgUnit));

    when(programService.getProgram(PROGRAM_UID)).thenReturn(program);
    when(aclService.canDataRead(user, program)).thenReturn(true);
    when(currentUserService.getCurrentUser()).thenReturn(user);
    when(organisationUnitService.getOrganisationUnit(orgUnit.getUid())).thenReturn(orgUnit);
    when(trackerAccessManager.canAccess(user, program, orgUnit)).thenReturn(true);

    EventCriteria eventCriteria = new EventCriteria();
    eventCriteria.setProgram(program.getUid());
    eventCriteria.setOrgUnit(orgUnit.getUid());
    eventCriteria.setOuMode(SELECTED);

    EventSearchParams searchParams = requestToSearchParamsMapper.map(eventCriteria);

    assertContainsOnly(List.of(orgUnit), searchParams.getAccessibleOrgUnits());
  }

  @Test
  void shouldMapRequestedOrgUnitAsSelectedWhenOrgUnitProvidedAndNoOrgUnitModeProvided()
      throws ForbiddenException {
    Program program = new Program();
    program.setUid(PROGRAM_UID);
    OrganisationUnit searchScopeOrgUnit = createOrgUnit("searchScopeOrgUnit", "uid4");
    User user = new User();
    user.setOrganisationUnits(Set.of(searchScopeOrgUnit));

    when(programService.getProgram(PROGRAM_UID)).thenReturn(program);
    when(aclService.canDataRead(user, program)).thenReturn(true);
    when(currentUserService.getCurrentUser()).thenReturn(user);
    when(organisationUnitService.getOrganisationUnit(orgUnit.getUid())).thenReturn(orgUnit);
    when(trackerAccessManager.canAccess(user, program, orgUnit)).thenReturn(true);

    EventCriteria eventCriteria = new EventCriteria();
    eventCriteria.setProgram(program.getUid());
    eventCriteria.setOrgUnit(orgUnit.getUid());

    EventSearchParams searchParams = requestToSearchParamsMapper.map(eventCriteria);

    assertEquals(SELECTED, searchParams.getOrgUnitSelectionMode());
    assertContainsOnly(List.of(orgUnit), searchParams.getAccessibleOrgUnits());
  }

  @Test
  void shouldMapRequestedOrgUnitAsAccessibleWhenNoOrgUnitProvidedAndNoOrgUnitModeProvided()
      throws ForbiddenException {
    Program program = new Program();
    program.setAccessLevel(OPEN);
    OrganisationUnit searchScopeOrgUnit = createOrgUnit("searchScopeOrgUnit", "uid4");
    User user = new User();
    user.setOrganisationUnits(Set.of(searchScopeOrgUnit));

    when(currentUserService.getCurrentUser()).thenReturn(user);
    when(organisationUnitService.getOrganisationUnit(any())).thenReturn(null);

    EventCriteria eventCriteria = new EventCriteria();
    eventCriteria.setProgram(program.getUid());

    EventSearchParams searchParams = requestToSearchParamsMapper.map(eventCriteria);

    assertEquals(ACCESSIBLE, searchParams.getOrgUnitSelectionMode());
    assertContainsOnly(List.of(searchScopeOrgUnit), searchParams.getAccessibleOrgUnits());
  }

  @Test
  void shouldFailWhenNoOuModeSpecifiedAndUserHasNoAccessToOrgUnit() {
    Program program = new Program();
    program.setAccessLevel(CLOSED);
    OrganisationUnit searchScopeOrgUnit = createOrgUnit("made up org unit", "made up uid");
    User user = new User();
    user.setOrganisationUnits(Set.of(searchScopeOrgUnit));

    when(currentUserService.getCurrentUser()).thenReturn(user);
    when(organisationUnitService.getOrganisationUnit(orgUnit.getUid())).thenReturn(orgUnit);

    EventCriteria eventCriteria = new EventCriteria();
    eventCriteria.setProgram(program.getUid());
    eventCriteria.setOrgUnit(orgUnit.getUid());

    ForbiddenException exception =
        Assertions.assertThrows(
            ForbiddenException.class, () -> requestToSearchParamsMapper.map(eventCriteria));
    assertEquals(
        "User does not have access to orgUnit: " + orgUnit.getUid(), exception.getMessage());
  }

  private OrganisationUnit createOrgUnit(String name, String uid) {
    OrganisationUnit orgUnit = new OrganisationUnit(name);
    orgUnit.setUid(uid);
    return orgUnit;
  }
}<|MERGE_RESOLUTION|>--- conflicted
+++ resolved
@@ -27,8 +27,6 @@
  */
 package org.hisp.dhis.webapi.controller.deprecated.tracker;
 
-<<<<<<< HEAD
-=======
 import static org.hamcrest.CoreMatchers.is;
 import static org.hamcrest.CoreMatchers.nullValue;
 import static org.hamcrest.MatcherAssert.assertThat;
@@ -36,32 +34,25 @@
 import static org.hisp.dhis.common.AccessLevel.CLOSED;
 import static org.hisp.dhis.common.AccessLevel.OPEN;
 import static org.hisp.dhis.common.AccessLevel.PROTECTED;
->>>>>>> e2c634e9
 import static org.hisp.dhis.common.OrganisationUnitSelectionMode.ACCESSIBLE;
 import static org.hisp.dhis.common.OrganisationUnitSelectionMode.CAPTURE;
 import static org.hisp.dhis.common.OrganisationUnitSelectionMode.CHILDREN;
 import static org.hisp.dhis.common.OrganisationUnitSelectionMode.DESCENDANTS;
 import static org.hisp.dhis.common.OrganisationUnitSelectionMode.SELECTED;
-<<<<<<< HEAD
 import static org.hisp.dhis.utils.Assertions.assertStartsWith;
 import static org.junit.jupiter.api.Assertions.assertEquals;
 import static org.junit.jupiter.api.Assertions.assertThrows;
-=======
 import static org.hisp.dhis.utils.Assertions.assertContainsOnly;
 import static org.junit.jupiter.api.Assertions.assertEquals;
->>>>>>> e2c634e9
 import static org.mockito.ArgumentMatchers.any;
 import static org.mockito.Mockito.when;
 
 import java.util.Collections;
 import java.util.HashSet;
-<<<<<<< HEAD
 import org.hisp.dhis.common.IllegalQueryException;
 import org.hisp.dhis.common.OrganisationUnitSelectionMode;
-=======
 import java.util.List;
 import java.util.Set;
->>>>>>> e2c634e9
 import org.hisp.dhis.dataelement.DataElement;
 import org.hisp.dhis.dataelement.DataElementService;
 import org.hisp.dhis.dxf2.deprecated.tracker.event.EventSearchParams;
@@ -169,7 +160,6 @@
   }
 
   @Test
-<<<<<<< HEAD
   void shouldFailWhenOrgUnitSuppliedAndOrgUnitModeAccessible() {
     Exception exception = assertThrows(IllegalQueryException.class, () -> map(ACCESSIBLE));
 
@@ -239,48 +229,8 @@
         new HashSet<>(),
         false,
         false);
-=======
-  void testEventRequestToSearchParamsMapperSuccess() throws ForbiddenException {
-
-    EventSearchParams eventSearchParams =
-        requestToSearchParamsMapper.map(
-            "programuid",
-            null,
-            null,
-            null,
-            "orgunituid",
-            ACCESSIBLE,
-            "teiUid",
-            null,
-            null,
-            null,
-            null,
-            null,
-            null,
-            null,
-            null,
-            null,
-            null,
-            null,
-            null,
-            false,
-            false,
-            Collections.emptyList(),
-            Collections.emptyList(),
-            false,
-            new HashSet<>(),
-            new HashSet<>(),
-            null,
-            null,
-            new HashSet<>(),
-            Collections.singleton("UXz7xuGCEhU:GT:100"),
-            new HashSet<>(),
-            false,
-            false); // Then
-
-    assertThat(eventSearchParams, is(not(nullValue())));
->>>>>>> e2c634e9
-  }
+  }
+
 
   @Test
   void shouldMapCaptureScopeOrgUnitWhenProgramProtectedAndOuModeDescendants()
