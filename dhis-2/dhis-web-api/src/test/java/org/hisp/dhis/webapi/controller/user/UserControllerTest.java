/*
 * Copyright (c) 2004-2022, University of Oslo
 * All rights reserved.
 *
 * Redistribution and use in source and binary forms, with or without
 * modification, are permitted provided that the following conditions are met:
 * Redistributions of source code must retain the above copyright notice, this
 * list of conditions and the following disclaimer.
 *
 * Redistributions in binary form must reproduce the above copyright notice,
 * this list of conditions and the following disclaimer in the documentation
 * and/or other materials provided with the distribution.
 * Neither the name of the HISP project nor the names of its contributors may
 * be used to endorse or promote products derived from this software without
 * specific prior written permission.
 *
 * THIS SOFTWARE IS PROVIDED BY THE COPYRIGHT HOLDERS AND CONTRIBUTORS "AS IS" AND
 * ANY EXPRESS OR IMPLIED WARRANTIES, INCLUDING, BUT NOT LIMITED TO, THE IMPLIED
 * WARRANTIES OF MERCHANTABILITY AND FITNESS FOR A PARTICULAR PURPOSE ARE
 * DISCLAIMED. IN NO EVENT SHALL THE COPYRIGHT OWNER OR CONTRIBUTORS BE LIABLE FOR
 * ANY DIRECT, INDIRECT, INCIDENTAL, SPECIAL, EXEMPLARY, OR CONSEQUENTIAL DAMAGES
 * (INCLUDING, BUT NOT LIMITED TO, PROCUREMENT OF SUBSTITUTE GOODS OR SERVICES;
 * LOSS OF USE, DATA, OR PROFITS; OR BUSINESS INTERRUPTION) HOWEVER CAUSED AND ON
 * ANY THEORY OF LIABILITY, WHETHER IN CONTRACT, STRICT LIABILITY, OR TORT
 * (INCLUDING NEGLIGENCE OR OTHERWISE) ARISING IN ANY WAY OUT OF THE USE OF THIS
 * SOFTWARE, EVEN IF ADVISED OF THE POSSIBILITY OF SUCH DAMAGE.
 */
package org.hisp.dhis.webapi.controller.user;

import static java.util.Collections.emptySet;
import static java.util.Collections.singleton;
import static org.hamcrest.Matchers.containsInAnyOrder;
import static org.junit.jupiter.api.Assertions.assertEquals;
import static org.junit.jupiter.api.Assertions.assertSame;
import static org.junit.jupiter.api.Assertions.assertThrows;
import static org.mockito.ArgumentMatchers.any;
import static org.mockito.ArgumentMatchers.eq;
import static org.mockito.ArgumentMatchers.same;
import static org.mockito.Mockito.atLeastOnce;
import static org.mockito.Mockito.never;
import static org.mockito.Mockito.verify;
import static org.mockito.Mockito.verifyNoInteractions;
import static org.mockito.Mockito.verifyNoMoreInteractions;
import static org.mockito.Mockito.when;
import static org.mockito.hamcrest.MockitoHamcrest.argThat;

import java.util.Arrays;
import java.util.Collection;
import java.util.Date;
import java.util.HashSet;
import java.util.function.Consumer;

import org.hisp.dhis.dxf2.metadata.feedback.ImportReport;
import org.hisp.dhis.dxf2.webmessage.WebMessageException;
import org.hisp.dhis.feedback.Stats;
import org.hisp.dhis.feedback.Status;
import org.hisp.dhis.feedback.TypeReport;
import org.hisp.dhis.hibernate.exception.UpdateAccessDeniedException;
import org.hisp.dhis.security.acl.AclService;
import org.hisp.dhis.user.CurrentUserService;
import org.hisp.dhis.user.User;
import org.hisp.dhis.user.UserAuthorityGroup;
import org.hisp.dhis.user.UserGroup;
import org.hisp.dhis.user.UserGroupService;
import org.hisp.dhis.user.UserService;
<<<<<<< HEAD
import org.junit.Before;
import org.junit.Ignore;
import org.junit.Rule;
import org.junit.Test;
=======
import org.junit.jupiter.api.BeforeEach;
import org.junit.jupiter.api.Test;
import org.junit.jupiter.api.extension.ExtendWith;
>>>>>>> 18b02f71
import org.mockito.ArgumentCaptor;
import org.mockito.InjectMocks;
import org.mockito.Mock;
import org.mockito.junit.jupiter.MockitoExtension;
import org.mockito.junit.jupiter.MockitoSettings;
import org.mockito.quality.Strictness;

/**
 * Unit tests for {@link UserController}.
 *
 * @author Volker Schmidt
 */
@MockitoSettings( strictness = Strictness.LENIENT )
@ExtendWith( MockitoExtension.class )
class UserControllerTest
{
    @Mock
    private UserService userService;

    @Mock
    private UserGroupService userGroupService;

    @Mock
    private CurrentUserService currentUserService;

    @Mock
    private AclService aclService;

    @InjectMocks
    private UserController userController;

    private UserGroup userGroup1;

    private UserGroup userGroup2;

    private User currentUser;

    private User user;

    private User parsedUser;

    @BeforeEach
    public void setUp()
    {
        userGroup1 = new UserGroup();
        userGroup1.setUid( "abc1" );

        userGroup2 = new UserGroup();
        userGroup2.setUid( "abc2" );

        currentUser = new User();
        currentUser.setId( 1000 );
        currentUser.setUid( "def1" );

        user = new User();
        user.setId( 1001 );
        user.setUid( "def2" );

        parsedUser = new User();
        parsedUser.setUid( "def2" );
        parsedUser.setGroups( new HashSet<>( Arrays.asList( userGroup1, userGroup2 ) ) );
    }

<<<<<<< HEAD
    @Test//Fails12098
    @SuppressWarnings( "unchecked" )
    @Ignore
    public void updateUserGroups()
=======
    @SuppressWarnings( "unchecked" )
    @Test
    void updateUserGroups()
>>>>>>> 18b02f71
    {
        when( userService.getUser( "def2" ) ).thenReturn( user );

        if ( isInStatusUpdatedOK( createReportWith( Status.OK, Stats::incUpdated ) ) )
        {
            userController.updateUserGroups( "def2", parsedUser, currentUser );
        }

        verifyNoInteractions( currentUserService );
        verify( userGroupService ).updateUserGroups( same( user ),
            (Collection<String>) argThat( containsInAnyOrder( "abc1", "abc2" ) ),
            same( currentUser ) );
    }

    @Test
    void updateUserGroupsNotOk()
    {
        if ( isInStatusUpdatedOK( createReportWith( Status.ERROR, Stats::incUpdated ) ) )
        {
            userController.updateUserGroups( "def2", parsedUser, currentUser );
        }

        verifyNoInteractions( currentUserService );
        verifyNoInteractions( userService );
        verifyNoInteractions( userGroupService );
    }

    @Test
    void updateUserGroupsNotUpdated()
    {
        if ( isInStatusUpdatedOK( createReportWith( Status.OK, Stats::incCreated ) ) )
        {
            userController.updateUserGroups( "def2", parsedUser, currentUser );
        }

        verifyNoInteractions( currentUserService );
        verifyNoInteractions( userService );
        verifyNoInteractions( userGroupService );
    }

<<<<<<< HEAD
    @Test//Fails12098
    @SuppressWarnings( "unchecked" )
    @Ignore
    public void updateUserGroupsSameUser()
=======
    @SuppressWarnings( "unchecked" )
    @Test
    void updateUserGroupsSameUser()
>>>>>>> 18b02f71
    {
        currentUser.setId( 1001 );
        currentUser.setUid( "def2" );

        User currentUser2 = new User();
        currentUser2.setId( 1001 );
        currentUser2.setUid( "def2" );

        when( userService.getUser( "def2" ) ).thenReturn( user );
        when( currentUserService.getCurrentUser() ).thenReturn( currentUser2 );

        if ( isInStatusUpdatedOK( createReportWith( Status.OK, Stats::incUpdated ) ) )
        {
            userController.updateUserGroups( "def2", parsedUser, currentUser );
        }

        verify( currentUserService ).getCurrentUser();
        verifyNoMoreInteractions( currentUserService );
        verify( userGroupService ).updateUserGroups( same( user ),
            (Collection<String>) argThat( containsInAnyOrder( "abc1", "abc2" ) ), same( currentUser2 ) );
    }

    private ImportReport createReportWith( Status status, Consumer<Stats> operation )
    {
        TypeReport typeReport = new TypeReport( User.class );
        operation.accept( typeReport.getStats() );
        ImportReport report = new ImportReport();
        report.setStatus( status );
        report.addTypeReport( typeReport );
        return report;
    }

    private boolean isInStatusUpdatedOK( ImportReport report )
    {
        return report.getStatus() == Status.OK && report.getStats().getUpdated() == 1;
    }

    private void setUpUserExpireScenarios()
    {
        addUserTo( user );
        addUserTo( currentUser );
        // make current user have ALL authority
        setUpUserAuthority( currentUser, UserAuthorityGroup.AUTHORITY_ALL );
        // allow any change
        when( aclService.canUpdate( any(), any() ) ).thenReturn( true );
        when( userService.canAddOrUpdateUser( any(), any() ) ).thenReturn( true );
        // link user and current user to service methods
        when( userService.getUser( eq( user.getUid() ) ) ).thenReturn( user );
        when( currentUserService.getCurrentUser() ).thenReturn( currentUser );
    }

    @Test
    void expireUserInTheFutureDoesNotExpireSession()
        throws Exception
    {
        setUpUserExpireScenarios();

        Date inTheFuture = new Date( System.currentTimeMillis() + 1000 );
        userController.expireUser( user.getUid(), inTheFuture );

        assertUserUpdatedWithAccountExpiry( inTheFuture );
        verify( userService, never() ).expireActiveSessions( any() );
    }

    @Test
    void expireUserNowDoesExpireSession()
        throws Exception
    {
        setUpUserExpireScenarios();
        when( userService.isAccountExpired( same( user ) ) ).thenReturn( true );

        Date now = new Date();
        userController.expireUser( user.getUid(), now );

        assertUserUpdatedWithAccountExpiry( now );
        verify( userService, atLeastOnce() ).expireActiveSessions( same( user ) );
    }

    @Test
<<<<<<< HEAD
    public void unexpireUserDoesUpdateUser()
=======
    void unexpireUserDoesUpdateUserCredentials()
>>>>>>> 18b02f71
        throws Exception
    {
        setUpUserExpireScenarios();

        userController.unexpireUser( user.getUid() );

        assertUserUpdatedWithAccountExpiry( null );
    }

    @Test
<<<<<<< HEAD
    public void updateUserExpireRequiresUserBasedAuthority()
=======
    void updateUserExpireRequiresUserCredentialBasedAuthority()
>>>>>>> 18b02f71
    {
        setUpUserExpireScenarios();
        // executing user has no authorities
        currentUser.setUserAuthorityGroups( emptySet() );
        // changed user does have an authority
        setUpUserAuthority( user, "whatever" );

        WebMessageException ex = assertThrows( WebMessageException.class,
            () -> userController.expireUser( user.getUid(), new Date() ) );
        assertEquals(
            "You must have permissions to create user, or ability to manage at least one user group for the user.",
            ex.getWebMessage().getMessage() );
    }

    @Test
    void updateUserExpireRequiresGroupBasedAuthority()
    {
        setUpUserExpireScenarios();
        when( userService.canAddOrUpdateUser( any(), any() ) ).thenReturn( false );

        WebMessageException ex = assertThrows( WebMessageException.class,
            () -> userController.expireUser( user.getUid(), new Date() ) );
        assertEquals(
            "You must have permissions to create user, or ability to manage at least one user group for the user.",
            ex.getWebMessage().getMessage() );
    }

    @Test
    void updateUserExpireRequiresShareBasedAuthority()
    {
        setUpUserExpireScenarios();
        when( aclService.canUpdate( currentUser, user ) ).thenReturn( false );

        Exception ex = assertThrows( UpdateAccessDeniedException.class,
            () -> userController.expireUser( user.getUid(), new Date() ) );
        assertEquals( "You don't have the proper permissions to update this object.", ex.getMessage() );
    }

    private void setUpUserAuthority( User user, String authority )
    {
        UserAuthorityGroup suGroup = new UserAuthorityGroup();
        suGroup.setAuthorities( singleton( authority ) );
        user.setUserAuthorityGroups( singleton( suGroup ) );
    }

    private void assertUserUpdatedWithAccountExpiry( Date accountExpiry )
    {
<<<<<<< HEAD
        ArgumentCaptor<User> credentials = ArgumentCaptor.forClass( User.class );
        verify( userService ).updateUser( credentials.capture() );
        User actual = credentials.getValue();
        assertSame( "no user credentials update occurred", actual, user );
        assertEquals( "date was not updated", accountExpiry, actual.getAccountExpiry() );
=======
        ArgumentCaptor<UserCredentials> credentials = ArgumentCaptor.forClass( UserCredentials.class );
        verify( userService ).updateUserCredentials( credentials.capture() );
        UserCredentials actual = credentials.getValue();
        assertSame( actual, user.getUserCredentials(), "no user credentials update occurred" );
        assertEquals( accountExpiry, actual.getAccountExpiry(), "date was not updated" );
>>>>>>> 18b02f71
        verify( userService ).isAccountExpired( same( actual ) );
    }

    private static void addUserTo( User user )
    {
        User credentials = new User();
        credentials.setUser( user );
        credentials.setUid( user.getUid() );
    }
}<|MERGE_RESOLUTION|>--- conflicted
+++ resolved
@@ -63,16 +63,10 @@
 import org.hisp.dhis.user.UserGroup;
 import org.hisp.dhis.user.UserGroupService;
 import org.hisp.dhis.user.UserService;
-<<<<<<< HEAD
-import org.junit.Before;
+import org.junit.jupiter.api.BeforeEach;
 import org.junit.Ignore;
-import org.junit.Rule;
-import org.junit.Test;
-=======
-import org.junit.jupiter.api.BeforeEach;
 import org.junit.jupiter.api.Test;
 import org.junit.jupiter.api.extension.ExtendWith;
->>>>>>> 18b02f71
 import org.mockito.ArgumentCaptor;
 import org.mockito.InjectMocks;
 import org.mockito.Mock;
@@ -136,16 +130,10 @@
         parsedUser.setGroups( new HashSet<>( Arrays.asList( userGroup1, userGroup2 ) ) );
     }
 
-<<<<<<< HEAD
     @Test//Fails12098
     @SuppressWarnings( "unchecked" )
     @Ignore
     public void updateUserGroups()
-=======
-    @SuppressWarnings( "unchecked" )
-    @Test
-    void updateUserGroups()
->>>>>>> 18b02f71
     {
         when( userService.getUser( "def2" ) ).thenReturn( user );
 
@@ -186,16 +174,10 @@
         verifyNoInteractions( userGroupService );
     }
 
-<<<<<<< HEAD
     @Test//Fails12098
     @SuppressWarnings( "unchecked" )
     @Ignore
     public void updateUserGroupsSameUser()
-=======
-    @SuppressWarnings( "unchecked" )
-    @Test
-    void updateUserGroupsSameUser()
->>>>>>> 18b02f71
     {
         currentUser.setId( 1001 );
         currentUser.setUid( "def2" );
@@ -275,11 +257,7 @@
     }
 
     @Test
-<<<<<<< HEAD
-    public void unexpireUserDoesUpdateUser()
-=======
-    void unexpireUserDoesUpdateUserCredentials()
->>>>>>> 18b02f71
+    void unexpireUserDoesUpdateUser()
         throws Exception
     {
         setUpUserExpireScenarios();
@@ -290,11 +268,7 @@
     }
 
     @Test
-<<<<<<< HEAD
-    public void updateUserExpireRequiresUserBasedAuthority()
-=======
-    void updateUserExpireRequiresUserCredentialBasedAuthority()
->>>>>>> 18b02f71
+    void updateUserExpireRequiresUserBasedAuthority()
     {
         setUpUserExpireScenarios();
         // executing user has no authorities
@@ -342,19 +316,11 @@
 
     private void assertUserUpdatedWithAccountExpiry( Date accountExpiry )
     {
-<<<<<<< HEAD
         ArgumentCaptor<User> credentials = ArgumentCaptor.forClass( User.class );
         verify( userService ).updateUser( credentials.capture() );
         User actual = credentials.getValue();
-        assertSame( "no user credentials update occurred", actual, user );
-        assertEquals( "date was not updated", accountExpiry, actual.getAccountExpiry() );
-=======
-        ArgumentCaptor<UserCredentials> credentials = ArgumentCaptor.forClass( UserCredentials.class );
-        verify( userService ).updateUserCredentials( credentials.capture() );
-        UserCredentials actual = credentials.getValue();
-        assertSame( actual, user.getUserCredentials(), "no user credentials update occurred" );
+        assertSame( actual, user, "no user credentials update occurred" );
         assertEquals( accountExpiry, actual.getAccountExpiry(), "date was not updated" );
->>>>>>> 18b02f71
         verify( userService ).isAccountExpired( same( actual ) );
     }
 
