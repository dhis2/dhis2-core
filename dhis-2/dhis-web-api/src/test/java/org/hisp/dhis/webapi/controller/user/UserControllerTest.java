/*
 * Copyright (c) 2004-2022, University of Oslo
 * All rights reserved.
 *
 * Redistribution and use in source and binary forms, with or without
 * modification, are permitted provided that the following conditions are met:
 *
 * 1. Redistributions of source code must retain the above copyright notice, this
 * list of conditions and the following disclaimer.
 *
 * 2. Redistributions in binary form must reproduce the above copyright notice,
 * this list of conditions and the following disclaimer in the documentation
 * and/or other materials provided with the distribution.
 *
 * 3. Neither the name of the copyright holder nor the names of its contributors 
 * may be used to endorse or promote products derived from this software without
 * specific prior written permission.
 *
 * THIS SOFTWARE IS PROVIDED BY THE COPYRIGHT HOLDERS AND CONTRIBUTORS "AS IS" AND
 * ANY EXPRESS OR IMPLIED WARRANTIES, INCLUDING, BUT NOT LIMITED TO, THE IMPLIED
 * WARRANTIES OF MERCHANTABILITY AND FITNESS FOR A PARTICULAR PURPOSE ARE
 * DISCLAIMED. IN NO EVENT SHALL THE COPYRIGHT OWNER OR CONTRIBUTORS BE LIABLE FOR
 * ANY DIRECT, INDIRECT, INCIDENTAL, SPECIAL, EXEMPLARY, OR CONSEQUENTIAL DAMAGES
 * (INCLUDING, BUT NOT LIMITED TO, PROCUREMENT OF SUBSTITUTE GOODS OR SERVICES;
 * LOSS OF USE, DATA, OR PROFITS; OR BUSINESS INTERRUPTION) HOWEVER CAUSED AND ON
 * ANY THEORY OF LIABILITY, WHETHER IN CONTRACT, STRICT LIABILITY, OR TORT
 * (INCLUDING NEGLIGENCE OR OTHERWISE) ARISING IN ANY WAY OUT OF THE USE OF THIS
 * SOFTWARE, EVEN IF ADVISED OF THE POSSIBILITY OF SUCH DAMAGE.
 */
package org.hisp.dhis.webapi.controller.user;

import static java.util.Collections.emptySet;
import static java.util.Collections.singleton;
import static org.junit.jupiter.api.Assertions.assertEquals;
import static org.junit.jupiter.api.Assertions.assertSame;
import static org.junit.jupiter.api.Assertions.assertThrows;
import static org.mockito.ArgumentMatchers.any;
import static org.mockito.ArgumentMatchers.same;
import static org.mockito.Mockito.atLeastOnce;
import static org.mockito.Mockito.lenient;
import static org.mockito.Mockito.never;
import static org.mockito.Mockito.verify;
import static org.mockito.Mockito.verifyNoInteractions;
import static org.mockito.Mockito.when;

import java.util.Arrays;
import java.util.Date;
import java.util.HashSet;
import java.util.Set;
import java.util.function.Consumer;
import org.hisp.dhis.dxf2.metadata.feedback.ImportReport;
import org.hisp.dhis.dxf2.webmessage.WebMessageException;
import org.hisp.dhis.feedback.ForbiddenException;
import org.hisp.dhis.feedback.Status;
import org.hisp.dhis.feedback.TypeReport;
import org.hisp.dhis.security.Authorities;
import org.hisp.dhis.security.acl.AclService;
import org.hisp.dhis.user.User;
import org.hisp.dhis.user.UserDetails;
import org.hisp.dhis.user.UserGroup;
import org.hisp.dhis.user.UserGroupService;
import org.hisp.dhis.user.UserRole;
import org.hisp.dhis.user.UserService;
import org.junit.jupiter.api.BeforeEach;
import org.junit.jupiter.api.Test;
import org.junit.jupiter.api.extension.ExtendWith;
import org.mockito.ArgumentCaptor;
import org.mockito.InjectMocks;
import org.mockito.Mock;
import org.mockito.junit.jupiter.MockitoExtension;
import org.springframework.security.authentication.UsernamePasswordAuthenticationToken;
import org.springframework.security.core.Authentication;
import org.springframework.security.core.context.SecurityContext;
import org.springframework.security.core.context.SecurityContextHolder;

/**
 * Unit tests for {@link UserController}.
 *
 * @author Volker Schmidt
 */
@ExtendWith(MockitoExtension.class)
class UserControllerTest {
  @Mock private UserService userService;

  @Mock private UserGroupService userGroupService;

  @Mock private AclService aclService;

  @InjectMocks private UserController userController;

  private User currentUser;

  private User user;

  private User parsedUser;

  @BeforeEach
  public void setUp() {
    UserGroup userGroup1 = new UserGroup();
    userGroup1.setUid("abc1");

    UserGroup userGroup2 = new UserGroup();
    userGroup2.setUid("abc2");

    currentUser = new User();
    currentUser.setId(1000);
    currentUser.setUid("def1");

    user = new User();
    user.setId(1001);
    user.setUid("def2");

    parsedUser = new User();
    parsedUser.setUid("def2");
    parsedUser.setGroups(new HashSet<>(Arrays.asList(userGroup1, userGroup2)));
  }

  @Test
<<<<<<< HEAD
  @SuppressWarnings("unchecked")
  void updateUserGroups() {
    when(userService.getUser("def2")).thenReturn(user);

    if (isInStatusUpdatedOK(createReportWith(Status.OK, report -> report.updatedInc(1)))) {
      userController.updateUserGroups("def2", parsedUser, UserDetails.fromUser(currentUser));
    }

    verify(userGroupService)
        .updateUserGroups(
            same(user),
            (Collection<String>) argThat(containsInAnyOrder("abc1", "abc2")),
            same(UserDetails.fromUser(currentUser)));
  }

  @Test
=======
>>>>>>> 2f610053
  void updateUserGroupsNotOk() {
    if (isInStatusUpdatedOK(createReportWith(Status.ERROR, report -> report.updatedInc(1)))) {
      userController.updateUserGroups("def2", parsedUser, UserDetails.fromUser(currentUser));
    }

    verifyNoInteractions(userService);
    verifyNoInteractions(userGroupService);
  }

  @Test
  void updateUserGroupsNotUpdated() {
    if (isInStatusUpdatedOK(createReportWith(Status.OK, report -> report.createdInc(1)))) {
      userController.updateUserGroups("def2", parsedUser, UserDetails.fromUser(currentUser));
    }

    verifyNoInteractions(userService);
    verifyNoInteractions(userGroupService);
  }

  @Test
  void updateUserGroupsSameUser() {
    currentUser.setId(1001);
    currentUser.setUid("def2");

    User currentUser2 = new User();
    currentUser2.setId(1001);
    currentUser2.setUid("def2");

    when(userService.getUser("def2")).thenReturn(user);

    if (isInStatusUpdatedOK(createReportWith(Status.OK, report -> report.updatedInc(1)))) {
      userController.updateUserGroups("def2", parsedUser, UserDetails.fromUser(currentUser));
    }

    verify(userGroupService)
        .updateUserGroups(user, Set.of("abc1", "abc2"), UserDetails.fromUser(currentUser2));
  }

  private ImportReport createReportWith(Status status, Consumer<TypeReport> operation) {
    TypeReport typeReport = new TypeReport(User.class);
    operation.accept(typeReport);
    ImportReport report = new ImportReport();
    report.setStatus(status);
    report.addTypeReport(typeReport);
    return report;
  }

  private boolean isInStatusUpdatedOK(ImportReport report) {
    return report.getStatus() == Status.OK && report.getStats().updated() == 1;
  }

  public static void injectSecurityContext(UserDetails currentUserDetails) {
    Authentication authentication =
        new UsernamePasswordAuthenticationToken(
            currentUserDetails, "", currentUserDetails.getAuthorities());
    SecurityContext context = SecurityContextHolder.createEmptyContext();
    context.setAuthentication(authentication);
    SecurityContextHolder.setContext(context);
  }

  private void setUpUserExpireScenarios() {
    addUserTo(user);
    addUserTo(currentUser);
    // make current user have ALL authority
    setUpUserAuthority(currentUser, Authorities.ALL.toString());

    injectSecurityContext(UserDetails.fromUser(currentUser));

    // allow any change
    when(aclService.canUpdate(any(UserDetails.class), any())).thenReturn(true);

    lenient().when(userService.canAddOrUpdateUser(any(), any())).thenReturn(true);
    // link user and current user to service methods
    when(userService.getUser(user.getUid())).thenReturn(user);
  }

  @Test
  void expireUserInTheFutureDoesNotExpireSession() throws Exception {
    setUpUserExpireScenarios();
    when(userService.canAddOrUpdateUser(any())).thenReturn(true);

    Date inTheFuture = new Date(System.currentTimeMillis() + 1000);
    userController.expireUser(user.getUid(), inTheFuture);

    assertUserUpdatedWithAccountExpiry(inTheFuture);
    verify(userService, never()).invalidateUserSessions(any());
  }

  @Test
  void expireUserNowDoesExpireSession() throws Exception {
    setUpUserExpireScenarios();
    when(userService.canAddOrUpdateUser(any())).thenReturn(true);
    Date now = new Date();
    userController.expireUser(user.getUid(), now);

    assertUserUpdatedWithAccountExpiry(now);
    verify(userService, atLeastOnce()).invalidateUserSessions(same(user.getUsername()));
  }

  @Test
  void unexpireUserDoesUpdateUser() throws Exception {
    setUpUserExpireScenarios();

    when(userService.canAddOrUpdateUser(any())).thenReturn(true);
    userController.unexpireUser(user.getUid());

    assertUserUpdatedWithAccountExpiry(null);
  }

  @Test
  void updateUserExpireRequiresUserBasedAuthority() {
    setUpUserExpireScenarios();
    // executing user has no authorities
    currentUser.setUserRoles(emptySet());
    // changed user does have an authority
    setUpUserAuthority(user, "whatever");

    WebMessageException ex =
        assertThrows(
            WebMessageException.class, () -> userController.expireUser(user.getUid(), new Date()));
    assertEquals(
        "You must have permissions to create user, or ability to manage at least one user group for the user.",
        ex.getWebMessage().getMessage());
  }

  @Test
  void updateUserExpireRequiresGroupBasedAuthority() {
    setUpUserExpireScenarios();
    when(userService.canAddOrUpdateUser(any())).thenReturn(false);

    WebMessageException ex =
        assertThrows(
            WebMessageException.class, () -> userController.expireUser(user.getUid(), new Date()));
    assertEquals(
        "You must have permissions to create user, or ability to manage at least one user group for the user.",
        ex.getWebMessage().getMessage());
  }

  @Test
  void updateUserExpireRequiresShareBasedAuthority() {
    addUserTo(user);
    addUserTo(currentUser);
    setUpUserAuthority(currentUser, Authorities.ALL.toString());
    injectSecurityContext(UserDetails.fromUser(currentUser));
    when(aclService.canUpdate(any(UserDetails.class), any())).thenReturn(false);
    lenient().when(userService.canAddOrUpdateUser(any(), any())).thenReturn(true);
    when(userService.getUser(user.getUid())).thenReturn(user);

    Exception ex =
        assertThrows(
            ForbiddenException.class, () -> userController.expireUser(user.getUid(), new Date()));
    assertEquals("You don't have the proper permissions to update this object.", ex.getMessage());
  }

  private void setUpUserAuthority(User user, String authority) {
    UserRole suGroup = new UserRole();
    suGroup.setAuthorities(singleton(authority));
    user.setUserRoles(singleton(suGroup));
  }

  private void assertUserUpdatedWithAccountExpiry(Date accountExpiry) {
    ArgumentCaptor<User> credentials = ArgumentCaptor.forClass(User.class);
    verify(userService).updateUser(credentials.capture());
    User actual = credentials.getValue();
    assertSame(actual, user, "no user credentials update occurred");
    assertEquals(accountExpiry, actual.getAccountExpiry(), "date was not updated");
    assertEquals(user.isAccountNonExpired(), actual.isAccountNonExpired());
  }

  private static void addUserTo(User user) {
    User credentials = new User();
    credentials.setUser(user);
    credentials.setUid(user.getUid());
  }
}<|MERGE_RESOLUTION|>--- conflicted
+++ resolved
@@ -116,25 +116,6 @@
   }
 
   @Test
-<<<<<<< HEAD
-  @SuppressWarnings("unchecked")
-  void updateUserGroups() {
-    when(userService.getUser("def2")).thenReturn(user);
-
-    if (isInStatusUpdatedOK(createReportWith(Status.OK, report -> report.updatedInc(1)))) {
-      userController.updateUserGroups("def2", parsedUser, UserDetails.fromUser(currentUser));
-    }
-
-    verify(userGroupService)
-        .updateUserGroups(
-            same(user),
-            (Collection<String>) argThat(containsInAnyOrder("abc1", "abc2")),
-            same(UserDetails.fromUser(currentUser)));
-  }
-
-  @Test
-=======
->>>>>>> 2f610053
   void updateUserGroupsNotOk() {
     if (isInStatusUpdatedOK(createReportWith(Status.ERROR, report -> report.updatedInc(1)))) {
       userController.updateUserGroups("def2", parsedUser, UserDetails.fromUser(currentUser));
