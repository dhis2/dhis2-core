--- conflicted
+++ resolved
@@ -97,25 +97,7 @@
   }
 
   @Test
-<<<<<<< HEAD
   void shouldMapCorrectlyWhenProgramAndSpecificUpdateDatesSupplied() throws BadRequestException {
-    requestParams.setOuMode(CAPTURE);
-    requestParams.setProgramStatus(ProgramStatus.ACTIVE);
-    requestParams.setProgram(UID.of(PROGRAM_UID));
-    requestParams.setProgramStage(UID.of(PROGRAM_STAGE_UID));
-    requestParams.setFollowUp(true);
-    requestParams.setUpdatedAfter(getDate(2019, 1, 1));
-    requestParams.setUpdatedBefore(getDate(2020, 1, 1));
-    requestParams.setEnrollmentOccurredAfter(getDate(2019, 5, 5));
-    requestParams.setEnrollmentOccurredBefore(getDate(2020, 5, 5));
-    requestParams.setEventStatus(EventStatus.COMPLETED);
-    requestParams.setEventOccurredAfter(getDate(2019, 7, 7));
-    requestParams.setEventOccurredBefore(getDate(2020, 7, 7));
-    requestParams.setIncludeDeleted(true);
-
-    final TrackedEntityOperationParams params = mapper.map(requestParams, user);
-=======
-  void testMapping() throws BadRequestException {
     trackedEntityRequestParams.setOuMode(CAPTURE);
     trackedEntityRequestParams.setProgramStatus(ProgramStatus.ACTIVE);
     trackedEntityRequestParams.setProgram(UID.of(PROGRAM_UID));
@@ -123,17 +105,14 @@
     trackedEntityRequestParams.setFollowUp(true);
     trackedEntityRequestParams.setUpdatedAfter(getDate(2019, 1, 1));
     trackedEntityRequestParams.setUpdatedBefore(getDate(2020, 1, 1));
-    trackedEntityRequestParams.setUpdatedWithin("20");
     trackedEntityRequestParams.setEnrollmentOccurredAfter(getDate(2019, 5, 5));
     trackedEntityRequestParams.setEnrollmentOccurredBefore(getDate(2020, 5, 5));
-    trackedEntityRequestParams.setTrackedEntityType(UID.of(TRACKED_ENTITY_TYPE_UID));
     trackedEntityRequestParams.setEventStatus(EventStatus.COMPLETED);
     trackedEntityRequestParams.setEventOccurredAfter(getDate(2019, 7, 7));
     trackedEntityRequestParams.setEventOccurredBefore(getDate(2020, 7, 7));
     trackedEntityRequestParams.setIncludeDeleted(true);
 
-    final TrackedEntityOperationParams params = mapper.map(trackedEntityRequestParams, user);
->>>>>>> b3e8bf3c
+    final TrackedEntityOperationParams params = mapper.map(requestParams, user);
 
     assertThat(params.getProgramUid(), is(PROGRAM_UID));
     assertThat(params.getProgramStageUid(), is(PROGRAM_STAGE_UID));
@@ -225,12 +204,8 @@
   @Test
   void testMappingProgramEnrollmentStartDate() throws BadRequestException {
     Date date = parseDate("2022-12-13");
-<<<<<<< HEAD
-    requestParams.setEnrollmentEnrolledAfter(date);
-    requestParams.setProgram(UID.of(PROGRAM_UID));
-=======
     trackedEntityRequestParams.setEnrollmentEnrolledAfter(date);
->>>>>>> b3e8bf3c
+    trackedEntityRequestParams.setProgram(UID.of(PROGRAM_UID));
 
     TrackedEntityOperationParams params = mapper.map(trackedEntityRequestParams, user);
 
