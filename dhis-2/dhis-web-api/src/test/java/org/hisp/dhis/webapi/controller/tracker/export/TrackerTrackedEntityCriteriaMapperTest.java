/*
 * Copyright (c) 2004-2022, University of Oslo
 * All rights reserved.
 *
 * Redistribution and use in source and binary forms, with or without
 * modification, are permitted provided that the following conditions are met:
 * Redistributions of source code must retain the above copyright notice, this
 * list of conditions and the following disclaimer.
 *
 * Redistributions in binary form must reproduce the above copyright notice,
 * this list of conditions and the following disclaimer in the documentation
 * and/or other materials provided with the distribution.
 * Neither the name of the HISP project nor the names of its contributors may
 * be used to endorse or promote products derived from this software without
 * specific prior written permission.
 *
 * THIS SOFTWARE IS PROVIDED BY THE COPYRIGHT HOLDERS AND CONTRIBUTORS "AS IS" AND
 * ANY EXPRESS OR IMPLIED WARRANTIES, INCLUDING, BUT NOT LIMITED TO, THE IMPLIED
 * WARRANTIES OF MERCHANTABILITY AND FITNESS FOR A PARTICULAR PURPOSE ARE
 * DISCLAIMED. IN NO EVENT SHALL THE COPYRIGHT OWNER OR CONTRIBUTORS BE LIABLE FOR
 * ANY DIRECT, INDIRECT, INCIDENTAL, SPECIAL, EXEMPLARY, OR CONSEQUENTIAL DAMAGES
 * (INCLUDING, BUT NOT LIMITED TO, PROCUREMENT OF SUBSTITUTE GOODS OR SERVICES;
 * LOSS OF USE, DATA, OR PROFITS; OR BUSINESS INTERRUPTION) HOWEVER CAUSED AND ON
 * ANY THEORY OF LIABILITY, WHETHER IN CONTRACT, STRICT LIABILITY, OR TORT
 * (INCLUDING NEGLIGENCE OR OTHERWISE) ARISING IN ANY WAY OUT OF THE USE OF THIS
 * SOFTWARE, EVEN IF ADVISED OF THE POSSIBILITY OF SUCH DAMAGE.
 */
package org.hisp.dhis.webapi.controller.tracker.export;

import static org.hamcrest.CoreMatchers.is;
import static org.hamcrest.MatcherAssert.assertThat;
import static org.hisp.dhis.DhisConvenienceTest.getDate;
import static org.hisp.dhis.util.DateUtils.parseDate;
import static org.hisp.dhis.utils.Assertions.assertContainsOnly;
import static org.hisp.dhis.utils.Assertions.assertIsEmpty;
import static org.junit.jupiter.api.Assertions.assertAll;
import static org.junit.jupiter.api.Assertions.assertEquals;
import static org.junit.jupiter.api.Assertions.assertNotNull;
import static org.junit.jupiter.api.Assertions.assertThrows;
import static org.junit.jupiter.api.Assertions.assertTrue;
import static org.mockito.Mockito.verifyNoInteractions;
import static org.mockito.Mockito.when;

import java.util.Collections;
import java.util.Date;
import java.util.List;
import java.util.Map;
import java.util.Set;
import java.util.stream.Collectors;

import org.hisp.dhis.common.AssignedUserSelectionMode;
import org.hisp.dhis.common.IllegalQueryException;
import org.hisp.dhis.common.OrganisationUnitSelectionMode;
import org.hisp.dhis.common.QueryFilter;
import org.hisp.dhis.common.QueryItem;
import org.hisp.dhis.common.QueryOperator;
import org.hisp.dhis.event.EventStatus;
import org.hisp.dhis.organisationunit.OrganisationUnit;
import org.hisp.dhis.organisationunit.OrganisationUnitService;
import org.hisp.dhis.program.Program;
import org.hisp.dhis.program.ProgramService;
import org.hisp.dhis.program.ProgramStage;
import org.hisp.dhis.program.ProgramStatus;
import org.hisp.dhis.trackedentity.TrackedEntityAttribute;
import org.hisp.dhis.trackedentity.TrackedEntityAttributeService;
import org.hisp.dhis.trackedentity.TrackedEntityInstanceQueryParams;
import org.hisp.dhis.trackedentity.TrackedEntityType;
import org.hisp.dhis.trackedentity.TrackedEntityTypeService;
import org.hisp.dhis.user.CurrentUserService;
import org.hisp.dhis.user.User;
import org.hisp.dhis.util.DateUtils;
import org.hisp.dhis.webapi.controller.event.mapper.OrderParam;
import org.hisp.dhis.webapi.controller.event.mapper.SortDirection;
import org.hisp.dhis.webapi.controller.event.webrequest.OrderCriteria;
import org.junit.jupiter.api.BeforeEach;
import org.junit.jupiter.api.Test;
import org.junit.jupiter.api.extension.ExtendWith;
import org.junit.jupiter.api.function.Executable;
import org.mockito.InjectMocks;
import org.mockito.Mock;
import org.mockito.junit.jupiter.MockitoExtension;
import org.mockito.junit.jupiter.MockitoSettings;
import org.mockito.quality.Strictness;

/**
 * Tests {@link TrackerTrackedEntityCriteriaMapper}.
 *
 * @author Luciano Fiandesio
 */
@MockitoSettings( strictness = Strictness.LENIENT ) // common setup
@ExtendWith( MockitoExtension.class )
class TrackerTrackedEntityCriteriaMapperTest
{
    public static final String TEA_1_UID = "TvjwTPToKHO";

    public static final String TEA_2_UID = "cy2oRh2sNr6";

    private static final String ORG_UNIT_1_UID = "lW0T2U7gZUi";

    private static final String ORG_UNIT_2_UID = "TK4KA0IIWqa";

    private static final String PROGRAM_UID = "XhBYIraw7sv";

    private static final String PROGRAM_STAGE_UID = "RpCr2u2pFqw";

    private static final String TRACKED_ENTITY_TYPE_UID = "Dp8baZYrLtr";

    @Mock
    private CurrentUserService currentUserService;

    @Mock
    private OrganisationUnitService organisationUnitService;

    @Mock
    private ProgramService programService;

    @Mock
    private TrackedEntityAttributeService attributeService;

    @Mock
    private TrackedEntityTypeService trackedEntityTypeService;

    @InjectMocks
    private TrackerTrackedEntityCriteriaMapper mapper;

    private User user;

    private Program program;

    private ProgramStage programStage;

    private OrganisationUnit orgUnit1;

    private OrganisationUnit orgUnit2;

    private TrackedEntityType trackedEntityType;

    private TrackerTrackedEntityCriteria criteria;

    @BeforeEach
    public void setUp()
    {
        user = new User();
        when( currentUserService.getCurrentUser() ).thenReturn( user );

        orgUnit1 = new OrganisationUnit( "orgUnit1" );
        orgUnit1.setUid( ORG_UNIT_1_UID );
        when( organisationUnitService.getOrganisationUnit( orgUnit1.getUid() ) ).thenReturn( orgUnit1 );
        when( organisationUnitService.isInUserHierarchy( orgUnit1.getUid(),
            user.getTeiSearchOrganisationUnitsWithFallback() ) ).thenReturn( true );
        orgUnit2 = new OrganisationUnit( "orgUnit2" );
        orgUnit2.setUid( ORG_UNIT_2_UID );
        when( organisationUnitService.getOrganisationUnit( orgUnit2.getUid() ) ).thenReturn( orgUnit2 );
        when( organisationUnitService.isInUserHierarchy( orgUnit2.getUid(),
            user.getTeiSearchOrganisationUnitsWithFallback() ) ).thenReturn( true );

        program = new Program();
        program.setUid( PROGRAM_UID );
        programStage = new ProgramStage();
        programStage.setUid( PROGRAM_STAGE_UID );
        programStage.setProgram( program );
        program.setProgramStages( Set.of( programStage ) );

        when( programService.getProgram( PROGRAM_UID ) ).thenReturn( program );

        TrackedEntityAttribute tea1 = new TrackedEntityAttribute();
        tea1.setUid( TEA_1_UID );
        TrackedEntityAttribute tea2 = new TrackedEntityAttribute();
        tea2.setUid( TEA_2_UID );
        when( attributeService.getAllTrackedEntityAttributes() ).thenReturn( List.of( tea1, tea2 ) );
        when( attributeService.getTrackedEntityAttribute( TEA_1_UID ) ).thenReturn( tea1 );

        trackedEntityType = new TrackedEntityType();
        trackedEntityType.setUid( TRACKED_ENTITY_TYPE_UID );
        when( trackedEntityTypeService.getTrackedEntityType( TRACKED_ENTITY_TYPE_UID ) )
            .thenReturn( trackedEntityType );

        criteria = new TrackerTrackedEntityCriteria();
        criteria.setAssignedUserMode( AssignedUserSelectionMode.CURRENT );
    }

    @Test
    void testMapping()
    {
        criteria.setQuery( "query-test" );
        criteria.setOuMode( OrganisationUnitSelectionMode.DESCENDANTS );
        criteria.setProgramStatus( ProgramStatus.ACTIVE );
        criteria.setFollowUp( true );
        criteria.setUpdatedAfter( getDate( 2019, 1, 1 ) );
        criteria.setUpdatedBefore( getDate( 2020, 1, 1 ) );
        criteria.setUpdatedWithin( "20" );
        criteria.setEnrollmentOccurredAfter( getDate( 2019, 5, 5 ) );
        criteria.setEnrollmentOccurredBefore( getDate( 2020, 5, 5 ) );
        criteria.setTrackedEntityType( TRACKED_ENTITY_TYPE_UID );
        criteria.setEventStatus( EventStatus.COMPLETED );
        criteria.setEventOccurredAfter( getDate( 2019, 7, 7 ) );
        criteria.setEventOccurredBefore( getDate( 2020, 7, 7 ) );
        criteria.setSkipMeta( true );
        criteria.setPage( 1 );
        criteria.setPageSize( 50 );
        criteria.setTotalPages( false );
        criteria.setSkipPaging( false );
        criteria.setIncludeDeleted( true );
        criteria.setIncludeAllAttributes( true );
        criteria.setOrder( Collections.singletonList( OrderCriteria.of( "created", SortDirection.ASC ) ) );

        final TrackedEntityInstanceQueryParams params = mapper.map( criteria );

        assertThat( params.getQuery().getFilter(), is( "query-test" ) );
        assertThat( params.getQuery().getOperator(), is( QueryOperator.EQ ) );
        assertThat( params.getTrackedEntityType(), is( trackedEntityType ) );
        assertThat( params.getPageSizeWithDefault(), is( 50 ) );
        assertThat( params.getPageSize(), is( 50 ) );
        assertThat( params.getPage(), is( 1 ) );
        assertThat( params.isTotalPages(), is( false ) );
        assertThat( params.getProgramStatus(), is( ProgramStatus.ACTIVE ) );
        assertThat( params.getFollowUp(), is( true ) );
        assertThat( params.getLastUpdatedStartDate(), is( criteria.getUpdatedAfter() ) );
        assertThat( params.getLastUpdatedEndDate(), is( criteria.getUpdatedBefore() ) );
        assertThat( params.getProgramIncidentStartDate(), is( criteria.getEnrollmentOccurredAfter() ) );
        assertThat( params.getProgramIncidentEndDate(),
            is( DateUtils.addDays( criteria.getEnrollmentOccurredBefore(), 1 ) ) );
        assertThat( params.getEventStatus(), is( EventStatus.COMPLETED ) );
        assertThat( params.getEventStartDate(), is( criteria.getEventOccurredAfter() ) );
        assertThat( params.getEventEndDate(), is( criteria.getEventOccurredBefore() ) );
        assertThat( params.getAssignedUserQueryParam().getMode(), is( AssignedUserSelectionMode.PROVIDED ) );
        assertThat( params.isIncludeDeleted(), is( true ) );
        assertThat( params.isIncludeAllAttributes(), is( true ) );
        assertTrue( params.getOrders().stream().anyMatch( orderParam -> orderParam
            .equals( new OrderParam( "created", SortDirection.ASC ) ) ) );
    }

    @Test
    void testMappingDoesNotFetchOptionalEmptyQueryParametersFromDB()
    {
        mapper.map( criteria );

        verifyNoInteractions( programService );
        verifyNoInteractions( trackedEntityTypeService );
    }

    @Test
    void testMappingProgramEnrollmentStartDate()
    {
        Date date = parseDate( "2022-12-13" );
        criteria.setEnrollmentEnrolledAfter( date );

        TrackedEntityInstanceQueryParams params = mapper.map( criteria );

        assertEquals( date, params.getProgramEnrollmentStartDate() );
    }

    @Test
    void testMappingProgramEnrollmentEndDate()
    {
        Date date = parseDate( "2022-12-13" );
        criteria.setEnrollmentEnrolledBefore( date );

        TrackedEntityInstanceQueryParams params = mapper.map( criteria );

        assertEquals( DateUtils.addDays( date, 1 ), params.getProgramEnrollmentEndDate() );
    }

    @Test
    void testFilter()
    {
        criteria.setFilter( Set.of( TEA_1_UID + ":eq:2", TEA_2_UID + ":like:foo" ) );

        TrackedEntityInstanceQueryParams params = mapper.map( criteria );

        List<QueryItem> items = params.getFilters();
        assertNotNull( items );
        // mapping to UIDs as the error message by just relying on QueryItem
        // equals() is not helpful
        assertContainsOnly( List.of( TEA_1_UID,
            TEA_2_UID ), items.stream().map( i -> i.getItem().getUid() ).collect( Collectors.toList() ) );

        // QueryItem equals() does not take the QueryFilter into account so
        // assertContainsOnly alone does not ensure operators and filter value
        // are correct
        // the following block is needed because of that
        // assertion is order independent as the order of QueryItems is not
        // guaranteed
        Map<String, QueryFilter> expectedFilters = Map.of(
            TEA_1_UID, new QueryFilter( QueryOperator.EQ, "2" ),
            TEA_2_UID, new QueryFilter( QueryOperator.LIKE, "foo" ) );
        assertAll( items.stream().map( i -> (Executable) () -> {
            String uid = i.getItem().getUid();
            QueryFilter expected = expectedFilters.get( uid );
            assertEquals( expected.getOperator().getValue() + " " + expected.getFilter(), i.getFiltersAsString(),
                () -> String.format( "QueryFilter mismatch for TEA with UID %s", uid ) );
        } ).collect( Collectors.toList() ) );
    }

    @Test
    void testFilterWhenTEAHasMultipleFilters()
    {
        criteria.setFilter( Set.of( TEA_1_UID + ":gt:10:lt:20" ) );

        TrackedEntityInstanceQueryParams params = mapper.map( criteria );

        List<QueryItem> items = params.getFilters();
        assertNotNull( items );
        // mapping to UIDs as the error message by just relying on QueryItem
        // equals() is not helpful
        assertContainsOnly( List.of( TEA_1_UID ),
            items.stream().map( i -> i.getItem().getUid() ).collect( Collectors.toList() ) );

        // QueryItem equals() does not take the QueryFilter into account so
        // assertContainsOnly alone does not ensure operators and filter value
        // are correct
        assertContainsOnly( Set.of(
            new QueryFilter( QueryOperator.GT, "10" ),
            new QueryFilter( QueryOperator.LT, "20" ) ), items.get( 0 ).getFilters() );
    }

    @Test
    void testAttributes()
    {
        criteria.setAttribute( Set.of( TEA_1_UID, TEA_2_UID ) );

        TrackedEntityInstanceQueryParams params = mapper.map( criteria );

        List<QueryItem> items = params.getAttributes();
        assertNotNull( items );
        // mapping to UIDs as the error message by just relying on QueryItem
        // equals() is not helpful
        assertContainsOnly( List.of( TEA_1_UID,
            TEA_2_UID ), items.stream().map( i -> i.getItem().getUid() ).collect( Collectors.toList() ) );
    }

    @Test
    void testMappingAttributeWhenAttributeDoesNotExist()
    {
        criteria.setAttribute( Set.of( TEA_1_UID, "unknown" ) );

        IllegalQueryException e = assertThrows( IllegalQueryException.class,
            () -> mapper.map( criteria ) );
        assertEquals( "Attribute does not exist: unknown", e.getMessage() );
    }

    @Test
    void testMappingFailsOnMissingAttribute()
    {
        criteria.setAttribute( Set.of( TEA_1_UID, "unknown" ) );

        IllegalQueryException e = assertThrows( IllegalQueryException.class,
            () -> mapper.map( criteria ) );
        assertEquals( "Attribute does not exist: unknown", e.getMessage() );
    }

    @Test
    void testMappingProgram()
    {
        criteria.setProgram( PROGRAM_UID );

        TrackedEntityInstanceQueryParams params = mapper.map( criteria );

        assertEquals( program, params.getProgram() );
    }

    @Test
    void testMappingProgramNotFound()
    {
        criteria.setProgram( "unknown" );

        IllegalQueryException e = assertThrows( IllegalQueryException.class,
            () -> mapper.map( criteria ) );
        assertEquals( "Program is specified but does not exist: unknown", e.getMessage() );
    }

    @Test
    void testMappingProgramStage()
    {
        criteria.setProgram( PROGRAM_UID );
        criteria.setProgramStage( PROGRAM_STAGE_UID );

        TrackedEntityInstanceQueryParams params = mapper.map( criteria );

        assertEquals( programStage, params.getProgramStage() );
    }

    @Test
    void testMappingProgramStageGivenWithoutProgram()
    {
        criteria.setProgramStage( PROGRAM_STAGE_UID );

        IllegalQueryException e = assertThrows( IllegalQueryException.class,
            () -> mapper.map( criteria ) );
        assertEquals( "Program does not contain the specified programStage: " + PROGRAM_STAGE_UID, e.getMessage() );
    }

    @Test
    void testMappingProgramStageNotFound()
    {
        criteria.setProgramStage( "unknown" );

        IllegalQueryException e = assertThrows( IllegalQueryException.class,
            () -> mapper.map( criteria ) );
        assertEquals( "Program does not contain the specified programStage: unknown", e.getMessage() );
    }

    @Test
    void testMappingTrackedEntityType()
    {
        criteria.setTrackedEntityType( TRACKED_ENTITY_TYPE_UID );

        TrackedEntityInstanceQueryParams params = mapper.map( criteria );

        assertEquals( trackedEntityType, params.getTrackedEntityType() );
    }

    @Test
    void testMappingTrackedEntityTypeNotFound()
    {
        criteria.setTrackedEntityType( "unknown" );

        IllegalQueryException e = assertThrows( IllegalQueryException.class,
            () -> mapper.map( criteria ) );
        assertEquals( "Tracked entity type does not exist: unknown", e.getMessage() );
    }

    @Test
    void testMappingOrgUnit()
    {
        criteria.setOrgUnit( ORG_UNIT_1_UID + ";" + ORG_UNIT_2_UID );

        TrackedEntityInstanceQueryParams params = mapper.map( criteria );

        assertContainsOnly( Set.of( orgUnit1, orgUnit2 ), params.getOrganisationUnits() );
    }

    @Test
    void testMappingOrgUnitNotFound()
    {
        criteria.setOrgUnit( "unknown" );

        IllegalQueryException e = assertThrows( IllegalQueryException.class,
            () -> mapper.map( criteria ) );
        assertEquals( "Organisation unit does not exist: unknown", e.getMessage() );
    }

    @Test
    void testMappingOrgUnitNotInSearchScope()
    {
        when( organisationUnitService.isInUserHierarchy( orgUnit1.getUid(),
            user.getTeiSearchOrganisationUnitsWithFallback() ) ).thenReturn( false );

        criteria.setOrgUnit( ORG_UNIT_1_UID );

        IllegalQueryException e = assertThrows( IllegalQueryException.class,
            () -> mapper.map( criteria ) );
        assertEquals( "Organisation unit is not part of the search scope: " + ORG_UNIT_1_UID, e.getMessage() );
    }

    @Test
    void testMappingAssignedUsers()
    {
        criteria.setAssignedUser( "IsdLBTOBzMi;invalid;l5ab8q5skbB" );
        criteria.setAssignedUserMode( AssignedUserSelectionMode.PROVIDED );

        TrackedEntityInstanceQueryParams params = mapper.map( criteria );

        assertContainsOnly( Set.of( "IsdLBTOBzMi", "l5ab8q5skbB" ),
            params.getAssignedUserQueryParam().getAssignedUsers() );
        assertEquals( AssignedUserSelectionMode.PROVIDED, params.getAssignedUserQueryParam().getMode() );
    }

    @Test
    void testMappingOrderParams()
    {
<<<<<<< HEAD
        TrackerTrackedEntityCriteria criteria = new TrackerTrackedEntityCriteria();
        OrderCriteria order1 = OrderCriteria.of( "trackedEntity", SortDirection.ASC );
        OrderCriteria order2 = OrderCriteria.of( "createdAt", SortDirection.DESC );
=======
        OrderCriteria order1 = OrderCriteria.of( "trackedEntity", OrderParam.SortDirection.ASC );
        OrderCriteria order2 = OrderCriteria.of( "createdAt", OrderParam.SortDirection.DESC );
>>>>>>> 67b4f85f
        criteria.setOrder( List.of( order1, order2 ) );

        TrackedEntityInstanceQueryParams params = mapper.map( criteria );

        assertEquals( List.of(
            new OrderParam( "trackedEntity", SortDirection.ASC ),
            new OrderParam( "createdAt", SortDirection.DESC ) ), params.getOrders() );
    }

    @Test
    void testMappingOrderParamsNoOrder()
    {
        TrackedEntityInstanceQueryParams params = mapper.map( criteria );

        assertIsEmpty( params.getOrders() );
    }

    @Test
    void testMappingOrderParamsGivenInvalidField()
    {
<<<<<<< HEAD
        TrackerTrackedEntityCriteria criteria = new TrackerTrackedEntityCriteria();
        OrderCriteria order1 = OrderCriteria.of( "invalid", SortDirection.DESC );
=======
        OrderCriteria order1 = OrderCriteria.of( "invalid", OrderParam.SortDirection.DESC );
>>>>>>> 67b4f85f
        criteria.setOrder( List.of( order1 ) );

        IllegalQueryException e = assertThrows( IllegalQueryException.class,
            () -> mapper.map( criteria ) );
        assertEquals( "Invalid order property: invalid", e.getMessage() );
    }
}<|MERGE_RESOLUTION|>--- conflicted
+++ resolved
@@ -469,14 +469,8 @@
     @Test
     void testMappingOrderParams()
     {
-<<<<<<< HEAD
-        TrackerTrackedEntityCriteria criteria = new TrackerTrackedEntityCriteria();
         OrderCriteria order1 = OrderCriteria.of( "trackedEntity", SortDirection.ASC );
         OrderCriteria order2 = OrderCriteria.of( "createdAt", SortDirection.DESC );
-=======
-        OrderCriteria order1 = OrderCriteria.of( "trackedEntity", OrderParam.SortDirection.ASC );
-        OrderCriteria order2 = OrderCriteria.of( "createdAt", OrderParam.SortDirection.DESC );
->>>>>>> 67b4f85f
         criteria.setOrder( List.of( order1, order2 ) );
 
         TrackedEntityInstanceQueryParams params = mapper.map( criteria );
@@ -497,12 +491,7 @@
     @Test
     void testMappingOrderParamsGivenInvalidField()
     {
-<<<<<<< HEAD
-        TrackerTrackedEntityCriteria criteria = new TrackerTrackedEntityCriteria();
         OrderCriteria order1 = OrderCriteria.of( "invalid", SortDirection.DESC );
-=======
-        OrderCriteria order1 = OrderCriteria.of( "invalid", OrderParam.SortDirection.DESC );
->>>>>>> 67b4f85f
         criteria.setOrder( List.of( order1 ) );
 
         IllegalQueryException e = assertThrows( IllegalQueryException.class,
