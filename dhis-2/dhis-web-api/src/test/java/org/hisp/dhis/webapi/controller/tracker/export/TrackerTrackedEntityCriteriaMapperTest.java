/*
 * Copyright (c) 2004-2022, University of Oslo
 * All rights reserved.
 *
 * Redistribution and use in source and binary forms, with or without
 * modification, are permitted provided that the following conditions are met:
 * Redistributions of source code must retain the above copyright notice, this
 * list of conditions and the following disclaimer.
 *
 * Redistributions in binary form must reproduce the above copyright notice,
 * this list of conditions and the following disclaimer in the documentation
 * and/or other materials provided with the distribution.
 * Neither the name of the HISP project nor the names of its contributors may
 * be used to endorse or promote products derived from this software without
 * specific prior written permission.
 *
 * THIS SOFTWARE IS PROVIDED BY THE COPYRIGHT HOLDERS AND CONTRIBUTORS "AS IS" AND
 * ANY EXPRESS OR IMPLIED WARRANTIES, INCLUDING, BUT NOT LIMITED TO, THE IMPLIED
 * WARRANTIES OF MERCHANTABILITY AND FITNESS FOR A PARTICULAR PURPOSE ARE
 * DISCLAIMED. IN NO EVENT SHALL THE COPYRIGHT OWNER OR CONTRIBUTORS BE LIABLE FOR
 * ANY DIRECT, INDIRECT, INCIDENTAL, SPECIAL, EXEMPLARY, OR CONSEQUENTIAL DAMAGES
 * (INCLUDING, BUT NOT LIMITED TO, PROCUREMENT OF SUBSTITUTE GOODS OR SERVICES;
 * LOSS OF USE, DATA, OR PROFITS; OR BUSINESS INTERRUPTION) HOWEVER CAUSED AND ON
 * ANY THEORY OF LIABILITY, WHETHER IN CONTRACT, STRICT LIABILITY, OR TORT
 * (INCLUDING NEGLIGENCE OR OTHERWISE) ARISING IN ANY WAY OUT OF THE USE OF THIS
 * SOFTWARE, EVEN IF ADVISED OF THE POSSIBILITY OF SUCH DAMAGE.
 */
package org.hisp.dhis.webapi.controller.tracker.export;

import static org.hamcrest.CoreMatchers.allOf;
import static org.hamcrest.CoreMatchers.is;
import static org.hamcrest.MatcherAssert.assertThat;
import static org.hamcrest.Matchers.anyOf;
import static org.hamcrest.Matchers.containsString;
import static org.hisp.dhis.DhisConvenienceTest.getDate;
import static org.hisp.dhis.util.DateUtils.parseDate;
import static org.hisp.dhis.utils.Assertions.assertContainsOnly;
import static org.hisp.dhis.utils.Assertions.assertIsEmpty;
import static org.hisp.dhis.utils.Assertions.assertStartsWith;
import static org.junit.jupiter.api.Assertions.assertAll;
import static org.junit.jupiter.api.Assertions.assertEquals;
import static org.junit.jupiter.api.Assertions.assertNotNull;
import static org.junit.jupiter.api.Assertions.assertThrows;
import static org.junit.jupiter.api.Assertions.assertTrue;
import static org.mockito.Mockito.verifyNoInteractions;
import static org.mockito.Mockito.when;

import java.util.Collections;
import java.util.Date;
import java.util.List;
import java.util.Map;
import java.util.Set;
import java.util.stream.Collectors;

import org.hisp.dhis.common.AssignedUserSelectionMode;
import org.hisp.dhis.common.OrganisationUnitSelectionMode;
import org.hisp.dhis.common.QueryFilter;
import org.hisp.dhis.common.QueryItem;
import org.hisp.dhis.common.QueryOperator;
import org.hisp.dhis.event.EventStatus;
import org.hisp.dhis.feedback.BadRequestException;
import org.hisp.dhis.feedback.ForbiddenException;
import org.hisp.dhis.organisationunit.OrganisationUnit;
import org.hisp.dhis.organisationunit.OrganisationUnitService;
import org.hisp.dhis.program.Program;
import org.hisp.dhis.program.ProgramService;
import org.hisp.dhis.program.ProgramStage;
import org.hisp.dhis.program.ProgramStatus;
import org.hisp.dhis.trackedentity.TrackedEntityAttribute;
import org.hisp.dhis.trackedentity.TrackedEntityAttributeService;
import org.hisp.dhis.trackedentity.TrackedEntityInstanceQueryParams;
import org.hisp.dhis.trackedentity.TrackedEntityType;
import org.hisp.dhis.trackedentity.TrackedEntityTypeService;
import org.hisp.dhis.user.CurrentUserService;
import org.hisp.dhis.user.User;
import org.hisp.dhis.util.DateUtils;
import org.hisp.dhis.webapi.controller.event.mapper.OrderParam;
import org.hisp.dhis.webapi.controller.event.mapper.SortDirection;
import org.hisp.dhis.webapi.controller.event.webrequest.OrderCriteria;
import org.junit.jupiter.api.BeforeEach;
import org.junit.jupiter.api.Test;
import org.junit.jupiter.api.extension.ExtendWith;
import org.junit.jupiter.api.function.Executable;
import org.mockito.InjectMocks;
import org.mockito.Mock;
import org.mockito.junit.jupiter.MockitoExtension;
import org.mockito.junit.jupiter.MockitoSettings;
import org.mockito.quality.Strictness;

/**
 * Tests {@link TrackerTrackedEntityCriteriaMapper}.
 *
 * @author Luciano Fiandesio
 */
@MockitoSettings( strictness = Strictness.LENIENT ) // common setup
@ExtendWith( MockitoExtension.class )
class TrackerTrackedEntityCriteriaMapperTest
{
    public static final String TEA_1_UID = "TvjwTPToKHO";

    public static final String TEA_2_UID = "cy2oRh2sNr6";

    private static final String ORG_UNIT_1_UID = "lW0T2U7gZUi";

    private static final String ORG_UNIT_2_UID = "TK4KA0IIWqa";

    private static final String PROGRAM_UID = "XhBYIraw7sv";

    private static final String PROGRAM_STAGE_UID = "RpCr2u2pFqw";

    private static final String TRACKED_ENTITY_TYPE_UID = "Dp8baZYrLtr";

    @Mock
    private CurrentUserService currentUserService;

    @Mock
    private OrganisationUnitService organisationUnitService;

    @Mock
    private ProgramService programService;

    @Mock
    private TrackedEntityAttributeService attributeService;

    @Mock
    private TrackedEntityTypeService trackedEntityTypeService;

    @InjectMocks
    private TrackerTrackedEntityCriteriaMapper mapper;

    private User user;

    private Program program;

    private ProgramStage programStage;

    private OrganisationUnit orgUnit1;

    private OrganisationUnit orgUnit2;

    private TrackedEntityType trackedEntityType;

    private TrackerTrackedEntityCriteria criteria;

    @BeforeEach
    public void setUp()
    {
        user = new User();
        when( currentUserService.getCurrentUser() ).thenReturn( user );

        orgUnit1 = new OrganisationUnit( "orgUnit1" );
        orgUnit1.setUid( ORG_UNIT_1_UID );
        when( organisationUnitService.getOrganisationUnit( orgUnit1.getUid() ) ).thenReturn( orgUnit1 );
        when( organisationUnitService.isInUserHierarchy( orgUnit1.getUid(),
            user.getTeiSearchOrganisationUnitsWithFallback() ) ).thenReturn( true );
        orgUnit2 = new OrganisationUnit( "orgUnit2" );
        orgUnit2.setUid( ORG_UNIT_2_UID );
        when( organisationUnitService.getOrganisationUnit( orgUnit2.getUid() ) ).thenReturn( orgUnit2 );
        when( organisationUnitService.isInUserHierarchy( orgUnit2.getUid(),
            user.getTeiSearchOrganisationUnitsWithFallback() ) ).thenReturn( true );

        program = new Program();
        program.setUid( PROGRAM_UID );
        programStage = new ProgramStage();
        programStage.setUid( PROGRAM_STAGE_UID );
        programStage.setProgram( program );
        program.setProgramStages( Set.of( programStage ) );

        when( programService.getProgram( PROGRAM_UID ) ).thenReturn( program );

        TrackedEntityAttribute tea1 = new TrackedEntityAttribute();
        tea1.setUid( TEA_1_UID );
        TrackedEntityAttribute tea2 = new TrackedEntityAttribute();
        tea2.setUid( TEA_2_UID );
        when( attributeService.getAllTrackedEntityAttributes() ).thenReturn( List.of( tea1, tea2 ) );
        when( attributeService.getTrackedEntityAttribute( TEA_1_UID ) ).thenReturn( tea1 );

        trackedEntityType = new TrackedEntityType();
        trackedEntityType.setUid( TRACKED_ENTITY_TYPE_UID );
        when( trackedEntityTypeService.getTrackedEntityType( TRACKED_ENTITY_TYPE_UID ) )
            .thenReturn( trackedEntityType );

        criteria = new TrackerTrackedEntityCriteria();
        criteria.setAssignedUserMode( AssignedUserSelectionMode.CURRENT );
    }

    @Test
    void testMapping()
        throws BadRequestException,
        ForbiddenException
    {
        criteria.setQuery( "query-test" );
        criteria.setOuMode( OrganisationUnitSelectionMode.DESCENDANTS );
        criteria.setProgramStatus( ProgramStatus.ACTIVE );
        criteria.setFollowUp( true );
        criteria.setUpdatedAfter( getDate( 2019, 1, 1 ) );
        criteria.setUpdatedBefore( getDate( 2020, 1, 1 ) );
        criteria.setUpdatedWithin( "20" );
        criteria.setEnrollmentOccurredAfter( getDate( 2019, 5, 5 ) );
        criteria.setEnrollmentOccurredBefore( getDate( 2020, 5, 5 ) );
        criteria.setTrackedEntityType( TRACKED_ENTITY_TYPE_UID );
        criteria.setEventStatus( EventStatus.COMPLETED );
        criteria.setEventOccurredAfter( getDate( 2019, 7, 7 ) );
        criteria.setEventOccurredBefore( getDate( 2020, 7, 7 ) );
        criteria.setSkipMeta( true );
        criteria.setPage( 1 );
        criteria.setPageSize( 50 );
        criteria.setTotalPages( false );
        criteria.setSkipPaging( false );
        criteria.setIncludeDeleted( true );
        criteria.setIncludeAllAttributes( true );
        criteria.setOrder( Collections.singletonList( OrderCriteria.of( "created", SortDirection.ASC ) ) );

        final TrackedEntityInstanceQueryParams params = mapper.map( criteria );

        assertThat( params.getQuery().getFilter(), is( "query-test" ) );
        assertThat( params.getQuery().getOperator(), is( QueryOperator.EQ ) );
        assertThat( params.getTrackedEntityType(), is( trackedEntityType ) );
        assertThat( params.getPageSizeWithDefault(), is( 50 ) );
        assertThat( params.getPageSize(), is( 50 ) );
        assertThat( params.getPage(), is( 1 ) );
        assertThat( params.isTotalPages(), is( false ) );
        assertThat( params.getProgramStatus(), is( ProgramStatus.ACTIVE ) );
        assertThat( params.getFollowUp(), is( true ) );
        assertThat( params.getLastUpdatedStartDate(), is( criteria.getUpdatedAfter() ) );
        assertThat( params.getLastUpdatedEndDate(), is( criteria.getUpdatedBefore() ) );
        assertThat( params.getProgramIncidentStartDate(), is( criteria.getEnrollmentOccurredAfter() ) );
        assertThat( params.getProgramIncidentEndDate(),
            is( DateUtils.addDays( criteria.getEnrollmentOccurredBefore(), 1 ) ) );
        assertThat( params.getEventStatus(), is( EventStatus.COMPLETED ) );
        assertThat( params.getEventStartDate(), is( criteria.getEventOccurredAfter() ) );
        assertThat( params.getEventEndDate(), is( criteria.getEventOccurredBefore() ) );
        assertThat( params.getAssignedUserQueryParam().getMode(), is( AssignedUserSelectionMode.PROVIDED ) );
        assertThat( params.isIncludeDeleted(), is( true ) );
        assertThat( params.isIncludeAllAttributes(), is( true ) );
        assertTrue( params.getOrders().stream().anyMatch( orderParam -> orderParam
            .equals( new OrderParam( "created", SortDirection.ASC ) ) ) );
    }

    @Test
    void testMappingDoesNotFetchOptionalEmptyQueryParametersFromDB()
        throws BadRequestException,
        ForbiddenException
    {
        mapper.map( criteria );

        verifyNoInteractions( programService );
        verifyNoInteractions( trackedEntityTypeService );
    }

    @Test
    void testMappingProgramEnrollmentStartDate()
        throws BadRequestException,
        ForbiddenException
    {
        Date date = parseDate( "2022-12-13" );
        criteria.setEnrollmentEnrolledAfter( date );

        TrackedEntityInstanceQueryParams params = mapper.map( criteria );

        assertEquals( date, params.getProgramEnrollmentStartDate() );
    }

    @Test
    void testMappingProgramEnrollmentEndDate()
        throws BadRequestException,
        ForbiddenException
    {
        Date date = parseDate( "2022-12-13" );
        criteria.setEnrollmentEnrolledBefore( date );

        TrackedEntityInstanceQueryParams params = mapper.map( criteria );

        assertEquals( DateUtils.addDays( date, 1 ), params.getProgramEnrollmentEndDate() );
    }

    @Test
    void testFilter()
        throws BadRequestException,
        ForbiddenException
    {
        criteria.setFilter( Set.of( TEA_1_UID + ":eq:2", TEA_2_UID + ":like:foo" ) );

        TrackedEntityInstanceQueryParams params = mapper.map( criteria );

        List<QueryItem> items = params.getFilters();
        assertNotNull( items );
        // mapping to UIDs as the error message by just relying on QueryItem
        // equals() is not helpful
        assertContainsOnly( List.of( TEA_1_UID,
            TEA_2_UID ), items.stream().map( i -> i.getItem().getUid() ).collect( Collectors.toList() ) );

        // QueryItem equals() does not take the QueryFilter into account so
        // assertContainsOnly alone does not ensure operators and filter value
        // are correct
        // the following block is needed because of that
        // assertion is order independent as the order of QueryItems is not
        // guaranteed
        Map<String, QueryFilter> expectedFilters = Map.of(
            TEA_1_UID, new QueryFilter( QueryOperator.EQ, "2" ),
            TEA_2_UID, new QueryFilter( QueryOperator.LIKE, "foo" ) );
        assertAll( items.stream().map( i -> (Executable) () -> {
            String uid = i.getItem().getUid();
            QueryFilter expected = expectedFilters.get( uid );
            assertEquals( expected.getOperator().getValue() + " " + expected.getFilter(), i.getFiltersAsString(),
                () -> String.format( "QueryFilter mismatch for TEA with UID %s", uid ) );
        } ).collect( Collectors.toList() ) );
    }

    @Test
    void testFilterWhenTEAHasMultipleFilters()
        throws BadRequestException,
        ForbiddenException
    {
        criteria.setFilter( Set.of( TEA_1_UID + ":gt:10:lt:20" ) );

        TrackedEntityInstanceQueryParams params = mapper.map( criteria );

        List<QueryItem> items = params.getFilters();
        assertNotNull( items );
        // mapping to UIDs as the error message by just relying on QueryItem
        // equals() is not helpful
        assertContainsOnly( List.of( TEA_1_UID ),
            items.stream().map( i -> i.getItem().getUid() ).collect( Collectors.toList() ) );

        // QueryItem equals() does not take the QueryFilter into account so
        // assertContainsOnly alone does not ensure operators and filter value
        // are correct
        assertContainsOnly( Set.of(
            new QueryFilter( QueryOperator.GT, "10" ),
            new QueryFilter( QueryOperator.LT, "20" ) ), items.get( 0 ).getFilters() );
    }

    @Test
    void shouldFailWithBadExceptionWhenBadFormattedQueryProvided()
    {
        criteria.setQuery( "wrong-query:" );

        BadRequestException e = assertThrows( BadRequestException.class,
            () -> mapper.map( criteria ) );

        assertEquals( "Query has invalid format: wrong-query:", e.getMessage() );
    }

    @Test
    void testFilterWhenTEAFilterIsRepeated()
    {
        criteria.setFilter( Set.of( TEA_1_UID + ":gt:10", TEA_1_UID + ":lt:20" ) );

        BadRequestException e = assertThrows( BadRequestException.class, () -> mapper.map( criteria ) );

        assertStartsWith( "Filter for attribute TvjwTPToKHO was specified more than once.", e.getMessage() );
        assertThat( e.getMessage(), allOf( containsString( "GT:10" ), containsString( "LT:20" ) ) );
        assertThat( e.getMessage(),
            anyOf( containsString( "TvjwTPToKHO:GT:10" ), containsString( "TvjwTPToKHO:LT:20" ) ) );
    }

    @Test
    void testFilterWhenMultipleTEAFiltersAreRepeated()
    {
        criteria.setFilter( Set.of( TEA_1_UID + ":gt:10", TEA_1_UID + ":lt:20",
            TEA_2_UID + ":gt:30", TEA_2_UID + ":lt:40" ) );

        BadRequestException e = assertThrows( BadRequestException.class, () -> mapper.map( criteria ) );

        assertThat( e.getMessage(),
            containsString( "Filter for attribute " + TEA_1_UID + " was specified more than once." ) );
        assertThat( e.getMessage(), allOf( containsString( "GT:10" ), containsString( "LT:20" ) ) );
        assertThat( e.getMessage(),
            anyOf( containsString( TEA_1_UID + ":GT:10" ), containsString( TEA_1_UID + ":LT:20" ) ) );
        assertThat( e.getMessage(),
            containsString( "Filter for attribute " + TEA_2_UID + " was specified more than once." ) );
        assertThat( e.getMessage(), allOf( containsString( "GT:30" ), containsString( "LT:40" ) ) );
        assertThat( e.getMessage(),
            anyOf( containsString( TEA_2_UID + ":GT:30" ), containsString( TEA_2_UID + ":LT:40" ) ) );
    }

    @Test
    void testAttributes()
        throws BadRequestException,
        ForbiddenException
    {
        criteria.setAttribute( Set.of( TEA_1_UID, TEA_2_UID ) );

        TrackedEntityInstanceQueryParams params = mapper.map( criteria );

        List<QueryItem> items = params.getAttributes();
        assertNotNull( items );
        // mapping to UIDs as the error message by just relying on QueryItem
        // equals() is not helpful
        assertContainsOnly( List.of( TEA_1_UID,
            TEA_2_UID ), items.stream().map( i -> i.getItem().getUid() ).collect( Collectors.toList() ) );
    }

    @Test
    void testMappingAttributeWhenAttributeDoesNotExist()
    {
        criteria.setAttribute( Set.of( TEA_1_UID, "unknown" ) );

        BadRequestException e = assertThrows( BadRequestException.class,
            () -> mapper.map( criteria ) );
        assertEquals( "Attribute does not exist: unknown", e.getMessage() );
    }

    @Test
    void testMappingFailsOnMissingAttribute()
    {
        criteria.setAttribute( Set.of( TEA_1_UID, "unknown" ) );

        BadRequestException e = assertThrows( BadRequestException.class,
            () -> mapper.map( criteria ) );
        assertEquals( "Attribute does not exist: unknown", e.getMessage() );
    }

    @Test
    void testMappingProgram()
        throws BadRequestException,
        ForbiddenException
    {
        criteria.setProgram( PROGRAM_UID );

        TrackedEntityInstanceQueryParams params = mapper.map( criteria );

        assertEquals( program, params.getProgram() );
    }

    @Test
    void testMappingProgramNotFound()
    {
        criteria.setProgram( "unknown" );

        BadRequestException e = assertThrows( BadRequestException.class,
            () -> mapper.map( criteria ) );
        assertEquals( "Program is specified but does not exist: unknown", e.getMessage() );
    }

    @Test
    void testMappingProgramStage()
        throws BadRequestException,
        ForbiddenException
    {
        criteria.setProgram( PROGRAM_UID );
        criteria.setProgramStage( PROGRAM_STAGE_UID );

        TrackedEntityInstanceQueryParams params = mapper.map( criteria );

        assertEquals( programStage, params.getProgramStage() );
    }

    @Test
    void testMappingProgramStageGivenWithoutProgram()
    {
        criteria.setProgramStage( PROGRAM_STAGE_UID );

        BadRequestException e = assertThrows( BadRequestException.class,
            () -> mapper.map( criteria ) );
        assertEquals( "Program does not contain the specified programStage: " + PROGRAM_STAGE_UID, e.getMessage() );
    }

    @Test
    void testMappingProgramStageNotFound()
    {
        criteria.setProgramStage( "unknown" );

        BadRequestException e = assertThrows( BadRequestException.class,
            () -> mapper.map( criteria ) );
        assertEquals( "Program does not contain the specified programStage: unknown", e.getMessage() );
    }

    @Test
    void testMappingTrackedEntityType()
        throws BadRequestException,
        ForbiddenException
    {
        criteria.setTrackedEntityType( TRACKED_ENTITY_TYPE_UID );

        TrackedEntityInstanceQueryParams params = mapper.map( criteria );

        assertEquals( trackedEntityType, params.getTrackedEntityType() );
    }

    @Test
    void testMappingTrackedEntityTypeNotFound()
    {
        criteria.setTrackedEntityType( "unknown" );

        BadRequestException e = assertThrows( BadRequestException.class,
            () -> mapper.map( criteria ) );
        assertEquals( "Tracked entity type does not exist: unknown", e.getMessage() );
    }

    @Test
    void testMappingOrgUnit()
        throws BadRequestException,
        ForbiddenException
    {
        criteria.setOrgUnit( ORG_UNIT_1_UID + ";" + ORG_UNIT_2_UID );

        TrackedEntityInstanceQueryParams params = mapper.map( criteria );

        assertContainsOnly( Set.of( orgUnit1, orgUnit2 ), params.getOrganisationUnits() );
    }

    @Test
    void testMappingOrgUnitNotFound()
    {
        criteria.setOrgUnit( "unknown" );

        BadRequestException e = assertThrows( BadRequestException.class,
            () -> mapper.map( criteria ) );
        assertEquals( "Organisation unit does not exist: unknown", e.getMessage() );
    }

    @Test
    void testMappingOrgUnitNotInSearchScope()
    {
        when( organisationUnitService.isInUserHierarchy( orgUnit1.getUid(),
            user.getTeiSearchOrganisationUnitsWithFallback() ) ).thenReturn( false );

        criteria.setOrgUnit( ORG_UNIT_1_UID );

        ForbiddenException e = assertThrows( ForbiddenException.class,
            () -> mapper.map( criteria ) );
        assertEquals( "Organisation unit is not part of the search scope: " + ORG_UNIT_1_UID, e.getMessage() );
    }

    @Test
    void testMappingAssignedUsers()
        throws BadRequestException,
        ForbiddenException
    {
        criteria.setAssignedUser( "IsdLBTOBzMi;invalid;l5ab8q5skbB" );
        criteria.setAssignedUserMode( AssignedUserSelectionMode.PROVIDED );

        TrackedEntityInstanceQueryParams params = mapper.map( criteria );

        assertContainsOnly( Set.of( "IsdLBTOBzMi", "l5ab8q5skbB" ),
            params.getAssignedUserQueryParam().getAssignedUsers() );
        assertEquals( AssignedUserSelectionMode.PROVIDED, params.getAssignedUserQueryParam().getMode() );
    }

    @Test
    void testMappingOrderParams()
        throws BadRequestException,
        ForbiddenException
    {
        OrderCriteria order1 = OrderCriteria.of( "trackedEntity", SortDirection.ASC );
        OrderCriteria order2 = OrderCriteria.of( "createdAt", SortDirection.DESC );
        criteria.setOrder( List.of( order1, order2 ) );

        TrackedEntityInstanceQueryParams params = mapper.map( criteria );

        assertEquals( List.of(
            new OrderParam( "trackedEntity", SortDirection.ASC ),
            new OrderParam( "createdAt", SortDirection.DESC ) ), params.getOrders() );
    }

    @Test
    void testMappingOrderParamsNoOrder()
        throws BadRequestException,
        ForbiddenException
    {
        TrackedEntityInstanceQueryParams params = mapper.map( criteria );

        assertIsEmpty( params.getOrders() );
    }

    @Test
    void testMappingOrderParamsGivenInvalidField()
    {
        OrderCriteria order1 = OrderCriteria.of( "invalid", SortDirection.DESC );
        criteria.setOrder( List.of( order1 ) );

        BadRequestException e = assertThrows( BadRequestException.class,
            () -> mapper.map( criteria ) );
        assertEquals( "Invalid order property: invalid", e.getMessage() );
    }
<<<<<<< HEAD

    @Test
    void shouldCreateCriteriaFiltersWithFirstOperatorWhenMultipleValidOperandAreNotValid()
        throws BadRequestException,
        ForbiddenException
    {
        criteria.setFilter( Set.of( TEA_2_UID + ":like:project:x:eq:2" ) );
        TrackedEntityInstanceQueryParams params = mapper.map( criteria );

        List<QueryFilter> actualFilters = params.getFilters().stream().flatMap( f -> f.getFilters().stream() )
            .collect( Collectors.toList() );

        assertContainsOnly( List.of(
            new QueryFilter( QueryOperator.LIKE, "project:x:eq:2" ) ), actualFilters );
    }

    @Test
    void shouldThrowBadRequestWhenCriteriaFilterHasOperatorInWrongFormat()
    {
        criteria.setFilter( Set.of( TEA_1_UID + ":lke:value" ) );
        BadRequestException exception = assertThrows( BadRequestException.class,
            () -> mapper.map( criteria ) );
        assertEquals( "Query item or filter is invalid: " + TEA_1_UID + ":lke:value", exception.getMessage() );
    }

    @Test
    void shouldCreateQueryFilterWhenCriteriaFilterHasDatesFormatWithHours()
        throws ForbiddenException,
        BadRequestException
    {
        criteria.setFilter( Set.of( TEA_1_UID + ":gt:01-01-2000 00:00:01:lt:01-01-2001 00:00:01" ) );

        List<QueryFilter> actualFilters = mapper.map( criteria ).getFilters().stream()
            .flatMap( f -> f.getFilters().stream() )
            .collect( Collectors.toList() );

        assertContainsOnly( List.of(
            new QueryFilter( QueryOperator.GT, "01-01-2000 00:00:01" ),
            new QueryFilter( QueryOperator.LT, "01-01-2001 00:00:01" ) ), actualFilters );
    }

    @Test
    void shouldCreateQueryFilterWhenCriteriaFilterHasDatesFormatYearMonthDay()
        throws ForbiddenException,
        BadRequestException
    {
        criteria.setFilter( Set.of( TEA_1_UID + ":gt:01-01-2000:lt:01-01-2001" ) );

        List<QueryFilter> actualFilters = mapper.map( criteria ).getFilters().stream()
            .flatMap( f -> f.getFilters().stream() )
            .collect( Collectors.toList() );

        assertContainsOnly( List.of(
            new QueryFilter( QueryOperator.GT, "01-01-2000" ),
            new QueryFilter( QueryOperator.LT, "01-01-2001" ) ), actualFilters );
    }

    @Test
    void shouldCreateQueryFilterWhenCriteriaFilterHasDatesFormatDateWithTimeZone()
        throws ForbiddenException,
        BadRequestException
    {
        criteria.setFilter( Set.of( TEA_1_UID + ":gt:2020-01-01T00:00:00 +05:30:lt:2021-01-01T00:00:00 +05:30" ) );

        List<QueryFilter> actualFilters = mapper.map( criteria ).getFilters().stream()
            .flatMap( f -> f.getFilters().stream() )
            .collect( Collectors.toList() );

        assertContainsOnly( List.of(
            new QueryFilter( QueryOperator.GT, "2020-01-01T00:00:00 +05:30" ),
            new QueryFilter( QueryOperator.LT, "2021-01-01T00:00:00 +05:30" ) ), actualFilters );
    }

    @Test
    void shouldCreateQueryFilterWhenCriteriaFilterHasDatesFormatDateWithMilliSecondsAndTimeZone()
        throws ForbiddenException,
        BadRequestException
    {
        criteria
            .setFilter( Set.of( TEA_1_UID + ":ge:2020-01-01T00:00:00.001 +05:30:le:2021-01-01T00:00:00.001 +05:30" ) );

        List<QueryFilter> actualFilters = mapper.map( criteria ).getFilters().stream()
            .flatMap( f -> f.getFilters().stream() )
            .collect( Collectors.toList() );

        assertContainsOnly( List.of(
            new QueryFilter( QueryOperator.GE, "2020-01-01T00:00:00.001 +05:30" ),
            new QueryFilter( QueryOperator.LE, "2021-01-01T00:00:00.001 +05:30" ) ), actualFilters );
    }
=======
>>>>>>> 9c6bbbe6
}<|MERGE_RESOLUTION|>--- conflicted
+++ resolved
@@ -575,7 +575,6 @@
             () -> mapper.map( criteria ) );
         assertEquals( "Invalid order property: invalid", e.getMessage() );
     }
-<<<<<<< HEAD
 
     @Test
     void shouldCreateCriteriaFiltersWithFirstOperatorWhenMultipleValidOperandAreNotValid()
@@ -665,6 +664,4 @@
             new QueryFilter( QueryOperator.GE, "2020-01-01T00:00:00.001 +05:30" ),
             new QueryFilter( QueryOperator.LE, "2021-01-01T00:00:00.001 +05:30" ) ), actualFilters );
     }
-=======
->>>>>>> 9c6bbbe6
 }