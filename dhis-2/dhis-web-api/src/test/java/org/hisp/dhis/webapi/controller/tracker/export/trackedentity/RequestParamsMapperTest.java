/*
 * Copyright (c) 2004-2022, University of Oslo
 * All rights reserved.
 *
 * Redistribution and use in source and binary forms, with or without
 * modification, are permitted provided that the following conditions are met:
 * Redistributions of source code must retain the above copyright notice, this
 * list of conditions and the following disclaimer.
 *
 * Redistributions in binary form must reproduce the above copyright notice,
 * this list of conditions and the following disclaimer in the documentation
 * and/or other materials provided with the distribution.
 * Neither the name of the HISP project nor the names of its contributors may
 * be used to endorse or promote products derived from this software without
 * specific prior written permission.
 *
 * THIS SOFTWARE IS PROVIDED BY THE COPYRIGHT HOLDERS AND CONTRIBUTORS "AS IS" AND
 * ANY EXPRESS OR IMPLIED WARRANTIES, INCLUDING, BUT NOT LIMITED TO, THE IMPLIED
 * WARRANTIES OF MERCHANTABILITY AND FITNESS FOR A PARTICULAR PURPOSE ARE
 * DISCLAIMED. IN NO EVENT SHALL THE COPYRIGHT OWNER OR CONTRIBUTORS BE LIABLE FOR
 * ANY DIRECT, INDIRECT, INCIDENTAL, SPECIAL, EXEMPLARY, OR CONSEQUENTIAL DAMAGES
 * (INCLUDING, BUT NOT LIMITED TO, PROCUREMENT OF SUBSTITUTE GOODS OR SERVICES;
 * LOSS OF USE, DATA, OR PROFITS; OR BUSINESS INTERRUPTION) HOWEVER CAUSED AND ON
 * ANY THEORY OF LIABILITY, WHETHER IN CONTRACT, STRICT LIABILITY, OR TORT
 * (INCLUDING NEGLIGENCE OR OTHERWISE) ARISING IN ANY WAY OUT OF THE USE OF THIS
 * SOFTWARE, EVEN IF ADVISED OF THE POSSIBILITY OF SUCH DAMAGE.
 */
package org.hisp.dhis.webapi.controller.tracker.export.trackedentity;

import static org.hamcrest.CoreMatchers.allOf;
import static org.hamcrest.CoreMatchers.is;
import static org.hamcrest.MatcherAssert.assertThat;
import static org.hamcrest.Matchers.anyOf;
import static org.hamcrest.Matchers.containsString;
import static org.hisp.dhis.DhisConvenienceTest.getDate;
import static org.hisp.dhis.util.DateUtils.parseDate;
import static org.hisp.dhis.utils.Assertions.assertContainsOnly;
import static org.hisp.dhis.utils.Assertions.assertIsEmpty;
import static org.hisp.dhis.utils.Assertions.assertStartsWith;
import static org.junit.jupiter.api.Assertions.assertAll;
import static org.junit.jupiter.api.Assertions.assertEquals;
import static org.junit.jupiter.api.Assertions.assertNotNull;
import static org.junit.jupiter.api.Assertions.assertThrows;
import static org.junit.jupiter.api.Assertions.assertTrue;
import static org.mockito.Mockito.verifyNoInteractions;
import static org.mockito.Mockito.when;

import java.util.Collections;
import java.util.Date;
import java.util.List;
import java.util.Map;
import java.util.Set;
import java.util.stream.Collectors;

import org.hisp.dhis.common.AssignedUserSelectionMode;
import org.hisp.dhis.common.OrganisationUnitSelectionMode;
import org.hisp.dhis.common.QueryFilter;
import org.hisp.dhis.common.QueryItem;
import org.hisp.dhis.common.QueryOperator;
import org.hisp.dhis.event.EventStatus;
import org.hisp.dhis.feedback.BadRequestException;
import org.hisp.dhis.feedback.ForbiddenException;
import org.hisp.dhis.organisationunit.OrganisationUnit;
import org.hisp.dhis.organisationunit.OrganisationUnitService;
import org.hisp.dhis.program.Program;
import org.hisp.dhis.program.ProgramService;
import org.hisp.dhis.program.ProgramStage;
import org.hisp.dhis.program.ProgramStatus;
import org.hisp.dhis.trackedentity.TrackedEntityAttribute;
import org.hisp.dhis.trackedentity.TrackedEntityAttributeService;
import org.hisp.dhis.trackedentity.TrackedEntityQueryParams;
import org.hisp.dhis.trackedentity.TrackedEntityType;
import org.hisp.dhis.trackedentity.TrackedEntityTypeService;
import org.hisp.dhis.trackedentity.TrackerAccessManager;
import org.hisp.dhis.user.CurrentUserService;
import org.hisp.dhis.user.User;
import org.hisp.dhis.util.DateUtils;
import org.hisp.dhis.webapi.common.UID;
import org.hisp.dhis.webapi.controller.event.mapper.OrderParam;
import org.hisp.dhis.webapi.controller.event.mapper.SortDirection;
import org.hisp.dhis.webapi.controller.event.webrequest.OrderCriteria;
import org.junit.jupiter.api.BeforeEach;
import org.junit.jupiter.api.Test;
import org.junit.jupiter.api.extension.ExtendWith;
import org.junit.jupiter.api.function.Executable;
import org.mockito.InjectMocks;
import org.mockito.Mock;
import org.mockito.junit.jupiter.MockitoExtension;
import org.mockito.junit.jupiter.MockitoSettings;
import org.mockito.quality.Strictness;

/**
 * Tests {@link TrackedEntityRequestParamsMapper}.
 *
 * @author Luciano Fiandesio
 */
@MockitoSettings( strictness = Strictness.LENIENT ) // common setup
@ExtendWith( MockitoExtension.class )
class RequestParamsMapperTest
{
    public static final String TEA_1_UID = "TvjwTPToKHO";

    public static final String TEA_2_UID = "cy2oRh2sNr6";

    private static final String ORG_UNIT_1_UID = "lW0T2U7gZUi";

    private static final String ORG_UNIT_2_UID = "TK4KA0IIWqa";

    private static final String PROGRAM_UID = "XhBYIraw7sv";

    private static final String PROGRAM_STAGE_UID = "RpCr2u2pFqw";

    private static final String TRACKED_ENTITY_TYPE_UID = "Dp8baZYrLtr";

    @Mock
    private CurrentUserService currentUserService;

    @Mock
    private OrganisationUnitService organisationUnitService;

    @Mock
    private ProgramService programService;

    @Mock
    private TrackedEntityAttributeService attributeService;

    @Mock
    private TrackedEntityTypeService trackedEntityTypeService;

    @Mock
    private TrackerAccessManager trackerAccessManager;

    @InjectMocks
    private TrackedEntityRequestParamsMapper mapper;

    private User user;

    private Program program;

    private ProgramStage programStage;

    private OrganisationUnit orgUnit1;

    private OrganisationUnit orgUnit2;

    private TrackedEntityType trackedEntityType;

    private RequestParams requestParams;

    @BeforeEach
    public void setUp()
    {
        user = new User();
        when( currentUserService.getCurrentUser() ).thenReturn( user );

        orgUnit1 = new OrganisationUnit( "orgUnit1" );
        orgUnit1.setUid( ORG_UNIT_1_UID );
        when( organisationUnitService.getOrganisationUnit( orgUnit1.getUid() ) ).thenReturn( orgUnit1 );
        when( organisationUnitService.isInUserHierarchy( orgUnit1.getUid(),
            user.getTeiSearchOrganisationUnitsWithFallback() ) ).thenReturn( true );
        orgUnit2 = new OrganisationUnit( "orgUnit2" );
        orgUnit2.setUid( ORG_UNIT_2_UID );
        when( organisationUnitService.getOrganisationUnit( orgUnit2.getUid() ) ).thenReturn( orgUnit2 );
        when( organisationUnitService.isInUserHierarchy( orgUnit2.getUid(),
            user.getTeiSearchOrganisationUnitsWithFallback() ) ).thenReturn( true );

        program = new Program();
        program.setUid( PROGRAM_UID );
        programStage = new ProgramStage();
        programStage.setUid( PROGRAM_STAGE_UID );
        programStage.setProgram( program );
        program.setProgramStages( Set.of( programStage ) );

        when( programService.getProgram( PROGRAM_UID ) ).thenReturn( program );

        TrackedEntityAttribute tea1 = new TrackedEntityAttribute();
        tea1.setUid( TEA_1_UID );
        TrackedEntityAttribute tea2 = new TrackedEntityAttribute();
        tea2.setUid( TEA_2_UID );
        when( attributeService.getAllTrackedEntityAttributes() ).thenReturn( List.of( tea1, tea2 ) );
        when( attributeService.getTrackedEntityAttribute( TEA_1_UID ) ).thenReturn( tea1 );

        trackedEntityType = new TrackedEntityType();
        trackedEntityType.setUid( TRACKED_ENTITY_TYPE_UID );
        when( trackedEntityTypeService.getTrackedEntityType( TRACKED_ENTITY_TYPE_UID ) )
            .thenReturn( trackedEntityType );

        requestParams = new RequestParams();
        requestParams.setAssignedUserMode( AssignedUserSelectionMode.CURRENT );
    }

    @Test
    void testMapping()
        throws BadRequestException,
        ForbiddenException
    {
        requestParams.setQuery( "query-test" );
        requestParams.setOuMode( OrganisationUnitSelectionMode.DESCENDANTS );
        requestParams.setProgramStatus( ProgramStatus.ACTIVE );
        requestParams.setFollowUp( true );
        requestParams.setUpdatedAfter( getDate( 2019, 1, 1 ) );
        requestParams.setUpdatedBefore( getDate( 2020, 1, 1 ) );
        requestParams.setUpdatedWithin( "20" );
        requestParams.setEnrollmentOccurredAfter( getDate( 2019, 5, 5 ) );
        requestParams.setEnrollmentOccurredBefore( getDate( 2020, 5, 5 ) );
        requestParams.setTrackedEntityType( UID.of( TRACKED_ENTITY_TYPE_UID ) );
        requestParams.setEventStatus( EventStatus.COMPLETED );
        requestParams.setEventOccurredAfter( getDate( 2019, 7, 7 ) );
        requestParams.setEventOccurredBefore( getDate( 2020, 7, 7 ) );
        requestParams.setSkipMeta( true );
        requestParams.setPage( 1 );
        requestParams.setPageSize( 50 );
        requestParams.setTotalPages( false );
        requestParams.setSkipPaging( false );
        requestParams.setIncludeDeleted( true );
        requestParams.setIncludeAllAttributes( true );
        requestParams.setOrder( Collections.singletonList( OrderCriteria.of( "created", SortDirection.ASC ) ) );

        final TrackedEntityQueryParams params = mapper.map( requestParams );

        assertThat( params.getQuery().getFilter(), is( "query-test" ) );
        assertThat( params.getQuery().getOperator(), is( QueryOperator.EQ ) );
        assertThat( params.getTrackedEntityType(), is( trackedEntityType ) );
        assertThat( params.getPageSizeWithDefault(), is( 50 ) );
        assertThat( params.getPageSize(), is( 50 ) );
        assertThat( params.getPage(), is( 1 ) );
        assertThat( params.isTotalPages(), is( false ) );
        assertThat( params.getProgramStatus(), is( ProgramStatus.ACTIVE ) );
        assertThat( params.getFollowUp(), is( true ) );
        assertThat( params.getLastUpdatedStartDate(), is( requestParams.getUpdatedAfter() ) );
        assertThat( params.getLastUpdatedEndDate(), is( requestParams.getUpdatedBefore() ) );
        assertThat( params.getProgramIncidentStartDate(), is( requestParams.getEnrollmentOccurredAfter() ) );
        assertThat( params.getProgramIncidentEndDate(),
            is( DateUtils.addDays( requestParams.getEnrollmentOccurredBefore(), 1 ) ) );
        assertThat( params.getEventStatus(), is( EventStatus.COMPLETED ) );
        assertThat( params.getEventStartDate(), is( requestParams.getEventOccurredAfter() ) );
        assertThat( params.getEventEndDate(), is( requestParams.getEventOccurredBefore() ) );
        assertThat( params.getAssignedUserQueryParam().getMode(), is( AssignedUserSelectionMode.PROVIDED ) );
        assertThat( params.isIncludeDeleted(), is( true ) );
        assertThat( params.isIncludeAllAttributes(), is( true ) );
        assertTrue( params.getOrders().stream().anyMatch( orderParam -> orderParam
            .equals( new OrderParam( "created", SortDirection.ASC ) ) ) );
    }

    @Test
    void testMappingDoesNotFetchOptionalEmptyQueryParametersFromDB()
        throws BadRequestException,
        ForbiddenException
    {
        mapper.map( requestParams );

        verifyNoInteractions( programService );
        verifyNoInteractions( trackedEntityTypeService );
    }

    @Test
    void testMappingProgramEnrollmentStartDate()
        throws BadRequestException,
        ForbiddenException
    {
        Date date = parseDate( "2022-12-13" );
        requestParams.setEnrollmentEnrolledAfter( date );

        TrackedEntityQueryParams params = mapper.map( requestParams );

        assertEquals( date, params.getProgramEnrollmentStartDate() );
    }

    @Test
    void testMappingProgramEnrollmentEndDate()
        throws BadRequestException,
        ForbiddenException
    {
        Date date = parseDate( "2022-12-13" );
        requestParams.setEnrollmentEnrolledBefore( date );

        TrackedEntityQueryParams params = mapper.map( requestParams );

        assertEquals( DateUtils.addDays( date, 1 ), params.getProgramEnrollmentEndDate() );
    }

    @Test
    void testFilter()
        throws BadRequestException,
        ForbiddenException
    {
<<<<<<< HEAD
        criteria.setFilter( TEA_1_UID + ":eq:2" + "," + TEA_2_UID + ":like:foo" );
=======
        requestParams.setFilter( Set.of( TEA_1_UID + ":eq:2", TEA_2_UID + ":like:foo" ) );
>>>>>>> 967e7399

        TrackedEntityQueryParams params = mapper.map( requestParams );

        List<QueryItem> items = params.getFilters();
        assertNotNull( items );
        // mapping to UIDs as the error message by just relying on QueryItem
        // equals() is not helpful
        assertContainsOnly( List.of( TEA_1_UID,
            TEA_2_UID ), items.stream().map( i -> i.getItem().getUid() ).collect( Collectors.toList() ) );

        // QueryItem equals() does not take the QueryFilter into account so
        // assertContainsOnly alone does not ensure operators and filter value
        // are correct
        // the following block is needed because of that
        // assertion is order independent as the order of QueryItems is not
        // guaranteed
        Map<String, QueryFilter> expectedFilters = Map.of(
            TEA_1_UID, new QueryFilter( QueryOperator.EQ, "2" ),
            TEA_2_UID, new QueryFilter( QueryOperator.LIKE, "foo" ) );
        assertAll( items.stream().map( i -> (Executable) () -> {
            String uid = i.getItem().getUid();
            QueryFilter expected = expectedFilters.get( uid );
            assertEquals( expected.getOperator().getValue() + " " + expected.getFilter(), i.getFiltersAsString(),
                () -> String.format( "QueryFilter mismatch for TEA with UID %s", uid ) );
        } ).collect( Collectors.toList() ) );
    }

    @Test
    void testFilterWhenTEAHasMultipleFilters()
        throws BadRequestException,
        ForbiddenException
    {
<<<<<<< HEAD
        criteria.setFilter( TEA_1_UID + ":gt:10:lt:20" );
=======
        requestParams.setFilter( Set.of( TEA_1_UID + ":gt:10:lt:20" ) );
>>>>>>> 967e7399

        TrackedEntityQueryParams params = mapper.map( requestParams );

        List<QueryItem> items = params.getFilters();
        assertNotNull( items );
        // mapping to UIDs as the error message by just relying on QueryItem
        // equals() is not helpful
        assertContainsOnly( List.of( TEA_1_UID ),
            items.stream().map( i -> i.getItem().getUid() ).collect( Collectors.toList() ) );

        // QueryItem equals() does not take the QueryFilter into account so
        // assertContainsOnly alone does not ensure operators and filter value
        // are correct
        assertContainsOnly( Set.of(
            new QueryFilter( QueryOperator.GT, "10" ),
            new QueryFilter( QueryOperator.LT, "20" ) ), items.get( 0 ).getFilters() );
    }

    @Test
    void shouldFailWithBadExceptionWhenBadFormattedQueryProvided()
    {
<<<<<<< HEAD
        String queryWithBadFormat = "wrong-query:";

        criteria.setQuery( "wrong-query:" );
=======
        requestParams.setQuery( "wrong-query:" );
>>>>>>> 967e7399

        BadRequestException e = assertThrows( BadRequestException.class,
            () -> mapper.map( requestParams ) );

        assertEquals( "Query item or filter is invalid: " + queryWithBadFormat, e.getMessage() );
    }

    @Test
    void testFilterWhenTEAFilterIsRepeated()
    {
<<<<<<< HEAD
        criteria.setFilter( TEA_1_UID + ":gt:10" + "," + TEA_1_UID + ":lt:20" );
=======
        requestParams.setFilter( Set.of( TEA_1_UID + ":gt:10", TEA_1_UID + ":lt:20" ) );
>>>>>>> 967e7399

        BadRequestException e = assertThrows( BadRequestException.class, () -> mapper.map( requestParams ) );

        assertStartsWith( "Filter for attribute TvjwTPToKHO was specified more than once.", e.getMessage() );
        assertThat( e.getMessage(), allOf( containsString( "GT:10" ), containsString( "LT:20" ) ) );
        assertThat( e.getMessage(),
            anyOf( containsString( "TvjwTPToKHO:GT:10" ), containsString( "TvjwTPToKHO:LT:20" ) ) );
    }

    @Test
    void testFilterWhenMultipleTEAFiltersAreRepeated()
    {
<<<<<<< HEAD
        criteria.setFilter( TEA_1_UID + ":gt:10" + "," + TEA_1_UID + ":lt:20" + "," +
            TEA_2_UID + ":gt:30" + "," + TEA_2_UID + ":lt:40" );
=======
        requestParams.setFilter( Set.of( TEA_1_UID + ":gt:10", TEA_1_UID + ":lt:20",
            TEA_2_UID + ":gt:30", TEA_2_UID + ":lt:40" ) );
>>>>>>> 967e7399

        BadRequestException e = assertThrows( BadRequestException.class, () -> mapper.map( requestParams ) );

        assertThat( e.getMessage(),
            containsString( "Filter for attribute " + TEA_1_UID + " was specified more than once." ) );
        assertThat( e.getMessage(), allOf( containsString( "GT:10" ), containsString( "LT:20" ) ) );
        assertThat( e.getMessage(),
            anyOf( containsString( TEA_1_UID + ":GT:10" ), containsString( TEA_1_UID + ":LT:20" ) ) );
        assertThat( e.getMessage(),
            containsString( "Filter for attribute " + TEA_2_UID + " was specified more than once." ) );
        assertThat( e.getMessage(), allOf( containsString( "GT:30" ), containsString( "LT:40" ) ) );
        assertThat( e.getMessage(),
            anyOf( containsString( TEA_2_UID + ":GT:30" ), containsString( TEA_2_UID + ":LT:40" ) ) );
    }

    @Test
    void testAttributes()
        throws BadRequestException,
        ForbiddenException
    {
<<<<<<< HEAD
        criteria.setAttribute( TEA_1_UID + "," + TEA_2_UID );
=======
        requestParams.setAttribute( Set.of( TEA_1_UID, TEA_2_UID ) );
>>>>>>> 967e7399

        TrackedEntityQueryParams params = mapper.map( requestParams );

        List<QueryItem> items = params.getAttributes();
        assertNotNull( items );
        // mapping to UIDs as the error message by just relying on QueryItem
        // equals() is not helpful
        assertContainsOnly( List.of( TEA_1_UID,
            TEA_2_UID ), items.stream().map( i -> i.getItem().getUid() ).collect( Collectors.toList() ) );
    }

    @Test
    void testMappingAttributeWhenAttributeDoesNotExist()
    {
<<<<<<< HEAD
        criteria.setAttribute( TEA_1_UID + "," + "unknown" );
=======
        requestParams.setAttribute( Set.of( TEA_1_UID, "unknown" ) );
>>>>>>> 967e7399

        BadRequestException e = assertThrows( BadRequestException.class,
            () -> mapper.map( requestParams ) );
        assertEquals( "Attribute does not exist: unknown", e.getMessage() );
    }

    @Test
    void testMappingFailsOnMissingAttribute()
    {
<<<<<<< HEAD
        criteria.setAttribute( TEA_1_UID + "," + "unknown" );
=======
        requestParams.setAttribute( Set.of( TEA_1_UID, "unknown" ) );
>>>>>>> 967e7399

        BadRequestException e = assertThrows( BadRequestException.class,
            () -> mapper.map( requestParams ) );
        assertEquals( "Attribute does not exist: unknown", e.getMessage() );
    }

    @Test
    void testMappingProgram()
        throws BadRequestException,
        ForbiddenException
    {
        requestParams.setProgram( UID.of( PROGRAM_UID ) );

        TrackedEntityQueryParams params = mapper.map( requestParams );

        assertEquals( program, params.getProgram() );
    }

    @Test
    void testMappingProgramNotFound()
    {
        requestParams.setProgram( UID.of( "NeU85luyD4w" ) );

        BadRequestException e = assertThrows( BadRequestException.class,
            () -> mapper.map( requestParams ) );
        assertEquals( "Program is specified but does not exist: NeU85luyD4w", e.getMessage() );
    }

    @Test
    void testMappingProgramStage()
        throws BadRequestException,
        ForbiddenException
    {
        requestParams.setProgram( UID.of( PROGRAM_UID ) );
        requestParams.setProgramStage( UID.of( PROGRAM_STAGE_UID ) );

        TrackedEntityQueryParams params = mapper.map( requestParams );

        assertEquals( programStage, params.getProgramStage() );
    }

    @Test
    void testMappingProgramStageGivenWithoutProgram()
    {
        requestParams.setProgramStage( UID.of( PROGRAM_STAGE_UID ) );

        BadRequestException e = assertThrows( BadRequestException.class,
            () -> mapper.map( requestParams ) );
        assertEquals( "Program does not contain the specified programStage: " + PROGRAM_STAGE_UID, e.getMessage() );
    }

    @Test
    void testMappingProgramStageNotFound()
    {
        requestParams.setProgramStage( UID.of( "NeU85luyD4w" ) );

        BadRequestException e = assertThrows( BadRequestException.class,
            () -> mapper.map( requestParams ) );
        assertEquals( "Program does not contain the specified programStage: NeU85luyD4w", e.getMessage() );
    }

    @Test
    void testMappingTrackedEntityType()
        throws BadRequestException,
        ForbiddenException
    {
        requestParams.setTrackedEntityType( UID.of( TRACKED_ENTITY_TYPE_UID ) );

        TrackedEntityQueryParams params = mapper.map( requestParams );

        assertEquals( trackedEntityType, params.getTrackedEntityType() );
    }

    @Test
    void testMappingTrackedEntityTypeNotFound()
    {
        requestParams.setTrackedEntityType( UID.of( "NeU85luyD4w" ) );

        BadRequestException e = assertThrows( BadRequestException.class,
            () -> mapper.map( requestParams ) );
        assertEquals( "Tracked entity type is specified but does not exist: NeU85luyD4w", e.getMessage() );
    }

    @Test
    void testMappingOrgUnit()
        throws BadRequestException,
        ForbiddenException
    {
        when( trackerAccessManager.canAccess( user, program, orgUnit1 ) ).thenReturn( true );
        when( trackerAccessManager.canAccess( user, program, orgUnit2 ) ).thenReturn( true );
        requestParams.setOrgUnit( ORG_UNIT_1_UID + ";" + ORG_UNIT_2_UID );
        requestParams.setProgram( UID.of( PROGRAM_UID ) );

        TrackedEntityQueryParams params = mapper.map( requestParams );

        assertContainsOnly( Set.of( orgUnit1, orgUnit2 ), params.getOrganisationUnits() );
    }

    @Test
    void testMappingOrgUnitNotFound()
    {
        requestParams.setOrgUnit( "NeU85luyD4w" );

        BadRequestException e = assertThrows( BadRequestException.class,
            () -> mapper.map( requestParams ) );
        assertEquals( "Organisation unit does not exist: NeU85luyD4w", e.getMessage() );
    }

    @Test
    void testMappingOrgUnits()
        throws BadRequestException,
        ForbiddenException
    {
        when( trackerAccessManager.canAccess( user, program, orgUnit1 ) ).thenReturn( true );
        when( trackerAccessManager.canAccess( user, program, orgUnit2 ) ).thenReturn( true );
        requestParams.setOrgUnits( Set.of( UID.of( ORG_UNIT_1_UID ), UID.of( ORG_UNIT_2_UID ) ) );
        requestParams.setProgram( UID.of( PROGRAM_UID ) );

        TrackedEntityQueryParams params = mapper.map( requestParams );

        assertContainsOnly( Set.of( orgUnit1, orgUnit2 ), params.getOrganisationUnits() );
    }

    @Test
    void testMappingOrgUnitsNotFound()
    {
        requestParams.setOrgUnits( Set.of( UID.of( "NeU85luyD4w" ) ) );

        BadRequestException e = assertThrows( BadRequestException.class,
            () -> mapper.map( requestParams ) );
        assertEquals( "Organisation unit does not exist: NeU85luyD4w", e.getMessage() );
    }

    @Test
    void shouldThrowExceptionWhenOrgUnitNotInScope()
    {
        when( organisationUnitService.isInUserHierarchy( orgUnit1.getUid(),
            user.getTeiSearchOrganisationUnitsWithFallback() ) ).thenReturn( false );

        requestParams.setOrgUnit( ORG_UNIT_1_UID );

        ForbiddenException e = assertThrows( ForbiddenException.class,
            () -> mapper.map( requestParams ) );
        assertEquals( "User does not have access to organisation unit: " + ORG_UNIT_1_UID, e.getMessage() );
    }

    @Test
    void testMappingAssignedUser()
        throws BadRequestException,
        ForbiddenException
    {
        requestParams.setAssignedUser( "IsdLBTOBzMi;l5ab8q5skbB" );
        requestParams.setAssignedUserMode( AssignedUserSelectionMode.PROVIDED );

        TrackedEntityQueryParams params = mapper.map( requestParams );

        assertContainsOnly( Set.of( "IsdLBTOBzMi", "l5ab8q5skbB" ),
            params.getAssignedUserQueryParam().getAssignedUsers() );
        assertEquals( AssignedUserSelectionMode.PROVIDED, params.getAssignedUserQueryParam().getMode() );
    }

    @Test
    void testMappingAssignedUsers()
        throws BadRequestException,
        ForbiddenException
    {
        requestParams.setAssignedUsers( Set.of( UID.of( "IsdLBTOBzMi" ), UID.of( "l5ab8q5skbB" ) ) );
        requestParams.setAssignedUserMode( AssignedUserSelectionMode.PROVIDED );

        TrackedEntityQueryParams params = mapper.map( requestParams );

        assertContainsOnly( Set.of( "IsdLBTOBzMi", "l5ab8q5skbB" ),
            params.getAssignedUserQueryParam().getAssignedUsers() );
        assertEquals( AssignedUserSelectionMode.PROVIDED, params.getAssignedUserQueryParam().getMode() );
    }

    @Test
    void testMappingOrderParams()
        throws BadRequestException,
        ForbiddenException
    {
        OrderCriteria order1 = OrderCriteria.of( "trackedEntity", SortDirection.ASC );
        OrderCriteria order2 = OrderCriteria.of( "createdAt", SortDirection.DESC );
        requestParams.setOrder( List.of( order1, order2 ) );

        TrackedEntityQueryParams params = mapper.map( requestParams );

        assertEquals( List.of(
            new OrderParam( "trackedEntity", SortDirection.ASC ),
            new OrderParam( "createdAt", SortDirection.DESC ) ), params.getOrders() );
    }

    @Test
    void testMappingOrderParamsNoOrder()
        throws BadRequestException,
        ForbiddenException
    {
        TrackedEntityQueryParams params = mapper.map( requestParams );

        assertIsEmpty( params.getOrders() );
    }

    @Test
    void testMappingOrderParamsGivenInvalidField()
    {
        OrderCriteria order1 = OrderCriteria.of( "invalid", SortDirection.DESC );
        requestParams.setOrder( List.of( order1 ) );

        BadRequestException e = assertThrows( BadRequestException.class,
            () -> mapper.map( requestParams ) );
        assertEquals( "Invalid order property: invalid", e.getMessage() );
    }

    @Test
    void shouldCreateCriteriaFiltersWithFirstOperatorWhenMultipleValidOperandAreNotValid()
        throws BadRequestException,
        ForbiddenException
    {
<<<<<<< HEAD
        criteria.setFilter( TEA_2_UID + ":like:project\\:x\\:eq\\:2" );
        TrackedEntityQueryParams params = mapper.map( criteria );
=======
        requestParams.setFilter( Set.of( TEA_2_UID + ":like:project:x:eq:2" ) );
        TrackedEntityQueryParams params = mapper.map( requestParams );
>>>>>>> 967e7399

        List<QueryFilter> actualFilters = params.getFilters().stream().flatMap( f -> f.getFilters().stream() )
            .collect( Collectors.toList() );

        assertContainsOnly( List.of(
            new QueryFilter( QueryOperator.LIKE, "project:x:eq:2" ) ), actualFilters );
    }

    @Test
    void shouldThrowBadRequestWhenCriteriaFilterHasOperatorInWrongFormat()
    {
<<<<<<< HEAD
        criteria.setFilter( TEA_1_UID + ":lke:value" );
=======
        requestParams.setFilter( Set.of( TEA_1_UID + ":lke:value" ) );
>>>>>>> 967e7399
        BadRequestException exception = assertThrows( BadRequestException.class,
            () -> mapper.map( requestParams ) );
        assertEquals( "Query item or filter is invalid: " + TEA_1_UID + ":lke:value", exception.getMessage() );
    }

    @Test
    void shouldCreateQueryFilterWhenCriteriaFilterHasDatesFormatWithHours()
        throws ForbiddenException,
        BadRequestException
    {
<<<<<<< HEAD
        criteria.setFilter( TEA_1_UID + ":gt:01-01-2000 00\\:00\\:01:lt:01-01-2001 00\\:00\\:01" );
=======
        requestParams.setFilter( Set.of( TEA_1_UID + ":gt:01-01-2000 00:00:01:lt:01-01-2001 00:00:01" ) );
>>>>>>> 967e7399

        List<QueryFilter> actualFilters = mapper.map( requestParams ).getFilters().stream()
            .flatMap( f -> f.getFilters().stream() )
            .collect( Collectors.toList() );

        assertContainsOnly( List.of(
            new QueryFilter( QueryOperator.GT, "01-01-2000 00:00:01" ),
            new QueryFilter( QueryOperator.LT, "01-01-2001 00:00:01" ) ), actualFilters );
    }

    @Test
    void shouldCreateQueryFilterWhenCriteriaFilterHasDatesFormatYearMonthDay()
        throws ForbiddenException,
        BadRequestException
    {
<<<<<<< HEAD
        criteria.setFilter( TEA_1_UID + ":gt:01-01-2000:lt:01-01-2001" );
=======
        requestParams.setFilter( Set.of( TEA_1_UID + ":gt:01-01-2000:lt:01-01-2001" ) );
>>>>>>> 967e7399

        List<QueryFilter> actualFilters = mapper.map( requestParams ).getFilters().stream()
            .flatMap( f -> f.getFilters().stream() )
            .collect( Collectors.toList() );

        assertContainsOnly( List.of(
            new QueryFilter( QueryOperator.GT, "01-01-2000" ),
            new QueryFilter( QueryOperator.LT, "01-01-2001" ) ), actualFilters );
    }

    @Test
    void shouldCreateQueryFilterWhenCriteriaFilterHasDatesFormatDateWithTimeZone()
        throws ForbiddenException,
        BadRequestException
    {
<<<<<<< HEAD
        criteria.setFilter( TEA_1_UID + ":gt:2020-01-01T00\\:00\\:00 +05\\:30:lt:2021-01-01T00\\:00\\:00 +05\\:30" );
=======
        requestParams.setFilter( Set.of( TEA_1_UID + ":gt:2020-01-01T00:00:00 +05:30:lt:2021-01-01T00:00:00 +05:30" ) );
>>>>>>> 967e7399

        List<QueryFilter> actualFilters = mapper.map( requestParams ).getFilters().stream()
            .flatMap( f -> f.getFilters().stream() )
            .collect( Collectors.toList() );

        assertContainsOnly( List.of(
            new QueryFilter( QueryOperator.GT, "2020-01-01T00:00:00 +05:30" ),
            new QueryFilter( QueryOperator.LT, "2021-01-01T00:00:00 +05:30" ) ), actualFilters );
    }

    @Test
    void shouldCreateQueryFilterWhenCriteriaFilterHasDatesFormatDateWithMilliSecondsAndTimeZone()
        throws ForbiddenException,
        BadRequestException
    {
<<<<<<< HEAD
        criteria
            .setFilter(
                TEA_1_UID + ":ge:2020-01-01T00\\:00\\:00.001 +05\\:30:le:2021-01-01T00\\:00\\:00.001 +05\\:30" );
=======
        requestParams
            .setFilter( Set.of( TEA_1_UID + ":ge:2020-01-01T00:00:00.001 +05:30:le:2021-01-01T00:00:00.001 +05:30" ) );
>>>>>>> 967e7399

        List<QueryFilter> actualFilters = mapper.map( requestParams ).getFilters().stream()
            .flatMap( f -> f.getFilters().stream() )
            .collect( Collectors.toList() );

        assertContainsOnly( List.of(
            new QueryFilter( QueryOperator.GE, "2020-01-01T00:00:00.001 +05:30" ),
            new QueryFilter( QueryOperator.LE, "2021-01-01T00:00:00.001 +05:30" ) ), actualFilters );
    }

    @Test
    void shouldCreateQueryFilterWhenCriteriaFilterHasMultipleOperatorAndTextRange()
        throws ForbiddenException,
        BadRequestException
    {
        criteria
            .setFilter( TEA_1_UID + ":sw:project\\:x:ew:project\\:le\\:" );

        List<QueryFilter> actualFilters = mapper.map( criteria ).getFilters().stream()
            .flatMap( f -> f.getFilters().stream() )
            .collect( Collectors.toList() );

        assertContainsOnly( List.of(
            new QueryFilter( QueryOperator.SW, "project:x" ),
            new QueryFilter( QueryOperator.EW, "project:le:" ) ), actualFilters );
    }

    @Test
    void shouldCreateQueryFilterWhenCriteriaHasMultipleFiltersAndFilterValueWithComma()
        throws ForbiddenException,
        BadRequestException
    {
        criteria
            .setFilter( TEA_1_UID + ":like:value\\,with\\,comma" + "," + TEA_2_UID + ":eq:value" );

        List<QueryFilter> actualFilters = mapper.map( criteria ).getFilters().stream()
            .flatMap( f -> f.getFilters().stream() )
            .collect( Collectors.toList() );

        assertContainsOnly( List.of(
            new QueryFilter( QueryOperator.LIKE, "value,with,comma" ),
            new QueryFilter( QueryOperator.EQ, "value" ) ), actualFilters );
    }

    @Test
    void shouldCreateQueryFilterWhenCriteriaFilterHasEscapeValue()
        throws ForbiddenException,
        BadRequestException
    {
        criteria
            .setFilter( TEA_1_UID + ":sw:project\\" );

        List<QueryFilter> actualFilters = mapper.map( criteria ).getFilters().stream()
            .flatMap( f -> f.getFilters().stream() )
            .collect( Collectors.toList() );

        assertContainsOnly( List.of(
            new QueryFilter( QueryOperator.SW, "project\\" ) ), actualFilters );
    }

    @Test
    void shouldFailIfGivenOrgUnitAndOrgUnits()
    {
        requestParams.setOrgUnit( "IsdLBTOBzMi" );
        requestParams.setOrgUnits( Set.of( UID.of( "IsdLBTOBzMi" ) ) );

        assertThrows( IllegalArgumentException.class, () -> mapper.map( requestParams ) );
    }

    @Test
    void shouldFailIfGivenTrackedEntityAndTrackedEntities()
    {
        requestParams.setTrackedEntity( "IsdLBTOBzMi" );
        requestParams.setTrackedEntities( Set.of( UID.of( "IsdLBTOBzMi" ) ) );

        assertThrows( IllegalArgumentException.class, () -> mapper.map( requestParams ) );
    }
}<|MERGE_RESOLUTION|>--- conflicted
+++ resolved
@@ -284,11 +284,7 @@
         throws BadRequestException,
         ForbiddenException
     {
-<<<<<<< HEAD
-        criteria.setFilter( TEA_1_UID + ":eq:2" + "," + TEA_2_UID + ":like:foo" );
-=======
-        requestParams.setFilter( Set.of( TEA_1_UID + ":eq:2", TEA_2_UID + ":like:foo" ) );
->>>>>>> 967e7399
+        requestParams.setFilter( TEA_1_UID + ":eq:2" + "," + TEA_2_UID + ":like:foo" );
 
         TrackedEntityQueryParams params = mapper.map( requestParams );
 
@@ -321,11 +317,7 @@
         throws BadRequestException,
         ForbiddenException
     {
-<<<<<<< HEAD
-        criteria.setFilter( TEA_1_UID + ":gt:10:lt:20" );
-=======
-        requestParams.setFilter( Set.of( TEA_1_UID + ":gt:10:lt:20" ) );
->>>>>>> 967e7399
+        requestParams.setFilter( TEA_1_UID + ":gt:10:lt:20" );
 
         TrackedEntityQueryParams params = mapper.map( requestParams );
 
@@ -347,13 +339,9 @@
     @Test
     void shouldFailWithBadExceptionWhenBadFormattedQueryProvided()
     {
-<<<<<<< HEAD
         String queryWithBadFormat = "wrong-query:";
 
-        criteria.setQuery( "wrong-query:" );
-=======
-        requestParams.setQuery( "wrong-query:" );
->>>>>>> 967e7399
+        requestParams.setQuery( queryWithBadFormat );
 
         BadRequestException e = assertThrows( BadRequestException.class,
             () -> mapper.map( requestParams ) );
@@ -364,11 +352,7 @@
     @Test
     void testFilterWhenTEAFilterIsRepeated()
     {
-<<<<<<< HEAD
-        criteria.setFilter( TEA_1_UID + ":gt:10" + "," + TEA_1_UID + ":lt:20" );
-=======
-        requestParams.setFilter( Set.of( TEA_1_UID + ":gt:10", TEA_1_UID + ":lt:20" ) );
->>>>>>> 967e7399
+        requestParams.setFilter( TEA_1_UID + ":gt:10" + "," + TEA_1_UID + ":lt:20" );
 
         BadRequestException e = assertThrows( BadRequestException.class, () -> mapper.map( requestParams ) );
 
@@ -381,13 +365,8 @@
     @Test
     void testFilterWhenMultipleTEAFiltersAreRepeated()
     {
-<<<<<<< HEAD
-        criteria.setFilter( TEA_1_UID + ":gt:10" + "," + TEA_1_UID + ":lt:20" + "," +
+        requestParams.setFilter( TEA_1_UID + ":gt:10" + "," + TEA_1_UID + ":lt:20" + "," +
             TEA_2_UID + ":gt:30" + "," + TEA_2_UID + ":lt:40" );
-=======
-        requestParams.setFilter( Set.of( TEA_1_UID + ":gt:10", TEA_1_UID + ":lt:20",
-            TEA_2_UID + ":gt:30", TEA_2_UID + ":lt:40" ) );
->>>>>>> 967e7399
 
         BadRequestException e = assertThrows( BadRequestException.class, () -> mapper.map( requestParams ) );
 
@@ -408,11 +387,7 @@
         throws BadRequestException,
         ForbiddenException
     {
-<<<<<<< HEAD
-        criteria.setAttribute( TEA_1_UID + "," + TEA_2_UID );
-=======
-        requestParams.setAttribute( Set.of( TEA_1_UID, TEA_2_UID ) );
->>>>>>> 967e7399
+        requestParams.setAttribute( TEA_1_UID + "," + TEA_2_UID );
 
         TrackedEntityQueryParams params = mapper.map( requestParams );
 
@@ -427,11 +402,7 @@
     @Test
     void testMappingAttributeWhenAttributeDoesNotExist()
     {
-<<<<<<< HEAD
-        criteria.setAttribute( TEA_1_UID + "," + "unknown" );
-=======
-        requestParams.setAttribute( Set.of( TEA_1_UID, "unknown" ) );
->>>>>>> 967e7399
+        requestParams.setAttribute( TEA_1_UID + "," + "unknown" );
 
         BadRequestException e = assertThrows( BadRequestException.class,
             () -> mapper.map( requestParams ) );
@@ -441,11 +412,7 @@
     @Test
     void testMappingFailsOnMissingAttribute()
     {
-<<<<<<< HEAD
-        criteria.setAttribute( TEA_1_UID + "," + "unknown" );
-=======
-        requestParams.setAttribute( Set.of( TEA_1_UID, "unknown" ) );
->>>>>>> 967e7399
+        requestParams.setAttribute( TEA_1_UID + "," + "unknown" );
 
         BadRequestException e = assertThrows( BadRequestException.class,
             () -> mapper.map( requestParams ) );
@@ -664,13 +631,8 @@
         throws BadRequestException,
         ForbiddenException
     {
-<<<<<<< HEAD
-        criteria.setFilter( TEA_2_UID + ":like:project\\:x\\:eq\\:2" );
-        TrackedEntityQueryParams params = mapper.map( criteria );
-=======
-        requestParams.setFilter( Set.of( TEA_2_UID + ":like:project:x:eq:2" ) );
-        TrackedEntityQueryParams params = mapper.map( requestParams );
->>>>>>> 967e7399
+        requestParams.setFilter( TEA_2_UID + ":like:project\\:x\\:eq\\:2" );
+        TrackedEntityQueryParams params = mapper.map( requestParams );
 
         List<QueryFilter> actualFilters = params.getFilters().stream().flatMap( f -> f.getFilters().stream() )
             .collect( Collectors.toList() );
@@ -682,11 +644,8 @@
     @Test
     void shouldThrowBadRequestWhenCriteriaFilterHasOperatorInWrongFormat()
     {
-<<<<<<< HEAD
-        criteria.setFilter( TEA_1_UID + ":lke:value" );
-=======
-        requestParams.setFilter( Set.of( TEA_1_UID + ":lke:value" ) );
->>>>>>> 967e7399
+        requestParams.setFilter( TEA_1_UID + ":lke:value" );
+
         BadRequestException exception = assertThrows( BadRequestException.class,
             () -> mapper.map( requestParams ) );
         assertEquals( "Query item or filter is invalid: " + TEA_1_UID + ":lke:value", exception.getMessage() );
@@ -697,11 +656,7 @@
         throws ForbiddenException,
         BadRequestException
     {
-<<<<<<< HEAD
-        criteria.setFilter( TEA_1_UID + ":gt:01-01-2000 00\\:00\\:01:lt:01-01-2001 00\\:00\\:01" );
-=======
-        requestParams.setFilter( Set.of( TEA_1_UID + ":gt:01-01-2000 00:00:01:lt:01-01-2001 00:00:01" ) );
->>>>>>> 967e7399
+        requestParams.setFilter( TEA_1_UID + ":gt:01-01-2000 00\\:00\\:01:lt:01-01-2001 00\\:00\\:01" );
 
         List<QueryFilter> actualFilters = mapper.map( requestParams ).getFilters().stream()
             .flatMap( f -> f.getFilters().stream() )
@@ -717,11 +672,7 @@
         throws ForbiddenException,
         BadRequestException
     {
-<<<<<<< HEAD
-        criteria.setFilter( TEA_1_UID + ":gt:01-01-2000:lt:01-01-2001" );
-=======
-        requestParams.setFilter( Set.of( TEA_1_UID + ":gt:01-01-2000:lt:01-01-2001" ) );
->>>>>>> 967e7399
+        requestParams.setFilter( TEA_1_UID + ":gt:01-01-2000:lt:01-01-2001" );
 
         List<QueryFilter> actualFilters = mapper.map( requestParams ).getFilters().stream()
             .flatMap( f -> f.getFilters().stream() )
@@ -737,11 +688,8 @@
         throws ForbiddenException,
         BadRequestException
     {
-<<<<<<< HEAD
-        criteria.setFilter( TEA_1_UID + ":gt:2020-01-01T00\\:00\\:00 +05\\:30:lt:2021-01-01T00\\:00\\:00 +05\\:30" );
-=======
-        requestParams.setFilter( Set.of( TEA_1_UID + ":gt:2020-01-01T00:00:00 +05:30:lt:2021-01-01T00:00:00 +05:30" ) );
->>>>>>> 967e7399
+        requestParams
+            .setFilter( TEA_1_UID + ":gt:2020-01-01T00\\:00\\:00 +05\\:30:lt:2021-01-01T00\\:00\\:00 +05\\:30" );
 
         List<QueryFilter> actualFilters = mapper.map( requestParams ).getFilters().stream()
             .flatMap( f -> f.getFilters().stream() )
@@ -757,14 +705,9 @@
         throws ForbiddenException,
         BadRequestException
     {
-<<<<<<< HEAD
-        criteria
+        requestParams
             .setFilter(
                 TEA_1_UID + ":ge:2020-01-01T00\\:00\\:00.001 +05\\:30:le:2021-01-01T00\\:00\\:00.001 +05\\:30" );
-=======
-        requestParams
-            .setFilter( Set.of( TEA_1_UID + ":ge:2020-01-01T00:00:00.001 +05:30:le:2021-01-01T00:00:00.001 +05:30" ) );
->>>>>>> 967e7399
 
         List<QueryFilter> actualFilters = mapper.map( requestParams ).getFilters().stream()
             .flatMap( f -> f.getFilters().stream() )
@@ -780,10 +723,10 @@
         throws ForbiddenException,
         BadRequestException
     {
-        criteria
+        requestParams
             .setFilter( TEA_1_UID + ":sw:project\\:x:ew:project\\:le\\:" );
 
-        List<QueryFilter> actualFilters = mapper.map( criteria ).getFilters().stream()
+        List<QueryFilter> actualFilters = mapper.map( requestParams ).getFilters().stream()
             .flatMap( f -> f.getFilters().stream() )
             .collect( Collectors.toList() );
 
@@ -797,10 +740,10 @@
         throws ForbiddenException,
         BadRequestException
     {
-        criteria
+        requestParams
             .setFilter( TEA_1_UID + ":like:value\\,with\\,comma" + "," + TEA_2_UID + ":eq:value" );
 
-        List<QueryFilter> actualFilters = mapper.map( criteria ).getFilters().stream()
+        List<QueryFilter> actualFilters = mapper.map( requestParams ).getFilters().stream()
             .flatMap( f -> f.getFilters().stream() )
             .collect( Collectors.toList() );
 
@@ -814,10 +757,10 @@
         throws ForbiddenException,
         BadRequestException
     {
-        criteria
+        requestParams
             .setFilter( TEA_1_UID + ":sw:project\\" );
 
-        List<QueryFilter> actualFilters = mapper.map( criteria ).getFilters().stream()
+        List<QueryFilter> actualFilters = mapper.map( requestParams ).getFilters().stream()
             .flatMap( f -> f.getFilters().stream() )
             .collect( Collectors.toList() );
 
