/*
 * Copyright (c) 2004-2022, University of Oslo
 * All rights reserved.
 *
 * Redistribution and use in source and binary forms, with or without
 * modification, are permitted provided that the following conditions are met:
 * Redistributions of source code must retain the above copyright notice, this
 * list of conditions and the following disclaimer.
 *
 * Redistributions in binary form must reproduce the above copyright notice,
 * this list of conditions and the following disclaimer in the documentation
 * and/or other materials provided with the distribution.
 * Neither the name of the HISP project nor the names of its contributors may
 * be used to endorse or promote products derived from this software without
 * specific prior written permission.
 *
 * THIS SOFTWARE IS PROVIDED BY THE COPYRIGHT HOLDERS AND CONTRIBUTORS "AS IS" AND
 * ANY EXPRESS OR IMPLIED WARRANTIES, INCLUDING, BUT NOT LIMITED TO, THE IMPLIED
 * WARRANTIES OF MERCHANTABILITY AND FITNESS FOR A PARTICULAR PURPOSE ARE
 * DISCLAIMED. IN NO EVENT SHALL THE COPYRIGHT OWNER OR CONTRIBUTORS BE LIABLE FOR
 * ANY DIRECT, INDIRECT, INCIDENTAL, SPECIAL, EXEMPLARY, OR CONSEQUENTIAL DAMAGES
 * (INCLUDING, BUT NOT LIMITED TO, PROCUREMENT OF SUBSTITUTE GOODS OR SERVICES;
 * LOSS OF USE, DATA, OR PROFITS; OR BUSINESS INTERRUPTION) HOWEVER CAUSED AND ON
 * ANY THEORY OF LIABILITY, WHETHER IN CONTRACT, STRICT LIABILITY, OR TORT
 * (INCLUDING NEGLIGENCE OR OTHERWISE) ARISING IN ANY WAY OUT OF THE USE OF THIS
 * SOFTWARE, EVEN IF ADVISED OF THE POSSIBILITY OF SUCH DAMAGE.
 */
package org.hisp.dhis.webapi.controller.tracker.export.trackedentity;

import static org.hamcrest.CoreMatchers.allOf;
import static org.hamcrest.CoreMatchers.is;
import static org.hamcrest.MatcherAssert.assertThat;
import static org.hamcrest.Matchers.anyOf;
import static org.hamcrest.Matchers.containsString;
import static org.hisp.dhis.DhisConvenienceTest.getDate;
import static org.hisp.dhis.util.DateUtils.parseDate;
import static org.hisp.dhis.utils.Assertions.assertContainsOnly;
import static org.hisp.dhis.utils.Assertions.assertIsEmpty;
import static org.hisp.dhis.utils.Assertions.assertStartsWith;
import static org.junit.jupiter.api.Assertions.assertAll;
import static org.junit.jupiter.api.Assertions.assertEquals;
import static org.junit.jupiter.api.Assertions.assertNotNull;
import static org.junit.jupiter.api.Assertions.assertThrows;
import static org.junit.jupiter.api.Assertions.assertTrue;
import static org.mockito.Mockito.verifyNoInteractions;
import static org.mockito.Mockito.when;

import java.util.Collections;
import java.util.Date;
import java.util.List;
import java.util.Map;
import java.util.Set;
import java.util.stream.Collectors;

import org.hisp.dhis.common.AssignedUserSelectionMode;
import org.hisp.dhis.common.OrganisationUnitSelectionMode;
import org.hisp.dhis.common.QueryFilter;
import org.hisp.dhis.common.QueryItem;
import org.hisp.dhis.common.QueryOperator;
import org.hisp.dhis.event.EventStatus;
import org.hisp.dhis.feedback.BadRequestException;
import org.hisp.dhis.feedback.ForbiddenException;
import org.hisp.dhis.organisationunit.OrganisationUnit;
import org.hisp.dhis.organisationunit.OrganisationUnitService;
import org.hisp.dhis.program.Program;
import org.hisp.dhis.program.ProgramService;
import org.hisp.dhis.program.ProgramStage;
import org.hisp.dhis.program.ProgramStatus;
import org.hisp.dhis.trackedentity.TrackedEntityAttribute;
import org.hisp.dhis.trackedentity.TrackedEntityAttributeService;
import org.hisp.dhis.trackedentity.TrackedEntityQueryParams;
import org.hisp.dhis.trackedentity.TrackedEntityType;
import org.hisp.dhis.trackedentity.TrackedEntityTypeService;
import org.hisp.dhis.trackedentity.TrackerAccessManager;
import org.hisp.dhis.user.CurrentUserService;
import org.hisp.dhis.user.User;
import org.hisp.dhis.util.DateUtils;
import org.hisp.dhis.webapi.common.UID;
import org.hisp.dhis.webapi.controller.event.mapper.OrderParam;
import org.hisp.dhis.webapi.controller.event.mapper.SortDirection;
import org.hisp.dhis.webapi.controller.event.webrequest.OrderCriteria;
import org.junit.jupiter.api.BeforeEach;
import org.junit.jupiter.api.Test;
import org.junit.jupiter.api.extension.ExtendWith;
import org.junit.jupiter.api.function.Executable;
import org.mockito.InjectMocks;
import org.mockito.Mock;
import org.mockito.junit.jupiter.MockitoExtension;
import org.mockito.junit.jupiter.MockitoSettings;
import org.mockito.quality.Strictness;

/**
 * Tests {@link TrackedEntityParamsMapper}.
 *
 * @author Luciano Fiandesio
 */
@MockitoSettings( strictness = Strictness.LENIENT ) // common setup
@ExtendWith( MockitoExtension.class )
class RequestParamsMapperTest
{
    public static final String TEA_1_UID = "TvjwTPToKHO";

    public static final String TEA_2_UID = "cy2oRh2sNr6";

    private static final String ORG_UNIT_1_UID = "lW0T2U7gZUi";

    private static final String ORG_UNIT_2_UID = "TK4KA0IIWqa";

    private static final String PROGRAM_UID = "XhBYIraw7sv";

    private static final String PROGRAM_STAGE_UID = "RpCr2u2pFqw";

    private static final String TRACKED_ENTITY_TYPE_UID = "Dp8baZYrLtr";

    @Mock
    private CurrentUserService currentUserService;

    @Mock
    private OrganisationUnitService organisationUnitService;

    @Mock
    private ProgramService programService;

    @Mock
    private TrackedEntityAttributeService attributeService;

    @Mock
    private TrackedEntityTypeService trackedEntityTypeService;

    @Mock
    private TrackerAccessManager trackerAccessManager;

    @InjectMocks
    private TrackedEntityParamsMapper mapper;

    private User user;

    private Program program;

    private ProgramStage programStage;

    private OrganisationUnit orgUnit1;

    private OrganisationUnit orgUnit2;

    private TrackedEntityType trackedEntityType;

    private RequestParams criteria;

    @BeforeEach
    public void setUp()
    {
        user = new User();
        when( currentUserService.getCurrentUser() ).thenReturn( user );

        orgUnit1 = new OrganisationUnit( "orgUnit1" );
        orgUnit1.setUid( ORG_UNIT_1_UID );
        when( organisationUnitService.getOrganisationUnit( orgUnit1.getUid() ) ).thenReturn( orgUnit1 );
        when( organisationUnitService.isInUserHierarchy( orgUnit1.getUid(),
            user.getTeiSearchOrganisationUnitsWithFallback() ) ).thenReturn( true );
        orgUnit2 = new OrganisationUnit( "orgUnit2" );
        orgUnit2.setUid( ORG_UNIT_2_UID );
        when( organisationUnitService.getOrganisationUnit( orgUnit2.getUid() ) ).thenReturn( orgUnit2 );
        when( organisationUnitService.isInUserHierarchy( orgUnit2.getUid(),
            user.getTeiSearchOrganisationUnitsWithFallback() ) ).thenReturn( true );

        program = new Program();
        program.setUid( PROGRAM_UID );
        programStage = new ProgramStage();
        programStage.setUid( PROGRAM_STAGE_UID );
        programStage.setProgram( program );
        program.setProgramStages( Set.of( programStage ) );

        when( programService.getProgram( PROGRAM_UID ) ).thenReturn( program );

        TrackedEntityAttribute tea1 = new TrackedEntityAttribute();
        tea1.setUid( TEA_1_UID );
        TrackedEntityAttribute tea2 = new TrackedEntityAttribute();
        tea2.setUid( TEA_2_UID );
        when( attributeService.getAllTrackedEntityAttributes() ).thenReturn( List.of( tea1, tea2 ) );
        when( attributeService.getTrackedEntityAttribute( TEA_1_UID ) ).thenReturn( tea1 );

        trackedEntityType = new TrackedEntityType();
        trackedEntityType.setUid( TRACKED_ENTITY_TYPE_UID );
        when( trackedEntityTypeService.getTrackedEntityType( TRACKED_ENTITY_TYPE_UID ) )
            .thenReturn( trackedEntityType );

        criteria = new RequestParams();
        criteria.setAssignedUserMode( AssignedUserSelectionMode.CURRENT );
    }

    @Test
    void testMapping()
        throws BadRequestException,
        ForbiddenException
    {
        criteria.setQuery( "query-test" );
        criteria.setOuMode( OrganisationUnitSelectionMode.DESCENDANTS );
        criteria.setProgramStatus( ProgramStatus.ACTIVE );
        criteria.setFollowUp( true );
        criteria.setUpdatedAfter( getDate( 2019, 1, 1 ) );
        criteria.setUpdatedBefore( getDate( 2020, 1, 1 ) );
        criteria.setUpdatedWithin( "20" );
        criteria.setEnrollmentOccurredAfter( getDate( 2019, 5, 5 ) );
        criteria.setEnrollmentOccurredBefore( getDate( 2020, 5, 5 ) );
        criteria.setTrackedEntityType( UID.of( TRACKED_ENTITY_TYPE_UID ) );
        criteria.setEventStatus( EventStatus.COMPLETED );
        criteria.setEventOccurredAfter( getDate( 2019, 7, 7 ) );
        criteria.setEventOccurredBefore( getDate( 2020, 7, 7 ) );
        criteria.setSkipMeta( true );
        criteria.setPage( 1 );
        criteria.setPageSize( 50 );
        criteria.setTotalPages( false );
        criteria.setSkipPaging( false );
        criteria.setIncludeDeleted( true );
        criteria.setIncludeAllAttributes( true );
        criteria.setOrder( Collections.singletonList( OrderCriteria.of( "created", SortDirection.ASC ) ) );

        final TrackedEntityQueryParams params = mapper.map( criteria );

        assertThat( params.getQuery().getFilter(), is( "query-test" ) );
        assertThat( params.getQuery().getOperator(), is( QueryOperator.EQ ) );
        assertThat( params.getTrackedEntityType(), is( trackedEntityType ) );
        assertThat( params.getPageSizeWithDefault(), is( 50 ) );
        assertThat( params.getPageSize(), is( 50 ) );
        assertThat( params.getPage(), is( 1 ) );
        assertThat( params.isTotalPages(), is( false ) );
        assertThat( params.getProgramStatus(), is( ProgramStatus.ACTIVE ) );
        assertThat( params.getFollowUp(), is( true ) );
        assertThat( params.getLastUpdatedStartDate(), is( criteria.getUpdatedAfter() ) );
        assertThat( params.getLastUpdatedEndDate(), is( criteria.getUpdatedBefore() ) );
        assertThat( params.getProgramIncidentStartDate(), is( criteria.getEnrollmentOccurredAfter() ) );
        assertThat( params.getProgramIncidentEndDate(),
            is( DateUtils.addDays( criteria.getEnrollmentOccurredBefore(), 1 ) ) );
        assertThat( params.getEventStatus(), is( EventStatus.COMPLETED ) );
        assertThat( params.getEventStartDate(), is( criteria.getEventOccurredAfter() ) );
        assertThat( params.getEventEndDate(), is( criteria.getEventOccurredBefore() ) );
        assertThat( params.getAssignedUserQueryParam().getMode(), is( AssignedUserSelectionMode.PROVIDED ) );
        assertThat( params.isIncludeDeleted(), is( true ) );
        assertThat( params.isIncludeAllAttributes(), is( true ) );
        assertTrue( params.getOrders().stream().anyMatch( orderParam -> orderParam
            .equals( new OrderParam( "created", SortDirection.ASC ) ) ) );
    }

    @Test
    void testMappingDoesNotFetchOptionalEmptyQueryParametersFromDB()
        throws BadRequestException,
        ForbiddenException
    {
        mapper.map( criteria );

        verifyNoInteractions( programService );
        verifyNoInteractions( trackedEntityTypeService );
    }

    @Test
    void testMappingProgramEnrollmentStartDate()
        throws BadRequestException,
        ForbiddenException
    {
        Date date = parseDate( "2022-12-13" );
        criteria.setEnrollmentEnrolledAfter( date );

        TrackedEntityQueryParams params = mapper.map( criteria );

        assertEquals( date, params.getProgramEnrollmentStartDate() );
    }

    @Test
    void testMappingProgramEnrollmentEndDate()
        throws BadRequestException,
        ForbiddenException
    {
        Date date = parseDate( "2022-12-13" );
        criteria.setEnrollmentEnrolledBefore( date );

        TrackedEntityQueryParams params = mapper.map( criteria );

        assertEquals( DateUtils.addDays( date, 1 ), params.getProgramEnrollmentEndDate() );
    }

    @Test
    void testFilter()
        throws BadRequestException,
        ForbiddenException
    {
        criteria.setFilter( TEA_1_UID + ":eq:2" + "," + TEA_2_UID + ":like:foo" );

        TrackedEntityQueryParams params = mapper.map( criteria );

        List<QueryItem> items = params.getFilters();
        assertNotNull( items );
        // mapping to UIDs as the error message by just relying on QueryItem
        // equals() is not helpful
        assertContainsOnly( List.of( TEA_1_UID,
            TEA_2_UID ), items.stream().map( i -> i.getItem().getUid() ).collect( Collectors.toList() ) );

        // QueryItem equals() does not take the QueryFilter into account so
        // assertContainsOnly alone does not ensure operators and filter value
        // are correct
        // the following block is needed because of that
        // assertion is order independent as the order of QueryItems is not
        // guaranteed
        Map<String, QueryFilter> expectedFilters = Map.of(
            TEA_1_UID, new QueryFilter( QueryOperator.EQ, "2" ),
            TEA_2_UID, new QueryFilter( QueryOperator.LIKE, "foo" ) );
        assertAll( items.stream().map( i -> (Executable) () -> {
            String uid = i.getItem().getUid();
            QueryFilter expected = expectedFilters.get( uid );
            assertEquals( expected.getOperator().getValue() + " " + expected.getFilter(), i.getFiltersAsString(),
                () -> String.format( "QueryFilter mismatch for TEA with UID %s", uid ) );
        } ).collect( Collectors.toList() ) );
    }

    @Test
    void testFilterWhenTEAHasMultipleFilters()
        throws BadRequestException,
        ForbiddenException
    {
        criteria.setFilter( TEA_1_UID + ":gt:10:lt:20" );

        TrackedEntityQueryParams params = mapper.map( criteria );

        List<QueryItem> items = params.getFilters();
        assertNotNull( items );
        // mapping to UIDs as the error message by just relying on QueryItem
        // equals() is not helpful
        assertContainsOnly( List.of( TEA_1_UID ),
            items.stream().map( i -> i.getItem().getUid() ).collect( Collectors.toList() ) );

        // QueryItem equals() does not take the QueryFilter into account so
        // assertContainsOnly alone does not ensure operators and filter value
        // are correct
        assertContainsOnly( Set.of(
            new QueryFilter( QueryOperator.GT, "10" ),
            new QueryFilter( QueryOperator.LT, "20" ) ), items.get( 0 ).getFilters() );
    }

    @Test
    void shouldFailWithBadExceptionWhenBadFormattedQueryProvided()
    {
        String queryWithBadFormat = "wrong-query:";

        criteria.setQuery( "wrong-query:" );

        BadRequestException e = assertThrows( BadRequestException.class,
            () -> mapper.map( criteria ) );

        assertEquals( "Query item or filter is invalid: " + queryWithBadFormat, e.getMessage() );
    }

    @Test
    void testFilterWhenTEAFilterIsRepeated()
    {
        criteria.setFilter( TEA_1_UID + ":gt:10" + "," + TEA_1_UID + ":lt:20" );

        BadRequestException e = assertThrows( BadRequestException.class, () -> mapper.map( criteria ) );

        assertStartsWith( "Filter for attribute TvjwTPToKHO was specified more than once.", e.getMessage() );
        assertThat( e.getMessage(), allOf( containsString( "GT:10" ), containsString( "LT:20" ) ) );
        assertThat( e.getMessage(),
            anyOf( containsString( "TvjwTPToKHO:GT:10" ), containsString( "TvjwTPToKHO:LT:20" ) ) );
    }

    @Test
    void testFilterWhenMultipleTEAFiltersAreRepeated()
    {
        criteria.setFilter( TEA_1_UID + ":gt:10" + "," + TEA_1_UID + ":lt:20" + "," +
            TEA_2_UID + ":gt:30" + "," + TEA_2_UID + ":lt:40" );

        BadRequestException e = assertThrows( BadRequestException.class, () -> mapper.map( criteria ) );

        assertThat( e.getMessage(),
            containsString( "Filter for attribute " + TEA_1_UID + " was specified more than once." ) );
        assertThat( e.getMessage(), allOf( containsString( "GT:10" ), containsString( "LT:20" ) ) );
        assertThat( e.getMessage(),
            anyOf( containsString( TEA_1_UID + ":GT:10" ), containsString( TEA_1_UID + ":LT:20" ) ) );
        assertThat( e.getMessage(),
            containsString( "Filter for attribute " + TEA_2_UID + " was specified more than once." ) );
        assertThat( e.getMessage(), allOf( containsString( "GT:30" ), containsString( "LT:40" ) ) );
        assertThat( e.getMessage(),
            anyOf( containsString( TEA_2_UID + ":GT:30" ), containsString( TEA_2_UID + ":LT:40" ) ) );
    }

    @Test
    void testAttributes()
        throws BadRequestException,
        ForbiddenException
    {
        criteria.setAttribute( TEA_1_UID + "," + TEA_2_UID );

        TrackedEntityQueryParams params = mapper.map( criteria );

        List<QueryItem> items = params.getAttributes();
        assertNotNull( items );
        // mapping to UIDs as the error message by just relying on QueryItem
        // equals() is not helpful
        assertContainsOnly( List.of( TEA_1_UID,
            TEA_2_UID ), items.stream().map( i -> i.getItem().getUid() ).collect( Collectors.toList() ) );
    }

    @Test
    void testMappingAttributeWhenAttributeDoesNotExist()
    {
        criteria.setAttribute( TEA_1_UID + "," + "unknown" );

        BadRequestException e = assertThrows( BadRequestException.class,
            () -> mapper.map( criteria ) );
        assertEquals( "Attribute does not exist: unknown", e.getMessage() );
    }

    @Test
    void testMappingFailsOnMissingAttribute()
    {
        criteria.setAttribute( TEA_1_UID + "," + "unknown" );

        BadRequestException e = assertThrows( BadRequestException.class,
            () -> mapper.map( criteria ) );
        assertEquals( "Attribute does not exist: unknown", e.getMessage() );
    }

    @Test
    void testMappingProgram()
        throws BadRequestException,
        ForbiddenException
    {
        criteria.setProgram( UID.of( PROGRAM_UID ) );

        TrackedEntityQueryParams params = mapper.map( criteria );

        assertEquals( program, params.getProgram() );
    }

    @Test
    void testMappingProgramNotFound()
    {
        criteria.setProgram( UID.of( "NeU85luyD4w" ) );

        BadRequestException e = assertThrows( BadRequestException.class,
            () -> mapper.map( criteria ) );
        assertEquals( "Program is specified but does not exist: NeU85luyD4w", e.getMessage() );
    }

    @Test
    void testMappingProgramStage()
        throws BadRequestException,
        ForbiddenException
    {
        criteria.setProgram( UID.of( PROGRAM_UID ) );
        criteria.setProgramStage( UID.of( PROGRAM_STAGE_UID ) );

        TrackedEntityQueryParams params = mapper.map( criteria );

        assertEquals( programStage, params.getProgramStage() );
    }

    @Test
    void testMappingProgramStageGivenWithoutProgram()
    {
        criteria.setProgramStage( UID.of( PROGRAM_STAGE_UID ) );

        BadRequestException e = assertThrows( BadRequestException.class,
            () -> mapper.map( criteria ) );
        assertEquals( "Program does not contain the specified programStage: " + PROGRAM_STAGE_UID, e.getMessage() );
    }

    @Test
    void testMappingProgramStageNotFound()
    {
        criteria.setProgramStage( UID.of( "NeU85luyD4w" ) );

        BadRequestException e = assertThrows( BadRequestException.class,
            () -> mapper.map( criteria ) );
        assertEquals( "Program does not contain the specified programStage: NeU85luyD4w", e.getMessage() );
    }

    @Test
    void testMappingTrackedEntityType()
        throws BadRequestException,
        ForbiddenException
    {
        criteria.setTrackedEntityType( UID.of( TRACKED_ENTITY_TYPE_UID ) );

        TrackedEntityQueryParams params = mapper.map( criteria );

        assertEquals( trackedEntityType, params.getTrackedEntityType() );
    }

    @Test
    void testMappingTrackedEntityTypeNotFound()
    {
        criteria.setTrackedEntityType( UID.of( "NeU85luyD4w" ) );

        BadRequestException e = assertThrows( BadRequestException.class,
            () -> mapper.map( criteria ) );
        assertEquals( "Tracked entity type is specified but does not exist: NeU85luyD4w", e.getMessage() );
    }

    @Test
    void testMappingOrgUnit()
        throws
        BadRequestException,
        ForbiddenException
    {
        when( trackerAccessManager.canAccess( user, program, orgUnit1 ) ).thenReturn( true );
        when( trackerAccessManager.canAccess( user, program, orgUnit2 ) ).thenReturn( true );
        criteria.setOrgUnit( ORG_UNIT_1_UID + ";" + ORG_UNIT_2_UID );
        criteria.setProgram( UID.of( PROGRAM_UID ) );

        TrackedEntityQueryParams params = mapper.map( criteria );

        assertContainsOnly( Set.of( orgUnit1, orgUnit2 ), params.getOrganisationUnits() );
    }

    @Test
    void testMappingOrgUnitNotFound()
    {
        criteria.setOrgUnit( "NeU85luyD4w" );

        BadRequestException e = assertThrows( BadRequestException.class,
            () -> mapper.map( criteria ) );
        assertEquals( "Organisation unit does not exist: NeU85luyD4w", e.getMessage() );
    }

    @Test
    void testMappingOrgUnits()
        throws
        BadRequestException,
        ForbiddenException
    {
        when( trackerAccessManager.canAccess( user, program, orgUnit1 ) ).thenReturn( true );
        when( trackerAccessManager.canAccess( user, program, orgUnit2 ) ).thenReturn( true );
        criteria.setOrgUnits( Set.of( UID.of( ORG_UNIT_1_UID ), UID.of( ORG_UNIT_2_UID ) ) );
        criteria.setProgram( UID.of( PROGRAM_UID ) );

        TrackedEntityQueryParams params = mapper.map( criteria );

        assertContainsOnly( Set.of( orgUnit1, orgUnit2 ), params.getOrganisationUnits() );
    }

    @Test
    void testMappingOrgUnitsNotFound()
    {
        criteria.setOrgUnits( Set.of( UID.of( "NeU85luyD4w" ) ) );

        BadRequestException e = assertThrows( BadRequestException.class,
            () -> mapper.map( criteria ) );
        assertEquals( "Organisation unit does not exist: NeU85luyD4w", e.getMessage() );
    }

    @Test
    void shouldThrowExceptionWhenOrgUnitNotInScope()
    {
        when( organisationUnitService.isInUserHierarchy( orgUnit1.getUid(),
            user.getTeiSearchOrganisationUnitsWithFallback() ) ).thenReturn( false );

        criteria.setOrgUnit( ORG_UNIT_1_UID );

        ForbiddenException e = assertThrows( ForbiddenException.class,
            () -> mapper.map( criteria ) );
        assertEquals( "User does not have access to organisation unit: " + ORG_UNIT_1_UID, e.getMessage() );
    }

    @Test
    void testMappingAssignedUser()
        throws BadRequestException,
        ForbiddenException
    {
        criteria.setAssignedUser( "IsdLBTOBzMi;l5ab8q5skbB" );
        criteria.setAssignedUserMode( AssignedUserSelectionMode.PROVIDED );

        TrackedEntityQueryParams params = mapper.map( criteria );

        assertContainsOnly( Set.of( "IsdLBTOBzMi", "l5ab8q5skbB" ),
            params.getAssignedUserQueryParam().getAssignedUsers() );
        assertEquals( AssignedUserSelectionMode.PROVIDED, params.getAssignedUserQueryParam().getMode() );
    }

    @Test
    void testMappingAssignedUsers()
        throws BadRequestException,
        ForbiddenException
    {
        criteria.setAssignedUsers( Set.of( UID.of( "IsdLBTOBzMi" ), UID.of( "l5ab8q5skbB" ) ) );
        criteria.setAssignedUserMode( AssignedUserSelectionMode.PROVIDED );

        TrackedEntityQueryParams params = mapper.map( criteria );

        assertContainsOnly( Set.of( "IsdLBTOBzMi", "l5ab8q5skbB" ),
            params.getAssignedUserQueryParam().getAssignedUsers() );
        assertEquals( AssignedUserSelectionMode.PROVIDED, params.getAssignedUserQueryParam().getMode() );
    }

    @Test
    void testMappingOrderParams()
        throws BadRequestException,
        ForbiddenException
    {
        OrderCriteria order1 = OrderCriteria.of( "trackedEntity", SortDirection.ASC );
        OrderCriteria order2 = OrderCriteria.of( "createdAt", SortDirection.DESC );
        criteria.setOrder( List.of( order1, order2 ) );

        TrackedEntityQueryParams params = mapper.map( criteria );

        assertEquals( List.of(
            new OrderParam( "trackedEntity", SortDirection.ASC ),
            new OrderParam( "createdAt", SortDirection.DESC ) ), params.getOrders() );
    }

    @Test
    void testMappingOrderParamsNoOrder()
        throws BadRequestException,
        ForbiddenException
    {
        TrackedEntityQueryParams params = mapper.map( criteria );

        assertIsEmpty( params.getOrders() );
    }

    @Test
    void testMappingOrderParamsGivenInvalidField()
    {
        OrderCriteria order1 = OrderCriteria.of( "invalid", SortDirection.DESC );
        criteria.setOrder( List.of( order1 ) );

        BadRequestException e = assertThrows( BadRequestException.class,
            () -> mapper.map( criteria ) );
        assertEquals( "Invalid order property: invalid", e.getMessage() );
    }

    @Test
    void shouldCreateCriteriaFiltersWithFirstOperatorWhenMultipleValidOperandAreNotValid()
        throws BadRequestException,
        ForbiddenException
    {
        criteria.setFilter( TEA_2_UID + ":like:project\\:x\\:eq\\:2" );
        TrackedEntityQueryParams params = mapper.map( criteria );

        List<QueryFilter> actualFilters = params.getFilters().stream().flatMap( f -> f.getFilters().stream() )
            .collect( Collectors.toList() );

        assertContainsOnly( List.of(
            new QueryFilter( QueryOperator.LIKE, "project:x:eq:2" ) ), actualFilters );
    }

    @Test
    void shouldThrowBadRequestWhenCriteriaFilterHasOperatorInWrongFormat()
    {
        criteria.setFilter( TEA_1_UID + ":lke:value" );
        BadRequestException exception = assertThrows( BadRequestException.class,
            () -> mapper.map( criteria ) );
        assertEquals( "Query item or filter is invalid: " + TEA_1_UID + ":lke:value", exception.getMessage() );
    }

    @Test
    void shouldCreateQueryFilterWhenCriteriaFilterHasDatesFormatWithHours()
        throws ForbiddenException,
        BadRequestException
    {
        criteria.setFilter( TEA_1_UID + ":gt:01-01-2000 00\\:00\\:01:lt:01-01-2001 00\\:00\\:01" );

        List<QueryFilter> actualFilters = mapper.map( criteria ).getFilters().stream()
            .flatMap( f -> f.getFilters().stream() )
            .collect( Collectors.toList() );

        assertContainsOnly( List.of(
            new QueryFilter( QueryOperator.GT, "01-01-2000 00:00:01" ),
            new QueryFilter( QueryOperator.LT, "01-01-2001 00:00:01" ) ), actualFilters );
    }

    @Test
    void shouldCreateQueryFilterWhenCriteriaFilterHasDatesFormatYearMonthDay()
        throws ForbiddenException,
        BadRequestException
    {
        criteria.setFilter( TEA_1_UID + ":gt:01-01-2000:lt:01-01-2001" );

        List<QueryFilter> actualFilters = mapper.map( criteria ).getFilters().stream()
            .flatMap( f -> f.getFilters().stream() )
            .collect( Collectors.toList() );

        assertContainsOnly( List.of(
            new QueryFilter( QueryOperator.GT, "01-01-2000" ),
            new QueryFilter( QueryOperator.LT, "01-01-2001" ) ), actualFilters );
    }

    @Test
    void shouldCreateQueryFilterWhenCriteriaFilterHasDatesFormatDateWithTimeZone()
        throws ForbiddenException,
        BadRequestException
    {
        criteria.setFilter( TEA_1_UID + ":gt:2020-01-01T00\\:00\\:00 +05\\:30:lt:2021-01-01T00\\:00\\:00 +05\\:30" );

        List<QueryFilter> actualFilters = mapper.map( criteria ).getFilters().stream()
            .flatMap( f -> f.getFilters().stream() )
            .collect( Collectors.toList() );

        assertContainsOnly( List.of(
            new QueryFilter( QueryOperator.GT, "2020-01-01T00:00:00 +05:30" ),
            new QueryFilter( QueryOperator.LT, "2021-01-01T00:00:00 +05:30" ) ), actualFilters );
    }

    @Test
    void shouldCreateQueryFilterWhenCriteriaFilterHasDatesFormatDateWithMilliSecondsAndTimeZone()
        throws ForbiddenException,
        BadRequestException
    {
        criteria
            .setFilter(
                TEA_1_UID + ":ge:2020-01-01T00\\:00\\:00.001 +05\\:30:le:2021-01-01T00\\:00\\:00.001 +05\\:30" );

        List<QueryFilter> actualFilters = mapper.map( criteria ).getFilters().stream()
            .flatMap( f -> f.getFilters().stream() )
            .collect( Collectors.toList() );

        assertContainsOnly( List.of(
            new QueryFilter( QueryOperator.GE, "2020-01-01T00:00:00.001 +05:30" ),
            new QueryFilter( QueryOperator.LE, "2021-01-01T00:00:00.001 +05:30" ) ), actualFilters );
    }

    @Test
<<<<<<< HEAD
    void shouldCreateQueryFilterWhenCriteriaFilterHasMultipleOperatorAndTextRange()
        throws ForbiddenException,
        BadRequestException
    {
        criteria
            .setFilter( TEA_1_UID + ":sw:project\\:x:ew:project\\:le\\:" );

        List<QueryFilter> actualFilters = mapper.map( criteria ).getFilters().stream()
            .flatMap( f -> f.getFilters().stream() )
            .collect( Collectors.toList() );

        assertContainsOnly( List.of(
            new QueryFilter( QueryOperator.SW, "project:x" ),
            new QueryFilter( QueryOperator.EW, "project:le:" ) ), actualFilters );
    }

    @Test
    void shouldCreateQueryFilterWhenCriteriaHasMultipleFiltersAndFilterValueWithComma()
        throws ForbiddenException,
        BadRequestException
    {
        criteria
            .setFilter( TEA_1_UID + ":like:value\\,with\\,comma" + "," + TEA_2_UID + ":eq:value" );

        List<QueryFilter> actualFilters = mapper.map( criteria ).getFilters().stream()
            .flatMap( f -> f.getFilters().stream() )
            .collect( Collectors.toList() );

        assertContainsOnly( List.of(
            new QueryFilter( QueryOperator.LIKE, "value\\,with\\,comma" ),
            new QueryFilter( QueryOperator.EQ, "value" ) ), actualFilters );
    }

    @Test
    void shouldCreateQueryFilterWhenCriteriaFilterHasEscapeValue()
        throws ForbiddenException,
        BadRequestException
    {
        criteria
            .setFilter( TEA_1_UID + ":sw:project\\" );

        List<QueryFilter> actualFilters = mapper.map( criteria ).getFilters().stream()
            .flatMap( f -> f.getFilters().stream() )
            .collect( Collectors.toList() );

        assertContainsOnly( List.of(
            new QueryFilter( QueryOperator.SW, "project\\" ) ), actualFilters );
=======
    void shouldFailIfGivenOrgUnitAndOrgUnits()
    {
        criteria.setOrgUnit( "IsdLBTOBzMi" );
        criteria.setOrgUnits( Set.of( UID.of( "IsdLBTOBzMi" ) ) );

        assertThrows( IllegalArgumentException.class, () -> mapper.map( criteria ) );
    }

    @Test
    void shouldFailIfGivenTrackedEntityAndTrackedEntities()
    {
        criteria.setTrackedEntity( "IsdLBTOBzMi" );
        criteria.setTrackedEntities( Set.of( UID.of( "IsdLBTOBzMi" ) ) );

        assertThrows( IllegalArgumentException.class, () -> mapper.map( criteria ) );
>>>>>>> a8d95ede
    }
}<|MERGE_RESOLUTION|>--- conflicted
+++ resolved
@@ -498,8 +498,7 @@
 
     @Test
     void testMappingOrgUnit()
-        throws
-        BadRequestException,
+        throws BadRequestException,
         ForbiddenException
     {
         when( trackerAccessManager.canAccess( user, program, orgUnit1 ) ).thenReturn( true );
@@ -524,8 +523,7 @@
 
     @Test
     void testMappingOrgUnits()
-        throws
-        BadRequestException,
+        throws BadRequestException,
         ForbiddenException
     {
         when( trackerAccessManager.canAccess( user, program, orgUnit1 ) ).thenReturn( true );
@@ -719,7 +717,6 @@
     }
 
     @Test
-<<<<<<< HEAD
     void shouldCreateQueryFilterWhenCriteriaFilterHasMultipleOperatorAndTextRange()
         throws ForbiddenException,
         BadRequestException
@@ -749,7 +746,7 @@
             .collect( Collectors.toList() );
 
         assertContainsOnly( List.of(
-            new QueryFilter( QueryOperator.LIKE, "value\\,with\\,comma" ),
+            new QueryFilter( QueryOperator.LIKE, "value,with,comma" ),
             new QueryFilter( QueryOperator.EQ, "value" ) ), actualFilters );
     }
 
@@ -767,7 +764,9 @@
 
         assertContainsOnly( List.of(
             new QueryFilter( QueryOperator.SW, "project\\" ) ), actualFilters );
-=======
+    }
+
+    @Test
     void shouldFailIfGivenOrgUnitAndOrgUnits()
     {
         criteria.setOrgUnit( "IsdLBTOBzMi" );
@@ -783,6 +782,5 @@
         criteria.setTrackedEntities( Set.of( UID.of( "IsdLBTOBzMi" ) ) );
 
         assertThrows( IllegalArgumentException.class, () -> mapper.map( criteria ) );
->>>>>>> a8d95ede
     }
 }