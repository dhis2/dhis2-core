--- conflicted
+++ resolved
@@ -112,31 +112,9 @@
     }
 
     @PreAuthorize( "hasRole('ALL') or hasRole('F_MOBILE_SENDSMS')" )
-<<<<<<< HEAD
-    @GetMapping( value = "/scheduled", produces = APPLICATION_JSON_VALUE )
-    @ResponseBody
-    public List<ProgramNotificationInstance> getScheduledMessage( @RequestParam( required = false ) Date scheduledAt )
-    {
-        List<ProgramNotificationInstance> instances = programNotificationInstanceStore.getAll();
-
-        if ( scheduledAt != null )
-        {
-            instances = instances.parallelStream().filter( Objects::nonNull )
-                .filter( i -> scheduledAt.equals( i.getScheduledAt() ) )
-                .collect( Collectors.toList() );
-        }
-
-        return instances;
-    }
-
-    @PreAuthorize( "hasRole('ALL') or hasRole('F_MOBILE_SENDSMS')" )
     @GetMapping( value = "/scheduled/sent", produces = APPLICATION_JSON_VALUE )
     @ResponseBody
     public List<ProgramMessage> getScheduledSentMessage(
-=======
-    @GetMapping( "/scheduled/sent" )
-    public void getScheduledSentMessage(
->>>>>>> 5c475547
         @RequestParam( required = false ) String programInstance,
         @RequestParam( required = false ) String programStageInstance,
         @RequestParam( required = false ) Date afterDate, @RequestParam( required = false ) Integer page,
@@ -155,12 +133,8 @@
 
     @PreAuthorize( "hasRole('ALL') or hasRole('F_MOBILE_SENDSMS')" )
     @PostMapping( consumes = APPLICATION_JSON_VALUE, produces = APPLICATION_JSON_VALUE )
-<<<<<<< HEAD
     @ResponseBody
     public BatchResponseStatus saveMessages( HttpServletRequest request, HttpServletResponse response )
-=======
-    public void saveMessages( HttpServletRequest request, HttpServletResponse response )
->>>>>>> 5c475547
         throws IOException
     {
         ProgramMessageBatch batch = renderService.fromJson( request.getInputStream(), ProgramMessageBatch.class );
