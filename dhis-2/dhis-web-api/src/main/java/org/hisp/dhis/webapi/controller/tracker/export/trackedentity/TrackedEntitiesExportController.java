--- conflicted
+++ resolved
@@ -138,18 +138,12 @@
         {
             long count = 0L;
 
-<<<<<<< HEAD
             if ( criteria.isTotalPages() )
             {
                 count = trackedEntityService.getTrackedEntityCount( queryParams, true, true );
             }
 
             Pager pager = new Pager( queryParams.getPageWithDefault(), count, queryParams.getPageSizeWithDefault() );
-=======
-            Long count = requestParams.isTotalPages()
-                ? (long) trackedEntityService.getTrackedEntityCount( queryParams, true, true )
-                : null;
->>>>>>> 35718dff
 
             pagingWrapper = pagingWrapper.withPager(
                 PagingWrapper.Pager.fromLegacy( criteria, pager ) );
