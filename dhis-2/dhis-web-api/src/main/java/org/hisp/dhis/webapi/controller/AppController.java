--- conflicted
+++ resolved
@@ -112,17 +112,10 @@
 
     public List<WebModule> getAccessibleAppMenu( String contextPath )
     {
-<<<<<<< HEAD
-        List<WebModule> modules = appMenuManager.getAppMenu();
+        List<WebModule> modules = appMenuManager.getAccessibleWebModules();
 
         List<App> apps = appManager
             .getApps( contextPath )
-=======
-        List<WebModule> modules = appMenuManager.getAccessibleWebModules();
-
-        List<App> apps = appManager
-            .getAccessibleApps( contextPath )
->>>>>>> dec0caf8
             .stream()
             .filter( app -> app.getAppType() == AppType.APP && app.hasAppEntrypoint() && !app.isBundled() )
             .collect( Collectors.toList() );
