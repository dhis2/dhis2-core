--- conflicted
+++ resolved
@@ -43,17 +43,11 @@
  * search including start and end dates.
  */
 @OpenApi.Description(
-<<<<<<< HEAD
-    "StartDateTime represents a lower limit date and time used to filter results in search APIs. "
-        + "StartDateTime accepts any date and time in ISO8601 format. "
-        + "If no time is defined, then the time at the beginning of the day is used by default.")
-=======
     """
   {md}
 
   Use a valid ISO8601 date _`YYYY[-]MM[-]DD`_ or date-time _`YYYY[-]MM[-]DD'T'hh[:mm[:ss[.sss]]]`_ pattern.
   When the time part is omitted the start of the day is assumed.""")
->>>>>>> ae2a159d
 @RequiredArgsConstructor(access = AccessLevel.PRIVATE)
 public class StartDateTime {
   private final Date date;
