--- conflicted
+++ resolved
@@ -38,6 +38,7 @@
 import java.util.Set;
 import java.util.stream.Collectors;
 
+import org.hisp.dhis.common.BaseIdentifiableObject;
 import org.hisp.dhis.common.DhisApiVersion;
 import org.hisp.dhis.dxf2.webmessage.WebMessageException;
 import org.hisp.dhis.reservedvalue.ReserveValueException;
@@ -192,10 +193,6 @@
         return result;
     }
 
-<<<<<<< HEAD
-    // --------------------------------------------------------------------------
-    // Hooks
-    // --------------------------------------------------------------------------
     @Override
     protected void forceFiltering( final WebOptions webOptions, final List<String> filters )
     {
@@ -210,13 +207,16 @@
                 "indexableOnly parameter cannot be set if a separate filter for id is specified" );
         }
 
-        StringBuilder sb = new StringBuilder();
-        sb.append( "id:in:" );
         Set<TrackedEntityAttribute> indexableTeas = trackedEntityAttributeService
             .getAllTrigramIndexableTrackedEntityAttributes();
-        sb.append( indexableTeas.stream().map( tea -> tea.getUid() ).collect( Collectors.joining( ",", "[", "]" ) ) );
+
+        StringBuilder sb = new StringBuilder( "id:in:" );
+        sb.append( indexableTeas.stream().map( BaseIdentifiableObject::getUid )
+            .collect( Collectors.joining( ",", "[", "]" ) ) );
+
         filters.add( sb.toString() );
-=======
+    }
+
     private TrackedEntityAttribute getTrackedEntityAttribute( String id )
         throws WebMessageException
     {
@@ -233,7 +233,6 @@
         }
 
         return trackedEntityAttribute;
->>>>>>> efac7618
     }
 
 }