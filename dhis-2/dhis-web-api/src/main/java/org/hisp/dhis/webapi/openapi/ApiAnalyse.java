--- conflicted
+++ resolved
@@ -73,7 +73,6 @@
 import org.hisp.dhis.period.Period;
 import org.hisp.dhis.webapi.openapi.Api.Parameter.In;
 import org.hisp.dhis.webmessage.WebMessageResponse;
-import org.locationtech.jts.geom.Geometry;
 import org.springframework.http.HttpStatus;
 import org.springframework.http.MediaType;
 import org.springframework.http.ResponseEntity;
@@ -365,30 +364,6 @@
       if (p.isAnnotationPresent(OpenApi.Ignore.class)) {
         continue;
       }
-<<<<<<< HEAD
-      boolean deprecated = p.isAnnotationPresent(Deprecated.class);
-      if (p.isAnnotationPresent(OpenApi.Param.class)) {
-        OpenApi.Param a = p.getAnnotation(OpenApi.Param.class);
-        EndpointParam param = getParam(p);
-        String name = firstNonEmpty(a.name(), param == null ? "" : param.name(), p.getName());
-        In in = param == null ? In.QUERY : param.in();
-        boolean required = param == null ? a.required() : param.required();
-        Api.Schema type = analyseParamSchema(endpoint, p.getParameterizedType(), a.value());
-        if (in != In.BODY) {
-          String fallbackDefaultValue = param != null ? param.defaultValue() : null;
-          String defaultValue =
-              !a.defaultValue().isEmpty() ? a.defaultValue() : fallbackDefaultValue;
-          endpoint
-              .getParameters()
-              .computeIfAbsent(
-                  name,
-                  key -> {
-                    Api.Parameter parameter =
-                        new Api.Parameter(p, key, in, required, type, deprecated);
-                    parameter.getDefaultValue().setValue(defaultValue);
-                    return parameter;
-                  });
-=======
       Map<String, Api.Parameter> parameters = endpoint.getParameters();
       if (p.isAnnotationPresent(OpenApi.Param.class)) {
         OpenApi.Param a = p.getAnnotation(OpenApi.Param.class);
@@ -397,7 +372,6 @@
         if (details.in != Api.Parameter.In.BODY) {
           parameters.computeIfAbsent(
               details.name(), key -> newGenericParameter(p, key, details, type));
->>>>>>> 8270c710
         } else {
           Api.RequestBody requestBody =
               endpoint.getRequestBody().init(() -> new Api.RequestBody(p, details.required()));
@@ -407,47 +381,13 @@
       } else if (p.isAnnotationPresent(PathVariable.class)) {
         PathVariable a = p.getAnnotation(PathVariable.class);
         String name = firstNonEmpty(a.name(), a.value(), p.getName());
-<<<<<<< HEAD
-        endpoint
-            .getParameters()
-            .computeIfAbsent(
-                name,
-                key ->
-                    new Api.Parameter(
-                        p,
-                        key,
-                        In.PATH,
-                        a.required(),
-                        analyseInputSchema(endpoint, p.getParameterizedType()),
-                        deprecated));
-=======
         parameters.computeIfAbsent(
             name, key -> newPathParameter(endpoint, p, key, getParameterDetails(a)));
->>>>>>> 8270c710
       } else if (p.isAnnotationPresent(RequestParam.class) && p.getType() != Map.class) {
         RequestParam a = p.getAnnotation(RequestParam.class);
         String name = firstNonEmpty(a.name(), a.value(), p.getName());
-<<<<<<< HEAD
-        endpoint
-            .getParameters()
-            .computeIfAbsent(
-                name,
-                key -> {
-                  Api.Parameter parameter =
-                      new Api.Parameter(
-                          p,
-                          key,
-                          In.QUERY,
-                          param.required(),
-                          analyseInputSchema(endpoint, p.getParameterizedType()),
-                          deprecated);
-                  parameter.getDefaultValue().setValue(param.defaultValue());
-                  return parameter;
-                });
-=======
         parameters.computeIfAbsent(
             name, key -> newQueryParameter(endpoint, p, key, getParameterDetails(a)));
->>>>>>> 8270c710
       } else if (p.isAnnotationPresent(RequestBody.class)) {
         RequestBody a = p.getAnnotation(RequestBody.class);
         Api.RequestBody requestBody =
@@ -463,10 +403,12 @@
 
   @Nonnull
   private static Api.Parameter newGenericParameter(
-      Parameter p, String key, ParameterDetails details, Api.Schema type) {
-    Api.Parameter parameter = new Api.Parameter(p, key, details.in(), details.required(), type);
+      Parameter source, String key, ParameterDetails details, Api.Schema type) {
+    boolean deprecated = source.isAnnotationPresent(Deprecated.class);
+    Api.Parameter parameter =
+        new Api.Parameter(source, key, details.in(), details.required(), type, deprecated);
     parameter.getDefaultValue().setValue(details.defaultValue());
-    parameter.getDescription().setIfAbsent(analyseDescription(p));
+    parameter.getDescription().setIfAbsent(analyseDescription(source));
     return parameter;
   }
 
@@ -474,7 +416,9 @@
   private static Api.Parameter newPathParameter(
       Api.Endpoint endpoint, Parameter source, String name, ParameterDetails details) {
     Api.Schema type = analyseInputSchema(endpoint, source.getParameterizedType());
-    Api.Parameter res = new Api.Parameter(source, name, In.PATH, details.required(), type);
+    boolean deprecated = source.isAnnotationPresent(Deprecated.class);
+    Api.Parameter res =
+        new Api.Parameter(source, name, In.PATH, details.required(), type, deprecated);
     res.getDescription().setIfAbsent(analyseDescription(source));
     return res;
   }
@@ -483,7 +427,9 @@
   private static Api.Parameter newQueryParameter(
       Api.Endpoint endpoint, Parameter source, String name, ParameterDetails details) {
     Api.Schema type = analyseInputSchema(endpoint, source.getParameterizedType());
-    Api.Parameter res = new Api.Parameter(source, name, In.QUERY, details.required(), type);
+    boolean deprecated = source.isAnnotationPresent(Deprecated.class);
+    Api.Parameter res =
+        new Api.Parameter(source, name, In.QUERY, details.required(), type, deprecated);
     res.getDefaultValue().setValue(details.defaultValue());
     res.getDescription().setIfAbsent(analyseDescription(source));
     return res;
@@ -547,21 +493,19 @@
   }
 
   private static Api.Parameter analyseParameter(Api.Endpoint endpoint, Property property) {
-    AnnotatedElement member = (AnnotatedElement) property.getSource();
+    AnnotatedElement source = (AnnotatedElement) property.getSource();
     Type type = property.getType();
-    OpenApi.Property annotated = member.getAnnotation(OpenApi.Property.class);
+    OpenApi.Property annotated = source.getAnnotation(OpenApi.Property.class);
     Api.Schema schema =
         type instanceof Class && isGeneratorType((Class<?>) type) && annotated != null
             ? analyseGeneratorSchema(endpoint, type, annotated.value())
-            : analyseInputSchema(endpoint, getSubstitutedType(endpoint, property, member));
-    boolean deprecated =
-        ((AnnotatedElement) property.getSource()).isAnnotationPresent(Deprecated.class);
+            : analyseInputSchema(endpoint, getSubstitutedType(endpoint, property, source));
+    boolean deprecated = source.isAnnotationPresent(Deprecated.class);
     Api.Parameter param =
-        new Api.Parameter(member, property.getName(), In.QUERY, false, schema, deprecated);
+        new Api.Parameter(source, property.getName(), In.QUERY, false, schema, deprecated);
     Object defaultValue = property.getDefaultValue();
-    if (defaultValue != null) {
-      param.getDefaultValue().setValue(defaultValue.toString());
-    }
+    if (defaultValue != null) param.getDefaultValue().setValue(defaultValue.toString());
+    param.getDescription().setValue(analyseDescription(source));
     return param;
   }
 
@@ -664,7 +608,7 @@
           }
           boolean alwaysSimple = isSimpleType(type);
           Collection<Property> properties = alwaysSimple ? List.of() : getProperties(type);
-          boolean named = sharable && isShared(type);
+          boolean named = !alwaysSimple && sharable && isShared(type);
           if (alwaysSimple || properties.isEmpty()) {
             return resolvedTo.apply(new Api.Schema(Api.Schema.Type.SIMPLE, named, type, type));
           }
@@ -764,7 +708,7 @@
         && !source.isArray()
         && !name.startsWith("java.lang")
         && !name.startsWith("java.util")
-        && !OpenApiGenerator.isSimpleType(source);
+        && !SimpleType.isSimpleType(source);
   }
 
   private static boolean isReferencableType(Class<?> type) {
@@ -796,7 +740,7 @@
   }
 
   private static boolean isSimpleType(Class<?> type) {
-    if (type.isEnum() || type == MultipartFile.class || type == Geometry.class) {
+    if (type.isEnum() || type == MultipartFile.class || SimpleType.isSimpleType(type)) {
       return true;
     }
     String moduleName = type.getModule().getName();
@@ -941,25 +885,6 @@
     return null;
   }
 
-<<<<<<< HEAD
-  private static EndpointParam getParam(Parameter source) {
-    if (source.isAnnotationPresent(PathVariable.class)) {
-      PathVariable a = source.getAnnotation(PathVariable.class);
-      return new EndpointParam(In.PATH, firstNonEmpty(a.name(), a.value()), a.required(), null);
-    }
-    if (source.isAnnotationPresent(RequestParam.class)) {
-      RequestParam a = source.getAnnotation(RequestParam.class);
-      boolean hasDefault = !a.defaultValue().equals("\n\t\t\n\t\t\n\ue000\ue001\ue002\n\t\t\t\t\n");
-      boolean required = a.required() && !hasDefault;
-      String defaultValue = hasDefault ? a.defaultValue() : null;
-      return new EndpointParam(
-          In.QUERY, firstNonEmpty(a.name(), a.value()), required, defaultValue);
-    }
-    if (source.isAnnotationPresent(RequestBody.class)) {
-      RequestBody a = source.getAnnotation(RequestBody.class);
-      return new EndpointParam(In.BODY, "", a.required(), null);
-    }
-=======
   private static ParameterDetails getParameterDetails(Parameter source) {
     if (source.isAnnotationPresent(PathVariable.class))
       return getParameterDetails(source.getAnnotation(PathVariable.class));
@@ -967,7 +892,6 @@
       return getParameterDetails(source.getAnnotation(RequestParam.class));
     if (source.isAnnotationPresent(RequestBody.class))
       return getParameterDetails(source.getAnnotation(RequestBody.class));
->>>>>>> 8270c710
     return null;
   }
 
@@ -1022,12 +946,12 @@
   }
 
   private static String firstNonEmpty(String a, String b) {
-    return a.isEmpty() ? b : a;
+    return a.length() == 0 ? b : a;
   }
 
   private static String firstNonEmpty(String a, String b, String c) {
     String ab = firstNonEmpty(a, b);
-    return !ab.isEmpty() ? ab : c;
+    return ab.length() > 0 ? ab : c;
   }
 
   @SafeVarargs
@@ -1065,12 +989,8 @@
     }
   }
 
-<<<<<<< HEAD
-  record EndpointParam(In in, String name, boolean required, String defaultValue) {}
-=======
   record ParameterDetails(
       Api.Parameter.In in, String name, boolean required, String defaultValue) {}
->>>>>>> 8270c710
 
   /*
    * Helpers for working with annotations
