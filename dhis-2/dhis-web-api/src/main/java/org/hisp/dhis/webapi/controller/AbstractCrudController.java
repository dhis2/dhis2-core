--- conflicted
+++ resolved
@@ -114,95 +114,6 @@
 /**
  * @author Morten Olav Hansen <mortenoh@gmail.com>
  */
-<<<<<<< HEAD
-@ApiVersion( { DhisApiVersion.DEFAULT, DhisApiVersion.ALL } )
-public abstract class AbstractCrudController<T extends IdentifiableObject> extends AbstractFullReadOnlyController<T>
-{
-    @Autowired
-    protected SchemaValidator schemaValidator;
-
-    @Autowired
-    protected RenderService renderService;
-
-    @Autowired
-    protected MetadataImportService importService;
-
-    @Autowired
-    protected MetadataExportService exportService;
-
-    @Autowired
-    protected HibernateCacheManager hibernateCacheManager;
-
-    @Autowired
-    protected CollectionService collectionService;
-
-    @Autowired
-    protected MergeService mergeService;
-
-    @Autowired
-    protected JsonPatchManager jsonPatchManager;
-
-    @Autowired
-    protected PatchService patchService;
-
-    @Autowired
-    @Qualifier( "xmlMapper" )
-    protected ObjectMapper xmlMapper;
-
-    @Autowired
-    protected UserService userService;
-
-    @Autowired
-    protected SharingService sharingService;
-
-    @Autowired
-    protected BulkPatchManager bulkPatchManager;
-
-    @Autowired
-    private TranslationsCheck translationsCheck;
-
-    @Autowired
-    protected EventHookPublisher eventHookPublisher;
-
-    // --------------------------------------------------------------------------
-    // PATCH
-    // --------------------------------------------------------------------------
-
-    /**
-     * Adds support for HTTP Patch using JSON Patch (RFC 6902), updated object
-     * is run through normal metadata importer and internally looks like a
-     * normal PUT (after the JSON Patch has been applied).
-     * <p>
-     * For now, we only support the official mimetype
-     * "application/json-patch+json" but in future releases we might also want
-     * to support "application/json" after the old patch behavior has been
-     * removed.
-     */
-    @OpenApi.Params( WebOptions.class )
-    @OpenApi.Params( MetadataImportParams.class )
-    @OpenApi.Param( JsonPatch.class )
-    @ResponseBody
-    @PatchMapping( path = "/{uid}", consumes = "application/json-patch+json" )
-    public WebMessage patchObject(
-        @OpenApi.Param( UID.class ) @PathVariable( "uid" ) String pvUid,
-        @RequestParam Map<String, String> rpParameters,
-        @CurrentUser User currentUser,
-        HttpServletRequest request )
-        throws ForbiddenException,
-        NotFoundException,
-        IOException,
-        JsonPatchException,
-        ConflictException
-    {
-        WebOptions options = new WebOptions( rpParameters );
-
-        final T persistedObject = getEntity( pvUid, options );
-
-        if ( !aclService.canUpdate( currentUser, persistedObject ) )
-        {
-            throw new ForbiddenException( "You don't have the proper permissions to update this object." );
-        }
-=======
 @ApiVersion({DhisApiVersion.DEFAULT, DhisApiVersion.ALL})
 public abstract class AbstractCrudController<T extends IdentifiableObject>
     extends AbstractFullReadOnlyController<T> {
@@ -223,7 +134,6 @@
   @Autowired protected JsonPatchManager jsonPatchManager;
 
   @Autowired protected PatchService patchService;
->>>>>>> 182091b4
 
   @Autowired
   @Qualifier("xmlMapper")
@@ -239,115 +149,9 @@
 
   @Autowired protected EventHookPublisher eventHookPublisher;
 
-  // --------------------------------------------------------------------------
-  // OLD PATCH
-  // --------------------------------------------------------------------------
-
-  @OpenApi.Ignore
-  @OpenApi.Params(WebOptions.class)
-  @OpenApi.Param(OpenApi.EntityType.class)
-  @PatchMapping(value = "/{uid}")
-  @ResponseStatus(value = HttpStatus.NO_CONTENT)
-  @SuppressWarnings("java:S1130")
-  public void partialUpdateObject(
-      @OpenApi.Param(UID.class) @PathVariable("uid") String pvUid,
-      @RequestParam Map<String, String> rpParameters,
-      @CurrentUser User currentUser,
-      HttpServletRequest request)
-      throws NotFoundException,
-          ForbiddenException,
-          BadRequestException,
-          ConflictException,
-          IOException,
-          JsonPatchException {
-    WebOptions options = new WebOptions(rpParameters);
-
-    T patchedObject = getEntity(pvUid, options);
-    T persistedObject = jsonPatchManager.apply(new JsonPatch(List.of()), patchedObject);
-
-    if (!aclService.canUpdate(currentUser, patchedObject)) {
-      throw new UpdateAccessDeniedException(
-          "You don't have the proper permissions to update this object.");
-    }
-
-    Patch patch = diff(request);
-
-    patchService.apply(patch, patchedObject);
-    prePatchEntity(persistedObject, patchedObject);
-
-    validateAndThrowErrors(() -> schemaValidator.validate(patchedObject));
-    manager.update(patchedObject);
-
-    postPatchEntity(null, patchedObject);
-  }
-
-  @OpenApi.Params(WebOptions.class)
-  @OpenApi.Params(MetadataImportParams.class)
-  @OpenApi.Param(OpenApi.EntityType.class)
-  @PatchMapping("/{uid}/{property}")
-  @ResponseStatus(value = HttpStatus.NO_CONTENT)
-  public void updateObjectProperty(
-      @OpenApi.Param(UID.class) @PathVariable("uid") String pvUid,
-      @OpenApi.Param(PropertyNames.class) @PathVariable("property") String pvProperty,
-      @RequestParam Map<String, String> rpParameters,
-      @CurrentUser User currentUser,
-      HttpServletRequest request)
-      throws NotFoundException,
-          ConflictException,
-          ForbiddenException,
-          BadRequestException,
-          IOException,
-          JsonPatchException {
-    WebOptions options = new WebOptions(rpParameters);
-
-    if (!getSchema().hasProperty(pvProperty)) {
-      throw new NotFoundException(
-          "Property " + pvProperty + " does not exist on " + getEntityName());
-    }
-
-    Property property = getSchema().getProperty(pvProperty);
-    T patchedObject = getEntity(pvUid, options);
-    T persistedObject = jsonPatchManager.apply(new JsonPatch(List.of()), patchedObject);
-
-    if (!aclService.canUpdate(currentUser, patchedObject)) {
-      throw new ForbiddenException("You don't have the proper permissions to update this object.");
-    }
-
-    if (!property.isWritable()) {
-      throw new ForbiddenException("This property is read-only.");
-    }
-
-    T object = deserialize(request);
-
-    if (object == null) {
-      throw new BadRequestException("Unknown payload format.");
-    }
-
-    try {
-      Object value = property.getGetterMethod().invoke(object);
-      property.getSetterMethod().invoke(patchedObject, value);
-    } catch (IllegalAccessException | InvocationTargetException ex) {
-      throw new RuntimeException(ex);
-    }
-    prePatchEntity(persistedObject, patchedObject);
-
-    Map<String, List<String>> parameterValuesMap = contextService.getParameterValuesMap();
-    MetadataImportParams params = importService.getParamsFromMap(parameterValuesMap);
-    params.setUser(UID.of(currentUser)).setImportStrategy(ImportStrategy.UPDATE);
-
-    ImportReport importReport =
-        importService.importMetadata(params, new MetadataObjects().addObject(patchedObject));
-    if (importReport.getStatus() != Status.OK) {
-      throw new ConflictException("Import has errors.")
-          .setObjectReport(importReport.getFirstObjectReport());
-    }
-
-    postPatchEntity(null, patchedObject);
-  }
-
-  // --------------------------------------------------------------------------
-  // PATCH
-  // --------------------------------------------------------------------------
+    // --------------------------------------------------------------------------
+    // PATCH
+    // --------------------------------------------------------------------------
 
   /**
    * Adds support for HTTP Patch using JSON Patch (RFC 6902), updated object is run through normal
