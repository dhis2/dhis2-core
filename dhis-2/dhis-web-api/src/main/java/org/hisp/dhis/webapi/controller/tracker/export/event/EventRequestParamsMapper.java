--- conflicted
+++ resolved
@@ -28,12 +28,9 @@
 package org.hisp.dhis.webapi.controller.tracker.export.event;
 
 import static org.apache.commons.lang3.BooleanUtils.toBooleanDefaultIfNull;
-<<<<<<< HEAD
-=======
 import static org.hisp.dhis.webapi.controller.tracker.export.RequestParamUtils.parseAttributeQueryItems;
 import static org.hisp.dhis.webapi.controller.tracker.export.RequestParamUtils.parseDataElementQueryItems;
 import static org.hisp.dhis.webapi.controller.tracker.export.RequestParamUtils.parseQueryItem;
->>>>>>> ae8b36c8
 import static org.hisp.dhis.webapi.controller.tracker.export.RequestParamUtils.validateDeprecatedUidParameter;
 import static org.hisp.dhis.webapi.controller.tracker.export.RequestParamUtils.validateDeprecatedUidsParameter;
 
@@ -84,18 +81,13 @@
         Set<UID> eventUids = validateDeprecatedUidsParameter( "event", requestParams.getEvent(),
             "events",
             requestParams.getEvents() );
-<<<<<<< HEAD
 
         validateFilter( requestParams.getFilter(), eventUids );
-=======
-        validateFilter( filters, eventUids, requestParams.getProgramStage(), programStage );
->>>>>>> ae8b36c8
 
         Set<UID> assignedUsers = validateDeprecatedUidsParameter( "assignedUser", requestParams.getAssignedUser(),
             "assignedUsers",
             requestParams.getAssignedUsers() );
 
-<<<<<<< HEAD
         validateUpdateDurationParams( requestParams );
 
         return EventOperationParams.builder()
@@ -148,271 +140,6 @@
         {
             throw new BadRequestException( "Event UIDs and filters can not be specified at the same time" );
         }
-=======
-        Map<String, SortDirection> dataElementOrders = getDataElementsFromOrder( requestParams.getOrder() );
-
-        List<QueryItem> dataElements = new ArrayList<>();
-        for ( String order : dataElementOrders.keySet() )
-        {
-            dataElements.add( parseQueryItem( order, this::dataElementToQueryItem ) );
-        }
-
-        Map<String, SortDirection> attributeOrders = getAttributesFromOrder( requestParams.getOrder() );
-        List<OrderParam> attributeOrderParams = mapToOrderParams( attributeOrders );
-        List<OrderParam> dataElementOrderParams = mapToOrderParams( dataElementOrders );
-
-        List<QueryItem> filterAttributes = parseFilterAttributes( requestParams.getFilterAttributes(),
-            attributeOrderParams );
-        validateFilterAttributes( filterAttributes );
-
-        EventSearchParams params = new EventSearchParams();
-
-        return params.setProgram( program ).setProgramStage( programStage ).setOrgUnit( orgUnit )
-            .setTrackedEntity( trackedEntity )
-            .setProgramStatus( requestParams.getProgramStatus() ).setFollowUp( requestParams.getFollowUp() )
-            .setOrgUnitSelectionMode( requestParams.getOuMode() )
-            .setUserWithAssignedUsers( requestParams.getAssignedUserMode(), user, UID.toValueSet( assignedUsers ) )
-            .setStartDate( requestParams.getOccurredAfter() ).setEndDate( requestParams.getOccurredBefore() )
-            .setScheduleAtStartDate( requestParams.getScheduledAfter() )
-            .setScheduleAtEndDate( requestParams.getScheduledBefore() )
-            .setUpdatedAtStartDate( requestParams.getUpdatedAfter() )
-            .setUpdatedAtEndDate( requestParams.getUpdatedBefore() )
-            .setUpdatedAtDuration( requestParams.getUpdatedWithin() )
-            .setEnrollmentEnrolledBefore( requestParams.getEnrollmentEnrolledBefore() )
-            .setEnrollmentEnrolledAfter( requestParams.getEnrollmentEnrolledAfter() )
-            .setEnrollmentOccurredBefore( requestParams.getEnrollmentOccurredBefore() )
-            .setEnrollmentOccurredAfter( requestParams.getEnrollmentOccurredAfter() )
-            .setEventStatus( requestParams.getStatus() )
-            .setCategoryOptionCombo( attributeOptionCombo ).setIdSchemes( requestParams.getIdSchemes() )
-            .setPage( requestParams.getPage() )
-            .setPageSize( requestParams.getPageSize() ).setTotalPages( requestParams.isTotalPages() )
-            .setSkipPaging( toBooleanDefaultIfNull( requestParams.isSkipPaging(), false ) )
-            .setSkipEventId( requestParams.getSkipEventId() ).setIncludeAttributes( false )
-            .setIncludeAllDataElements( false ).addDataElements( dataElements )
-            .addFilters( filters ).addFilterAttributes( filterAttributes )
-            .addOrders( getOrderParams( requestParams.getOrder() ) )
-            .addGridOrders( dataElementOrderParams )
-            .addAttributeOrders( attributeOrderParams )
-            .setEvents( UID.toValueSet( eventUids ) )
-            .setEnrollments( UID.toValueSet( requestParams.getEnrollments() ) )
-            .setIncludeDeleted( requestParams.isIncludeDeleted() );
-    }
-
-    private Program validateProgram( UID uid )
-        throws BadRequestException
-    {
-        if ( uid == null )
-        {
-            return null;
-        }
-
-        Program program = programService.getProgram( uid.getValue() );
-        if ( program == null )
-        {
-            throw new BadRequestException( "Program is specified but does not exist: " + uid );
-        }
-
-        return program;
-    }
-
-    private ProgramStage validateProgramStage( UID uid )
-        throws BadRequestException
-    {
-        if ( uid == null )
-        {
-            return null;
-        }
-
-        ProgramStage programStage = programStageService.getProgramStage( uid.getValue() );
-        if ( programStage == null )
-        {
-            throw new BadRequestException( "Program stage is specified but does not exist: " + uid );
-        }
-
-        return programStage;
-    }
-
-    private OrganisationUnit validateOrgUnit( UID uid )
-        throws BadRequestException
-    {
-        if ( uid == null )
-        {
-            return null;
-        }
-
-        OrganisationUnit orgUnit = organisationUnitService.getOrganisationUnit( uid.getValue() );
-        if ( orgUnit == null )
-        {
-            throw new BadRequestException( "Org unit is specified but does not exist: " + uid );
-        }
-
-        return orgUnit;
-    }
-
-    private void validateUser( User user, Program pr, ProgramStage ps )
-        throws ForbiddenException
-    {
-        if ( pr != null && !user.isSuper() && !aclService.canDataRead( user, pr ) )
-        {
-            throw new ForbiddenException( "User has no access to program: " + pr.getUid() );
-        }
-
-        if ( ps != null && !user.isSuper() && !aclService.canDataRead( user, ps ) )
-        {
-            throw new ForbiddenException( "User has no access to program stage: " + ps.getUid() );
-        }
-    }
-
-    private TrackedEntity validateTrackedEntity( UID uid )
-        throws BadRequestException
-    {
-        if ( uid == null )
-        {
-            return null;
-        }
-
-        TrackedEntity trackedEntity = trackedEntityService.getTrackedEntity( uid.getValue() );
-        if ( trackedEntity == null )
-        {
-            throw new BadRequestException( "Tracked entity is specified but does not exist: " + uid );
-        }
-
-        return trackedEntity;
-    }
-
-    private void validateAttributeOptionCombo( CategoryOptionCombo attributeOptionCombo, User user )
-        throws ForbiddenException
-    {
-        if ( attributeOptionCombo != null && !user.isSuper()
-            && !aclService.canDataRead( user, attributeOptionCombo ) )
-        {
-            throw new ForbiddenException(
-                "User has no access to attribute category option combo: " + attributeOptionCombo.getUid() );
-        }
-    }
-
-    private static void validateFilter( List<QueryItem> filters, Set<UID> eventIds, UID programStage,
-        ProgramStage ps )
-        throws BadRequestException
-    {
-        if ( !CollectionUtils.isEmpty( eventIds ) && !CollectionUtils.isEmpty( filters ) )
-        {
-            throw new BadRequestException( "Event UIDs and filters can not be specified at the same time" );
-        }
-        if ( !CollectionUtils.isEmpty( filters ) && programStage != null && ps == null )
-        {
-            throw new BadRequestException( "ProgramStage needs to be specified for event filtering to work" );
-        }
-    }
-
-    private List<QueryItem> parseFilterAttributes( String filterAttributes, List<OrderParam> attributeOrderParams )
-        throws BadRequestException
-    {
-        Map<String, TrackedEntityAttribute> attributes = attributeService.getAllTrackedEntityAttributes()
-            .stream()
-            .collect( Collectors.toMap( TrackedEntityAttribute::getUid, att -> att ) );
-
-        List<QueryItem> filterItems = parseAttributeQueryItems( filterAttributes, attributes );
-        List<QueryItem> orderItems = attributeQueryItemsFromOrder( filterItems, attributes, attributeOrderParams );
-
-        return Stream.concat( filterItems.stream(), orderItems.stream() ).toList();
-    }
-
-    private List<QueryItem> attributeQueryItemsFromOrder( List<QueryItem> filterAttributes,
-        Map<String, TrackedEntityAttribute> attributes, List<OrderParam> attributeOrderParams )
-    {
-        return attributeOrderParams.stream()
-            .map( OrderParam::getField )
-            .filter( att -> !containsAttributeFilter( filterAttributes, att ) )
-            .map( attributes::get )
-            .map( at -> new QueryItem( at, null, at.getValueType(), at.getAggregationType(), at.getOptionSet() ) )
-            .toList();
-    }
-
-    private boolean containsAttributeFilter( List<QueryItem> attributeFilters, String attributeUid )
-    {
-        for ( QueryItem item : attributeFilters )
-        {
-            if ( Objects.equals( item.getItem().getUid(), attributeUid ) )
-            {
-                return true;
-            }
-        }
-        return false;
-    }
-
-    private void validateFilterAttributes( List<QueryItem> queryItems )
-        throws BadRequestException
-    {
-        Set<String> attributes = new HashSet<>();
-        Set<String> duplicates = new HashSet<>();
-        for ( QueryItem item : queryItems )
-        {
-            if ( !attributes.add( item.getItemId() ) )
-            {
-                duplicates.add( item.getItemId() );
-            }
-        }
-
-        if ( !duplicates.isEmpty() )
-        {
-            throw new BadRequestException( String.format(
-                "filterAttributes contains duplicate tracked entity attribute (TEA): %s. Multiple filters for the same TEA can be specified like 'uid:gt:2:lt:10'",
-                String.join( ", ", duplicates ) ) );
-        }
-    }
-
-    private Map<String, SortDirection> getDataElementsFromOrder( List<OrderCriteria> allOrders )
-    {
-        if ( allOrders == null )
-        {
-            return Collections.emptyMap();
-        }
-
-        Map<String, SortDirection> dataElements = new HashMap<>();
-        for ( OrderCriteria orderCriteria : allOrders )
-        {
-            DataElement de = dataElementService.getDataElement( orderCriteria.getField() );
-            if ( de != null )
-            {
-                dataElements.put( orderCriteria.getField(), orderCriteria.getDirection() );
-            }
-        }
-        return dataElements;
-    }
-
-    private Map<String, SortDirection> getAttributesFromOrder( List<OrderCriteria> allOrders )
-    {
-        if ( allOrders == null )
-        {
-            return Collections.emptyMap();
-        }
-
-        Map<String, SortDirection> attributes = new HashMap<>();
-        for ( OrderCriteria orderCriteria : allOrders )
-        {
-            TrackedEntityAttribute attribute = trackedEntityAttributeService
-                .getTrackedEntityAttribute( orderCriteria.getField() );
-            if ( attribute != null )
-            {
-                attributes.put( orderCriteria.getField(), orderCriteria.getDirection() );
-            }
-        }
-        return attributes;
-    }
-
-    private QueryItem dataElementToQueryItem( String item )
-        throws BadRequestException
-    {
-        DataElement de = dataElementService.getDataElement( item );
-
-        if ( de == null )
-        {
-            throw new BadRequestException( "Data element does not exist: " + item );
-        }
-
-        return new QueryItem( de, null, de.getValueType(), de.getAggregationType(), de.getOptionSet() );
->>>>>>> ae8b36c8
     }
 
     private List<OrderParam> getOrderParams( List<OrderCriteria> order )
