/*
 * Copyright (c) 2004-2022, University of Oslo
 * All rights reserved.
 *
 * Redistribution and use in source and binary forms, with or without
 * modification, are permitted provided that the following conditions are met:
 * Redistributions of source code must retain the above copyright notice, this
 * list of conditions and the following disclaimer.
 *
 * Redistributions in binary form must reproduce the above copyright notice,
 * this list of conditions and the following disclaimer in the documentation
 * and/or other materials provided with the distribution.
 * Neither the name of the HISP project nor the names of its contributors may
 * be used to endorse or promote products derived from this software without
 * specific prior written permission.
 *
 * THIS SOFTWARE IS PROVIDED BY THE COPYRIGHT HOLDERS AND CONTRIBUTORS "AS IS" AND
 * ANY EXPRESS OR IMPLIED WARRANTIES, INCLUDING, BUT NOT LIMITED TO, THE IMPLIED
 * WARRANTIES OF MERCHANTABILITY AND FITNESS FOR A PARTICULAR PURPOSE ARE
 * DISCLAIMED. IN NO EVENT SHALL THE COPYRIGHT OWNER OR CONTRIBUTORS BE LIABLE FOR
 * ANY DIRECT, INDIRECT, INCIDENTAL, SPECIAL, EXEMPLARY, OR CONSEQUENTIAL DAMAGES
 * (INCLUDING, BUT NOT LIMITED TO, PROCUREMENT OF SUBSTITUTE GOODS OR SERVICES;
 * LOSS OF USE, DATA, OR PROFITS; OR BUSINESS INTERRUPTION) HOWEVER CAUSED AND ON
 * ANY THEORY OF LIABILITY, WHETHER IN CONTRACT, STRICT LIABILITY, OR TORT
 * (INCLUDING NEGLIGENCE OR OTHERWISE) ARISING IN ANY WAY OUT OF THE USE OF THIS
 * SOFTWARE, EVEN IF ADVISED OF THE POSSIBILITY OF SUCH DAMAGE.
 */
package org.hisp.dhis.webapi.controller.tracker.export.event;

import static org.apache.commons.lang3.BooleanUtils.toBooleanDefaultIfNull;
import static org.hisp.dhis.common.OrganisationUnitSelectionMode.ACCESSIBLE;
import static org.hisp.dhis.common.OrganisationUnitSelectionMode.CAPTURE;
import static org.hisp.dhis.common.OrganisationUnitSelectionMode.CHILDREN;
import static org.hisp.dhis.common.OrganisationUnitSelectionMode.DESCENDANTS;
import static org.hisp.dhis.common.OrganisationUnitSelectionMode.SELECTED;
import static org.hisp.dhis.tracker.export.enrollment.EnrollmentOperationParams.DEFAULT_PAGE;
import static org.hisp.dhis.tracker.export.enrollment.EnrollmentOperationParams.DEFAULT_PAGE_SIZE;
import static org.hisp.dhis.webapi.controller.tracker.export.RequestParamUtils.validateDeprecatedParameter;
import static org.hisp.dhis.webapi.controller.tracker.export.RequestParamUtils.validateDeprecatedUidsParameter;

import java.util.List;
import java.util.Map.Entry;
import java.util.Objects;
import java.util.Set;
import java.util.function.Function;
import java.util.stream.Collectors;
import lombok.RequiredArgsConstructor;
import org.apache.commons.lang3.StringUtils;
import org.hisp.dhis.common.CodeGenerator;
import org.hisp.dhis.common.OrganisationUnitSelectionMode;
import org.hisp.dhis.common.UID;
import org.hisp.dhis.commons.collection.CollectionUtils;
import org.hisp.dhis.feedback.BadRequestException;
import org.hisp.dhis.tracker.export.event.EventOperationParams;
import org.hisp.dhis.tracker.export.event.EventOperationParams.EventOperationParamsBuilder;
import org.hisp.dhis.util.DateUtils;
import org.hisp.dhis.webapi.controller.event.webrequest.OrderCriteria;
import org.springframework.stereotype.Component;

/**
 * Maps query parameters from {@link EventsExportController} stored in {@link RequestParams} to
 * {@link EventOperationParams} which is used to fetch events from the DB.
 */
@Component
@RequiredArgsConstructor
class EventRequestParamsMapper {
  private static final Set<String> ORDERABLE_FIELD_NAMES = EventMapper.ORDERABLE_FIELDS.keySet();

  public EventOperationParams map(RequestParams requestParams) throws BadRequestException {
    OrganisationUnitSelectionMode orgUnitMode =
        validateDeprecatedParameter(
            "ouMode", requestParams.getOuMode(), "orgUnitMode", requestParams.getOrgUnitMode());
    validateOrgUnitParams(requestParams.getOrgUnit(), orgUnitMode);

    if (requestParams.getOrgUnitMode() != null) {
      validateOrgUnitMode(requestParams);
    }

    UID attributeCategoryCombo =
        validateDeprecatedParameter(
            "attributeCc",
            requestParams.getAttributeCc(),
            "attributeCategoryCombo",
            requestParams.getAttributeCategoryCombo());

    Set<UID> attributeCategoryOptions =
        validateDeprecatedUidsParameter(
            "attributeCos",
            requestParams.getAttributeCos(),
            "attributeCategoryOptions",
            requestParams.getAttributeCategoryOptions());

    Set<UID> eventUids =
        validateDeprecatedUidsParameter(
            "event", requestParams.getEvent(), "events", requestParams.getEvents());

    validateFilter(requestParams.getFilter(), eventUids);

    Set<UID> assignedUsers =
        validateDeprecatedUidsParameter(
            "assignedUser",
            requestParams.getAssignedUser(),
            "assignedUsers",
            requestParams.getAssignedUsers());

    validateUpdateDurationParams(requestParams);
<<<<<<< HEAD

    return EventOperationParams.builder()
        .programUid(
            requestParams.getProgram() != null ? requestParams.getProgram().getValue() : null)
        .programStageUid(
            requestParams.getProgramStage() != null
                ? requestParams.getProgramStage().getValue()
                : null)
        .orgUnitUid(
            requestParams.getOrgUnit() != null ? requestParams.getOrgUnit().getValue() : null)
        .trackedEntityUid(
            requestParams.getTrackedEntity() != null
                ? requestParams.getTrackedEntity().getValue()
                : null)
        .programStatus(requestParams.getProgramStatus())
        .followUp(requestParams.getFollowUp())
        .orgUnitMode(orgUnitMode)
        .assignedUserMode(requestParams.getAssignedUserMode())
        .assignedUsers(UID.toValueSet(assignedUsers))
        .startDate(requestParams.getOccurredAfter())
        .endDate(requestParams.getOccurredBefore())
        .scheduledAfter(requestParams.getScheduledAfter())
        .scheduledBefore(requestParams.getScheduledBefore())
        .updatedAfter(requestParams.getUpdatedAfter())
        .updatedBefore(requestParams.getUpdatedBefore())
        .updatedWithin(requestParams.getUpdatedWithin())
        .enrollmentEnrolledBefore(requestParams.getEnrollmentEnrolledBefore())
        .enrollmentEnrolledAfter(requestParams.getEnrollmentEnrolledAfter())
        .enrollmentOccurredBefore(requestParams.getEnrollmentOccurredBefore())
        .enrollmentOccurredAfter(requestParams.getEnrollmentOccurredAfter())
        .eventStatus(requestParams.getStatus())
        .attributeCategoryCombo(
            attributeCategoryCombo != null ? attributeCategoryCombo.getValue() : null)
        .attributeCategoryOptions(UID.toValueSet(attributeCategoryOptions))
        .idSchemes(requestParams.getIdSchemes())
        .page(Objects.requireNonNullElse(requestParams.getPage(), DEFAULT_PAGE))
        .pageSize(Objects.requireNonNullElse(requestParams.getPageSize(), DEFAULT_PAGE_SIZE))
        .totalPages(toBooleanDefaultIfNull(requestParams.isTotalPages(), false))
        .skipPaging(toBooleanDefaultIfNull(requestParams.isSkipPaging(), false))
        .skipEventId(requestParams.getSkipEventId())
        .includeAttributes(false)
        .includeAllDataElements(false)
        .filters(requestParams.getFilter())
        .filterAttributes(requestParams.getFilterAttributes())
        .orders(getOrderParams(requestParams.getOrder()))
        .attributeOrders(requestParams.getOrder())
        .events(UID.toValueSet(eventUids))
        .enrollments(UID.toValueSet(requestParams.getEnrollments()))
        .includeDeleted(requestParams.isIncludeDeleted())
        .build();
=======
    validateOrderParams(requestParams.getOrder());

    EventOperationParamsBuilder builder =
        EventOperationParams.builder()
            .programUid(
                requestParams.getProgram() != null ? requestParams.getProgram().getValue() : null)
            .programStageUid(
                requestParams.getProgramStage() != null
                    ? requestParams.getProgramStage().getValue()
                    : null)
            .orgUnitUid(
                requestParams.getOrgUnit() != null ? requestParams.getOrgUnit().getValue() : null)
            .trackedEntityUid(
                requestParams.getTrackedEntity() != null
                    ? requestParams.getTrackedEntity().getValue()
                    : null)
            .programStatus(requestParams.getProgramStatus())
            .followUp(requestParams.getFollowUp())
            .orgUnitMode(orgUnitMode)
            .assignedUserMode(requestParams.getAssignedUserMode())
            .assignedUsers(UID.toValueSet(assignedUsers))
            .startDate(requestParams.getOccurredAfter())
            .endDate(requestParams.getOccurredBefore())
            .scheduledAfter(requestParams.getScheduledAfter())
            .scheduledBefore(requestParams.getScheduledBefore())
            .updatedAfter(requestParams.getUpdatedAfter())
            .updatedBefore(requestParams.getUpdatedBefore())
            .updatedWithin(requestParams.getUpdatedWithin())
            .enrollmentEnrolledBefore(requestParams.getEnrollmentEnrolledBefore())
            .enrollmentEnrolledAfter(requestParams.getEnrollmentEnrolledAfter())
            .enrollmentOccurredBefore(requestParams.getEnrollmentOccurredBefore())
            .enrollmentOccurredAfter(requestParams.getEnrollmentOccurredAfter())
            .eventStatus(requestParams.getStatus())
            .attributeCategoryCombo(
                attributeCategoryCombo != null ? attributeCategoryCombo.getValue() : null)
            .attributeCategoryOptions(UID.toValueSet(attributeCategoryOptions))
            .idSchemes(requestParams.getIdSchemes())
            .page(Objects.requireNonNullElse(requestParams.getPage(), DEFAULT_PAGE))
            .pageSize(Objects.requireNonNullElse(requestParams.getPageSize(), DEFAULT_PAGE_SIZE))
            .totalPages(toBooleanDefaultIfNull(requestParams.isTotalPages(), false))
            .skipPaging(toBooleanDefaultIfNull(requestParams.isSkipPaging(), false))
            .skipEventId(requestParams.getSkipEventId())
            .includeAttributes(false)
            .includeAllDataElements(false)
            .dataElementFilters(requestParams.getFilter())
            .attributeFilters(requestParams.getFilterAttributes())
            .events(UID.toValueSet(eventUids))
            .enrollments(UID.toValueSet(requestParams.getEnrollments()))
            .includeDeleted(requestParams.isIncludeDeleted());
    mapOrderParam(builder, requestParams.getOrder());

    return builder.build();
>>>>>>> a25f5ea6
  }

  private static void validateFilter(String filter, Set<UID> eventIds) throws BadRequestException {
    if (!CollectionUtils.isEmpty(eventIds) && !StringUtils.isEmpty(filter)) {
      throw new BadRequestException("Event UIDs and filters can not be specified at the same time");
    }
  }

  private void validateOrderParams(List<OrderCriteria> order) throws BadRequestException {
    if (order == null || order.isEmpty()) {
      return;
    }

    Set<String> invalidOrderComponents =
        order.stream().map(OrderCriteria::getField).collect(Collectors.toSet());
    invalidOrderComponents.removeAll(ORDERABLE_FIELD_NAMES);
    Set<String> uids =
        invalidOrderComponents.stream()
            .filter(CodeGenerator::isValidUid)
            .collect(Collectors.toSet());
    invalidOrderComponents.removeAll(uids);

    if (!invalidOrderComponents.isEmpty()) {
      throw new BadRequestException(
          String.format(
              "order parameter is invalid. `%s` are either unsupported fields and/or invalid UID(s). Supported are data element and attribute UIDs and fields `%s`",
              String.join(", ", invalidOrderComponents),
              String.join(", ", ORDERABLE_FIELD_NAMES.stream().sorted().toList())));
    }

    Set<String> duplicateOrderComponents =
        order.stream()
            .map(OrderCriteria::getField)
            .collect(Collectors.groupingBy(Function.identity(), Collectors.counting()))
            .entrySet()
            .stream()
            .filter(e -> e.getValue() > 1)
            .map(Entry::getKey)
            .collect(Collectors.toSet());

    if (!duplicateOrderComponents.isEmpty()) {
      throw new BadRequestException(
          String.format(
              "order parameter is invalid. `%s` are repeated. Data element and attribute UIDs and fields should only be specified once.",
              String.join(", ", duplicateOrderComponents)));
    }
  }

  private void mapOrderParam(EventOperationParamsBuilder builder, List<OrderCriteria> orders) {
    if (orders == null || orders.isEmpty()) {
      return;
    }

    for (OrderCriteria order : orders) {
      if (EventMapper.ORDERABLE_FIELDS.containsKey(order.getField())) {
        builder.orderBy(EventMapper.ORDERABLE_FIELDS.get(order.getField()), order.getDirection());
      } else {
        builder.orderBy(UID.of(order.getField()), order.getDirection());
      }
    }
  }

  private void validateUpdateDurationParams(RequestParams requestParams)
      throws BadRequestException {
    if (requestParams.getUpdatedWithin() != null
        && (requestParams.getUpdatedAfter() != null || requestParams.getUpdatedBefore() != null)) {
      throw new BadRequestException(
          "Last updated from and/or to and last updated duration cannot be specified simultaneously");
    }

    if (requestParams.getUpdatedWithin() != null
        && DateUtils.getDuration(requestParams.getUpdatedWithin()) == null) {
      throw new BadRequestException("Duration is not valid: " + requestParams.getUpdatedWithin());
    }
  }

  private void validateOrgUnitMode(RequestParams params) throws BadRequestException {
    if ((params.getOrgUnitMode().equals(ACCESSIBLE) || params.getOrgUnitMode().equals(CAPTURE))
        && params.getOrgUnit() != null) {
      throw new BadRequestException(
          String.format(
              "orgUnitMode %s cannot be used with orgUnits. Please remove the orgUnit parameter and try again.",
              params.getOrgUnitMode()));
    }

    if ((params.getOrgUnitMode().equals(CHILDREN)
            || params.getOrgUnitMode().equals(SELECTED)
            || params.getOrgUnitMode().equals(DESCENDANTS))
        && params.getOrgUnit() == null) {
      throw new BadRequestException(
          String.format(
              "orgUnit is required for orgUnitMode: %s. Please add an orgUnit or use a different orgUnitMode.",
              params.getOrgUnitMode()));
    }
  }
}<|MERGE_RESOLUTION|>--- conflicted
+++ resolved
@@ -104,58 +104,6 @@
             requestParams.getAssignedUsers());
 
     validateUpdateDurationParams(requestParams);
-<<<<<<< HEAD
-
-    return EventOperationParams.builder()
-        .programUid(
-            requestParams.getProgram() != null ? requestParams.getProgram().getValue() : null)
-        .programStageUid(
-            requestParams.getProgramStage() != null
-                ? requestParams.getProgramStage().getValue()
-                : null)
-        .orgUnitUid(
-            requestParams.getOrgUnit() != null ? requestParams.getOrgUnit().getValue() : null)
-        .trackedEntityUid(
-            requestParams.getTrackedEntity() != null
-                ? requestParams.getTrackedEntity().getValue()
-                : null)
-        .programStatus(requestParams.getProgramStatus())
-        .followUp(requestParams.getFollowUp())
-        .orgUnitMode(orgUnitMode)
-        .assignedUserMode(requestParams.getAssignedUserMode())
-        .assignedUsers(UID.toValueSet(assignedUsers))
-        .startDate(requestParams.getOccurredAfter())
-        .endDate(requestParams.getOccurredBefore())
-        .scheduledAfter(requestParams.getScheduledAfter())
-        .scheduledBefore(requestParams.getScheduledBefore())
-        .updatedAfter(requestParams.getUpdatedAfter())
-        .updatedBefore(requestParams.getUpdatedBefore())
-        .updatedWithin(requestParams.getUpdatedWithin())
-        .enrollmentEnrolledBefore(requestParams.getEnrollmentEnrolledBefore())
-        .enrollmentEnrolledAfter(requestParams.getEnrollmentEnrolledAfter())
-        .enrollmentOccurredBefore(requestParams.getEnrollmentOccurredBefore())
-        .enrollmentOccurredAfter(requestParams.getEnrollmentOccurredAfter())
-        .eventStatus(requestParams.getStatus())
-        .attributeCategoryCombo(
-            attributeCategoryCombo != null ? attributeCategoryCombo.getValue() : null)
-        .attributeCategoryOptions(UID.toValueSet(attributeCategoryOptions))
-        .idSchemes(requestParams.getIdSchemes())
-        .page(Objects.requireNonNullElse(requestParams.getPage(), DEFAULT_PAGE))
-        .pageSize(Objects.requireNonNullElse(requestParams.getPageSize(), DEFAULT_PAGE_SIZE))
-        .totalPages(toBooleanDefaultIfNull(requestParams.isTotalPages(), false))
-        .skipPaging(toBooleanDefaultIfNull(requestParams.isSkipPaging(), false))
-        .skipEventId(requestParams.getSkipEventId())
-        .includeAttributes(false)
-        .includeAllDataElements(false)
-        .filters(requestParams.getFilter())
-        .filterAttributes(requestParams.getFilterAttributes())
-        .orders(getOrderParams(requestParams.getOrder()))
-        .attributeOrders(requestParams.getOrder())
-        .events(UID.toValueSet(eventUids))
-        .enrollments(UID.toValueSet(requestParams.getEnrollments()))
-        .includeDeleted(requestParams.isIncludeDeleted())
-        .build();
-=======
     validateOrderParams(requestParams.getOrder());
 
     EventOperationParamsBuilder builder =
@@ -208,7 +156,6 @@
     mapOrderParam(builder, requestParams.getOrder());
 
     return builder.build();
->>>>>>> a25f5ea6
   }
 
   private static void validateFilter(String filter, Set<UID> eventIds) throws BadRequestException {
