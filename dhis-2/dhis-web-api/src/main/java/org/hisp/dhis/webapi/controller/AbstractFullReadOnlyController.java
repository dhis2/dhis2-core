/*
 * Copyright (c) 2004-2022, University of Oslo
 * All rights reserved.
 *
 * Redistribution and use in source and binary forms, with or without
 * modification, are permitted provided that the following conditions are met:
 * Redistributions of source code must retain the above copyright notice, this
 * list of conditions and the following disclaimer.
 *
 * Redistributions in binary form must reproduce the above copyright notice,
 * this list of conditions and the following disclaimer in the documentation
 * and/or other materials provided with the distribution.
 * Neither the name of the HISP project nor the names of its contributors may
 * be used to endorse or promote products derived from this software without
 * specific prior written permission.
 *
 * THIS SOFTWARE IS PROVIDED BY THE COPYRIGHT HOLDERS AND CONTRIBUTORS "AS IS" AND
 * ANY EXPRESS OR IMPLIED WARRANTIES, INCLUDING, BUT NOT LIMITED TO, THE IMPLIED
 * WARRANTIES OF MERCHANTABILITY AND FITNESS FOR A PARTICULAR PURPOSE ARE
 * DISCLAIMED. IN NO EVENT SHALL THE COPYRIGHT OWNER OR CONTRIBUTORS BE LIABLE FOR
 * ANY DIRECT, INDIRECT, INCIDENTAL, SPECIAL, EXEMPLARY, OR CONSEQUENTIAL DAMAGES
 * (INCLUDING, BUT NOT LIMITED TO, PROCUREMENT OF SUBSTITUTE GOODS OR SERVICES;
 * LOSS OF USE, DATA, OR PROFITS; OR BUSINESS INTERRUPTION) HOWEVER CAUSED AND ON
 * ANY THEORY OF LIABILITY, WHETHER IN CONTRACT, STRICT LIABILITY, OR TORT
 * (INCLUDING NEGLIGENCE OR OTHERWISE) ARISING IN ANY WAY OUT OF THE USE OF THIS
 * SOFTWARE, EVEN IF ADVISED OF THE POSSIBILITY OF SUCH DAMAGE.
 */
package org.hisp.dhis.webapi.controller;

import static java.util.stream.Collectors.toList;
import static org.hisp.dhis.dxf2.webmessage.WebMessageUtils.conflict;
import static org.hisp.dhis.dxf2.webmessage.WebMessageUtils.notFound;
import static org.springframework.http.CacheControl.noCache;

import java.io.IOException;
import java.util.ArrayList;
import java.util.Collection;
import java.util.HashMap;
import java.util.List;
import java.util.Locale;
import java.util.Map;

import javax.servlet.http.HttpServletRequest;
import javax.servlet.http.HttpServletResponse;

import org.hisp.dhis.attribute.AttributeService;
import org.hisp.dhis.common.DhisApiVersion;
import org.hisp.dhis.common.IdentifiableObject;
import org.hisp.dhis.common.IdentifiableObjectManager;
import org.hisp.dhis.common.Pager;
import org.hisp.dhis.common.PrimaryKeyObject;
import org.hisp.dhis.dxf2.common.OrderParams;
import org.hisp.dhis.dxf2.common.TranslateParams;
import org.hisp.dhis.dxf2.webmessage.WebMessageException;
import org.hisp.dhis.fieldfilter.Defaults;
import org.hisp.dhis.fieldfilter.FieldFilterService;
import org.hisp.dhis.fieldfiltering.FieldFilterParams;
import org.hisp.dhis.hibernate.exception.ReadAccessDeniedException;
import org.hisp.dhis.node.Preset;
import org.hisp.dhis.query.Order;
import org.hisp.dhis.query.Pagination;
import org.hisp.dhis.query.Query;
import org.hisp.dhis.query.QueryParserException;
import org.hisp.dhis.query.QueryService;
import org.hisp.dhis.schema.Property;
import org.hisp.dhis.schema.PropertyType;
import org.hisp.dhis.schema.Schema;
import org.hisp.dhis.security.acl.AclService;
import org.hisp.dhis.system.util.ReflectionUtils;
import org.hisp.dhis.user.CurrentUser;
import org.hisp.dhis.user.CurrentUserService;
import org.hisp.dhis.user.User;
import org.hisp.dhis.user.UserSettingKey;
import org.hisp.dhis.user.UserSettingService;
import org.hisp.dhis.webapi.mvc.annotation.ApiVersion;
import org.hisp.dhis.webapi.service.ContextService;
import org.hisp.dhis.webapi.service.LinkService;
import org.hisp.dhis.webapi.utils.ContextUtils;
import org.hisp.dhis.webapi.utils.PaginationUtils;
import org.hisp.dhis.webapi.webdomain.StreamingJsonRoot;
import org.hisp.dhis.webapi.webdomain.WebMetadata;
import org.hisp.dhis.webapi.webdomain.WebOptions;
import org.springframework.beans.factory.annotation.Autowired;
import org.springframework.http.HttpStatus;
import org.springframework.http.MediaType;
import org.springframework.http.ResponseEntity;
import org.springframework.web.bind.annotation.GetMapping;
import org.springframework.web.bind.annotation.PathVariable;
import org.springframework.web.bind.annotation.RequestParam;
import org.springframework.web.bind.annotation.ResponseBody;
import org.springframework.web.client.HttpClientErrorException;

import com.fasterxml.jackson.core.JsonGenerator;
import com.fasterxml.jackson.databind.node.ObjectNode;
import com.fasterxml.jackson.dataformat.csv.CsvMapper;
import com.fasterxml.jackson.dataformat.csv.CsvSchema;
import com.fasterxml.jackson.dataformat.csv.CsvWriteException;
import com.google.common.base.Joiner;
import com.google.common.collect.Lists;

/**
 * Base controller for APIs that only want to offer read only access through
 * both Gist API and full API.
 *
 * @author Jan Bernitt
 */
@ApiVersion( { DhisApiVersion.DEFAULT, DhisApiVersion.ALL } )
public abstract class AbstractFullReadOnlyController<T extends IdentifiableObject>
    extends AbstractGistReadOnlyController<T>
{
    protected static final String DEFAULTS = "INCLUDE";

    protected static final WebOptions NO_WEB_OPTIONS = new WebOptions( new HashMap<>() );

    @Autowired
    protected IdentifiableObjectManager manager;

    @Autowired
    protected CurrentUserService currentUserService;

    @Autowired
    protected UserSettingService userSettingService;

    @Autowired
    protected ContextService contextService;

    @Autowired
    protected QueryService queryService;

    @Autowired
    protected FieldFilterService oldFieldFilterService;

    @Autowired
    protected org.hisp.dhis.fieldfiltering.FieldFilterService fieldFilterService;

    @Autowired
    protected LinkService linkService;

    @Autowired
    protected AclService aclService;

    @Autowired
    protected AttributeService attributeService;

    // --------------------------------------------------------------------------
    // Hooks
    // --------------------------------------------------------------------------

    /**
     * Override to process entities after it has been retrieved from storage and
     * before it is returned to the view. Entities is null-safe.
     */
    protected void postProcessResponseEntities( List<T> entityList, WebOptions options, Map<String, String> parameters )
    {
    }

    /**
     * Override to process a single entity after it has been retrieved from
     * storage and before it is returned to the view. Entity is null-safe.
     */
    protected void postProcessResponseEntity( T entity, WebOptions options, Map<String, String> parameters )
        throws Exception
    {
    }

    /**
     * Allows to append new filters to the incoming ones. Recommended only on
     * very specific cases where forcing a new filter, programmatically, make
     * sense.
     */
    protected void forceFiltering( final WebOptions webOptions, final List<String> filters )
    {
    }

    // --------------------------------------------------------------------------
    // GET Full
    // --------------------------------------------------------------------------

    @GetMapping
    public @ResponseBody ResponseEntity<StreamingJsonRoot<T>> getObjectList(
        @RequestParam Map<String, String> rpParameters, OrderParams orderParams,
        HttpServletResponse response, @CurrentUser User currentUser )
        throws QueryParserException
    {
        List<Order> orders = orderParams.getOrders( getSchema() );
        List<String> fields = Lists.newArrayList( contextService.getParameterValues( "fields" ) );
        List<String> filters = Lists.newArrayList( contextService.getParameterValues( "filter" ) );

        if ( fields.isEmpty() )
        {
            fields.addAll( Preset.defaultPreset().getFields() );
        }

        WebOptions options = new WebOptions( rpParameters );
        WebMetadata metadata = new WebMetadata();

        if ( !aclService.canRead( currentUser, getEntityClass() ) )
        {
            throw new ReadAccessDeniedException(
                "You don't have the proper permissions to read objects of this type." );
        }

        forceFiltering( options, filters );

        List<T> entities = getEntityList( metadata, options, filters, orders );

        Pager pager = metadata.getPager();

        if ( options.hasPaging() && pager == null )
        {
            long totalCount;

            if ( options.getOptions().containsKey( "query" ) )
            {
                totalCount = entities.size();

                long skip = (long) (options.getPage() - 1) * options.getPageSize();
                entities = entities.stream()
                    .skip( skip )
                    .limit( options.getPageSize() )
                    .collect( toList() );
            }
            else
            {
                totalCount = countTotal( options, filters, orders );
            }

            pager = new Pager( options.getPage(), totalCount, options.getPageSize() );
        }

        postProcessResponseEntities( entities, options, rpParameters );

        handleLinksAndAccess( entities, fields, false );
        linkService.generatePagerLinks( pager, getEntityClass() );

        cachePrivate( response );

        return ResponseEntity.ok( new StreamingJsonRoot<>( pager, getSchema().getCollectionName(),
            FieldFilterParams.of( entities, fields ) ) );
    }

    @GetMapping( produces = { "text/csv", "application/text" } )
    public ResponseEntity<String> getObjectListCsv(
        @RequestParam Map<String, String> rpParameters, OrderParams orderParams,
        @CurrentUser User currentUser,
        @RequestParam( defaultValue = "," ) char separator,
        @RequestParam( defaultValue = ";" ) String arraySeparator,
        @RequestParam( defaultValue = "false" ) boolean skipHeader,
        HttpServletResponse response )
        throws IOException,
        WebMessageException
    {
        List<Order> orders = orderParams.getOrders( getSchema() );
        List<String> fields = Lists.newArrayList( contextService.getParameterValues( "fields" ) );
        List<String> filters = Lists.newArrayList( contextService.getParameterValues( "filter" ) );

        WebOptions options = new WebOptions( rpParameters );
        WebMetadata metadata = new WebMetadata();

        if ( fields.isEmpty() || fields.contains( "*" ) || fields.contains( ":all" ) )
        {
            fields.addAll( Preset.defaultPreset().getFields() );
        }

        // only support metadata
        if ( !getSchema().isMetadata() )
        {
            throw new HttpClientErrorException( HttpStatus.NOT_FOUND );
        }

        if ( !aclService.canRead( currentUser, getEntityClass() ) )
        {
            throw new ReadAccessDeniedException(
                "You don't have the proper permissions to read objects of this type." );
        }

        List<T> entities = getEntityList( metadata, options, filters, orders );

        CsvSchema schema;
        CsvSchema.Builder schemaBuilder = CsvSchema.builder();
        List<Property> properties = new ArrayList<>();

        for ( String field : fields )
        {
            // We just split on ',' here, we do not try and deep dive into
            // objects using [], if the client provides id,name,group[id]
            // then the group[id] part is simply ignored.
            for ( String splitField : field.split( "," ) )
            {
                Property property = getSchema().getProperty( splitField );

                if ( property == null )
                {
                    continue;
                }

                if ( property.isSimple() && !property.isCollection() )
                {
                    schemaBuilder.addColumn( property.getName() );
                    properties.add( property );
                }
                else if ( (property.isSimple() || property.itemIs( PropertyType.REFERENCE ))
                    && property.isCollection() )
                {
                    schemaBuilder.addArrayColumn( property.getCollectionName() );
                    properties.add( property );
                }
            }
        }

        schema = schemaBuilder.build()
            .withColumnSeparator( separator )
            .withArrayElementSeparator( arraySeparator );

        if ( !skipHeader )
        {
            schema = schema.withHeader();
        }

        CsvMapper csvMapper = new CsvMapper();
        csvMapper.configure( JsonGenerator.Feature.IGNORE_UNKNOWN, true );

        List<Map<String, Object>> csvObjects = entities.stream().map( e -> {
            Map<String, Object> map = new HashMap<>();

            for ( Property property : properties )
            {
                Object value = ReflectionUtils.invokeMethod( e, property.getGetterMethod() );

                if ( property.isCollection() && property.itemIs( PropertyType.REFERENCE ) )
                {
                    @SuppressWarnings( "unchecked" )
                    Collection<IdentifiableObject> collection = (Collection<IdentifiableObject>) value;
                    value = collection.stream().map( PrimaryKeyObject::getUid ).collect( toList() );
                    map.put( property.getCollectionName(), value );
                }
                else
                {
                    map.put( property.getName(), value );
                }
            }

            return map;
        } )
            .collect( toList() );

        String output;

        try
        {
            output = csvMapper.writer( schema ).writeValueAsString( csvObjects );
        }
        catch ( CsvWriteException ex )
        {
            response.setContentType( MediaType.APPLICATION_JSON_VALUE );
            throw new WebMessageException( conflict(
                "Invalid property selected. Make sure all properties are either simple or collections of refs / simple.",
                ex.getMessage() ) );
        }

        return ResponseEntity.ok( output );
    }

    @GetMapping( "/{uid}" )
    @SuppressWarnings( "unchecked" )
    public @ResponseBody ResponseEntity<?> getObject(
        @PathVariable( "uid" ) String pvUid,
        @RequestParam Map<String, String> rpParameters,
        @CurrentUser User currentUser,
        HttpServletRequest request, HttpServletResponse response )
        throws Exception
    {
        if ( !aclService.canRead( currentUser, getEntityClass() ) )
        {
            throw new ReadAccessDeniedException(
                "You don't have the proper permissions to read objects of this type." );
        }

        List<String> fields = Lists.newArrayList( contextService.getParameterValues( "fields" ) );
        List<String> filters = Lists.newArrayList( contextService.getParameterValues( "filter" ) );
        forceFiltering( new WebOptions( rpParameters ), filters );

        if ( fields.isEmpty() )
        {
            fields.add( "*" );
        }

        cachePrivate( response );

        WebOptions options = new WebOptions( rpParameters );
        List<T> entities = getEntity( pvUid, options );

        if ( entities.isEmpty() )
        {
            throw new WebMessageException( notFound( getEntityClass(), pvUid ) );
        }

        Query query = queryService.getQueryFromUrl( getEntityClass(), filters, new ArrayList<>(),
            getPaginationData( options ), options.getRootJunction() );
        query.setUser( currentUser );
        query.setObjects( entities );
        query.setDefaults( Defaults.valueOf( options.get( "defaults", DEFAULTS ) ) );

        entities = (List<T>) queryService.query( query );

        handleLinksAndAccess( entities, fields, true );
        handleAttributeValues( entities, fields );

        for ( T entity : entities )
        {
            postProcessResponseEntity( entity, options, rpParameters );
        }

        return ResponseEntity.ok( new StreamingJsonRoot<>( null, null,
            FieldFilterParams.of( entities, fields ) ) );
    }

    @GetMapping( "/{uid}/{property}" )
    public @ResponseBody ResponseEntity<ObjectNode> getObjectProperty(
        @PathVariable( "uid" ) String pvUid, @PathVariable( "property" ) String pvProperty,
        @RequestParam Map<String, String> rpParameters,
        TranslateParams translateParams,
        @CurrentUser User currentUser,
        HttpServletResponse response )
        throws Exception
    {
        if ( !"translations".equals( pvProperty ) )
        {
            setTranslationParams( translateParams );
        }

        if ( !aclService.canRead( currentUser, getEntityClass() ) )
        {
            throw new ReadAccessDeniedException(
                "You don't have the proper permissions to read objects of this type." );
        }

        List<String> fields = Lists.newArrayList( contextService.getParameterValues( "fields" ) );

        if ( fields.isEmpty() )
        {
            fields.add( ":all" );
        }

        String fieldFilter = "[" + Joiner.on( ',' ).join( fields ) + "]";

        cachePrivate( response );

<<<<<<< HEAD
        return getObjectInternal( pvUid, rpParameters, Lists.newArrayList(),
            Lists.newArrayList( pvProperty + fieldFilter ), currentUser );
=======
            ObjectNode objectNode = getObjectInternal( pvUid, rpParameters, Lists.newArrayList(),
                Lists.newArrayList( pvProperty + fieldFilter ), currentUser );

            return ResponseEntity.ok( objectNode );
        }
        finally
        {
            UserContext.reset();
        }
>>>>>>> efbb1526
    }

    @SuppressWarnings( "unchecked" )
    private ObjectNode getObjectInternal( String uid, Map<String, String> parameters,
        List<String> filters, List<String> fields, User currentUser )
        throws Exception
    {
        WebOptions options = new WebOptions( parameters );
        List<T> entities = getEntity( uid, options );

        if ( entities.isEmpty() )
        {
            throw new WebMessageException( notFound( getEntityClass(), uid ) );
        }

        Query query = queryService.getQueryFromUrl( getEntityClass(), filters, new ArrayList<>(),
            getPaginationData( options ), options.getRootJunction() );
        query.setUser( currentUser );
        query.setObjects( entities );
        query.setDefaults( Defaults.valueOf( options.get( "defaults", DEFAULTS ) ) );

        entities = (List<T>) queryService.query( query );

        handleLinksAndAccess( entities, fields, true );
        handleAttributeValues( entities, fields );

        for ( T entity : entities )
        {
            postProcessResponseEntity( entity, options, parameters );
        }

        List<ObjectNode> objectNodes = fieldFilterService.toObjectNodes( entities, fields );

        return objectNodes.isEmpty() ? fieldFilterService.createObjectNode() : objectNodes.get( 0 );
    }

    @SuppressWarnings( "unchecked" )
    protected List<T> getEntityList( WebMetadata metadata, WebOptions options, List<String> filters,
        List<Order> orders )
        throws QueryParserException
    {
        List<T> entityList;
        Query query = queryService.getQueryFromUrl( getEntityClass(), filters, orders, getPaginationData( options ),
            options.getRootJunction() );
        query.setDefaultOrder();
        query.setDefaults( Defaults.valueOf( options.get( "defaults", DEFAULTS ) ) );

        if ( options.getOptions().containsKey( "query" ) )
        {
            entityList = Lists.newArrayList( manager.filter( getEntityClass(), options.getOptions().get( "query" ) ) );
        }
        else
        {
            entityList = (List<T>) queryService.query( query );
        }

        return entityList;
    }

    private long countTotal( WebOptions options, List<String> filters, List<Order> orders )
    {
        Query query = queryService.getQueryFromUrl( getEntityClass(), filters, orders, new Pagination(),
            options.getRootJunction() );

        return queryService.count( query );
    }

    private void cachePrivate( HttpServletResponse response )
    {
        response.setHeader( ContextUtils.HEADER_CACHE_CONTROL,
            noCache().cachePrivate().getHeaderValue() );
    }

    private boolean hasHref( List<String> fields )
    {
        return fieldsContains( "href", fields );
    }

    private void handleLinksAndAccess( List<T> entityList, List<String> fields, boolean deep )
    {
        if ( hasHref( fields ) )
        {
            linkService.generateLinks( entityList, deep );
        }
    }

    private void handleAttributeValues( List<T> entityList, List<String> fields )
    {
        List<String> hasAttributeValues = fields.stream().filter( field -> field.contains( "attributeValues" ) )
            .collect( toList() );

        if ( !hasAttributeValues.isEmpty() )
        {
            attributeService.generateAttributes( entityList );
        }
    }

    private boolean fieldsContains( String match, List<String> fields )
    {
        for ( String field : fields )
        {
            // for now assume href/access if * or preset is requested
            if ( field.contains( match ) || field.equals( "*" ) || field.startsWith( ":" ) )
            {
                return true;
            }
        }

        return false;
    }

    // --------------------------------------------------------------------------
    // Reflection helpers
    // --------------------------------------------------------------------------

    private String entityName;

    private String entitySimpleName;

    protected final String getEntityName()
    {
        if ( entityName == null )
        {
            entityName = getEntityClass().getName();
        }

        return entityName;
    }

    protected final String getEntitySimpleName()
    {
        if ( entitySimpleName == null )
        {
            entitySimpleName = getEntityClass().getSimpleName();
        }

        return entitySimpleName;
    }

    protected final List<T> getEntity( String uid )
    {
        return getEntity( uid, NO_WEB_OPTIONS );
    }

    protected List<T> getEntity( String uid, WebOptions options )
    {
        ArrayList<T> list = new ArrayList<>();
        getEntity( uid, getEntityClass() ).ifPresent( list::add );
        return list; // TODO consider ACL
    }

    protected final <E extends IdentifiableObject> java.util.Optional<E> getEntity( String uid, Class<E> entityType )
    {
        return java.util.Optional.ofNullable( manager.getNoAcl( entityType, uid ) );
    }

    protected final Schema getSchema( Class<?> klass )
    {
        return schemaService.getDynamicSchema( klass );
    }

    // --------------------------------------------------------------------------
    // Helpers
    // --------------------------------------------------------------------------

    protected final void setTranslationParams( TranslateParams translateParams )
    {
        Locale dbLocale = getLocaleWithDefault( translateParams );
        currentUserService.setUserSetting( UserSettingKey.DB_LOCALE, dbLocale );
    }

    private Locale getLocaleWithDefault( TranslateParams translateParams )
    {
        return translateParams.isTranslate()
            ? translateParams.getLocaleWithDefault(
                (Locale) userSettingService.getUserSetting( UserSettingKey.DB_LOCALE ) )
            : null;
    }

    protected final Pagination getPaginationData( WebOptions options )
    {
        return PaginationUtils.getPaginationData( options );
    }
}<|MERGE_RESOLUTION|>--- conflicted
+++ resolved
@@ -446,20 +446,10 @@
 
         cachePrivate( response );
 
-<<<<<<< HEAD
-        return getObjectInternal( pvUid, rpParameters, Lists.newArrayList(),
+        ObjectNode objectNode = getObjectInternal( pvUid, rpParameters, Lists.newArrayList(),
             Lists.newArrayList( pvProperty + fieldFilter ), currentUser );
-=======
-            ObjectNode objectNode = getObjectInternal( pvUid, rpParameters, Lists.newArrayList(),
-                Lists.newArrayList( pvProperty + fieldFilter ), currentUser );
-
-            return ResponseEntity.ok( objectNode );
-        }
-        finally
-        {
-            UserContext.reset();
-        }
->>>>>>> efbb1526
+
+        return ResponseEntity.ok( objectNode );
     }
 
     @SuppressWarnings( "unchecked" )
