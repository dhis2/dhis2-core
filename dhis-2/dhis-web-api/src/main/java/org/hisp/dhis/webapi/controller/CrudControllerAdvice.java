/*
 * Copyright (c) 2004-2021, University of Oslo
 * All rights reserved.
 *
 * Redistribution and use in source and binary forms, with or without
 * modification, are permitted provided that the following conditions are met:
 * Redistributions of source code must retain the above copyright notice, this
 * list of conditions and the following disclaimer.
 *
 * Redistributions in binary form must reproduce the above copyright notice,
 * this list of conditions and the following disclaimer in the documentation
 * and/or other materials provided with the distribution.
 * Neither the name of the HISP project nor the names of its contributors may
 * be used to endorse or promote products derived from this software without
 * specific prior written permission.
 *
 * THIS SOFTWARE IS PROVIDED BY THE COPYRIGHT HOLDERS AND CONTRIBUTORS "AS IS" AND
 * ANY EXPRESS OR IMPLIED WARRANTIES, INCLUDING, BUT NOT LIMITED TO, THE IMPLIED
 * WARRANTIES OF MERCHANTABILITY AND FITNESS FOR A PARTICULAR PURPOSE ARE
 * DISCLAIMED. IN NO EVENT SHALL THE COPYRIGHT OWNER OR CONTRIBUTORS BE LIABLE FOR
 * ANY DIRECT, INDIRECT, INCIDENTAL, SPECIAL, EXEMPLARY, OR CONSEQUENTIAL DAMAGES
 * (INCLUDING, BUT NOT LIMITED TO, PROCUREMENT OF SUBSTITUTE GOODS OR SERVICES;
 * LOSS OF USE, DATA, OR PROFITS; OR BUSINESS INTERRUPTION) HOWEVER CAUSED AND ON
 * ANY THEORY OF LIABILITY, WHETHER IN CONTRACT, STRICT LIABILITY, OR TORT
 * (INCLUDING NEGLIGENCE OR OTHERWISE) ARISING IN ANY WAY OUT OF THE USE OF THIS
 * SOFTWARE, EVEN IF ADVISED OF THE POSSIBILITY OF SUCH DAMAGE.
 */
package org.hisp.dhis.webapi.controller;

import static org.hisp.dhis.dxf2.webmessage.WebMessageUtils.*;

import java.beans.PropertyEditorSupport;
import java.util.Date;

import javax.servlet.ServletException;

import org.hibernate.exception.ConstraintViolationException;
import org.hisp.dhis.common.DeleteNotAllowedException;
import org.hisp.dhis.common.IllegalQueryException;
import org.hisp.dhis.common.MaintenanceModeException;
import org.hisp.dhis.common.QueryRuntimeException;
import org.hisp.dhis.common.exception.InvalidIdentifierReferenceException;
import org.hisp.dhis.commons.jackson.jsonpatch.JsonPatchException;
import org.hisp.dhis.dataapproval.exceptions.DataApprovalException;
import org.hisp.dhis.deduplication.PotentialDuplicateConflictException;
import org.hisp.dhis.deduplication.PotentialDuplicateForbiddenException;
import org.hisp.dhis.dxf2.adx.AdxException;
import org.hisp.dhis.dxf2.metadata.MetadataExportException;
import org.hisp.dhis.dxf2.metadata.MetadataImportException;
import org.hisp.dhis.dxf2.metadata.sync.exception.DhisVersionMismatchException;
import org.hisp.dhis.dxf2.webmessage.WebMessage;
import org.hisp.dhis.dxf2.webmessage.WebMessageException;
import org.hisp.dhis.feedback.Status;
import org.hisp.dhis.fieldfilter.FieldFilterException;
import org.hisp.dhis.query.QueryException;
import org.hisp.dhis.query.QueryParserException;
import org.hisp.dhis.schema.SchemaPathException;
import org.hisp.dhis.util.DateUtils;
import org.hisp.dhis.webapi.controller.exception.BadRequestException;
import org.hisp.dhis.webapi.controller.exception.ConflictException;
import org.hisp.dhis.webapi.controller.exception.MetadataImportConflictException;
import org.hisp.dhis.webapi.controller.exception.MetadataSyncException;
import org.hisp.dhis.webapi.controller.exception.MetadataVersionException;
import org.hisp.dhis.webapi.controller.exception.NotAuthenticatedException;
import org.hisp.dhis.webapi.controller.exception.NotFoundException;
import org.hisp.dhis.webapi.controller.exception.OperationNotAllowedException;
import org.hisp.dhis.webapi.security.apikey.ApiTokenAuthenticationException;
import org.hisp.dhis.webapi.security.apikey.ApiTokenError;
import org.springframework.dao.DataAccessResourceFailureException;
import org.springframework.http.HttpStatus;
import org.springframework.jdbc.BadSqlGrammarException;
import org.springframework.security.access.AccessDeniedException;
import org.springframework.security.oauth2.core.OAuth2AuthenticationException;
import org.springframework.security.oauth2.core.OAuth2Error;
import org.springframework.security.oauth2.server.resource.BearerTokenError;
import org.springframework.web.HttpMediaTypeNotAcceptableException;
import org.springframework.web.HttpMediaTypeNotSupportedException;
import org.springframework.web.HttpRequestMethodNotSupportedException;
import org.springframework.web.bind.WebDataBinder;
import org.springframework.web.bind.annotation.ControllerAdvice;
import org.springframework.web.bind.annotation.ExceptionHandler;
import org.springframework.web.bind.annotation.InitBinder;
import org.springframework.web.bind.annotation.ResponseBody;
import org.springframework.web.client.HttpClientErrorException;
import org.springframework.web.client.HttpServerErrorException;
import org.springframework.web.client.HttpStatusCodeException;

import com.fasterxml.jackson.core.JsonParseException;

/**
 * @author Morten Olav Hansen <mortenoh@gmail.com>
 */
@ControllerAdvice
public class CrudControllerAdvice
{
    // Add sensitive exceptions into this array
    private static final Class<?>[] SENSITIVE_EXCEPTIONS = { BadSqlGrammarException.class,
        org.hibernate.QueryException.class, DataAccessResourceFailureException.class };

    private static final String GENERIC_ERROR_MESSAGE = "An unexpected error has occured. Please contact your system administrator";

    @InitBinder
    protected void initBinder( WebDataBinder binder )
    {
        binder.registerCustomEditor( Date.class, new PropertyEditorSupport()
        {
            @Override
            public void setAsText( String value )
                throws IllegalArgumentException
            {
                setValue( DateUtils.parseDate( value ) );
            }
        } );
    }

    @ExceptionHandler( IllegalQueryException.class )
    @ResponseBody
    public WebMessage illegalQueryExceptionHandler( IllegalQueryException ex )
    {
        return conflict( ex.getMessage(), ex.getErrorCode() );
    }

    @ExceptionHandler( QueryRuntimeException.class )
    @ResponseBody
    public WebMessage queryRuntimeExceptionHandler( QueryRuntimeException ex )
    {
        return conflict( ex.getMessage(), ex.getErrorCode() );
    }

    @ExceptionHandler( DeleteNotAllowedException.class )
    @ResponseBody
    public WebMessage deleteNotAllowedExceptionHandler( DeleteNotAllowedException ex )
    {
        return conflict( ex.getMessage(), ex.getErrorCode() );
    }

    @ExceptionHandler( InvalidIdentifierReferenceException.class )
    @ResponseBody
    public WebMessage invalidIdentifierReferenceExceptionHandler( InvalidIdentifierReferenceException ex )
    {
        return conflict( ex.getMessage() );
    }

    @ExceptionHandler( { DataApprovalException.class, AdxException.class, IllegalStateException.class } )
    @ResponseBody
    public WebMessage dataApprovalExceptionHandler( Exception ex )
    {
        return conflict( ex.getMessage() );
    }

    @ExceptionHandler( { JsonParseException.class, MetadataImportException.class, MetadataExportException.class } )
    @ResponseBody
    public WebMessage jsonParseExceptionHandler( Exception ex )
    {
        return conflict( ex.getMessage() );
    }

    @ExceptionHandler( { QueryParserException.class, QueryException.class } )
    @ResponseBody
    public WebMessage queryExceptionHandler( Exception ex )
    {
        return conflict( ex.getMessage() );
    }

    @ExceptionHandler( FieldFilterException.class )
    @ResponseBody
    public WebMessage fieldFilterExceptionHandler( FieldFilterException ex )
    {
        return conflict( ex.getMessage() );
    }

    @ExceptionHandler( NotAuthenticatedException.class )
    @ResponseBody
    public WebMessage notAuthenticatedExceptionHandler( NotAuthenticatedException ex )
    {
        return unauthorized( ex.getMessage() );
    }

    @ExceptionHandler( NotFoundException.class )
    @ResponseBody
    public WebMessage notFoundExceptionHandler( NotFoundException ex )
    {
        return notFound( ex.getMessage() );
    }

    @ExceptionHandler( ConstraintViolationException.class )
    @ResponseBody
    public WebMessage constraintViolationExceptionHandler( ConstraintViolationException ex )
    {
        return error( getExceptionMessage( ex ) );
    }

    @ExceptionHandler( MaintenanceModeException.class )
    @ResponseBody
    public WebMessage maintenanceModeExceptionHandler( MaintenanceModeException ex )
    {
        return serviceUnavailable( ex.getMessage() );
    }

    @ExceptionHandler( AccessDeniedException.class )
    @ResponseBody
    public WebMessage accessDeniedExceptionHandler( AccessDeniedException ex )
    {
        return forbidden( ex.getMessage() );
    }

    @ExceptionHandler( WebMessageException.class )
    @ResponseBody
    public WebMessage webMessageExceptionHandler( WebMessageException ex )
    {
        return ex.getWebMessage();
    }

    @ExceptionHandler( HttpStatusCodeException.class )
    @ResponseBody
    public WebMessage httpStatusCodeExceptionHandler( HttpStatusCodeException ex )
    {
        return createWebMessage( ex.getMessage(), Status.ERROR, ex.getStatusCode() );
    }

    @ExceptionHandler( HttpClientErrorException.class )
    @ResponseBody
    public WebMessage httpClientErrorExceptionHandler( HttpClientErrorException ex )
    {
        return createWebMessage( ex.getMessage(), Status.ERROR, ex.getStatusCode() );
    }

    @ExceptionHandler( HttpServerErrorException.class )
    @ResponseBody
    public WebMessage httpServerErrorExceptionHandler( HttpServerErrorException ex )
    {
        return createWebMessage( ex.getMessage(), Status.ERROR, ex.getStatusCode() );
    }

    @ExceptionHandler( HttpRequestMethodNotSupportedException.class )
    @ResponseBody
    public WebMessage httpRequestMethodNotSupportedExceptionHandler( HttpRequestMethodNotSupportedException ex )
    {
        return createWebMessage( ex.getMessage(), Status.ERROR, HttpStatus.METHOD_NOT_ALLOWED );
    }

    @ExceptionHandler( HttpMediaTypeNotAcceptableException.class )
    @ResponseBody
    public WebMessage httpMediaTypeNotAcceptableExceptionHandler( HttpMediaTypeNotAcceptableException ex )
    {
        return createWebMessage( ex.getMessage(), Status.ERROR, HttpStatus.NOT_ACCEPTABLE );
    }

    @ExceptionHandler( HttpMediaTypeNotSupportedException.class )
    @ResponseBody
    public WebMessage httpMediaTypeNotSupportedExceptionHandler( HttpMediaTypeNotSupportedException ex )
    {
        return createWebMessage( ex.getMessage(), Status.ERROR, HttpStatus.UNSUPPORTED_MEDIA_TYPE );
    }

    @ExceptionHandler( ServletException.class )
    public void servletExceptionHandler( ServletException ex )
        throws ServletException
    {
        throw ex;
    }

    @ExceptionHandler( { BadRequestException.class, IllegalArgumentException.class, SchemaPathException.class,
        JsonPatchException.class } )
    @ResponseBody
    public WebMessage handleBadRequest( Exception exception )
    {
        return badRequest( exception.getMessage() );
    }

    @ExceptionHandler( { ConflictException.class } )
    @ResponseBody
    public WebMessage handleConflictRequest( Exception exception )
    {
        return conflict( exception.getMessage() );
    }

    @ExceptionHandler( MetadataVersionException.class )
    @ResponseBody
    public WebMessage handleMetaDataVersionException( MetadataVersionException metadataVersionException )
    {
        return error( metadataVersionException.getMessage() );
    }

    @ExceptionHandler( MetadataSyncException.class )
    @ResponseBody
    public WebMessage handleMetaDataSyncException( MetadataSyncException metadataSyncException )
    {
        return error( metadataSyncException.getMessage() );
    }

    @ExceptionHandler( DhisVersionMismatchException.class )
    @ResponseBody
    public WebMessage handleDhisVersionMismatchException( DhisVersionMismatchException versionMismatchException )
    {
        return forbidden( versionMismatchException.getMessage() );
    }

    @ExceptionHandler( MetadataImportConflictException.class )
    @ResponseBody
    public WebMessage handleMetadataImportConflictException( MetadataImportConflictException conflictException )
    {
        if ( conflictException.getMetadataSyncSummary() == null )
        {
            return conflict( conflictException.getMessage() );
        }
        return conflict( null ).setResponse( conflictException.getMetadataSyncSummary() );
    }

    @ExceptionHandler( OperationNotAllowedException.class )
    @ResponseBody
    public WebMessage handleOperationNotAllowedException( OperationNotAllowedException ex )
    {
        return forbidden( ex.getMessage() );
    }

    @ExceptionHandler( OAuth2AuthenticationException.class )
    @ResponseBody
    public WebMessage handleOAuth2AuthenticationException( OAuth2AuthenticationException ex )
    {
        OAuth2Error error = ex.getError();
        if ( error instanceof BearerTokenError )
        {
            BearerTokenError bearerTokenError = (BearerTokenError) error;
            HttpStatus status = ((BearerTokenError) error).getHttpStatus();

            return createWebMessage( bearerTokenError.getErrorCode(),
                bearerTokenError.getDescription(), Status.ERROR, status );
        }
        return unauthorized( ex.getMessage() );
    }

    @ExceptionHandler( ApiTokenAuthenticationException.class )
    @ResponseBody
    public WebMessage handleApiTokenAuthenticationException( ApiTokenAuthenticationException ex )
    {
        ApiTokenError apiTokenError = ex.getError();
        if ( apiTokenError != null )
        {
            return createWebMessage( apiTokenError.getDescription(), Status.ERROR,
                apiTokenError.getHttpStatus() );
        }
        return unauthorized( ex.getMessage() );
    }

    @ExceptionHandler( { PotentialDuplicateConflictException.class } )
    @ResponseBody
    public WebMessage handlePotentialDuplicateConflictRequest( Exception exception )
    {
        return conflict( exception.getMessage() );
    }

    @ExceptionHandler( { PotentialDuplicateForbiddenException.class } )
    @ResponseBody
    public WebMessage handlePotentialDuplicateForbiddenRequest( Exception exception )
    {
        return forbidden( exception.getMessage() );
    }

    /**
     * Catches default exception and send back to user, but re-throws internally
     * so it still ends up in server logs.
     */
    @ExceptionHandler( Exception.class )
    @ResponseBody
    public WebMessage defaultExceptionHandler( Exception ex )
    {
<<<<<<< HEAD
=======
        // We print the stacktrace so it shows up in the logs, so we can more
        // easily understand 500-issues.
>>>>>>> a79372a8
        ex.printStackTrace();
        return error( getExceptionMessage( ex ) );
    }

    private String getExceptionMessage( Exception ex )
    {
        boolean isMessageSensitive = false;

        String message = ex.getMessage();

        if ( isSensitiveException( ex ) )
        {
            isMessageSensitive = true;
        }

        if ( ex.getCause() != null )
        {
            message = ex.getCause().getMessage();

            if ( isSensitiveException( ex.getCause() ) )
            {
                isMessageSensitive = true;
            }
        }

        if ( isMessageSensitive )
        {
            message = GENERIC_ERROR_MESSAGE;
        }
        return message;
    }

    private boolean isSensitiveException( Throwable e )
    {
        for ( Class<?> exClass : SENSITIVE_EXCEPTIONS )
        {
            if ( exClass.isAssignableFrom( e.getClass() ) )
            {
                return true;
            }
        }

        return false;
    }
}<|MERGE_RESOLUTION|>--- conflicted
+++ resolved
@@ -365,11 +365,8 @@
     @ResponseBody
     public WebMessage defaultExceptionHandler( Exception ex )
     {
-<<<<<<< HEAD
-=======
         // We print the stacktrace so it shows up in the logs, so we can more
         // easily understand 500-issues.
->>>>>>> a79372a8
         ex.printStackTrace();
         return error( getExceptionMessage( ex ) );
     }
