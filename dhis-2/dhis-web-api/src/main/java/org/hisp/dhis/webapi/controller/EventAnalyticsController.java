--- conflicted
+++ resolved
@@ -44,13 +44,13 @@
 import org.hisp.dhis.analytics.event.EventAnalyticsService;
 import org.hisp.dhis.analytics.event.EventDataQueryService;
 import org.hisp.dhis.analytics.event.EventQueryParams;
-import org.hisp.dhis.common.BaseIdentifiableObject;
 import org.hisp.dhis.common.DhisApiVersion;
 import org.hisp.dhis.common.DimensionsCriteria;
 import org.hisp.dhis.common.EventDataQueryRequest;
 import org.hisp.dhis.common.EventsAnalyticsQueryCriteria;
 import org.hisp.dhis.common.Grid;
 import org.hisp.dhis.common.OpenApi;
+import org.hisp.dhis.common.PrefixedDimension;
 import org.hisp.dhis.common.RequestTypeAware;
 import org.hisp.dhis.common.cache.CacheStrategy;
 import org.hisp.dhis.setting.SettingKey;
@@ -58,11 +58,8 @@
 import org.hisp.dhis.system.grid.GridUtils;
 import org.hisp.dhis.webapi.dimension.DimensionFilteringAndPagingService;
 import org.hisp.dhis.webapi.dimension.DimensionMapperService;
-<<<<<<< HEAD
+import org.hisp.dhis.webapi.dimension.DimensionResponse;
 import org.hisp.dhis.webapi.dimension.EventAnalyticsPrefixStrategy;
-=======
-import org.hisp.dhis.webapi.dimension.DimensionResponse;
->>>>>>> d984d742
 import org.hisp.dhis.webapi.mvc.annotation.ApiVersion;
 import org.hisp.dhis.webapi.utils.ContextUtils;
 import org.springframework.security.access.prepost.PreAuthorize;
@@ -227,23 +224,14 @@
         HttpServletResponse response )
     {
         configResponseForJson( response );
-<<<<<<< HEAD
-        return dimensionFilteringAndPagingService
-            .pageAndFilter(
-                dimensionMapperService.toDimensionResponse(
-                    eventAnalyticsDimensionsService.getAggregateDimensionsByProgramStageId( programStageId ),
-                    EventAnalyticsPrefixStrategy.of( programStageId ) ),
-                dimensionsCriteria,
-                fields );
-=======
-
-        List<BaseIdentifiableObject> dimensions = eventAnalyticsDimensionsService
+
+        List<PrefixedDimension> dimensions = eventAnalyticsDimensionsService
             .getAggregateDimensionsByProgramStageId( programStageId );
 
-        List<DimensionResponse> dimResponse = dimensionMapperService.toDimensionResponse( dimensions, programStageId );
+        List<DimensionResponse> dimResponse = dimensionMapperService.toDimensionResponse( dimensions,
+            EventAnalyticsPrefixStrategy.of( programStageId ) );
 
         return dimensionFilteringAndPagingService.pageAndFilter( dimResponse, dimensionsCriteria, fields );
->>>>>>> d984d742
     }
 
     // -------------------------------------------------------------------------
@@ -405,23 +393,14 @@
         HttpServletResponse response )
     {
         configResponseForJson( response );
-<<<<<<< HEAD
-        return dimensionFilteringAndPagingService
-            .pageAndFilter(
-                dimensionMapperService.toDimensionResponse(
-                    eventAnalyticsDimensionsService.getQueryDimensionsByProgramStageId( programStageId ),
-                    EventAnalyticsPrefixStrategy.of( programStageId ) ),
-                dimensionsCriteria,
-                fields );
-=======
-
-        List<BaseIdentifiableObject> dimensions = eventAnalyticsDimensionsService
+
+        List<PrefixedDimension> dimensions = eventAnalyticsDimensionsService
             .getQueryDimensionsByProgramStageId( programStageId );
 
-        List<DimensionResponse> dimResponse = dimensionMapperService.toDimensionResponse( dimensions, programStageId );
+        List<DimensionResponse> dimResponse = dimensionMapperService.toDimensionResponse( dimensions,
+            EventAnalyticsPrefixStrategy.of( programStageId ) );
 
         return dimensionFilteringAndPagingService.pageAndFilter( dimResponse, dimensionsCriteria, fields );
->>>>>>> d984d742
     }
 
     private Grid getAggregatedGridWithAttachment( EventsAnalyticsQueryCriteria criteria, String program,
