--- conflicted
+++ resolved
@@ -30,7 +30,6 @@
 import java.util.Date;
 import lombok.AccessLevel;
 import lombok.RequiredArgsConstructor;
-import org.hisp.dhis.common.OpenApi;
 import org.hisp.dhis.util.DateUtils;
 
 /**
@@ -43,17 +42,11 @@
  * search including start and end dates.
  */
 @OpenApi.Description(
-<<<<<<< HEAD
-    "EndDateTime represents an upper limit date and time used to filter results in search APIs. "
-        + "EndDateTime accepts any date and time in ISO8601 format. "
-        + "If no time is defined, then the time at the end of the day is used by default.")
-=======
     """
   {md}
 
   Use a valid ISO8601 date _`YYYY[-]MM[-]DD`_ or date-time _`YYYY[-]MM[-]DD'T'hh[:mm[:ss[.sss]]]`_ pattern.
   When the time part is omitted the end of the day is assumed.""")
->>>>>>> ae2a159d
 @RequiredArgsConstructor(access = AccessLevel.PRIVATE)
 public class EndDateTime {
   private final Date date;
