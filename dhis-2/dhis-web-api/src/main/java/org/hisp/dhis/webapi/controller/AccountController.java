--- conflicted
+++ resolved
@@ -543,14 +543,10 @@
 
     private Map<String, String> validateUserName( String username )
     {
-<<<<<<< HEAD
-        boolean valid = username != null && userService.getUserByUsername( username ) == null;
-=======
         boolean isNull = username == null;
-        boolean usernameNotTaken = userService.getUserCredentialsByUsername( username ) == null;
+        boolean usernameNotTaken = userService.getUserByUsername( username ) == null;
         boolean isValidSyntax = ValidationUtils.usernameIsValid( username );
         boolean isValid = !isNull && usernameNotTaken && isValidSyntax;
->>>>>>> 18b02f71
 
         // Custom code required because of our hacked jQuery validation
         Map<String, String> result = new HashMap<>();
