/*
 * Copyright (c) 2004-2022, University of Oslo
 * All rights reserved.
 *
 * Redistribution and use in source and binary forms, with or without
 * modification, are permitted provided that the following conditions are met:
 * Redistributions of source code must retain the above copyright notice, this
 * list of conditions and the following disclaimer.
 *
 * Redistributions in binary form must reproduce the above copyright notice,
 * this list of conditions and the following disclaimer in the documentation
 * and/or other materials provided with the distribution.
 * Neither the name of the HISP project nor the names of its contributors may
 * be used to endorse or promote products derived from this software without
 * specific prior written permission.
 *
 * THIS SOFTWARE IS PROVIDED BY THE COPYRIGHT HOLDERS AND CONTRIBUTORS "AS IS" AND
 * ANY EXPRESS OR IMPLIED WARRANTIES, INCLUDING, BUT NOT LIMITED TO, THE IMPLIED
 * WARRANTIES OF MERCHANTABILITY AND FITNESS FOR A PARTICULAR PURPOSE ARE
 * DISCLAIMED. IN NO EVENT SHALL THE COPYRIGHT OWNER OR CONTRIBUTORS BE LIABLE FOR
 * ANY DIRECT, INDIRECT, INCIDENTAL, SPECIAL, EXEMPLARY, OR CONSEQUENTIAL DAMAGES
 * (INCLUDING, BUT NOT LIMITED TO, PROCUREMENT OF SUBSTITUTE GOODS OR SERVICES;
 * LOSS OF USE, DATA, OR PROFITS; OR BUSINESS INTERRUPTION) HOWEVER CAUSED AND ON
 * ANY THEORY OF LIABILITY, WHETHER IN CONTRACT, STRICT LIABILITY, OR TORT
 * (INCLUDING NEGLIGENCE OR OTHERWISE) ARISING IN ANY WAY OUT OF THE USE OF THIS
 * SOFTWARE, EVEN IF ADVISED OF THE POSSIBILITY OF SUCH DAMAGE.
 */
package org.hisp.dhis.webapi.controller.organisationunit;

import static java.lang.Math.max;
import static org.hisp.dhis.dxf2.webmessage.WebMessageUtils.ok;
import static org.hisp.dhis.query.Restrictions.eq;
import static org.hisp.dhis.query.Restrictions.in;
import static org.hisp.dhis.query.Restrictions.le;
import static org.hisp.dhis.query.Restrictions.like;
<<<<<<< HEAD
=======
import static org.hisp.dhis.query.Restrictions.token;
>>>>>>> 5dbac13f
import static org.hisp.dhis.security.Authorities.F_ORGANISATION_UNIT_MERGE;
import static org.hisp.dhis.security.Authorities.F_ORGANISATION_UNIT_SPLIT;
import static org.hisp.dhis.system.util.GeoUtils.getCoordinatesFromGeometry;
import static org.hisp.dhis.user.CurrentUserUtil.getCurrentUserDetails;
import static org.springframework.http.MediaType.APPLICATION_JSON_VALUE;

import com.fasterxml.jackson.core.JsonFactory;
import com.fasterxml.jackson.core.JsonGenerator;
import jakarta.servlet.http.HttpServletResponse;
import java.io.IOException;
import java.util.ArrayList;
import java.util.HashSet;
import java.util.List;
import java.util.Optional;
import java.util.Set;
import javax.annotation.Nonnull;
import lombok.Data;
import lombok.EqualsAndHashCode;
import org.hisp.dhis.common.IdentifiableObject;
import org.hisp.dhis.common.OpenApi;
import org.hisp.dhis.common.UID;
import org.hisp.dhis.dxf2.webmessage.WebMessage;
import org.hisp.dhis.feedback.BadRequestException;
import org.hisp.dhis.feedback.ConflictException;
import org.hisp.dhis.feedback.ForbiddenException;
import org.hisp.dhis.feedback.NotFoundException;
import org.hisp.dhis.merge.orgunit.OrgUnitMergeQuery;
import org.hisp.dhis.merge.orgunit.OrgUnitMergeService;
import org.hisp.dhis.organisationunit.OrganisationUnit;
import org.hisp.dhis.organisationunit.OrganisationUnitGroup;
import org.hisp.dhis.organisationunit.OrganisationUnitService;
import org.hisp.dhis.query.GetObjectListParams;
<<<<<<< HEAD
import org.hisp.dhis.query.Restriction;
import org.hisp.dhis.query.Restrictions;
=======
>>>>>>> 5dbac13f
import org.hisp.dhis.query.operators.MatchMode;
import org.hisp.dhis.security.RequiresAuthority;
import org.hisp.dhis.split.orgunit.OrgUnitSplitQuery;
import org.hisp.dhis.split.orgunit.OrgUnitSplitService;
import org.hisp.dhis.user.CurrentUser;
import org.hisp.dhis.user.User;
import org.hisp.dhis.user.UserDetails;
import org.hisp.dhis.version.VersionService;
import org.hisp.dhis.webapi.controller.AbstractCrudController;
import org.hisp.dhis.webapi.webdomain.StreamingJsonRoot;
import org.springframework.beans.factory.annotation.Autowired;
import org.springframework.http.HttpStatus;
import org.springframework.http.ResponseEntity;
import org.springframework.stereotype.Controller;
import org.springframework.web.bind.annotation.GetMapping;
import org.springframework.web.bind.annotation.PathVariable;
import org.springframework.web.bind.annotation.PostMapping;
import org.springframework.web.bind.annotation.RequestBody;
import org.springframework.web.bind.annotation.RequestMapping;
import org.springframework.web.bind.annotation.RequestParam;
import org.springframework.web.bind.annotation.ResponseBody;
import org.springframework.web.bind.annotation.ResponseStatus;

/**
 * @author Morten Olav Hansen <mortenoh@gmail.com>
 */
@Controller
@RequestMapping("/api/organisationUnits")
@OpenApi.Document(classifiers = {"team:platform", "purpose:metadata"})
public class OrganisationUnitController
    extends AbstractCrudController<
        OrganisationUnit, OrganisationUnitController.GetOrganisationUnitObjectListParams> {

  @Autowired private OrganisationUnitService organisationUnitService;
  @Autowired private VersionService versionService;
  @Autowired private OrgUnitSplitService orgUnitSplitService;
  @Autowired private OrgUnitMergeService orgUnitMergeService;

  @ResponseStatus(HttpStatus.OK)
  @RequiresAuthority(anyOf = F_ORGANISATION_UNIT_SPLIT)
  @PostMapping(value = "/split", produces = APPLICATION_JSON_VALUE)
  public @ResponseBody WebMessage splitOrgUnits(@RequestBody OrgUnitSplitQuery query) {
    orgUnitSplitService.split(orgUnitSplitService.getFromQuery(query));

    return ok("Organisation unit split");
  }

  @Data
  @EqualsAndHashCode(callSuper = true)
  @OpenApi.Property
  public static final class GetOrganisationUnitObjectListParams extends GetObjectListParams {
    @OpenApi.Description(
        """
      When set for each organisation unit in the result list a count is added as property `memberCount`.
      This count is the number of organisation units in the unit's subtree (including itself) where
      the `memberObject` is a member of the relation defined by the `memberCollection` property.
      Use with caution, as this is an expensive operation.
      """)
    @OpenApi.Property(UID.class)
    String memberObject;

    @OpenApi.Description(
        """
      Name of the organisation unit collection property to use when checking of the `memberObject` is a member.
      For example, `groups`, `dataSets`, `programs`, `users`, `categoryOptions`.
      """)
    String memberCollection;

    @OpenApi.Ignore Integer parentLevel;

    @OpenApi.Description(
        """
      Limits results to organisation units on the given level (absolute starting with 1 for the root).
      When used for list relative to a parent this is the level relative to the parent level where `level=1` are
      all direct children of the parent.
      Can be combined with further `filter`s and/or one of the `withinUser*`/`userOnly*` limitations.
      """)
    Integer level;

    @OpenApi.Description(
        """
      Limits results to organisation units on the given level or above (absolute starting with 1 for the root).
      Can be combined with further `filter`s and/or one of the `withinUser*`/`userOnly*` limitations.
      """)
    Integer maxLevel;

    @OpenApi.Description(
        """
      Limits result to organisation units for which current user has data capture privileges.
      Can be combined with further `filter`s and/or one of the `level`/`maxLevel` limitations.
      """)
    boolean withinUserHierarchy;

    @OpenApi.Description(
        """
      Limits result to organisation units for which the current user has search privileges.
      Can be combined with further `filter`s and/or one of the `level`/`maxLevel` limitations.
      """)
    boolean withinUserSearchHierarchy;

    @OpenApi.Description(
        """
      Limits result to organisation units that are explicitly listed in the current user's data capture set (excluding any non-listed children).
      Can be combined with further `filter`s and/or one of the `level`/`maxLevel` limitations.
      """)
    boolean userOnly;

    @OpenApi.Description(
        """
      Limits result to organisation units that are explicitly listed in the current user's data view set (excluding any non-listed children).
      Can be combined with further `filter`s and/or one of the `level`/`maxLevel` limitations.
      """)
    boolean userDataViewOnly;

    @OpenApi.Description(
        """
      Limits result to organisation units that are explicitly listed in the current user's data view set (excluding any non-listed children)
      with fallback to the user's data capture set if the data view set is empty.
      Can be combined with further `filter`s and/or one of the `level`/`maxLevel` limitations.
      """)
    boolean userDataViewFallback;

    @OpenApi.Description("Shorthand equivalent for the URL parameter `order=level:asc`.")
    boolean levelSorted;
  }

  @ResponseStatus(HttpStatus.OK)
  @RequiresAuthority(anyOf = F_ORGANISATION_UNIT_MERGE)
  @PostMapping(value = "/merge", produces = APPLICATION_JSON_VALUE)
  public @ResponseBody WebMessage mergeOrgUnits(@RequestBody OrgUnitMergeQuery query) {
    orgUnitMergeService.merge(orgUnitMergeService.getFromQuery(query));

    return ok("Organisation units merged");
  }

  @OpenApi.Response(GetObjectListResponse.class)
  @GetMapping(value = "/{uid}", params = "includeChildren=true")
  public @ResponseBody ResponseEntity<StreamingJsonRoot<OrganisationUnit>> getIncludeChildren(
      @OpenApi.Param(UID.class) @PathVariable("uid") String uid,
      GetOrganisationUnitObjectListParams params,
      HttpServletResponse response,
      @CurrentUser UserDetails currentUser)
      throws ForbiddenException, BadRequestException, NotFoundException, ConflictException {
    return getChildren(uid, params, response, currentUser);
  }

  @OpenApi.Response(GetObjectListResponse.class)
  @GetMapping("/{uid}/children")
  public @ResponseBody ResponseEntity<StreamingJsonRoot<OrganisationUnit>> getChildren(
      @OpenApi.Param(UID.class) @PathVariable("uid") String uid,
      GetOrganisationUnitObjectListParams params,
      HttpServletResponse response,
      @CurrentUser UserDetails currentUser)
      throws ForbiddenException, BadRequestException, NotFoundException, ConflictException {
    OrganisationUnit parent = getEntity(uid);
    List<Restriction> children =
        List.of(
            in("level", List.of(parent.getLevel(), parent.getLevel() + 1)),
            like("path", uid, MatchMode.ANYWHERE));
    return getObjectListWith(params, response, currentUser, children);
  }

  @OpenApi.Response(GetObjectListResponse.class)
  @GetMapping(value = "/{uid}", params = "level")
  public @ResponseBody ResponseEntity<StreamingJsonRoot<OrganisationUnit>> getObjectWithLevel(
      @OpenApi.Param(UID.class) @PathVariable("uid") String uid,
      @RequestParam int level,
      GetOrganisationUnitObjectListParams params,
      HttpServletResponse response,
      @CurrentUser UserDetails currentUser)
      throws ForbiddenException, BadRequestException, NotFoundException, ConflictException {
    return getChildrenWithLevel(uid, level, params, response, currentUser);
  }

  @OpenApi.Response(GetObjectListResponse.class)
  @GetMapping(value = "/{uid}/children", params = "level")
  public @ResponseBody ResponseEntity<StreamingJsonRoot<OrganisationUnit>> getChildrenWithLevel(
      @OpenApi.Param(UID.class) @PathVariable("uid") String uid,
      @RequestParam int level,
      GetOrganisationUnitObjectListParams params,
      HttpServletResponse response,
      @CurrentUser UserDetails currentUser)
      throws ForbiddenException, BadRequestException, NotFoundException, ConflictException {
    OrganisationUnit parent = getEntity(uid);
    List<Restriction> childrenWithLevel =
        List.of(like("path", parent.getStoredPath(), MatchMode.START));
    params.setParentLevel(parent.getLevel());
    params.setLevel(level);
    return getObjectListWith(params, response, currentUser, childrenWithLevel);
  }

  @OpenApi.Response(GetObjectListResponse.class)
  @GetMapping(value = "/{uid}", params = "includeDescendants=true")
  public @ResponseBody ResponseEntity<StreamingJsonRoot<OrganisationUnit>> getIncludeDescendants(
      @OpenApi.Param(UID.class) @PathVariable("uid") String uid,
      GetOrganisationUnitObjectListParams params,
      HttpServletResponse response,
      @CurrentUser UserDetails currentUser)
      throws ForbiddenException, BadRequestException, ConflictException {
    return getDescendants(uid, params, response, currentUser);
  }

  @OpenApi.Response(GetObjectListResponse.class)
  @GetMapping("/{uid}/descendants")
  public @ResponseBody ResponseEntity<StreamingJsonRoot<OrganisationUnit>> getDescendants(
      @OpenApi.Param(UID.class) @PathVariable("uid") String uid,
      GetOrganisationUnitObjectListParams params,
      HttpServletResponse response,
      @CurrentUser UserDetails currentUser)
      throws ForbiddenException, BadRequestException, ConflictException {
    Restriction descendants = like("path", uid, MatchMode.ANYWHERE);
    return getObjectListWith(params, response, currentUser, List.of(descendants));
  }

  @OpenApi.Response(GetObjectListResponse.class)
  @GetMapping(value = "/{uid}", params = "includeAncestors=true")
  public @ResponseBody ResponseEntity<StreamingJsonRoot<OrganisationUnit>> getIncludeAncestors(
      @OpenApi.Param(UID.class) @PathVariable("uid") String uid,
      GetOrganisationUnitObjectListParams params,
      HttpServletResponse response,
      @CurrentUser UserDetails currentUser)
      throws ForbiddenException, BadRequestException, NotFoundException, ConflictException {
    return getAncestors(uid, params, response, currentUser);
  }

  @OpenApi.Response(GetObjectListResponse.class)
  @GetMapping("/{uid}/ancestors")
  public @ResponseBody ResponseEntity<StreamingJsonRoot<OrganisationUnit>> getAncestors(
      @OpenApi.Param(UID.class) @PathVariable("uid") String uid,
      GetOrganisationUnitObjectListParams params,
      HttpServletResponse response,
      @CurrentUser UserDetails currentUser)
      throws ForbiddenException, BadRequestException, NotFoundException, ConflictException {
    OrganisationUnit root = getEntity(uid);
    List<String> ancestorsIds = List.of(root.getStoredPath().split("/"));
<<<<<<< HEAD
    List<Restriction> ancestorPaths = new ArrayList<>();
    for (int i = 0; i < ancestorsIds.size(); i++)
      ancestorPaths.add(Restrictions.eq("path", String.join("/", ancestorsIds.subList(0, i + 1))));
    Restriction ancestors = or(getSchema(), ancestorPaths);
=======
    List<String> ancestorPaths = new ArrayList<>();
    for (int i = 1; i < ancestorsIds.size(); i++)
      ancestorPaths.add(String.join("/", ancestorsIds.subList(0, i + 1)));
    Criterion ancestors = in("path", ancestorPaths);
>>>>>>> 5dbac13f
    params.addOrder("level:asc");
    return getObjectListWith(params, response, currentUser, List.of(ancestors));
  }

  @OpenApi.Response(GetObjectListResponse.class)
  @GetMapping("/{uid}/parents")
  public @ResponseBody ResponseEntity<StreamingJsonRoot<OrganisationUnit>> getParents(
      @OpenApi.Param(UID.class) @PathVariable("uid") String uid,
      GetOrganisationUnitObjectListParams params,
      HttpServletResponse response,
      @CurrentUser UserDetails currentUser)
      throws ForbiddenException, BadRequestException, NotFoundException, ConflictException {
    OrganisationUnit parent = getEntity(uid);
    // when parent is root => no matches by adding an impossible in filter
    if (parent.getLevel() == 1)
      return getObjectListWith(params, response, currentUser, List.of(in("id", List.<String>of())));
    List<String> ancestorsIds = List.of(parent.getStoredPath().split("/"));
<<<<<<< HEAD
    List<Restriction> parentPaths = new ArrayList<>();
    for (int i = 0; i < ancestorsIds.size() - 1; i++)
      parentPaths.add(Restrictions.eq("path", String.join("/", ancestorsIds.subList(0, i + 1))));
    Restriction parents = or(getSchema(), parentPaths);
=======
    List<String> parentPaths = new ArrayList<>();
    for (int i = 1; i < ancestorsIds.size() - 1; i++)
      parentPaths.add(String.join("/", ancestorsIds.subList(0, i + 1)));
    Criterion parents = in("path", parentPaths);
>>>>>>> 5dbac13f
    params.addOrder("level:asc");
    return getObjectListWith(params, response, currentUser, List.of(parents));
  }

  @Override
  protected void addProgrammaticModifiers(GetOrganisationUnitObjectListParams params) {
    if (params.isLevelSorted()) params.addOrder("level:asc");
  }

  @Nonnull
  @Override
  protected List<Restriction> getAdditionalFilters(GetOrganisationUnitObjectListParams params)
      throws ConflictException {
    List<Restriction> specialFilters = super.getAdditionalFilters(params);
    Integer parentLevel = params.getParentLevel();
    Integer level = params.getLevel();
    if (level != null)
      specialFilters.add(
          parentLevel != null ? eq("level", parentLevel + max(0, level)) : eq("level", level));
    Integer maxLevel = params.getMaxLevel();
    if (maxLevel != null) specialFilters.add(le("level", maxLevel));
    Set<String> parents = null;
    if (params.isWithinUserHierarchy()) parents = getCurrentUserDetails().getUserOrgUnitIds();
    if (params.isWithinUserSearchHierarchy()) {
      UserDetails currentUser = getCurrentUserDetails();
      Set<String> searchIds = currentUser.getUserSearchOrgUnitIds();
      if (searchIds.isEmpty()) {
        if (parents == null) parents = currentUser.getUserOrgUnitIds();
      } else if (parents == null) {
        parents = searchIds;
      } else {
        parents = new HashSet<>(parents);
        parents.addAll(searchIds);
      }
    }
    if (parents != null && !parents.isEmpty()) {
      specialFilters.add(token("path", String.join("|", parents), MatchMode.ANYWHERE));
    }
    if (params.isUserOnly())
      specialFilters.add(in("id", getCurrentUserDetails().getUserOrgUnitIds()));
    if (params.isUserDataViewFallback()) {
      Set<String> ouIds = getCurrentUserDetails().getUserDataOrgUnitIds();
      specialFilters.add(ouIds.isEmpty() ? eq("level", 1) : in("id", ouIds));
    } else if (params.isUserDataViewOnly())
      specialFilters.add(in("id", getCurrentUserDetails().getUserDataOrgUnitIds()));

    return specialFilters;
  }

  @Override
  protected void getEntityListPostProcess(
      GetOrganisationUnitObjectListParams params, List<OrganisationUnit> entities)
      throws BadRequestException {
    String memberObject = params.getMemberObject();
    String memberCollection = params.getMemberCollection();
    if (memberObject != null && memberCollection != null) {
      Optional<? extends IdentifiableObject> member = manager.find(memberObject);
      if (member.isPresent()) {
        for (OrganisationUnit unit : entities) {
          Long count =
              organisationUnitService.getOrganisationUnitHierarchyMemberCount(
                  unit, member.get(), memberCollection);

          unit.setMemberCount((count != null ? count.intValue() : 0));
        }
      }
    }
  }

  @GetMapping(
      value = {"", ".geojson"},
      produces = {"application/json+geo", "application/json+geojson"})
  public void getGeoJson(
      @RequestParam(value = "level", required = false) List<Integer> rpLevels,
      @OpenApi.Param({UID[].class, OrganisationUnit.class})
          @RequestParam(value = "parent", required = false)
          List<String> rpParents,
      @RequestParam(value = "properties", required = false, defaultValue = "true")
          boolean rpProperties,
      @CurrentUser User currentUser,
      HttpServletResponse response)
      throws IOException {
    rpLevels = rpLevels != null ? rpLevels : new ArrayList<>();
    rpParents = rpParents != null ? rpParents : new ArrayList<>();

    List<OrganisationUnit> parents =
        new ArrayList<>(manager.getByUid(OrganisationUnit.class, rpParents));

    if (rpLevels.isEmpty()) {
      rpLevels.add(1);
    }

    if (parents.isEmpty()) {
      parents.addAll(organisationUnitService.getRootOrganisationUnits());
    }

    List<OrganisationUnit> organisationUnits =
        organisationUnitService.getOrganisationUnitsAtLevels(rpLevels, parents);

    response.setContentType(APPLICATION_JSON_VALUE);

    try (JsonGenerator generator = new JsonFactory().createGenerator(response.getOutputStream())) {

      generator.writeStartObject();
      generator.writeStringField("type", "FeatureCollection");
      generator.writeArrayFieldStart("features");

      for (OrganisationUnit organisationUnit : organisationUnits) {
        writeFeature(generator, organisationUnit, rpProperties, currentUser);
      }

      generator.writeEndArray();
      generator.writeEndObject();
    }
  }

  private void writeFeature(
      JsonGenerator generator,
      OrganisationUnit organisationUnit,
      boolean includeProperties,
      User user)
      throws IOException {
    if (organisationUnit.getGeometry() == null) {
      return;
    }

    generator.writeStartObject();

    generator.writeStringField("type", "Feature");
    generator.writeStringField("id", organisationUnit.getUid());

    generator.writeObjectFieldStart("geometry");
    generator.writeObjectField("type", organisationUnit.getGeometry().getGeometryType());

    generator.writeFieldName("coordinates");
    generator.writeRawValue(getCoordinatesFromGeometry(organisationUnit.getGeometry()));

    generator.writeEndObject();

    generator.writeObjectFieldStart("properties");

    if (includeProperties) {
      Set<OrganisationUnit> roots = user.getDataViewOrganisationUnitsWithFallback();

      generator.writeStringField("code", organisationUnit.getCode());
      generator.writeStringField("name", organisationUnit.getName());
      generator.writeStringField("level", String.valueOf(organisationUnit.getLevel()));

      if (organisationUnit.getParent() != null) {
        generator.writeStringField("parent", organisationUnit.getParent().getUid());
      }

      generator.writeStringField("parentGraph", organisationUnit.getParentGraph(roots));

      generator.writeArrayFieldStart("groups");

      for (OrganisationUnitGroup group : organisationUnit.getGroups()) {
        generator.writeString(group.getUid());
      }

      generator.writeEndArray();
    }

    generator.writeEndObject();

    generator.writeEndObject();
  }

  @Override
  protected void postCreateEntity(OrganisationUnit entity) {
    versionService.updateVersion(VersionService.ORGANISATIONUNIT_VERSION);
  }

  @Override
  protected void postUpdateEntity(OrganisationUnit entity) {
    versionService.updateVersion(VersionService.ORGANISATIONUNIT_VERSION);
  }

  @Override
  protected void postDeleteEntity(String entityUID) {
    versionService.updateVersion(VersionService.ORGANISATIONUNIT_VERSION);
  }
}<|MERGE_RESOLUTION|>--- conflicted
+++ resolved
@@ -33,10 +33,7 @@
 import static org.hisp.dhis.query.Restrictions.in;
 import static org.hisp.dhis.query.Restrictions.le;
 import static org.hisp.dhis.query.Restrictions.like;
-<<<<<<< HEAD
-=======
 import static org.hisp.dhis.query.Restrictions.token;
->>>>>>> 5dbac13f
 import static org.hisp.dhis.security.Authorities.F_ORGANISATION_UNIT_MERGE;
 import static org.hisp.dhis.security.Authorities.F_ORGANISATION_UNIT_SPLIT;
 import static org.hisp.dhis.system.util.GeoUtils.getCoordinatesFromGeometry;
@@ -69,11 +66,7 @@
 import org.hisp.dhis.organisationunit.OrganisationUnitGroup;
 import org.hisp.dhis.organisationunit.OrganisationUnitService;
 import org.hisp.dhis.query.GetObjectListParams;
-<<<<<<< HEAD
 import org.hisp.dhis.query.Restriction;
-import org.hisp.dhis.query.Restrictions;
-=======
->>>>>>> 5dbac13f
 import org.hisp.dhis.query.operators.MatchMode;
 import org.hisp.dhis.security.RequiresAuthority;
 import org.hisp.dhis.split.orgunit.OrgUnitSplitQuery;
@@ -309,17 +302,10 @@
       throws ForbiddenException, BadRequestException, NotFoundException, ConflictException {
     OrganisationUnit root = getEntity(uid);
     List<String> ancestorsIds = List.of(root.getStoredPath().split("/"));
-<<<<<<< HEAD
-    List<Restriction> ancestorPaths = new ArrayList<>();
-    for (int i = 0; i < ancestorsIds.size(); i++)
-      ancestorPaths.add(Restrictions.eq("path", String.join("/", ancestorsIds.subList(0, i + 1))));
-    Restriction ancestors = or(getSchema(), ancestorPaths);
-=======
     List<String> ancestorPaths = new ArrayList<>();
     for (int i = 1; i < ancestorsIds.size(); i++)
       ancestorPaths.add(String.join("/", ancestorsIds.subList(0, i + 1)));
-    Criterion ancestors = in("path", ancestorPaths);
->>>>>>> 5dbac13f
+    Restriction ancestors = in("path", ancestorPaths);
     params.addOrder("level:asc");
     return getObjectListWith(params, response, currentUser, List.of(ancestors));
   }
@@ -337,17 +323,10 @@
     if (parent.getLevel() == 1)
       return getObjectListWith(params, response, currentUser, List.of(in("id", List.<String>of())));
     List<String> ancestorsIds = List.of(parent.getStoredPath().split("/"));
-<<<<<<< HEAD
-    List<Restriction> parentPaths = new ArrayList<>();
-    for (int i = 0; i < ancestorsIds.size() - 1; i++)
-      parentPaths.add(Restrictions.eq("path", String.join("/", ancestorsIds.subList(0, i + 1))));
-    Restriction parents = or(getSchema(), parentPaths);
-=======
     List<String> parentPaths = new ArrayList<>();
     for (int i = 1; i < ancestorsIds.size() - 1; i++)
       parentPaths.add(String.join("/", ancestorsIds.subList(0, i + 1)));
-    Criterion parents = in("path", parentPaths);
->>>>>>> 5dbac13f
+    Restriction parents = in("path", parentPaths);
     params.addOrder("level:asc");
     return getObjectListWith(params, response, currentUser, List.of(parents));
   }
