/*
 * Copyright (c) 2004-2022, University of Oslo
 * All rights reserved.
 *
 * Redistribution and use in source and binary forms, with or without
 * modification, are permitted provided that the following conditions are met:
 * Redistributions of source code must retain the above copyright notice, this
 * list of conditions and the following disclaimer.
 *
 * Redistributions in binary form must reproduce the above copyright notice,
 * this list of conditions and the following disclaimer in the documentation
 * and/or other materials provided with the distribution.
 * Neither the name of the HISP project nor the names of its contributors may
 * be used to endorse or promote products derived from this software without
 * specific prior written permission.
 *
 * THIS SOFTWARE IS PROVIDED BY THE COPYRIGHT HOLDERS AND CONTRIBUTORS "AS IS" AND
 * ANY EXPRESS OR IMPLIED WARRANTIES, INCLUDING, BUT NOT LIMITED TO, THE IMPLIED
 * WARRANTIES OF MERCHANTABILITY AND FITNESS FOR A PARTICULAR PURPOSE ARE
 * DISCLAIMED. IN NO EVENT SHALL THE COPYRIGHT OWNER OR CONTRIBUTORS BE LIABLE FOR
 * ANY DIRECT, INDIRECT, INCIDENTAL, SPECIAL, EXEMPLARY, OR CONSEQUENTIAL DAMAGES
 * (INCLUDING, BUT NOT LIMITED TO, PROCUREMENT OF SUBSTITUTE GOODS OR SERVICES;
 * LOSS OF USE, DATA, OR PROFITS; OR BUSINESS INTERRUPTION) HOWEVER CAUSED AND ON
 * ANY THEORY OF LIABILITY, WHETHER IN CONTRACT, STRICT LIABILITY, OR TORT
 * (INCLUDING NEGLIGENCE OR OTHERWISE) ARISING IN ANY WAY OUT OF THE USE OF THIS
 * SOFTWARE, EVEN IF ADVISED OF THE POSSIBILITY OF SUCH DAMAGE.
 */
package org.hisp.dhis.webapi.controller.tracker.export.trackedentity;

import static org.hisp.dhis.webapi.controller.tracker.export.FieldsParamMapper.FIELD_ATTRIBUTES;
import static org.hisp.dhis.webapi.controller.tracker.export.FieldsParamMapper.FIELD_RELATIONSHIPS;
import static org.hisp.dhis.webapi.controller.tracker.export.FieldsParamMapper.rootFields;

import java.util.List;
import java.util.Map;
import lombok.RequiredArgsConstructor;
import org.hisp.dhis.fieldfiltering.FieldFilterService;
import org.hisp.dhis.fieldfiltering.FieldPath;
import org.hisp.dhis.fieldfiltering.FieldPreset;
import org.hisp.dhis.tracker.export.enrollment.EnrollmentEventsParams;
import org.hisp.dhis.tracker.export.enrollment.EnrollmentParams;
import org.hisp.dhis.tracker.export.event.EventParams;
import org.hisp.dhis.tracker.export.trackedentity.TrackedEntityEnrollmentParams;
import org.hisp.dhis.tracker.export.trackedentity.TrackedEntityParams;
import org.hisp.dhis.webapi.controller.tracker.view.TrackedEntity;
import org.springframework.stereotype.Component;

@Component
@RequiredArgsConstructor
class TrackedEntityFieldsParamMapper {
<<<<<<< HEAD

=======
>>>>>>> 2dd41e68
  private static final String FIELD_PROGRAM_OWNERS = "programOwners";
  private static final String FIELD_ENROLLMENTS = "enrollments";

  private final FieldFilterService fieldFilterService;

  private static TrackedEntityParams initUsingAllOrNoFields(Map<String, FieldPath> roots) {
    TrackedEntityParams params = TrackedEntityParams.FALSE;

    if (roots.containsKey(FieldPreset.ALL)) {
      FieldPath p = roots.get(FieldPreset.ALL);
      if (p.isRoot() && !p.isExclude()) {
        params = TrackedEntityParams.TRUE;
      }
    }
    return params;
<<<<<<< HEAD
  }

  public TrackedEntityParams map(List<FieldPath> fields) {
    return map(fields, false);
=======
>>>>>>> 2dd41e68
  }

  public TrackedEntityParams map(List<FieldPath> fields) {
    Map<String, FieldPath> roots = rootFields(fields);

    TrackedEntityParams params = initUsingAllOrNoFields(roots);
    params =
        params.withIncludeRelationships(
            fieldFilterService.filterIncludes(TrackedEntity.class, fields, FIELD_RELATIONSHIPS));
    params =
        params.withIncludeProgramOwners(
            fieldFilterService.filterIncludes(TrackedEntity.class, fields, FIELD_PROGRAM_OWNERS));
    params =
        params.withIncludeAttributes(
            fieldFilterService.filterIncludes(TrackedEntity.class, fields, FIELD_ATTRIBUTES));

    EventParams eventParams =
        new EventParams(
            fieldFilterService.filterIncludes(
                TrackedEntity.class, fields, "enrollments.events.relationships"));
    EnrollmentEventsParams enrollmentEventsParams =
        new EnrollmentEventsParams(
            fieldFilterService.filterIncludes(TrackedEntity.class, fields, "enrollments.events"),
            eventParams);
    EnrollmentParams enrollmentParams =
        new EnrollmentParams(
            enrollmentEventsParams,
            fieldFilterService.filterIncludes(
                TrackedEntity.class, fields, "enrollments.relationships"),
            fieldFilterService.filterIncludes(
                TrackedEntity.class, fields, "enrollments.attributes"));
    TrackedEntityEnrollmentParams teiEnrollmentParams =
        new TrackedEntityEnrollmentParams(
            fieldFilterService.filterIncludes(TrackedEntity.class, fields, FIELD_ENROLLMENTS),
            enrollmentParams);
    params = params.withTeiEnrollmentParams(teiEnrollmentParams);
    return params;
  }
}<|MERGE_RESOLUTION|>--- conflicted
+++ resolved
@@ -48,11 +48,8 @@
 @Component
 @RequiredArgsConstructor
 class TrackedEntityFieldsParamMapper {
-<<<<<<< HEAD
+  private static final String FIELD_PROGRAM_OWNERS = "programOwners";
 
-=======
->>>>>>> 2dd41e68
-  private static final String FIELD_PROGRAM_OWNERS = "programOwners";
   private static final String FIELD_ENROLLMENTS = "enrollments";
 
   private final FieldFilterService fieldFilterService;
@@ -67,13 +64,6 @@
       }
     }
     return params;
-<<<<<<< HEAD
-  }
-
-  public TrackedEntityParams map(List<FieldPath> fields) {
-    return map(fields, false);
-=======
->>>>>>> 2dd41e68
   }
 
   public TrackedEntityParams map(List<FieldPath> fields) {
