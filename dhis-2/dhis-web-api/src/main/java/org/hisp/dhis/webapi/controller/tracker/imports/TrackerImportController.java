/*
 * Copyright (c) 2004-2022, University of Oslo
 * All rights reserved.
 *
 * Redistribution and use in source and binary forms, with or without
 * modification, are permitted provided that the following conditions are met:
 * Redistributions of source code must retain the above copyright notice, this
 * list of conditions and the following disclaimer.
 *
 * Redistributions in binary form must reproduce the above copyright notice,
 * this list of conditions and the following disclaimer in the documentation
 * and/or other materials provided with the distribution.
 * Neither the name of the HISP project nor the names of its contributors may
 * be used to endorse or promote products derived from this software without
 * specific prior written permission.
 *
 * THIS SOFTWARE IS PROVIDED BY THE COPYRIGHT HOLDERS AND CONTRIBUTORS "AS IS" AND
 * ANY EXPRESS OR IMPLIED WARRANTIES, INCLUDING, BUT NOT LIMITED TO, THE IMPLIED
 * WARRANTIES OF MERCHANTABILITY AND FITNESS FOR A PARTICULAR PURPOSE ARE
 * DISCLAIMED. IN NO EVENT SHALL THE COPYRIGHT OWNER OR CONTRIBUTORS BE LIABLE FOR
 * ANY DIRECT, INDIRECT, INCIDENTAL, SPECIAL, EXEMPLARY, OR CONSEQUENTIAL DAMAGES
 * (INCLUDING, BUT NOT LIMITED TO, PROCUREMENT OF SUBSTITUTE GOODS OR SERVICES;
 * LOSS OF USE, DATA, OR PROFITS; OR BUSINESS INTERRUPTION) HOWEVER CAUSED AND ON
 * ANY THEORY OF LIABILITY, WHETHER IN CONTRACT, STRICT LIABILITY, OR TORT
 * (INCLUDING NEGLIGENCE OR OTHERWISE) ARISING IN ANY WAY OUT OF THE USE OF THIS
 * SOFTWARE, EVEN IF ADVISED OF THE POSSIBILITY OF SUCH DAMAGE.
 */
package org.hisp.dhis.webapi.controller.tracker.imports;

import static org.hisp.dhis.dxf2.webmessage.WebMessageUtils.ok;
import static org.hisp.dhis.webapi.controller.tracker.ControllerSupport.RESOURCE_PATH;
import static org.hisp.dhis.webapi.utils.ContextUtils.setNoStore;
import static org.springframework.http.MediaType.APPLICATION_JSON_VALUE;

import com.fasterxml.jackson.databind.ObjectMapper;
import java.io.ByteArrayInputStream;
import java.io.IOException;
import java.io.InputStream;
import java.util.Deque;
import java.util.List;
import java.util.Optional;
import javax.servlet.http.HttpServletRequest;
import javax.servlet.http.HttpServletResponse;
import lombok.RequiredArgsConstructor;
import org.hisp.dhis.common.DhisApiVersion;
import org.hisp.dhis.common.OpenApi;
import org.hisp.dhis.commons.util.StreamUtils;
import org.hisp.dhis.dxf2.webmessage.WebMessage;
import org.hisp.dhis.feedback.ConflictException;
import org.hisp.dhis.feedback.NotFoundException;
import org.hisp.dhis.scheduling.JobConfiguration;
import org.hisp.dhis.scheduling.JobConfigurationService;
import org.hisp.dhis.scheduling.JobSchedulerService;
import org.hisp.dhis.scheduling.JobType;
import org.hisp.dhis.system.notification.Notification;
import org.hisp.dhis.system.notification.Notifier;
import org.hisp.dhis.tracker.imports.TrackerBundleReportMode;
import org.hisp.dhis.tracker.imports.TrackerImportParams;
import org.hisp.dhis.tracker.imports.TrackerImportService;
import org.hisp.dhis.tracker.imports.domain.TrackerObjects;
import org.hisp.dhis.tracker.imports.report.ImportReport;
import org.hisp.dhis.tracker.imports.report.Status;
import org.hisp.dhis.user.CurrentUser;
import org.hisp.dhis.user.CurrentUserDetailsImpl;
import org.hisp.dhis.user.User;
import org.hisp.dhis.webapi.controller.tracker.export.CsvService;
import org.hisp.dhis.webapi.controller.tracker.view.Event;
import org.hisp.dhis.webapi.mvc.annotation.ApiVersion;
import org.hisp.dhis.webapi.utils.ContextUtils;
import org.locationtech.jts.io.ParseException;
import org.springframework.http.HttpStatus;
import org.springframework.http.ResponseEntity;
import org.springframework.util.MimeType;
import org.springframework.web.bind.annotation.GetMapping;
import org.springframework.web.bind.annotation.PathVariable;
import org.springframework.web.bind.annotation.PostMapping;
import org.springframework.web.bind.annotation.RequestBody;
import org.springframework.web.bind.annotation.RequestMapping;
import org.springframework.web.bind.annotation.RequestParam;
import org.springframework.web.bind.annotation.ResponseBody;
import org.springframework.web.bind.annotation.RestController;
import org.springframework.web.client.HttpStatusCodeException;

/**
 * @author Morten Olav Hansen <mortenoh@gmail.com>
 */
@OpenApi.Tags("tracker")
@RestController
@RequestMapping(value = RESOURCE_PATH)
@ApiVersion({DhisApiVersion.DEFAULT, DhisApiVersion.ALL})
@RequiredArgsConstructor
public class TrackerImportController {
  static final String TRACKER_JOB_ADDED = "Tracker job added";

  private final TrackerImportService trackerImportService;

  private final CsvService<Event> csvEventService;

  private final Notifier notifier;

  private final JobSchedulerService jobSchedulerService;

  private final JobConfigurationService jobConfigurationService;

  private final ObjectMapper jsonMapper;

  @PostMapping(value = "", consumes = APPLICATION_JSON_VALUE, produces = APPLICATION_JSON_VALUE)
  @ResponseBody
  public WebMessage asyncPostJsonTracker(
      HttpServletRequest request,
      ImportRequestParams importRequestParams,
      @CurrentUser User currentUser,
      @RequestBody Body body)
      throws ConflictException, NotFoundException, IOException {
    TrackerImportParams trackerImportParams =
        TrackerImportParamsMapper.trackerImportParams(currentUser.getUid(), importRequestParams);
    TrackerObjects trackerObjects =
        TrackerImportParamsMapper.trackerObjects(body, trackerImportParams.getIdSchemes());

    return startAsyncTracker(
        trackerImportParams,
        MimeType.valueOf("application/json"),
        trackerObjects,
        currentUser,
        request);
  }

  private WebMessage startAsyncTracker(
      TrackerImportParams params,
      MimeType contentType,
      TrackerObjects trackerObjects,
      User user,
      HttpServletRequest request)
      throws IOException, ConflictException, NotFoundException {
    JobConfiguration config = new JobConfiguration(JobType.TRACKER_IMPORT_JOB);
    config.setExecutedBy(user.getUid());
    config.setJobParameters(params);

    byte[] jsonInput = jsonMapper.writeValueAsBytes(trackerObjects);

    jobSchedulerService.executeNow(
        jobConfigurationService.create(config, contentType, new ByteArrayInputStream(jsonInput)));
    String jobId = config.getUid();
    String location = ContextUtils.getRootPath(request) + "/tracker/jobs/" + jobId;
    return ok(TRACKER_JOB_ADDED)
        .setLocation("/tracker/jobs/" + jobId)
        .setResponse(TrackerJobWebMessageResponse.builder().id(jobId).location(location).build());
  }

  @PostMapping(
      value = "",
      consumes = APPLICATION_JSON_VALUE,
      params = {"async=false"})
  public ResponseEntity<ImportReport> syncPostJsonTracker(
<<<<<<< HEAD
      RequestParams requestParams,
      @CurrentUser CurrentUserDetailsImpl currentUser,
=======
      ImportRequestParams importRequestParams,
      @CurrentUser User currentUser,
>>>>>>> b3e8bf3c
      @RequestBody Body body) {
    TrackerImportParams params =
        TrackerImportParamsMapper.trackerImportParams(currentUser.getUid(), importRequestParams);
    TrackerObjects trackerObjects =
        TrackerImportParamsMapper.trackerObjects(body, params.getIdSchemes());
    ImportReport importReport =
        trackerImportService.buildImportReport(
            trackerImportService.importTracker(params, trackerObjects), params.getReportMode());

    ResponseEntity.BodyBuilder builder =
        importReport.getStatus() == Status.ERROR
            ? ResponseEntity.status(HttpStatus.CONFLICT)
            : ResponseEntity.ok();

    return builder.body(importReport);
  }

  @PostMapping(
      value = "",
      consumes = {"application/csv", "text/csv"},
      produces = APPLICATION_JSON_VALUE)
  @ResponseBody
  public WebMessage asyncPostCsvTracker(
      HttpServletRequest request,
      ImportRequestParams importRequest,
      @CurrentUser User currentUser,
      @RequestParam(required = false, defaultValue = "true") boolean skipFirst)
      throws IOException, ParseException, ConflictException, NotFoundException {
    InputStream inputStream = StreamUtils.wrapAndCheckCompressionFormat(request.getInputStream());

    List<Event> events = csvEventService.read(inputStream, skipFirst);

    Body body = Body.builder().events(events).build();

    TrackerImportParams trackerImportParams =
        TrackerImportParamsMapper.trackerImportParams(currentUser.getUid(), importRequest);

    TrackerObjects trackerObjects =
        TrackerImportParamsMapper.trackerObjects(body, trackerImportParams.getIdSchemes());

    return startAsyncTracker(
        trackerImportParams,
        MimeType.valueOf("application/csv"),
        trackerObjects,
        currentUser,
        request);
  }

  @PostMapping(
      value = "",
      consumes = {"application/csv", "text/csv"},
      produces = APPLICATION_JSON_VALUE,
      params = {"async=false"})
  public ResponseEntity<ImportReport> syncPostCsvTracker(
      HttpServletRequest request,
      ImportRequestParams importRequest,
      @RequestParam(required = false, defaultValue = "true") boolean skipFirst,
      @RequestParam(defaultValue = "errors", required = false) TrackerBundleReportMode reportMode,
      @CurrentUser CurrentUserDetailsImpl currentUser)
      throws IOException, ParseException {
    InputStream inputStream = StreamUtils.wrapAndCheckCompressionFormat(request.getInputStream());

    List<Event> events = csvEventService.read(inputStream, skipFirst);
    Body body = Body.builder().events(events).build();

    TrackerImportParams trackerImportParams =
        TrackerImportParamsMapper.trackerImportParams(currentUser.getUid(), importRequest);
    TrackerObjects trackerObjects =
        TrackerImportParamsMapper.trackerObjects(body, trackerImportParams.getIdSchemes());
    ImportReport importReport =
        trackerImportService.buildImportReport(
            trackerImportService.importTracker(trackerImportParams, trackerObjects),
            trackerImportParams.getReportMode());

    ResponseEntity.BodyBuilder builder =
        importReport.getStatus() == Status.ERROR
            ? ResponseEntity.status(HttpStatus.CONFLICT)
            : ResponseEntity.ok();

    return builder.body(importReport);
  }

  @GetMapping(value = "/jobs/{uid}", produces = APPLICATION_JSON_VALUE)
  public Deque<Notification> getJob(@PathVariable String uid, HttpServletResponse response)
      throws HttpStatusCodeException {
    setNoStore(response);
    return notifier.getNotificationsByJobId(JobType.TRACKER_IMPORT_JOB, uid);
  }

  @GetMapping(value = "/jobs/{uid}/report", produces = APPLICATION_JSON_VALUE)
  public ImportReport getJobReport(
      @PathVariable String uid,
      @RequestParam(defaultValue = "errors", required = false) TrackerBundleReportMode reportMode,
      HttpServletResponse response)
      throws HttpStatusCodeException, NotFoundException {
    setNoStore(response);

    return Optional.ofNullable(notifier.getJobSummaryByJobId(JobType.TRACKER_IMPORT_JOB, uid))
        .map(report -> trackerImportService.buildImportReport((ImportReport) report, reportMode))
        .orElseThrow(() -> new NotFoundException("Summary for job " + uid + " does not exist"));
  }
}<|MERGE_RESOLUTION|>--- conflicted
+++ resolved
@@ -152,13 +152,8 @@
       consumes = APPLICATION_JSON_VALUE,
       params = {"async=false"})
   public ResponseEntity<ImportReport> syncPostJsonTracker(
-<<<<<<< HEAD
-      RequestParams requestParams,
+      ImportRequestParams importRequestParams,
       @CurrentUser CurrentUserDetailsImpl currentUser,
-=======
-      ImportRequestParams importRequestParams,
-      @CurrentUser User currentUser,
->>>>>>> b3e8bf3c
       @RequestBody Body body) {
     TrackerImportParams params =
         TrackerImportParamsMapper.trackerImportParams(currentUser.getUid(), importRequestParams);
