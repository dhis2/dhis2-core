/*
 * Copyright (c) 2004-2022, University of Oslo
 * All rights reserved.
 *
 * Redistribution and use in source and binary forms, with or without
 * modification, are permitted provided that the following conditions are met:
 * Redistributions of source code must retain the above copyright notice, this
 * list of conditions and the following disclaimer.
 *
 * Redistributions in binary form must reproduce the above copyright notice,
 * this list of conditions and the following disclaimer in the documentation
 * and/or other materials provided with the distribution.
 * Neither the name of the HISP project nor the names of its contributors may
 * be used to endorse or promote products derived from this software without
 * specific prior written permission.
 *
 * THIS SOFTWARE IS PROVIDED BY THE COPYRIGHT HOLDERS AND CONTRIBUTORS "AS IS" AND
 * ANY EXPRESS OR IMPLIED WARRANTIES, INCLUDING, BUT NOT LIMITED TO, THE IMPLIED
 * WARRANTIES OF MERCHANTABILITY AND FITNESS FOR A PARTICULAR PURPOSE ARE
 * DISCLAIMED. IN NO EVENT SHALL THE COPYRIGHT OWNER OR CONTRIBUTORS BE LIABLE FOR
 * ANY DIRECT, INDIRECT, INCIDENTAL, SPECIAL, EXEMPLARY, OR CONSEQUENTIAL DAMAGES
 * (INCLUDING, BUT NOT LIMITED TO, PROCUREMENT OF SUBSTITUTE GOODS OR SERVICES;
 * LOSS OF USE, DATA, OR PROFITS; OR BUSINESS INTERRUPTION) HOWEVER CAUSED AND ON
 * ANY THEORY OF LIABILITY, WHETHER IN CONTRACT, STRICT LIABILITY, OR TORT
 * (INCLUDING NEGLIGENCE OR OTHERWISE) ARISING IN ANY WAY OUT OF THE USE OF THIS
 * SOFTWARE, EVEN IF ADVISED OF THE POSSIBILITY OF SUCH DAMAGE.
 */
package org.hisp.dhis.webapi.controller;

import static org.hisp.dhis.common.DhisApiVersion.ALL;
import static org.hisp.dhis.common.DhisApiVersion.DEFAULT;
import static org.hisp.dhis.common.RequestTypeAware.EndpointAction.QUERY;
import static org.hisp.dhis.common.RequestTypeAware.EndpointItem.ENROLLMENT;
import static org.hisp.dhis.common.cache.CacheStrategy.RESPECT_SYSTEM_SETTING;
import static org.hisp.dhis.period.PeriodDataProvider.DataSource.DATABASE;
import static org.hisp.dhis.period.PeriodDataProvider.DataSource.SYSTEM_DEFINED;
import static org.hisp.dhis.security.Authorities.F_PERFORM_ANALYTICS_EXPLAIN;
<<<<<<< HEAD
=======
import static org.hisp.dhis.setting.SettingKey.ANALYTICS_MAX_LIMIT;
import static org.hisp.dhis.system.grid.GridUtils.toCsv;
import static org.hisp.dhis.system.grid.GridUtils.toHtml;
import static org.hisp.dhis.system.grid.GridUtils.toHtmlCss;
import static org.hisp.dhis.system.grid.GridUtils.toXls;
import static org.hisp.dhis.system.grid.GridUtils.toXlsx;
import static org.hisp.dhis.system.grid.GridUtils.toXml;
import static org.hisp.dhis.webapi.dimension.EnrollmentAnalyticsPrefixStrategy.INSTANCE;
>>>>>>> 940108d7
import static org.hisp.dhis.webapi.utils.ContextUtils.CONTENT_TYPE_CSV;
import static org.hisp.dhis.webapi.utils.ContextUtils.CONTENT_TYPE_EXCEL;
import static org.hisp.dhis.webapi.utils.ContextUtils.CONTENT_TYPE_HTML;
import static org.hisp.dhis.webapi.utils.ContextUtils.CONTENT_TYPE_JSON;
import static org.hisp.dhis.webapi.utils.ContextUtils.CONTENT_TYPE_XML;
import static org.springframework.http.MediaType.APPLICATION_JSON_VALUE;

import com.fasterxml.jackson.databind.node.ObjectNode;
import java.util.List;
import javax.annotation.Nonnull;
import javax.servlet.http.HttpServletResponse;
import lombok.AllArgsConstructor;
import lombok.SneakyThrows;
import org.hisp.dhis.analytics.analyze.ExecutionPlanStore;
import org.hisp.dhis.analytics.dimensions.AnalyticsDimensionsPagingWrapper;
import org.hisp.dhis.analytics.event.EnrollmentAnalyticsDimensionsService;
import org.hisp.dhis.analytics.event.EventDataQueryService;
import org.hisp.dhis.analytics.event.EventQueryParams;
import org.hisp.dhis.analytics.event.data.EnrollmentQueryService;
import org.hisp.dhis.analytics.table.setting.AnalyticsTableSettings;
import org.hisp.dhis.analytics.util.AnalyticsPeriodCriteriaUtils;
import org.hisp.dhis.common.DhisApiVersion;
import org.hisp.dhis.common.DimensionsCriteria;
import org.hisp.dhis.common.EnrollmentAnalyticsQueryCriteria;
import org.hisp.dhis.common.EventDataQueryRequest;
import org.hisp.dhis.common.Grid;
import org.hisp.dhis.common.OpenApi;
import org.hisp.dhis.datavalue.DataValue;
import org.hisp.dhis.period.PeriodDataProvider;
import org.hisp.dhis.security.RequiresAuthority;
<<<<<<< HEAD
import org.hisp.dhis.setting.SystemSettings;
import org.hisp.dhis.setting.SystemSettingsProvider;
import org.hisp.dhis.system.grid.GridUtils;
import org.hisp.dhis.util.PeriodCriteriaUtils;
=======
import org.hisp.dhis.setting.SystemSettingManager;
>>>>>>> 940108d7
import org.hisp.dhis.webapi.dimension.DimensionFilteringAndPagingService;
import org.hisp.dhis.webapi.dimension.DimensionMapperService;
import org.hisp.dhis.webapi.mvc.annotation.ApiVersion;
import org.hisp.dhis.webapi.utils.ContextUtils;
import org.springframework.stereotype.Controller;
import org.springframework.web.bind.annotation.GetMapping;
import org.springframework.web.bind.annotation.PathVariable;
import org.springframework.web.bind.annotation.RequestMapping;
import org.springframework.web.bind.annotation.RequestParam;
import org.springframework.web.bind.annotation.ResponseBody;

@OpenApi.Document(domain = DataValue.class)
@Controller
@ApiVersion({DEFAULT, ALL})
@RequestMapping("/api/analytics/enrollments/query")
@AllArgsConstructor
public class EnrollmentQueryAnalyticsController {
  @Nonnull private final EventDataQueryService eventDataQueryService;

  @Nonnull private final EnrollmentQueryService enrollmentQueryService;

  @Nonnull private final ContextUtils contextUtils;

  @Nonnull private final ExecutionPlanStore executionPlanStore;

  @Nonnull private DimensionFilteringAndPagingService dimensionFilteringAndPagingService;

  @Nonnull private EnrollmentAnalyticsDimensionsService enrollmentAnalyticsDimensionsService;

  @Nonnull private DimensionMapperService dimensionMapperService;

  @Nonnull private final SystemSettingsProvider settingsProvider;

  @Nonnull private final PeriodDataProvider periodDataProvider;

  @Nonnull private final AnalyticsTableSettings analyticsTableSettings;

  @RequiresAuthority(anyOf = F_PERFORM_ANALYTICS_EXPLAIN)
  @GetMapping(
      value = "/{program}/explain",
      produces = {APPLICATION_JSON_VALUE, "application/javascript"})
  public @ResponseBody Grid getExplainQueryJson( // JSON, JSONP
      @PathVariable String program,
      EnrollmentAnalyticsQueryCriteria criteria,
      DhisApiVersion apiVersion,
      HttpServletResponse response) {
    EventQueryParams params = getEventQueryParams(program, criteria, apiVersion, true);

    Grid grid = enrollmentQueryService.getEnrollments(params);
    contextUtils.configureResponse(response, CONTENT_TYPE_JSON, RESPECT_SYSTEM_SETTING);

    if (params.analyzeOnly()) {
      String key = params.getExplainOrderId();
      grid.addPerformanceMetrics(executionPlanStore.getExecutionPlans(key));
    }

    return grid;
  }

  @GetMapping(
      value = "/{program}",
      produces = {APPLICATION_JSON_VALUE, "application/javascript"})
  public @ResponseBody Grid getQueryJson( // JSON, JSONP
      @PathVariable String program,
      EnrollmentAnalyticsQueryCriteria criteria,
      DhisApiVersion apiVersion,
      HttpServletResponse response) {
    EventQueryParams params = getEventQueryParams(program, criteria, apiVersion, false);

    contextUtils.configureResponse(response, CONTENT_TYPE_JSON, RESPECT_SYSTEM_SETTING);

    return enrollmentQueryService.getEnrollments(params);
  }

  @SneakyThrows
  @GetMapping("/{program}.xml")
  public void getQueryXml(
      @PathVariable String program,
      EnrollmentAnalyticsQueryCriteria criteria,
      DhisApiVersion apiVersion,
      HttpServletResponse response) {
    EventQueryParams params = getEventQueryParams(program, criteria, apiVersion, false);

    contextUtils.configureResponse(
        response, CONTENT_TYPE_XML, RESPECT_SYSTEM_SETTING, "enrollments.xml", false);
    Grid grid = enrollmentQueryService.getEnrollments(params);
    toXml(grid, response.getOutputStream());
  }

  @SneakyThrows
  @GetMapping("/{program}.xls")
  public void getQueryXls(
      @PathVariable String program,
      EnrollmentAnalyticsQueryCriteria criteria,
      DhisApiVersion apiVersion,
      HttpServletResponse response) {
    EventQueryParams params = getEventQueryParams(program, criteria, apiVersion, false);

    contextUtils.configureResponse(
        response, CONTENT_TYPE_EXCEL, RESPECT_SYSTEM_SETTING, "enrollments.xls", true);
    Grid grid = enrollmentQueryService.getEnrollments(params);
    toXls(grid, response.getOutputStream());
  }

  @SneakyThrows
  @GetMapping("/{program}.xlsx")
  public void getQueryXlsx(
      @PathVariable String program,
      EnrollmentAnalyticsQueryCriteria criteria,
      DhisApiVersion apiVersion,
      HttpServletResponse response) {
    EventQueryParams params = getEventQueryParams(program, criteria, apiVersion, false);

    contextUtils.configureResponse(
        response, CONTENT_TYPE_EXCEL, RESPECT_SYSTEM_SETTING, "enrollments.xlsx", true);
    Grid grid = enrollmentQueryService.getEnrollments(params);
    toXlsx(grid, response.getOutputStream());
  }

  @SneakyThrows
  @GetMapping("/{program}.csv")
  public void getQueryCsv(
      @PathVariable String program,
      EnrollmentAnalyticsQueryCriteria criteria,
      DhisApiVersion apiVersion,
      HttpServletResponse response) {
    EventQueryParams params = getEventQueryParams(program, criteria, apiVersion, false);

    contextUtils.configureResponse(
        response, CONTENT_TYPE_CSV, RESPECT_SYSTEM_SETTING, "enrollments.csv", true);
    Grid grid = enrollmentQueryService.getEnrollments(params);
    toCsv(grid, response.getWriter());
  }

  @SneakyThrows
  @GetMapping("/{program}.html")
  public void getQueryHtml(
      @PathVariable String program,
      EnrollmentAnalyticsQueryCriteria criteria,
      DhisApiVersion apiVersion,
      HttpServletResponse response) {
    EventQueryParams params = getEventQueryParams(program, criteria, apiVersion, false);

    contextUtils.configureResponse(
        response, CONTENT_TYPE_HTML, RESPECT_SYSTEM_SETTING, "enrollments.html", false);
    Grid grid = enrollmentQueryService.getEnrollments(params);
    toHtml(grid, response.getWriter());
  }

  @SneakyThrows
  @GetMapping("/{program}.html+css")
  public void getQueryHtmlCss(
      @PathVariable String program,
      EnrollmentAnalyticsQueryCriteria criteria,
      DhisApiVersion apiVersion,
      HttpServletResponse response) {
    EventQueryParams params = getEventQueryParams(program, criteria, apiVersion, false);

    contextUtils.configureResponse(
        response, CONTENT_TYPE_HTML, RESPECT_SYSTEM_SETTING, "enrollments.html", false);
    Grid grid = enrollmentQueryService.getEnrollments(params);
    toHtmlCss(grid, response.getWriter());
  }

  @ResponseBody
  @GetMapping("/dimensions")
  public AnalyticsDimensionsPagingWrapper<ObjectNode> getQueryDimensions(
      @RequestParam String programId,
      @RequestParam(defaultValue = "*") List<String> fields,
      DimensionsCriteria dimensionsCriteria,
      HttpServletResponse response) {
    contextUtils.configureResponse(response, CONTENT_TYPE_JSON, RESPECT_SYSTEM_SETTING);
    return dimensionFilteringAndPagingService.pageAndFilter(
        dimensionMapperService.toDimensionResponse(
            enrollmentAnalyticsDimensionsService.getQueryDimensionsByProgramId(programId),
            INSTANCE),
        dimensionsCriteria,
        fields);
  }

  private EventQueryParams getEventQueryParams(
      @PathVariable String program,
      EnrollmentAnalyticsQueryCriteria criteria,
      DhisApiVersion apiVersion,
<<<<<<< HEAD
      boolean analyzeOnly,
      EndpointAction endpointAction) {
    SystemSettings settings = settingsProvider.getCurrentSettings();
    criteria.definePageSize(settings.getAnalyticsMaxLimit());

    if (endpointAction == QUERY) {
      AnalyticsPeriodCriteriaUtils.defineDefaultPeriodForCriteria(
          criteria,
          periodDataProvider,
          analyticsTableSettings.getMaxPeriodYearsOffset() == null ? SYSTEM_DEFINED : DATABASE);
    } else {
      PeriodCriteriaUtils.defineDefaultPeriodForCriteria(
          criteria, settings.getAnalysisRelativePeriod());
    }
=======
      boolean analyzeOnly) {
    criteria.definePageSize(systemSettingManager.getIntSetting(ANALYTICS_MAX_LIMIT));

    AnalyticsPeriodCriteriaUtils.defineDefaultPeriodForCriteria(
        criteria,
        periodDataProvider,
        analyticsTableSettings.getMaxPeriodYearsOffset() == null ? SYSTEM_DEFINED : DATABASE);
>>>>>>> 940108d7

    EventDataQueryRequest request =
        EventDataQueryRequest.builder()
            .fromCriteria(
                (EnrollmentAnalyticsQueryCriteria)
                    criteria.withEndpointAction(QUERY).withEndpointItem(ENROLLMENT))
            .program(program)
            .apiVersion(apiVersion)
            .build();

    return eventDataQueryService.getFromRequest(request, analyzeOnly);
  }
}<|MERGE_RESOLUTION|>--- conflicted
+++ resolved
@@ -35,9 +35,6 @@
 import static org.hisp.dhis.period.PeriodDataProvider.DataSource.DATABASE;
 import static org.hisp.dhis.period.PeriodDataProvider.DataSource.SYSTEM_DEFINED;
 import static org.hisp.dhis.security.Authorities.F_PERFORM_ANALYTICS_EXPLAIN;
-<<<<<<< HEAD
-=======
-import static org.hisp.dhis.setting.SettingKey.ANALYTICS_MAX_LIMIT;
 import static org.hisp.dhis.system.grid.GridUtils.toCsv;
 import static org.hisp.dhis.system.grid.GridUtils.toHtml;
 import static org.hisp.dhis.system.grid.GridUtils.toHtmlCss;
@@ -45,7 +42,6 @@
 import static org.hisp.dhis.system.grid.GridUtils.toXlsx;
 import static org.hisp.dhis.system.grid.GridUtils.toXml;
 import static org.hisp.dhis.webapi.dimension.EnrollmentAnalyticsPrefixStrategy.INSTANCE;
->>>>>>> 940108d7
 import static org.hisp.dhis.webapi.utils.ContextUtils.CONTENT_TYPE_CSV;
 import static org.hisp.dhis.webapi.utils.ContextUtils.CONTENT_TYPE_EXCEL;
 import static org.hisp.dhis.webapi.utils.ContextUtils.CONTENT_TYPE_HTML;
@@ -76,14 +72,7 @@
 import org.hisp.dhis.datavalue.DataValue;
 import org.hisp.dhis.period.PeriodDataProvider;
 import org.hisp.dhis.security.RequiresAuthority;
-<<<<<<< HEAD
-import org.hisp.dhis.setting.SystemSettings;
 import org.hisp.dhis.setting.SystemSettingsProvider;
-import org.hisp.dhis.system.grid.GridUtils;
-import org.hisp.dhis.util.PeriodCriteriaUtils;
-=======
-import org.hisp.dhis.setting.SystemSettingManager;
->>>>>>> 940108d7
 import org.hisp.dhis.webapi.dimension.DimensionFilteringAndPagingService;
 import org.hisp.dhis.webapi.dimension.DimensionMapperService;
 import org.hisp.dhis.webapi.mvc.annotation.ApiVersion;
@@ -268,30 +257,13 @@
       @PathVariable String program,
       EnrollmentAnalyticsQueryCriteria criteria,
       DhisApiVersion apiVersion,
-<<<<<<< HEAD
-      boolean analyzeOnly,
-      EndpointAction endpointAction) {
-    SystemSettings settings = settingsProvider.getCurrentSettings();
-    criteria.definePageSize(settings.getAnalyticsMaxLimit());
-
-    if (endpointAction == QUERY) {
-      AnalyticsPeriodCriteriaUtils.defineDefaultPeriodForCriteria(
-          criteria,
-          periodDataProvider,
-          analyticsTableSettings.getMaxPeriodYearsOffset() == null ? SYSTEM_DEFINED : DATABASE);
-    } else {
-      PeriodCriteriaUtils.defineDefaultPeriodForCriteria(
-          criteria, settings.getAnalysisRelativePeriod());
-    }
-=======
       boolean analyzeOnly) {
-    criteria.definePageSize(systemSettingManager.getIntSetting(ANALYTICS_MAX_LIMIT));
+    criteria.definePageSize(settingsProvider.getCurrentSettings().getAnalyticsMaxLimit());
 
     AnalyticsPeriodCriteriaUtils.defineDefaultPeriodForCriteria(
         criteria,
         periodDataProvider,
         analyticsTableSettings.getMaxPeriodYearsOffset() == null ? SYSTEM_DEFINED : DATABASE);
->>>>>>> 940108d7
 
     EventDataQueryRequest request =
         EventDataQueryRequest.builder()
