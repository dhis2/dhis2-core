/*
 * Copyright (c) 2004-2022, University of Oslo
 * All rights reserved.
 *
 * Redistribution and use in source and binary forms, with or without
 * modification, are permitted provided that the following conditions are met:
 * Redistributions of source code must retain the above copyright notice, this
 * list of conditions and the following disclaimer.
 *
 * Redistributions in binary form must reproduce the above copyright notice,
 * this list of conditions and the following disclaimer in the documentation
 * and/or other materials provided with the distribution.
 * Neither the name of the HISP project nor the names of its contributors may
 * be used to endorse or promote products derived from this software without
 * specific prior written permission.
 *
 * THIS SOFTWARE IS PROVIDED BY THE COPYRIGHT HOLDERS AND CONTRIBUTORS "AS IS" AND
 * ANY EXPRESS OR IMPLIED WARRANTIES, INCLUDING, BUT NOT LIMITED TO, THE IMPLIED
 * WARRANTIES OF MERCHANTABILITY AND FITNESS FOR A PARTICULAR PURPOSE ARE
 * DISCLAIMED. IN NO EVENT SHALL THE COPYRIGHT OWNER OR CONTRIBUTORS BE LIABLE FOR
 * ANY DIRECT, INDIRECT, INCIDENTAL, SPECIAL, EXEMPLARY, OR CONSEQUENTIAL DAMAGES
 * (INCLUDING, BUT NOT LIMITED TO, PROCUREMENT OF SUBSTITUTE GOODS OR SERVICES;
 * LOSS OF USE, DATA, OR PROFITS; OR BUSINESS INTERRUPTION) HOWEVER CAUSED AND ON
 * ANY THEORY OF LIABILITY, WHETHER IN CONTRACT, STRICT LIABILITY, OR TORT
 * (INCLUDING NEGLIGENCE OR OTHERWISE) ARISING IN ANY WAY OUT OF THE USE OF THIS
 * SOFTWARE, EVEN IF ADVISED OF THE POSSIBILITY OF SUCH DAMAGE.
 */
package org.hisp.dhis.webapi.servlet;

import java.util.EnumSet;
import javax.servlet.DispatcherType;
import javax.servlet.FilterRegistration;
import javax.servlet.ServletContext;
import javax.servlet.ServletRegistration;
import javax.servlet.SessionTrackingMode;
import lombok.extern.slf4j.Slf4j;
import org.hisp.dhis.external.conf.ConfigurationKey;
import org.hisp.dhis.external.conf.DefaultDhisConfigurationProvider;
import org.hisp.dhis.external.conf.DhisConfigurationProvider;
import org.hisp.dhis.external.location.DefaultLocationManager;
import org.hisp.dhis.system.startup.StartupListener;
import org.hisp.dhis.webapi.security.config.WebMvcConfig;
import org.springframework.core.annotation.Order;
import org.springframework.orm.jpa.support.OpenEntityManagerInViewFilter;
import org.springframework.security.web.session.HttpSessionEventPublisher;
import org.springframework.web.WebApplicationInitializer;
import org.springframework.web.context.ContextLoaderListener;
import org.springframework.web.context.support.AnnotationConfigWebApplicationContext;
import org.springframework.web.filter.CharacterEncodingFilter;
import org.springframework.web.filter.DelegatingFilterProxy;
import org.springframework.web.servlet.DispatcherServlet;

@Slf4j
@Order(10)
public class DhisWebApiWebAppInitializer implements WebApplicationInitializer {
  @Override
  public void onStartup(ServletContext context) {
    boolean httpsOnly = getConfig().isEnabled(ConfigurationKey.SERVER_HTTPS);

    log.debug(String.format("Configuring cookies, HTTPS only: %b", httpsOnly));

    if (httpsOnly) {
      context.getSessionCookieConfig().setSecure(true);
      context.getSessionCookieConfig().setHttpOnly(true);

      log.info("HTTPS only is enabled, cookies configured as secure");
    }

    context.setSessionTrackingModes(EnumSet.of(SessionTrackingMode.COOKIE));

    AnnotationConfigWebApplicationContext annotationConfigWebApplicationContext =
        new AnnotationConfigWebApplicationContext();
    annotationConfigWebApplicationContext.register(WebMvcConfig.class);

    context.addListener(new ContextLoaderListener(annotationConfigWebApplicationContext));
    context.addListener(new StartupListener());
    context.addListener(new HttpSessionEventPublisher());

    setupServlets(context, annotationConfigWebApplicationContext);
  }

  private DhisConfigurationProvider getConfig() {
    DefaultLocationManager locationManager = DefaultLocationManager.getDefault();
    locationManager.init();

    DefaultDhisConfigurationProvider configProvider =
        new DefaultDhisConfigurationProvider(locationManager);
    configProvider.init();

    return configProvider;
  }

  public static void setupServlets(
      ServletContext context, AnnotationConfigWebApplicationContext webApplicationContext) {
<<<<<<< HEAD

    DispatcherServlet servlet = new DispatcherServlet(webApplicationContext);
=======
>>>>>>> f34a88a3

    DispatcherServlet servlet = new DispatcherServlet(webApplicationContext);
    ServletRegistration.Dynamic dispatcher = context.addServlet("dispatcher", servlet);
    dispatcher.setAsyncSupported(true);
    dispatcher.setLoadOnStartup(1);
    dispatcher.addMapping("/*");

    context
        .addServlet("TempGetAppMenuServlet", TempGetAppMenuServlet.class)
        .addMapping("/dhis-web-commons/menu/getModules.action");

    context
        .addFilter("webMetricsFilter", new DelegatingFilterProxy("webMetricsFilter"))
        .addMappingForUrlPatterns(null, false, "/api/*");

    FilterRegistration.Dynamic openSessionInViewFilter =
        context.addFilter("openSessionInViewFilter", OpenEntityManagerInViewFilter.class);
    openSessionInViewFilter.setInitParameter(
        "entityManagerFactoryBeanName", "entityManagerFactory");
    openSessionInViewFilter.addMappingForUrlPatterns(null, false, "/*");
    openSessionInViewFilter.addMappingForServletNames(null, false, "dispatcher");

    FilterRegistration.Dynamic characterEncodingFilter =
        context.addFilter("characterEncodingFilter", CharacterEncodingFilter.class);
    characterEncodingFilter.setInitParameter("encoding", "UTF-8");
    characterEncodingFilter.setInitParameter("forceEncoding", "true");
    characterEncodingFilter.addMappingForUrlPatterns(null, false, "/*");
    characterEncodingFilter.addMappingForServletNames(null, false, "dispatcher");

    context
        .addFilter(
            "springSecurityFilterChain", new DelegatingFilterProxy("springSecurityFilterChain"))
        .addMappingForUrlPatterns(EnumSet.allOf(DispatcherType.class), false, "/*");

    context
        .addFilter("RequestIdentifierFilter", new DelegatingFilterProxy("requestIdentifierFilter"))
        .addMappingForUrlPatterns(null, true, "/*");

    context
        .addFilter("AppOverrideFilter", new DelegatingFilterProxy("appOverrideFilter"))
        .addMappingForUrlPatterns(null, true, "/*");

    context
        .addFilter("GlobalShellFilter", new DelegatingFilterProxy("globalShellFilter"))
        .addMappingForUrlPatterns(null, true, "/*");

    context
        .addFilter(
            "SwitchUserProcessingFilter", new DelegatingFilterProxy("switchUserProcessingFilter"))
        .addMappingForUrlPatterns(null, true, "/*");
  }
}<|MERGE_RESOLUTION|>--- conflicted
+++ resolved
@@ -92,11 +92,6 @@
 
   public static void setupServlets(
       ServletContext context, AnnotationConfigWebApplicationContext webApplicationContext) {
-<<<<<<< HEAD
-
-    DispatcherServlet servlet = new DispatcherServlet(webApplicationContext);
-=======
->>>>>>> f34a88a3
 
     DispatcherServlet servlet = new DispatcherServlet(webApplicationContext);
     ServletRegistration.Dynamic dispatcher = context.addServlet("dispatcher", servlet);
