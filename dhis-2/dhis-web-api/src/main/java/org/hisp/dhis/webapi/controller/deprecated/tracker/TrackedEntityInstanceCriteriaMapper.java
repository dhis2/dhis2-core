/*
 * Copyright (c) 2004-2022, University of Oslo
 * All rights reserved.
 *
 * Redistribution and use in source and binary forms, with or without
 * modification, are permitted provided that the following conditions are met:
 * Redistributions of source code must retain the above copyright notice, this
 * list of conditions and the following disclaimer.
 *
 * Redistributions in binary form must reproduce the above copyright notice,
 * this list of conditions and the following disclaimer in the documentation
 * and/or other materials provided with the distribution.
 * Neither the name of the HISP project nor the names of its contributors may
 * be used to endorse or promote products derived from this software without
 * specific prior written permission.
 *
 * THIS SOFTWARE IS PROVIDED BY THE COPYRIGHT HOLDERS AND CONTRIBUTORS "AS IS" AND
 * ANY EXPRESS OR IMPLIED WARRANTIES, INCLUDING, BUT NOT LIMITED TO, THE IMPLIED
 * WARRANTIES OF MERCHANTABILITY AND FITNESS FOR A PARTICULAR PURPOSE ARE
 * DISCLAIMED. IN NO EVENT SHALL THE COPYRIGHT OWNER OR CONTRIBUTORS BE LIABLE FOR
 * ANY DIRECT, INDIRECT, INCIDENTAL, SPECIAL, EXEMPLARY, OR CONSEQUENTIAL DAMAGES
 * (INCLUDING, BUT NOT LIMITED TO, PROCUREMENT OF SUBSTITUTE GOODS OR SERVICES;
 * LOSS OF USE, DATA, OR PROFITS; OR BUSINESS INTERRUPTION) HOWEVER CAUSED AND ON
 * ANY THEORY OF LIABILITY, WHETHER IN CONTRACT, STRICT LIABILITY, OR TORT
 * (INCLUDING NEGLIGENCE OR OTHERWISE) ARISING IN ANY WAY OUT OF THE USE OF THIS
 * SOFTWARE, EVEN IF ADVISED OF THE POSSIBILITY OF SUCH DAMAGE.
 */
package org.hisp.dhis.webapi.controller.deprecated.tracker;

import static com.google.common.base.Preconditions.checkNotNull;
import static org.apache.commons.lang3.BooleanUtils.toBooleanDefaultIfNull;
import static org.apache.commons.lang3.StringUtils.isNotEmpty;
import static org.hisp.dhis.common.OrganisationUnitSelectionMode.ACCESSIBLE;
import static org.hisp.dhis.common.OrganisationUnitSelectionMode.CAPTURE;
import static org.hisp.dhis.trackedentity.TrackedEntityQueryParams.OrderColumn.findColumn;
import static org.hisp.dhis.webapi.controller.event.mapper.OrderParamsHelper.toOrderParams;

import java.util.Date;
import java.util.HashSet;
import java.util.List;
import java.util.Map;
import java.util.Set;
import java.util.function.Function;
import java.util.stream.Collectors;
import org.apache.commons.lang3.ObjectUtils;
import org.hisp.dhis.common.DimensionalObject;
import org.hisp.dhis.common.IllegalQueryException;
import org.hisp.dhis.common.OrganisationUnitSelectionMode;
import org.hisp.dhis.common.QueryFilter;
import org.hisp.dhis.common.QueryItem;
import org.hisp.dhis.common.QueryOperator;
import org.hisp.dhis.organisationunit.OrganisationUnit;
import org.hisp.dhis.organisationunit.OrganisationUnitService;
import org.hisp.dhis.program.Program;
import org.hisp.dhis.program.ProgramService;
import org.hisp.dhis.program.ProgramStage;
import org.hisp.dhis.trackedentity.TrackedEntityAttribute;
import org.hisp.dhis.trackedentity.TrackedEntityAttributeService;
import org.hisp.dhis.trackedentity.TrackedEntityQueryParams;
import org.hisp.dhis.trackedentity.TrackedEntityType;
import org.hisp.dhis.trackedentity.TrackedEntityTypeService;
import org.hisp.dhis.user.CurrentUserUtil;
import org.hisp.dhis.user.User;
import org.hisp.dhis.user.UserService;
import org.hisp.dhis.webapi.controller.event.mapper.OrderParam;
import org.springframework.stereotype.Component;
import org.springframework.transaction.annotation.Transactional;

/**
 * @author Luciano Fiandesio
 */
@Component("org.hisp.dhis.webapi.controller.deprecated.tracker.TrackedEntityInstanceCriteriaMapper")
public class TrackedEntityInstanceCriteriaMapper {
  private final UserService userService;

  private final OrganisationUnitService organisationUnitService;

  private final ProgramService programService;

  private final TrackedEntityTypeService trackedEntityTypeService;

  private final TrackedEntityAttributeService attributeService;

  public TrackedEntityInstanceCriteriaMapper(
      UserService userService,
      OrganisationUnitService organisationUnitService,
      ProgramService programService,
      TrackedEntityAttributeService attributeService,
      TrackedEntityTypeService trackedEntityTypeService) {
    checkNotNull(userService);
    checkNotNull(organisationUnitService);
    checkNotNull(programService);
    checkNotNull(attributeService);
    checkNotNull(trackedEntityTypeService);

    this.userService = userService;
    this.organisationUnitService = organisationUnitService;
    this.programService = programService;
    this.attributeService = attributeService;
    this.trackedEntityTypeService = trackedEntityTypeService;
  }

  @Transactional(readOnly = true)
  public TrackedEntityQueryParams map(TrackedEntityInstanceCriteria criteria) {
    TrackedEntityQueryParams params = new TrackedEntityQueryParams();

    final Date programEnrollmentStartDate =
        ObjectUtils.firstNonNull(
            criteria.getProgramEnrollmentStartDate(), criteria.getProgramStartDate());

    final Date programEnrollmentEndDate =
        ObjectUtils.firstNonNull(
            criteria.getProgramEnrollmentEndDate(), criteria.getProgramEndDate());

    Set<OrganisationUnit> possibleSearchOrgUnits = new HashSet<>();

    User currentUser = userService.getUserByUsername(CurrentUserUtil.getCurrentUsername());
    if (currentUser != null) {
      possibleSearchOrgUnits = currentUser.getTeiSearchOrganisationUnitsWithFallback();
    }

    Map<String, TrackedEntityAttribute> attributes =
        attributeService.getAllTrackedEntityAttributes().stream()
            .collect(Collectors.toMap(TrackedEntityAttribute::getUid, att -> att));

    if (criteria.getAttribute() != null) {
      for (String attr : criteria.getAttribute()) {
        QueryItem it = getQueryItem(attr, attributes);

        params.getAttributes().add(it);
      }
    }

    if (criteria.getFilter() != null) {
      for (String filt : criteria.getFilter()) {
        QueryItem it = getQueryItem(filt, attributes);

        params.getFilters().add(it);
      }
    }

<<<<<<< HEAD
    validateOrgUnitParams(criteria.getOrgUnits(), criteria.getOuMode());

    for (String orgUnit : criteria.getOrgUnits()) {
      OrganisationUnit organisationUnit = organisationUnitService.getOrganisationUnit(orgUnit);

      if (organisationUnit == null) {
        throw new IllegalQueryException("Organisation unit does not exist: " + orgUnit);
      }

      if (currentUser != null
          && !currentUser.isSuper()
          && !organisationUnitService.isInUserHierarchy(
              organisationUnit.getUid(), possibleSearchOrgUnits)) {
        throw new IllegalQueryException(
            "Organisation unit is not part of the search scope: " + orgUnit);
      }

      params.getOrgUnits().add(organisationUnit);
    }
=======
    params.getOrgUnits().addAll(validateOrgUnits(criteria, possibleSearchOrgUnits, user));
>>>>>>> b506dcdc

    if (criteria.getOuMode() == OrganisationUnitSelectionMode.CAPTURE && currentUser != null) {
      params.getOrgUnits().addAll(currentUser.getOrganisationUnits());
    }

    Program program = validateProgram(criteria);

    List<OrderParam> orderParams = toOrderParams(criteria.getOrder());

    validateOrderParams(orderParams, attributes);

    params
        .setQuery(getQueryFilter(criteria.getQuery()))
        .setProgram(program)
        .setProgramStage(validateProgramStage(criteria, program))
        .setProgramStatus(criteria.getProgramStatus())
        .setFollowUp(criteria.getFollowUp())
        .setLastUpdatedStartDate(criteria.getLastUpdatedStartDate())
        .setLastUpdatedEndDate(criteria.getLastUpdatedEndDate())
        .setLastUpdatedDuration(criteria.getLastUpdatedDuration())
        .setProgramEnrollmentStartDate(programEnrollmentStartDate)
        .setProgramEnrollmentEndDate(programEnrollmentEndDate)
        .setProgramIncidentStartDate(criteria.getProgramIncidentStartDate())
        .setProgramIncidentEndDate(criteria.getProgramIncidentEndDate())
        .setTrackedEntityType(validateTrackedEntityType(criteria))
        .setOrgUnitMode(criteria.getOuMode())
        .setEventStatus(criteria.getEventStatus())
        .setEventStartDate(criteria.getEventStartDate())
        .setEventEndDate(criteria.getEventEndDate())
        .setUserWithAssignedUsers(
            criteria.getAssignedUserMode(), currentUser, criteria.getAssignedUsers())
        .setTrackedEntityUids(criteria.getTrackedEntityInstances())
        .setSkipMeta(criteria.isSkipMeta())
        .setPage(criteria.getPage())
        .setPageSize(criteria.getPageSize())
        .setTotalPages(criteria.isTotalPages())
        .setSkipPaging(toBooleanDefaultIfNull(criteria.isSkipPaging(), false))
        .setIncludeDeleted(criteria.isIncludeDeleted())
        .setIncludeAllAttributes(criteria.isIncludeAllAttributes())
        .setPotentialDuplicate(criteria.getPotentialDuplicate())
        .setOrders(orderParams);

    return params;
  }

  private Set<OrganisationUnit> validateOrgUnits(
      TrackedEntityInstanceCriteria criteria,
      Set<OrganisationUnit> possibleSearchOrgUnits,
      User user) {

    Set<OrganisationUnit> organisationUnits = new HashSet<>();

    if (!criteria.getOrgUnits().isEmpty()
        && (criteria.getOuMode() == ACCESSIBLE || criteria.getOuMode() == CAPTURE)) {
      throw new IllegalQueryException(
          String.format(
              "ouMode %s cannot be used with orgUnits. Please remove the ou parameter and try again.",
              criteria.getOuMode()));
    }

    for (String orgUnit : criteria.getOrgUnits()) {
      OrganisationUnit organisationUnit = organisationUnitService.getOrganisationUnit(orgUnit);

      if (organisationUnit == null) {
        throw new IllegalQueryException("Organisation unit does not exist: " + orgUnit);
      }

      if (user != null
          && !user.isSuper()
          && !organisationUnitService.isInUserHierarchy(
              organisationUnit.getUid(), possibleSearchOrgUnits)) {
        throw new IllegalQueryException(
            "Organisation unit is not part of the search scope: " + orgUnit);
      }

      organisationUnits.add(organisationUnit);
    }

    return organisationUnits;
  }

  /**
   * Creates a QueryFilter from the given query string. Query is on format
   * {operator}:{filter-value}. Only the filter-value is mandatory. The EQ QueryOperator is used as
   * operator if not specified.
   */
  private QueryFilter getQueryFilter(String query) {
    if (query == null || query.isEmpty()) {
      return null;
    }

    if (!query.contains(DimensionalObject.DIMENSION_NAME_SEP)) {
      return new QueryFilter(QueryOperator.EQ, query);
    } else {
      String[] split = query.split(DimensionalObject.DIMENSION_NAME_SEP);

      if (split.length != 2) {
        throw new IllegalQueryException("Query has invalid format: " + query);
      }

      QueryOperator op = QueryOperator.fromString(split[0]);

      return new QueryFilter(op, split[1]);
    }
  }

  /**
   * Creates a QueryItem from the given item string. Item is on format
   * {attribute-id}:{operator}:{filter-value}[:{operator}:{filter-value}]. Only the attribute-id is
   * mandatory.
   */
  private QueryItem getQueryItem(String item, Map<String, TrackedEntityAttribute> attributes) {
    String[] split = item.split(DimensionalObject.DIMENSION_NAME_SEP);

    if (split.length % 2 != 1) {
      throw new IllegalQueryException("Query item or filter is invalid: " + item);
    }

    QueryItem queryItem = getItem(split[0], attributes);

    if (split.length > 1) // Filters specified
    {
      for (int i = 1; i < split.length; i += 2) {
        QueryOperator operator = QueryOperator.fromString(split[i]);
        queryItem.getFilters().add(new QueryFilter(operator, split[i + 1]));
      }
    }

    return queryItem;
  }

  private QueryItem getItem(String item, Map<String, TrackedEntityAttribute> attributes) {
    if (attributes.isEmpty()) {
      throw new IllegalQueryException("Attribute does not exist: " + item);
    }

    TrackedEntityAttribute at = attributes.get(item);

    if (at == null) {
      throw new IllegalQueryException("Attribute does not exist: " + item);
    }

    return new QueryItem(
        at, null, at.getValueType(), at.getAggregationType(), at.getOptionSet(), at.isUnique());
  }

  private Program validateProgram(TrackedEntityInstanceCriteria criteria) {
    Function<String, Program> getProgram =
        uid -> {
          if (isNotEmpty(uid)) {
            return programService.getProgram(uid);
          }
          return null;
        };

    final Program program = getProgram.apply(criteria.getProgram());
    if (isNotEmpty(criteria.getProgram()) && program == null) {
      throw new IllegalQueryException("Program does not exist: " + criteria.getProgram());
    }
    return program;
  }

  private ProgramStage validateProgramStage(
      TrackedEntityInstanceCriteria criteria, Program program) {

    final String programStage = criteria.getProgramStage();

    ProgramStage ps =
        programStage != null ? getProgramStageFromProgram(program, programStage) : null;

    if (programStage != null && ps == null) {
      throw new IllegalQueryException(
          "Program does not contain the specified programStage: " + programStage);
    }
    return ps;
  }

  private TrackedEntityType validateTrackedEntityType(TrackedEntityInstanceCriteria criteria) {
    Function<String, TrackedEntityType> getTeiType =
        uid -> {
          if (isNotEmpty(uid)) {
            return trackedEntityTypeService.getTrackedEntityType(uid);
          }
          return null;
        };

    final TrackedEntityType trackedEntityType = getTeiType.apply(criteria.getTrackedEntityType());

    if (isNotEmpty(criteria.getTrackedEntityType()) && trackedEntityType == null) {
      throw new IllegalQueryException(
          "Tracked entity type does not exist: " + criteria.getTrackedEntityType());
    }
    return trackedEntityType;
  }

  private ProgramStage getProgramStageFromProgram(Program program, String programStage) {
    if (program == null) {
      return null;
    }

    return program.getProgramStages().stream()
        .filter(ps -> ps.getUid().equals(programStage))
        .findFirst()
        .orElse(null);
  }

  private void validateOrderParams(
      List<OrderParam> orderParams, Map<String, TrackedEntityAttribute> attributes) {
    if (orderParams != null && !orderParams.isEmpty()) {
      for (OrderParam orderParam : orderParams) {
        if (findColumn(orderParam.getField()).isEmpty()
            && !attributes.containsKey(orderParam.getField())) {
          throw new IllegalQueryException("Invalid order property: " + orderParam.getField());
        }
      }
    }
  }
}<|MERGE_RESOLUTION|>--- conflicted
+++ resolved
@@ -139,29 +139,7 @@
       }
     }
 
-<<<<<<< HEAD
-    validateOrgUnitParams(criteria.getOrgUnits(), criteria.getOuMode());
-
-    for (String orgUnit : criteria.getOrgUnits()) {
-      OrganisationUnit organisationUnit = organisationUnitService.getOrganisationUnit(orgUnit);
-
-      if (organisationUnit == null) {
-        throw new IllegalQueryException("Organisation unit does not exist: " + orgUnit);
-      }
-
-      if (currentUser != null
-          && !currentUser.isSuper()
-          && !organisationUnitService.isInUserHierarchy(
-              organisationUnit.getUid(), possibleSearchOrgUnits)) {
-        throw new IllegalQueryException(
-            "Organisation unit is not part of the search scope: " + orgUnit);
-      }
-
-      params.getOrgUnits().add(organisationUnit);
-    }
-=======
     params.getOrgUnits().addAll(validateOrgUnits(criteria, possibleSearchOrgUnits, user));
->>>>>>> b506dcdc
 
     if (criteria.getOuMode() == OrganisationUnitSelectionMode.CAPTURE && currentUser != null) {
       params.getOrgUnits().addAll(currentUser.getOrganisationUnits());
