--- conflicted
+++ resolved
@@ -74,9 +74,7 @@
     SELF_REGISTRATION_NO_RECAPTCHA(),
     USE_CUSTOM_LOGO_FRONT(),
     ACCOUNT_RECOVERY(),
-<<<<<<< HEAD
-    RECAPTCHA_SITE();
-=======
+    RECAPTCHA_SITE(),
 
     /** The layout to be used for displaying LoginPage. Value is the enum {@link LoginPageLayout} */
     LOGIN_PAGE_LAYOUT(LoginPageLayout.DEFAULT.name()),
@@ -87,7 +85,6 @@
      */
     LOGIN_PAGE_TEMPLATE();
     ;
->>>>>>> 0f8af72b
 
     private final String defaultValue;
 
