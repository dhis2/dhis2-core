--- conflicted
+++ resolved
@@ -69,19 +69,11 @@
     private static final char ESCAPE = '/';
 
     private static final char COMMA_SEPARATOR = ',';
-<<<<<<< HEAD
 
     private static final String COMMA_STRING = Character.toString( COMMA_SEPARATOR );
 
     private static final String ESCAPE_COMMA = ESCAPE + COMMA_STRING;
 
-=======
-
-    private static final String COMMA_STRING = Character.toString( COMMA_SEPARATOR );
-
-    private static final String ESCAPE_COMMA = ESCAPE + COMMA_STRING;
-
->>>>>>> ae8b36c8
     private static final String ESCAPE_COLON = ESCAPE + DIMENSION_NAME_SEP;
 
     /**
@@ -247,7 +239,6 @@
     private static List<String> filterList( String filterItem )
     {
         Map<Integer, Boolean> escapesToRestore = new HashMap<>();
-<<<<<<< HEAD
 
         StringBuilder filterListToEscape = new StringBuilder( filterItem );
 
@@ -266,26 +257,6 @@
         String[] escapedFilterList = FILTER_LIST_SPLIT
             .split( filterListToEscape );
 
-=======
-
-        StringBuilder filterListToEscape = new StringBuilder( filterItem );
-
-        List<String> filters = new LinkedList<>();
-
-        for ( int i = 0; i < filterListToEscape.length() - 1; i++ )
-        {
-            if ( filterListToEscape.charAt( i ) == ESCAPE
-                && filterListToEscape.charAt( i + 1 ) == ESCAPE )
-            {
-                filterListToEscape.delete( i, i + 2 );
-                escapesToRestore.put( i, false );
-            }
-        }
-
-        String[] escapedFilterList = FILTER_LIST_SPLIT
-            .split( filterListToEscape );
-
->>>>>>> ae8b36c8
         int beginning = 0;
 
         for ( String escapedFilter : escapedFilterList )
@@ -312,7 +283,6 @@
     private static String restoreEscape( Map<Integer, Boolean> escapesToRestore, StringBuilder filter,
         int beginning,
         int end )
-<<<<<<< HEAD
     {
         int pad = 0;
         for ( Map.Entry<Integer, Boolean> slashPositionInFilter : escapesToRestore.entrySet() )
@@ -328,22 +298,6 @@
         }
 
         return filter.toString();
-=======
-    {
-        int pad = 0;
-        for ( Map.Entry<Integer, Boolean> slashPositionInFilter : escapesToRestore.entrySet() )
-        {
-            if ( !slashPositionInFilter.getValue() )
-            {
-                if ( slashPositionInFilter.getKey() <= (beginning + end) )
-                {
-                    filter.insert( slashPositionInFilter.getKey() - beginning + pad++, ESCAPE );
-                    escapesToRestore.put( slashPositionInFilter.getKey(), true );
-                }
-            }
-        }
-
-        return filter.toString();
     }
 
     /**
@@ -375,7 +329,6 @@
         }
 
         return itemList;
->>>>>>> ae8b36c8
     }
 
     private static QueryItem attributeToQueryItem( String uid, Map<String, TrackedEntityAttribute> attributes )
@@ -491,7 +444,6 @@
         try
         {
             return new QueryFilter( QueryOperator.fromString( operator ), escapedFilterValue( value ) );
-<<<<<<< HEAD
 
         }
         catch ( IllegalArgumentException exception )
@@ -500,16 +452,6 @@
         }
     }
 
-=======
-
-        }
-        catch ( IllegalArgumentException exception )
-        {
-            throw new BadRequestException( "Query item or filter is invalid: " + filter );
-        }
-    }
-
->>>>>>> ae8b36c8
     /**
      * Replace escaped comma or colon
      *
