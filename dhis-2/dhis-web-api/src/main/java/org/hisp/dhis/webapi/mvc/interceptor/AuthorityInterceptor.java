/*
 * Copyright (c) 2004-2024, University of Oslo
 * All rights reserved.
 *
 * Redistribution and use in source and binary forms, with or without
 * modification, are permitted provided that the following conditions are met:
 * Redistributions of source code must retain the above copyright notice, this
 * list of conditions and the following disclaimer.
 *
 * Redistributions in binary form must reproduce the above copyright notice,
 * this list of conditions and the following disclaimer in the documentation
 * and/or other materials provided with the distribution.
 * Neither the name of the HISP project nor the names of its contributors may
 * be used to endorse or promote products derived from this software without
 * specific prior written permission.
 *
 * THIS SOFTWARE IS PROVIDED BY THE COPYRIGHT HOLDERS AND CONTRIBUTORS "AS IS" AND
 * ANY EXPRESS OR IMPLIED WARRANTIES, INCLUDING, BUT NOT LIMITED TO, THE IMPLIED
 * WARRANTIES OF MERCHANTABILITY AND FITNESS FOR A PARTICULAR PURPOSE ARE
 * DISCLAIMED. IN NO EVENT SHALL THE COPYRIGHT OWNER OR CONTRIBUTORS BE LIABLE FOR
 * ANY DIRECT, INDIRECT, INCIDENTAL, SPECIAL, EXEMPLARY, OR CONSEQUENTIAL DAMAGES
 * (INCLUDING, BUT NOT LIMITED TO, PROCUREMENT OF SUBSTITUTE GOODS OR SERVICES;
 * LOSS OF USE, DATA, OR PROFITS; OR BUSINESS INTERRUPTION) HOWEVER CAUSED AND ON
 * ANY THEORY OF LIABILITY, WHETHER IN CONTRACT, STRICT LIABILITY, OR TORT
 * (INCLUDING NEGLIGENCE OR OTHERWISE) ARISING IN ANY WAY OUT OF THE USE OF THIS
 * SOFTWARE, EVEN IF ADVISED OF THE POSSIBILITY OF SUCH DAMAGE.
 */
package org.hisp.dhis.webapi.mvc.interceptor;

import java.util.ArrayList;
import java.util.Collection;
import java.util.List;
import javax.annotation.Nonnull;
import javax.servlet.http.HttpServletRequest;
import javax.servlet.http.HttpServletResponse;
import org.apache.commons.lang3.StringUtils;
import org.hisp.dhis.security.Authorities;
import org.hisp.dhis.security.RequiresAuthority;
import org.springframework.security.access.AccessDeniedException;
import org.springframework.security.core.Authentication;
import org.springframework.security.core.GrantedAuthority;
import org.springframework.security.core.context.SecurityContext;
import org.springframework.security.core.context.SecurityContextHolder;
import org.springframework.security.web.authentication.session.SessionAuthenticationException;
import org.springframework.stereotype.Component;
import org.springframework.web.method.HandlerMethod;
import org.springframework.web.servlet.HandlerInterceptor;

/**
 * Interceptor which checks that the {@link org.hisp.dhis.user.User} has any one of {@link
 * org.hisp.dhis.security.Authorities} which are passed in {@link RequiresAuthority} as an arg.
 *
 * <p>Throws {@link AccessDeniedException} if {@link org.hisp.dhis.user.User} does not have any of
 * the passed-in {@link org.hisp.dhis.security.Authorities}. The exception message includes the
 * required {@link org.hisp.dhis.security.Authorities} for the endpoint.
 *
 * <p>{@link Authorities#ALL} is automatically added to the check, as having this Authority allows
 * access to all methods by default.
 */
@Component
public class AuthorityInterceptor implements HandlerInterceptor {

  /**
   * Checks if the User has the required authority. Checks and executes at the method level first
   * (matching Spring convention). If no method-level annotation then check at the class level.
   *
   * @param request http request
   * @param response http response
   * @param handler request handler
   * @return boolean, indicating whether to proceed through the request chain or not
   */
  @Override
  public boolean preHandle(
      @Nonnull HttpServletRequest request,
      @Nonnull HttpServletResponse response,
      @Nonnull Object handler) {

<<<<<<< HEAD
    if (!(handler instanceof HandlerMethod)) {
      return true;
    }

    HandlerMethod handlerMethod = (HandlerMethod) handler;
    if (!handlerMethod.hasMethodAnnotation(RequiresAuthority.class)) {
      return true;
=======
    // check if RequiresAuthority is at method level
    if (handlerMethod.hasMethodAnnotation(RequiresAuthority.class)) {
      RequiresAuthority requiresMethodAuthority =
          handlerMethod.getMethodAnnotation(RequiresAuthority.class);
      if (requiresMethodAuthority != null)
        return checkForRequiredAuthority(requiresMethodAuthority);
>>>>>>> a69e7699
    }

    // heck if RequiresAuthority is at method level
    if (handlerMethod.getBeanType().isAnnotationPresent(RequiresAuthority.class)) {
      RequiresAuthority requiresClassAuthority =
          handlerMethod.getBeanType().getAnnotation(RequiresAuthority.class);
      return checkForRequiredAuthority(requiresClassAuthority);
    }
    return true;
  }

  private boolean checkForRequiredAuthority(RequiresAuthority requiresAuthority) {
    // include 'ALL' authority in required authorities
    List<Authorities> requiredAuthorities = new ArrayList<>(List.of(Authorities.ALL));
    requiredAuthorities.addAll(List.of(requiresAuthority.anyOf()));

    // get user authorities
    final SecurityContext securityContext = SecurityContextHolder.getContext();
    Authentication authentication = securityContext.getAuthentication();
    if (authentication == null)
      throw new SessionAuthenticationException("Error trying to get user authentication details");

    Collection<? extends GrantedAuthority> userAuthorities = authentication.getAuthorities();

    // check if user has any of the required authorities passed in
    if (requiredAuthorities.stream()
        .noneMatch(
            reqAuth ->
                userAuthorities.stream()
                    .anyMatch(userAuth -> reqAuth.toString().equals(userAuth.getAuthority())))) {
      throw new AccessDeniedException(
          "Access is denied, requires one Authority from [%s]"
              .formatted(StringUtils.join(requiresAuthority.anyOf(), ", ")));
    }
    return true;
  }
}<|MERGE_RESOLUTION|>--- conflicted
+++ resolved
@@ -75,22 +75,17 @@
       @Nonnull HttpServletResponse response,
       @Nonnull Object handler) {
 
-<<<<<<< HEAD
     if (!(handler instanceof HandlerMethod)) {
       return true;
     }
 
     HandlerMethod handlerMethod = (HandlerMethod) handler;
-    if (!handlerMethod.hasMethodAnnotation(RequiresAuthority.class)) {
-      return true;
-=======
-    // check if RequiresAuthority is at method level
+// check if RequiresAuthority is at method level
     if (handlerMethod.hasMethodAnnotation(RequiresAuthority.class)) {
       RequiresAuthority requiresMethodAuthority =
           handlerMethod.getMethodAnnotation(RequiresAuthority.class);
       if (requiresMethodAuthority != null)
         return checkForRequiredAuthority(requiresMethodAuthority);
->>>>>>> a69e7699
     }
 
     // heck if RequiresAuthority is at method level
