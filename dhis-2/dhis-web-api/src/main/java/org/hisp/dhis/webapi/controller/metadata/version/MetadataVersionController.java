--- conflicted
+++ resolved
@@ -52,11 +52,8 @@
 import org.hisp.dhis.node.types.ComplexNode;
 import org.hisp.dhis.node.types.RootNode;
 import org.hisp.dhis.node.types.SimpleNode;
-<<<<<<< HEAD
-=======
 import org.hisp.dhis.schema.descriptors.MetadataVersionSchemaDescriptor;
 import org.hisp.dhis.security.RequiresAuthority;
->>>>>>> a69e7699
 import org.hisp.dhis.setting.SettingKey;
 import org.hisp.dhis.setting.SystemSettingManager;
 import org.hisp.dhis.webapi.controller.exception.MetadataVersionException;
@@ -212,15 +209,8 @@
 
   // Creates version in versioning table, exports the metadata and saves the
   // snapshot in datastore
-<<<<<<< HEAD
-  @PreAuthorize("hasRole('ALL') or hasRole('F_METADATA_MANAGE')")
+  @RequiresAuthority(anyOf = F_METADATA_MANAGE)
   @PostMapping(value = "/create", produces = ContextUtils.CONTENT_TYPE_JSON)
-=======
-  @RequiresAuthority(anyOf = F_METADATA_MANAGE)
-  @PostMapping(
-      value = MetadataVersionSchemaDescriptor.API_ENDPOINT + "/create",
-      produces = ContextUtils.CONTENT_TYPE_JSON)
->>>>>>> a69e7699
   public @ResponseBody MetadataVersion createSystemVersion(
       @RequestParam(value = "type") VersionType versionType)
       throws MetadataVersionException, BadRequestException {
@@ -244,15 +234,8 @@
   }
 
   // endpoint to download metadata
-<<<<<<< HEAD
-  @PreAuthorize("hasRole('ALL') or hasRole('F_METADATA_MANAGE')")
+  @RequiresAuthority(anyOf = F_METADATA_MANAGE)
   @GetMapping(value = "/{versionName}/data", produces = APPLICATION_JSON_VALUE)
-=======
-  @RequiresAuthority(anyOf = F_METADATA_MANAGE)
-  @GetMapping(
-      value = MetadataVersionSchemaDescriptor.API_ENDPOINT + "/{versionName}/data",
-      produces = APPLICATION_JSON_VALUE)
->>>>>>> a69e7699
   public @ResponseBody String downloadVersion(@PathVariable("versionName") String versionName)
       throws MetadataVersionException, BadRequestException {
     boolean enabled = isMetadataVersioningEnabled();
@@ -276,15 +259,8 @@
   }
 
   // endpoint to download metadata in gzip format
-<<<<<<< HEAD
-  @PreAuthorize("hasRole('ALL') or hasRole('F_METADATA_MANAGE')")
+  @RequiresAuthority(anyOf = F_METADATA_MANAGE)
   @GetMapping(value = "/{versionName}/data.gz", produces = "*/*")
-=======
-  @RequiresAuthority(anyOf = F_METADATA_MANAGE)
-  @GetMapping(
-      value = MetadataVersionSchemaDescriptor.API_ENDPOINT + "/{versionName}/data.gz",
-      produces = "*/*")
->>>>>>> a69e7699
   public void downloadGZipVersion(
       @PathVariable("versionName") String versionName, HttpServletResponse response)
       throws MetadataVersionException, IOException, BadRequestException {
