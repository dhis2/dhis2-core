/*
 * Copyright (c) 2004-2024, University of Oslo
 * All rights reserved.
 *
 * Redistribution and use in source and binary forms, with or without
 * modification, are permitted provided that the following conditions are met:
 *
 * 1. Redistributions of source code must retain the above copyright notice, this
 * list of conditions and the following disclaimer.
 *
 * 2. Redistributions in binary form must reproduce the above copyright notice,
 * this list of conditions and the following disclaimer in the documentation
 * and/or other materials provided with the distribution.
 *
 * 3. Neither the name of the copyright holder nor the names of its contributors 
 * may be used to endorse or promote products derived from this software without
 * specific prior written permission.
 *
 * THIS SOFTWARE IS PROVIDED BY THE COPYRIGHT HOLDERS AND CONTRIBUTORS "AS IS" AND
 * ANY EXPRESS OR IMPLIED WARRANTIES, INCLUDING, BUT NOT LIMITED TO, THE IMPLIED
 * WARRANTIES OF MERCHANTABILITY AND FITNESS FOR A PARTICULAR PURPOSE ARE
 * DISCLAIMED. IN NO EVENT SHALL THE COPYRIGHT OWNER OR CONTRIBUTORS BE LIABLE FOR
 * ANY DIRECT, INDIRECT, INCIDENTAL, SPECIAL, EXEMPLARY, OR CONSEQUENTIAL DAMAGES
 * (INCLUDING, BUT NOT LIMITED TO, PROCUREMENT OF SUBSTITUTE GOODS OR SERVICES;
 * LOSS OF USE, DATA, OR PROFITS; OR BUSINESS INTERRUPTION) HOWEVER CAUSED AND ON
 * ANY THEORY OF LIABILITY, WHETHER IN CONTRACT, STRICT LIABILITY, OR TORT
 * (INCLUDING NEGLIGENCE OR OTHERWISE) ARISING IN ANY WAY OUT OF THE USE OF THIS
 * SOFTWARE, EVEN IF ADVISED OF THE POSSIBILITY OF SUCH DAMAGE.
 */
package org.hisp.dhis.webapi.controller.security;

import jakarta.servlet.http.HttpServletRequest;
import jakarta.servlet.http.HttpServletResponse;
import jakarta.servlet.http.HttpSession;
import jakarta.servlet.http.HttpSessionEvent;
import java.util.List;
import javax.annotation.PostConstruct;
import org.hisp.dhis.common.OpenApi;
import org.hisp.dhis.external.conf.ConfigurationKey;
import org.hisp.dhis.external.conf.DhisConfigurationProvider;
import org.hisp.dhis.security.spring2fa.TwoFactorAuthenticationEnrolmentException;
import org.hisp.dhis.security.spring2fa.TwoFactorAuthenticationException;
import org.hisp.dhis.security.spring2fa.TwoFactorCodeSentException;
import org.hisp.dhis.security.spring2fa.TwoFactorWebAuthenticationDetails;
import org.hisp.dhis.security.twofa.TwoFactorType;
import org.hisp.dhis.setting.SystemSettingsProvider;
import org.hisp.dhis.user.User;
import org.hisp.dhis.user.UserDetails;
import org.hisp.dhis.user.UserService;
import org.hisp.dhis.webapi.controller.security.LoginResponse.STATUS;
import org.springframework.beans.factory.annotation.Autowired;
import org.springframework.context.ApplicationEventPublisher;
import org.springframework.core.annotation.Order;
import org.springframework.security.authentication.AccountExpiredException;
import org.springframework.security.authentication.AuthenticationManager;
import org.springframework.security.authentication.BadCredentialsException;
import org.springframework.security.authentication.CredentialsExpiredException;
import org.springframework.security.authentication.DisabledException;
import org.springframework.security.authentication.LockedException;
import org.springframework.security.authentication.event.InteractiveAuthenticationSuccessEvent;
import org.springframework.security.core.Authentication;
import org.springframework.security.core.context.SecurityContext;
import org.springframework.security.core.context.SecurityContextHolder;
import org.springframework.security.core.context.SecurityContextHolderStrategy;
import org.springframework.security.core.session.SessionRegistry;
import org.springframework.security.web.authentication.session.CompositeSessionAuthenticationStrategy;
import org.springframework.security.web.authentication.session.ConcurrentSessionControlAuthenticationStrategy;
import org.springframework.security.web.authentication.session.NullAuthenticatedSessionStrategy;
import org.springframework.security.web.authentication.session.RegisterSessionAuthenticationStrategy;
import org.springframework.security.web.authentication.session.SessionAuthenticationStrategy;
import org.springframework.security.web.authentication.session.SessionFixationProtectionStrategy;
import org.springframework.security.web.context.HttpSessionSecurityContextRepository;
import org.springframework.security.web.context.SecurityContextRepository;
import org.springframework.security.web.savedrequest.DefaultSavedRequest;
import org.springframework.security.web.savedrequest.RequestCache;
import org.springframework.security.web.savedrequest.SavedRequest;
import org.springframework.security.web.session.HttpSessionEventPublisher;
import org.springframework.web.bind.annotation.PostMapping;
import org.springframework.web.bind.annotation.RequestBody;
import org.springframework.web.bind.annotation.RequestMapping;
import org.springframework.web.bind.annotation.RestController;

/**
 * The AuthenticationController class is responsible for handling login authentication. It provides
 * endpoints for user login and manages session authentication strategies.
 *
 * <p>This class is targeted for the new LoginApp and JSON input/output.
 *
 * <p>This class is inspired by, and partly copied from the UsernamePasswordAuthenticationFilter and
 * AbstractAuthenticationProcessingFilter in Spring.
 *
 * <p>
 *
 * @author Morten Svanæs <msvanaes@dhis2.org>
 */
@OpenApi.Document(
    entity = User.class,
    classifiers = {"team:platform", "purpose:support"})
@RestController
@RequestMapping("/api/auth")
@Order(2103)
public class AuthenticationController {

  @Autowired private AuthenticationManager authenticationManager;

  @Autowired private DhisConfigurationProvider dhisConfig;
  @Autowired private SystemSettingsProvider settingsProvider;
  @Autowired private RequestCache requestCache;
  @Autowired private SessionRegistry sessionRegistry;
  @Autowired private UserService userService;

  @Autowired protected ApplicationEventPublisher eventPublisher;
  @Autowired private HttpSessionEventPublisher httpSessionEventPublisher;

  private SessionAuthenticationStrategy sessionStrategy = new NullAuthenticatedSessionStrategy();

  private final SecurityContextHolderStrategy securityContextHolderStrategy =
      SecurityContextHolder.getContextHolderStrategy();

  private final SecurityContextRepository securityContextRepository =
      new HttpSessionSecurityContextRepository();

  @PostConstruct
  public void init() {
    if (sessionRegistry == null) {
      throw new IllegalStateException("SessionRegistry is null");
    }

    int maxSessions =
        Integer.parseInt(dhisConfig.getProperty((ConfigurationKey.MAX_SESSIONS_PER_USER)));

    ConcurrentSessionControlAuthenticationStrategy concurrentStrategy =
        new ConcurrentSessionControlAuthenticationStrategy(sessionRegistry);
    concurrentStrategy.setMaximumSessions(maxSessions);

    sessionStrategy =
        new CompositeSessionAuthenticationStrategy(
            List.of(
                concurrentStrategy,
                new SessionFixationProtectionStrategy(),
                new RegisterSessionAuthenticationStrategy(sessionRegistry)));
  }

  @PostMapping("/login")
  public LoginResponse login(
      HttpServletRequest request,
      HttpServletResponse response,
      @RequestBody LoginRequest loginRequest) {

    try {
      validateRequest(loginRequest);

      Authentication authenticationResult = doAuthentication(request, loginRequest);
      this.sessionStrategy.onAuthentication(authenticationResult, request, response);
      saveContext(request, response, authenticationResult);

      String redirectUrl = getRedirectUrl(authenticationResult, request, response);

      if (this.eventPublisher != null) {
        this.eventPublisher.publishEvent(
            new InteractiveAuthenticationSuccessEvent(authenticationResult, this.getClass()));
      }

      return LoginResponse.builder().loginStatus(STATUS.SUCCESS).redirectUrl(redirectUrl).build();

    } catch (TwoFactorCodeSentException e) {
      TwoFactorType twoFactorType = e.getType();
      if (twoFactorType == TwoFactorType.EMAIL_ENABLED) {
        return LoginResponse.builder().loginStatus(STATUS.EMAIL_TWO_FACTOR_CODE_SENT).build();
      }
      return LoginResponse.builder().loginStatus(STATUS.INCORRECT_TWO_FACTOR_CODE_TOTP).build();
    } catch (TwoFactorAuthenticationException e) {
      TwoFactorType twoFactorType = e.getType();
      if (twoFactorType == TwoFactorType.EMAIL_ENABLED) {
        return LoginResponse.builder().loginStatus(STATUS.INCORRECT_TWO_FACTOR_CODE_EMAIL).build();
      }
      return LoginResponse.builder().loginStatus(STATUS.INCORRECT_TWO_FACTOR_CODE_TOTP).build();
    } catch (TwoFactorAuthenticationEnrolmentException e) {
      return LoginResponse.builder().loginStatus(STATUS.REQUIRES_TWO_FACTOR_ENROLMENT).build();
    } catch (CredentialsExpiredException e) {
      return LoginResponse.builder().loginStatus(STATUS.PASSWORD_EXPIRED).build();
    } catch (LockedException e) {
      return LoginResponse.builder().loginStatus(STATUS.ACCOUNT_LOCKED).build();
    } catch (DisabledException e) {
      return LoginResponse.builder().loginStatus(STATUS.ACCOUNT_DISABLED).build();
    } catch (AccountExpiredException e) {
      return LoginResponse.builder().loginStatus(STATUS.ACCOUNT_EXPIRED).build();
    }
  }

  private void validateRequest(LoginRequest loginRequest) {
    User user = userService.getUserByUsername(loginRequest.getUsername());
    if (user == null) {
      throw new BadCredentialsException("Bad credentials");
    }
    boolean isOIDCUser =
        user.isExternalAuth() && (user.getOpenId() != null && !user.getOpenId().isEmpty());
    if (isOIDCUser) {
      throw new BadCredentialsException("Bad credentials");
    }
  }

  private Authentication doAuthentication(HttpServletRequest request, LoginRequest loginRequest) {
    Authentication authenticationToken = createAuthenticationToken(request, loginRequest);
    return authenticationManager.authenticate(authenticationToken);
  }

  private static Authentication createAuthenticationToken(
      HttpServletRequest servletRequest, LoginRequest loginRequest) {

    String username = loginRequest.getUsername();
    String password = loginRequest.getPassword();
    String twoFactorCode = loginRequest.getTwoFactorCode();

    TwoFactorUsernamePasswordAuthenticationToken auth =
        new TwoFactorUsernamePasswordAuthenticationToken(username, password, twoFactorCode);
    auth.setDetails(new TwoFactorWebAuthenticationDetails(servletRequest, twoFactorCode));

    return auth;
  }

  private void saveContext(
      HttpServletRequest request, HttpServletResponse response, Authentication authentication) {
    SecurityContext context = this.securityContextHolderStrategy.createEmptyContext();
    context.setAuthentication(authentication);

    this.securityContextHolderStrategy.setContext(context);
    this.securityContextRepository.saveContext(context, request, response);

    HttpSession session = request.getSession(true);
    httpSessionEventPublisher.sessionCreated(new HttpSessionEvent(session));
  }

  private String getRedirectUrl(
      Authentication authentication, HttpServletRequest request, HttpServletResponse response) {
    // Default redirect URL
    String redirectUrl =
        request.getContextPath()
            + "/api/apps/"
            + settingsProvider.getCurrentSettings().getStartModule();
    // GlobalShellFilter prefer ending slash when we are using old style app name like:
    if (!redirectUrl.endsWith("/")) {
      redirectUrl += "/";
    }

    // Check enforce verified email, redirect to the profile page if email is not verified
    boolean enforceVerifiedEmail = settingsProvider.getCurrentSettings().getEnforceVerifiedEmail();
    if (enforceVerifiedEmail) {
      UserDetails userDetails = (UserDetails) authentication.getPrincipal();
      if (!userDetails.isEmailVerified()) {
        return request.getContextPath() + "/api/apps/user-profile/#/profile";
      }
    }

<<<<<<< HEAD
    if (dhisConfig.isEnabled(ConfigurationKey.LOGIN_SAVED_REQUESTS_ENABLE)) {
      // Check for saved request, i.e. the user has tried to access a page directly before logging
      // in.
      SavedRequest savedRequest = requestCache.getRequest(request, null);
      if (savedRequest != null) {
        DefaultSavedRequest defaultSavedRequest = (DefaultSavedRequest) savedRequest;
        // Check saved request to avoid redirecting to non-html pages, e.g. images.
        // If the saved request is not filtered, the user will be redirected to the saved request,
        // otherwise the default redirect URL is used.
        if (!filterSavedRequest(defaultSavedRequest)) {
          if (defaultSavedRequest.getQueryString() != null) {
            redirectUrl =
                defaultSavedRequest.getRequestURI() + "?" + defaultSavedRequest.getQueryString();
          } else {
            String requestURI = defaultSavedRequest.getRequestURI();
            // Ignore saved requests that is just / or /CONTEXT_PATH(/)
            if (!requestURI.equalsIgnoreCase("/")
                && !requestURI.equalsIgnoreCase(request.getContextPath())
                && !requestURI.equalsIgnoreCase(request.getContextPath() + "/")) {
              redirectUrl = requestURI;
            }
          }
=======
    // Check for saved request, i.e. the user has tried to access a page directly before logging in.
    SavedRequest savedRequest = requestCache.getRequest(request, null);
    if (savedRequest != null) {
      DefaultSavedRequest defaultSavedRequest = (DefaultSavedRequest) savedRequest;
      // Check saved request to avoid redirecting to non-html pages, e.g. images.
      // If the saved request is not filtered, the user will be redirected to the saved request,
      // otherwise the default redirect URL is used.
      if (!filterSavedRequest(defaultSavedRequest)) {
        if (defaultSavedRequest.getQueryString() != null) {
          redirectUrl =
              defaultSavedRequest.getRequestURI() + "?" + defaultSavedRequest.getQueryString();
        } else {
          redirectUrl = defaultSavedRequest.getRequestURI();
>>>>>>> 1fdcb709
        }
        this.requestCache.removeRequest(request, response);
      }
    }
    return redirectUrl;
  }

  /**
   * Filter saved request to avoid redirecting to non-html pages.
   *
   * @param savedRequest
   * @return true if the saved request should be filtered
   */
  private boolean filterSavedRequest(DefaultSavedRequest savedRequest) {
    String requestURI = savedRequest.getRequestURI();
    return !requestURI.endsWith(".html") && !requestURI.endsWith("/") && requestURI.contains(".");
  }
}<|MERGE_RESOLUTION|>--- conflicted
+++ resolved
@@ -252,7 +252,6 @@
       }
     }
 
-<<<<<<< HEAD
     if (dhisConfig.isEnabled(ConfigurationKey.LOGIN_SAVED_REQUESTS_ENABLE)) {
       // Check for saved request, i.e. the user has tried to access a page directly before logging
       // in.
@@ -267,33 +266,14 @@
             redirectUrl =
                 defaultSavedRequest.getRequestURI() + "?" + defaultSavedRequest.getQueryString();
           } else {
-            String requestURI = defaultSavedRequest.getRequestURI();
-            // Ignore saved requests that is just / or /CONTEXT_PATH(/)
-            if (!requestURI.equalsIgnoreCase("/")
-                && !requestURI.equalsIgnoreCase(request.getContextPath())
-                && !requestURI.equalsIgnoreCase(request.getContextPath() + "/")) {
-              redirectUrl = requestURI;
-            }
+            redirectUrl = defaultSavedRequest.getRequestURI();
+
           }
-=======
-    // Check for saved request, i.e. the user has tried to access a page directly before logging in.
-    SavedRequest savedRequest = requestCache.getRequest(request, null);
-    if (savedRequest != null) {
-      DefaultSavedRequest defaultSavedRequest = (DefaultSavedRequest) savedRequest;
-      // Check saved request to avoid redirecting to non-html pages, e.g. images.
-      // If the saved request is not filtered, the user will be redirected to the saved request,
-      // otherwise the default redirect URL is used.
-      if (!filterSavedRequest(defaultSavedRequest)) {
-        if (defaultSavedRequest.getQueryString() != null) {
-          redirectUrl =
-              defaultSavedRequest.getRequestURI() + "?" + defaultSavedRequest.getQueryString();
-        } else {
-          redirectUrl = defaultSavedRequest.getRequestURI();
->>>>>>> 1fdcb709
         }
         this.requestCache.removeRequest(request, response);
       }
     }
+
     return redirectUrl;
   }
 
