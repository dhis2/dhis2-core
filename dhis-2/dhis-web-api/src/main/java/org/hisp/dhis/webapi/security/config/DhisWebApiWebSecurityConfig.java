--- conflicted
+++ resolved
@@ -363,17 +363,16 @@
         private SessionRegistry sessionRegistry;
 
         @Autowired
-<<<<<<< HEAD
+        private UserService userService;
+
+        @Autowired
+        private CacheProvider cacheProvider;
+
+        @Autowired
+        private SecurityService securityService;
+
+        @Autowired
         private ExternalAccessVoter externalAccessVoter;
-=======
-        private UserService userService;
-
-        @Autowired
-        private CacheProvider cacheProvider;
-
-        @Autowired
-        private SecurityService securityService;
->>>>>>> fe64f75e
 
         @Override
         public void configure( AuthenticationManagerBuilder auth )
