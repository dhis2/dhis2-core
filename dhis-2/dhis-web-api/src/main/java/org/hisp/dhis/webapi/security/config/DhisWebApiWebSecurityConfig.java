--- conflicted
+++ resolved
@@ -216,10 +216,6 @@
         httpSecuritySecurityContextConfigurer ->
             httpSecuritySecurityContextConfigurer.requireExplicitSave(true));
 
-    //    http.securityContext(securityContext -> securityContext.
-    //        securityContextRepository(new HttpSessionSecurityContextRepository())
-    //    );
-
     Set<String> providerIds = dhisOidcProviderRepository.getAllRegistrationId();
     http.authorizeHttpRequests(
             authorize -> {
@@ -391,11 +387,7 @@
               }
             });
 
-<<<<<<< HEAD
-    /// OAUTH/////////
-=======
     /// OIDC /////////
->>>>>>> ebdcb8da
     http.oauth2Login(
             oauth2 ->
                 oauth2
