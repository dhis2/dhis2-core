/*
 * Copyright (c) 2004-2022, University of Oslo
 * All rights reserved.
 *
 * Redistribution and use in source and binary forms, with or without
 * modification, are permitted provided that the following conditions are met:
 * Redistributions of source code must retain the above copyright notice, this
 * list of conditions and the following disclaimer.
 *
 * Redistributions in binary form must reproduce the above copyright notice,
 * this list of conditions and the following disclaimer in the documentation
 * and/or other materials provided with the distribution.
 * Neither the name of the HISP project nor the names of its contributors may
 * be used to endorse or promote products derived from this software without
 * specific prior written permission.
 *
 * THIS SOFTWARE IS PROVIDED BY THE COPYRIGHT HOLDERS AND CONTRIBUTORS "AS IS" AND
 * ANY EXPRESS OR IMPLIED WARRANTIES, INCLUDING, BUT NOT LIMITED TO, THE IMPLIED
 * WARRANTIES OF MERCHANTABILITY AND FITNESS FOR A PARTICULAR PURPOSE ARE
 * DISCLAIMED. IN NO EVENT SHALL THE COPYRIGHT OWNER OR CONTRIBUTORS BE LIABLE FOR
 * ANY DIRECT, INDIRECT, INCIDENTAL, SPECIAL, EXEMPLARY, OR CONSEQUENTIAL DAMAGES
 * (INCLUDING, BUT NOT LIMITED TO, PROCUREMENT OF SUBSTITUTE GOODS OR SERVICES;
 * LOSS OF USE, DATA, OR PROFITS; OR BUSINESS INTERRUPTION) HOWEVER CAUSED AND ON
 * ANY THEORY OF LIABILITY, WHETHER IN CONTRACT, STRICT LIABILITY, OR TORT
 * (INCLUDING NEGLIGENCE OR OTHERWISE) ARISING IN ANY WAY OUT OF THE USE OF THIS
 * SOFTWARE, EVEN IF ADVISED OF THE POSSIBILITY OF SUCH DAMAGE.
 */
package org.hisp.dhis.webapi.controller;

import static org.hisp.dhis.dxf2.webmessage.WebMessageUtils.conflict;
import static org.hisp.dhis.dxf2.webmessage.WebMessageUtils.created;
import static org.hisp.dhis.dxf2.webmessage.WebMessageUtils.notFound;
import static org.hisp.dhis.security.Authorities.F_METADATA_IMPORT;

import com.fasterxml.jackson.databind.node.ObjectNode;
import com.google.common.collect.Lists;
import com.google.common.collect.Sets;
import java.io.IOException;
import java.util.ArrayList;
import java.util.Arrays;
import java.util.Collection;
import java.util.Collections;
import java.util.HashSet;
import java.util.List;
import java.util.Map;
import java.util.Set;
import javax.annotation.Nonnull;
import javax.servlet.http.HttpServletRequest;
import javax.servlet.http.HttpServletResponse;
import lombok.RequiredArgsConstructor;
import org.hisp.dhis.common.Pager;
import org.hisp.dhis.configuration.ConfigurationService;
import org.hisp.dhis.dxf2.webmessage.WebMessage;
import org.hisp.dhis.dxf2.webmessage.WebMessageException;
import org.hisp.dhis.external.conf.DhisConfigurationProvider;
import org.hisp.dhis.feedback.ConflictException;
import org.hisp.dhis.feedback.ForbiddenException;
import org.hisp.dhis.feedback.NotFoundException;
import org.hisp.dhis.fieldfilter.Defaults;
import org.hisp.dhis.fileresource.FileResource;
import org.hisp.dhis.fileresource.FileResourceDomain;
import org.hisp.dhis.fileresource.FileResourceService;
<<<<<<< HEAD
=======
import org.hisp.dhis.hibernate.exception.DeleteAccessDeniedException;
>>>>>>> 30b72e34
import org.hisp.dhis.message.Message;
import org.hisp.dhis.message.MessageConversationPriority;
import org.hisp.dhis.message.MessageConversationStatus;
import org.hisp.dhis.message.MessageService;
import org.hisp.dhis.message.MessageType;
import org.hisp.dhis.message.UserMessage;
import org.hisp.dhis.node.types.CollectionNode;
import org.hisp.dhis.node.types.RootNode;
import org.hisp.dhis.node.types.SimpleNode;
import org.hisp.dhis.organisationunit.OrganisationUnit;
import org.hisp.dhis.organisationunit.OrganisationUnitService;
import org.hisp.dhis.query.Junction;
import org.hisp.dhis.query.Order;
import org.hisp.dhis.query.Pagination;
import org.hisp.dhis.query.Query;
import org.hisp.dhis.query.QueryParserException;
import org.hisp.dhis.schema.descriptors.MessageConversationSchemaDescriptor;
import org.hisp.dhis.security.RequiresAuthority;
import org.hisp.dhis.user.CurrentUser;
import org.hisp.dhis.user.CurrentUserUtil;
import org.hisp.dhis.user.User;
import org.hisp.dhis.user.UserDetails;
import org.hisp.dhis.user.UserGroup;
import org.hisp.dhis.user.UserGroupService;
import org.hisp.dhis.webapi.utils.ContextUtils;
import org.hisp.dhis.webapi.utils.FileResourceUtils;
import org.hisp.dhis.webapi.webdomain.MessageConversation;
import org.hisp.dhis.webapi.webdomain.WebMetadata;
import org.hisp.dhis.webapi.webdomain.WebOptions;
import org.springframework.http.HttpStatus;
import org.springframework.http.MediaType;
import org.springframework.http.ResponseEntity;
import org.springframework.security.access.AccessDeniedException;
import org.springframework.stereotype.Controller;
import org.springframework.web.HttpRequestMethodNotSupportedException;
import org.springframework.web.bind.annotation.DeleteMapping;
import org.springframework.web.bind.annotation.GetMapping;
import org.springframework.web.bind.annotation.PathVariable;
import org.springframework.web.bind.annotation.PostMapping;
import org.springframework.web.bind.annotation.RequestBody;
import org.springframework.web.bind.annotation.RequestMapping;
import org.springframework.web.bind.annotation.RequestParam;
import org.springframework.web.bind.annotation.ResponseBody;
import org.springframework.web.bind.annotation.ResponseStatus;

/**
 * @author Morten Olav Hansen <mortenoh@gmail.com>
 */
@Controller
@RequestMapping("/api/messageConversations")
@RequiredArgsConstructor
public class MessageConversationController
    extends AbstractCrudController<org.hisp.dhis.message.MessageConversation> {
  private final MessageService messageService;
  private final OrganisationUnitService organisationUnitService;
  private final UserGroupService userGroupService;
  private final ConfigurationService configurationService;
  private final FileResourceUtils fileResourceUtils;
  private final FileResourceService fileResourceService;
  private final DhisConfigurationProvider dhisConfig;

  @Override
  protected void postProcessResponseEntity(
      org.hisp.dhis.message.MessageConversation entity,
      WebOptions options,
      Map<String, String> parameters) {

    User currentUser = userService.getUserByUsername(CurrentUserUtil.getCurrentUsername());
    if (!messageService.hasAccessToManageFeedbackMessages(UserDetails.fromUser(currentUser))) {
      entity.setMessages(
          entity.getMessages().stream().filter(message -> !message.isInternal()).toList());
    }

    boolean markRead = Boolean.parseBoolean(parameters.get("markRead"));

    if (markRead) {
      entity.markRead(currentUser);
      manager.update(entity);
    }
  }

  @Override
  public ResponseEntity<?> getObject(
      @PathVariable String uid,
      Map<String, String> rpParameters,
      @CurrentUser UserDetails currentUser,
      HttpServletRequest request,
      HttpServletResponse response)
      throws ForbiddenException, NotFoundException {

    org.hisp.dhis.message.MessageConversation messageConversation =
        messageService.getMessageConversation(uid);

    if (messageConversation == null) {
      response.setStatus(HttpServletResponse.SC_NOT_FOUND);
      ObjectNode objectNode =
          fieldFilterService
              .createObjectNode()
              .put("message", "No MessageConversation found with UID: " + uid);

      return ResponseEntity.ok(objectNode);
    }

    if (!canReadMessageConversation(currentUser, messageConversation)) {
      throw new AccessDeniedException("Not authorized to access this conversation.");
    }

    return super.getObject(uid, rpParameters, currentUser, request, response);
  }

  @Override
  @SuppressWarnings("unchecked")
  protected List<org.hisp.dhis.message.MessageConversation> getEntityList(
      WebMetadata metadata,
      WebOptions options,
      List<String> filters,
      List<Order> orders,
      List<org.hisp.dhis.message.MessageConversation> objects)
      throws QueryParserException {
    List<org.hisp.dhis.message.MessageConversation> messageConversations;

    if (options.getOptions().containsKey("query")) {
      messageConversations =
          Lists.newArrayList(manager.filter(getEntityClass(), options.getOptions().get("query")));
    } else {
      messageConversations = new ArrayList<>(messageService.getMessageConversations());
    }

    Query query =
        queryService.getQueryFromUrl(
            getEntityClass(), filters, orders, new Pagination(), options.getRootJunction());
    query.setDefaultOrder();
    query.setDefaults(Defaults.valueOf(options.get("defaults", DEFAULTS)));
    query.setObjects(messageConversations);

    messageConversations =
        (List<org.hisp.dhis.message.MessageConversation>) queryService.query(query);

    if (options.get("queryString") != null) {
      String queryOperator = "token";
      if (options.get("queryOperator") != null) {
        queryOperator = options.get("queryOperator");
      }

      List<String> queryFilter =
          Arrays.asList(
              "subject:" + queryOperator + ":" + options.get("queryString"),
              "messages.text:" + queryOperator + ":" + options.get("queryString"),
              "messages.sender.displayName:" + queryOperator + ":" + options.get("queryString"));
      Query subQuery =
          queryService.getQueryFromUrl(
              getEntityClass(),
              queryFilter,
              Collections.emptyList(),
              new Pagination(),
              Junction.Type.OR);
      subQuery.setObjects(messageConversations);
      messageConversations =
          (List<org.hisp.dhis.message.MessageConversation>) queryService.query(subQuery);
    }

    int count = messageConversations.size();

    Query paginatedQuery =
        queryService.getQueryFromUrl(
            getEntityClass(),
            Collections.emptyList(),
            Collections.emptyList(),
            getPaginationData(options),
            options.getRootJunction());
    paginatedQuery.setObjects(messageConversations);

    messageConversations =
        (List<org.hisp.dhis.message.MessageConversation>) queryService.query(paginatedQuery);

    if (options.hasPaging()) {
      Pager pager = new Pager(options.getPage(), count, options.getPageSize());
      metadata.setPager(pager);
    }

    return messageConversations;
  }

  // --------------------------------------------------------------------------
  // POST for new MessageConversation
  // --------------------------------------------------------------------------

  @Override
  public WebMessage postXmlObject(HttpServletRequest request)
      throws IOException, ConflictException, NotFoundException {
    MessageConversation messageConversation =
        renderService.fromXml(request.getInputStream(), MessageConversation.class);
    return postObject(request, messageConversation);
  }

  @Override
  public WebMessage postJsonObject(HttpServletRequest request)
      throws ConflictException, IOException, NotFoundException {
    MessageConversation messageConversation =
        renderService.fromJson(request.getInputStream(), MessageConversation.class);
    return postObject(request, messageConversation);
  }

  private Set<User> getUsersToMessageConversation(
      MessageConversation messageConversation, Set<User> users)
      throws ConflictException, NotFoundException {
    Set<User> usersToMessageConversation = Sets.newHashSet();
    for (OrganisationUnit ou : messageConversation.getOrganisationUnits()) {
      OrganisationUnit organisationUnit = organisationUnitService.getOrganisationUnit(ou.getUid());

      if (organisationUnit == null) {
        throw new ConflictException("Organisation Unit does not exist: " + ou.getUid());
      }

      usersToMessageConversation.addAll(organisationUnit.getUsers());
    }

    for (User u : users) {
      User user = userService.getUser(u.getUid());

      if (user == null) {
        throw new ConflictException("User does not exist: " + u.getUid());
      }

      usersToMessageConversation.add(user);
    }

    for (UserGroup ug : messageConversation.getUserGroups()) {
      UserGroup userGroup = userGroupService.getUserGroup(ug.getUid());

      if (userGroup == null) {
        throw new NotFoundException(UserGroup.class, ug.getUid());
      }

      usersToMessageConversation.addAll(userGroup.getMembers());
    }

    return usersToMessageConversation;
  }

  private WebMessage postObject(HttpServletRequest request, MessageConversation messageConversation)
      throws ConflictException, NotFoundException {
    Set<User> users = Sets.newHashSet(messageConversation.getUsers());
    messageConversation.getUsers().clear();

    messageConversation
        .getUsers()
        .addAll(getUsersToMessageConversation(messageConversation, users));

    if (messageConversation.getUsers().isEmpty()) {
      throw new ConflictException("No recipients selected.");
    }

    String metaData =
        MessageService.META_USER_AGENT + request.getHeader(ContextUtils.HEADER_USER_AGENT);

    Set<FileResource> attachments = new HashSet<>();

    for (FileResource fr : messageConversation.getAttachments()) {
      FileResource fileResource = fileResourceService.getFileResource(fr.getUid());

      if (fileResource == null) {
        throw new ConflictException("Attachment '" + fr.getUid() + "' not found.");
      }

      if (!fileResource.getDomain().equals(FileResourceDomain.MESSAGE_ATTACHMENT)
          || fileResource.isAssigned()) {
        throw new ConflictException(
            "Attachment '" + fr.getUid() + "' is already used or not a valid attachment.");
      }

      fileResource.setAssigned(true);
      fileResourceService.updateFileResource(fileResource);
      attachments.add(fileResource);
    }

    long id =
        messageService.sendPrivateMessage(
            messageConversation.getUsers(),
            messageConversation.getSubject(),
            messageConversation.getText(),
            metaData,
            attachments);

    org.hisp.dhis.message.MessageConversation conversation =
        messageService.getMessageConversation(id);

    return created("Message conversation created")
        .setLocation(
            MessageConversationSchemaDescriptor.API_ENDPOINT + "/" + conversation.getUid());
  }

  // --------------------------------------------------------------------------
  // POST for reply on existing MessageConversation
  // --------------------------------------------------------------------------

  @PostMapping("/{uid}")
  @ResponseBody
  public WebMessage postMessageConversationReply(
      @PathVariable("uid") String uid,
      @RequestBody String message,
      @RequestParam(value = "internal", defaultValue = "false") boolean internal,
      @RequestParam(value = "attachments", required = false) Set<String> attachments,
      @CurrentUser UserDetails currentUser,
      HttpServletRequest request)
      throws ForbiddenException {
    String metaData =
        MessageService.META_USER_AGENT + request.getHeader(ContextUtils.HEADER_USER_AGENT);

    org.hisp.dhis.message.MessageConversation conversation =
        messageService.getMessageConversation(uid);

    if (conversation == null) {
      return notFound("Message conversation does not exist: " + uid);
    }

    if (internal && !messageService.hasAccessToManageFeedbackMessages(currentUser)) {
      throw new AccessDeniedException("Not authorized to send internal messages");
    }

    if (!hasAccessToMessageConversation(currentUser, conversation)) {
      throw new ForbiddenException("Not authorized to send messages to this conversation.");
    }

    Set<FileResource> fileResources = new HashSet<>();

    if (attachments == null) {
      attachments = new HashSet<>();
    }

    for (String fileResourceUid : attachments) {
      FileResource fileResource = fileResourceService.getFileResource(fileResourceUid);

      if (fileResource == null) {
        return conflict("Attachment '" + fileResourceUid + "' not found.");
      }

      if (!fileResource.getDomain().equals(FileResourceDomain.MESSAGE_ATTACHMENT)
          || fileResource.isAssigned()) {
        return conflict(
            "Attachment '" + fileResourceUid + "' is already used or not a valid attachment.");
      }

      fileResource.setAssigned(true);
      fileResourceService.updateFileResource(fileResource);

      fileResources.add(fileResource);
    }

    messageService.sendReply(conversation, message, metaData, internal, fileResources);

    return created("Message conversation created")
        .setLocation(
            MessageConversationSchemaDescriptor.API_ENDPOINT + "/" + conversation.getUid());
  }

  @PostMapping("/{uid}/recipients")
  @ResponseStatus(HttpStatus.NO_CONTENT)
  public void addRecipientsToMessageConversation(
      @PathVariable("uid") String uid,
      @RequestBody MessageConversation messageConversation,
      @CurrentUser UserDetails currentUser)
      throws WebMessageException, ConflictException, NotFoundException, ForbiddenException {

    org.hisp.dhis.message.MessageConversation conversation =
        messageService.getMessageConversation(uid);

    if (conversation == null) {
      throw new WebMessageException(notFound("Message conversation does not exist: " + uid));
    }

    if (!hasAccessToMessageConversation(currentUser, conversation)) {
      throw new ForbiddenException("Not authorized to change recipients in this conversation.");
    }

    Set<User> additionalUsers =
        getUsersToMessageConversation(messageConversation, messageConversation.getUsers());

    additionalUsers.forEach(
        user -> {
          if (!conversation.getUsers().contains(user)) {
            conversation.addUserMessage(new UserMessage(user, false));
          }
        });

    messageService.updateMessageConversation(conversation);
  }

  // --------------------------------------------------------------------------
  // POST for feedback
  // --------------------------------------------------------------------------

  @PostMapping("/feedback")
  @ResponseBody
  public WebMessage postMessageConversationFeedback(
      @RequestParam("subject") String subject,
      @RequestBody String body,
      HttpServletRequest request) {
    String metaData =
        MessageService.META_USER_AGENT + request.getHeader(ContextUtils.HEADER_USER_AGENT);

    long id = messageService.sendTicketMessage(subject, body, metaData);
    org.hisp.dhis.message.MessageConversation conversation =
        messageService.getMessageConversation(id);

    return created("Feedback created")
        .setLocation(
            MessageConversationSchemaDescriptor.API_ENDPOINT + "/" + conversation.getUid());
  }

  // --------------------------------------------------------------------------
  // Assign priority
  // --------------------------------------------------------------------------

  @PostMapping(
      value = "/{uid}/priority",
      produces = {MediaType.APPLICATION_JSON_VALUE, MediaType.APPLICATION_XML_VALUE})
  public @ResponseBody RootNode setMessagePriority(
      @PathVariable String uid,
      @RequestParam MessageConversationPriority messageConversationPriority,
      @CurrentUser UserDetails currentUser,
      HttpServletResponse response)
      throws ForbiddenException {
    RootNode responseNode = new RootNode("response");

<<<<<<< HEAD
    if (!canModifyUserConversation(currentUser, currentUser)
        && (messageService.hasAccessToManageFeedbackMessages(currentUser))) {
      throw new ForbiddenException("Not authorized to modify this object.");
    }

=======
>>>>>>> 30b72e34
    org.hisp.dhis.message.MessageConversation messageConversation =
        messageService.getMessageConversation(uid);

    if (messageConversation == null) {
      response.setStatus(HttpServletResponse.SC_NOT_FOUND);
      responseNode.addChild(
          new SimpleNode("message", "No MessageConversation found for the given ID."));
      return responseNode;
    }

    if (!hasAccessToMessageConversation(currentUser, messageConversation)) {
      throw new ForbiddenException("Not authorized to change priority in this conversation.");
    }

    CollectionNode marked =
        responseNode.addChild(new CollectionNode(messageConversationPriority.name()));
    marked.setWrapping(false);

    messageConversation.setPriority(messageConversationPriority);
    messageService.updateMessageConversation(messageConversation);
    marked.addChild(new SimpleNode("uid", messageConversation.getUid()));
    response.setStatus(HttpServletResponse.SC_OK);

    return responseNode;
  }

  // --------------------------------------------------------------------------
  // Assign status
  // --------------------------------------------------------------------------

  @PostMapping(
      value = "/{uid}/status",
      produces = {MediaType.APPLICATION_JSON_VALUE, MediaType.APPLICATION_XML_VALUE})
  public @ResponseBody RootNode setMessageStatus(
      @PathVariable String uid,
      @RequestParam MessageConversationStatus messageConversationStatus,
      @CurrentUser UserDetails currentUser,
      HttpServletResponse response)
      throws ForbiddenException {
    RootNode responseNode = new RootNode("response");

<<<<<<< HEAD
    if (!canModifyUserConversation(currentUser, currentUser)
        && (messageService.hasAccessToManageFeedbackMessages(currentUser))) {
      throw new ForbiddenException("Not authorized to modify this object.");
    }

=======
>>>>>>> 30b72e34
    org.hisp.dhis.message.MessageConversation messageConversation =
        messageService.getMessageConversation(uid);

    if (messageConversation == null) {
      response.setStatus(HttpServletResponse.SC_NOT_FOUND);
      responseNode.addChild(
          new SimpleNode("message", "No MessageConversation found for the given ID."));
      return responseNode;
    }

    if (!hasAccessToMessageConversation(currentUser, messageConversation)) {
      throw new ForbiddenException("Not authorized to change status in this conversation.");
    }

    CollectionNode marked =
        responseNode.addChild(new CollectionNode(messageConversationStatus.name()));
    marked.setWrapping(false);

    messageConversation.setStatus(messageConversationStatus);
    messageService.updateMessageConversation(messageConversation);
    marked.addChild(new SimpleNode("uid", messageConversation.getUid()));
    response.setStatus(HttpServletResponse.SC_OK);

    return responseNode;
  }

  // --------------------------------------------------------------------------
  // Assign user
  // --------------------------------------------------------------------------

  @PostMapping(
      value = "/{uid}/assign",
      produces = {MediaType.APPLICATION_JSON_VALUE, MediaType.APPLICATION_XML_VALUE})
  public @ResponseBody RootNode setUserAssigned(
      @PathVariable String uid,
      @RequestParam(required = false) String userId,
      @CurrentUser UserDetails currentUser,
      HttpServletResponse response)
      throws ForbiddenException {
    RootNode responseNode = new RootNode("response");

<<<<<<< HEAD
    if (!canModifyUserConversation(currentUser, currentUser)
        && (messageService.hasAccessToManageFeedbackMessages(currentUser))) {
      throw new ForbiddenException("Not authorized to modify this object.");
    }

=======
>>>>>>> 30b72e34
    org.hisp.dhis.message.MessageConversation messageConversation =
        messageService.getMessageConversation(uid);

    if (messageConversation == null) {
      response.setStatus(HttpServletResponse.SC_NOT_FOUND);
      responseNode.addChild(
          new SimpleNode("message", "No MessageConversation found for the given ID."));
      return responseNode;
    }

    if (!hasAccessToMessageConversation(currentUser, messageConversation)) {
      throw new ForbiddenException("Not authorized to assign a user to this conversation.");
    }

    User userToAssign;

    if ((userToAssign = userService.getUser(userId)) == null) {
      response.setStatus(HttpServletResponse.SC_NOT_FOUND);
      responseNode.addChild(new SimpleNode("message", "Could not find user to assign"));
      return responseNode;
    }

    if (messageConversation.getMessageType() == MessageType.TICKET
        && !configurationService.isUserInFeedbackRecipientUserGroup(
            UserDetails.fromUser(userToAssign))) {
      response.setStatus(HttpServletResponse.SC_CONFLICT);
      responseNode.addChild(
          new SimpleNode(
              "message", "User provided is not a member of the system's feedback recipient group"));
      return responseNode;
    }

    messageConversation.setAssignee(userToAssign);
    messageService.updateMessageConversation(messageConversation);
    responseNode.addChild(
        new SimpleNode("message", "User " + userToAssign.getName() + " was assigned successfully"));
    response.setStatus(HttpServletResponse.SC_OK);

    return responseNode;
  }

  // --------------------------------------------------------------------------
  // Remove assigned user
  // --------------------------------------------------------------------------

  @DeleteMapping(
      value = "/{uid}/assign",
      produces = {MediaType.APPLICATION_JSON_VALUE, MediaType.APPLICATION_XML_VALUE})
  public @ResponseBody RootNode removeUserAssigned(
      @PathVariable String uid, @CurrentUser UserDetails currentUser, HttpServletResponse response)
      throws ForbiddenException {
    RootNode responseNode = new RootNode("response");

<<<<<<< HEAD
    if (!canModifyUserConversation(currentUser, currentUser)
        && (messageService.hasAccessToManageFeedbackMessages(currentUser))) {
      throw new ForbiddenException("Not authorized to modify this object.");
    }

=======
>>>>>>> 30b72e34
    org.hisp.dhis.message.MessageConversation messageConversation =
        messageService.getMessageConversation(uid);

    if (messageConversation == null) {
      response.setStatus(HttpServletResponse.SC_NOT_FOUND);
      responseNode.addChild(
          new SimpleNode("message", "No MessageConversation found for the given ID."));
      return responseNode;
    }

    if (!hasAccessToMessageConversation(currentUser, messageConversation)) {
      throw new ForbiddenException(
          "Not authorized to remove the assigned user to this conversation.");
    }

    messageConversation.setAssignee(null);
    messageService.updateMessageConversation(messageConversation);
    responseNode.addChild(new SimpleNode("message", "Message is no longer assigned to user"));
    response.setStatus(HttpServletResponse.SC_OK);

    return responseNode;
  }

  // --------------------------------------------------------------------------
  // Mark conversations read
  // --------------------------------------------------------------------------

  @PostMapping(
      value = "/{uid}/read",
      produces = {MediaType.APPLICATION_JSON_VALUE, MediaType.APPLICATION_XML_VALUE})
  public @ResponseBody RootNode markMessageConversationRead(
      @PathVariable String uid,
      @RequestParam(required = false) String userUid,
      HttpServletResponse response,
      @CurrentUser UserDetails currentUser)
      throws ForbiddenException {
    return modifyMessageConversationRead(
        userUid, Lists.newArrayList(uid), response, true, currentUser);
  }

  @PostMapping(
      value = "/read",
      produces = {MediaType.APPLICATION_JSON_VALUE, MediaType.APPLICATION_XML_VALUE})
  public @ResponseBody RootNode markMessageConversationsRead(
      @RequestParam(value = "user", required = false) String userUid,
      @RequestBody List<String> uids,
      HttpServletResponse response,
      @CurrentUser UserDetails currentUser)
      throws ForbiddenException {
    return modifyMessageConversationRead(userUid, uids, response, true, currentUser);
  }

  // --------------------------------------------------------------------------
  // Mark conversations unread
  // --------------------------------------------------------------------------

  @PostMapping(
      value = "/{uid}/unread",
      produces = {MediaType.APPLICATION_JSON_VALUE, MediaType.APPLICATION_XML_VALUE})
  public @ResponseBody RootNode markMessageConversationUnread(
      @PathVariable String uid,
      @RequestParam(required = false) String userUid,
      HttpServletResponse response,
      @CurrentUser UserDetails currentUser)
      throws ForbiddenException {
    return modifyMessageConversationRead(
        userUid, Lists.newArrayList(uid), response, false, currentUser);
  }

  @PostMapping(
      value = "/unread",
      produces = {MediaType.APPLICATION_JSON_VALUE, MediaType.APPLICATION_XML_VALUE})
  public @ResponseBody RootNode markMessageConversationsUnread(
      @RequestParam(value = "user", required = false) String userUid,
      @RequestBody List<String> uids,
      HttpServletResponse response,
      @CurrentUser UserDetails currentUser)
      throws ForbiddenException {
    return modifyMessageConversationRead(userUid, uids, response, false, currentUser);
  }

  // --------------------------------------------------------------------------
  // Mark conversations for follow up
  // --------------------------------------------------------------------------

  @PostMapping(
      value = "followup",
      produces = {MediaType.APPLICATION_JSON_VALUE, MediaType.APPLICATION_XML_VALUE})
  public @ResponseBody RootNode markMessageConversationFollowup(
      @RequestParam(value = "user", required = false) String userUid,
      @RequestBody List<String> uids,
      HttpServletResponse response,
      @CurrentUser UserDetails currentUser)
      throws ForbiddenException {
    RootNode responseNode = new RootNode("response");

    User user =
        userUid != null
            ? userService.getUser(userUid)
            : userService.getUserByUsername(currentUser.getUsername());

    if (user == null) {
      response.setStatus(HttpServletResponse.SC_NOT_FOUND);
      responseNode.addChild(new SimpleNode("message", "No user with uid: " + userUid));
      return responseNode;
    }

<<<<<<< HEAD
    if (!canModifyUserConversation(currentUser, UserDetails.fromUser(user))) {
      throw new ForbiddenException("Not authorized to modify this object.");
    }

=======
>>>>>>> 30b72e34
    Collection<org.hisp.dhis.message.MessageConversation> messageConversations =
        messageService.getMessageConversations(user, uids);

    if (messageConversations.isEmpty()) {
      response.setStatus(HttpServletResponse.SC_NOT_FOUND);
      responseNode.addChild(
          new SimpleNode("message", "No MessageConversations found for the given UIDs"));
      return responseNode;
    }

    for (org.hisp.dhis.message.MessageConversation messageConversation : messageConversations) {
      if (!hasAccessToMessageConversation(currentUser, messageConversation)) {
        throw new AccessDeniedException("Not authorized to change followups in this conversation.");
      }
    }

    CollectionNode marked = responseNode.addChild(new CollectionNode("markedFollowup"));
    marked.setWrapping(false);

    for (org.hisp.dhis.message.MessageConversation conversation : messageConversations) {
      if (!conversation.isFollowUp()) {
        conversation.toggleFollowUp(user);
        messageService.updateMessageConversation(conversation);
      }
      marked.addChild(new SimpleNode("uid", conversation.getUid()));
    }

    response.setStatus(HttpServletResponse.SC_OK);

    return responseNode;
  }

  // --------------------------------------------------------------------------
  // Clear follow up
  // --------------------------------------------------------------------------

  @PostMapping(
      value = "unfollowup",
      produces = {MediaType.APPLICATION_JSON_VALUE, MediaType.APPLICATION_XML_VALUE})
  public @ResponseBody RootNode unmarkMessageConversationFollowup(
      @RequestParam(value = "user", required = false) String userUid,
      @RequestBody List<String> uids,
      HttpServletResponse response,
      @CurrentUser UserDetails currentUser)
      throws ForbiddenException {
    RootNode responseNode = new RootNode("response");

    User user =
        userUid != null
            ? userService.getUser(userUid)
            : userService.getUserByUsername(currentUser.getUsername());

    if (user == null) {
      response.setStatus(HttpServletResponse.SC_NOT_FOUND);
      responseNode.addChild(new SimpleNode("message", "No user with uid: " + userUid));
      return responseNode;
    }

<<<<<<< HEAD
    if (!canModifyUserConversation(currentUser, UserDetails.fromUser(user))) {
      throw new ForbiddenException("Not authorized to modify this object.");
    }

=======
>>>>>>> 30b72e34
    Collection<org.hisp.dhis.message.MessageConversation> messageConversations =
        messageService.getMessageConversations(user, uids);

    if (messageConversations.isEmpty()) {
      response.setStatus(HttpServletResponse.SC_NOT_FOUND);
      responseNode.addChild(
          new SimpleNode("message", "No MessageConversations found for the given UIDs"));
      return responseNode;
    }

    for (org.hisp.dhis.message.MessageConversation messageConversation : messageConversations) {
      if (!hasAccessToMessageConversation(currentUser, messageConversation)) {
        throw new ForbiddenException("Not authorized to change unfollowups in this conversation.");
      }
    }

    CollectionNode marked = responseNode.addChild(new CollectionNode("unmarkedFollowup"));
    marked.setWrapping(false);

    for (org.hisp.dhis.message.MessageConversation conversation : messageConversations) {
      if (conversation.isFollowUp()) {
        conversation.toggleFollowUp(user);
        messageService.updateMessageConversation(conversation);
      }
      marked.addChild(new SimpleNode("uid", conversation.getUid()));
    }

    response.setStatus(HttpServletResponse.SC_OK);

    return responseNode;
  }

  // --------------------------------------------------------------------------
  // Delete a MessageConversation (requires override auth)
  // --------------------------------------------------------------------------

  /**
   * Deletes a MessageConversation. Note that this is a HARD delete and therefore requires override
   * authority for the current user.
   *
   * @param uid the uid of the MessageConversation to delete.
   */
  @Override
  @RequiresAuthority(anyOf = F_METADATA_IMPORT)
  public WebMessage deleteObject(
      @PathVariable String uid,
      @CurrentUser UserDetails currentUser,
      HttpServletRequest request,
      HttpServletResponse response)
      throws ForbiddenException,
          ConflictException,
          NotFoundException,
          HttpRequestMethodNotSupportedException {

    org.hisp.dhis.message.MessageConversation messageConversation =
        messageService.getMessageConversation(uid);

    if (messageConversation == null) {
      return notFound("Message conversation does not exist: " + uid);
    }

    if (!hasAccessToMessageConversation(currentUser, messageConversation)) {
      throw new ForbiddenException("Not authorized to delete this conversation.");
    }

    return super.deleteObject(uid, currentUser, request, response);
  }

  // --------------------------------------------------------------------------
  // Remove a user from a MessageConversation
  // In practice a DELETE on MessageConversation <-> User relationship
  // --------------------------------------------------------------------------

  @DeleteMapping(
      value = "/{mc-uid}/{user-uid}",
      produces = {MediaType.APPLICATION_JSON_VALUE, MediaType.APPLICATION_XML_VALUE})
  public @ResponseBody RootNode removeUserFromMessageConversation(
      @PathVariable(value = "mc-uid") String mcUid,
      @PathVariable(value = "user-uid") String userUid,
      @CurrentUser UserDetails currentUser,
      HttpServletResponse response)
<<<<<<< HEAD
      throws ForbiddenException {
=======
      throws DeleteAccessDeniedException, ForbiddenException {
>>>>>>> 30b72e34
    RootNode responseNode = new RootNode("reply");

    User user = userService.getUser(userUid);

    if (user == null) {
      responseNode.addChild(new SimpleNode("message", "No user with uid: " + userUid));
      response.setStatus(HttpServletResponse.SC_NOT_FOUND);
      return responseNode;
    }

<<<<<<< HEAD
    if (!canModifyUserConversation(currentUser, UserDetails.fromUser(user))) {

      throw new ForbiddenException("Not authorized to modify user: " + user.getUid());
    }

=======
>>>>>>> 30b72e34
    org.hisp.dhis.message.MessageConversation messageConversation =
        messageService.getMessageConversation(mcUid);

    if (messageConversation == null) {
      responseNode.addChild(new SimpleNode("message", "No messageConversation with uid: " + mcUid));
      response.setStatus(HttpServletResponse.SC_NOT_FOUND);
      return responseNode;
    }

    if (!hasAccessToMessageConversation(currentUser, messageConversation)) {
      throw new ForbiddenException("Not authorized to remove assigned users to this conversation.");
    }

    CollectionNode removed = responseNode.addChild(new CollectionNode("removed"));

    if (messageConversation.remove(user)) {
      messageService.updateMessageConversation(messageConversation);
      removed.addChild(new SimpleNode("uid", messageConversation.getUid()));
    }

    response.setStatus(HttpServletResponse.SC_OK);

    return responseNode;
  }

  // --------------------------------------------------------------------------
  // Remove a user from one or more MessageConversations (batch operation)
  // --------------------------------------------------------------------------

  @DeleteMapping(produces = {MediaType.APPLICATION_JSON_VALUE, MediaType.APPLICATION_XML_VALUE})
  public @ResponseBody RootNode removeUserFromMessageConversations(
      @RequestParam("mc") List<String> mcUids,
      @RequestParam(value = "user", required = false) String userUid,
      HttpServletResponse response,
      @CurrentUser UserDetails currentUser)
<<<<<<< HEAD
      throws ForbiddenException {
=======
      throws DeleteAccessDeniedException, ForbiddenException {
>>>>>>> 30b72e34
    RootNode responseNode = new RootNode("response");

    User user =
        userUid != null
            ? userService.getUser(userUid)
            : userService.getUserByUsername(currentUser.getUsername());

    if (user == null) {
      response.setStatus(HttpServletResponse.SC_NOT_FOUND);
      responseNode.addChild(new SimpleNode("message", "User does not exist: " + userUid));
      return responseNode;
    }

<<<<<<< HEAD
    if (!canModifyUserConversation(currentUser, UserDetails.fromUser(user))) {
      throw new ForbiddenException("Not authorized to modify user: " + user.getUid());
    }

=======
>>>>>>> 30b72e34
    Collection<org.hisp.dhis.message.MessageConversation> messageConversations =
        messageService.getMessageConversations(user, mcUids);

    if (messageConversations.isEmpty()) {
      response.setStatus(HttpServletResponse.SC_NOT_FOUND);
      responseNode.addChild(
          new SimpleNode("message", "No MessageConversations found for the given UIDs."));
      return responseNode;
    }

    for (org.hisp.dhis.message.MessageConversation messageConversation : messageConversations) {
      if (!hasAccessToMessageConversation(currentUser, messageConversation)) {
        throw new ForbiddenException(
            "Not authorized to remove assigned users to this conversation.");
      }
    }

    CollectionNode removed = responseNode.addChild(new CollectionNode("removed"));

    for (org.hisp.dhis.message.MessageConversation mc : messageConversations) {
      if (mc.remove(user)) {
        messageService.updateMessageConversation(mc);
        removed.addChild(new SimpleNode("uid", mc.getUid()));
      }
    }

    response.setStatus(HttpServletResponse.SC_OK);

    return responseNode;
  }

  @GetMapping("/{mcUid}/{msgUid}/attachments/{fileUid}")
  public void getAttachment(
      @PathVariable(value = "mcUid") String mcUid,
      @PathVariable(value = "msgUid") String msgUid,
      @PathVariable(value = "fileUid") String fileUid,
      @CurrentUser UserDetails currentUser,
      HttpServletResponse response)
      throws WebMessageException, ForbiddenException {

    Message message = getMessage(mcUid, msgUid, currentUser);

    FileResource fr = fileResourceService.getFileResource(fileUid);

    boolean attachmentExists =
        message.getAttachments().stream().filter(att -> att.getUid().equals(fileUid)).count() == 1;

    if (fr == null || !attachmentExists) {
      throw new WebMessageException(
          notFound("No messageattachment found with id '" + fileUid + "'"));
    }

    if (!fr.getDomain().equals(FileResourceDomain.MESSAGE_ATTACHMENT)) {
      throw new WebMessageException(conflict("Invalid messageattachment."));
    }

    fileResourceUtils.configureFileResourceResponse(response, fr, dhisConfig);
  }

  // --------------------------------------------------------------------------
  // Supportive methods
  // --------------------------------------------------------------------------

  /**
   * Determines whether the given user has permission to read the MessageConversation.
   *
   * @param userDetails the user to check permission for.
   * @param messageConversation the MessageConversation to access.
   * @return true if the user can read the MessageConversation, false otherwise.
   */
  private boolean canReadMessageConversation(
      UserDetails userDetails, org.hisp.dhis.message.MessageConversation messageConversation) {
    Set<User> users = messageConversation.getUsers();
    List<String> list = users.stream().map(User::getUsername).toList();
    return list.contains(userDetails.getUsername()) || userDetails.isSuper();
  }

  private boolean hasAccessToMessageConversation(
      UserDetails user, @Nonnull org.hisp.dhis.message.MessageConversation conversation) {

    if (hasConversationAccess(user, conversation)) {
      return true;
    }

    return conversation.getMessageType() == MessageType.TICKET
        && messageService.hasAccessToManageFeedbackMessages(user);
  }

  private static boolean hasConversationAccess(
      UserDetails user, org.hisp.dhis.message.MessageConversation conversation) {
    return conversation.getUsers().stream()
            .anyMatch(u -> u.getUsername().equals(user.getUsername()))
        || user.isSuper();
  }

  /**
   * Internal handler for setting the read property of MessageConversation.
   *
   * @param readValue true when setting as read, false when setting unread.
   */
  private RootNode modifyMessageConversationRead(
      String userUid,
      List<String> uids,
      HttpServletResponse response,
      boolean readValue,
      UserDetails currentUser)
      throws ForbiddenException {
    RootNode responseNode = new RootNode("response");

    User user =
        userUid != null
            ? userService.getUser(userUid)
            : userService.getUserByUsername(currentUser.getUsername());

    if (user == null) {
      response.setStatus(HttpServletResponse.SC_NOT_FOUND);
      responseNode.addChild(new SimpleNode("message", "No user with uid: " + userUid));
      return responseNode;
    }

<<<<<<< HEAD
    if (!canModifyUserConversation(currentUser, UserDetails.fromUser(user))) {
      throw new ForbiddenException("Not authorized to modify this object.");
    }

=======
>>>>>>> 30b72e34
    Collection<org.hisp.dhis.message.MessageConversation> messageConversations =
        messageService.getMessageConversations(user, uids);

    if (messageConversations.isEmpty()) {
      response.setStatus(HttpServletResponse.SC_NOT_FOUND);
      responseNode.addChild(
          new SimpleNode("message", "No MessageConversations found for the given IDs."));
      return responseNode;
    }

    for (org.hisp.dhis.message.MessageConversation messageConversation : messageConversations) {
      if (!hasAccessToMessageConversation(currentUser, messageConversation)) {
        throw new ForbiddenException(
            "Not authorized to change read property of this conversation.");
      }
    }

    CollectionNode marked =
        responseNode.addChild(new CollectionNode(readValue ? "markedRead" : "markedUnread"));
    marked.setWrapping(false);

    for (org.hisp.dhis.message.MessageConversation conversation : messageConversations) {
      boolean success = (readValue ? conversation.markRead(user) : conversation.markUnread(user));
      if (success) {
        messageService.updateMessageConversation(conversation);
        marked.addChild(new SimpleNode("uid", conversation.getUid()));
      }
    }

    response.setStatus(HttpServletResponse.SC_OK);

    return responseNode;
  }

  /**
   * /* Returns the specified message after making sure the user has access to it.
   *
   * @param mcUid the message conversation UID.
   * @param msgUid the message UID.
   * @param userDetails the user.
   * @return a {@link Message}.
   * @throws WebMessageException exception
   */
  private Message getMessage(String mcUid, String msgUid, UserDetails userDetails)
      throws WebMessageException, ForbiddenException {
    org.hisp.dhis.message.MessageConversation conversation =
        messageService.getMessageConversation(mcUid);

    if (conversation == null) {
      throw new WebMessageException(
          notFound(String.format("No message conversation with uid '%s'", mcUid)));
    }

    if (!canReadMessageConversation(userDetails, conversation)) {
      throw new ForbiddenException("Not authorized to access this conversation.");
    }

    List<Message> messages =
        conversation.getMessages().stream().filter(msg -> msg.getUid().equals(msgUid)).toList();

    if (messages.isEmpty()) {
      throw new WebMessageException(
          notFound(
              String.format("No message with uid '%s' in messageConversation '%s", msgUid, mcUid)));
    }

    Message message = messages.get(0);

    if (message.isInternal()
        && !configurationService.isUserInFeedbackRecipientUserGroup(userDetails)) {
      throw new WebMessageException(conflict("Not authorized to access this message"));
    }

    return message;
  }
}<|MERGE_RESOLUTION|>--- conflicted
+++ resolved
@@ -60,10 +60,6 @@
 import org.hisp.dhis.fileresource.FileResource;
 import org.hisp.dhis.fileresource.FileResourceDomain;
 import org.hisp.dhis.fileresource.FileResourceService;
-<<<<<<< HEAD
-=======
-import org.hisp.dhis.hibernate.exception.DeleteAccessDeniedException;
->>>>>>> 30b72e34
 import org.hisp.dhis.message.Message;
 import org.hisp.dhis.message.MessageConversationPriority;
 import org.hisp.dhis.message.MessageConversationStatus;
@@ -153,7 +149,6 @@
       HttpServletRequest request,
       HttpServletResponse response)
       throws ForbiddenException, NotFoundException {
-
     org.hisp.dhis.message.MessageConversation messageConversation =
         messageService.getMessageConversation(uid);
 
@@ -489,14 +484,6 @@
       throws ForbiddenException {
     RootNode responseNode = new RootNode("response");
 
-<<<<<<< HEAD
-    if (!canModifyUserConversation(currentUser, currentUser)
-        && (messageService.hasAccessToManageFeedbackMessages(currentUser))) {
-      throw new ForbiddenException("Not authorized to modify this object.");
-    }
-
-=======
->>>>>>> 30b72e34
     org.hisp.dhis.message.MessageConversation messageConversation =
         messageService.getMessageConversation(uid);
 
@@ -538,14 +525,6 @@
       throws ForbiddenException {
     RootNode responseNode = new RootNode("response");
 
-<<<<<<< HEAD
-    if (!canModifyUserConversation(currentUser, currentUser)
-        && (messageService.hasAccessToManageFeedbackMessages(currentUser))) {
-      throw new ForbiddenException("Not authorized to modify this object.");
-    }
-
-=======
->>>>>>> 30b72e34
     org.hisp.dhis.message.MessageConversation messageConversation =
         messageService.getMessageConversation(uid);
 
@@ -587,14 +566,6 @@
       throws ForbiddenException {
     RootNode responseNode = new RootNode("response");
 
-<<<<<<< HEAD
-    if (!canModifyUserConversation(currentUser, currentUser)
-        && (messageService.hasAccessToManageFeedbackMessages(currentUser))) {
-      throw new ForbiddenException("Not authorized to modify this object.");
-    }
-
-=======
->>>>>>> 30b72e34
     org.hisp.dhis.message.MessageConversation messageConversation =
         messageService.getMessageConversation(uid);
 
@@ -648,14 +619,6 @@
       throws ForbiddenException {
     RootNode responseNode = new RootNode("response");
 
-<<<<<<< HEAD
-    if (!canModifyUserConversation(currentUser, currentUser)
-        && (messageService.hasAccessToManageFeedbackMessages(currentUser))) {
-      throw new ForbiddenException("Not authorized to modify this object.");
-    }
-
-=======
->>>>>>> 30b72e34
     org.hisp.dhis.message.MessageConversation messageConversation =
         messageService.getMessageConversation(uid);
 
@@ -763,13 +726,6 @@
       return responseNode;
     }
 
-<<<<<<< HEAD
-    if (!canModifyUserConversation(currentUser, UserDetails.fromUser(user))) {
-      throw new ForbiddenException("Not authorized to modify this object.");
-    }
-
-=======
->>>>>>> 30b72e34
     Collection<org.hisp.dhis.message.MessageConversation> messageConversations =
         messageService.getMessageConversations(user, uids);
 
@@ -828,13 +784,6 @@
       return responseNode;
     }
 
-<<<<<<< HEAD
-    if (!canModifyUserConversation(currentUser, UserDetails.fromUser(user))) {
-      throw new ForbiddenException("Not authorized to modify this object.");
-    }
-
-=======
->>>>>>> 30b72e34
     Collection<org.hisp.dhis.message.MessageConversation> messageConversations =
         messageService.getMessageConversations(user, uids);
 
@@ -916,11 +865,7 @@
       @PathVariable(value = "user-uid") String userUid,
       @CurrentUser UserDetails currentUser,
       HttpServletResponse response)
-<<<<<<< HEAD
-      throws ForbiddenException {
-=======
-      throws DeleteAccessDeniedException, ForbiddenException {
->>>>>>> 30b72e34
+      throws ForbiddenException {
     RootNode responseNode = new RootNode("reply");
 
     User user = userService.getUser(userUid);
@@ -931,14 +876,6 @@
       return responseNode;
     }
 
-<<<<<<< HEAD
-    if (!canModifyUserConversation(currentUser, UserDetails.fromUser(user))) {
-
-      throw new ForbiddenException("Not authorized to modify user: " + user.getUid());
-    }
-
-=======
->>>>>>> 30b72e34
     org.hisp.dhis.message.MessageConversation messageConversation =
         messageService.getMessageConversation(mcUid);
 
@@ -974,11 +911,7 @@
       @RequestParam(value = "user", required = false) String userUid,
       HttpServletResponse response,
       @CurrentUser UserDetails currentUser)
-<<<<<<< HEAD
-      throws ForbiddenException {
-=======
-      throws DeleteAccessDeniedException, ForbiddenException {
->>>>>>> 30b72e34
+      throws ForbiddenException {
     RootNode responseNode = new RootNode("response");
 
     User user =
@@ -992,13 +925,6 @@
       return responseNode;
     }
 
-<<<<<<< HEAD
-    if (!canModifyUserConversation(currentUser, UserDetails.fromUser(user))) {
-      throw new ForbiddenException("Not authorized to modify user: " + user.getUid());
-    }
-
-=======
->>>>>>> 30b72e34
     Collection<org.hisp.dhis.message.MessageConversation> messageConversations =
         messageService.getMessageConversations(user, mcUids);
 
@@ -1119,13 +1045,6 @@
       return responseNode;
     }
 
-<<<<<<< HEAD
-    if (!canModifyUserConversation(currentUser, UserDetails.fromUser(user))) {
-      throw new ForbiddenException("Not authorized to modify this object.");
-    }
-
-=======
->>>>>>> 30b72e34
     Collection<org.hisp.dhis.message.MessageConversation> messageConversations =
         messageService.getMessageConversations(user, uids);
 
@@ -1148,6 +1067,7 @@
     marked.setWrapping(false);
 
     for (org.hisp.dhis.message.MessageConversation conversation : messageConversations) {
+
       boolean success = (readValue ? conversation.markRead(user) : conversation.markUnread(user));
       if (success) {
         messageService.updateMessageConversation(conversation);
