--- conflicted
+++ resolved
@@ -77,7 +77,6 @@
 @AllArgsConstructor
 public class ResourceTableController
 {
-
     public static final String RESOURCE_PATH = "/resourceTables";
 
     private final SchedulingManager schedulingManager;
@@ -92,11 +91,7 @@
         @RequestParam( required = false ) boolean skipAggregate,
         @RequestParam( required = false ) boolean skipEvents,
         @RequestParam( required = false ) boolean skipEnrollment,
-<<<<<<< HEAD
-        @RequestParam( required = false ) boolean skipTei,
-=======
         @RequestParam( required = false ) boolean skipOrgUnitOwnership,
->>>>>>> 2458b4c7
         @RequestParam( required = false ) Integer lastYears )
     {
         Set<AnalyticsTableType> skipTableTypes = new HashSet<>();
@@ -117,13 +112,6 @@
         if ( skipEnrollment )
         {
             skipTableTypes.add( ENROLLMENT );
-        }
-
-        if ( skipTei )
-        {
-            skipTableTypes.add( TRACKED_ENTITY_INSTANCE );
-            skipTableTypes.add( TRACKED_ENTITY_INSTANCE_EVENTS );
-            skipTableTypes.add( TRACKED_ENTITY_INSTANCE_ENROLLMENTS );
         }
 
         if ( skipOrgUnitOwnership )
