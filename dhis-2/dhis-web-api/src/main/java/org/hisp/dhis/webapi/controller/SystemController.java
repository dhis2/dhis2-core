--- conflicted
+++ resolved
@@ -34,17 +34,15 @@
 import static org.springframework.http.MediaType.APPLICATION_JSON_VALUE;
 
 import java.io.IOException;
-import java.util.Collection;
-import java.util.Deque;
-import java.util.List;
-import java.util.Map;
-import java.util.UUID;
+import java.util.*;
 import java.util.function.Supplier;
 import java.util.stream.Collectors;
 
 import javax.servlet.http.HttpServletRequest;
 import javax.servlet.http.HttpServletResponse;
 
+import com.fasterxml.jackson.dataformat.csv.CsvGenerator;
+import com.fasterxml.jackson.dataformat.csv.CsvSchema;
 import org.hisp.dhis.common.CodeGenerator;
 import org.hisp.dhis.common.DhisApiVersion;
 import org.hisp.dhis.dxf2.common.ImportSummary;
@@ -69,17 +67,10 @@
 import org.springframework.http.HttpStatus;
 import org.springframework.http.MediaType;
 import org.springframework.stereotype.Controller;
-import org.springframework.web.bind.annotation.GetMapping;
-import org.springframework.web.bind.annotation.PathVariable;
-import org.springframework.web.bind.annotation.RequestMapping;
-import org.springframework.web.bind.annotation.RequestParam;
-import org.springframework.web.bind.annotation.ResponseBody;
-import org.springframework.web.bind.annotation.ResponseStatus;
+import org.springframework.web.bind.annotation.*;
 
 import com.fasterxml.jackson.dataformat.csv.CsvFactory;
-import com.fasterxml.jackson.dataformat.csv.CsvGenerator;
 import com.fasterxml.jackson.dataformat.csv.CsvMapper;
-import com.fasterxml.jackson.dataformat.csv.CsvSchema;
 
 /**
  * @author Morten Olav Hansen <mortenoh@gmail.com>
@@ -121,29 +112,19 @@
     // UID Generator
     // -------------------------------------------------------------------------
 
-    @GetMapping( value = { "/uid", "/id" }, produces = {
-<<<<<<< HEAD
-        MediaType.APPLICATION_JSON_VALUE, MediaType.APPLICATION_XML_VALUE } )
+    @GetMapping( value = { "/uid", "/id" }, produces = { MediaType.APPLICATION_JSON_VALUE,
+        MediaType.APPLICATION_XML_VALUE } )
     public @ResponseBody CodeList getUid(
         @RequestParam( required = false, defaultValue = "1" ) Integer limit,
-=======
-        APPLICATION_JSON_VALUE, MediaType.APPLICATION_XML_VALUE } )
-    public @ResponseBody RootNode getUid( @RequestParam( required = false, defaultValue = "1" ) Integer limit,
->>>>>>> b26ada56
         HttpServletResponse response )
     {
         setNoStore( response );
         return generateCodeList( Math.min( limit, 10000 ), CodeGenerator::generateUid );
     }
 
-<<<<<<< HEAD
-    @GetMapping( value = { "/uid", "/id" }, produces = { "application/csv" } )
+    @GetMapping( value = { "/uid", "/id" }, produces = "application/csv" )
     public void getUidCsv(
         @RequestParam( required = false, defaultValue = "1" ) Integer limit,
-=======
-    @GetMapping( value = { "/uid", "/id" }, produces = "application/csv" )
-    public void getUidCsv( @RequestParam( required = false, defaultValue = "1" ) Integer limit,
->>>>>>> b26ada56
         HttpServletResponse response )
         throws IOException
     {
@@ -260,9 +241,7 @@
     private void handleSummary( HttpServletResponse response, Object summary )
         throws IOException
     {
-        if ( summary != null && ImportSummary.class.isInstance( summary ) ) // TODO
-                                                                            // improve
-                                                                            // this
+        if ( summary instanceof ImportSummary )
         {
             ImportSummary importSummary = (ImportSummary) summary;
             renderService.toJson( response.getOutputStream(), importSummary );
@@ -277,14 +256,9 @@
     // Various
     // -------------------------------------------------------------------------
 
-<<<<<<< HEAD
-    @GetMapping( value = "/info", produces = { "application/json", "application/javascript" } )
+    @GetMapping( value = "/info", produces = { APPLICATION_JSON_VALUE, "application/javascript" } )
     public @ResponseBody SystemInfo getSystemInfo(
         HttpServletRequest request,
-=======
-    @GetMapping( value = "/info", produces = { APPLICATION_JSON_VALUE, "application/javascript" } )
-    public @ResponseBody SystemInfo getSystemInfo( Model model, HttpServletRequest request,
->>>>>>> b26ada56
         HttpServletResponse response )
     {
         SystemInfo info = systemService.getSystemInfo();
