/*
 * Copyright (c) 2004-2021, University of Oslo
 * All rights reserved.
 *
 * Redistribution and use in source and binary forms, with or without
 * modification, are permitted provided that the following conditions are met:
 * Redistributions of source code must retain the above copyright notice, this
 * list of conditions and the following disclaimer.
 *
 * Redistributions in binary form must reproduce the above copyright notice,
 * this list of conditions and the following disclaimer in the documentation
 * and/or other materials provided with the distribution.
 * Neither the name of the HISP project nor the names of its contributors may
 * be used to endorse or promote products derived from this software without
 * specific prior written permission.
 *
 * THIS SOFTWARE IS PROVIDED BY THE COPYRIGHT HOLDERS AND CONTRIBUTORS "AS IS" AND
 * ANY EXPRESS OR IMPLIED WARRANTIES, INCLUDING, BUT NOT LIMITED TO, THE IMPLIED
 * WARRANTIES OF MERCHANTABILITY AND FITNESS FOR A PARTICULAR PURPOSE ARE
 * DISCLAIMED. IN NO EVENT SHALL THE COPYRIGHT OWNER OR CONTRIBUTORS BE LIABLE FOR
 * ANY DIRECT, INDIRECT, INCIDENTAL, SPECIAL, EXEMPLARY, OR CONSEQUENTIAL DAMAGES
 * (INCLUDING, BUT NOT LIMITED TO, PROCUREMENT OF SUBSTITUTE GOODS OR SERVICES;
 * LOSS OF USE, DATA, OR PROFITS; OR BUSINESS INTERRUPTION) HOWEVER CAUSED AND ON
 * ANY THEORY OF LIABILITY, WHETHER IN CONTRACT, STRICT LIABILITY, OR TORT
 * (INCLUDING NEGLIGENCE OR OTHERWISE) ARISING IN ANY WAY OUT OF THE USE OF THIS
 * SOFTWARE, EVEN IF ADVISED OF THE POSSIBILITY OF SUCH DAMAGE.
 */
package org.hisp.dhis.webapi.controller;

import static java.util.Collections.emptyList;
import static java.util.Collections.emptyMap;
import static org.hisp.dhis.webapi.utils.ContextUtils.setNoStore;
import static org.springframework.http.CacheControl.noStore;
import static org.springframework.http.MediaType.APPLICATION_JSON_VALUE;

import java.io.IOException;
import java.util.Collection;
import java.util.Deque;
import java.util.List;
import java.util.Map;
import java.util.UUID;
import java.util.function.Supplier;
import java.util.stream.Collectors;

import javax.servlet.http.HttpServletRequest;
import javax.servlet.http.HttpServletResponse;

import org.hisp.dhis.common.CodeGenerator;
import org.hisp.dhis.common.DhisApiVersion;
<<<<<<< HEAD
import org.hisp.dhis.dxf2.common.ImportSummary;
=======
import org.hisp.dhis.common.Objects;
>>>>>>> 0fe441f0
import org.hisp.dhis.i18n.I18n;
import org.hisp.dhis.i18n.I18nManager;
import org.hisp.dhis.render.RenderService;
import org.hisp.dhis.scheduling.JobType;
import org.hisp.dhis.setting.StyleManager;
import org.hisp.dhis.setting.StyleObject;
import org.hisp.dhis.setting.SystemSettingManager;
import org.hisp.dhis.statistics.StatisticsProvider;
import org.hisp.dhis.system.SystemInfo;
import org.hisp.dhis.system.SystemService;
import org.hisp.dhis.system.notification.Notification;
import org.hisp.dhis.system.notification.Notifier;
import org.hisp.dhis.user.CurrentUserService;
import org.hisp.dhis.webapi.mvc.annotation.ApiVersion;
import org.hisp.dhis.webapi.utils.ContextUtils;
import org.hisp.dhis.webapi.webdomain.CodeList;
import org.hisp.dhis.webapi.webdomain.ObjectCount;
import org.springframework.beans.factory.annotation.Autowired;
import org.springframework.http.HttpStatus;
import org.springframework.http.MediaType;
import org.springframework.http.ResponseEntity;
import org.springframework.stereotype.Controller;
import org.springframework.web.bind.annotation.GetMapping;
import org.springframework.web.bind.annotation.PathVariable;
import org.springframework.web.bind.annotation.RequestMapping;
import org.springframework.web.bind.annotation.RequestParam;
import org.springframework.web.bind.annotation.ResponseBody;
import org.springframework.web.bind.annotation.ResponseStatus;

import com.fasterxml.jackson.dataformat.csv.CsvFactory;
import com.fasterxml.jackson.dataformat.csv.CsvGenerator;
import com.fasterxml.jackson.dataformat.csv.CsvMapper;
import com.fasterxml.jackson.dataformat.csv.CsvSchema;

/**
 * @author Morten Olav Hansen <mortenoh@gmail.com>
 */
@Controller
@RequestMapping( value = SystemController.RESOURCE_PATH )
@ApiVersion( { DhisApiVersion.DEFAULT, DhisApiVersion.ALL } )
public class SystemController
{
    public static final String RESOURCE_PATH = "/system";

    @Autowired
    private CurrentUserService currentUserService;

    @Autowired
    private SystemService systemService;

    @Autowired
    private StyleManager styleManager;

    @Autowired
    private SystemSettingManager systemSettingManager;

    @Autowired
    private Notifier notifier;

    @Autowired
    private RenderService renderService;

    @Autowired
    private I18nManager i18nManager;

    @Autowired
    private StatisticsProvider statisticsProvider;

    private static final CsvFactory CSV_FACTORY = new CsvMapper().getFactory();

    // -------------------------------------------------------------------------
    // UID Generator
    // -------------------------------------------------------------------------

    @GetMapping( value = { "/uid", "/id" }, produces = { MediaType.APPLICATION_JSON_VALUE,
        MediaType.APPLICATION_XML_VALUE } )
    public @ResponseBody CodeList getUid(
        @RequestParam( required = false, defaultValue = "1" ) Integer limit,
        HttpServletResponse response )
    {
        setNoStore( response );
        return generateCodeList( Math.min( limit, 10000 ), CodeGenerator::generateUid );
    }

    @GetMapping( value = { "/uid", "/id" }, produces = "application/csv" )
    public void getUidCsv(
        @RequestParam( required = false, defaultValue = "1" ) Integer limit,
        HttpServletResponse response )
        throws IOException
    {
        CodeList codeList = generateCodeList( Math.min( limit, 10000 ), CodeGenerator::generateUid );
        CsvSchema schema = CsvSchema.builder()
            .addColumn( "uid" )
            .setUseHeader( true )
            .build();

        CsvGenerator csvGenerator = CSV_FACTORY.createGenerator( response.getOutputStream() );
        csvGenerator.setSchema( schema );

        for ( String code : codeList.getCodes() )
        {
            csvGenerator.writeStartObject();
            csvGenerator.writeStringField( "uid", code );
            csvGenerator.writeEndObject();
        }

        csvGenerator.flush();
    }

    @GetMapping( value = "/uuid", produces = { APPLICATION_JSON_VALUE,
        MediaType.APPLICATION_XML_VALUE } )
    public @ResponseBody CodeList getUuid(
        @RequestParam( required = false, defaultValue = "1" ) Integer limit,
        HttpServletResponse response )
    {
        CodeList codeList = generateCodeList( Math.min( limit, 10000 ), () -> UUID.randomUUID().toString() );
        setNoStore( response );

        return codeList;
    }

    // -------------------------------------------------------------------------
    // Tasks
    // -------------------------------------------------------------------------

    @GetMapping( value = "/tasks", produces = { "*/*", APPLICATION_JSON_VALUE } )
    public ResponseEntity<Map<JobType, Map<String, Deque<Notification>>>> getTasksJson()
    {
        return ResponseEntity.ok().cacheControl( noStore() ).body( notifier.getNotifications() );
    }

    @GetMapping( value = "/tasks/{jobType}", produces = { "*/*", APPLICATION_JSON_VALUE } )
    public ResponseEntity<Map<String, Deque<Notification>>> getTasksExtendedJson(
        @PathVariable( "jobType" ) String jobType )
    {
        Map<String, Deque<Notification>> notifications = jobType == null
            ? emptyMap()
            : notifier.getNotificationsByJobType( JobType.valueOf( jobType.toUpperCase() ) );

        return ResponseEntity.ok().cacheControl( noStore() ).body( notifications );
    }

    @GetMapping( value = "/tasks/{jobType}/{jobId}", produces = { "*/*", APPLICATION_JSON_VALUE } )
    public ResponseEntity<Collection<Notification>> getTaskJsonByUid( @PathVariable( "jobType" ) String jobType,
        @PathVariable( "jobId" ) String jobId )
    {
        Collection<Notification> notifications = jobType == null
            ? emptyList()
            : notifier.getNotificationsByJobId( JobType.valueOf( jobType.toUpperCase() ), jobId );

        return ResponseEntity.ok().cacheControl( noStore() ).body( notifications );
    }

    // -------------------------------------------------------------------------
    // Tasks summary
    // -------------------------------------------------------------------------

    @GetMapping( value = "/taskSummaries/{jobType}", produces = { "*/*", APPLICATION_JSON_VALUE } )
    public ResponseEntity<Map<String, Object>> getTaskSummaryExtendedJson( @PathVariable( "jobType" ) String jobType )
    {
        if ( jobType != null )
        {
            Map<String, Object> summary = notifier
                .getJobSummariesForJobType( JobType.valueOf( jobType.toUpperCase() ) );
            if ( summary != null )
            {
                return ResponseEntity.ok().cacheControl( noStore() ).body( summary );
            }
        }
        return ResponseEntity.ok().cacheControl( noStore() ).build();
    }

    @GetMapping( value = "/taskSummaries/{jobType}/{jobId}", produces = { "*/*", APPLICATION_JSON_VALUE } )
    public ResponseEntity<Object> getTaskSummaryJson( @PathVariable( "jobType" ) String jobType,
        @PathVariable( "jobId" ) String jobId )
    {
        if ( jobType != null )
        {
            Object summary = notifier.getJobSummaryByJobId( JobType.valueOf( jobType.toUpperCase() ), jobId );
<<<<<<< HEAD

            handleSummary( response, summary );
        }

        setNoStore( response );
        response.setContentType( CONTENT_TYPE_JSON );
    }

    private void handleSummary( HttpServletResponse response, Object summary )
        throws IOException
    {
        if ( summary instanceof ImportSummary )
        {
            ImportSummary importSummary = (ImportSummary) summary;
            renderService.toJson( response.getOutputStream(), importSummary );
        }
        else
        {
            renderService.toJson( response.getOutputStream(), summary );
=======
            if ( summary != null )
            {
                return ResponseEntity.ok().cacheControl( noStore() ).body( summary );
            }
>>>>>>> 0fe441f0
        }
        return ResponseEntity.ok().cacheControl( noStore() ).build();
    }

    // -------------------------------------------------------------------------
    // Various
    // -------------------------------------------------------------------------

    @GetMapping( value = "/info", produces = { APPLICATION_JSON_VALUE, "application/javascript" } )
    public @ResponseBody SystemInfo getSystemInfo(
        HttpServletRequest request,
        HttpServletResponse response )
    {
        SystemInfo info = systemService.getSystemInfo();

        info.setContextPath( ContextUtils.getContextPath( request ) );
        info.setUserAgent( request.getHeader( ContextUtils.HEADER_USER_AGENT ) );

        if ( !currentUserService.currentUserIsSuper() )
        {
            info.clearSensitiveInfo();
        }

        setNoStore( response );

        return info;
    }

    @GetMapping( value = "/objectCounts" )
    public @ResponseBody ObjectCount getObjectCounts()
    {
        return new ObjectCount( statisticsProvider.getObjectCounts() );
    }

    @GetMapping( "/ping" )
    @ResponseStatus( HttpStatus.OK )
    public @ResponseBody String ping( HttpServletResponse response )
    {
        setNoStore( response );

        return "pong";
    }

    @GetMapping( value = "/flags", produces = APPLICATION_JSON_VALUE )
    public @ResponseBody List<StyleObject> getFlags()
    {
        return getFlagObjects();
    }

    @GetMapping( value = "/styles", produces = APPLICATION_JSON_VALUE )
    public @ResponseBody List<StyleObject> getStyles()
    {
        return styleManager.getStyles();
    }

    // -------------------------------------------------------------------------
    // Supportive methods
    // -------------------------------------------------------------------------

    private List<StyleObject> getFlagObjects()
    {
        I18n i18n = i18nManager.getI18n();
        return systemSettingManager.getFlags().stream()
            .map( flag -> new StyleObject( i18n.getString( flag ), flag, (flag + ".png") ) )
            .collect( Collectors.toList() );
    }

    private CodeList generateCodeList( Integer limit, Supplier<String> codeSupplier )
    {
        CodeList codeList = new CodeList();

        for ( int i = 0; i < limit; i++ )
        {
            codeList.getCodes().add( codeSupplier.get() );
        }

        return codeList;
    }
}<|MERGE_RESOLUTION|>--- conflicted
+++ resolved
@@ -47,11 +47,7 @@
 
 import org.hisp.dhis.common.CodeGenerator;
 import org.hisp.dhis.common.DhisApiVersion;
-<<<<<<< HEAD
 import org.hisp.dhis.dxf2.common.ImportSummary;
-=======
-import org.hisp.dhis.common.Objects;
->>>>>>> 0fe441f0
 import org.hisp.dhis.i18n.I18n;
 import org.hisp.dhis.i18n.I18nManager;
 import org.hisp.dhis.render.RenderService;
@@ -231,33 +227,13 @@
         if ( jobType != null )
         {
             Object summary = notifier.getJobSummaryByJobId( JobType.valueOf( jobType.toUpperCase() ), jobId );
-<<<<<<< HEAD
-
-            handleSummary( response, summary );
-        }
-
-        setNoStore( response );
-        response.setContentType( CONTENT_TYPE_JSON );
-    }
-
-    private void handleSummary( HttpServletResponse response, Object summary )
-        throws IOException
-    {
-        if ( summary instanceof ImportSummary )
-        {
-            ImportSummary importSummary = (ImportSummary) summary;
-            renderService.toJson( response.getOutputStream(), importSummary );
-        }
-        else
-        {
-            renderService.toJson( response.getOutputStream(), summary );
-=======
+
             if ( summary != null )
             {
                 return ResponseEntity.ok().cacheControl( noStore() ).body( summary );
             }
->>>>>>> 0fe441f0
-        }
+        }
+
         return ResponseEntity.ok().cacheControl( noStore() ).build();
     }
 
