/*
 * Copyright (c) 2004-2021, University of Oslo
 * All rights reserved.
 *
 * Redistribution and use in source and binary forms, with or without
 * modification, are permitted provided that the following conditions are met:
 * Redistributions of source code must retain the above copyright notice, this
 * list of conditions and the following disclaimer.
 *
 * Redistributions in binary form must reproduce the above copyright notice,
 * this list of conditions and the following disclaimer in the documentation
 * and/or other materials provided with the distribution.
 * Neither the name of the HISP project nor the names of its contributors may
 * be used to endorse or promote products derived from this software without
 * specific prior written permission.
 *
 * THIS SOFTWARE IS PROVIDED BY THE COPYRIGHT HOLDERS AND CONTRIBUTORS "AS IS" AND
 * ANY EXPRESS OR IMPLIED WARRANTIES, INCLUDING, BUT NOT LIMITED TO, THE IMPLIED
 * WARRANTIES OF MERCHANTABILITY AND FITNESS FOR A PARTICULAR PURPOSE ARE
 * DISCLAIMED. IN NO EVENT SHALL THE COPYRIGHT OWNER OR CONTRIBUTORS BE LIABLE FOR
 * ANY DIRECT, INDIRECT, INCIDENTAL, SPECIAL, EXEMPLARY, OR CONSEQUENTIAL DAMAGES
 * (INCLUDING, BUT NOT LIMITED TO, PROCUREMENT OF SUBSTITUTE GOODS OR SERVICES;
 * LOSS OF USE, DATA, OR PROFITS; OR BUSINESS INTERRUPTION) HOWEVER CAUSED AND ON
 * ANY THEORY OF LIABILITY, WHETHER IN CONTRACT, STRICT LIABILITY, OR TORT
 * (INCLUDING NEGLIGENCE OR OTHERWISE) ARISING IN ANY WAY OUT OF THE USE OF THIS
 * SOFTWARE, EVEN IF ADVISED OF THE POSSIBILITY OF SUCH DAMAGE.
 */
package org.hisp.dhis.webapi.controller;

<<<<<<< HEAD
import static org.hisp.dhis.dxf2.webmessage.WebMessageUtils.conflict;
import static org.hisp.dhis.dxf2.webmessage.WebMessageUtils.forbidden;
import static org.hisp.dhis.dxf2.webmessage.WebMessageUtils.notFound;
=======
>>>>>>> e9de1140
import static org.hisp.dhis.webapi.utils.ContextUtils.setNoStore;

import java.util.List;
import java.util.Optional;

import javax.servlet.http.HttpServletResponse;

import lombok.RequiredArgsConstructor;

import org.hisp.dhis.common.CodeGenerator;
import org.hisp.dhis.common.DhisApiVersion;
import org.hisp.dhis.deduplication.DeduplicationService;
import org.hisp.dhis.deduplication.DeduplicationStatus;
import org.hisp.dhis.deduplication.PotentialDuplicate;
import org.hisp.dhis.deduplication.PotentialDuplicateQuery;
import org.hisp.dhis.fieldfilter.FieldFilterParams;
import org.hisp.dhis.fieldfilter.FieldFilterService;
import org.hisp.dhis.node.Node;
import org.hisp.dhis.node.NodeUtils;
import org.hisp.dhis.node.Preset;
import org.hisp.dhis.node.types.RootNode;
import org.hisp.dhis.trackedentity.TrackedEntityInstance;
import org.hisp.dhis.trackedentity.TrackedEntityInstanceService;
import org.hisp.dhis.trackedentity.TrackerAccessManager;
import org.hisp.dhis.user.CurrentUserService;
import org.hisp.dhis.webapi.controller.exception.ConflictException;
import org.hisp.dhis.webapi.controller.exception.NotFoundException;
import org.hisp.dhis.webapi.controller.exception.OperationNotAllowedException;
import org.hisp.dhis.webapi.mvc.annotation.ApiVersion;
import org.hisp.dhis.webapi.service.ContextService;
<<<<<<< HEAD
import org.springframework.web.bind.annotation.DeleteMapping;
import org.springframework.web.bind.annotation.GetMapping;
import org.springframework.web.bind.annotation.PathVariable;
import org.springframework.web.bind.annotation.PostMapping;
import org.springframework.web.bind.annotation.RequestBody;
import org.springframework.web.bind.annotation.RequestMapping;
import org.springframework.web.bind.annotation.RequestMethod;
import org.springframework.web.bind.annotation.RestController;
=======
import org.springframework.web.bind.annotation.*;
import org.springframework.web.client.HttpStatusCodeException;
>>>>>>> e9de1140

import com.google.common.collect.Lists;

@RestController
@RequestMapping( value = "/potentialDuplicates" )
@ApiVersion( include = { DhisApiVersion.ALL, DhisApiVersion.DEFAULT } )
@RequiredArgsConstructor
public class DeduplicationController
{
    private final DeduplicationService deduplicationService;

    private final TrackedEntityInstanceService trackedEntityInstanceService;

    private final TrackerAccessManager trackerAccessManager;

    private final CurrentUserService currentUserService;

    private final FieldFilterService fieldFilterService;

    private final ContextService contextService;

    @GetMapping
    public Node getAll(
        PotentialDuplicateQuery query,
        HttpServletResponse response )
    {
        List<String> fields = Lists.newArrayList( contextService.getParameterValues( "fields" ) );

        if ( fields.isEmpty() )
        {
            fields.addAll( Preset.ALL.getFields() );
        }

        List<PotentialDuplicate> potentialDuplicates = deduplicationService.getAllPotentialDuplicatesBy( query );

        RootNode rootNode = NodeUtils.createMetadata();

        if ( !query.isSkipPaging() )
        {
            query.setTotal( deduplicationService.countPotentialDuplicates( query ) );
            rootNode.addChild( NodeUtils.createPager( query.getPager() ) );
        }

        rootNode.addChild( fieldFilterService
            .toCollectionNode( PotentialDuplicate.class, new FieldFilterParams( potentialDuplicates, fields ) ) );

        setNoStore( response );
        return rootNode;
    }

    @GetMapping( value = "/{id}" )
    public PotentialDuplicate getPotentialDuplicate(
        @PathVariable String id )
        throws NotFoundException,
        HttpStatusCodeException
    {
        return getPotentialDuplicateBy( id );
    }

    @PostMapping
    public PotentialDuplicate postPotentialDuplicate(
        @RequestBody PotentialDuplicate potentialDuplicate )
        throws HttpStatusCodeException,
        OperationNotAllowedException,
        ConflictException,
        NotFoundException
    {
        validatePotentialDuplicate( potentialDuplicate );
        deduplicationService.addPotentialDuplicate( potentialDuplicate );
        return potentialDuplicate;
    }

    @RequestMapping( method = { RequestMethod.PUT, RequestMethod.POST }, value = "/{id}/invalidation" )
    public void markPotentialDuplicateInvalid(
        @PathVariable String id )
        throws NotFoundException,
        HttpStatusCodeException
    {
        PotentialDuplicate potentialDuplicate = getPotentialDuplicateBy( id );

        potentialDuplicate.setStatus( DeduplicationStatus.INVALID );
        deduplicationService.updatePotentialDuplicate( potentialDuplicate );
    }

    @DeleteMapping( value = "/{id}" )
    public void deletePotentialDuplicate(
        @PathVariable String id )
        throws NotFoundException,
        HttpStatusCodeException
    {
        PotentialDuplicate potentialDuplicate = getPotentialDuplicateBy( id );
        deduplicationService.deletePotentialDuplicate( potentialDuplicate );
    }

    private PotentialDuplicate getPotentialDuplicateBy( String id )
        throws NotFoundException
    {
        return Optional.ofNullable( deduplicationService.getPotentialDuplicateByUid( id ) ).orElseThrow(
            () -> new NotFoundException( "No potentialDuplicate records found with id '" + id + "'." ) );
    }

    private void validatePotentialDuplicate( PotentialDuplicate potentialDuplicate )
        throws OperationNotAllowedException,
        ConflictException,
        NotFoundException
    {
        checkValidAndCanReadTei( potentialDuplicate.getTeiA(), "teiA" );

        checkValidAndCanReadTei( potentialDuplicate.getTeiB(), "teiB" );

        checkAlreadyExistingDuplicate( potentialDuplicate );
    }

    private void checkAlreadyExistingDuplicate( PotentialDuplicate potentialDuplicate )
        throws ConflictException
    {
        if ( deduplicationService.exists( potentialDuplicate ) )
        {
            {
                throw new ConflictException(
                    "'" + potentialDuplicate.getTeiA() + "' " + "and '" + potentialDuplicate.getTeiB() +
                        " is already marked as a potential duplicate" );
            }
        }
    }

    private void checkValidAndCanReadTei( String tei, String teiFieldName )
        throws OperationNotAllowedException,
        ConflictException,
        NotFoundException
    {
        if ( tei == null )
        {
            throw new ConflictException( "Missing required input property '" + teiFieldName + "'" );
        }

        if ( !CodeGenerator.isValidUid( tei ) )
        {
            throw new ConflictException( "'" + tei + "' is not valid value for property '" + teiFieldName + "'" );
        }

        TrackedEntityInstance trackedEntityInstance = Optional.ofNullable( trackedEntityInstanceService
            .getTrackedEntityInstance( tei ) )
            .orElseThrow( () -> new NotFoundException( "No tracked entity instance found with id '" + tei + "'." ) );

        if ( !trackerAccessManager.canRead( currentUserService.getCurrentUser(), trackedEntityInstance ).isEmpty() )
        {
            throw new OperationNotAllowedException( "You don't have read access to '" + tei + "'." );
        }
    }
}<|MERGE_RESOLUTION|>--- conflicted
+++ resolved
@@ -27,12 +27,6 @@
  */
 package org.hisp.dhis.webapi.controller;
 
-<<<<<<< HEAD
-import static org.hisp.dhis.dxf2.webmessage.WebMessageUtils.conflict;
-import static org.hisp.dhis.dxf2.webmessage.WebMessageUtils.forbidden;
-import static org.hisp.dhis.dxf2.webmessage.WebMessageUtils.notFound;
-=======
->>>>>>> e9de1140
 import static org.hisp.dhis.webapi.utils.ContextUtils.setNoStore;
 
 import java.util.List;
@@ -63,7 +57,6 @@
 import org.hisp.dhis.webapi.controller.exception.OperationNotAllowedException;
 import org.hisp.dhis.webapi.mvc.annotation.ApiVersion;
 import org.hisp.dhis.webapi.service.ContextService;
-<<<<<<< HEAD
 import org.springframework.web.bind.annotation.DeleteMapping;
 import org.springframework.web.bind.annotation.GetMapping;
 import org.springframework.web.bind.annotation.PathVariable;
@@ -72,10 +65,7 @@
 import org.springframework.web.bind.annotation.RequestMapping;
 import org.springframework.web.bind.annotation.RequestMethod;
 import org.springframework.web.bind.annotation.RestController;
-=======
-import org.springframework.web.bind.annotation.*;
 import org.springframework.web.client.HttpStatusCodeException;
->>>>>>> e9de1140
 
 import com.google.common.collect.Lists;
 
@@ -194,11 +184,8 @@
     {
         if ( deduplicationService.exists( potentialDuplicate ) )
         {
-            {
-                throw new ConflictException(
-                    "'" + potentialDuplicate.getTeiA() + "' " + "and '" + potentialDuplicate.getTeiB() +
-                        " is already marked as a potential duplicate" );
-            }
+            throw new ConflictException( "'" + potentialDuplicate.getTeiA() + "' " + "and '"
+                + potentialDuplicate.getTeiB() + " is already marked as a potential duplicate" );
         }
     }
 
