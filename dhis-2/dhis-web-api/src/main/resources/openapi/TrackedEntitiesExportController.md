# Get Tracked Entities

## Specific endpoints

### `getTrackedEntities`

Get tracked entities matching given query parameters.

### `getTrackedEntityByUid`

Get a tracked entity with given UID.

### `getTrackedEntityByUid.parameter.uid`

Get a tracked entity with given UID.

### `getTrackedEntityByUid.parameter.program`

Get tracked entity with tracked entity attribute and enrollment data from the specified tracker
program. The ownership of the given `program` will be used to determine access to the tracked
entity.

### `getTrackedEntityByUid.parameter.fields`

Get only the specified fields in the JSON response. This query parameter allows you to remove
unnecessary fields from the response and in some cases decrease the response time. Refer to
https://docs.dhis2.org/en/develop/using-the-api/dhis-core-version-master/metadata.html#webapi_metadata_field_filter
for how to use it.

NOTE: this query parameter has no effect on a response in CSV!

### `getAttributeValueFile`

Get a tracked entity attribute value file or image for given tracked entity and tracked entity
attribute UID. Images are returned in their original dimension.

### `getAttributeValueFile.parameter.program`

The program to be used for evaluating the users access to the file content. A program is required
when requesting a program-specific tracked entity attribute. When no program is specified, access to
the file content is evaluated based on the users access to the relevant tracked entity type.

### `getAttributeValueImage`

Get an event data value image for given event and data element UID. Images are returned in their
original dimension by default. This endpoint is only supported for data elements of value type
image.

### `getAttributeValueImage.parameter.program`

The program to be used for evaluating the users access to the image. A program is required when
requesting a program-specific tracked entity attribute. When no program is specified, access to the
image is evaluated based on the users access to the relevant tracked entity type.

### `getTrackedEntityAttributeChangeLog`

Get the change logs of all tracked entity attributes related to that particular tracked entity UID.
It will return change logs of tracked entity attributes within the tracked entity type.

### `getTrackedEntityAttributeChangeLog.parameter.program`

Get the change logs of all tracked entity attributes related to that particular tracked entity and
program UID. It will return change logs of tracked entity attributes within the tracked entity type
and program attributes too.

## Common for all endpoints

### `*.parameter.TrackedEntityRequestParams.orgUnits`

`<orgUnit1-uid>[,<orgUnit2-uid>...]`

Get tracked entities and enrollments owned by given orgUnits relative to the `orgUnitMode` and
`program` parameters. If a `program` is provided, the ownership is determied with this program. When
no program is provided, the registration orgUnit for the tracked entity would be used to determine
ownership.
<<<<<<< HEAD

- When `orgUnitMode=SELECTED` - or no `orgUnitMode` is given (default) - the tracked entities or
  enrollments owned by the `orgUnits` are returned.
- When `orgUnitMode=CHILDREN` the tracked entities or enrollments owned by the orgUnits or by the
  orgUnits direct children is returned.
- When `orgUnitMode=DESCENDANTS` the tracked entities or enrollments owned by the orgUnits or any of
  its descendants are returned.
- When `orgUnitMode=ALL`, `orgUnitMode=CAPTURE` or `orgUnitMode=ACCESSIBLE` the `orgUnits` parameter
  is not allowed.
=======
>>>>>>> f72e8cdd

- When `orgUnitMode=SELECTED` - or no `orgUnitMode` is given (default) - the tracked entities or
  enrollments owned by the `orgUnits` are returned.
- When `orgUnitMode=CHILDREN` the tracked entities or enrollments owned by the orgUnits or by the
  orgUnits direct children is returned.
- When `orgUnitMode=DESCENDANTS` the tracked entities or enrollments owned by the orgUnits or any of
  its descendants are returned.
- When `orgUnitMode=ALL`, `orgUnitMode=CAPTURE` or `orgUnitMode=ACCESSIBLE` the `orgUnits` parameter
  is not allowed.

### `*.parameter.TrackedEntityRequestParams.orgUnitMode`

Get tracked entities and enrollments using given `orgUnitMode` and `program` parameters. If a
`program` is provided, the ownership is determied with this program. When no program is provided,
the registration organisation unit for the tracked entity would be used to determine ownership.

- When `orgUnitMode=SELECTED`, `orgUnitMode=CHILDREN` or `orgUnitMode=DESCENDANTS`, the `orgUnit`
  parameter is required to specify which tracked entities or enrollments to return.
- When `orgUnitMode=ALL` tracked entities or enrollments will be downloaded irrespective of the
  organization unit they are owned by. To use this parameter, the user needs the `Search Tracked
  entity in all org units` authority.
- When `orgUnitMode=ACCESSIBLE` tracked entities or enrollments owned by any organisation unit in the
  users capture scope will be returned.
- When `orgUnitMode=CAPTURE` tracked entities or enrollments that has an enrollment organisation unit
  in the users capture scope will be returned.

### `*.parameter.TrackedEntityRequestParams.program`

<<<<<<< HEAD
Get tracked entities and enrollments using given `orgUnitMode` and `program` parameters. If a
`program` is provided, the ownership is determied with this program. When no program is provided,
the registration organisation unit for the tracked entity would be used to determine ownership.

- When `orgUnitMode=SELECTED`, `orgUnitMode=CHILDREN` or `orgUnitMode=DESCENDANTS`, the `orgUnit`
  parameter is required to specify which tracked entities or enrollments to return.
- When `orgUnitMode=ALL` tracked entities or enrollments will be downloaded irrespective of the
  organization unit they are owned by. To use this parameter, the user needs the `Search Tracked
  entity in all org units` authority.
- When `orgUnitMode=ACCESSIBLE` tracked entities or enrollments owned by any organisation unit in the
  users capture scope will be returned.
- When `orgUnitMode=CAPTURE` tracked entities or enrollments that has an enrollment organisation unit
  in the users capture scope will be returned.
=======
Get tracked entities with tracked entity attribute and enrollment data from the specified tracker
program. The ownership of the given `program` will be used to determine access to the tracked
entities. Only tracked entities with an enrollment into the `program` will be returned.
>>>>>>> f72e8cdd

### `*.parameter.TrackedEntityRequestParams.enrollmentStatus`

Get tracked entities with an enrollment in the given status.

### `*.parameter.TrackedEntityRequestParams.programStatus`

Get tracked entities with an enrollment in the given status.

<<<<<<< HEAD
Get tracked entity with tracked entity attribute and enrollment data from the specified program. The
ownership of the given `program` will be used to determine access to the tracked entities.

### `*.parameter.TrackedEntityRequestParams.programStatus`
=======
**DEPRECATED as of 2.42:** Use parameter `enrollmentStatus` instead.

See `enrollmentStatus` for details.
>>>>>>> f72e8cdd

Get tracked entities that have at least one enrollment with the status specified.

Valid options are:
- `ACTIVE`
- `COMPLETED`
- `CANCELLED`

### `*.parameter.TrackedEntityRequestParams.followUp`

Get tracked entities that has at least one enrollment that is marked with follow up.

### `*.parameter.TrackedEntityRequestParams.updatedAfter`

<<<<<<< HEAD
Get tracked entities that is updated after the given time. The update can be on the tracked entity
or on one of the tracked entity attributes, enrollments or events for that tracked entity.

### `*.parameter.TrackedEntityRequestParams.updatedBefore`

Get tracked entities that is updated before the given time. The update can be on the tracked entity
or on one of the tracked entity attributes, enrollments or events for that tracked entity.
=======
Get tracked entities updated after given date and time.
This parameter is inclusive, so results with the exact date and time specified will be included in the response.

### `*.parameter.TrackedEntityRequestParams.updatedBefore`

Get tracked entities updated before given date and time.
This parameter is inclusive, so results with the exact date and time specified will be included in the response.
>>>>>>> f72e8cdd

### `*.parameter.TrackedEntityRequestParams.updatedWithin`

Get tracked entities updated since given ISO-8601 duration.

### `*.parameter.TrackedEntityRequestParams.enrollmentEnrolledAfter`

<<<<<<< HEAD
Get tracked entities that has at least one enrollment with an enrollment date after this date.

### `*.parameter.TrackedEntityRequestParams.enrollmentEnrolledBefore`

Get tracked entities that has at least one enrollment with an enrollment date before this date.

### `*.parameter.TrackedEntityRequestParams.enrollmentOccurredAfter`

Get tracked entities that has at least one enrollment with an occurred date this date.

### `*.parameter.TrackedEntityRequestParams.enrollmentOccurredBefore`

Get tracked entities that has at least one enrollment with an occurred date before this date.
=======
Get tracked entities with enrollments that were enrolled after given date and time.
This parameter is inclusive, so results with the exact date and time specified will be included in the response.

### `*.parameter.TrackedEntityRequestParams.enrollmentEnrolledBefore`

Get tracked entities with enrollments that were enrolled before given date and time.
This parameter is inclusive, so results with the exact date and time specified will be included in the response.

### `*.parameter.TrackedEntityRequestParams.enrollmentOccurredAfter`

Get tracked entities with enrollments occurred after given date and time.
This parameter is inclusive, so results with the exact date and time specified will be included in the response.

### `*.parameter.TrackedEntityRequestParams.enrollmentOccurredBefore`

Get tracked entities with enrollments occurred before given date and time.
This parameter is inclusive, so results with the exact date and time specified will be included in the response.
>>>>>>> f72e8cdd

### `*.parameter.TrackedEntityRequestParams.trackedEntityType`

Get tracked entities with the given tracked entity type. Required if no `program` is specified.

### `*.parameter.TrackedEntityRequestParams.trackedEntities`

`<trackedEntity1-uid>[,<trackedEntity2-uid>...]`

Get tracked entities with given UID(s).

### `*.parameter.TrackedEntityRequestParams.assignedUserMode`

<<<<<<< HEAD
Get tracked entities and enrollments based on the user assignment in the events of these
enrollments.

- When `assignedUserMode=ALL` or no `assingedUserMode`(default) is given, tracked entities and
  enrollments are returned irrespective of wether they contain events assigned to a user or not.
  This is the default org unit mode. 
- When `assignedUserMode=CURRENT` tracked entities and enrollments that has at least one event
  assigned to the logged in user will be returned.
- When `assignedUserMode=ANY` tracked entities and enrollments that has at least one event with
  an assigned user will be returned.
- When `assignedUserMode=NONE` tracked entities with no events assigned to any user will be
  returned. 
- When `assignedUserMode=PROVIDED` The `assignedUsers` parameter will be required, and the tracked
  entities and enrollments that has any events assigned to the users specified will be returned.
=======
Get tracked entities with events assigned to users according to the specified user mode. By default,
all events will be retrieved, regardless of whether a user is assigned.
>>>>>>> f72e8cdd

### `*.parameter.TrackedEntityRequestParams.assignedUsers`

`<user1-uid>[,<user2-uid>...]`

Get tracked entities with an event assigned to given user(s). Specifying `assignedUsers` is only
valid if `assignedUserMode` is either `PROVIDED` or not specified.
<<<<<<< HEAD

### `*.parameter.TrackedEntityRequestParams.assignedUser`

**DEPRECATED as of 2.41:** Use parameter `assignedUsers` instead where UIDs have to be separated by
comma!

`<user1-uid>[;<user2-uid>...]`

Get tracked entities with an event assigned to given user(s). Specifying `assignedUsers` is only
valid if `assignedUserMode` is either `PROVIDED` or not specified.
=======
>>>>>>> f72e8cdd

### `*.parameter.TrackedEntityRequestParams.programStage`

Define which programStage the `eventStatus`, `eventOccurredAfter` and `eventOccurredAfter` parameter should be applied to.

### `*.parameter.TrackedEntityRequestParams.eventStatus`

<<<<<<< HEAD
Only return tracked entity instances that has at least one event in the specified status. See also
`programStage`.

### `*.parameter.TrackedEntityRequestParams.eventOccurredAfter`

Only return tracked entity instances that has at least one event after this date. See also `programStage`.

### `*.parameter.TrackedEntityRequestParams.eventOccurredBefore`

Only return tracked entity instances that has at least one event before this date. See also `programStage`.
=======
Get tracked entities with an event with the given status. `eventStatus` must be specified together
with `eventOccurredAfter` and `eventOccurredBefore`.

### `*.parameter.TrackedEntityRequestParams.eventOccurredAfter`

Get tracked entities with an event occurred after given date and time.
This parameter is inclusive, so results with the exact date and time specified will be included in the response.
`eventOccurredAfter` must be specified together with `eventStatus` and `eventOccurredBefore`.

### `*.parameter.TrackedEntityRequestParams.eventOccurredBefore`

Get tracked entities with an event occurred before given date and time.
This parameter is inclusive, so results with the exact date and time specified will be included in the response.
`eventOccurredBefore` must be specified together with `eventStatus` and `eventOccurredAfter`.
>>>>>>> f72e8cdd

### `*.parameter.TrackedEntityRequestParams.includeDeleted`

Include deleted tracked entities, enrollments and events in the response.

### `*.parameter.TrackedEntityRequestParams.potentialDuplicate`

Get tracked entities that are marked as potential duplicates.

### `*.parameter.TrackedEntityRequestParams.order`

`<propertyName1:sortDirection>[,<propertyName2:sortDirection>...]`

Get tracked entities in given order. Tracked entities can be ordered by tracked entity attributes by
passing a UID instead of a property name. This will order tracked entities by the values of the
specified attribute not their UIDs. Tracked entities can also be ordered by the following
case-sensitive properties

* `createdAt`
* `createdAtClient`
* `enrolledAt`
* `inactive`
* `trackedEntity`
* `updatedAt`
* `updatedAtClient`

Valid `sortDirection`s are `asc` and `desc`. `sortDirection` is case-insensitive. `sortDirection`
defaults to `asc` for properties or UIDs without explicit `sortDirection` as in `order=createdAt`.

Tracked entities are ordered by newest (internal id desc) by default meaning when no `order`
parameter is provided.

### `*.parameter.TrackedEntityRequestParams.fields`

Get only the specified fields in the JSON response. This query parameter allows you to remove
unnecessary fields from the JSON response and in some cases decrease the response time. Refer to
https://docs.dhis2.org/en/develop/using-the-api/dhis-core-version-master/metadata.html#webapi_metadata_field_filter
for how to use it.

NOTE: this query parameter has no effect on a CSV response!

### `*.parameter.TrackedEntityRequestParams.query`

**REMOVED as of 2.41:** Use parameter `filter`!

### `*.parameter.TrackedEntityRequestParams.attribute`

**REMOVED as of 2.41:** Use parameter `filter`!

### `*.parameter.TrackedEntityRequestParams.includeAllAttributes`

**REMOVED as of 2.41:**!

### `*.parameter.TrackedEntityRequestParams.filter`

`<filter1>[,<filter2>...]`

Get tracked entities matching given filters on attributes. A filter is a colon separated attribute
UID with optional operator and value pairs. Example: `filter=H9IlTX2X6SL:sw:A` with operator starts
with `sw` followed by a value. Special characters like `+` need to be percent-encoded so `%2B`
instead of `+`. Characters such as `:` (colon) or `,` (comma), as part of the filter value, need to
be escaped by `/` (slash). Likewise, `/` needs to be escaped. Multiple operator/value pairs for the
same attribute as `filter=AuPLng5hLbE:gt:438901703:lt:448901704` are allowed. Repeating the same
attribute UID is not allowed. A user needs metadata read access to the attribute and data read
access to the program (if the program is without registration) or the program stage (if the program
is with registration).

Valid operators are:

- `EQ` - equal to
- `IEQ` - equal to
- `GE` - greater than or equal to
- `GT` - greater than
- `LE` - less than or equal to
- `LT` - less than
- `NE` - not equal to
- `NEQ` - not equal to
- `NIEQ` - not equal to
- `IN` - equal to one of the multiple values separated by semicolon ";"
- `ILIKE` - is like (case-insensitive)
- `LIKE` - like (free text match)
- `NILIKE` - not like
- `NLIKE` - not like
- `SW` - starts with
- `EW` - ends with<|MERGE_RESOLUTION|>--- conflicted
+++ resolved
@@ -37,8 +37,8 @@
 ### `getAttributeValueFile.parameter.program`
 
 The program to be used for evaluating the users access to the file content. A program is required
-when requesting a program-specific tracked entity attribute. When no program is specified, access to
-the file content is evaluated based on the users access to the relevant tracked entity type.
+when requesting a program-specific tracked entity attribute. When no program is specified, access
+to the file content is evaluated based on the users access to the relevant tracked entity type.
 
 ### `getAttributeValueImage`
 
@@ -73,18 +73,6 @@
 `program` parameters. If a `program` is provided, the ownership is determied with this program. When
 no program is provided, the registration orgUnit for the tracked entity would be used to determine
 ownership.
-<<<<<<< HEAD
-
-- When `orgUnitMode=SELECTED` - or no `orgUnitMode` is given (default) - the tracked entities or
-  enrollments owned by the `orgUnits` are returned.
-- When `orgUnitMode=CHILDREN` the tracked entities or enrollments owned by the orgUnits or by the
-  orgUnits direct children is returned.
-- When `orgUnitMode=DESCENDANTS` the tracked entities or enrollments owned by the orgUnits or any of
-  its descendants are returned.
-- When `orgUnitMode=ALL`, `orgUnitMode=CAPTURE` or `orgUnitMode=ACCESSIBLE` the `orgUnits` parameter
-  is not allowed.
-=======
->>>>>>> f72e8cdd
 
 - When `orgUnitMode=SELECTED` - or no `orgUnitMode` is given (default) - the tracked entities or
   enrollments owned by the `orgUnits` are returned.
@@ -113,44 +101,11 @@
 
 ### `*.parameter.TrackedEntityRequestParams.program`
 
-<<<<<<< HEAD
-Get tracked entities and enrollments using given `orgUnitMode` and `program` parameters. If a
-`program` is provided, the ownership is determied with this program. When no program is provided,
-the registration organisation unit for the tracked entity would be used to determine ownership.
-
-- When `orgUnitMode=SELECTED`, `orgUnitMode=CHILDREN` or `orgUnitMode=DESCENDANTS`, the `orgUnit`
-  parameter is required to specify which tracked entities or enrollments to return.
-- When `orgUnitMode=ALL` tracked entities or enrollments will be downloaded irrespective of the
-  organization unit they are owned by. To use this parameter, the user needs the `Search Tracked
-  entity in all org units` authority.
-- When `orgUnitMode=ACCESSIBLE` tracked entities or enrollments owned by any organisation unit in the
-  users capture scope will be returned.
-- When `orgUnitMode=CAPTURE` tracked entities or enrollments that has an enrollment organisation unit
-  in the users capture scope will be returned.
-=======
 Get tracked entities with tracked entity attribute and enrollment data from the specified tracker
 program. The ownership of the given `program` will be used to determine access to the tracked
 entities. Only tracked entities with an enrollment into the `program` will be returned.
->>>>>>> f72e8cdd
 
 ### `*.parameter.TrackedEntityRequestParams.enrollmentStatus`
-
-Get tracked entities with an enrollment in the given status.
-
-### `*.parameter.TrackedEntityRequestParams.programStatus`
-
-Get tracked entities with an enrollment in the given status.
-
-<<<<<<< HEAD
-Get tracked entity with tracked entity attribute and enrollment data from the specified program. The
-ownership of the given `program` will be used to determine access to the tracked entities.
-
-### `*.parameter.TrackedEntityRequestParams.programStatus`
-=======
-**DEPRECATED as of 2.42:** Use parameter `enrollmentStatus` instead.
-
-See `enrollmentStatus` for details.
->>>>>>> f72e8cdd
 
 Get tracked entities that have at least one enrollment with the status specified.
 
@@ -159,29 +114,33 @@
 - `COMPLETED`
 - `CANCELLED`
 
+### `*.parameter.TrackedEntityRequestParams.programStatus`
+
+Get tracked entities that have at least one enrollment with the status specified.
+
+Valid options are:
+- `ACTIVE`
+- `COMPLETED`
+- `CANCELLED`
+
+**DEPRECATED as of 2.42:** Use parameter `enrollmentStatus` instead.
+
+
 ### `*.parameter.TrackedEntityRequestParams.followUp`
 
 Get tracked entities that has at least one enrollment that is marked with follow up.
 
 ### `*.parameter.TrackedEntityRequestParams.updatedAfter`
 
-<<<<<<< HEAD
 Get tracked entities that is updated after the given time. The update can be on the tracked entity
 or on one of the tracked entity attributes, enrollments or events for that tracked entity.
+This parameter is inclusive, so results with the exact date and time specified will be included in the response.
 
 ### `*.parameter.TrackedEntityRequestParams.updatedBefore`
 
 Get tracked entities that is updated before the given time. The update can be on the tracked entity
 or on one of the tracked entity attributes, enrollments or events for that tracked entity.
-=======
-Get tracked entities updated after given date and time.
-This parameter is inclusive, so results with the exact date and time specified will be included in the response.
-
-### `*.parameter.TrackedEntityRequestParams.updatedBefore`
-
-Get tracked entities updated before given date and time.
-This parameter is inclusive, so results with the exact date and time specified will be included in the response.
->>>>>>> f72e8cdd
+This parameter is inclusive, so results with the exact date and time specified will be included in the response.
 
 ### `*.parameter.TrackedEntityRequestParams.updatedWithin`
 
@@ -189,39 +148,23 @@
 
 ### `*.parameter.TrackedEntityRequestParams.enrollmentEnrolledAfter`
 
-<<<<<<< HEAD
 Get tracked entities that has at least one enrollment with an enrollment date after this date.
+This parameter is inclusive, so results with the exact date and time specified will be included in the response.
 
 ### `*.parameter.TrackedEntityRequestParams.enrollmentEnrolledBefore`
 
 Get tracked entities that has at least one enrollment with an enrollment date before this date.
+This parameter is inclusive, so results with the exact date and time specified will be included in the response.
 
 ### `*.parameter.TrackedEntityRequestParams.enrollmentOccurredAfter`
 
 Get tracked entities that has at least one enrollment with an occurred date this date.
+This parameter is inclusive, so results with the exact date and time specified will be included in the response.
 
 ### `*.parameter.TrackedEntityRequestParams.enrollmentOccurredBefore`
 
 Get tracked entities that has at least one enrollment with an occurred date before this date.
-=======
-Get tracked entities with enrollments that were enrolled after given date and time.
-This parameter is inclusive, so results with the exact date and time specified will be included in the response.
-
-### `*.parameter.TrackedEntityRequestParams.enrollmentEnrolledBefore`
-
-Get tracked entities with enrollments that were enrolled before given date and time.
-This parameter is inclusive, so results with the exact date and time specified will be included in the response.
-
-### `*.parameter.TrackedEntityRequestParams.enrollmentOccurredAfter`
-
-Get tracked entities with enrollments occurred after given date and time.
-This parameter is inclusive, so results with the exact date and time specified will be included in the response.
-
-### `*.parameter.TrackedEntityRequestParams.enrollmentOccurredBefore`
-
-Get tracked entities with enrollments occurred before given date and time.
-This parameter is inclusive, so results with the exact date and time specified will be included in the response.
->>>>>>> f72e8cdd
+This parameter is inclusive, so results with the exact date and time specified will be included in the response.
 
 ### `*.parameter.TrackedEntityRequestParams.trackedEntityType`
 
@@ -235,9 +178,8 @@
 
 ### `*.parameter.TrackedEntityRequestParams.assignedUserMode`
 
-<<<<<<< HEAD
-Get tracked entities and enrollments based on the user assignment in the events of these
-enrollments.
+Get tracked entities with events assigned to users according to the specified user mode. By default,
+all events will be retrieved, regardless of whether a user is assigned.
 
 - When `assignedUserMode=ALL` or no `assingedUserMode`(default) is given, tracked entities and
   enrollments are returned irrespective of wether they contain events assigned to a user or not.
@@ -250,10 +192,6 @@
   returned. 
 - When `assignedUserMode=PROVIDED` The `assignedUsers` parameter will be required, and the tracked
   entities and enrollments that has any events assigned to the users specified will be returned.
-=======
-Get tracked entities with events assigned to users according to the specified user mode. By default,
-all events will be retrieved, regardless of whether a user is assigned.
->>>>>>> f72e8cdd
 
 ### `*.parameter.TrackedEntityRequestParams.assignedUsers`
 
@@ -261,19 +199,6 @@
 
 Get tracked entities with an event assigned to given user(s). Specifying `assignedUsers` is only
 valid if `assignedUserMode` is either `PROVIDED` or not specified.
-<<<<<<< HEAD
-
-### `*.parameter.TrackedEntityRequestParams.assignedUser`
-
-**DEPRECATED as of 2.41:** Use parameter `assignedUsers` instead where UIDs have to be separated by
-comma!
-
-`<user1-uid>[;<user2-uid>...]`
-
-Get tracked entities with an event assigned to given user(s). Specifying `assignedUsers` is only
-valid if `assignedUserMode` is either `PROVIDED` or not specified.
-=======
->>>>>>> f72e8cdd
 
 ### `*.parameter.TrackedEntityRequestParams.programStage`
 
@@ -281,33 +206,23 @@
 
 ### `*.parameter.TrackedEntityRequestParams.eventStatus`
 
-<<<<<<< HEAD
+Get tracked entities that has at least one event with the given status. `eventStatus` must be specified together
+with `eventOccurredAfter` and `eventOccurredBefore`.
+
 Only return tracked entity instances that has at least one event in the specified status. See also
 `programStage`.
 
 ### `*.parameter.TrackedEntityRequestParams.eventOccurredAfter`
 
-Only return tracked entity instances that has at least one event after this date. See also `programStage`.
+Get tracked entities with an event occurred after given date and time.
+This parameter is inclusive, so results with the exact date and time specified will be included in the response.
+`eventOccurredAfter` must be specified together with `eventStatus` and `eventOccurredBefore`.
 
 ### `*.parameter.TrackedEntityRequestParams.eventOccurredBefore`
 
-Only return tracked entity instances that has at least one event before this date. See also `programStage`.
-=======
-Get tracked entities with an event with the given status. `eventStatus` must be specified together
-with `eventOccurredAfter` and `eventOccurredBefore`.
-
-### `*.parameter.TrackedEntityRequestParams.eventOccurredAfter`
-
-Get tracked entities with an event occurred after given date and time.
-This parameter is inclusive, so results with the exact date and time specified will be included in the response.
-`eventOccurredAfter` must be specified together with `eventStatus` and `eventOccurredBefore`.
-
-### `*.parameter.TrackedEntityRequestParams.eventOccurredBefore`
-
 Get tracked entities with an event occurred before given date and time.
 This parameter is inclusive, so results with the exact date and time specified will be included in the response.
 `eventOccurredBefore` must be specified together with `eventStatus` and `eventOccurredAfter`.
->>>>>>> f72e8cdd
 
 ### `*.parameter.TrackedEntityRequestParams.includeDeleted`
 
