# Get Enrollments

## Specific endpoints

### `getEnrollments`

Get enrollments matching given query parameters.

### `getEnrollmentByUid`

Get an enrollment with given UID.

### `getEnrollmentByUid.parameter.uid`

Get an enrollment with given UID.

### `getEnrollmentByUid.parameter.fields`

Get only the specified fields in the JSON response. This query parameter allows you to remove
unnecessary fields from the response and in some cases decrease the response time. Refer to
https://docs.dhis2.org/en/develop/using-the-api/dhis-core-version-master/metadata.html#webapi_metadata_field_filter
for how to use it.

## Common for all endpoints

### `*.parameter.EnrollmentRequestParams.enrolledAfter`

Get enrollments with an enrollment date after the given date and time. This parameter is inclusive, 
so results with the exact date and time specified will be included in the response.

### `*.parameter.EnrollmentRequestParams.enrolledBefore`

Get enrollments with an enrollment date before the given date and time. This parameter is inclusive, 
so results with the exact date and time specified will be included in the response.

### `*.parameter.EnrollmentRequestParams.enrollments`

`<enrollment1-uid>[,<enrollment2-uid>...]`

Get enrollments with given UID(s). Multiple enrollment UIDs can be specified by separating them 
with commas.

### `*.parameter.EnrollmentRequestParams.followUp`

Get enrollments with the given follow-up status. When set to true, only enrollments marked for 
follow-up will be returned. When set to false, only enrollments not marked for follow-up will be 
returned.

### `*.parameter.EnrollmentRequestParams.includeDeleted`

Get soft-deleted enrollments by specifying `includeDeleted=true`. Soft-deleted enrollments are
excluded by default.

### `*.parameter.EnrollmentRequestParams.orgUnits`

`<orgUnit1-uid>[,<orgUnit2-uid>...]`

Get enrollments owned by given organisation units in `orgUnits` parameter relative to the 
`orgUnitMode` parameter.

- When `orgUnitMode=SELECTED` - or no `orgUnitMode` is specified (default) - the enrollments 
  owned by the `orgUnits` are returned.
- When `orgUnitMode=CHILDREN` the enrollments owned by the `orgUnits` or by the `orgUnits` direct
  children are returned.
- When `orgUnitMode=DESCENDANTS` the enrollments owned by the `orgUnits` or any of its descendants
  are returned.
- When `orgUnitMode=ALL`, `orgUnitMode=CAPTURE` or `orgUnitMode=ACCESSIBLE` the `orgUnits` parameter
  is not allowed.

### `*.parameter.EnrollmentRequestParams.orgUnitMode`

Get enrollments using the given organisation unit selection mode.

- When `orgUnitMode=SELECTED`, `orgUnitMode=CHILDREN` or `orgUnitMode=DESCENDANTS`, the `orgUnits`
  parameter is required to specify which enrollments to return.
- When `orgUnitMode=ALL` enrollments will be returned irrespective of the organization unit they
  are owned by. To use this parameter, the user needs the `Search Tracked entity in all org units`
  authority.
- When `orgUnitMode=ACCESSIBLE` enrollments owned by any organisation unit in the user's 
  effective search scope will be returned. Effective search scope is the union of user's defined 
  search scope and capture scope.
- When `orgUnitMode=CAPTURE` enrollments that have an enrollment organisation unit in the user's 
  capture scope will be returned.

### `*.parameter.EnrollmentRequestParams.program`

Get enrollments from the specified tracker program.

### `*.parameter.EnrollmentRequestParams.status`

Get enrollments with the specified status.

### `*.parameter.EnrollmentRequestParams.programStatus`

Get enrollments with the given status.

**DEPRECATED as of 2.42:** Use parameter `status` instead.

See `status` for details on valid statuses.

<<<<<<< HEAD
### `*.parameter.EnrollmentRequestParams.trackedEntityType`

Get enrollments of tracked entities of the specified tracked entity type. 

=======
>>>>>>> 0456d28d
### `*.parameter.EnrollmentRequestParams.trackedEntity`

Get enrollments of the tracked entity with the specified UID. 

### `*.parameter.EnrollmentRequestParams.updatedAfter`

Get enrollments updated after the given date and time. An enrollment is considered updated if 
any of its attributes, events or relationships have been modified. This parameter is inclusive, so 
results with the exact date and time specified will be included in the response.

### `*.parameter.EnrollmentRequestParams.updatedWithin`

Get enrollments updated within the given ISO-8601 duration. An enrollment is considered updated 
if any of its attributes, events or relationships have been modified.

### `*.parameter.EnrollmentRequestParams.order`

`<propertyName1:sortDirection>[,<propertyName2:sortDirection>...]`

Get enrollments in given order. Enrollments can be ordered by the following case-sensitive
properties:

* `completedAt`
* `createdAt`
* `createdAtClient`
* `enrolledAt`
* `updatedAt`
* `updatedAtClient`

Valid `sortDirection`s are `asc` and `desc`. `sortDirection` is case-insensitive. `sortDirection`
defaults to `asc` for properties without explicit `sortDirection` as in `order=enrolledAt`.

Enrollments are ordered by newest (internal id desc) by default meaning when no `order` parameter is
provided.

### `*.parameter.EnrollmentRequestParams.fields`

Get only the specified fields in the JSON response. This query parameter allows you to remove
unnecessary fields from the JSON response and in some cases decrease the response time. Refer to
https://docs.dhis2.org/en/develop/using-the-api/dhis-core-version-master/metadata.html#webapi_metadata_field_filter
for how to use it.<|MERGE_RESOLUTION|>--- conflicted
+++ resolved
@@ -25,13 +25,13 @@
 
 ### `*.parameter.EnrollmentRequestParams.enrolledAfter`
 
-Get enrollments with an enrollment date after the given date and time. This parameter is inclusive, 
-so results with the exact date and time specified will be included in the response.
+Get enrollments enrolled after the given date and time.
+This parameter is inclusive, so results with the exact date and time specified will be included in the response.
 
 ### `*.parameter.EnrollmentRequestParams.enrolledBefore`
 
-Get enrollments with an enrollment date before the given date and time. This parameter is inclusive, 
-so results with the exact date and time specified will be included in the response.
+Get enrollments enrolled before the given date and time.
+This parameter is inclusive, so results with the exact date and time specified will be included in the response.
 
 ### `*.parameter.EnrollmentRequestParams.enrollments`
 
@@ -42,9 +42,7 @@
 
 ### `*.parameter.EnrollmentRequestParams.followUp`
 
-Get enrollments with the given follow-up status. When set to true, only enrollments marked for 
-follow-up will be returned. When set to false, only enrollments not marked for follow-up will be 
-returned.
+Get enrollments with the given follow-up status.
 
 ### `*.parameter.EnrollmentRequestParams.includeDeleted`
 
@@ -92,19 +90,12 @@
 
 ### `*.parameter.EnrollmentRequestParams.programStatus`
 
-Get enrollments with the given status.
+Get enrollments with the specified status.
 
 **DEPRECATED as of 2.42:** Use parameter `status` instead.
 
 See `status` for details on valid statuses.
 
-<<<<<<< HEAD
-### `*.parameter.EnrollmentRequestParams.trackedEntityType`
-
-Get enrollments of tracked entities of the specified tracked entity type. 
-
-=======
->>>>>>> 0456d28d
 ### `*.parameter.EnrollmentRequestParams.trackedEntity`
 
 Get enrollments of the tracked entity with the specified UID. 
@@ -112,8 +103,9 @@
 ### `*.parameter.EnrollmentRequestParams.updatedAfter`
 
 Get enrollments updated after the given date and time. An enrollment is considered updated if 
-any of its attributes, events or relationships have been modified. This parameter is inclusive, so 
-results with the exact date and time specified will be included in the response.
+any of its attributes, events or relationships have been modified.
+This parameter is inclusive, so results with the exact date and time specified will be included
+in the response.
 
 ### `*.parameter.EnrollmentRequestParams.updatedWithin`
 
