# Get Enrollments

## Specific endpoints

### `getEnrollments`

Get enrollments matching given query parameters.

### `getEnrollmentByUid`

Get an enrollment with given UID.

### `getEnrollmentByUid.parameter.uid`

Get an enrollment with given UID.

### `getEnrollmentByUid.parameter.fields`

Get only the specified fields in the JSON response. This query parameter allows you to remove
unnecessary fields from
the response and in some cases decrease the response time. Refer to
https://docs.dhis2.org/en/develop/using-the-api/dhis-core-version-master/metadata.html#webapi_metadata_field_filter
for how to use it.

## Common for all endpoints

### `*.parameter.EnrollmentRequestParams.enrolledAfter`

Get enrollments with an enrollment date after the given date.

### `*.parameter.EnrollmentRequestParams.enrolledBefore`

Get enrollments with an enrollment date before the given date.

### `*.parameter.EnrollmentRequestParams.enrollments`

`<enrollment1-uid>[,<enrollment2-uid>...]`

Get enrollments with given UID(s).

### `*.parameter.EnrollmentRequestParams.enrollment`

**DEPRECATED as of 2.41:** Use parameter `enrollments` instead where UIDs have to be separated by
comma!

`<enrollment1-uid>[;<enrollment2-uid>...]`

Get enrollments with the given UID(s).

### `*.parameter.EnrollmentRequestParams.followUp`

Get enrollments with the given follow-up status.

### `*.parameter.EnrollmentRequestParams.includeDeleted`

Get soft-deleted enrollments by specifying `includeDeleted=true`. Soft-deleted enrollments are
excluded by default.

### `*.parameter.EnrollmentRequestParams.orgUnits`

`<orgUnit1-uid>[,<orgUnit2-uid>...]`

Get enrollments owned by given `orgUnit` relative to the `ouMode`. 
- When `ouMode=SELECTED` - or no `ouMode` is given (default) - the enrollments owned by the `orgUnit` are returned.
- When `ouMode=CHILDREN` the enrollments owned by the `orgUnit` or by the `orgUnit`s direct children is returned.
- When `ouMode=DESCENDANTS` the enrollments owned by the `orgUnit` or any its descendants are returned.
- When `ouMode=ALL`, `ouMode=CAPTURE` or `ouMode=ACCESSIBLE` the `orgUnit` parameter will be ignored.

### `*.parameter.EnrollmentRequestParams.orgUnit`

<<<<<<< HEAD
Get enrollments using given organisation unit selection mode.
- When `ouMode=SELECTED`, `ouMode=CHILDREN` or `ouMode=DESCENDANTS`, the `orgUnit` parameter is required to specify which enrollments to return.
- When `ouMode=ALL` enrollments will be downloaded irrespective of the organization unit they are owned by. To use this parameter, the user needs the superuser(ALL) authority.
- When `ouMode=ACCESSIBLE` enrollments owned by any org unit in the users capture scope will be returned.
- When `ouMode=CAPTURE` enrollments that has an enrollment org unit in the users capture scope will be returned.
=======
**DEPRECATED as of 2.41:** Use parameter `orgUnits` instead where UIDs have to be separated by
comma!
>>>>>>> c4fd26f6

`<orgUnit1-uid>[;<orgUnit2-uid>...]`

Get enrollments owned by given `orgUnit`.

### `*.parameter.EnrollmentRequestParams.orgUnitMode`

Get enrollments using given organisation unit mode.

### `*.parameter.EnrollmentRequestParams.ouMode`

**DEPRECATED as of 2.41:** Use parameter `orgUnitMode` instead.

Get enrollments using given organisation unit mode.

### `*.parameter.EnrollmentRequestParams.program`

Get enrollments enrolled in the given program.

### `*.parameter.EnrollmentRequestParams.programStatus`

Get enrollments enrolled in a program with the given status.

### `*.parameter.EnrollmentRequestParams.trackedEntityType`

Get enrollments of tracked entities of the given type.

### `*.parameter.EnrollmentRequestParams.trackedEntity`

Get enrollments of tracked entity with the given UID.

### `*.parameter.EnrollmentRequestParams.updatedAfter`

Get enrollments updated after the given date.

### `*.parameter.EnrollmentRequestParams.updatedWithin`

Get enrollments updated within the given ISO-8601 duration.

### `*.parameter.EnrollmentRequestParams.order`

`<propertyName1:sortDirection>[,<propertyName2:sortDirection>...]`

Get enrollments in given order. Enrollments can be ordered by the following case-sensitive
properties

* `completedAt`
* `createdAt`
* `createdAtClient`
* `enrolledAt`
* `updatedAt`
* `updatedAtClient`

Valid `sortDirection`s are `asc` and `desc`. `sortDirection` is case-insensitive. `sortDirection`
defaults to `asc` for properties without explicit `sortDirection` as in `order=enrolledAt`.

Enrollments are ordered by newest (internal id desc) by default meaning when no `order` parameter is
provided.

### `*.parameter.EnrollmentRequestParams.fields`

<<<<<<< HEAD
Get an enrollment with the given UID.
=======
Get only the specified fields in the JSON response. This query parameter allows you to remove
unnecessary fields from
the JSON response and in some cases decrease the response time. Refer to
https://docs.dhis2.org/en/develop/using-the-api/dhis-core-version-master/metadata.html#webapi_metadata_field_filter
for how to use it.
>>>>>>> c4fd26f6
<|MERGE_RESOLUTION|>--- conflicted
+++ resolved
@@ -43,9 +43,7 @@
 **DEPRECATED as of 2.41:** Use parameter `enrollments` instead where UIDs have to be separated by
 comma!
 
-`<enrollment1-uid>[;<enrollment2-uid>...]`
-
-Get enrollments with the given UID(s).
+See `enrollments` for details.
 
 ### `*.parameter.EnrollmentRequestParams.followUp`
 
@@ -60,28 +58,18 @@
 
 `<orgUnit1-uid>[,<orgUnit2-uid>...]`
 
-Get enrollments owned by given `orgUnit` relative to the `ouMode`. 
-- When `ouMode=SELECTED` - or no `ouMode` is given (default) - the enrollments owned by the `orgUnit` are returned.
-- When `ouMode=CHILDREN` the enrollments owned by the `orgUnit` or by the `orgUnit`s direct children is returned.
-- When `ouMode=DESCENDANTS` the enrollments owned by the `orgUnit` or any its descendants are returned.
-- When `ouMode=ALL`, `ouMode=CAPTURE` or `ouMode=ACCESSIBLE` the `orgUnit` parameter will be ignored.
+Get enrollments owned by given `orgUnits` relative to the `ouMode`. 
+- When `ouMode=SELECTED` - or no `ouMode` is given (default) - the enrollments owned by the `orgUnits` are returned.
+- When `ouMode=CHILDREN` the enrollments owned by the `orgUnits` or by the `orgUnits` direct children is returned.
+- When `ouMode=DESCENDANTS` the enrollments owned by the `orgUnits` or any its descendants are returned.
+- When `ouMode=ALL`, `ouMode=CAPTURE` or `ouMode=ACCESSIBLE` the `orgUnits` parameter will be ignored.
 
 ### `*.parameter.EnrollmentRequestParams.orgUnit`
 
-<<<<<<< HEAD
-Get enrollments using given organisation unit selection mode.
-- When `ouMode=SELECTED`, `ouMode=CHILDREN` or `ouMode=DESCENDANTS`, the `orgUnit` parameter is required to specify which enrollments to return.
-- When `ouMode=ALL` enrollments will be downloaded irrespective of the organization unit they are owned by. To use this parameter, the user needs the superuser(ALL) authority.
-- When `ouMode=ACCESSIBLE` enrollments owned by any org unit in the users capture scope will be returned.
-- When `ouMode=CAPTURE` enrollments that has an enrollment org unit in the users capture scope will be returned.
-=======
 **DEPRECATED as of 2.41:** Use parameter `orgUnits` instead where UIDs have to be separated by
 comma!
->>>>>>> c4fd26f6
 
-`<orgUnit1-uid>[;<orgUnit2-uid>...]`
-
-Get enrollments owned by given `orgUnit`.
+See `orgUnits` for details.
 
 ### `*.parameter.EnrollmentRequestParams.orgUnitMode`
 
@@ -139,12 +127,8 @@
 
 ### `*.parameter.EnrollmentRequestParams.fields`
 
-<<<<<<< HEAD
-Get an enrollment with the given UID.
-=======
 Get only the specified fields in the JSON response. This query parameter allows you to remove
 unnecessary fields from
 the JSON response and in some cases decrease the response time. Refer to
 https://docs.dhis2.org/en/develop/using-the-api/dhis-core-version-master/metadata.html#webapi_metadata_field_filter
-for how to use it.
->>>>>>> c4fd26f6
+for how to use it.