--- conflicted
+++ resolved
@@ -152,15 +152,9 @@
     ApiResponse response =
         systemSettingActions.get(
             APPLICATION_INTRO_KEY,
-<<<<<<< HEAD
-            ContentType.TEXT.toString(),
-            ContentType.TEXT.toString(),
+            CONTENT_TYPE_TEXT_PLAIN,
+            CONTENT_TYPE_TEXT_PLAIN,
             new QueryParamsBuilder().add("locale="));
-=======
-            CONTENT_TYPE_TEXT_PLAIN,
-            CONTENT_TYPE_TEXT_PLAIN,
-            new QueryParamsBuilder());
->>>>>>> 1ca4b4b5
 
     response.validate().log().all().statusCode(200).body(containsString(ENGLISH_INTRO));
   }
