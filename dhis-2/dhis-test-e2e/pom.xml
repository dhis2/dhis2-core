--- conflicted
+++ resolved
@@ -19,11 +19,7 @@
     <rest-assured.version>5.5.0</rest-assured.version>
     <jackson.version>2.17.2</jackson.version>
     <guava.version>33.2.1-jre</guava.version>
-<<<<<<< HEAD
     <json-tree.version>1.5</json-tree.version>
-=======
-    <json-tree.version>1.4</json-tree.version>
->>>>>>> 402629a4
     <epam-reportportal.version>5.2.1</epam-reportportal.version>
     <javafaker.version>1.0.2</javafaker.version>
     <opencsv.version>5.9</opencsv.version>
