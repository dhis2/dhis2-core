/*
 * Copyright (c) 2004-2022, University of Oslo
 * All rights reserved.
 *
 * Redistribution and use in source and binary forms, with or without
 * modification, are permitted provided that the following conditions are met:
 * Redistributions of source code must retain the above copyright notice, this
 * list of conditions and the following disclaimer.
 *
 * Redistributions in binary form must reproduce the above copyright notice,
 * this list of conditions and the following disclaimer in the documentation
 * and/or other materials provided with the distribution.
 * Neither the name of the HISP project nor the names of its contributors may
 * be used to endorse or promote products derived from this software without
 * specific prior written permission.
 *
 * THIS SOFTWARE IS PROVIDED BY THE COPYRIGHT HOLDERS AND CONTRIBUTORS "AS IS" AND
 * ANY EXPRESS OR IMPLIED WARRANTIES, INCLUDING, BUT NOT LIMITED TO, THE IMPLIED
 * WARRANTIES OF MERCHANTABILITY AND FITNESS FOR A PARTICULAR PURPOSE ARE
 * DISCLAIMED. IN NO EVENT SHALL THE COPYRIGHT OWNER OR CONTRIBUTORS BE LIABLE FOR
 * ANY DIRECT, INDIRECT, INCIDENTAL, SPECIAL, EXEMPLARY, OR CONSEQUENTIAL DAMAGES
 * (INCLUDING, BUT NOT LIMITED TO, PROCUREMENT OF SUBSTITUTE GOODS OR SERVICES;
 * LOSS OF USE, DATA, OR PROFITS; OR BUSINESS INTERRUPTION) HOWEVER CAUSED AND ON
 * ANY THEORY OF LIABILITY, WHETHER IN CONTRACT, STRICT LIABILITY, OR TORT
 * (INCLUDING NEGLIGENCE OR OTHERWISE) ARISING IN ANY WAY OUT OF THE USE OF THIS
 * SOFTWARE, EVEN IF ADVISED OF THE POSSIBILITY OF SUCH DAMAGE.
 */
package org.hisp.dhis.tracker.deduplication;

import static java.util.Objects.requireNonNull;
import static org.hisp.dhis.changelog.ChangeLogType.UPDATE;
import static org.hisp.dhis.security.Authorities.ALL;
import static org.hisp.dhis.test.utils.Assertions.assertIsEmpty;
import static org.hisp.dhis.test.utils.Assertions.assertNotEmpty;
import static org.junit.jupiter.api.Assertions.assertEquals;
import static org.junit.jupiter.api.Assertions.assertTrue;

import java.util.Collections;
import java.util.Date;
import java.util.HashMap;
import java.util.HashSet;
import java.util.List;
import java.util.Map;
import java.util.Set;
import org.hisp.dhis.analytics.AggregationType;
import org.hisp.dhis.changelog.ChangeLogType;
import org.hisp.dhis.common.IdentifiableObjectManager;
import org.hisp.dhis.common.UID;
import org.hisp.dhis.common.ValueType;
import org.hisp.dhis.feedback.BadRequestException;
import org.hisp.dhis.feedback.ForbiddenException;
import org.hisp.dhis.feedback.NotFoundException;
import org.hisp.dhis.organisationunit.OrganisationUnit;
import org.hisp.dhis.organisationunit.OrganisationUnitService;
import org.hisp.dhis.program.Enrollment;
import org.hisp.dhis.program.Program;
import org.hisp.dhis.program.ProgramService;
import org.hisp.dhis.security.acl.AccessStringHelper;
import org.hisp.dhis.test.integration.PostgresIntegrationTestBase;
import org.hisp.dhis.trackedentity.TrackedEntity;
import org.hisp.dhis.trackedentity.TrackedEntityAttribute;
import org.hisp.dhis.trackedentity.TrackedEntityAttributeService;
import org.hisp.dhis.trackedentity.TrackedEntityType;
import org.hisp.dhis.trackedentity.TrackedEntityTypeAttribute;
import org.hisp.dhis.trackedentity.TrackedEntityTypeService;
import org.hisp.dhis.trackedentityattributevalue.TrackedEntityAttributeValue;
import org.hisp.dhis.tracker.export.PageParams;
import org.hisp.dhis.tracker.export.trackedentity.TrackedEntityChangeLog;
import org.hisp.dhis.tracker.export.trackedentity.TrackedEntityChangeLogOperationParams;
import org.hisp.dhis.tracker.export.trackedentity.TrackedEntityChangeLogService;
import org.hisp.dhis.tracker.trackedentityattributevalue.TrackedEntityAttributeValueService;
import org.hisp.dhis.user.User;
import org.hisp.dhis.user.UserGroup;
import org.hisp.dhis.user.sharing.Sharing;
import org.hisp.dhis.user.sharing.UserAccess;
import org.hisp.dhis.user.sharing.UserGroupAccess;
import org.junit.jupiter.api.Assertions;
import org.junit.jupiter.api.BeforeEach;
import org.junit.jupiter.api.Test;
import org.springframework.beans.factory.annotation.Autowired;

class DeduplicationServiceMergeIntegrationTest extends PostgresIntegrationTestBase {
  @Autowired private DeduplicationService deduplicationService;

  @Autowired private OrganisationUnitService organisationUnitService;

  @Autowired private TrackedEntityTypeService trackedEntityTypeService;

  @Autowired private ProgramService programService;

  @Autowired private TrackedEntityChangeLogService trackedEntityChangeLogService;

  @Autowired private TrackedEntityAttributeService trackedEntityAttributeService;

  @Autowired private TrackedEntityAttributeValueService trackedEntityAttributeValueService;

  @Autowired private IdentifiableObjectManager manager;

  private OrganisationUnit orgUnit;

  private PotentialDuplicate potentialDuplicate;

  private TrackedEntity original;

  private TrackedEntity duplicate;

  private TrackedEntityType trackedEntityType;

  private Program program;

  private Program program1;

  @BeforeEach
  void setUp() throws PotentialDuplicateConflictException {
    orgUnit = createOrganisationUnit("OU_A");
    organisationUnitService.addOrganisationUnit(orgUnit);
    trackedEntityType = createTrackedEntityType('A');
    trackedEntityTypeService.addTrackedEntityType(trackedEntityType);
<<<<<<< HEAD
    TrackedEntity original = createTrackedEntity(ou, trackedEntityType);
    TrackedEntity duplicate = createTrackedEntity(ou, trackedEntityType);
=======
    original = createTrackedEntity(orgUnit);
    duplicate = createTrackedEntity(orgUnit);
    original.setTrackedEntityType(trackedEntityType);
    duplicate.setTrackedEntityType(trackedEntityType);
>>>>>>> c274824d
    manager.save(original);
    manager.save(duplicate);
    program = createProgram('A');
    program1 = createProgram('B');
    programService.addProgram(program);
    programService.addProgram(program1);
    Enrollment enrollment1 = createEnrollment(program, original, orgUnit);
    Enrollment enrollment2 = createEnrollment(program1, duplicate, orgUnit);
    manager.save(enrollment1);
    manager.save(enrollment2);
    original.getEnrollments().add(enrollment1);
    duplicate.getEnrollments().add(enrollment2);
    manager.update(original);
    manager.update(duplicate);
    potentialDuplicate = new PotentialDuplicate(UID.of(original), UID.of(duplicate));
    deduplicationService.addPotentialDuplicate(potentialDuplicate);

    User user = createUser(new HashSet<>(Collections.singletonList(orgUnit)), ALL.toString());
    injectSecurityContextUser(user);
  }

  @Test
  void shouldManualMergeWithAuthorityAll()
      throws PotentialDuplicateConflictException,
          PotentialDuplicateForbiddenException,
          ForbiddenException,
          NotFoundException {
    DeduplicationMergeParams deduplicationMergeParams =
        DeduplicationMergeParams.builder()
            .potentialDuplicate(potentialDuplicate)
            .original(original)
            .duplicate(duplicate)
            .build();
    Date lastUpdatedOriginal =
        requireNonNull(manager.get(TrackedEntity.class, original.getUid())).getLastUpdated();

    deduplicationService.autoMerge(deduplicationMergeParams);

    assertEquals(
        DeduplicationStatus.MERGED,
        deduplicationService.getPotentialDuplicateByUid(UID.of(potentialDuplicate)).getStatus());
    assertTrue(
        requireNonNull(manager.get(TrackedEntity.class, original.getUid()))
                .getLastUpdated()
                .getTime()
            > lastUpdatedOriginal.getTime());
  }

  @Test
  void shouldManualMergeWithUserGroupOfProgram()
      throws PotentialDuplicateConflictException,
          PotentialDuplicateForbiddenException,
          ForbiddenException,
          NotFoundException {
    User user = createAndAddUser(true, "userB", orgUnit, "F_TRACKED_ENTITY_MERGE");
    injectSecurityContextUser(user);
    Sharing sharing = getUserSharing(user, AccessStringHelper.FULL);
    trackedEntityType.setSharing(sharing);
    trackedEntityTypeService.updateTrackedEntityType(trackedEntityType);
<<<<<<< HEAD
    TrackedEntity original = createTrackedEntity(ou, trackedEntityType);
    TrackedEntity duplicate = createTrackedEntity(ou, trackedEntityType);
    manager.save(original);
    manager.save(duplicate);
    Program program = createProgram('A');
    Program program1 = createProgram('B');
    programService.addProgram(program);
    programService.addProgram(program1);
=======
>>>>>>> c274824d
    program.setSharing(sharing);
    program1.setSharing(sharing);
    programService.updateProgram(program);
    programService.updateProgram(program1);
    DeduplicationMergeParams deduplicationMergeParams =
        DeduplicationMergeParams.builder()
            .potentialDuplicate(potentialDuplicate)
            .original(original)
            .duplicate(duplicate)
            .build();
    Date lastUpdatedOriginal =
        requireNonNull(manager.get(TrackedEntity.class, original.getUid())).getLastUpdated();

    deduplicationService.autoMerge(deduplicationMergeParams);

    assertEquals(
        DeduplicationStatus.MERGED,
        deduplicationService.getPotentialDuplicateByUid(UID.of(potentialDuplicate)).getStatus());
    assertTrue(
        requireNonNull(manager.get(TrackedEntity.class, original.getUid()))
                .getLastUpdated()
                .getTime()
            > lastUpdatedOriginal.getTime());
  }

  @Test
  void shouldAddCreateChangeLogWhenAttributeDoesNotExistInOriginalTrackedEntity()
      throws PotentialDuplicateConflictException,
          ForbiddenException,
          PotentialDuplicateForbiddenException,
          NotFoundException,
          BadRequestException {
    TrackedEntityAttribute trackedEntityAttribute = createAndPersistTrackedEntityAttribute();
    TrackedEntityAttributeValue trackedEntityAttributeValue =
        createAndPersistTrackedEntityAttributeValue("value", duplicate, trackedEntityAttribute);
    addTrackedEntityAttributeValue(trackedEntityAttributeValue, duplicate);
    MergeObject mergeObject = createMergeObject(trackedEntityAttribute);
    DeduplicationMergeParams deduplicationParams =
        createDeduplicationParams(original, duplicate, mergeObject, potentialDuplicate);
    deduplicationService.manualMerge(deduplicationParams);

    assertEquals(
        DeduplicationStatus.MERGED,
        deduplicationService.getPotentialDuplicateByUid(UID.of(potentialDuplicate)).getStatus());

    List<TrackedEntityChangeLog> trackedEntityChangeLogs =
        trackedEntityChangeLogService
            .getTrackedEntityChangeLog(
                UID.of(original.getUid()),
                null,
                TrackedEntityChangeLogOperationParams.builder().build(),
                new PageParams(1, 50, false))
            .getItems();
    assertChangeLogCreate(trackedEntityChangeLogs);
  }

  @Test
  void shouldAddUpdateChangeLogWhenAttributeExistsInBothEntities()
      throws PotentialDuplicateConflictException,
          ForbiddenException,
          PotentialDuplicateForbiddenException,
          NotFoundException,
          BadRequestException {
    TrackedEntityAttribute trackedEntityAttribute = createAndPersistTrackedEntityAttribute();
    TrackedEntityAttributeValue trackedEntityAttributeValue =
        createAndPersistTrackedEntityAttributeValue("value", original, trackedEntityAttribute);
    addTrackedEntityAttributeValue(trackedEntityAttributeValue, original);
    addTrackedEntityAttributeValue(trackedEntityAttributeValue, duplicate);
    MergeObject mergeObject = createMergeObject(trackedEntityAttribute);
    DeduplicationMergeParams deduplicationParams =
        createDeduplicationParams(original, duplicate, mergeObject, potentialDuplicate);
    deduplicationService.manualMerge(deduplicationParams);

    assertEquals(
        DeduplicationStatus.MERGED,
        deduplicationService.getPotentialDuplicateByUid(UID.of(potentialDuplicate)).getStatus());
    List<TrackedEntityChangeLog> trackedEntityChangeLogs =
        trackedEntityChangeLogService
            .getTrackedEntityChangeLog(
                UID.of(original.getUid()),
                null,
                TrackedEntityChangeLogOperationParams.builder().build(),
                new PageParams(1, 50, false))
            .getItems();
    assertChangeLogUpdate(trackedEntityChangeLogs, "value");
  }

  @Test
  void shouldDeleteDuplicatedTrackedEntityChangeLogsWhenMerged()
      throws PotentialDuplicateConflictException,
          ForbiddenException,
          PotentialDuplicateForbiddenException,
          NotFoundException,
          BadRequestException {
    TrackedEntityAttribute trackedEntityAttribute = createAndPersistTrackedEntityAttribute();
    TrackedEntityAttributeValue trackedEntityAttributeValue =
        createAndPersistTrackedEntityAttributeValue("value", original, trackedEntityAttribute);
    addTrackedEntityAttributeValue(trackedEntityAttributeValue, original);
    addTrackedEntityAttributeValue(trackedEntityAttributeValue, duplicate);
    trackedEntityChangeLogService.addTrackedEntityChangeLog(
        duplicate,
        trackedEntityAttribute,
        "previous value",
        "current value",
        UPDATE,
        getCurrentUser().getUsername());
    MergeObject mergeObject = createMergeObject(trackedEntityAttribute);
    DeduplicationMergeParams deduplicationParams =
        createDeduplicationParams(original, duplicate, mergeObject, potentialDuplicate);
    deduplicationService.manualMerge(deduplicationParams);

    assertEquals(
        DeduplicationStatus.MERGED,
        deduplicationService.getPotentialDuplicateByUid(UID.of(potentialDuplicate)).getStatus());

    List<TrackedEntityChangeLog> trackedEntityChangeLogs =
        trackedEntityChangeLogService
            .getTrackedEntityChangeLog(
                UID.of(original.getUid()),
                null,
                TrackedEntityChangeLogOperationParams.builder().build(),
                new PageParams(1, 50, false))
            .getItems()
            .stream()
            .filter(cl -> cl.getTrackedEntity().getUid().equals(duplicate.getUid()))
            .toList();
    assertIsEmpty(trackedEntityChangeLogs);
  }

  private Sharing getUserSharing(User user, String accessStringHelper) {
    UserGroup userGroup = new UserGroup();
    userGroup.setName("UserGroupA");
    user.getGroups().add(userGroup);
    Map<String, UserAccess> userSharing = new HashMap<>();
    userSharing.put(user.getUid(), new UserAccess(user, AccessStringHelper.DEFAULT));
    Map<String, UserGroupAccess> userGroupSharing = new HashMap<>();
    userGroupSharing.put(userGroup.getUid(), new UserGroupAccess(userGroup, accessStringHelper));
    return Sharing.builder()
        .external(false)
        .publicAccess(AccessStringHelper.DEFAULT)
        .owner("testOwner")
        .userGroups(userGroupSharing)
        .users(userSharing)
        .build();
  }

  private User createUser(HashSet<OrganisationUnit> ou, String... authorities) {
    User user = createUserWithAuth("testUser", authorities);
    user.setOrganisationUnits(ou);
    return user;
  }

  private TrackedEntityAttribute createAndPersistTrackedEntityAttribute() {
    TrackedEntityAttribute trackedEntityAttribute =
        new TrackedEntityAttribute("TEA", "", ValueType.TEXT, false, false);
    trackedEntityAttribute.setShortName("TEA");
    trackedEntityAttribute.setAggregationType(AggregationType.AVERAGE);
    trackedEntityAttributeService.addTrackedEntityAttribute(trackedEntityAttribute);

    return trackedEntityAttribute;
  }

  private TrackedEntityAttributeValue createAndPersistTrackedEntityAttributeValue(
      String value, TrackedEntity trackedEntity, TrackedEntityAttribute trackedEntityAttribute) {
    TrackedEntityTypeAttribute trackedEntityTypeAttribute =
        new TrackedEntityTypeAttribute(trackedEntityType, trackedEntityAttribute);
    trackedEntityType.getTrackedEntityTypeAttributes().add(trackedEntityTypeAttribute);
    trackedEntityTypeService.updateTrackedEntityType(trackedEntityType);
    TrackedEntityAttributeValue trackedEntityAttributeValue =
        new TrackedEntityAttributeValue(trackedEntityAttribute, trackedEntity);
    trackedEntityAttributeValue.setValue(value);
    trackedEntityAttributeValueService.addTrackedEntityAttributeValue(trackedEntityAttributeValue);

    return trackedEntityAttributeValue;
  }

  private DeduplicationMergeParams createDeduplicationParams(
      TrackedEntity original,
      TrackedEntity duplicate,
      MergeObject mergeObject,
      PotentialDuplicate potentialDuplicate) {
    return DeduplicationMergeParams.builder()
        .original(original)
        .duplicate(duplicate)
        .mergeObject(mergeObject)
        .potentialDuplicate(potentialDuplicate)
        .build();
  }

  private MergeObject createMergeObject(TrackedEntityAttribute trackedEntityAttribute) {
    return MergeObject.builder()
        .trackedEntityAttributes(Set.of(UID.of(trackedEntityAttribute.getUid())))
        .build();
  }

  private void addTrackedEntityAttributeValue(
      TrackedEntityAttributeValue trackedEntityAttributeValue, TrackedEntity trackedEntity) {
    trackedEntity.getTrackedEntityAttributeValues().add(trackedEntityAttributeValue);
    manager.update(trackedEntity);
  }

  private void assertChangeLogCreate(List<TrackedEntityChangeLog> trackedEntityChangeLogs) {
    assertNotEmpty(trackedEntityChangeLogs);
    assertEquals(original.getUid(), trackedEntityChangeLogs.get(0).getTrackedEntity().getUid());
    assertEquals("value", trackedEntityChangeLogs.get(0).getCurrentValue());
    assertEquals(ChangeLogType.CREATE, trackedEntityChangeLogs.get(0).getChangeLogType());
  }

  private void assertChangeLogUpdate(
      List<TrackedEntityChangeLog> trackedEntityChangeLogs, String expectedValue) {
    Assertions.assertAll(
        () -> assertNotEmpty(trackedEntityChangeLogs),
        () ->
            assertEquals(
                original.getUid(), trackedEntityChangeLogs.get(0).getTrackedEntity().getUid()),
        () -> assertEquals(expectedValue, trackedEntityChangeLogs.get(0).getCurrentValue()),
        () -> assertEquals(expectedValue, trackedEntityChangeLogs.get(0).getPreviousValue()),
        () -> assertEquals(UPDATE, trackedEntityChangeLogs.get(0).getChangeLogType()));
  }
}<|MERGE_RESOLUTION|>--- conflicted
+++ resolved
@@ -116,15 +116,8 @@
     organisationUnitService.addOrganisationUnit(orgUnit);
     trackedEntityType = createTrackedEntityType('A');
     trackedEntityTypeService.addTrackedEntityType(trackedEntityType);
-<<<<<<< HEAD
-    TrackedEntity original = createTrackedEntity(ou, trackedEntityType);
-    TrackedEntity duplicate = createTrackedEntity(ou, trackedEntityType);
-=======
-    original = createTrackedEntity(orgUnit);
-    duplicate = createTrackedEntity(orgUnit);
-    original.setTrackedEntityType(trackedEntityType);
-    duplicate.setTrackedEntityType(trackedEntityType);
->>>>>>> c274824d
+    original = createTrackedEntity(orgUnit, trackedEntityType);
+    duplicate = createTrackedEntity(orgUnit, trackedEntityType);
     manager.save(original);
     manager.save(duplicate);
     program = createProgram('A');
@@ -184,17 +177,6 @@
     Sharing sharing = getUserSharing(user, AccessStringHelper.FULL);
     trackedEntityType.setSharing(sharing);
     trackedEntityTypeService.updateTrackedEntityType(trackedEntityType);
-<<<<<<< HEAD
-    TrackedEntity original = createTrackedEntity(ou, trackedEntityType);
-    TrackedEntity duplicate = createTrackedEntity(ou, trackedEntityType);
-    manager.save(original);
-    manager.save(duplicate);
-    Program program = createProgram('A');
-    Program program1 = createProgram('B');
-    programService.addProgram(program);
-    programService.addProgram(program1);
-=======
->>>>>>> c274824d
     program.setSharing(sharing);
     program1.setSharing(sharing);
     programService.updateProgram(program);
