/*
 * Copyright (c) 2004-2022, University of Oslo
 * All rights reserved.
 *
 * Redistribution and use in source and binary forms, with or without
 * modification, are permitted provided that the following conditions are met:
 * Redistributions of source code must retain the above copyright notice, this
 * list of conditions and the following disclaimer.
 *
 * Redistributions in binary form must reproduce the above copyright notice,
 * this list of conditions and the following disclaimer in the documentation
 * and/or other materials provided with the distribution.
 * Neither the name of the HISP project nor the names of its contributors may
 * be used to endorse or promote products derived from this software without
 * specific prior written permission.
 *
 * THIS SOFTWARE IS PROVIDED BY THE COPYRIGHT HOLDERS AND CONTRIBUTORS "AS IS" AND
 * ANY EXPRESS OR IMPLIED WARRANTIES, INCLUDING, BUT NOT LIMITED TO, THE IMPLIED
 * WARRANTIES OF MERCHANTABILITY AND FITNESS FOR A PARTICULAR PURPOSE ARE
 * DISCLAIMED. IN NO EVENT SHALL THE COPYRIGHT OWNER OR CONTRIBUTORS BE LIABLE FOR
 * ANY DIRECT, INDIRECT, INCIDENTAL, SPECIAL, EXEMPLARY, OR CONSEQUENTIAL DAMAGES
 * (INCLUDING, BUT NOT LIMITED TO, PROCUREMENT OF SUBSTITUTE GOODS OR SERVICES;
 * LOSS OF USE, DATA, OR PROFITS; OR BUSINESS INTERRUPTION) HOWEVER CAUSED AND ON
 * ANY THEORY OF LIABILITY, WHETHER IN CONTRACT, STRICT LIABILITY, OR TORT
 * (INCLUDING NEGLIGENCE OR OTHERWISE) ARISING IN ANY WAY OUT OF THE USE OF THIS
 * SOFTWARE, EVEN IF ADVISED OF THE POSSIBILITY OF SUCH DAMAGE.
 */
package org.hisp.dhis.tracker.imports.programrule;

import static org.hisp.dhis.programrule.ProgramRuleActionType.ASSIGN;
import static org.hisp.dhis.test.utils.Assertions.assertContainsOnly;
import static org.hisp.dhis.test.utils.Assertions.assertIsEmpty;
import static org.hisp.dhis.tracker.Assertions.assertHasOnlyErrors;
import static org.hisp.dhis.tracker.Assertions.assertHasOnlyWarnings;
import static org.hisp.dhis.tracker.imports.validation.ValidationCode.E1307;
import static org.hisp.dhis.tracker.imports.validation.ValidationCode.E1308;
import static org.hisp.dhis.tracker.imports.validation.ValidationCode.E1310;

import java.io.IOException;
import java.util.List;
import org.hisp.dhis.common.UID;
import org.hisp.dhis.dataelement.DataElement;
import org.hisp.dhis.dxf2.metadata.objectbundle.ObjectBundle;
import org.hisp.dhis.eventdatavalue.EventDataValue;
import org.hisp.dhis.preheat.PreheatIdentifier;
import org.hisp.dhis.program.Event;
import org.hisp.dhis.program.Program;
import org.hisp.dhis.program.ProgramStage;
import org.hisp.dhis.programrule.ProgramRule;
import org.hisp.dhis.programrule.ProgramRuleAction;
import org.hisp.dhis.programrule.ProgramRuleActionService;
import org.hisp.dhis.programrule.ProgramRuleActionType;
import org.hisp.dhis.programrule.ProgramRuleService;
import org.hisp.dhis.programrule.ProgramRuleVariable;
import org.hisp.dhis.programrule.ProgramRuleVariableService;
import org.hisp.dhis.programrule.ProgramRuleVariableSourceType;
import org.hisp.dhis.setting.SystemSettingsService;
import org.hisp.dhis.trackedentity.TrackedEntityAttribute;
import org.hisp.dhis.tracker.TrackerTest;
import org.hisp.dhis.tracker.imports.TrackerImportParams;
import org.hisp.dhis.tracker.imports.TrackerImportService;
import org.hisp.dhis.tracker.imports.TrackerImportStrategy;
import org.hisp.dhis.tracker.imports.domain.TrackerObjects;
import org.hisp.dhis.tracker.imports.report.ImportReport;
import org.hisp.dhis.user.User;
import org.hisp.dhis.util.DateUtils;
import org.junit.jupiter.api.Assertions;
import org.junit.jupiter.api.BeforeAll;
import org.junit.jupiter.api.Test;
import org.junit.jupiter.params.ParameterizedTest;
import org.junit.jupiter.params.provider.CsvSource;
import org.springframework.beans.factory.annotation.Autowired;

class ProgramRuleAssignActionTest extends TrackerTest {
  @Autowired private TrackerImportService trackerImportService;

  @Autowired private ProgramRuleService programRuleService;

  @Autowired private ProgramRuleActionService programRuleActionService;

  @Autowired private ProgramRuleVariableService programRuleVariableService;

  @Autowired private SystemSettingsService settingsService;

  private Program program;

  private DataElement dataElement1;

  private DataElement dataElement2;

  private TrackedEntityAttribute attribute1;

  @BeforeAll
  void setUp() throws IOException {
    ObjectBundle bundle = setUpMetadata("tracker/simple_metadata.json");

    User importUser = userService.getUser("tTgjgobT1oS");
    injectSecurityContextUser(importUser);

    program = bundle.getPreheat().get(PreheatIdentifier.UID, Program.class, "BFcipDERJnf");
    dataElement1 = bundle.getPreheat().get(PreheatIdentifier.UID, DataElement.class, "DATAEL00001");
    dataElement2 = bundle.getPreheat().get(PreheatIdentifier.UID, DataElement.class, "DATAEL00002");
    attribute1 =
        bundle.getPreheat().get(PreheatIdentifier.UID, TrackedEntityAttribute.class, "dIVt4l5vIOa");
    TrackedEntityAttribute attribute2 =
        bundle.getPreheat().get(PreheatIdentifier.UID, TrackedEntityAttribute.class, "fRGt4l6yIRb");
    ProgramRuleVariable programRuleVariable =
        createProgramRuleVariableWithDataElement('A', program, dataElement2);
    ProgramRuleVariable programRuleVariableAttribute =
        createProgramRuleVariableWithTEA('B', program, attribute2);
    programRuleVariableService.addProgramRuleVariable(programRuleVariable);
    programRuleVariableService.addProgramRuleVariable(programRuleVariableAttribute);

    ProgramRuleVariable programRuleVariablePreviousEvent =
        createProgramRuleVariableWithDataElement('C', program, dataElement1);
    programRuleVariablePreviousEvent.setSourceType(
        ProgramRuleVariableSourceType.DATAELEMENT_PREVIOUS_EVENT);
    programRuleVariableService.addProgramRuleVariable(programRuleVariablePreviousEvent);

    trackerImportService.importTracker(
        new TrackerImportParams(),
        fromJson("tracker/programrule/te_enrollment_completed_event.json"));
  }

  @Test
  void shouldNotImportWithWarningWhenAttributeWithSameValueIsAssignedByAssignRule()
      throws IOException {
    assignProgramRule();
    TrackerImportParams params = new TrackerImportParams();
    TrackerObjects trackerObjects =
        fromJson("tracker/programrule/te_enrollment_update_attribute_same_value.json");
    params.setImportStrategy(TrackerImportStrategy.CREATE_AND_UPDATE);

    ImportReport importReport = trackerImportService.importTracker(params, trackerObjects);

    assertHasOnlyWarnings(importReport, E1310);
  }

  @ParameterizedTest
  @CsvSource({"2024-02-10,THIRD", "2024-01-28,SECOND", "2024-01-19,FIRST"})
  void shouldImportEventAndCorrectlyAssignPreviousEventDataValue(
      String eventOccurredDate, String previousEventDataValue) throws IOException {
    TrackerImportParams params = new TrackerImportParams();
    TrackerObjects trackerObjects =
        fromJson("tracker/programrule/three_events_with_different_dates.json");
    params.setImportStrategy(TrackerImportStrategy.CREATE_AND_UPDATE);

    trackerImportService.importTracker(params, trackerObjects);

    assignPreviousEventProgramRule();

    trackerObjects = fromJson("tracker/programrule/event_with_data_value.json");

    trackerObjects
        .getEvents()
        .get(0)
        .setOccurredAt(DateUtils.instantFromDateAsString(eventOccurredDate));

    ImportReport importReport = trackerImportService.importTracker(params, trackerObjects);
    assertHasOnlyWarnings(importReport, E1308);

    Event event = manager.get(Event.class, "D9PbzJY8bZZ");

    List<String> eventDataValues =
        event.getEventDataValues().stream()
            .filter(dv -> "DATAEL00002".equals(dv.getDataElement()))
            .map(EventDataValue::getValue)
            .toList();
    assertContainsOnly(List.of(previousEventDataValue), eventDataValues);
  }

  @Test
  void
      shouldImportEventAndCorrectlyAssignPreviousEventDataValueConsideringCreateAtWhenOccurredAtIsSame()
          throws IOException {
    UID firstEventUid = UID.generate();
    UID secondEventUid = UID.generate();
    UID thirdEventUid = UID.generate();
    UID fourthEventUid = UID.generate();
    TrackerImportParams params = new TrackerImportParams();
    params.setImportStrategy(TrackerImportStrategy.CREATE_AND_UPDATE);

    // Events are imported separately to have different createdAt
    TrackerObjects firstEvent = getEvent(firstEventUid, "2024-01-11", "FIRST");
    trackerImportService.importTracker(params, firstEvent);

    TrackerObjects fourthEvent = getEvent(fourthEventUid, "2024-01-26", "FOURTH");
    trackerImportService.importTracker(params, fourthEvent);

    TrackerObjects secondEvent = getEvent(secondEventUid, "2024-01-25", "SECOND");
    trackerImportService.importTracker(params, secondEvent);

    TrackerObjects thirdEvent = getEvent(thirdEventUid, "2024-01-25", "THIRD");
    trackerImportService.importTracker(params, thirdEvent);

    assignPreviousEventProgramRule();

    TrackerObjects trackerObjects =
        TrackerObjects.builder()
            .events(
                List.of(
                    firstEvent.getEvents().get(0),
                    secondEvent.getEvents().get(0),
                    thirdEvent.getEvents().get(0),
                    fourthEvent.getEvents().get(0)))
            .build();

    ImportReport importReport = trackerImportService.importTracker(params, trackerObjects);

    List<String> firstEventDataValues = getValueForAssignedDataElement(firstEventUid);
    List<String> secondEventDataValues = getValueForAssignedDataElement(secondEventUid);
    List<String> thirdEventDataValues = getValueForAssignedDataElement(thirdEventUid);
    List<String> fourthEventDataValues = getValueForAssignedDataElement(fourthEventUid);

    Assertions.assertAll(
        () -> assertHasOnlyWarnings(importReport, E1308, E1308, E1308, E1308),
        () -> assertIsEmpty(firstEventDataValues),
        () -> assertContainsOnly(List.of("FIRST"), secondEventDataValues),
        () -> assertContainsOnly(List.of("SECOND"), thirdEventDataValues),
        () -> assertContainsOnly(List.of("THIRD"), fourthEventDataValues));
  }

  @Test
  void shouldImportWithWarningWhenDataElementWithSameValueIsAssignedByAssignRule()
      throws IOException {
    assignProgramRule();
    TrackerImportParams params = new TrackerImportParams();
    TrackerObjects trackerObjects =
        fromJson("tracker/programrule/event_update_datavalue_same_value.json");
    params.setImportStrategy(TrackerImportStrategy.CREATE_AND_UPDATE);

    ImportReport importReport = trackerImportService.importTracker(params, trackerObjects);

    assertHasOnlyWarnings(importReport, E1308);
  }

  @Test
  void shouldNotImportWhenDataElementWithDifferentValueIsAssignedByAssignRule() throws IOException {
    assignProgramRule();
    TrackerImportParams params = new TrackerImportParams();
    TrackerObjects trackerObjects =
        fromJson("tracker/programrule/event_update_datavalue_different_value.json");
    params.setImportStrategy(TrackerImportStrategy.CREATE_AND_UPDATE);

    ImportReport importReport = trackerImportService.importTracker(params, trackerObjects);

    assertHasOnlyErrors(importReport, E1307);
  }

  @Test
  void
      shouldImportWithWarningWhenDataElementWithDifferentValueIsAssignedByAssignRuleAndOverwriteKeyIsTrue()
          throws IOException {
    assignProgramRule();
    settingsService.put("ruleEngineAssignOverwrite", true);
    settingsService.clearCurrentSettings();
    TrackerImportParams params = new TrackerImportParams();
    TrackerObjects trackerObjects =
        fromJson("tracker/programrule/event_update_datavalue_different_value.json");
    params.setImportStrategy(TrackerImportStrategy.CREATE_AND_UPDATE);

    ImportReport importReport = trackerImportService.importTracker(params, trackerObjects);

    assertHasOnlyWarnings(importReport, E1308);
  }

  @Test
  void
      shouldImportWithWarningWhenDataElementWithDifferentAndEmptyValueIsAssignedByAssignRuleAndOverwriteKeyIsTrue()
          throws IOException {
    assignProgramRule();
    settingsService.put("ruleEngineAssignOverwrite", true);
    settingsService.clearCurrentSettings();
    TrackerImportParams params = new TrackerImportParams();
    TrackerObjects trackerObjects =
        fromJson("tracker/programrule/event_update_datavalue_empty_value.json");
    params.setImportStrategy(TrackerImportStrategy.CREATE_AND_UPDATE);

    ImportReport importReport = trackerImportService.importTracker(params, trackerObjects);

    assertHasOnlyWarnings(importReport, E1308);
  }

  private TrackerObjects getEvent(UID eventUid, String occurredDate, String value)
      throws IOException {
    TrackerObjects trackerObjects = fromJson("tracker/programrule/event_without_date.json");
    trackerObjects
        .getEvents()
        .get(0)
        .setOccurredAt(DateUtils.instantFromDateAsString(occurredDate));
    trackerObjects.getEvents().get(0).setEvent(eventUid);
    trackerObjects.getEvents().get(0).getDataValues().iterator().next().setValue(value);

    return trackerObjects;
  }

<<<<<<< HEAD
  private List<String> getValueForAssignedDataElement(String eventUid) {
    return manager.get(Event.class, eventUid).getEventDataValues().stream()
        .filter(dv -> "DATAEL00002".equals(dv.getDataElement()))
=======
  private List<String> getValueForAssignedDataElement(UID eventUid) {
    return manager.get(Event.class, eventUid.getValue()).getEventDataValues().stream()
        .filter(dv -> dv.getDataElement().equals("DATAEL00002"))
>>>>>>> 61337d6b
        .map(EventDataValue::getValue)
        .toList();
  }

  private void assignProgramRule() {
    ProgramRule programRule = createProgramRule('F', program, null, "true");
    programRuleService.addProgramRule(programRule);
    ProgramRuleAction programRuleAction =
        createProgramRuleAction(programRule, ASSIGN, dataElement1, "#{ProgramRuleVariableA}");
    ProgramRuleAction programRuleActionAttribute =
        createProgramRuleAction(programRule, ASSIGN, attribute1, "#{ProgramRuleVariableB}");
    programRuleActionService.addProgramRuleAction(programRuleAction);
    programRuleActionService.addProgramRuleAction(programRuleActionAttribute);
    programRule.getProgramRuleActions().add(programRuleAction);
    programRule.getProgramRuleActions().add(programRuleActionAttribute);
    programRuleService.updateProgramRule(programRule);
  }

  private void assignPreviousEventProgramRule() {
    ProgramRule programRule = createProgramRule('G', program, null, "true");
    programRuleService.addProgramRule(programRule);
    ProgramRuleAction programRuleAction =
        createProgramRuleAction(programRule, ASSIGN, dataElement2, "#{ProgramRuleVariableC}");
    programRuleActionService.addProgramRuleAction(programRuleAction);
    programRule.getProgramRuleActions().add(programRuleAction);
    programRuleService.updateProgramRule(programRule);
  }

  private ProgramRule createProgramRule(
      char uniqueCharacter, Program program, ProgramStage programStage, String condition) {
    ProgramRule programRule = createProgramRule(uniqueCharacter, program);
    programRule.setUid("ProgramRul" + uniqueCharacter);
    programRule.setProgramStage(programStage);
    programRule.setCondition(condition);
    return programRule;
  }

  private ProgramRuleAction createProgramRuleAction(
      ProgramRule programRule,
      ProgramRuleActionType actionType,
      DataElement dataElement,
      String data) {
    ProgramRuleAction programRuleAction = createProgramRuleAction('A', programRule);
    programRuleAction.setProgramRuleActionType(actionType);
    programRuleAction.setContent("CONTENT");
    programRuleAction.setDataElement(dataElement);
    programRuleAction.setData(data);

    return programRuleAction;
  }

  private ProgramRuleAction createProgramRuleAction(
      ProgramRule programRule,
      ProgramRuleActionType actionType,
      TrackedEntityAttribute attribute,
      String data) {
    ProgramRuleAction programRuleAction = createProgramRuleAction('A', programRule);
    programRuleAction.setProgramRuleActionType(actionType);
    programRuleAction.setContent("CONTENT");
    programRuleAction.setAttribute(attribute);
    programRuleAction.setData(data);

    return programRuleAction;
  }
}<|MERGE_RESOLUTION|>--- conflicted
+++ resolved
@@ -294,15 +294,9 @@
     return trackerObjects;
   }
 
-<<<<<<< HEAD
-  private List<String> getValueForAssignedDataElement(String eventUid) {
-    return manager.get(Event.class, eventUid).getEventDataValues().stream()
-        .filter(dv -> "DATAEL00002".equals(dv.getDataElement()))
-=======
   private List<String> getValueForAssignedDataElement(UID eventUid) {
     return manager.get(Event.class, eventUid.getValue()).getEventDataValues().stream()
         .filter(dv -> dv.getDataElement().equals("DATAEL00002"))
->>>>>>> 61337d6b
         .map(EventDataValue::getValue)
         .toList();
   }
