/*
 * Copyright (c) 2004-2023, University of Oslo
 * All rights reserved.
 *
 * Redistribution and use in source and binary forms, with or without
 * modification, are permitted provided that the following conditions are met:
 * Redistributions of source code must retain the above copyright notice, this
 * list of conditions and the following disclaimer.
 *
 * Redistributions in binary form must reproduce the above copyright notice,
 * this list of conditions and the following disclaimer in the documentation
 * and/or other materials provided with the distribution.
 * Neither the name of the HISP project nor the names of its contributors may
 * be used to endorse or promote products derived from this software without
 * specific prior written permission.
 *
 * THIS SOFTWARE IS PROVIDED BY THE COPYRIGHT HOLDERS AND CONTRIBUTORS "AS IS" AND
 * ANY EXPRESS OR IMPLIED WARRANTIES, INCLUDING, BUT NOT LIMITED TO, THE IMPLIED
 * WARRANTIES OF MERCHANTABILITY AND FITNESS FOR A PARTICULAR PURPOSE ARE
 * DISCLAIMED. IN NO EVENT SHALL THE COPYRIGHT OWNER OR CONTRIBUTORS BE LIABLE FOR
 * ANY DIRECT, INDIRECT, INCIDENTAL, SPECIAL, EXEMPLARY, OR CONSEQUENTIAL DAMAGES
 * (INCLUDING, BUT NOT LIMITED TO, PROCUREMENT OF SUBSTITUTE GOODS OR SERVICES;
 * LOSS OF USE, DATA, OR PROFITS; OR BUSINESS INTERRUPTION) HOWEVER CAUSED AND ON
 * ANY THEORY OF LIABILITY, WHETHER IN CONTRACT, STRICT LIABILITY, OR TORT
 * (INCLUDING NEGLIGENCE OR OTHERWISE) ARISING IN ANY WAY OUT OF THE USE OF THIS
 * SOFTWARE, EVEN IF ADVISED OF THE POSSIBILITY OF SUCH DAMAGE.
 */
package org.hisp.dhis.tracker.export.enrollment;

<<<<<<< HEAD
import static java.util.Collections.emptySet;
=======
import static org.hisp.dhis.common.OrganisationUnitSelectionMode.ACCESSIBLE;
>>>>>>> b6648efc
import static org.hisp.dhis.common.OrganisationUnitSelectionMode.ALL;
import static org.hisp.dhis.common.OrganisationUnitSelectionMode.CAPTURE;
import static org.hisp.dhis.common.OrganisationUnitSelectionMode.SELECTED;
import static org.hisp.dhis.tracker.TrackerTestUtils.oneHourAfter;
import static org.hisp.dhis.tracker.TrackerTestUtils.oneHourBefore;
import static org.hisp.dhis.tracker.TrackerTestUtils.uids;
import static org.hisp.dhis.utils.Assertions.assertContains;
import static org.hisp.dhis.utils.Assertions.assertContainsOnly;
import static org.hisp.dhis.utils.Assertions.assertIsEmpty;
import static org.junit.jupiter.api.Assertions.assertEquals;
import static org.junit.jupiter.api.Assertions.assertNotNull;
import static org.junit.jupiter.api.Assertions.assertThrows;

import java.util.Date;
import java.util.HashSet;
import java.util.List;
import java.util.Set;
import java.util.stream.Collectors;
import org.hisp.dhis.common.CodeGenerator;
import org.hisp.dhis.common.IdentifiableObjectManager;
import org.hisp.dhis.common.OrganisationUnitSelectionMode;
import org.hisp.dhis.commons.util.RelationshipUtils;
import org.hisp.dhis.feedback.BadRequestException;
import org.hisp.dhis.feedback.ForbiddenException;
import org.hisp.dhis.feedback.NotFoundException;
import org.hisp.dhis.organisationunit.OrganisationUnit;
import org.hisp.dhis.program.Enrollment;
import org.hisp.dhis.program.EnrollmentService;
import org.hisp.dhis.program.Event;
import org.hisp.dhis.program.Program;
import org.hisp.dhis.program.ProgramStage;
import org.hisp.dhis.program.ProgramType;
import org.hisp.dhis.relationship.Relationship;
import org.hisp.dhis.relationship.RelationshipEntity;
import org.hisp.dhis.relationship.RelationshipItem;
import org.hisp.dhis.relationship.RelationshipType;
import org.hisp.dhis.security.acl.AccessStringHelper;
import org.hisp.dhis.test.integration.TransactionalIntegrationTest;
import org.hisp.dhis.trackedentity.TrackedEntity;
import org.hisp.dhis.trackedentity.TrackedEntityAttribute;
import org.hisp.dhis.trackedentity.TrackedEntityType;
import org.hisp.dhis.trackedentityattributevalue.TrackedEntityAttributeValue;
import org.hisp.dhis.user.User;
import org.hisp.dhis.user.UserService;
import org.junit.jupiter.api.Assertions;
import org.junit.jupiter.api.Test;
import org.springframework.beans.factory.annotation.Autowired;

class EnrollmentServiceTest extends TransactionalIntegrationTest {
  @Autowired private org.hisp.dhis.tracker.export.enrollment.EnrollmentService enrollmentService;

  @Autowired protected UserService _userService;

  @Autowired private EnrollmentService programInstanceService;

  @Autowired private IdentifiableObjectManager manager;

  private User admin;

  private User userWithoutOrgUnit;

  private User authorizedUser;

  private Program programA;

  private ProgramStage programStageA;

  private Enrollment enrollmentA;

  private Enrollment enrollmentB;

  private Enrollment enrollmentChildA;

  private Event eventA;

  private TrackedEntity trackedEntityA;

  private TrackedEntityType trackedEntityTypeA;

  private TrackedEntityAttribute trackedEntityAttributeA;

  private RelationshipType relationshipTypeA;

  private Relationship relationshipA;

  private OrganisationUnit orgUnitA;

  @Override
  protected void setUpTest() throws Exception {
    userService = _userService;
    admin = preCreateInjectAdminUser();

    orgUnitA = createOrganisationUnit('A');
    manager.save(orgUnitA, false);
    OrganisationUnit orgUnitB = createOrganisationUnit('B');
    manager.save(orgUnitB, false);
    OrganisationUnit orgUnitC = createOrganisationUnit('C');
    manager.save(orgUnitC, false);
    OrganisationUnit orgUnitChildA = createOrganisationUnit('D', orgUnitA);
    manager.save(orgUnitChildA, false);

    User user =
        createAndAddUser(false, "user", Set.of(orgUnitA), Set.of(orgUnitA), "F_EXPORT_DATA");
    user.setTeiSearchOrganisationUnits(Set.of(orgUnitA, orgUnitB, orgUnitC));
    userWithoutOrgUnit = createUserWithAuth("userWithoutOrgUnit");
    authorizedUser =
        createAndAddUser(
            false,
            "test user",
            Set.of(orgUnitA, orgUnitB, orgUnitC),
            emptySet(),
            "F_TRACKED_ENTITY_INSTANCE_SEARCH_IN_ALL_ORGUNITS");

    trackedEntityTypeA = createTrackedEntityType('A');
    trackedEntityTypeA.getSharing().setOwner(user);
    manager.save(trackedEntityTypeA, false);

    trackedEntityA = createTrackedEntity(orgUnitA);
    trackedEntityA.setTrackedEntityType(trackedEntityTypeA);
    manager.save(trackedEntityA, false);

    TrackedEntity trackedEntityB = createTrackedEntity(orgUnitB);
    trackedEntityB.setTrackedEntityType(trackedEntityTypeA);
    manager.save(trackedEntityB, false);

    TrackedEntity trackedEntityC = createTrackedEntity(orgUnitC);
    trackedEntityC.setTrackedEntityType(trackedEntityTypeA);
    manager.save(trackedEntityC, false);

    TrackedEntity trackedEntityChildA = createTrackedEntity(orgUnitChildA);
    trackedEntityChildA.setTrackedEntityType(trackedEntityTypeA);
    manager.save(trackedEntityChildA, false);

    programA = createProgram('A', new HashSet<>(), orgUnitA);
    programA.setProgramType(ProgramType.WITH_REGISTRATION);
    programA.setTrackedEntityType(trackedEntityTypeA);
    programA.getSharing().setOwner(admin);
    programA.getSharing().setPublicAccess(AccessStringHelper.DATA_READ);
    manager.save(programA, false);

    trackedEntityAttributeA = createTrackedEntityAttribute('A');
    trackedEntityAttributeA.getSharing().setOwner(admin);
    manager.save(trackedEntityAttributeA, false);
    TrackedEntityAttributeValue trackedEntityAttributeValueA = new TrackedEntityAttributeValue();
    trackedEntityAttributeValueA.setAttribute(trackedEntityAttributeA);
    trackedEntityAttributeValueA.setTrackedEntity(trackedEntityA);
    trackedEntityAttributeValueA.setValue("12");
    trackedEntityA.setTrackedEntityAttributeValues(Set.of(trackedEntityAttributeValueA));
    manager.update(trackedEntityA);
    programA.setProgramAttributes(
        List.of(createProgramTrackedEntityAttribute(programA, trackedEntityAttributeA)));
    manager.update(programA);

    programStageA = createProgramStage('A', programA);
    manager.save(programStageA, false);
    ProgramStage inaccessibleProgramStage = createProgramStage('B', programA);
    inaccessibleProgramStage.getSharing().setOwner(admin);
    inaccessibleProgramStage.setPublicAccess(AccessStringHelper.DEFAULT);
    manager.save(inaccessibleProgramStage, false);
    programA.setProgramStages(Set.of(programStageA, inaccessibleProgramStage));
    manager.save(programA, false);

    relationshipTypeA = createRelationshipType('A');
    relationshipTypeA
        .getFromConstraint()
        .setRelationshipEntity(RelationshipEntity.TRACKED_ENTITY_INSTANCE);
    relationshipTypeA.getFromConstraint().setTrackedEntityType(trackedEntityTypeA);
    relationshipTypeA.getToConstraint().setRelationshipEntity(RelationshipEntity.PROGRAM_INSTANCE);
    relationshipTypeA.getToConstraint().setProgram(programA);
    relationshipTypeA.getSharing().setOwner(user);
    manager.save(relationshipTypeA, false);

    relationshipA = new Relationship();
    relationshipA.setUid(CodeGenerator.generateUid());
    relationshipA.setRelationshipType(relationshipTypeA);
    RelationshipItem from = new RelationshipItem();
    from.setTrackedEntity(trackedEntityA);
    from.setRelationship(relationshipA);
    relationshipA.setFrom(from);
    RelationshipItem to = new RelationshipItem();
    to.setEnrollment(enrollmentA);
    to.setRelationship(relationshipA);
    relationshipA.setTo(to);
    relationshipA.setKey(RelationshipUtils.generateRelationshipKey(relationshipA));
    relationshipA.setInvertedKey(RelationshipUtils.generateRelationshipInvertedKey(relationshipA));
    manager.save(relationshipA, false);

    enrollmentA =
        programInstanceService.enrollTrackedEntity(
            trackedEntityA, programA, new Date(), new Date(), orgUnitA);
    eventA = new Event();
    eventA.setEnrollment(enrollmentA);
    eventA.setProgramStage(programStageA);
    eventA.setOrganisationUnit(orgUnitA);
    manager.save(eventA, false);
    enrollmentA.setEvents(Set.of(eventA));
    enrollmentA.setRelationshipItems(Set.of(from, to));
    manager.save(enrollmentA, false);

    enrollmentB =
        programInstanceService.enrollTrackedEntity(
            trackedEntityB, programA, new Date(), new Date(), orgUnitB);

    enrollmentChildA =
        programInstanceService.enrollTrackedEntity(
            trackedEntityChildA, programA, new Date(), new Date(), orgUnitChildA);

    injectSecurityContext(user);
  }

  @Test
  void shouldGetEnrollmentWhenUserHasReadWriteAccessToProgramAndAccessToOrgUnit()
      throws ForbiddenException, NotFoundException {
    programA.getSharing().setPublicAccess(AccessStringHelper.DATA_READ_WRITE);
    manager.updateNoAcl(programA);

    Enrollment enrollment =
        enrollmentService.getEnrollment(enrollmentA.getUid(), EnrollmentParams.FALSE, false);

    assertNotNull(enrollment);
    assertEquals(enrollmentA.getUid(), enrollment.getUid());
  }

  @Test
  void shouldGetEnrollmentWhenUserHasReadAccessToProgramAndAccessToOrgUnit()
      throws ForbiddenException, NotFoundException {
    programA.getSharing().setPublicAccess(AccessStringHelper.DATA_READ);
    manager.updateNoAcl(programA);

    Enrollment enrollment =
        enrollmentService.getEnrollment(enrollmentA.getUid(), EnrollmentParams.FALSE, false);

    assertNotNull(enrollment);
    assertEquals(enrollmentA.getUid(), enrollment.getUid());
  }

  @Test
  void shouldGetEnrollmentWithEventsWhenUserHasAccessToEvent()
      throws ForbiddenException, NotFoundException {
    EnrollmentParams params = EnrollmentParams.FALSE;
    params = params.withEnrollmentEventsParams(EnrollmentEventsParams.TRUE);

    Enrollment enrollment = enrollmentService.getEnrollment(enrollmentA.getUid(), params, false);

    assertNotNull(enrollment);
    assertContainsOnly(
        List.of(eventA.getUid()),
        enrollment.getEvents().stream().map(Event::getUid).collect(Collectors.toList()));
  }

  @Test
  void shouldGetEnrollmentWithoutEventsWhenUserHasNoAccessToProgramStage()
      throws ForbiddenException, NotFoundException {
    programStageA.getSharing().setOwner(admin);
    programStageA.getSharing().setPublicAccess(AccessStringHelper.DEFAULT);
    manager.updateNoAcl(programStageA);

    EnrollmentParams params = EnrollmentParams.FALSE;
    params = params.withIncludeEvents(true);

    Enrollment enrollment = enrollmentService.getEnrollment(enrollmentA.getUid(), params, false);

    assertNotNull(enrollment);
    assertIsEmpty(enrollment.getEvents());
  }

  @Test
  void shouldGetEnrollmentWithRelationshipsWhenUserHasAccessToThem()
      throws ForbiddenException, NotFoundException {
    EnrollmentParams params = EnrollmentParams.FALSE;
    params = params.withIncludeRelationships(true);

    Enrollment enrollment = enrollmentService.getEnrollment(enrollmentA.getUid(), params, false);

    assertNotNull(enrollment);
    assertContainsOnly(Set.of(relationshipA.getUid()), relationshipUids(enrollment));
  }

  @Test
  void shouldGetEnrollmentWithoutRelationshipsWhenUserHasAccessToThem()
      throws ForbiddenException, NotFoundException {
    relationshipTypeA.getSharing().setOwner(admin);
    relationshipTypeA.getSharing().setPublicAccess(AccessStringHelper.DEFAULT);

    EnrollmentParams params = EnrollmentParams.FALSE;
    params = params.withIncludeRelationships(true);

    Enrollment enrollment = enrollmentService.getEnrollment(enrollmentA.getUid(), params, false);

    assertNotNull(enrollment);
    assertIsEmpty(enrollment.getRelationshipItems());
  }

  @Test
  void shouldGetEnrollmentWithAttributesWhenUserHasAccessToThem()
      throws ForbiddenException, NotFoundException {
    EnrollmentParams params = EnrollmentParams.FALSE;
    params = params.withIncludeAttributes(true);

    Enrollment enrollment = enrollmentService.getEnrollment(enrollmentA.getUid(), params, false);

    assertNotNull(enrollment);
    assertContainsOnly(List.of(trackedEntityAttributeA.getUid()), attributeUids(enrollment));
  }

  @Test
  void shouldFailGettingEnrollmentWhenUserHasNoAccessToProgramsTrackedEntityType() {
    trackedEntityTypeA.getSharing().setOwner(admin);
    trackedEntityTypeA.getSharing().setPublicAccess(AccessStringHelper.DEFAULT);
    manager.updateNoAcl(trackedEntityTypeA);

    ForbiddenException exception =
        assertThrows(
            ForbiddenException.class,
            () ->
                enrollmentService.getEnrollment(
                    enrollmentA.getUid(), EnrollmentParams.FALSE, false));
    assertContains("access to tracked entity type", exception.getMessage());
  }

  @Test
  void shouldFailGettingEnrollmentWhenUserHasReadAccessToProgramButNoAccessToOrgUnit() {
    programA.getSharing().setPublicAccess(AccessStringHelper.DATA_READ);
    manager.updateNoAcl(programA);

    injectSecurityContext(userWithoutOrgUnit);

    ForbiddenException exception =
        assertThrows(
            ForbiddenException.class,
            () ->
                enrollmentService.getEnrollment(
                    enrollmentA.getUid(), EnrollmentParams.FALSE, false));
    assertContains("OWNERSHIP_ACCESS_DENIED", exception.getMessage());
  }

  @Test
  void shouldFailGettingEnrollmentWhenUserHasReadWriteAccessToProgramButNoAccessToOrgUnit() {
    programA.getSharing().setPublicAccess(AccessStringHelper.DATA_READ_WRITE);
    manager.updateNoAcl(programA);

    injectSecurityContext(userWithoutOrgUnit);

    ForbiddenException exception =
        assertThrows(
            ForbiddenException.class,
            () ->
                enrollmentService.getEnrollment(
                    enrollmentA.getUid(), EnrollmentParams.FALSE, false));
    assertContains("OWNERSHIP_ACCESS_DENIED", exception.getMessage());
  }

  @Test
  void shouldFailGettingEnrollmentWhenUserHasNoAccessToProgramButAccessToOrgUnit() {
    programA.getSharing().setPublicAccess(AccessStringHelper.DEFAULT);
    manager.updateNoAcl(programA);

    ForbiddenException exception =
        assertThrows(
            ForbiddenException.class,
            () ->
                enrollmentService.getEnrollment(
                    enrollmentA.getUid(), EnrollmentParams.FALSE, false));
    assertContains("access to program", exception.getMessage());
  }

  @Test
  void shouldGetEnrollmentsWhenUserHasReadAccessToProgramAndSearchScopeAccessToOrgUnit()
      throws ForbiddenException, BadRequestException, NotFoundException {
    programA.getSharing().setPublicAccess(AccessStringHelper.FULL);

    manager.updateNoAcl(programA);

    EnrollmentOperationParams params =
        EnrollmentOperationParams.builder()
            .programUid(programA.getUid())
            .orgUnitMode(OrganisationUnitSelectionMode.ACCESSIBLE)
            .build();

    List<Enrollment> enrollments = enrollmentService.getEnrollments(params);

    assertNotNull(enrollments);
    assertContainsOnly(
        List.of(enrollmentA.getUid(), enrollmentB.getUid(), enrollmentChildA.getUid()),
        uids(enrollments));
  }

  @Test
  void shouldGetEnrollmentsWhenUserHasReadAccessToProgramAndNoOrgUnitNorOrgUnitModeSpecified()
      throws ForbiddenException, BadRequestException, NotFoundException {
    programA.getSharing().setPublicAccess(AccessStringHelper.FULL);

    manager.updateNoAcl(programA);

    EnrollmentOperationParams params =
        EnrollmentOperationParams.builder()
            .programUid(programA.getUid())
            .orgUnitMode(ACCESSIBLE)
            .build();

    List<Enrollment> enrollments = enrollmentService.getEnrollments(params);

    assertNotNull(enrollments);
    assertContainsOnly(
        List.of(enrollmentA.getUid(), enrollmentB.getUid(), enrollmentChildA.getUid()),
        uids(enrollments));
  }

  @Test
  void shouldGetEnrollmentsInCaptureScopeIfOrgUnitModeCapture()
      throws ForbiddenException, BadRequestException, NotFoundException {
    programA.getSharing().setPublicAccess(AccessStringHelper.FULL);

    manager.updateNoAcl(programA);

    EnrollmentOperationParams params =
        EnrollmentOperationParams.builder().orgUnitMode(CAPTURE).build();

    List<Enrollment> enrollments = enrollmentService.getEnrollments(params);

    assertNotNull(enrollments);
    assertContainsOnly(List.of(enrollmentA.getUid(), enrollmentChildA.getUid()), uids(enrollments));
  }

  @Test
  void shouldGetEnrollmentWhenEnrollmentsAndOtherParamsAreSpecified()
      throws ForbiddenException, BadRequestException, NotFoundException {
    programA.getSharing().setPublicAccess(AccessStringHelper.FULL);

    manager.updateNoAcl(programA);

    EnrollmentOperationParams params =
        EnrollmentOperationParams.builder()
            .programUid(programA.getUid())
            .enrollmentUids(Set.of(enrollmentA.getUid()))
            .orgUnitMode(ACCESSIBLE)
            .build();

    List<Enrollment> enrollments = enrollmentService.getEnrollments(params);

    assertNotNull(enrollments);
    assertContainsOnly(List.of(enrollmentA.getUid()), uids(enrollments));
  }

  @Test
  void shouldGetEnrollmentsByTrackedEntityWhenUserHasAccessToTrackedEntityType()
      throws ForbiddenException, BadRequestException, NotFoundException {
    programA.getSharing().setPublicAccess(AccessStringHelper.DATA_READ);
    manager.updateNoAcl(programA);

    EnrollmentOperationParams params =
        EnrollmentOperationParams.builder()
            .orgUnitUids(Set.of(trackedEntityA.getOrganisationUnit().getUid()))
            .orgUnitMode(SELECTED)
            .trackedEntityUid(trackedEntityA.getUid())
            .build();

    List<Enrollment> enrollments = enrollmentService.getEnrollments(params);

    assertNotNull(enrollments);
    assertContainsOnly(List.of(enrollmentA.getUid()), uids(enrollments));
  }

  @Test
  void shouldFailGettingEnrollmentsByTrackedEntityWhenUserHasNoAccessToTrackedEntityType() {
    programA.getSharing().setPublicAccess(AccessStringHelper.DATA_READ);
    manager.updateNoAcl(programA);

    trackedEntityTypeA.getSharing().setOwner(admin);
    trackedEntityTypeA.getSharing().setPublicAccess(AccessStringHelper.DEFAULT);
    manager.updateNoAcl(trackedEntityTypeA);

    EnrollmentOperationParams params =
        EnrollmentOperationParams.builder()
            .orgUnitUids(Set.of(trackedEntityA.getOrganisationUnit().getUid()))
            .orgUnitMode(SELECTED)
            .trackedEntityUid(trackedEntityA.getUid())
            .build();

    ForbiddenException exception =
        assertThrows(ForbiddenException.class, () -> enrollmentService.getEnrollments(params));
    assertContains("access to tracked entity type", exception.getMessage());
  }

  @Test
  void shouldReturnEnrollmentIfEnrollmentWasUpdatedBeforePassedDateAndTime()
      throws ForbiddenException, NotFoundException, BadRequestException {
    Date oneHourBeforeLastUpdated = oneHourBefore(enrollmentA.getLastUpdated());

    EnrollmentOperationParams operationParams =
        EnrollmentOperationParams.builder()
            .orgUnitUids(Set.of(orgUnitA.getUid()))
            .orgUnitMode(SELECTED)
            .lastUpdated(oneHourBeforeLastUpdated)
            .build();

    List<Enrollment> enrollments = enrollmentService.getEnrollments(operationParams);

    assertContainsOnly(List.of(enrollmentA), enrollments);
  }

  @Test
  void shouldReturnEmptyIfEnrollmentWasUpdatedAfterPassedDateAndTime()
      throws ForbiddenException, NotFoundException, BadRequestException {
    Date oneHourAfterLastUpdated = oneHourAfter(enrollmentA.getLastUpdated());

    EnrollmentOperationParams operationParams =
        EnrollmentOperationParams.builder()
            .orgUnitUids(Set.of(orgUnitA.getUid()))
            .orgUnitMode(SELECTED)
            .lastUpdated(oneHourAfterLastUpdated)
            .build();

    List<Enrollment> enrollments = enrollmentService.getEnrollments(operationParams);

    assertIsEmpty(enrollments);
  }

  @Test
  void shouldReturnEnrollmentIfEnrollmentStartedBeforePassedDateAndTime()
      throws ForbiddenException, NotFoundException, BadRequestException {
    programA.getSharing().setPublicAccess(AccessStringHelper.FULL);
    Date oneHourBeforeEnrollmentDate = oneHourBefore(enrollmentA.getEnrollmentDate());

    EnrollmentOperationParams operationParams =
        EnrollmentOperationParams.builder()
            .orgUnitUids(Set.of(orgUnitA.getUid()))
            .orgUnitMode(SELECTED)
            .programUid(programA.getUid())
            .programStartDate(oneHourBeforeEnrollmentDate)
            .build();

    List<Enrollment> enrollments = enrollmentService.getEnrollments(operationParams);

    assertContainsOnly(List.of(enrollmentA), enrollments);
  }

  @Test
  void shouldReturnEmptyIfEnrollmentStartedAfterPassedDateAndTime()
      throws ForbiddenException, NotFoundException, BadRequestException {
    programA.getSharing().setPublicAccess(AccessStringHelper.FULL);
    Date oneHourAfterEnrollmentDate = oneHourAfter(enrollmentA.getEnrollmentDate());

    EnrollmentOperationParams operationParams =
        EnrollmentOperationParams.builder()
            .orgUnitUids(Set.of(orgUnitA.getUid()))
            .orgUnitMode(SELECTED)
            .programUid(programA.getUid())
            .programStartDate(oneHourAfterEnrollmentDate)
            .build();

    List<Enrollment> enrollments = enrollmentService.getEnrollments(operationParams);

    assertIsEmpty(enrollments);
  }

  @Test
  void shouldReturnEnrollmentIfEnrollmentEndedAfterPassedDateAndTime()
      throws ForbiddenException, NotFoundException, BadRequestException {
    programA.getSharing().setPublicAccess(AccessStringHelper.FULL);
    Date oneHourAfterEnrollmentDate = oneHourAfter(enrollmentA.getEnrollmentDate());

    EnrollmentOperationParams operationParams =
        EnrollmentOperationParams.builder()
            .orgUnitUids(Set.of(orgUnitA.getUid()))
            .orgUnitMode(SELECTED)
            .programUid(programA.getUid())
            .programEndDate(oneHourAfterEnrollmentDate)
            .build();

    List<Enrollment> enrollments = enrollmentService.getEnrollments(operationParams);

    assertContainsOnly(List.of(enrollmentA), enrollments);
  }

  @Test
  void shouldReturnEmptyIfEnrollmentEndedBeforePassedDateAndTime()
      throws ForbiddenException, NotFoundException, BadRequestException {
    programA.getSharing().setPublicAccess(AccessStringHelper.FULL);
    Date oneHourBeforeEnrollmentDate = oneHourBefore(enrollmentA.getEnrollmentDate());

    EnrollmentOperationParams operationParams =
        EnrollmentOperationParams.builder()
            .orgUnitUids(Set.of(orgUnitA.getUid()))
            .orgUnitMode(SELECTED)
            .programUid(programA.getUid())
            .programEndDate(oneHourBeforeEnrollmentDate)
            .build();

    List<Enrollment> enrollments = enrollmentService.getEnrollments(operationParams);

    assertIsEmpty(enrollments);
  }

  @Test
<<<<<<< HEAD
  void shouldReturnAllEnrollmentsWhenModeAllAndUserAuthorizedAndInSearchScope()
      throws ForbiddenException, BadRequestException, NotFoundException {

    injectSecurityContext(authorizedUser);

    EnrollmentOperationParams operationParams =
        EnrollmentOperationParams.builder().orgUnitMode(ALL).build();

    List<Enrollment> enrollments = enrollmentService.getEnrollments(operationParams);
    assertContainsOnly(
        List.of(enrollmentA.getUid(), enrollmentB.getUid(), enrollmentChildA.getUid()),
        uids(enrollments));
  }

  @Test
  void shouldReturnAllEnrollmentsWhenModeAllAndUserSuperuserEvenIfNotInSearchScope()
      throws ForbiddenException, BadRequestException, NotFoundException {

=======
  void shouldFailWhenOrgUnitModeAllAndUserNotAuthorized() {
    EnrollmentOperationParams operationParams =
        EnrollmentOperationParams.builder().orgUnitMode(ALL).build();

    BadRequestException exception =
        Assertions.assertThrows(
            BadRequestException.class, () -> enrollmentService.getEnrollments(operationParams));
    Assertions.assertEquals(
        "Current user is not authorized to query across all organisation units",
        exception.getMessage());
  }

  @Test
  void shouldReturnAllEnrollmentsWhenOrgUnitModeAllAndUserAuthorized()
      throws ForbiddenException, BadRequestException, NotFoundException {
>>>>>>> b6648efc
    injectSecurityContext(admin);

    EnrollmentOperationParams operationParams =
        EnrollmentOperationParams.builder().orgUnitMode(ALL).build();

    List<Enrollment> enrollments = enrollmentService.getEnrollments(operationParams);
<<<<<<< HEAD
    assertContainsOnly(
        List.of(enrollmentA.getUid(), enrollmentB.getUid(), enrollmentChildA.getUid()),
        uids(enrollments));
=======
    assertContainsOnly(List.of(enrollmentA, enrollmentB, enrollmentChildA), enrollments);
>>>>>>> b6648efc
  }

  private static List<String> attributeUids(Enrollment enrollment) {
    return enrollment.getTrackedEntity().getTrackedEntityAttributeValues().stream()
        .map(v -> v.getAttribute().getUid())
        .collect(Collectors.toList());
  }

  private static Set<String> relationshipUids(Enrollment enrollment) {
    return enrollment.getRelationshipItems().stream()
        .map(r -> r.getRelationship().getUid())
        .collect(Collectors.toSet());
  }
}<|MERGE_RESOLUTION|>--- conflicted
+++ resolved
@@ -27,11 +27,8 @@
  */
 package org.hisp.dhis.tracker.export.enrollment;
 
-<<<<<<< HEAD
 import static java.util.Collections.emptySet;
-=======
 import static org.hisp.dhis.common.OrganisationUnitSelectionMode.ACCESSIBLE;
->>>>>>> b6648efc
 import static org.hisp.dhis.common.OrganisationUnitSelectionMode.ALL;
 import static org.hisp.dhis.common.OrganisationUnitSelectionMode.CAPTURE;
 import static org.hisp.dhis.common.OrganisationUnitSelectionMode.SELECTED;
@@ -627,7 +624,6 @@
   }
 
   @Test
-<<<<<<< HEAD
   void shouldReturnAllEnrollmentsWhenModeAllAndUserAuthorizedAndInSearchScope()
       throws ForbiddenException, BadRequestException, NotFoundException {
 
@@ -643,10 +639,6 @@
   }
 
   @Test
-  void shouldReturnAllEnrollmentsWhenModeAllAndUserSuperuserEvenIfNotInSearchScope()
-      throws ForbiddenException, BadRequestException, NotFoundException {
-
-=======
   void shouldFailWhenOrgUnitModeAllAndUserNotAuthorized() {
     EnrollmentOperationParams operationParams =
         EnrollmentOperationParams.builder().orgUnitMode(ALL).build();
@@ -662,20 +654,13 @@
   @Test
   void shouldReturnAllEnrollmentsWhenOrgUnitModeAllAndUserAuthorized()
       throws ForbiddenException, BadRequestException, NotFoundException {
->>>>>>> b6648efc
     injectSecurityContext(admin);
 
     EnrollmentOperationParams operationParams =
         EnrollmentOperationParams.builder().orgUnitMode(ALL).build();
 
     List<Enrollment> enrollments = enrollmentService.getEnrollments(operationParams);
-<<<<<<< HEAD
-    assertContainsOnly(
-        List.of(enrollmentA.getUid(), enrollmentB.getUid(), enrollmentChildA.getUid()),
-        uids(enrollments));
-=======
     assertContainsOnly(List.of(enrollmentA, enrollmentB, enrollmentChildA), enrollments);
->>>>>>> b6648efc
   }
 
   private static List<String> attributeUids(Enrollment enrollment) {
