--- conflicted
+++ resolved
@@ -88,7 +88,7 @@
 
   @Autowired private IdentifiableObjectManager manager;
 
-  private User superuser;
+  private User admin;
 
   private User userWithoutOrgUnit;
 
@@ -124,14 +124,9 @@
 
   @Override
   protected void setUpTest() throws Exception {
-<<<<<<< HEAD
     //    userService = _userService;
     //    admin = preCreateInjectAdminUser();
     admin = getAdminUser();
-=======
-    userService = _userService;
-    superuser = preCreateInjectAdminUser();
->>>>>>> 67baea90
 
     orgUnitA = createOrganisationUnit('A');
     manager.save(orgUnitA, false);
@@ -183,7 +178,7 @@
     programA = createProgram('A', new HashSet<>(), orgUnitA);
     programA.setProgramType(ProgramType.WITH_REGISTRATION);
     programA.setTrackedEntityType(trackedEntityTypeA);
-    programA.getSharing().setOwner(superuser);
+    programA.getSharing().setOwner(admin);
     programA.getSharing().setPublicAccess(AccessStringHelper.DATA_READ);
     manager.save(programA, false);
 
@@ -194,7 +189,7 @@
     manager.save(programB, false);
 
     trackedEntityAttributeA = createTrackedEntityAttribute('A');
-    trackedEntityAttributeA.getSharing().setOwner(superuser);
+    trackedEntityAttributeA.getSharing().setOwner(admin);
     manager.save(trackedEntityAttributeA, false);
     TrackedEntityAttributeValue trackedEntityAttributeValueA = new TrackedEntityAttributeValue();
     trackedEntityAttributeValueA.setAttribute(trackedEntityAttributeA);
@@ -214,7 +209,7 @@
     programStageA = createProgramStage('A', programA);
     manager.save(programStageA, false);
     ProgramStage inaccessibleProgramStage = createProgramStage('B', programA);
-    inaccessibleProgramStage.getSharing().setOwner(superuser);
+    inaccessibleProgramStage.getSharing().setOwner(admin);
     inaccessibleProgramStage.setPublicAccess(AccessStringHelper.DEFAULT);
     manager.save(inaccessibleProgramStage, false);
     programA.setProgramStages(Set.of(programStageA, inaccessibleProgramStage));
@@ -317,7 +312,7 @@
   @Test
   void shouldGetEnrollmentWithoutEventsWhenUserHasNoAccessToProgramStage()
       throws ForbiddenException, NotFoundException {
-    programStageA.getSharing().setOwner(superuser);
+    programStageA.getSharing().setOwner(admin);
     programStageA.getSharing().setPublicAccess(AccessStringHelper.DEFAULT);
     manager.updateNoAcl(programStageA);
 
@@ -345,7 +340,7 @@
   @Test
   void shouldGetEnrollmentWithoutRelationshipsWhenUserHasAccessToThem()
       throws ForbiddenException, NotFoundException {
-    relationshipTypeA.getSharing().setOwner(superuser);
+    relationshipTypeA.getSharing().setOwner(admin);
     relationshipTypeA.getSharing().setPublicAccess(AccessStringHelper.DEFAULT);
 
     EnrollmentParams params = EnrollmentParams.FALSE;
@@ -371,7 +366,7 @@
 
   @Test
   void shouldFailGettingEnrollmentWhenUserHasNoAccessToProgramsTrackedEntityType() {
-    trackedEntityTypeA.getSharing().setOwner(superuser);
+    trackedEntityTypeA.getSharing().setOwner(admin);
     trackedEntityTypeA.getSharing().setPublicAccess(AccessStringHelper.DEFAULT);
     manager.updateNoAcl(trackedEntityTypeA);
 
@@ -642,12 +637,7 @@
   @Test
   void shouldReturnAllAccessibleEnrollmentsInTheSystemWhenModeAllAndUserAuthorized()
       throws ForbiddenException, BadRequestException {
-<<<<<<< HEAD
-
     injectSecurityContextUser(authorizedUser);
-=======
-    injectSecurityContext(authorizedUser);
->>>>>>> 67baea90
 
     EnrollmentOperationParams operationParams =
         EnrollmentOperationParams.builder().orgUnitMode(ALL).build();
@@ -692,11 +682,7 @@
   @Test
   void shouldReturnAllEnrollmentsWhenOrgUnitModeAllAndUserAuthorized()
       throws ForbiddenException, BadRequestException {
-<<<<<<< HEAD
     injectSecurityContextUser(admin);
-=======
-    injectSecurityContext(superuser);
->>>>>>> 67baea90
 
     EnrollmentOperationParams operationParams =
         EnrollmentOperationParams.builder().orgUnitMode(ALL).build();
