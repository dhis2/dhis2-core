--- conflicted
+++ resolved
@@ -269,13 +269,8 @@
     processStartTime = new Date();
     // Generate analytics tables
     analyticsTableGenerator.generateAnalyticsTables(
-<<<<<<< HEAD
         AnalyticsTableUpdateParams.newBuilder().startTime(tenSecondsFromNow).build(),
-        JobProgress.noop());
-=======
-        AnalyticsTableUpdateParams.newBuilder().withStartTime(tenSecondsFromNow).build(),
         transitory());
->>>>>>> 921f6b80
   }
 
   private void setUpMetadata() {
