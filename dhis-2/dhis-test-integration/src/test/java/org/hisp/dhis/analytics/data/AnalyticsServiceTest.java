/*
 * Copyright (c) 2004-2022, University of Oslo
 * All rights reserved.
 *
 * Redistribution and use in source and binary forms, with or without
 * modification, are permitted provided that the following conditions are met:
 *
 * 1. Redistributions of source code must retain the above copyright notice, this
 * list of conditions and the following disclaimer.
 *
 * 2. Redistributions in binary form must reproduce the above copyright notice,
 * this list of conditions and the following disclaimer in the documentation
 * and/or other materials provided with the distribution.
 *
 * 3. Neither the name of the copyright holder nor the names of its contributors 
 * may be used to endorse or promote products derived from this software without
 * specific prior written permission.
 *
 * THIS SOFTWARE IS PROVIDED BY THE COPYRIGHT HOLDERS AND CONTRIBUTORS "AS IS" AND
 * ANY EXPRESS OR IMPLIED WARRANTIES, INCLUDING, BUT NOT LIMITED TO, THE IMPLIED
 * WARRANTIES OF MERCHANTABILITY AND FITNESS FOR A PARTICULAR PURPOSE ARE
 * DISCLAIMED. IN NO EVENT SHALL THE COPYRIGHT OWNER OR CONTRIBUTORS BE LIABLE FOR
 * ANY DIRECT, INDIRECT, INCIDENTAL, SPECIAL, EXEMPLARY, OR CONSEQUENTIAL DAMAGES
 * (INCLUDING, BUT NOT LIMITED TO, PROCUREMENT OF SUBSTITUTE GOODS OR SERVICES;
 * LOSS OF USE, DATA, OR PROFITS; OR BUSINESS INTERRUPTION) HOWEVER CAUSED AND ON
 * ANY THEORY OF LIABILITY, WHETHER IN CONTRACT, STRICT LIABILITY, OR TORT
 * (INCLUDING NEGLIGENCE OR OTHERWISE) ARISING IN ANY WAY OUT OF THE USE OF THIS
 * SOFTWARE, EVEN IF ADVISED OF THE POSSIBILITY OF SUCH DAMAGE.
 */
package org.hisp.dhis.analytics.data;

import static java.util.Collections.emptyList;
import static org.hisp.dhis.analytics.AggregationType.MAX;
import static org.hisp.dhis.analytics.AggregationType.SUM;
import static org.hisp.dhis.common.ValueType.BOOLEAN;
import static org.hisp.dhis.common.ValueType.DATE;
import static org.hisp.dhis.common.ValueType.INTEGER;
import static org.hisp.dhis.common.ValueType.TEXT;
import static org.hisp.dhis.expression.Operator.equal_to;
import static org.hisp.dhis.scheduling.RecordingJobProgress.transitory;
import static org.hisp.dhis.test.utils.Assertions.assertMapEquals;
import static org.junit.jupiter.api.Assertions.assertEquals;
import static org.junit.jupiter.api.Assertions.assertNotEquals;
import static org.junit.jupiter.api.Assertions.assertTrue;

import java.time.LocalDateTime;
import java.time.ZoneId;
import java.util.Date;
import java.util.List;
import java.util.Map;
import org.hisp.dhis.analytics.AnalyticsAggregationType;
import org.hisp.dhis.analytics.AnalyticsService;
import org.hisp.dhis.analytics.AnalyticsTableGenerator;
import org.hisp.dhis.analytics.AnalyticsTableService;
import org.hisp.dhis.analytics.AnalyticsTableUpdateParams;
import org.hisp.dhis.analytics.AnalyticsTestUtils;
import org.hisp.dhis.analytics.DataQueryParams;
import org.hisp.dhis.analytics.OutputFormat;
import org.hisp.dhis.category.Category;
import org.hisp.dhis.category.CategoryCombo;
import org.hisp.dhis.category.CategoryOption;
import org.hisp.dhis.category.CategoryOptionCombo;
import org.hisp.dhis.category.CategoryOptionGroup;
import org.hisp.dhis.category.CategoryOptionGroupSet;
import org.hisp.dhis.category.CategoryService;
import org.hisp.dhis.common.AnalyticalObject;
import org.hisp.dhis.common.DataDimensionType;
import org.hisp.dhis.common.ReportingRate;
import org.hisp.dhis.dataelement.DataElement;
import org.hisp.dhis.dataelement.DataElementService;
import org.hisp.dhis.dataset.CompleteDataSetRegistration;
import org.hisp.dhis.dataset.CompleteDataSetRegistrationService;
import org.hisp.dhis.dataset.DataSet;
import org.hisp.dhis.dataset.DataSetService;
import org.hisp.dhis.datavalue.DataDumpService;
import org.hisp.dhis.datavalue.DataEntryGroup;
import org.hisp.dhis.datavalue.DataEntryInput;
import org.hisp.dhis.datavalue.DataEntryValue;
import org.hisp.dhis.datavalue.DataValueService;
import org.hisp.dhis.dxf2.common.ImportOptions;
import org.hisp.dhis.dxf2.datavalueset.DataValueSet;
import org.hisp.dhis.expression.Expression;
import org.hisp.dhis.expression.ExpressionService;
import org.hisp.dhis.feedback.ConflictException;
import org.hisp.dhis.indicator.Indicator;
import org.hisp.dhis.indicator.IndicatorService;
import org.hisp.dhis.indicator.IndicatorType;
import org.hisp.dhis.organisationunit.OrganisationUnit;
import org.hisp.dhis.organisationunit.OrganisationUnitGroup;
import org.hisp.dhis.organisationunit.OrganisationUnitGroupService;
import org.hisp.dhis.organisationunit.OrganisationUnitGroupSet;
import org.hisp.dhis.organisationunit.OrganisationUnitService;
import org.hisp.dhis.period.Period;
import org.hisp.dhis.period.PeriodService;
import org.hisp.dhis.period.PeriodType;
import org.hisp.dhis.setting.SystemSettings;
import org.hisp.dhis.setting.SystemSettingsService;
import org.hisp.dhis.system.util.CsvUtils;
import org.hisp.dhis.test.integration.PostgresIntegrationTestBase;
import org.hisp.dhis.validation.ValidationResult;
import org.hisp.dhis.validation.ValidationResultService;
import org.hisp.dhis.validation.ValidationRule;
import org.hisp.dhis.validation.ValidationRuleService;
import org.hisp.dhis.visualization.Visualization;
import org.junit.jupiter.api.AfterAll;
import org.junit.jupiter.api.BeforeAll;
import org.junit.jupiter.api.Test;
import org.junit.jupiter.api.TestInstance;
import org.junit.jupiter.api.TestInstance.Lifecycle;
import org.springframework.beans.factory.annotation.Autowired;
import org.springframework.beans.factory.annotation.Qualifier;
import org.springframework.core.io.ClassPathResource;
import org.springframework.jdbc.core.JdbcTemplate;
import org.springframework.transaction.annotation.Transactional;

/**
 * Tests aggregation of data in analytics tables.
 *
 * @author Henning Haakonsen (original)
 * @author Jim Grace (break cases into individual tests)
 */
@TestInstance(Lifecycle.PER_CLASS)
@Transactional
class AnalyticsServiceTest extends PostgresIntegrationTestBase {
  private CategoryOptionCombo ocDef;

  private String ocDefUid;

  private Category catDef;

  private Period peJan;

  private Period peFeb;

  private Period peMar;

  private Period peApr;

  private Period peMay;

  private Period peJun;

  private Period peJul;

  private Period peAug;

  private Period peSep;

  private Period quarter;

  private Period year;

  private DataElement deA;

  private DataElement deB;

  private DataElement deC;

  private DataElement deD;

  private DataElement deE;

  private DataElement deF;

  private DataElement deG;

  private String deAUid;

  private String deBUid;

  private String deDUid;

  private DataElement deH;

  private OrganisationUnit ouA;

  private OrganisationUnit ouB;

  private OrganisationUnit ouC;

  private OrganisationUnit ouD;

  private OrganisationUnit ouE;

  private DataSet dataSetA;

  private DataSet dataSetB;

  private Indicator inA;

  private Indicator inB;

  private ReportingRate reportingRateA;

  private ReportingRate reportingRateB;

  private ValidationRule validationRuleA;

  private ValidationRule validationRuleB;

  @Autowired private List<AnalyticsTableService> analyticsTableServices;

  @Autowired private DataElementService dataElementService;

  @Autowired private CategoryService categoryService;

  @Autowired private DataValueService dataValueService;

  @Autowired private OrganisationUnitService organisationUnitService;

  @Autowired private OrganisationUnitGroupService organisationUnitGroupService;

  @Autowired private PeriodService periodService;

  @Autowired private AnalyticsTableGenerator analyticsTableGenerator;

  @Autowired private AnalyticsService analyticsService;

  @Autowired private IndicatorService indicatorService;

  @Autowired private DataSetService dataSetService;
  @Autowired private DataDumpService dataDumpService;

  @Autowired private ExpressionService expressionService;

  @Autowired private ValidationRuleService validationRuleService;

  @Autowired private ValidationResultService validationResultService;

  @Autowired private CompleteDataSetRegistrationService completeDataSetRegistrationService;

  @Autowired private SystemSettingsService settingsService;

  private Date processStartTime;

  @Autowired
  @Qualifier("readOnlyJdbcTemplate")
  private JdbcTemplate jdbcTemplate;

  // --------------------------------------------------------------------------
  // Set up for all tests
  // --------------------------------------------------------------------------

  // Database (value, data element, period)
  // --------------------------------------------------------------------
  //
  // A: 2, deA, peJan - 4, deB, peFeb - 6, deC, peMar - 8, deD, peApril
  // 100, deB, peJan - 2, deD, peFeb
  //
  // B: 1, deA, peJan - 3, deB, peFeb - 5, deC, peMar - 7, deD, peApril
  //
  // C: 5, deA, peJan - 10, deB, peFeb - 15, deC, peMar - 20, deD, peApril
  // 4, deD, peJan - 23, deC, peFeb
  //
  // D: 66, deA, peJan - 233, deA, peFeb - 399, deB, peFeb
  //
  // E: 1, deA, peJan - 1, deB, peFeb - 1, deC, peMar - 1, deD, peApril
  // 32, deD, peJan
  //
  // --------------------------------------------------------------------

  @BeforeAll
<<<<<<< HEAD
  void setUp() throws Exception {
=======
  void setUp() throws IOException, ConflictException {
>>>>>>> 62584a68

    setUpMetadata();
    setUpDataValues();
    setUpValidation();

    // We need to make sure that table generation start time is greater than
    // lastUpdated on tables populated in the setup
    Date tenSecondsFromNow =
        Date.from(LocalDateTime.now().plusSeconds(10).atZone(ZoneId.systemDefault()).toInstant());

    SystemSettings settings = settingsService.getCurrentSettings();
    assertEquals(new Date(0L), settings.getLastSuccessfulResourceTablesUpdate());
    assertEquals(new Date(0L), settings.getLastSuccessfulAnalyticsTablesUpdate());
    processStartTime = new Date();
    // Generate analytics tables
    analyticsTableGenerator.generateAnalyticsTables(
        AnalyticsTableUpdateParams.newBuilder().startTime(tenSecondsFromNow).build(), transitory());
  }

  private void setUpMetadata() {
    ocDef = categoryService.getDefaultCategoryOptionCombo();
    ocDefUid = ocDef.getUid();

    categoryService.updateCategoryOptionCombo(ocDef);
    catDef = categoryService.getDefaultCategory();
    catDef.setUid("cat12345def");
    categoryService.updateCategory(catDef);

    peJan = createPeriod("2017-01");
    peFeb = createPeriod("2017-02");
    peMar = createPeriod("2017-03");
    peApr = createPeriod("2017-04");
    peMay = createPeriod("2017-05");
    peJun = createPeriod("2017-06");
    peJul = createPeriod("2017-07");
    peAug = createPeriod("2017-08");
    peSep = createPeriod("2017-09");

    // These periods don't need to be persisted:
    quarter = createPeriod("2017Q1");
    year = createPeriod("2017");

    periodService.addPeriod(peJan);
    periodService.addPeriod(peFeb);
    periodService.addPeriod(peMar);
    periodService.addPeriod(peApr);
    periodService.addPeriod(peMay);
    periodService.addPeriod(peJun);
    periodService.addPeriod(peJul);
    periodService.addPeriod(peAug);
    periodService.addPeriod(peSep);

    deA = createDataElement('A');
    deB = createDataElement('B');
    deC = createDataElement('C');
    deD = createDataElement('D');
    deE = createDataElement('E', INTEGER, SUM);
    deF = createDataElement('F', BOOLEAN, MAX);
    deG = createDataElement('G', TEXT, MAX);
    deH = createDataElement('H', DATE, MAX);

    deAUid = deA.getUid();
    deBUid = deB.getUid();
    deDUid = deD.getUid();

    dataElementService.addDataElement(deA);
    dataElementService.addDataElement(deB);
    dataElementService.addDataElement(deC);
    dataElementService.addDataElement(deD);
    dataElementService.addDataElement(deE);
    dataElementService.addDataElement(deF);
    dataElementService.addDataElement(deG);
    dataElementService.addDataElement(deH);

    ouA = createOrganisationUnit('A');

    ouB = createOrganisationUnit('B');

    ouC = createOrganisationUnit('C');
    ouC.setOpeningDate(getDate(2016, 4, 10));
    ouC.setClosedDate(null);

    ouD = createOrganisationUnit('D');
    ouD.setOpeningDate(getDate(2016, 12, 10));
    ouD.setClosedDate(null);

    ouE = createOrganisationUnit('E');

    AnalyticsTestUtils.configureHierarchy(ouA, ouB, ouC, ouD, ouE);

    organisationUnitService.addOrganisationUnit(ouA);
    organisationUnitService.addOrganisationUnit(ouB);
    organisationUnitService.addOrganisationUnit(ouC);
    organisationUnitService.addOrganisationUnit(ouD);
    organisationUnitService.addOrganisationUnit(ouE);

    OrganisationUnitGroup organisationUnitGroupA = createOrganisationUnitGroup('A');
    organisationUnitGroupA.setUid("a2345groupA");
    organisationUnitGroupA.addOrganisationUnit(ouA);
    organisationUnitGroupA.addOrganisationUnit(ouB);

    OrganisationUnitGroup organisationUnitGroupB = createOrganisationUnitGroup('B');
    organisationUnitGroupB.setUid("a2345groupB");
    organisationUnitGroupB.addOrganisationUnit(ouC);
    organisationUnitGroupB.addOrganisationUnit(ouD);
    organisationUnitGroupB.addOrganisationUnit(ouE);

    OrganisationUnitGroup organisationUnitGroupC = createOrganisationUnitGroup('C');
    organisationUnitGroupC.setUid("a2345groupC");
    organisationUnitGroupC.addOrganisationUnit(ouA);
    organisationUnitGroupC.addOrganisationUnit(ouB);
    organisationUnitGroupC.addOrganisationUnit(ouC);

    OrganisationUnitGroup organisationUnitGroupD = createOrganisationUnitGroup('D');
    organisationUnitGroupD.setUid("a2345groupD");
    organisationUnitGroupD.addOrganisationUnit(ouD);
    organisationUnitGroupD.addOrganisationUnit(ouE);

    organisationUnitGroupService.addOrganisationUnitGroup(organisationUnitGroupA);
    organisationUnitGroupService.addOrganisationUnitGroup(organisationUnitGroupB);
    organisationUnitGroupService.addOrganisationUnitGroup(organisationUnitGroupC);
    organisationUnitGroupService.addOrganisationUnitGroup(organisationUnitGroupD);

    OrganisationUnitGroupSet organisationUnitGroupSetA = createOrganisationUnitGroupSet('A');
    organisationUnitGroupSetA.setUid("a234567setA");
    OrganisationUnitGroupSet organisationUnitGroupSetB = createOrganisationUnitGroupSet('B');
    organisationUnitGroupSetB.setUid("a234567setB");

    organisationUnitGroupSetA.getOrganisationUnitGroups().add(organisationUnitGroupA);
    organisationUnitGroupSetA.getOrganisationUnitGroups().add(organisationUnitGroupB);
    organisationUnitGroupSetB.getOrganisationUnitGroups().add(organisationUnitGroupC);
    organisationUnitGroupSetB.getOrganisationUnitGroups().add(organisationUnitGroupD);

    organisationUnitGroupService.addOrganisationUnitGroupSet(organisationUnitGroupSetA);
    organisationUnitGroupService.addOrganisationUnitGroupSet(organisationUnitGroupSetB);

    dataSetA = createDataSet('A');
    dataSetA.setUid("a23dataSetA");
    dataSetA.addOrganisationUnit(ouC);
    dataSetA.addOrganisationUnit(ouD);

    dataSetB = createDataSet('B');
    dataSetB.setUid("a23dataSetB");
    dataSetB.addOrganisationUnit(ouD);

    dataSetService.addDataSet(dataSetA);
    dataSetService.addDataSet(dataSetB);

    IndicatorType indicatorTypeA = createIndicatorType('A');
    indicatorTypeA.setFactor(1);
    indicatorService.addIndicatorType(indicatorTypeA);

    inA = createIndicator('A', indicatorTypeA);
    inB = createIndicator('B', indicatorTypeA);

    inA.setUid("indicatorAA");
    inB.setUid("indicatorBB");

    indicatorService.addIndicator(inA);
    indicatorService.addIndicator(inB);

    reportingRateA = new ReportingRate(dataSetA);
    reportingRateB = new ReportingRate(dataSetB);
  }

<<<<<<< HEAD
  private void setUpDataValues() throws Exception {
=======
  private void setUpDataValues() throws IOException, ConflictException {
>>>>>>> 62584a68
    // Read data values from CSV files
    List<DataEntryGroup.Input> groups =
        DataEntryInput.fromCsv(
            new ClassPathResource("analytics/csv/dataValues.csv").getInputStream(),
            new ImportOptions());
    assertEquals(
        32,
        dataDumpService.upsertValues(
            groups.stream()
                .flatMap(g -> g.values().stream())
                .toArray(DataEntryValue.Input[]::new)));
    List<String[]> dataSetRegistrationLines =
        CsvUtils.readCsvAsListFromClasspath("analytics/csv/dataSetRegistrations.csv", true);
    parseDataSetRegistrations(dataSetRegistrationLines);
  }

  private void setUpValidation() {
    CategoryOption optionA = new CategoryOption("CategoryOptionA");
    CategoryOption optionB = new CategoryOption("CategoryOptionB");
    categoryService.addCategoryOption(optionA);
    categoryService.addCategoryOption(optionB);

    Category categoryA = createCategory('A', optionA, optionB);
    categoryA.setDataDimensionType(DataDimensionType.ATTRIBUTE);
    categoryA.setUid("categoryabA");
    categoryService.addCategory(categoryA);

    CategoryCombo categoryComboA = createCategoryCombo('A', categoryA);
    categoryService.addCategoryCombo(categoryComboA);

    CategoryOptionCombo optionComboA = createCategoryOptionCombo(categoryComboA, optionA);
    CategoryOptionCombo optionComboB = createCategoryOptionCombo(categoryComboA, optionB);
    CategoryOptionCombo optionComboC = createCategoryOptionCombo(categoryComboA, optionA, optionB);
    categoryService.addCategoryOptionCombo(optionComboA);
    categoryService.addCategoryOptionCombo(optionComboB);
    categoryService.addCategoryOptionCombo(optionComboC);

    CategoryOptionGroup optionGroupA = createCategoryOptionGroup('A', optionA);
    CategoryOptionGroup optionGroupB = createCategoryOptionGroup('B', optionB);
    categoryService.saveCategoryOptionGroup(optionGroupA);
    categoryService.saveCategoryOptionGroup(optionGroupB);

    CategoryOptionGroupSet optionGroupSetB =
        new CategoryOptionGroupSet("OptionGroupSetB", DataDimensionType.DISAGGREGATION);
    categoryService.saveCategoryOptionGroupSet(optionGroupSetB);
    optionGroupSetB.addCategoryOptionGroup(optionGroupA);
    optionGroupSetB.addCategoryOptionGroup(optionGroupB);
    optionGroupA.getGroupSets().add(optionGroupSetB);
    optionGroupB.getGroupSets().add(optionGroupSetB);

    Expression expressionVRA = new Expression("expressionA", "descriptionA");
    Expression expressionVRB = new Expression("expressionB", "descriptionB");
    Expression expressionVRC = new Expression("expressionC", "descriptionC");
    Expression expressionVRD = new Expression("expressionD", "descriptionD");

    expressionService.addExpression(expressionVRA);
    expressionService.addExpression(expressionVRB);
    expressionService.addExpression(expressionVRC);
    expressionService.addExpression(expressionVRD);

    PeriodType periodType = PeriodType.getPeriodTypeByName("Monthly");

    validationRuleA = createValidationRule('A', equal_to, expressionVRA, expressionVRB, periodType);
    validationRuleA.setUid("a234567vruA");

    validationRuleB = createValidationRule('B', equal_to, expressionVRC, expressionVRD, periodType);
    validationRuleB.setUid("a234567vruB");
    validationRuleService.saveValidationRule(validationRuleA);
    validationRuleService.saveValidationRule(validationRuleB);

    ValidationResult resultAA =
        new ValidationResult(validationRuleA, peJan, ouA, optionComboA, 1.0, 2.0, 3);
    ValidationResult resultAB =
        new ValidationResult(validationRuleA, peJan, ouA, optionComboB, 1.0, 2.0, 3);
    ValidationResult resultBA =
        new ValidationResult(validationRuleA, peJan, ouB, optionComboA, 1.0, 2.0, 3);
    ValidationResult resultBB =
        new ValidationResult(validationRuleA, peJan, ouB, optionComboB, 1.0, 2.0, 3);
    ValidationResult resultBAB =
        new ValidationResult(validationRuleB, peJan, ouA, optionComboB, 1.0, 2.0, 3);
    ValidationResult resultBBB =
        new ValidationResult(validationRuleB, peFeb, ouB, optionComboB, 1.0, 2.0, 3);
    ValidationResult resultBBA =
        new ValidationResult(validationRuleB, peFeb, ouB, optionComboA, 1.0, 2.0, 3);

    Date today = new Date();
    resultAA.setCreated(today);
    resultAB.setCreated(today);
    resultBA.setCreated(today);
    resultBB.setCreated(today);
    resultBAB.setCreated(today);
    resultBBB.setCreated(today);
    resultBBA.setCreated(today);

    validationResultService.saveValidationResults(
        List.of(resultAA, resultAB, resultBA, resultBB, resultBAB, resultBBB, resultBBA));
  }

  /**
   * Adds data set registrations based on input from vales
   *
   * @param lines the list of arrays of property values.
   */
  private void parseDataSetRegistrations(List<String[]> lines) throws ConflictException {
    String storedBy = "johndoe";
    String lastUpdatedBy = "johndoe";
    Date now = new Date();
    for (String[] line : lines) {
      DataSet dataSet = dataSetService.getDataSet(line[0]);
      Period period = periodService.getPeriod(line[1]);
      OrganisationUnit organisationUnit = organisationUnitService.getOrganisationUnit(line[2]);
      CompleteDataSetRegistration completeDataSetRegistration =
          new CompleteDataSetRegistration(
              dataSet,
              period,
              organisationUnit,
              ocDef,
              now,
              storedBy,
              new Date(),
              lastUpdatedBy,
              true);
      completeDataSetRegistrationService.saveCompleteDataSetRegistration(
          completeDataSetRegistration);
    }
    assertEquals(
        15,
        completeDataSetRegistrationService.getAllCompleteDataSetRegistrations().size(),
        "Import of data set registrations failed, number of imports are wrong");
  }

  @AfterAll
  void tearDown() {
    for (AnalyticsTableService service : analyticsTableServices) {
      service.dropTables();
    }
  }

  // --------------------------------------------------------------------------
  // Test helpers
  // --------------------------------------------------------------------------

  private void withIndicator(Indicator indicator, String numerator) {
    withIndicator(indicator, numerator, "1");
  }

  private void withIndicator(Indicator indicator, String numerator, String denominator) {
    indicator.setNumerator(numerator);
    indicator.setDenominator(denominator);

    indicatorService.updateIndicator(indicator);
  }

  private void assertDataValues(Map<String, Object> expected, DataQueryParams params) {
    assertMapEquals(expected, analyticsService.getAggregatedDataValueMapping(params));

    AnalyticsTestUtils.assertResultGrid(expected, analyticsService.getAggregatedDataValues(params));
  }

  private Map<String, Object> getDataValueMapping(AnalyticalObject object) {
    return analyticsService.getAggregatedDataValueMapping(object);
  }

  private DataValueSet getDataValueSet(DataQueryParams params) {
    return analyticsService.getAggregatedDataValueSet(params);
  }

  // --------------------------------------------------------------------------
  // Tests
  // --------------------------------------------------------------------------

  @Test
  void queryValidationResultTable() {
    List<Map<String, Object>> resultMap =
        jdbcTemplate.queryForList("select * from analytics_validationresult_2017;");
    assertEquals(7, resultMap.size());
  }

  @Test
  void testMaxAndMinSumOrgUnit() {
    withIndicator(inA, "#{" + deA.getUid() + "}.aggregationType(MAX_SUM_ORG_UNIT)");
    withIndicator(inB, "#{" + deA.getUid() + "}.aggregationType(MIN_SUM_ORG_UNIT)");

    // Find max and min values inside periods within each orgUnit
    // over a larger period:
    assertDataValues(
        Map.of(
            "indicatorAA-ouabcdefghD-2017Q1",
            233.0,
            "indicatorBB-ouabcdefghD-2017Q1",
            66.0,
            "indicatorAA-ouabcdefghE-2017Q1",
            1.0,
            "indicatorBB-ouabcdefghE-2017Q1",
            1.0),
        DataQueryParams.newBuilder()
            .withOrganisationUnits(List.of(ouD, ouE))
            .withIndicators(List.of(inA, inB))
            .withAggregationType(AnalyticsAggregationType.SUM)
            .withPeriod(quarter)
            .withOutputFormat(OutputFormat.ANALYTICS)
            .build());

    // Find max and min values inside periods within each orgUnit
    // with a period filter that skips a period between start and end:
    assertDataValues(
        Map.of(
            "indicatorAA-ouabcdefghD",
            66.0,
            "indicatorBB-ouabcdefghD",
            66.0,
            "indicatorAA-ouabcdefghE",
            1.0,
            "indicatorBB-ouabcdefghE",
            1.0),
        DataQueryParams.newBuilder()
            .withOrganisationUnits(List.of(ouD, ouE))
            .withIndicators(List.of(inA, inB))
            .withAggregationType(AnalyticsAggregationType.SUM)
            .withFilterPeriods(List.of(peJan, peMar))
            .withOutputFormat(OutputFormat.ANALYTICS)
            .build());

    // Sum the max/min values across different orgUnits
    // over a larger period:
    // (Note: orgUnit B is parent of D and E and also has value 1.)
    assertDataValues(
        Map.of("indicatorAA-ouabcdefghB-2017Q1", 235.0, "indicatorBB-ouabcdefghB-2017Q1", 68.0),
        DataQueryParams.newBuilder()
            .withOrganisationUnit(ouB)
            .withIndicators(List.of(inA, inB))
            .withAggregationType(AnalyticsAggregationType.SUM)
            .withPeriod(quarter)
            .withOutputFormat(OutputFormat.ANALYTICS)
            .build());

    // Sum the max/min values across different orgUnits
    // with a list of periods in the filter:
    assertDataValues(
        Map.of("indicatorAA-ouabcdefghB", 235.0, "indicatorBB-ouabcdefghB", 68.0),
        DataQueryParams.newBuilder()
            .withOrganisationUnit(ouB)
            .withIndicators(List.of(inA, inB))
            .withAggregationType(AnalyticsAggregationType.SUM)
            .withFilterPeriods(List.of(peJan, peFeb, peMar))
            .withOutputFormat(OutputFormat.ANALYTICS)
            .build());
  }

  @Test
  void test_de_avg_2017_03() {
    List<DataElement> dataElements = List.of(deA, deB, deC, deD, deE);

    assertDataValues(
        Map.of("deabcdefghC-201703", 6.75),
        DataQueryParams.newBuilder()
            .withDataElements(dataElements)
            .withAggregationType(AnalyticsAggregationType.AVERAGE)
            .withSkipRounding(true)
            .withPeriod(peMar)
            .withOutputFormat(OutputFormat.ANALYTICS)
            .build());
  }

  @Test
  void test_deC_ouB_2017_03() {
    DataQueryParams params =
        DataQueryParams.newBuilder()
            .withOrganisationUnit(ouB)
            .withDataElements(List.of(deC))
            .withAggregationType(AnalyticsAggregationType.SUM)
            .withPeriod(peMar)
            .withOutputFormat(OutputFormat.ANALYTICS)
            .build();

    assertDataValues(Map.of("deabcdefghC-ouabcdefghB-201703", 6L), params);

    AnalyticsTestUtils.assertResultSet(
        Map.of("deabcdefghC-ouabcdefghB-201703", 6L), getDataValueSet(params));

    assertMapEquals(
        Map.of("deabcdefghC-201703-ouabcdefghB", 6L),
        getDataValueMapping(
            new Visualization(
                "deC_ouB_2017_03",
                List.of(deC),
                emptyList(),
                emptyList(),
                List.of(peMar),
                List.of(ouB),
                false,
                true,
                true)));
  }

  @Test
  void test_deA_ouA_2017_Q01() {
    DataQueryParams params =
        DataQueryParams.newBuilder()
            .withOrganisationUnit(ouA)
            .withDataElements(List.of(deA))
            .withAggregationType(AnalyticsAggregationType.SUM)
            .withPeriod(quarter)
            .withOutputFormat(OutputFormat.ANALYTICS)
            .build();

    assertDataValues(Map.of("deabcdefghA-ouabcdefghA-2017Q1", 308L), params);

    AnalyticsTestUtils.assertResultSet(
        Map.of("deabcdefghA-ouabcdefghA-2017Q1", 308L), getDataValueSet(params));

    assertMapEquals(
        Map.of("deabcdefghA-2017Q1-ouabcdefghA", 308L),
        getDataValueMapping(
            new Visualization(
                "deA_ouA_2017_Q01",
                List.of(deA),
                emptyList(),
                emptyList(),
                List.of(quarter),
                List.of(ouA),
                false,
                true,
                true)));
  }

  @Test
  void testIndicatorWithDataElementOperand() {
    withIndicator(inA, "#{" + deA.getUid() + "." + ocDef.getUid() + "}");

    assertDataValues(
        Map.of("indicatorAA-2017", 308.0),
        DataQueryParams.newBuilder()
            .withIndicators(List.of(inA))
            .withAggregationType(AnalyticsAggregationType.SUM)
            .withPeriod(year)
            .withOutputFormat(OutputFormat.ANALYTICS)
            .build());
  }

  @Test
  void testIndicatorWithTwoDataElementOperands() {
    withIndicator(
        inA,
        "#{"
            + deB.getUid()
            + "."
            + ocDef.getUid()
            + "}"
            + "+#{"
            + deC.getUid()
            + "."
            + ocDef.getUid()
            + "}");

    assertDataValues(
        Map.of("indicatorAA-2017Q1", 567.0),
        DataQueryParams.newBuilder()
            .withIndicators(List.of(inA))
            .withAggregationType(AnalyticsAggregationType.SUM)
            .withPeriod(quarter)
            .withOutputFormat(OutputFormat.ANALYTICS)
            .build());
  }

  @Test
  void testIndicatorDividingByConstantDenominator() {
    withIndicator(
        inA,
        "#{"
            + deB.getUid()
            + "."
            + ocDef.getUid()
            + "}"
            + "*#{"
            + deC.getUid()
            + "."
            + ocDef.getUid()
            + "}",
        "100");

    assertDataValues(
        Map.of("indicatorAA-2017Q1", 258.50),
        DataQueryParams.newBuilder()
            .withIndicators(List.of(inA))
            .withAggregationType(AnalyticsAggregationType.SUM)
            .withPeriod(quarter)
            .withOutputFormat(OutputFormat.ANALYTICS)
            .build());

    assertMapEquals(
        Map.of("indicatorAA-2017Q1-ouabcdefghA", 258.50),
        getDataValueMapping(
            new Visualization(
                "deA_ouA_2017_Q01",
                emptyList(),
                List.of(inA),
                emptyList(),
                List.of(quarter),
                List.of(ouA),
                true,
                true,
                true)));
  }

  @Test
  void testIndicatorDividingByDeoDenominator() {
    withIndicator(
        inA,
        "#{"
            + deA.getUid()
            + "."
            + ocDef.getUid()
            + "}"
            + "*#{"
            + deC.getUid()
            + "."
            + ocDef.getUid()
            + "}",
        "#{" + deB.getUid() + "." + ocDef.getUid() + "}");

    assertDataValues(
        Map.of("indicatorAA-2017Q1", 29.79),
        DataQueryParams.newBuilder()
            .withIndicators(List.of(inA))
            .withAggregationType(AnalyticsAggregationType.SUM)
            .withPeriod(quarter)
            .withOutputFormat(OutputFormat.ANALYTICS)
            .build());
  }

  @Test
  void testIndicatorWithReportingRateA() {
    withIndicator(
        inA,
        "#{"
            + deA.getUid()
            + "."
            + ocDef.getUid()
            + "}"
            + "*(R{"
            + reportingRateA.getUid()
            + ".REPORTING_RATE} / 100)");

    assertDataValues(
        Map.of("indicatorAA-ouabcdefghD-2017Q1", 199.34),
        DataQueryParams.newBuilder()
            .withOrganisationUnit(ouD)
            .withIndicators(List.of(inA))
            .withAggregationType(AnalyticsAggregationType.SUM)
            .withPeriod(quarter)
            .withOutputFormat(OutputFormat.ANALYTICS)
            .build());
  }

  @Test
  void testIndicatorWithReportingRateB() {
    withIndicator(
        inA,
        "#{"
            + deA.getUid()
            + "."
            + ocDef.getUid()
            + "}"
            + "*(R{"
            + reportingRateB.getUid()
            + ".REPORTING_RATE} / 100)");

    assertDataValues(
        Map.of("indicatorAA-ouabcdefghD-2017Q1", 99.66),
        DataQueryParams.newBuilder()
            .withOrganisationUnit(ouD)
            .withIndicators(List.of(inA))
            .withAggregationType(AnalyticsAggregationType.SUM)
            .withPeriod(quarter)
            .withOutputFormat(OutputFormat.ANALYTICS)
            .build());
  }

  @Test
  void testIndicatorWithPeriodOffsets() {
    withIndicator(
        inA, "#{" + deE.getUid() + "}.periodOffset(-1) + #{" + deE.getUid() + "}.periodOffset(-2)");

    assertDataValues(
        Map.of("indicatorAA-ouabcdefghA-201707", 3.0),
        DataQueryParams.newBuilder()
            .withOrganisationUnit(ouA)
            .withIndicators(List.of(inA))
            .withAggregationType(AnalyticsAggregationType.SUM)
            .withPeriod(peJul)
            .withOutputFormat(OutputFormat.ANALYTICS)
            .build());
  }

  @Test
  void testIndicatorWithYearToDate() {
    withIndicator(inA, "#{" + deE.getUid() + "}.yearToDate()");

    assertDataValues(
        Map.of(
            "indicatorAA-ouabcdefghA-201705",
            1.0,
            "indicatorAA-ouabcdefghA-201706",
            3.0,
            "indicatorAA-ouabcdefghA-201707",
            7.0,
            "indicatorAA-ouabcdefghA-201708",
            7.0,
            "indicatorAA-ouabcdefghA-201709",
            7.0),
        DataQueryParams.newBuilder()
            .withOrganisationUnit(ouA)
            .withIndicators(List.of(inA))
            .withAggregationType(AnalyticsAggregationType.SUM)
            .withPeriods(List.of(peApr, peMay, peJun, peJul, peAug, peSep))
            .withOutputFormat(OutputFormat.ANALYTICS)
            .build());
  }

  @Test
  void testIndicatorWithPeriodOffsetAndYearToDate() {
    withIndicator(inA, "#{" + deE.getUid() + "}.periodOffset(-1).yearToDate()");

    assertDataValues(
        Map.of(
            "indicatorAA-ouabcdefghA-201706",
            1.0,
            "indicatorAA-ouabcdefghA-201707",
            3.0,
            "indicatorAA-ouabcdefghA-201708",
            7.0,
            "indicatorAA-ouabcdefghA-201709",
            7.0),
        DataQueryParams.newBuilder()
            .withOrganisationUnit(ouA)
            .withIndicators(List.of(inA))
            .withAggregationType(AnalyticsAggregationType.SUM)
            .withPeriods(List.of(peApr, peMay, peJun, peJul, peAug, peSep))
            .withOutputFormat(OutputFormat.ANALYTICS)
            .build());
  }

  @Test
  void testIndicatorWithPeriodInYear() {
    withIndicator(inA, "#{" + deE.getUid() + "}.yearToDate() + [periodInYear]");

    assertDataValues(
        Map.of(
            "indicatorAA-ouabcdefghA-201705",
            1.0 + 5,
            "indicatorAA-ouabcdefghA-201706",
            3.0 + 6,
            "indicatorAA-ouabcdefghA-201707",
            7.0 + 7,
            "indicatorAA-ouabcdefghA-201708",
            7.0 + 8,
            "indicatorAA-ouabcdefghA-201709",
            7.0 + 9),
        DataQueryParams.newBuilder()
            .withOrganisationUnit(ouA)
            .withIndicators(List.of(inA))
            .withAggregationType(AnalyticsAggregationType.SUM)
            .withPeriods(List.of(peApr, peMay, peJun, peJul, peAug, peSep))
            .withOutputFormat(OutputFormat.ANALYTICS)
            .build());
  }

  @Test
  void testIndicatorWithPeriodOffsetAndPeriodInYear() {
    withIndicator(
        inA, "( #{" + deE.getUid() + "}.yearToDate() + [periodInYear] ).periodOffset(-1)");

    assertDataValues(
        Map.of(
            "indicatorAA-ouabcdefghA-201706",
            1.0 + 5,
            "indicatorAA-ouabcdefghA-201707",
            3.0 + 6,
            "indicatorAA-ouabcdefghA-201708",
            7.0 + 7,
            "indicatorAA-ouabcdefghA-201709",
            7.0 + 8),
        DataQueryParams.newBuilder()
            .withOrganisationUnit(ouA)
            .withIndicators(List.of(inA))
            .withAggregationType(AnalyticsAggregationType.SUM)
            .withPeriods(List.of(peApr, peMay, peJun, peJul, peAug, peSep))
            .withOutputFormat(OutputFormat.ANALYTICS)
            .build());
  }

  @Test
  void testTwoIndicatorsWithPeriodOffsetAndPeriodInYear() {
    withIndicator(
        inA, "( #{" + deE.getUid() + "}.yearToDate() + [periodInYear] ).periodOffset(-1)");
    withIndicator(
        inB, "( #{" + deE.getUid() + "}.yearToDate() + [periodInYear] ).periodOffset(-2)");

    assertDataValues(
        Map.of(
            "indicatorAA-ouabcdefghA-201706",
            1.0 + 5,
            "indicatorAA-ouabcdefghA-201707",
            3.0 + 6,
            "indicatorAA-ouabcdefghA-201708",
            7.0 + 7,
            "indicatorAA-ouabcdefghA-201709",
            7.0 + 8,
            "indicatorBB-ouabcdefghA-201707",
            1.0 + 5,
            "indicatorBB-ouabcdefghA-201708",
            3.0 + 6,
            "indicatorBB-ouabcdefghA-201709",
            7.0 + 7),
        DataQueryParams.newBuilder()
            .withOrganisationUnit(ouA)
            .withIndicators(List.of(inA, inB))
            .withAggregationType(AnalyticsAggregationType.SUM)
            .withPeriods(List.of(peApr, peMay, peJun, peJul, peAug, peSep))
            .withOutputFormat(OutputFormat.ANALYTICS)
            .build());
  }

  @Test
  void testIndicatorWithYearlyPeriodCount() {
    withIndicator(inA, "#{" + deE.getUid() + "}.yearToDate() + [yearlyPeriodCount]");

    assertDataValues(
        Map.of(
            "indicatorAA-ouabcdefghA-201705",
            1.0 + 12,
            "indicatorAA-ouabcdefghA-201706",
            3.0 + 12,
            "indicatorAA-ouabcdefghA-201707",
            7.0 + 12,
            "indicatorAA-ouabcdefghA-201708",
            7.0 + 12,
            "indicatorAA-ouabcdefghA-201709",
            7.0 + 12),
        DataQueryParams.newBuilder()
            .withOrganisationUnit(ouA)
            .withIndicators(List.of(inA))
            .withAggregationType(AnalyticsAggregationType.SUM)
            .withPeriods(List.of(peApr, peMay, peJun, peJul, peAug, peSep))
            .withOutputFormat(OutputFormat.ANALYTICS)
            .build());
  }

  @Test
  void testIndicatorSummingBooleans() {
    withIndicator(inA, "#{" + deF.getUid() + "}");

    assertDataValues(
        Map.of(
            "indicatorAA-ouabcdefghA-201701",
            1.0,
            "indicatorAA-ouabcdefghA-201702",
            0.0,
            "indicatorAA-ouabcdefghA-201703",
            1.0),
        DataQueryParams.newBuilder()
            .withOrganisationUnit(ouA)
            .withIndicators(List.of(inA))
            .withAggregationType(AnalyticsAggregationType.SUM)
            .withPeriods(List.of(peJan, peFeb, peMar, peApr))
            .withOutputFormat(OutputFormat.ANALYTICS)
            .build());
  }

  @Test
  void testNestedIndicator() {
    withIndicator(inA, "#{" + deA.getUid() + "}");
    withIndicator(inB, "2 * N{" + inA.getUid() + "}");

    assertDataValues(
        Map.of(
            "indicatorAA-201701",
            75.0,
            "indicatorAA-201702",
            233.0,
            "indicatorBB-201701",
            150.0,
            "indicatorBB-201702",
            466.0),
        DataQueryParams.newBuilder()
            .withIndicators(List.of(inA, inB))
            .withAggregationType(AnalyticsAggregationType.SUM)
            .withPeriods(List.of(peJan, peFeb))
            .withOutputFormat(OutputFormat.ANALYTICS)
            .build());
  }

  @Test
  void testNestedIndicatorWithPeriodOffset() {
    withIndicator(inA, "#{" + deA.getUid() + "}");
    withIndicator(inB, "N{" + inA.getUid() + "} + N{" + inA.getUid() + "}.periodOffset(-1)");

    assertDataValues(
        Map.of(
            "indicatorAA-201701",
            75.0,
            "indicatorAA-201702",
            233.0,
            "indicatorBB-201701",
            75.0,
            "indicatorBB-201702",
            308.0),
        DataQueryParams.newBuilder()
            .withIndicators(List.of(inA, inB))
            .withAggregationType(AnalyticsAggregationType.SUM)
            .withPeriods(List.of(peJan, peFeb))
            .withOutputFormat(OutputFormat.ANALYTICS)
            .build());
  }

  @Test
  void testIndicatorSubexpressionInteger() {
    withIndicator(inA, "subExpression( #{" + deE.getUid() + "} )");

    assertDataValues(
        Map.of("indicatorAA-ouabcdefghA-201705", 1.0, "indicatorAA-ouabcdefghA-201706", 2.0),
        DataQueryParams.newBuilder()
            .withOrganisationUnit(ouA)
            .withIndicators(List.of(inA))
            .withAggregationType(AnalyticsAggregationType.SUM)
            .withPeriods(List.of(peMay, peJun))
            .withOutputFormat(OutputFormat.ANALYTICS)
            .build());
  }

  @Test
  void testIndicatorSubexpressionBoolean() {
    withIndicator(inA, "subExpression( if( #{" + deF.getUid() + "}, 3, 4 ) )");

    assertDataValues(
        Map.of(
            "indicatorAA-ouabcdefghA-201701",
            3.0,
            "indicatorAA-ouabcdefghA-201702",
            4.0,
            "indicatorAA-ouabcdefghA-201703",
            3.0),
        DataQueryParams.newBuilder()
            .withOrganisationUnit(ouA)
            .withIndicators(List.of(inA))
            .withAggregationType(AnalyticsAggregationType.SUM)
            .withPeriods(List.of(peJan, peFeb, peMar, peApr))
            .withOutputFormat(OutputFormat.ANALYTICS)
            .build());
  }

  @Test
  void testIndicatorSubexpressionBooleanSum() {
    withIndicator(
        inA, "subExpression( if( #{" + deF.getUid() + "}.aggregationType(SUM) > 0, 5, 6 ) )");

    assertDataValues(
        Map.of(
            "indicatorAA-ouabcdefghA-201701",
            5.0,
            "indicatorAA-ouabcdefghA-201702",
            6.0,
            "indicatorAA-ouabcdefghA-201703",
            5.0),
        DataQueryParams.newBuilder()
            .withOrganisationUnit(ouA)
            .withIndicators(List.of(inA))
            .withAggregationType(AnalyticsAggregationType.SUM)
            .withPeriods(List.of(peJan, peFeb, peMar, peApr))
            .withOutputFormat(OutputFormat.ANALYTICS)
            .build());
  }

  @Test
  void testIndicatorSubexpressionBooleanMinQuarter() {
    withIndicator(inA, "subExpression(#{" + deF.getUid() + "}.aggregationType(MIN))");

    assertDataValues(
        Map.of("indicatorAA-ouabcdefghA-2017Q1", 0.0),
        DataQueryParams.newBuilder()
            .withOrganisationUnit(ouA)
            .withIndicators(List.of(inA))
            .withAggregationType(AnalyticsAggregationType.SUM)
            .withPeriods(List.of(quarter))
            .withOutputFormat(OutputFormat.ANALYTICS)
            .build());
  }

  @Test
  void testIndicatorSubexpressionBooleanMaxQuarter() {
    withIndicator(inA, "subExpression(#{" + deF.getUid() + "}.aggregationType(MAX))");

    assertDataValues(
        Map.of("indicatorAA-ouabcdefghA-2017Q1", 1.0),
        DataQueryParams.newBuilder()
            .withOrganisationUnit(ouA)
            .withIndicators(List.of(inA))
            .withAggregationType(AnalyticsAggregationType.SUM)
            .withPeriods(List.of(quarter))
            .withOutputFormat(OutputFormat.ANALYTICS)
            .build());
  }

  @Test
  void testIndicatorSubexpressionBooleanSumQuarter() {
    withIndicator(inA, "subExpression(#{" + deF.getUid() + "}.aggregationType(SUM))");

    assertDataValues(
        Map.of("indicatorAA-ouabcdefghA-2017Q1", 2.0),
        DataQueryParams.newBuilder()
            .withOrganisationUnit(ouA)
            .withIndicators(List.of(inA))
            .withAggregationType(AnalyticsAggregationType.SUM)
            .withPeriods(List.of(quarter))
            .withOutputFormat(OutputFormat.ANALYTICS)
            .build());
  }

  @Test
  void testIndicatorSubexpressionBooleanCountQuarter() {
    withIndicator(inA, "subExpression(#{" + deF.getUid() + "}.aggregationType(COUNT))");

    assertDataValues(
        Map.of("indicatorAA-ouabcdefghA-2017Q1", 3.0),
        DataQueryParams.newBuilder()
            .withOrganisationUnit(ouA)
            .withIndicators(List.of(inA))
            .withAggregationType(AnalyticsAggregationType.SUM)
            .withPeriods(List.of(quarter))
            .withOutputFormat(OutputFormat.ANALYTICS)
            .build());
  }

  @Test
  void testIndicatorSubexpressionText() {
    withIndicator(inA, "subExpression( if( #{" + deG.getUid() + "} == 'abc', 5, 6 ) )");

    assertDataValues(
        Map.of("indicatorAA-ouabcdefghA-201701", 5.0),
        DataQueryParams.newBuilder()
            .withOrganisationUnit(ouA)
            .withIndicators(List.of(inA))
            .withAggregationType(AnalyticsAggregationType.SUM)
            .withPeriods(List.of(peJan, peFeb))
            .withOutputFormat(OutputFormat.ANALYTICS)
            .build());
  }

  @Test
  void testIndicatorSubexpressionDate() {
    withIndicator(inA, "subExpression( if( #{" + deH.getUid() + "} >= '2017-01-01', 7, 8 ) )");

    assertDataValues(
        Map.of("indicatorAA-ouabcdefghA-201701", 7.0),
        DataQueryParams.newBuilder()
            .withOrganisationUnit(ouA)
            .withIndicators(List.of(inA))
            .withAggregationType(AnalyticsAggregationType.SUM)
            .withPeriods(List.of(peJan, peFeb))
            .withOutputFormat(OutputFormat.ANALYTICS)
            .build());
  }

  @Test
  void testIndicatorSubexpressionCatOptionCommbo() {
    withIndicator(inA, "subExpression(#{" + deAUid + "}/#{" + deBUid + "." + ocDefUid + "})");

    assertDataValues(
        Map.of("indicatorAA-ouabcdefghA-2017Q1", 2.6, "indicatorAA-ouabcdefghB-2017Q1", 2.08),
        DataQueryParams.newBuilder()
            .withOrganisationUnits(List.of(ouA, ouB))
            .withIndicators(List.of(inA))
            .withAggregationType(AnalyticsAggregationType.SUM)
            .withPeriods(List.of(quarter))
            .withOutputFormat(OutputFormat.ANALYTICS)
            .build());
  }

  @Test
  void testIndicatorSubexpressionAverage() {
    withIndicator(
        inA, "subExpression(#{" + deAUid + "}/#{" + deBUid + "}).aggregationType(AVERAGE)");

    assertDataValues(
        Map.of("indicatorAA-ouabcdefghA-2017Q1", 0.52, "indicatorAA-ouabcdefghB-2017Q1", 0.69),
        DataQueryParams.newBuilder()
            .withOrganisationUnits(List.of(ouA, ouB))
            .withIndicators(List.of(inA))
            .withAggregationType(AnalyticsAggregationType.SUM)
            .withPeriods(List.of(quarter))
            .withOutputFormat(OutputFormat.ANALYTICS)
            .build());
  }

  @Test
  void testIndicatorSubexpressionAverageWithMax() {
    withIndicator(
        inA,
        "subExpression(#{"
            + deAUid
            + "}.aggregationType(MAX)/#{"
            + deBUid
            + "}).aggregationType(AVERAGE)");

    assertDataValues(
        Map.of("indicatorAA-ouabcdefghA-2017Q1", 0.49, "indicatorAA-ouabcdefghB-2017Q1", 0.64),
        DataQueryParams.newBuilder()
            .withOrganisationUnits(List.of(ouA, ouB))
            .withIndicators(List.of(inA))
            .withAggregationType(AnalyticsAggregationType.SUM)
            .withPeriods(List.of(quarter))
            .withOutputFormat(OutputFormat.ANALYTICS)
            .build());
  }

  @Test
  void testIndicatorSubexpressionAverageWithAndWithoutMax() {
    withIndicator(
        inA,
        "subExpression(#{"
            + deAUid
            + "}+#{"
            + deAUid
            + "}.aggregationType(MAX)/#{"
            + deBUid
            + "}).aggregationType(AVERAGE)");

    assertDataValues(
        Map.of("indicatorAA-ouabcdefghA-2017Q1", 62.09, "indicatorAA-ouabcdefghB-2017Q1", 100.97),
        DataQueryParams.newBuilder()
            .withOrganisationUnits(List.of(ouA, ouB))
            .withIndicators(List.of(inA))
            .withAggregationType(AnalyticsAggregationType.SUM)
            .withPeriods(List.of(quarter))
            .withOutputFormat(OutputFormat.ANALYTICS)
            .build());
  }

  @Test
  void testIndicatorSubexpressionPeriodOffset() {
    withIndicator(
        inA,
        "subExpression(if(#{"
            + deDUid
            + "}+#{"
            + deDUid
            + "}.periodOffset(-1)+#{"
            + deDUid
            + "}.periodOffset(-2)>0,1,0))");

    assertDataValues(
        Map.of(
            "indicatorAA-ouabcdefghA-201702",
            3.0,
            "indicatorAA-ouabcdefghA-201703",
            3.0,
            "indicatorAA-ouabcdefghA-201704",
            4.0,
            "indicatorAA-ouabcdefghB-201702",
            1.0,
            "indicatorAA-ouabcdefghB-201703",
            1.0,
            "indicatorAA-ouabcdefghB-201704",
            2.0),
        DataQueryParams.newBuilder()
            .withOrganisationUnits(List.of(ouA, ouB))
            .withIndicators(List.of(inA))
            .withAggregationType(AnalyticsAggregationType.SUM)
            .withPeriods(List.of(peFeb, peMar, peApr))
            .withOutputFormat(OutputFormat.ANALYTICS)
            .build());
  }

  @Test
  void testIndicatorWithTwoSubexpressions() {
    // Note: Expressions and values are the sum of the two previous tests.
    withIndicator(
        inA,
        "subExpression(#{"
            + deAUid
            + "}.aggregationType(MAX)/#{"
            + deBUid
            + "}).aggregationType(AVERAGE)"
            + " + subExpression(#{"
            + deAUid
            + "}+#{"
            + deAUid
            + "}.aggregationType(MAX)/#{"
            + deBUid
            + "}).aggregationType(AVERAGE)");

    assertDataValues(
        Map.of("indicatorAA-ouabcdefghA-2017Q1", 62.58, "indicatorAA-ouabcdefghB-2017Q1", 101.61),
        DataQueryParams.newBuilder()
            .withOrganisationUnits(List.of(ouA, ouB))
            .withIndicators(List.of(inA))
            .withAggregationType(AnalyticsAggregationType.SUM)
            .withPeriods(List.of(quarter))
            .withOutputFormat(OutputFormat.ANALYTICS)
            .build());
  }

  @Test
  void testIndicatorWithTwoSubexpressionsThatDifferOnlyByAggregationType() {
    withIndicator(
        inA,
        "subExpression(#{"
            + deAUid
            + "}.aggregationType(SUM)/#{"
            + deBUid
            + "}).aggregationType(MAX)"
            + " + subExpression(#{"
            + deAUid
            + "}.aggregationType(SUM)/#{"
            + deBUid
            + "})");

    assertDataValues(
        Map.of("indicatorAA-ouabcdefghA-2017Q1", 3.6, "indicatorAA-ouabcdefghB-2017Q1", 3.08),
        DataQueryParams.newBuilder()
            .withOrganisationUnits(List.of(ouA, ouB))
            .withIndicators(List.of(inA))
            .withAggregationType(AnalyticsAggregationType.SUM)
            .withPeriods(List.of(quarter))
            .withOutputFormat(OutputFormat.ANALYTICS)
            .build());
  }

  @Test
  void test_deA_ouB_ouC_2017_02() {
    assertDataValues(
        Map.of("deabcdefghA-201702", 233L),
        DataQueryParams.newBuilder()
            .withFilterOrganisationUnits(List.of(ouB, ouC))
            .withDataElements(List.of(deA))
            .withAggregationType(new AnalyticsAggregationType(MAX, MAX))
            .withPeriod(peFeb)
            .withOutputFormat(OutputFormat.ANALYTICS)
            .build());
  }

  @Test
  void test_deA_deB_deD_ouC_ouE_2017_04() {
    assertDataValues(
        Map.of("deabcdefghD-201704", 10.5),
        DataQueryParams.newBuilder()
            .withFilterOrganisationUnits(List.of(ouC, ouE))
            .withDataElements(List.of(deA, deB, deD))
            .withAggregationType(AnalyticsAggregationType.AVERAGE)
            .withPeriod(peApr)
            .withOutputFormat(OutputFormat.ANALYTICS)
            .build());
  }

  @Test
  void test_ouB_2017_01_01_2017_02_20() {
    assertDataValues(
        Map.of("deabcdefghA-ouabcdefghB", 68L),
        DataQueryParams.newBuilder()
            .withDataElements(List.of(deA, deB))
            .withOrganisationUnit(ouB)
            .withStartDate(getDate(2017, 1, 1))
            .withEndDate(getDate(2017, 2, 20))
            .withAggregationType(AnalyticsAggregationType.SUM)
            .withOutputFormat(OutputFormat.ANALYTICS)
            .build());
  }

  @Test
  void test_reRate_2017_Q01_ouC() {
    assertDataValues(
        Map.of("a23dataSetA.REPORTING_RATE-ouabcdefghC-2017Q1", 100L),
        DataQueryParams.newBuilder()
            .withOrganisationUnit(ouC)
            .withReportingRates(List.of(reportingRateA))
            .withPeriod(quarter)
            .withAggregationType(AnalyticsAggregationType.SUM)
            .withOutputFormat(OutputFormat.ANALYTICS)
            .build());
  }

  @Test
  void test_reRate_2017_Q01_ouD() {
    assertDataValues(
        Map.of("a23dataSetB.REPORTING_RATE-ouabcdefghD-2017Q1", 33.33),
        DataQueryParams.newBuilder()
            .withOrganisationUnit(ouD)
            .withReportingRates(List.of(reportingRateB))
            .withPeriod(quarter)
            .withAggregationType(AnalyticsAggregationType.SUM)
            .withOutputFormat(OutputFormat.ANALYTICS)
            .build());
  }

  @Test
  void test_ou_2017_validationruleA() {
    assertDataValues(
        Map.of("a234567vruA-ouabcdefghA-2017", 4L, "a234567vruA-ouabcdefghB-2017", 2L),
        DataQueryParams.newBuilder()
            .withValidationRules(List.of(validationRuleA))
            .withOrganisationUnits(organisationUnitService.getAllOrganisationUnits())
            .withPeriod(year)
            .withAggregationType(AnalyticsAggregationType.COUNT)
            .withOutputFormat(OutputFormat.ANALYTICS)
            .build());
  }

  @Test
  void test_ou_2017_validationruleB() {
    assertDataValues(
        Map.of("a234567vruB-ouabcdefghA-2017", 3L, "a234567vruB-ouabcdefghB-2017", 2L),
        DataQueryParams.newBuilder()
            .withValidationRules(List.of(validationRuleB))
            .withOrganisationUnits(organisationUnitService.getAllOrganisationUnits())
            .withPeriod(year)
            .withAggregationType(AnalyticsAggregationType.COUNT)
            .withOutputFormat(OutputFormat.ANALYTICS)
            .build());
  }

  @Test
  void test_ou_2017_validationruleAB() {
    assertDataValues(
        Map.of(
            "a234567vruA-ouabcdefghA-2017",
            4L,
            "a234567vruA-ouabcdefghB-2017",
            2L,
            "a234567vruB-ouabcdefghA-2017",
            3L,
            "a234567vruB-ouabcdefghB-2017",
            2L),
        DataQueryParams.newBuilder()
            .withValidationRules(List.of(validationRuleA, validationRuleB))
            .withOrganisationUnits(organisationUnitService.getAllOrganisationUnits())
            .withPeriod(year)
            .withAggregationType(AnalyticsAggregationType.COUNT)
            .withOutputFormat(OutputFormat.ANALYTICS)
            .build());
  }

  @Test
  void resourceTablesTimestampUpdated() {

    settingsService.clearCurrentSettings();
    SystemSettings settings = settingsService.getCurrentSettings();
    Date tableLastUpdated = settings.getLastSuccessfulAnalyticsTablesUpdate();
    assertNotEquals(new Date(0L), tableLastUpdated);
    Date resourceTablesUpdated = settings.getLastSuccessfulResourceTablesUpdate();
    assertNotEquals(new Date(0L), resourceTablesUpdated);
    assertTrue(
        tableLastUpdated.after(processStartTime),
        String.format("%s > %s", tableLastUpdated, processStartTime));
    assertTrue(
        resourceTablesUpdated.after(processStartTime),
        String.format("%s > %s", resourceTablesUpdated, processStartTime));
  }
}<|MERGE_RESOLUTION|>--- conflicted
+++ resolved
@@ -81,7 +81,6 @@
 import org.hisp.dhis.dxf2.datavalueset.DataValueSet;
 import org.hisp.dhis.expression.Expression;
 import org.hisp.dhis.expression.ExpressionService;
-import org.hisp.dhis.feedback.ConflictException;
 import org.hisp.dhis.indicator.Indicator;
 import org.hisp.dhis.indicator.IndicatorService;
 import org.hisp.dhis.indicator.IndicatorType;
@@ -260,11 +259,7 @@
   // --------------------------------------------------------------------
 
   @BeforeAll
-<<<<<<< HEAD
   void setUp() throws Exception {
-=======
-  void setUp() throws IOException, ConflictException {
->>>>>>> 62584a68
 
     setUpMetadata();
     setUpDataValues();
@@ -430,11 +425,7 @@
     reportingRateB = new ReportingRate(dataSetB);
   }
 
-<<<<<<< HEAD
   private void setUpDataValues() throws Exception {
-=======
-  private void setUpDataValues() throws IOException, ConflictException {
->>>>>>> 62584a68
     // Read data values from CSV files
     List<DataEntryGroup.Input> groups =
         DataEntryInput.fromCsv(
@@ -538,7 +529,7 @@
    *
    * @param lines the list of arrays of property values.
    */
-  private void parseDataSetRegistrations(List<String[]> lines) throws ConflictException {
+  private void parseDataSetRegistrations(List<String[]> lines) throws Exception {
     String storedBy = "johndoe";
     String lastUpdatedBy = "johndoe";
     Date now = new Date();
