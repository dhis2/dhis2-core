--- conflicted
+++ resolved
@@ -83,12 +83,10 @@
   private User userA;
   private User userB;
 
-<<<<<<< HEAD
-  private TrackedEntityParams defaultParams;
-=======
   private UserDetails userDetailsA;
   private UserDetails userDetailsB;
->>>>>>> 945eb122
+
+  private TrackedEntityParams defaultParams;
 
   @Override
   protected void setUpTest() throws Exception {
@@ -121,13 +119,11 @@
     userB.addOrganisationUnit(organisationUnitB);
     userService.updateUser(userB);
 
-<<<<<<< HEAD
+    userDetailsA = UserDetails.fromUser(userA);
+    userDetailsB = UserDetails.fromUser(userB);
+
     defaultParams =
         new TrackedEntityParams(false, TrackedEntityEnrollmentParams.FALSE, false, false);
-=======
-    userDetailsA = UserDetails.fromUser(userA);
-    userDetailsB = UserDetails.fromUser(userB);
->>>>>>> 945eb122
   }
 
   @Test
@@ -156,7 +152,6 @@
   void shouldNotHaveAccessToEnrollmentWithUserAWhenTransferredToAnotherOrgUnit() {
     trackerOwnershipAccessManager.assignOwnership(
         entityInstanceA1, programA, organisationUnitA, false, true);
-<<<<<<< HEAD
     trackerOwnershipAccessManager.transferOwnership(
         entityInstanceA1, programA, organisationUnitB, false, true);
 
@@ -210,14 +205,6 @@
         String.format(
             "[User has no read access to organisation unit: %s]", organisationUnitA.getUid()),
         exception.getMessage());
-=======
-    assertTrue(trackerOwnershipAccessManager.hasAccess(userDetailsA, entityInstanceA1, programA));
-    assertFalse(trackerOwnershipAccessManager.hasAccess(userDetailsB, entityInstanceA1, programA));
-    trackerOwnershipAccessManager.transferOwnership(
-        entityInstanceA1, programA, organisationUnitB, false, true);
-    assertFalse(trackerOwnershipAccessManager.hasAccess(userDetailsA, entityInstanceA1, programA));
-    assertTrue(trackerOwnershipAccessManager.hasAccess(userDetailsB, entityInstanceA1, programA));
->>>>>>> 945eb122
   }
 
   @Test
@@ -249,7 +236,6 @@
     assertFalse(trackerOwnershipAccessManager.hasAccess(userDetailsB, entityInstanceA1, programA));
     assertFalse(
         trackerOwnershipAccessManager.hasAccess(
-<<<<<<< HEAD
             userB, entityInstanceA1.getUid(), entityInstanceA1.getOrganisationUnit(), programA));
 
     injectSecurityContextUser(userB);
@@ -260,12 +246,6 @@
                 trackedEntityService.getTrackedEntity(
                     entityInstanceA1.getUid(), programA.getUid(), defaultParams, false));
     assertEquals(TrackerOwnershipManager.OWNERSHIP_ACCESS_DENIED, exception.getMessage());
-=======
-            userDetailsB,
-            entityInstanceA1.getUid(),
-            entityInstanceA1.getOrganisationUnit(),
-            programA));
->>>>>>> 945eb122
   }
 
   @Test
@@ -286,7 +266,6 @@
     assertFalse(trackerOwnershipAccessManager.hasAccess(userDetailsB, entityInstanceA1, programB));
     assertFalse(
         trackerOwnershipAccessManager.hasAccess(
-<<<<<<< HEAD
             userB, entityInstanceA1.getUid(), entityInstanceA1.getOrganisationUnit(), programB));
 
     injectSecurityContextUser(userB);
@@ -297,11 +276,5 @@
                 trackedEntityService.getTrackedEntity(
                     entityInstanceA1.getUid(), programB.getUid(), defaultParams, false));
     assertEquals(TrackerOwnershipManager.PROGRAM_ACCESS_CLOSED, exception.getMessage());
-=======
-            userDetailsB,
-            entityInstanceA1.getUid(),
-            entityInstanceA1.getOrganisationUnit(),
-            programB));
->>>>>>> 945eb122
   }
 }