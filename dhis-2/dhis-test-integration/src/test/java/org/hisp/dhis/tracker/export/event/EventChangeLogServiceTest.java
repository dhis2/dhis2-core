/*
 * Copyright (c) 2004-2024, University of Oslo
 * All rights reserved.
 *
 * Redistribution and use in source and binary forms, with or without
 * modification, are permitted provided that the following conditions are met:
 * Redistributions of source code must retain the above copyright notice, this
 * list of conditions and the following disclaimer.
 *
 * Redistributions in binary form must reproduce the above copyright notice,
 * this list of conditions and the following disclaimer in the documentation
 * and/or other materials provided with the distribution.
 * Neither the name of the HISP project nor the names of its contributors may
 * be used to endorse or promote products derived from this software without
 * specific prior written permission.
 *
 * THIS SOFTWARE IS PROVIDED BY THE COPYRIGHT HOLDERS AND CONTRIBUTORS "AS IS" AND
 * ANY EXPRESS OR IMPLIED WARRANTIES, INCLUDING, BUT NOT LIMITED TO, THE IMPLIED
 * WARRANTIES OF MERCHANTABILITY AND FITNESS FOR A PARTICULAR PURPOSE ARE
 * DISCLAIMED. IN NO EVENT SHALL THE COPYRIGHT OWNER OR CONTRIBUTORS BE LIABLE FOR
 * ANY DIRECT, INDIRECT, INCIDENTAL, SPECIAL, EXEMPLARY, OR CONSEQUENTIAL DAMAGES
 * (INCLUDING, BUT NOT LIMITED TO, PROCUREMENT OF SUBSTITUTE GOODS OR SERVICES;
 * LOSS OF USE, DATA, OR PROFITS; OR BUSINESS INTERRUPTION) HOWEVER CAUSED AND ON
 * ANY THEORY OF LIABILITY, WHETHER IN CONTRACT, STRICT LIABILITY, OR TORT
 * (INCLUDING NEGLIGENCE OR OTHERWISE) ARISING IN ANY WAY OUT OF THE USE OF THIS
 * SOFTWARE, EVEN IF ADVISED OF THE POSSIBILITY OF SUCH DAMAGE.
 */
package org.hisp.dhis.tracker.export.event;

import static org.hisp.dhis.changelog.ChangeLogType.UPDATE;
import static org.hisp.dhis.tracker.Assertions.assertNoErrors;
import static org.junit.jupiter.api.Assertions.assertAll;
import static org.junit.jupiter.api.Assertions.assertEquals;
import static org.junit.jupiter.api.Assertions.assertNotNull;
import static org.junit.jupiter.api.Assertions.assertThrows;

import java.io.IOException;
import java.util.List;
import java.util.Map;
import org.hisp.dhis.common.IdentifiableObject;
import org.hisp.dhis.common.IdentifiableObjectManager;
import org.hisp.dhis.common.UID;
<<<<<<< HEAD
import org.hisp.dhis.dataelement.DataElement;
=======
import org.hisp.dhis.dxf2.metadata.objectbundle.ObjectBundle;
import org.hisp.dhis.dxf2.metadata.objectbundle.ObjectBundleMode;
import org.hisp.dhis.dxf2.metadata.objectbundle.ObjectBundleParams;
import org.hisp.dhis.dxf2.metadata.objectbundle.ObjectBundleService;
import org.hisp.dhis.dxf2.metadata.objectbundle.ObjectBundleValidationService;
import org.hisp.dhis.feedback.Assertions;
>>>>>>> 746e55d4
import org.hisp.dhis.feedback.ForbiddenException;
import org.hisp.dhis.feedback.NotFoundException;
import org.hisp.dhis.importexport.ImportStrategy;
import org.hisp.dhis.program.Event;
import org.hisp.dhis.render.RenderFormat;
import org.hisp.dhis.render.RenderService;
import org.hisp.dhis.test.integration.PostgresIntegrationTestBase;
import org.hisp.dhis.tracker.export.Page;
import org.hisp.dhis.tracker.export.PageParams;
import org.hisp.dhis.tracker.export.event.EventChangeLog.DataValueChange;
import org.hisp.dhis.tracker.imports.TrackerImportParams;
import org.hisp.dhis.tracker.imports.TrackerImportService;
import org.hisp.dhis.tracker.imports.bundle.persister.TrackerObjectDeletionService;
import org.hisp.dhis.tracker.imports.domain.TrackerObjects;
import org.hisp.dhis.user.User;
import org.junit.jupiter.api.BeforeEach;
import org.junit.jupiter.api.Test;
import org.springframework.beans.factory.annotation.Autowired;
import org.springframework.core.io.ClassPathResource;

class EventChangeLogServiceTest extends PostgresIntegrationTestBase {

  @Autowired private EventChangeLogService eventChangeLogService;

  @Autowired private TrackerImportService trackerImportService;

  @Autowired private TrackerObjectDeletionService trackerObjectDeletionService;

  @Autowired private IdentifiableObjectManager manager;

  @Autowired private ObjectBundleService objectBundleService;

  @Autowired private ObjectBundleValidationService objectBundleValidationService;

  @Autowired private RenderService renderService;

  private User importUser;

  private TrackerImportParams importParams;

  private final EventChangeLogOperationParams defaultOperationParams =
      EventChangeLogOperationParams.builder().build();
  private final PageParams defaultPageParams = new PageParams(null, null, false);

  @BeforeEach
  void setUp() throws IOException {
    setUpMetadata("tracker/simple_metadata.json");

    importUser = userService.getUser("tTgjgobT1oS");
    injectSecurityContextUser(importUser);

    importParams = TrackerImportParams.builder().build();
    assertNoErrors(
        trackerImportService.importTracker(
            importParams, fromJson("tracker/event_and_enrollment.json")));
  }

  @BeforeEach
  void setUpUser() {
    importUser = userService.getUser("tTgjgobT1oS");
    injectSecurityContextUser(importUser);
  }

  @Test
  void shouldFailWhenEventDoesNotExist() {
    assertThrows(
        NotFoundException.class,
        () -> eventChangeLogService.getEventChangeLog(UID.generate(), null, null));
  }

  @Test
  void shouldFailWhenEventIsSoftDeleted() throws NotFoundException {
    trackerObjectDeletionService.deleteEvents(List.of("D9PbzJY8bJM"));

    assertThrows(
        NotFoundException.class,
        () -> eventChangeLogService.getEventChangeLog(UID.generate(), null, null));
  }

  @Test
  void shouldFailWhenEventOrgUnitIsNotAccessible() {
    testAsUser("o1HMTIzBGo7");

    assertThrows(
        NotFoundException.class,
        () -> eventChangeLogService.getEventChangeLog(UID.of("D9PbzJY8bJM"), null, null));
  }

  @Test
  void shouldFailWhenEventProgramIsNotAccessible() {
    testAsUser("o1HMTIzBGo7");

    assertThrows(
        NotFoundException.class,
        () -> eventChangeLogService.getEventChangeLog(UID.of("G9PbzJY8bJG"), null, null));
  }

  @Test
  void shouldFailWhenProgramTrackedEntityTypeIsNotAccessible() {
    testAsUser("FIgVWzUCkpw");

    assertThrows(
        NotFoundException.class,
        () -> eventChangeLogService.getEventChangeLog(UID.of("H0PbzJY8bJG"), null, null));
  }

  @Test
  void shouldFailWhenProgramWithoutRegistrationAndNoAccessToEventOrgUnit() {
    testAsUser("o1HMTIzBGo7");

    assertThrows(
        NotFoundException.class,
        () -> eventChangeLogService.getEventChangeLog(UID.of("G9PbzJY8bJG"), null, null));
  }

  @Test
  void shouldReturnChangeLogsWhenDataValueIsCreated() throws NotFoundException, ForbiddenException {
    String event = "QRYjLTiJTrA";
    String dataElement = getDataElement(event);

    Page<EventChangeLog> changeLogs =
        eventChangeLogService.getEventChangeLog(
            UID.of(event), defaultOperationParams, defaultPageParams);

    assertNumberOfChanges(1, changeLogs.getItems());
    assertCreate(dataElement, "15", changeLogs.getItems().get(0));
  }

  @Test
  void shouldReturnChangeLogsWhenDataValueIsDeleted()
      throws NotFoundException, IOException, ForbiddenException {
    String event = "QRYjLTiJTrA";
    String dataElement = getDataElement(event);

    updateDataValue(event, dataElement, "");

    Page<EventChangeLog> changeLogs =
        eventChangeLogService.getEventChangeLog(
            UID.of(event), defaultOperationParams, defaultPageParams);

    assertNumberOfChanges(2, changeLogs.getItems());
    assertAll(
        () -> assertDelete(dataElement, "15", changeLogs.getItems().get(0)),
        () -> assertCreate(dataElement, "15", changeLogs.getItems().get(1)));
  }

  @Test
  void shouldNotUpdateChangeLogsWhenDataValueIsDeletedTwiceInARow()
      throws NotFoundException, IOException, ForbiddenException {
    String event = "QRYjLTiJTrA";
    String dataElement = getDataElement(event);

    updateDataValue(event, dataElement, "");
    updateDataValue(event, dataElement, "");

    Page<EventChangeLog> changeLogs =
        eventChangeLogService.getEventChangeLog(
            UID.of(event), defaultOperationParams, defaultPageParams);

    assertNumberOfChanges(2, changeLogs.getItems());
    assertAll(
        () -> assertDelete(dataElement, "15", changeLogs.getItems().get(0)),
        () -> assertCreate(dataElement, "15", changeLogs.getItems().get(1)));
  }

  @Test
  void shouldReturnChangeLogsWhenDataValueIsUpdated()
      throws NotFoundException, IOException, ForbiddenException {
    String event = "QRYjLTiJTrA";
    String dataElement = getDataElement(event);

    updateDataValue(event, dataElement, "20");

    Page<EventChangeLog> changeLogs =
        eventChangeLogService.getEventChangeLog(
            UID.of(event), defaultOperationParams, defaultPageParams);

    assertNumberOfChanges(2, changeLogs.getItems());
    assertAll(
        () -> assertUpdate(dataElement, "15", "20", changeLogs.getItems().get(0)),
        () -> assertCreate(dataElement, "15", changeLogs.getItems().get(1)));
  }

  @Test
  void shouldReturnChangeLogsWhenDataValueIsUpdatedTwiceInARow()
      throws NotFoundException, IOException, ForbiddenException {
    String event = "QRYjLTiJTrA";
    String dataElement = getDataElement(event);

    updateDataValue(event, dataElement, "20");
    updateDataValue(event, dataElement, "25");

    Page<EventChangeLog> changeLogs =
        eventChangeLogService.getEventChangeLog(
            UID.of(event), defaultOperationParams, defaultPageParams);

    assertNumberOfChanges(3, changeLogs.getItems());
    assertAll(
        () -> assertUpdate(dataElement, "20", "25", changeLogs.getItems().get(0)),
        () -> assertUpdate(dataElement, "15", "20", changeLogs.getItems().get(1)),
        () -> assertCreate(dataElement, "15", changeLogs.getItems().get(2)));
  }

  @Test
  void shouldReturnChangeLogsWhenDataValueIsCreatedUpdatedAndDeleted()
      throws IOException, NotFoundException, ForbiddenException {
    String event = "QRYjLTiJTrA";
    String dataElement = getDataElement(event);

    updateDataValue(event, dataElement, "20");
    updateDataValue(event, dataElement, "");

    Page<EventChangeLog> changeLogs =
        eventChangeLogService.getEventChangeLog(
            UID.of(event), defaultOperationParams, defaultPageParams);

    assertNumberOfChanges(3, changeLogs.getItems());
    assertAll(
        () -> assertDelete(dataElement, "20", changeLogs.getItems().get(0)),
        () -> assertUpdate(dataElement, "15", "20", changeLogs.getItems().get(1)),
        () -> assertCreate(dataElement, "15", changeLogs.getItems().get(2)));
  }

<<<<<<< HEAD
  @Test
  void shouldReturnOnlyUserNameWhenUserDoesNotExistInDatabase()
      throws ForbiddenException, NotFoundException {
    Event event = getEvent("QRYjLTiJTrA");
    String dataElementUid = event.getEventDataValues().iterator().next().getDataElement();
    DataElement dataElement = manager.get(DataElement.class, dataElementUid);
    User fakeUser = new User();
    fakeUser.setUsername("fakeUserName");
    eventChangeLogService.addEventChangeLog(
        event, dataElement, "", "current", "previous", UPDATE, fakeUser.getUsername());

    Page<EventChangeLog> changeLogs =
        eventChangeLogService.getEventChangeLog(
            UID.of("QRYjLTiJTrA"), defaultOperationParams, defaultPageParams);

    assertNumberOfChanges(2, changeLogs.getItems());
    assertAll(
        () ->
            assertUpdate(
                dataElementUid, "previous", "current", changeLogs.getItems().get(0), fakeUser),
        () -> assertCreate(dataElementUid, "15", changeLogs.getItems().get(1)));
  }

  private void updateDataValue(
      TrackerObjects trackerObjects, Event event, String dataElementUid, String newValue) {
=======
  private void updateDataValue(String event, String dataElementUid, String newValue)
      throws IOException {
    TrackerObjects trackerObjects = fromJson("tracker/event_and_enrollment.json");
>>>>>>> 746e55d4
    trackerObjects.getEvents().stream()
        .filter(e -> e.getEvent().equalsIgnoreCase(event))
        .findFirst()
        .flatMap(
            e ->
                e.getDataValues().stream()
                    .filter(
                        dv -> dv.getDataElement().getIdentifier().equalsIgnoreCase(dataElementUid))
                    .findFirst())
        .ifPresent(dv -> dv.setValue(newValue));
    assertNoErrors(trackerImportService.importTracker(importParams, trackerObjects));
  }

  private String getDataElement(String uid) {
    Event event = getEvent(uid);
    String dataElement = event.getEventDataValues().iterator().next().getDataElement();
    assertNotNull(dataElement);
    return dataElement;
  }

  private Event getEvent(String uid) {
    Event event = manager.get(Event.class, uid);
    assertNotNull(event);
    return event;
  }

  private void testAsUser(String user) {
    injectSecurityContextUser(manager.get(User.class, user));
  }

  private static void assertNumberOfChanges(int expected, List<EventChangeLog> changeLogs) {
    assertNotNull(changeLogs);
    assertEquals(
        expected,
        changeLogs.size(),
        String.format(
            "Expected to find %s elements in the event change log list, found %s instead: %s",
            expected, changeLogs.size(), changeLogs));
  }

  private void assertCreate(String dataElement, String currentValue, EventChangeLog changeLog) {
    assertAll(
        () -> assertUser(importUser, changeLog),
        () -> assertEquals("CREATE", changeLog.type()),
        () -> assertChange(dataElement, null, currentValue, changeLog));
  }

  private void assertUpdate(
      String dataElement, String previousValue, String currentValue, EventChangeLog changeLog) {
    assertUpdate(dataElement, previousValue, currentValue, changeLog, importUser);
  }

  private void assertUpdate(
      String dataElement,
      String previousValue,
      String currentValue,
      EventChangeLog changeLog,
      User user) {
    assertAll(
        () -> assertUser(user, changeLog),
        () -> assertEquals("UPDATE", changeLog.type()),
        () -> assertChange(dataElement, previousValue, currentValue, changeLog));
  }

  private void assertDelete(String dataElement, String previousValue, EventChangeLog changeLog) {
    assertAll(
        () -> assertUser(importUser, changeLog),
        () -> assertEquals("DELETE", changeLog.type()),
        () -> assertChange(dataElement, previousValue, null, changeLog));
  }

  private static void assertChange(
      String dataElement, String previousValue, String currentValue, EventChangeLog changeLog) {
    DataValueChange expected = new DataValueChange(dataElement, previousValue, currentValue);
    assertEquals(expected, changeLog.change().dataValue());
  }

  private static void assertUser(User user, EventChangeLog changeLog) {
    assertAll(
        () -> assertEquals(user.getUsername(), changeLog.createdBy().getUsername()),
        () -> assertEquals(user.getFirstName(), changeLog.createdBy().getFirstName()),
        () -> assertEquals(user.getSurname(), changeLog.createdBy().getSurname()),
        () -> assertEquals(user.getUid(), changeLog.createdBy().getUid()));
  }

  private ObjectBundle setUpMetadata(String path) throws IOException {
    Map<Class<? extends IdentifiableObject>, List<IdentifiableObject>> metadata =
        renderService.fromMetadata(new ClassPathResource(path).getInputStream(), RenderFormat.JSON);
    ObjectBundleParams params = new ObjectBundleParams();
    params.setObjectBundleMode(ObjectBundleMode.COMMIT);
    params.setImportStrategy(ImportStrategy.CREATE);
    params.setObjects(metadata);
    ObjectBundle bundle = objectBundleService.create(params);
    Assertions.assertNoErrors(objectBundleValidationService.validate(bundle));
    objectBundleService.commit(bundle);
    return bundle;
  }

  private TrackerObjects fromJson(String path) throws IOException {
    return renderService.fromJson(
        new ClassPathResource(path).getInputStream(), TrackerObjects.class);
  }
}<|MERGE_RESOLUTION|>--- conflicted
+++ resolved
@@ -40,16 +40,13 @@
 import org.hisp.dhis.common.IdentifiableObject;
 import org.hisp.dhis.common.IdentifiableObjectManager;
 import org.hisp.dhis.common.UID;
-<<<<<<< HEAD
 import org.hisp.dhis.dataelement.DataElement;
-=======
 import org.hisp.dhis.dxf2.metadata.objectbundle.ObjectBundle;
 import org.hisp.dhis.dxf2.metadata.objectbundle.ObjectBundleMode;
 import org.hisp.dhis.dxf2.metadata.objectbundle.ObjectBundleParams;
 import org.hisp.dhis.dxf2.metadata.objectbundle.ObjectBundleService;
 import org.hisp.dhis.dxf2.metadata.objectbundle.ObjectBundleValidationService;
 import org.hisp.dhis.feedback.Assertions;
->>>>>>> 746e55d4
 import org.hisp.dhis.feedback.ForbiddenException;
 import org.hisp.dhis.feedback.NotFoundException;
 import org.hisp.dhis.importexport.ImportStrategy;
@@ -273,7 +270,6 @@
         () -> assertCreate(dataElement, "15", changeLogs.getItems().get(2)));
   }
 
-<<<<<<< HEAD
   @Test
   void shouldReturnOnlyUserNameWhenUserDoesNotExistInDatabase()
       throws ForbiddenException, NotFoundException {
@@ -297,13 +293,9 @@
         () -> assertCreate(dataElementUid, "15", changeLogs.getItems().get(1)));
   }
 
-  private void updateDataValue(
-      TrackerObjects trackerObjects, Event event, String dataElementUid, String newValue) {
-=======
   private void updateDataValue(String event, String dataElementUid, String newValue)
       throws IOException {
     TrackerObjects trackerObjects = fromJson("tracker/event_and_enrollment.json");
->>>>>>> 746e55d4
     trackerObjects.getEvents().stream()
         .filter(e -> e.getEvent().equalsIgnoreCase(event))
         .findFirst()
