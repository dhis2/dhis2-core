--- conflicted
+++ resolved
@@ -196,7 +196,6 @@
     int testYear = Calendar.getInstance().get(Calendar.YEAR) - 1;
     Date dateMar20 = getDate(testYear, 3, 20);
     Date dateApr10 = getDate(testYear, 4, 10);
-<<<<<<< HEAD
 
     Enrollment enrollmentA = createEnrollment(programA, maleA, organisationUnitA);
     enrollmentA.setEnrollmentDate(dateMar20);
@@ -206,15 +205,6 @@
     maleA.getEnrollments().add(enrollmentA);
     manager.update(maleA);
     trackerOwnershipAccessManager.assignOwnership(maleA, programA, organisationUnitA, false, false);
-=======
-    Enrollment enrollment = createEnrollment(programA, maleA, organisationUnitA);
-    enrollment.setUid("MNWZ6hnuhSX");
-    enrollment.setEnrollmentDate(dateMar20);
-    enrollment.setOccurredDate(dateApr10);
-    manager.save(enrollment);
-    maleA.getEnrollments().add(enrollment);
-    manager.update(maleA);
->>>>>>> 8d2a309d
 
     trackedEntityProgramOwnerService.updateTrackedEntityProgramOwner(
         maleA, programA, organisationUnitA);
