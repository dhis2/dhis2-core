/*
 * Copyright (c) 2004-2022, University of Oslo
 * All rights reserved.
 *
 * Redistribution and use in source and binary forms, with or without
 * modification, are permitted provided that the following conditions are met:
 * Redistributions of source code must retain the above copyright notice, this
 * list of conditions and the following disclaimer.
 *
 * Redistributions in binary form must reproduce the above copyright notice,
 * this list of conditions and the following disclaimer in the documentation
 * and/or other materials provided with the distribution.
 * Neither the name of the HISP project nor the names of its contributors may
 * be used to endorse or promote products derived from this software without
 * specific prior written permission.
 *
 * THIS SOFTWARE IS PROVIDED BY THE COPYRIGHT HOLDERS AND CONTRIBUTORS "AS IS" AND
 * ANY EXPRESS OR IMPLIED WARRANTIES, INCLUDING, BUT NOT LIMITED TO, THE IMPLIED
 * WARRANTIES OF MERCHANTABILITY AND FITNESS FOR A PARTICULAR PURPOSE ARE
 * DISCLAIMED. IN NO EVENT SHALL THE COPYRIGHT OWNER OR CONTRIBUTORS BE LIABLE FOR
 * ANY DIRECT, INDIRECT, INCIDENTAL, SPECIAL, EXEMPLARY, OR CONSEQUENTIAL DAMAGES
 * (INCLUDING, BUT NOT LIMITED TO, PROCUREMENT OF SUBSTITUTE GOODS OR SERVICES;
 * LOSS OF USE, DATA, OR PROFITS; OR BUSINESS INTERRUPTION) HOWEVER CAUSED AND ON
 * ANY THEORY OF LIABILITY, WHETHER IN CONTRACT, STRICT LIABILITY, OR TORT
 * (INCLUDING NEGLIGENCE OR OTHERWISE) ARISING IN ANY WAY OUT OF THE USE OF THIS
 * SOFTWARE, EVEN IF ADVISED OF THE POSSIBILITY OF SUCH DAMAGE.
 */
package org.hisp.dhis.trackedentity;

import static org.hamcrest.MatcherAssert.assertThat;
import static org.hamcrest.Matchers.hasSize;
import static org.hamcrest.core.Is.is;
import static org.junit.jupiter.api.Assertions.assertEquals;
import static org.junit.jupiter.api.Assertions.assertFalse;
import static org.junit.jupiter.api.Assertions.assertNotNull;
import static org.junit.jupiter.api.Assertions.assertNull;
import static org.junit.jupiter.api.Assertions.assertTrue;

import java.time.LocalDate;
import java.time.ZoneOffset;
import java.util.Collections;
import java.util.Date;
import java.util.List;
import java.util.Map;

import org.hisp.dhis.analytics.AggregationType;
import org.hisp.dhis.common.OrganisationUnitSelectionMode;
import org.hisp.dhis.common.QueryItem;
import org.hisp.dhis.common.QueryOperator;
import org.hisp.dhis.common.ValueType;
import org.hisp.dhis.organisationunit.OrganisationUnit;
import org.hisp.dhis.organisationunit.OrganisationUnitService;
import org.hisp.dhis.program.Program;
import org.hisp.dhis.program.ProgramInstanceService;
import org.hisp.dhis.program.ProgramService;
import org.hisp.dhis.test.integration.TransactionalIntegrationTest;
import org.hisp.dhis.trackedentityattributevalue.TrackedEntityAttributeValue;
import org.hisp.dhis.trackedentityattributevalue.TrackedEntityAttributeValueService;
import org.hisp.dhis.webapi.controller.event.mapper.OrderParam;
import org.hisp.dhis.webapi.controller.event.mapper.SortDirection;
import org.junit.jupiter.api.Test;
import org.springframework.beans.factory.annotation.Autowired;

/**
 * @author Lars Helge Overland
 */
class TrackedEntityInstanceStoreTest extends TransactionalIntegrationTest
{

    @Autowired
    private TrackedEntityInstanceStore teiStore;

    @Autowired
    private OrganisationUnitService organisationUnitService;

    @Autowired
    private TrackedEntityAttributeValueService attributeValueService;

    @Autowired
    private TrackedEntityTypeService trackedEntityTypeService;

    @Autowired
    private ProgramInstanceService programInstanceService;

    @Autowired
    private TrackedEntityAttributeService trackedEntityAttributeService;

    @Autowired
    private ProgramService programService;

    private TrackedEntityInstance teiA;

    private TrackedEntityInstance teiB;

    private TrackedEntityInstance teiC;

    private TrackedEntityInstance teiD;

    private TrackedEntityInstance teiE;

    private TrackedEntityInstance teiF;

    private TrackedEntityAttribute atA;

    private TrackedEntityAttribute atB;

    private TrackedEntityAttribute atC;

    private OrganisationUnit ouA;

    private OrganisationUnit ouB;

    private OrganisationUnit ouC;

    private Program prA;

    private Program prB;

    @Override
    public void setUpTest()
    {
        atA = createTrackedEntityAttribute( 'A' );
        atB = createTrackedEntityAttribute( 'B' );
        atC = createTrackedEntityAttribute( 'C', ValueType.ORGANISATION_UNIT );
        atB.setUnique( true );
        trackedEntityAttributeService.addTrackedEntityAttribute( atA );
        trackedEntityAttributeService.addTrackedEntityAttribute( atB );
        trackedEntityAttributeService.addTrackedEntityAttribute( atC );
        ouA = createOrganisationUnit( 'A' );
        ouB = createOrganisationUnit( 'B', ouA );
        ouC = createOrganisationUnit( 'C', ouB );
        organisationUnitService.addOrganisationUnit( ouA );
        organisationUnitService.addOrganisationUnit( ouB );
        organisationUnitService.addOrganisationUnit( ouC );
        prA = createProgram( 'A', null, null );
        prB = createProgram( 'B', null, null );
        programService.addProgram( prA );
        programService.addProgram( prB );
        teiA = createTrackedEntityInstance( ouA );
        teiB = createTrackedEntityInstance( ouB );
        teiC = createTrackedEntityInstance( ouB );
        teiD = createTrackedEntityInstance( ouC );
        teiE = createTrackedEntityInstance( ouC );
        teiF = createTrackedEntityInstance( ouC );
    }

    @Test
    void testTrackedEntityInstanceExists()
    {
        teiStore.save( teiA );
        teiStore.save( teiB );
        dbmsManager.flushSession();
        assertTrue( teiStore.exists( teiA.getUid() ) );
        assertTrue( teiStore.exists( teiB.getUid() ) );
        assertFalse( teiStore.exists( "aaaabbbbccc" ) );
    }

    @Test
    void testAddGet()
    {
        teiStore.save( teiA );
        long idA = teiA.getId();
        teiStore.save( teiB );
        long idB = teiB.getId();
        assertNotNull( teiStore.get( idA ) );
        assertNotNull( teiStore.get( idB ) );
    }

    @Test
    void testAddGetbyOu()
    {
        teiStore.save( teiA );
        long idA = teiA.getId();
        teiStore.save( teiB );
        long idB = teiB.getId();
        assertEquals( teiA.getName(), teiStore.get( idA ).getName() );
        assertEquals( teiB.getName(), teiStore.get( idB ).getName() );
    }

    @Test
    void testDelete()
    {
        teiStore.save( teiA );
        long idA = teiA.getId();
        teiStore.save( teiB );
        long idB = teiB.getId();
        assertNotNull( teiStore.get( idA ) );
        assertNotNull( teiStore.get( idB ) );
        teiStore.delete( teiA );
        assertNull( teiStore.get( idA ) );
        assertNotNull( teiStore.get( idB ) );
        teiStore.delete( teiB );
        assertNull( teiStore.get( idA ) );
        assertNull( teiStore.get( idB ) );
    }

    @Test
    void testGetAll()
    {
        teiStore.save( teiA );
        teiStore.save( teiB );
        assertTrue( equals( teiStore.getAll(), teiA, teiB ) );
    }

    @Test
    void testQuery()
    {
        teiStore.save( teiA );
        teiStore.save( teiB );
        teiStore.save( teiC );
        teiStore.save( teiD );
        teiStore.save( teiE );
        teiStore.save( teiF );
        attributeValueService.addTrackedEntityAttributeValue( new TrackedEntityAttributeValue( atA, teiD, "Male" ) );
        attributeValueService.addTrackedEntityAttributeValue( new TrackedEntityAttributeValue( atA, teiE, "Male" ) );
        attributeValueService.addTrackedEntityAttributeValue( new TrackedEntityAttributeValue( atA, teiF, "Female" ) );
        programInstanceService.enrollTrackedEntityInstance( teiB, prA, new Date(), new Date(), ouB );
        programInstanceService.enrollTrackedEntityInstance( teiE, prA, new Date(), new Date(), ouB );
        // Get all
        TrackedEntityInstanceQueryParams params = new TrackedEntityInstanceQueryParams();
        List<TrackedEntityInstance> teis = teiStore.getTrackedEntityInstances( params );
        assertEquals( 6, teis.size() );
        // Filter by attribute with EQ
        params = new TrackedEntityInstanceQueryParams()
            .addFilter( new QueryItem( atA, QueryOperator.EQ, "Male", ValueType.TEXT, AggregationType.NONE, null ) );
        teis = teiStore.getTrackedEntityInstances( params );
        assertEquals( 2, teis.size() );
        assertTrue( teis.contains( teiD ) );
        assertTrue( teis.contains( teiE ) );
        // Filter by attribute with EQ
        params = new TrackedEntityInstanceQueryParams()
            .addFilter( new QueryItem( atA, QueryOperator.EQ, "Female", ValueType.TEXT, AggregationType.NONE, null ) );
        teis = teiStore.getTrackedEntityInstances( params );
        assertEquals( 1, teis.size() );
        assertTrue( teis.contains( teiF ) );

        // Filter by attribute with STARTS
        params = new TrackedEntityInstanceQueryParams()
            .addFilter( new QueryItem( atA, QueryOperator.SW, "ma", ValueType.TEXT, AggregationType.NONE, null ) );
        teis = teiStore.getTrackedEntityInstances( params );
        assertEquals( 2, teis.size() );
        assertTrue( teis.contains( teiD ) );
        assertTrue( teis.contains( teiE ) );

        params = new TrackedEntityInstanceQueryParams()
            .addFilter( new QueryItem( atA, QueryOperator.SW, "al", ValueType.TEXT, AggregationType.NONE, null ) );
        teis = teiStore.getTrackedEntityInstances( params );
        assertEquals( 0, teis.size() );

        params = new TrackedEntityInstanceQueryParams()
            .addFilter( new QueryItem( atA, QueryOperator.SW, "ale", ValueType.TEXT, AggregationType.NONE, null ) );
        teis = teiStore.getTrackedEntityInstances( params );
        assertEquals( 0, teis.size() );

        // Filter by attribute with ENDS
        params = new TrackedEntityInstanceQueryParams()
            .addFilter( new QueryItem( atA, QueryOperator.EW, "emale", ValueType.TEXT, AggregationType.NONE, null ) );
        teis = teiStore.getTrackedEntityInstances( params );
        assertEquals( 1, teis.size() );
        assertTrue( teis.contains( teiF ) );

        params = new TrackedEntityInstanceQueryParams()
            .addFilter( new QueryItem( atA, QueryOperator.EW, "male", ValueType.TEXT, AggregationType.NONE, null ) );
        teis = teiStore.getTrackedEntityInstances( params );
        assertEquals( 3, teis.size() );
        assertTrue( teis.contains( teiD ) );
        assertTrue( teis.contains( teiE ) );
        assertTrue( teis.contains( teiF ) );

        params = new TrackedEntityInstanceQueryParams()
            .addFilter( new QueryItem( atA, QueryOperator.EW, "fem", ValueType.TEXT, AggregationType.NONE, null ) );
        teis = teiStore.getTrackedEntityInstances( params );
        assertEquals( 0, teis.size() );

        params = new TrackedEntityInstanceQueryParams()
            .addFilter( new QueryItem( atA, QueryOperator.EW, "em", ValueType.TEXT, AggregationType.NONE, null ) );
        teis = teiStore.getTrackedEntityInstances( params );
        assertEquals( 0, teis.size() );

        // Filter by selected org units
        params = new TrackedEntityInstanceQueryParams().addOrganisationUnit( ouB )
            .setOrganisationUnitMode( OrganisationUnitSelectionMode.SELECTED );
        teis = teiStore.getTrackedEntityInstances( params );
        assertEquals( 2, teis.size() );
        assertTrue( teis.contains( teiB ) );
        assertTrue( teis.contains( teiC ) );
        // Filter by descendants org units
        params = new TrackedEntityInstanceQueryParams().addOrganisationUnit( ouB )
            .setOrganisationUnitMode( OrganisationUnitSelectionMode.DESCENDANTS );
        teis = teiStore.getTrackedEntityInstances( params );
        assertEquals( 5, teis.size() );
        assertTrue( teis.contains( teiB ) );
        assertTrue( teis.contains( teiC ) );
        assertTrue( teis.contains( teiD ) );
        assertTrue( teis.contains( teiE ) );
        assertTrue( teis.contains( teiF ) );
        // Filter by program enrollment
        params = new TrackedEntityInstanceQueryParams().setProgram( prA );
        teis = teiStore.getTrackedEntityInstances( params );
        assertEquals( 2, teis.size() );
        assertTrue( teis.contains( teiB ) );
        assertTrue( teis.contains( teiE ) );
    }

    @Test
    void testStartsWithQueryOperator()
    {
        teiStore.save( teiA );
        teiStore.save( teiB );
        teiStore.save( teiC );
        teiStore.save( teiD );
        teiStore.save( teiE );
        teiStore.save( teiF );
        attributeValueService.addTrackedEntityAttributeValue( new TrackedEntityAttributeValue( atA, teiD, "Male" ) );
        attributeValueService.addTrackedEntityAttributeValue( new TrackedEntityAttributeValue( atA, teiE, "Male" ) );
        attributeValueService.addTrackedEntityAttributeValue( new TrackedEntityAttributeValue( atA, teiF, "Female" ) );
        programInstanceService.enrollTrackedEntityInstance( teiB, prA, new Date(), new Date(), ouB );
        programInstanceService.enrollTrackedEntityInstance( teiE, prA, new Date(), new Date(), ouB );
        TrackedEntityInstanceQueryParams params = new TrackedEntityInstanceQueryParams();
        List<TrackedEntityInstance> teis = teiStore.getTrackedEntityInstances( params );
        assertEquals( 6, teis.size() );

        // Filter by attribute with STARTS
        params = new TrackedEntityInstanceQueryParams()
            .addFilter( new QueryItem( atA, QueryOperator.SW, "ma", ValueType.TEXT, AggregationType.NONE, null ) );
        teis = teiStore.getTrackedEntityInstances( params );
        assertEquals( 2, teis.size() );
        assertTrue( teis.contains( teiD ) );
        assertTrue( teis.contains( teiE ) );

        params = new TrackedEntityInstanceQueryParams()
            .addFilter( new QueryItem( atA, QueryOperator.SW, "al", ValueType.TEXT, AggregationType.NONE, null ) );
        teis = teiStore.getTrackedEntityInstances( params );
        assertEquals( 0, teis.size() );

        params = new TrackedEntityInstanceQueryParams()
            .addFilter( new QueryItem( atA, QueryOperator.SW, "ale", ValueType.TEXT, AggregationType.NONE, null ) );
        teis = teiStore.getTrackedEntityInstances( params );
        assertEquals( 0, teis.size() );
    }

    @Test
    void testEndsWithQueryOperator()
    {
        teiStore.save( teiA );
        teiStore.save( teiB );
        teiStore.save( teiC );
        teiStore.save( teiD );
        teiStore.save( teiE );
        teiStore.save( teiF );
        attributeValueService.addTrackedEntityAttributeValue( new TrackedEntityAttributeValue( atA, teiD, "Male" ) );
        attributeValueService.addTrackedEntityAttributeValue( new TrackedEntityAttributeValue( atA, teiE, "Male" ) );
        attributeValueService.addTrackedEntityAttributeValue( new TrackedEntityAttributeValue( atA, teiF, "Female" ) );
        programInstanceService.enrollTrackedEntityInstance( teiB, prA, new Date(), new Date(), ouB );
        programInstanceService.enrollTrackedEntityInstance( teiE, prA, new Date(), new Date(), ouB );
        TrackedEntityInstanceQueryParams params = new TrackedEntityInstanceQueryParams();
        List<TrackedEntityInstance> teis = teiStore.getTrackedEntityInstances( params );
        assertEquals( 6, teis.size() );

        // Filter by attribute with ENDS
        params = new TrackedEntityInstanceQueryParams()
            .addFilter( new QueryItem( atA, QueryOperator.EW, "emale", ValueType.TEXT, AggregationType.NONE, null ) );
        teis = teiStore.getTrackedEntityInstances( params );
        assertEquals( 1, teis.size() );
        assertTrue( teis.contains( teiF ) );

        params = new TrackedEntityInstanceQueryParams()
            .addFilter( new QueryItem( atA, QueryOperator.EW, "male", ValueType.TEXT, AggregationType.NONE, null ) );
        teis = teiStore.getTrackedEntityInstances( params );
        assertEquals( 3, teis.size() );
        assertTrue( teis.contains( teiD ) );
        assertTrue( teis.contains( teiE ) );
        assertTrue( teis.contains( teiF ) );

        params = new TrackedEntityInstanceQueryParams()
            .addFilter( new QueryItem( atA, QueryOperator.EW, "fem", ValueType.TEXT, AggregationType.NONE, null ) );
        teis = teiStore.getTrackedEntityInstances( params );
        assertEquals( 0, teis.size() );

        params = new TrackedEntityInstanceQueryParams()
            .addFilter( new QueryItem( atA, QueryOperator.EW, "em", ValueType.TEXT, AggregationType.NONE, null ) );
        teis = teiStore.getTrackedEntityInstances( params );
        assertEquals( 0, teis.size() );
    }

    @Test
    void testQueryOrderByIdInsteadOfCreatedDate()
    {
        LocalDate now = LocalDate.now();
        Date today = Date.from( now.atStartOfDay().toInstant( ZoneOffset.UTC ) );
        Date tomorrow = Date.from( now.plusDays( 1 ).atStartOfDay().toInstant( ZoneOffset.UTC ) );
        teiA.setCreated( tomorrow );
        teiB.setCreated( today );
        teiStore.save( teiA );
        teiStore.save( teiB );
        programInstanceService.enrollTrackedEntityInstance( teiB, prA, new Date(), new Date(), ouB );
        // Get all
        TrackedEntityInstanceQueryParams params = new TrackedEntityInstanceQueryParams();
<<<<<<< HEAD
        OrderParam orderParam = OrderParam.builder().field( TrackedEntityInstanceQueryParams.CREATED_ID )
            .direction( SortDirection.ASC ).build();
        params.setOrders( Lists.newArrayList( orderParam ) );
=======
        params.setOrders(
            List.of( new OrderParam( TrackedEntityInstanceQueryParams.CREATED_ID, OrderParam.SortDirection.ASC ) ) );
>>>>>>> e4e638ea
        List<TrackedEntityInstance> teis = teiStore.getTrackedEntityInstances( params );
        assertEquals( 2, teis.size() );
        assertEquals( teiA.getUid(), teis.get( 0 ).getUid() );
        assertEquals( teiB.getUid(), teis.get( 1 ).getUid() );
    }

    @Test
    void testPotentialDuplicateInGridQuery()
    {
        TrackedEntityType trackedEntityTypeA = createTrackedEntityType( 'A' );
        trackedEntityTypeService.addTrackedEntityType( trackedEntityTypeA );
        teiA.setTrackedEntityType( trackedEntityTypeA );
        teiA.setPotentialDuplicate( true );
        teiStore.save( teiA );
        teiB.setTrackedEntityType( trackedEntityTypeA );
        teiB.setPotentialDuplicate( true );
        teiStore.save( teiB );
        teiC.setTrackedEntityType( trackedEntityTypeA );
        teiStore.save( teiC );
        teiD.setTrackedEntityType( trackedEntityTypeA );
        teiStore.save( teiD );
        dbmsManager.flushSession();
        // Get all
        TrackedEntityInstanceQueryParams params = new TrackedEntityInstanceQueryParams();
        params.setTrackedEntityType( trackedEntityTypeA );
        List<Map<String, String>> teis = teiStore.getTrackedEntityInstancesGrid( params );
        assertEquals( 4, teis.size() );
        teis.forEach( teiMap -> {
            if ( teiMap.get( TrackedEntityInstanceQueryParams.TRACKED_ENTITY_INSTANCE_ID ).equals( teiA.getUid() )
                || teiMap.get( TrackedEntityInstanceQueryParams.TRACKED_ENTITY_INSTANCE_ID ).equals( teiB.getUid() ) )
            {
                assertTrue(
                    Boolean.parseBoolean( teiMap.get( TrackedEntityInstanceQueryParams.POTENTIAL_DUPLICATE ) ) );
            }
            else
            {
                assertFalse(
                    Boolean.parseBoolean( teiMap.get( TrackedEntityInstanceQueryParams.POTENTIAL_DUPLICATE ) ) );
            }
        } );
    }

    @Test
    void testProgramAttributeOfTypeOrgUnitIsResolvedToOrgUnitName()
    {
        TrackedEntityType trackedEntityTypeA = createTrackedEntityType( 'A' );
        trackedEntityTypeService.addTrackedEntityType( trackedEntityTypeA );
        teiA.setTrackedEntityType( trackedEntityTypeA );
        teiStore.save( teiA );
        attributeValueService
            .addTrackedEntityAttributeValue( new TrackedEntityAttributeValue( atC, teiA, ouC.getUid() ) );
        programInstanceService.enrollTrackedEntityInstance( teiA, prA, new Date(), new Date(), ouA );
        TrackedEntityInstanceQueryParams params = new TrackedEntityInstanceQueryParams();
        params.setTrackedEntityType( trackedEntityTypeA );
        params.setOrganisationUnitMode( OrganisationUnitSelectionMode.ALL );
        QueryItem queryItem = new QueryItem( atC );
        queryItem.setValueType( atC.getValueType() );
        params.setAttributes( Collections.singletonList( queryItem ) );
        List<Map<String, String>> grid = teiStore.getTrackedEntityInstancesGrid( params );
        assertThat( grid, hasSize( 1 ) );
        assertThat( grid.get( 0 ).keySet(), hasSize( 9 ) );
        assertThat( grid.get( 0 ).get( atC.getUid() ), is( "OrganisationUnitC" ) );
    }
}<|MERGE_RESOLUTION|>--- conflicted
+++ resolved
@@ -396,14 +396,8 @@
         programInstanceService.enrollTrackedEntityInstance( teiB, prA, new Date(), new Date(), ouB );
         // Get all
         TrackedEntityInstanceQueryParams params = new TrackedEntityInstanceQueryParams();
-<<<<<<< HEAD
-        OrderParam orderParam = OrderParam.builder().field( TrackedEntityInstanceQueryParams.CREATED_ID )
-            .direction( SortDirection.ASC ).build();
-        params.setOrders( Lists.newArrayList( orderParam ) );
-=======
         params.setOrders(
-            List.of( new OrderParam( TrackedEntityInstanceQueryParams.CREATED_ID, OrderParam.SortDirection.ASC ) ) );
->>>>>>> e4e638ea
+            List.of( new OrderParam( TrackedEntityInstanceQueryParams.CREATED_ID, SortDirection.ASC ) ) );
         List<TrackedEntityInstance> teis = teiStore.getTrackedEntityInstances( params );
         assertEquals( 2, teis.size() );
         assertEquals( teiA.getUid(), teis.get( 0 ).getUid() );
