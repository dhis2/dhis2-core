/*
 * Copyright (c) 2004-2022, University of Oslo
 * All rights reserved.
 *
 * Redistribution and use in source and binary forms, with or without
 * modification, are permitted provided that the following conditions are met:
 * Redistributions of source code must retain the above copyright notice, this
 * list of conditions and the following disclaimer.
 *
 * Redistributions in binary form must reproduce the above copyright notice,
 * this list of conditions and the following disclaimer in the documentation
 * and/or other materials provided with the distribution.
 * Neither the name of the HISP project nor the names of its contributors may
 * be used to endorse or promote products derived from this software without
 * specific prior written permission.
 *
 * THIS SOFTWARE IS PROVIDED BY THE COPYRIGHT HOLDERS AND CONTRIBUTORS "AS IS" AND
 * ANY EXPRESS OR IMPLIED WARRANTIES, INCLUDING, BUT NOT LIMITED TO, THE IMPLIED
 * WARRANTIES OF MERCHANTABILITY AND FITNESS FOR A PARTICULAR PURPOSE ARE
 * DISCLAIMED. IN NO EVENT SHALL THE COPYRIGHT OWNER OR CONTRIBUTORS BE LIABLE FOR
 * ANY DIRECT, INDIRECT, INCIDENTAL, SPECIAL, EXEMPLARY, OR CONSEQUENTIAL DAMAGES
 * (INCLUDING, BUT NOT LIMITED TO, PROCUREMENT OF SUBSTITUTE GOODS OR SERVICES;
 * LOSS OF USE, DATA, OR PROFITS; OR BUSINESS INTERRUPTION) HOWEVER CAUSED AND ON
 * ANY THEORY OF LIABILITY, WHETHER IN CONTRACT, STRICT LIABILITY, OR TORT
 * (INCLUDING NEGLIGENCE OR OTHERWISE) ARISING IN ANY WAY OUT OF THE USE OF THIS
 * SOFTWARE, EVEN IF ADVISED OF THE POSSIBILITY OF SUCH DAMAGE.
 */
package org.hisp.dhis.trackedentity;

import static org.junit.jupiter.api.Assertions.assertEquals;
import static org.junit.jupiter.api.Assertions.assertNotNull;
import static org.junit.jupiter.api.Assertions.assertNull;
import static org.junit.jupiter.api.Assertions.assertThrows;

import java.util.Date;
import java.util.HashSet;
import java.util.List;
import java.util.Set;

import org.hisp.dhis.common.Grid;
import org.hisp.dhis.common.QueryFilter;
import org.hisp.dhis.common.QueryItem;
import org.hisp.dhis.common.QueryOperator;
import org.hisp.dhis.organisationunit.OrganisationUnit;
import org.hisp.dhis.organisationunit.OrganisationUnitService;
import org.hisp.dhis.program.Program;
import org.hisp.dhis.program.ProgramInstance;
import org.hisp.dhis.program.ProgramInstanceService;
import org.hisp.dhis.program.ProgramService;
import org.hisp.dhis.program.ProgramStage;
import org.hisp.dhis.program.ProgramStageInstance;
import org.hisp.dhis.program.ProgramStageInstanceService;
import org.hisp.dhis.program.ProgramStageService;
import org.hisp.dhis.security.acl.AccessStringHelper;
import org.hisp.dhis.test.integration.IntegrationTestBase;
import org.hisp.dhis.trackedentityattributevalue.TrackedEntityAttributeValue;
import org.hisp.dhis.trackedentityattributevalue.TrackedEntityAttributeValueService;
import org.hisp.dhis.user.User;
import org.hisp.dhis.user.UserService;
import org.hisp.dhis.webapi.controller.event.mapper.OrderParam;
import org.hisp.dhis.webapi.controller.event.mapper.SortDirection;
import org.joda.time.DateTime;
import org.junit.jupiter.api.Test;
import org.springframework.beans.factory.annotation.Autowired;

import com.google.common.collect.Sets;

/**
 * @author Chau Thu Tran
 */
class TrackedEntityInstanceServiceTest
    extends IntegrationTestBase
{
    @Autowired
    private TrackedEntityInstanceService entityInstanceService;

    @Autowired
    private OrganisationUnitService organisationUnitService;

    @Autowired
    private ProgramService programService;

    @Autowired
    private ProgramStageService programStageService;

    @Autowired
    private ProgramStageInstanceService programStageInstanceService;

    @Autowired
    private ProgramInstanceService programInstanceService;

    @Autowired
    private TrackedEntityAttributeService attributeService;

    @Autowired
    private TrackedEntityAttributeValueService attributeValueService;

    @Autowired
    private UserService _userService;

    @Autowired
    private TrackedEntityTypeService trackedEntityTypeService;

    @Autowired
    private TrackedEntityAttributeService trackedEntityAttributeService;

    private ProgramStageInstance programStageInstance;

    private ProgramInstance programInstance;

    private Program program;

    private TrackedEntityInstance entityInstanceA1;

    private TrackedEntityInstance entityInstanceB1;

    private TrackedEntityInstance entityInstanceC1;

    private TrackedEntityInstance entityInstanceD1;

    private OrganisationUnit organisationUnit;

    private TrackedEntityType trackedEntityType;

    private TrackedEntityAttribute filtH;

    private final static String ATTRIBUTE_VALUE = "Value";

    private User superUser;

    @Override
    public void setUpTest()
    {
        super.userService = _userService;

        this.superUser = preCreateInjectAdminUser();

        trackedEntityType = createTrackedEntityType( 'A' );
        TrackedEntityAttribute attrD = createTrackedEntityAttribute( 'D' );
        TrackedEntityAttribute attrE = createTrackedEntityAttribute( 'E' );
        TrackedEntityAttribute filtF = createTrackedEntityAttribute( 'F' );
        TrackedEntityAttribute filtG = createTrackedEntityAttribute( 'G' );
        filtH = createTrackedEntityAttribute( 'H' );

        trackedEntityAttributeService.addTrackedEntityAttribute( attrD );
        trackedEntityAttributeService.addTrackedEntityAttribute( attrE );
        trackedEntityAttributeService.addTrackedEntityAttribute( filtF );
        trackedEntityAttributeService.addTrackedEntityAttribute( filtG );
        trackedEntityAttributeService.addTrackedEntityAttribute( filtH );

        organisationUnit = createOrganisationUnit( 'A' );
        organisationUnitService.addOrganisationUnit( organisationUnit );
        OrganisationUnit organisationUnitB = createOrganisationUnit( 'B' );
        organisationUnitService.addOrganisationUnit( organisationUnitB );
        TrackedEntityAttribute entityInstanceAttribute = createTrackedEntityAttribute( 'A' );
        attributeService.addTrackedEntityAttribute( entityInstanceAttribute );
        entityInstanceA1 = createTrackedEntityInstance( organisationUnit );
        entityInstanceB1 = createTrackedEntityInstance( organisationUnit );
        entityInstanceC1 = createTrackedEntityInstance( organisationUnit );
        entityInstanceD1 = createTrackedEntityInstance( organisationUnit );
        entityInstanceA1.setUid( "UID-A1" );
        entityInstanceB1.setUid( "UID-B1" );
        entityInstanceC1.setUid( "UID-C1" );
        entityInstanceD1.setUid( "UID-D1" );
        program = createProgram( 'A', new HashSet<>(), organisationUnit );
        programService.addProgram( program );
        ProgramStage stageA = createProgramStage( 'A', program );
        stageA.setSortOrder( 1 );
        programStageService.saveProgramStage( stageA );
        Set<ProgramStage> programStages = new HashSet<>();
        programStages.add( stageA );
        program.setProgramStages( programStages );
        programService.updateProgram( program );
        DateTime enrollmentDate = DateTime.now();
        enrollmentDate.withTimeAtStartOfDay();
        enrollmentDate = enrollmentDate.minusDays( 70 );
        DateTime incidentDate = DateTime.now();
        incidentDate.withTimeAtStartOfDay();
        programInstance = new ProgramInstance( enrollmentDate.toDate(), incidentDate.toDate(), entityInstanceA1,
            program );
        programInstance.setUid( "UID-A" );
        programInstance.setOrganisationUnit( organisationUnit );
        programStageInstance = new ProgramStageInstance( programInstance, stageA );
        programInstance.setUid( "UID-PSI-A" );
        programInstance.setOrganisationUnit( organisationUnit );

        trackedEntityType.setPublicAccess( AccessStringHelper.FULL );
        trackedEntityTypeService.addTrackedEntityType( trackedEntityType );
        attributeService.addTrackedEntityAttribute( attrD );
        attributeService.addTrackedEntityAttribute( attrE );
        attributeService.addTrackedEntityAttribute( filtF );
        attributeService.addTrackedEntityAttribute( filtG );

        User user = createUserWithAuth( "testUser" );
        user.setTeiSearchOrganisationUnits( Sets.newHashSet( organisationUnit ) );
        injectSecurityContext( user );
    }

    @Test
    void testSaveTrackedEntityInstance()
    {
        long idA = entityInstanceService.addTrackedEntityInstance( entityInstanceA1 );
        long idB = entityInstanceService.addTrackedEntityInstance( entityInstanceB1 );
        assertNotNull( entityInstanceService.getTrackedEntityInstance( idA ) );
        assertNotNull( entityInstanceService.getTrackedEntityInstance( idB ) );
    }

    @Test
    void testDeleteTrackedEntityInstance()
    {
        long idA = entityInstanceService.addTrackedEntityInstance( entityInstanceA1 );
        long idB = entityInstanceService.addTrackedEntityInstance( entityInstanceB1 );
        TrackedEntityInstance teiA = entityInstanceService.getTrackedEntityInstance( idA );
        TrackedEntityInstance teiB = entityInstanceService.getTrackedEntityInstance( idB );
        assertNotNull( teiA );
        assertNotNull( teiB );
        entityInstanceService.deleteTrackedEntityInstance( entityInstanceA1 );
        assertNull( entityInstanceService.getTrackedEntityInstance( teiA.getUid() ) );
        assertNotNull( entityInstanceService.getTrackedEntityInstance( teiB.getUid() ) );
        entityInstanceService.deleteTrackedEntityInstance( entityInstanceB1 );
        assertNull( entityInstanceService.getTrackedEntityInstance( teiA.getUid() ) );
        assertNull( entityInstanceService.getTrackedEntityInstance( teiB.getUid() ) );
    }

    @Test
    void testDeleteTrackedEntityInstanceAndLinkedEnrollmentsAndEvents()
    {
        long idA = entityInstanceService.addTrackedEntityInstance( entityInstanceA1 );
        long psIdA = programInstanceService.addProgramInstance( programInstance );
        long psiIdA = programStageInstanceService.addProgramStageInstance( programStageInstance );
        programInstance.setProgramStageInstances( Sets.newHashSet( programStageInstance ) );
        entityInstanceA1.setProgramInstances( Sets.newHashSet( programInstance ) );
        programInstanceService.updateProgramInstance( programInstance );
        entityInstanceService.updateTrackedEntityInstance( entityInstanceA1 );
        TrackedEntityInstance teiA = entityInstanceService.getTrackedEntityInstance( idA );
        ProgramInstance psA = programInstanceService.getProgramInstance( psIdA );
        ProgramStageInstance psiA = programStageInstanceService.getProgramStageInstance( psiIdA );
        assertNotNull( teiA );
        assertNotNull( psA );
        assertNotNull( psiA );
        entityInstanceService.deleteTrackedEntityInstance( entityInstanceA1 );
        assertNull( entityInstanceService.getTrackedEntityInstance( teiA.getUid() ) );
        assertNull( programInstanceService.getProgramInstance( psIdA ) );
        assertNull( programStageInstanceService.getProgramStageInstance( psiIdA ) );
    }

    @Test
    void testUpdateTrackedEntityInstance()
    {
        long idA = entityInstanceService.addTrackedEntityInstance( entityInstanceA1 );
        assertNotNull( entityInstanceService.getTrackedEntityInstance( idA ) );
        entityInstanceA1.setName( "B" );
        entityInstanceService.updateTrackedEntityInstance( entityInstanceA1 );
        assertEquals( "B", entityInstanceService.getTrackedEntityInstance( idA ).getName() );
    }

    @Test
    void testGetTrackedEntityInstanceById()
    {
        long idA = entityInstanceService.addTrackedEntityInstance( entityInstanceA1 );
        long idB = entityInstanceService.addTrackedEntityInstance( entityInstanceB1 );
        assertEquals( entityInstanceA1, entityInstanceService.getTrackedEntityInstance( idA ) );
        assertEquals( entityInstanceB1, entityInstanceService.getTrackedEntityInstance( idB ) );
    }

    @Test
    void testGetTrackedEntityInstanceByUid()
    {
        entityInstanceA1.setUid( "A1" );
        entityInstanceB1.setUid( "B1" );
        entityInstanceService.addTrackedEntityInstance( entityInstanceA1 );
        entityInstanceService.addTrackedEntityInstance( entityInstanceB1 );
        assertEquals( entityInstanceA1, entityInstanceService.getTrackedEntityInstance( "A1" ) );
        assertEquals( entityInstanceB1, entityInstanceService.getTrackedEntityInstance( "B1" ) );
    }

    @Test
    void testStoredByColumnForTrackedEntityInstance()
    {
        entityInstanceA1.setStoredBy( "test" );
        entityInstanceService.addTrackedEntityInstance( entityInstanceA1 );
        TrackedEntityInstance tei = entityInstanceService.getTrackedEntityInstance( entityInstanceA1.getUid() );
        assertEquals( "test", tei.getStoredBy() );
    }

    @Test
    void testTrackedEntityAttributeFilter()
    {
        injectSecurityContext( superUser );
        filtH.setDisplayInListNoProgram( true );
        attributeService.addTrackedEntityAttribute( filtH );

        User user = createAndAddUser( false, "attributeFilterUser", Sets.newHashSet( organisationUnit ),
            Sets.newHashSet( organisationUnit ) );
        injectSecurityContext( user );

        entityInstanceA1.setTrackedEntityType( trackedEntityType );
        entityInstanceService.addTrackedEntityInstance( entityInstanceA1 );

        TrackedEntityAttributeValue trackedEntityAttributeValue = new TrackedEntityAttributeValue();

        trackedEntityAttributeValue.setAttribute( filtH );
        trackedEntityAttributeValue.setEntityInstance( entityInstanceA1 );
        trackedEntityAttributeValue.setValue( ATTRIBUTE_VALUE );

        attributeValueService.addTrackedEntityAttributeValue( trackedEntityAttributeValue );

        TrackedEntityInstanceQueryParams params = new TrackedEntityInstanceQueryParams();
        params.setOrganisationUnits( Sets.newHashSet( organisationUnit ) );
        params.setTrackedEntityType( trackedEntityType );

        params.setQuery( new QueryFilter( QueryOperator.LIKE, ATTRIBUTE_VALUE ) );

        Grid grid = entityInstanceService.getTrackedEntityInstancesGrid( params );

        assertEquals( 1, grid.getHeight() );
    }

    @Test
    void testTrackedEntityInstanceGridWithNoFilterableAttributes()
    {
        injectSecurityContext( superUser );

        TrackedEntityInstanceQueryParams params = new TrackedEntityInstanceQueryParams();
        params.setOrganisationUnits( Sets.newHashSet( organisationUnit ) );
        params.setTrackedEntityType( trackedEntityType );

        params.setQuery( new QueryFilter( QueryOperator.LIKE, ATTRIBUTE_VALUE ) );

        assertThrows( IllegalArgumentException.class,
            () -> entityInstanceService.getTrackedEntityInstancesGrid( params ) );
    }

    @Test
    void testTrackedEntityInstanceGridWithNoDisplayAttributes()
    {
        injectSecurityContext( superUser );
        filtH.setDisplayInListNoProgram( false );
        attributeService.addTrackedEntityAttribute( filtH );

        TrackedEntityInstanceQueryParams params = new TrackedEntityInstanceQueryParams();
        params.setOrganisationUnits( Sets.newHashSet( organisationUnit ) );
        params.setTrackedEntityType( trackedEntityType );

        params.setQuery( new QueryFilter( QueryOperator.LIKE, ATTRIBUTE_VALUE ) );

        assertThrows( IllegalArgumentException.class,
            () -> entityInstanceService.getTrackedEntityInstancesGrid( params ) );
    }

    @Test
    void shouldOrderEntitiesByIdWhenParamCreatedAtSupplied()
    {
        injectSecurityContext( superUser );

        entityInstanceA1.setCreated( DateTime.now().plusDays( 1 ).toDate() );
        entityInstanceB1.setCreated( DateTime.now().toDate() );
        entityInstanceC1.setCreated( DateTime.now().minusDays( 1 ).toDate() );
        entityInstanceD1.setCreated( DateTime.now().plusDays( 2 ).toDate() );
        addEntityInstances();

        TrackedEntityInstanceQueryParams params = new TrackedEntityInstanceQueryParams();
<<<<<<< HEAD
        params.setOrganisationUnits( Sets.newHashSet( organisationUnit ) );
        params.setOrders( List.of( new OrderParam( "createdAt", OrderParam.SortDirection.ASC ) ) );
=======
        params.setOrganisationUnits( Set.of( organisationUnit ) );
        params.setOrders( List.of( new OrderParam( "createdAt", SortDirection.ASC ) ) );
>>>>>>> 07cff309

        List<Long> teiIdList = entityInstanceService.getTrackedEntityInstanceIds( params, true, true );

        assertEquals( List.of( entityInstanceA1.getId(), entityInstanceB1.getId(), entityInstanceC1.getId(),
            entityInstanceD1.getId() ), teiIdList );
    }

    @Test
    void shouldOrderEntitiesByIdWhenParamUpdatedAtSupplied()
    {
        injectSecurityContext( superUser );

        entityInstanceA1.setLastUpdated( DateTime.now().plusDays( 1 ).toDate() );
        entityInstanceB1.setLastUpdated( DateTime.now().toDate() );
        entityInstanceC1.setLastUpdated( DateTime.now().minusDays( 1 ).toDate() );
        entityInstanceD1.setLastUpdated( DateTime.now().plusDays( 2 ).toDate() );

        addEntityInstances();

        TrackedEntityInstanceQueryParams params = new TrackedEntityInstanceQueryParams();
<<<<<<< HEAD
        params.setOrganisationUnits( Sets.newHashSet( organisationUnit ) );
        params.setOrders( List.of( new OrderParam( "updatedAt", OrderParam.SortDirection.ASC ) ) );
=======
        params.setOrganisationUnits( Set.of( organisationUnit ) );
        params.setOrders( List.of( new OrderParam( "updatedAt", SortDirection.ASC ) ) );
>>>>>>> 07cff309

        List<Long> teiIdList = entityInstanceService.getTrackedEntityInstanceIds( params, true, true );

        assertEquals( List.of( entityInstanceA1.getId(), entityInstanceB1.getId(), entityInstanceC1.getId(),
            entityInstanceD1.getId() ), teiIdList );
    }

    @Test
    void shouldOrderEntitiesByIdWhenParamTrackedEntitySupplied()
    {
        injectSecurityContext( superUser );

        addEntityInstances();

        TrackedEntityInstanceQueryParams params = new TrackedEntityInstanceQueryParams();
<<<<<<< HEAD
        params.setOrganisationUnits( Sets.newHashSet( organisationUnit ) );
        params.setOrders( List.of( new OrderParam( "trackedEntity", OrderParam.SortDirection.DESC ) ) );
=======
        params.setOrganisationUnits( Set.of( organisationUnit ) );
        params.setOrders( List.of( new OrderParam( "trackedEntity", SortDirection.DESC ) ) );
>>>>>>> 07cff309

        List<Long> teiIdList = entityInstanceService.getTrackedEntityInstanceIds( params, true, true );

        assertEquals( List.of( entityInstanceD1.getId(), entityInstanceC1.getId(), entityInstanceB1.getId(),
            entityInstanceA1.getId() ), teiIdList );
    }

    @Test
    void shouldOrderEntitiesByLastUpdatedAtClientWhenParamUpdatedAtClientSupplied()
    {
        injectSecurityContext( superUser );

        entityInstanceA1.setLastUpdatedAtClient( DateTime.now().plusDays( 1 ).toDate() );
        entityInstanceB1.setLastUpdatedAtClient( DateTime.now().toDate() );
        entityInstanceC1.setLastUpdatedAtClient( DateTime.now().minusDays( 1 ).toDate() );
        entityInstanceD1.setLastUpdatedAtClient( DateTime.now().plusDays( 2 ).toDate() );
        addEntityInstances();

        TrackedEntityInstanceQueryParams params = new TrackedEntityInstanceQueryParams();
<<<<<<< HEAD
        params.setOrganisationUnits( Sets.newHashSet( organisationUnit ) );
        params.setOrders( List.of( new OrderParam( "updatedAtClient", OrderParam.SortDirection.DESC ) ) );
=======
        params.setOrganisationUnits( Set.of( organisationUnit ) );
        params.setOrders( List.of( new OrderParam( "updatedAtClient", SortDirection.DESC ) ) );
>>>>>>> 07cff309

        List<Long> teiIdList = entityInstanceService.getTrackedEntityInstanceIds( params, true, true );

        assertEquals( List.of( entityInstanceD1.getId(), entityInstanceA1.getId(), entityInstanceB1.getId(),
            entityInstanceC1.getId() ), teiIdList );
    }

    @Test
    void shouldOrderEntitiesByEnrollmentDateWhenParamEnrolledAtSupplied()
    {
        injectSecurityContext( superUser );

        addEntityInstances();
        programInstanceService.addProgramInstance( programInstance );
        addEnrollment( entityInstanceB1, DateTime.now().plusDays( 2 ).toDate(), 'B' );
        addEnrollment( entityInstanceC1, DateTime.now().minusDays( 2 ).toDate(), 'C' );
        addEnrollment( entityInstanceD1, DateTime.now().plusDays( 1 ).toDate(), 'D' );

        TrackedEntityInstanceQueryParams params = new TrackedEntityInstanceQueryParams();
<<<<<<< HEAD
        params.setOrganisationUnits( Sets.newHashSet( organisationUnit ) );
        params.setOrders( List.of( new OrderParam( "enrolledAt", OrderParam.SortDirection.DESC ) ) );
=======
        params.setOrganisationUnits( Set.of( organisationUnit ) );
        params.setOrders( List.of( new OrderParam( "enrolledAt", SortDirection.DESC ) ) );
>>>>>>> 07cff309

        List<Long> teiIdList = entityInstanceService.getTrackedEntityInstanceIds( params, true, true );

        assertEquals( List.of( entityInstanceB1.getId(), entityInstanceD1.getId(), entityInstanceC1.getId(),
            entityInstanceA1.getId() ), teiIdList );
    }

    @Test
    void shouldSortEntitiesAndKeepOrderOfParamsWhenMultipleStaticFieldsSupplied()
    {
        injectSecurityContext( superUser );
        entityInstanceA1.setInactive( true );
        entityInstanceB1.setInactive( true );
        entityInstanceC1.setInactive( false );
        entityInstanceD1.setInactive( false );
        addEntityInstances();

        programInstanceService.addProgramInstance( programInstance );
        addEnrollment( entityInstanceB1, DateTime.now().plusDays( 2 ).toDate(), 'B' );
        addEnrollment( entityInstanceC1, DateTime.now().minusDays( 2 ).toDate(), 'C' );
        addEnrollment( entityInstanceD1, DateTime.now().plusDays( 1 ).toDate(), 'D' );

        TrackedEntityInstanceQueryParams params = new TrackedEntityInstanceQueryParams();
<<<<<<< HEAD
        params.setOrganisationUnits( Sets.newHashSet( organisationUnit ) );
        params.setOrders( List.of( new OrderParam( "inactive", OrderParam.SortDirection.DESC ),
            new OrderParam( "enrolledAt", OrderParam.SortDirection.DESC ) ) );
=======
        params.setOrganisationUnits( Set.of( organisationUnit ) );
        params.setOrders( List.of( new OrderParam( "inactive", SortDirection.DESC ),
            new OrderParam( "enrolledAt", SortDirection.DESC ) ) );
>>>>>>> 07cff309

        List<Long> teiIdList = entityInstanceService.getTrackedEntityInstanceIds( params, true, true );

        assertEquals( List.of( entityInstanceB1.getId(), entityInstanceA1.getId(), entityInstanceD1.getId(),
            entityInstanceC1.getId() ), teiIdList );
    }

    @Test
    void shouldSortEntitiesByIdWhenNoOrderParamProvided()
    {
        injectSecurityContext( superUser );
        addEntityInstances();

        TrackedEntityInstanceQueryParams params = new TrackedEntityInstanceQueryParams();
        params.setOrganisationUnits( Sets.newHashSet( organisationUnit ) );

        List<Long> teiIdList = entityInstanceService.getTrackedEntityInstanceIds( params, true, true );

        assertEquals( List.of( entityInstanceA1.getId(), entityInstanceB1.getId(), entityInstanceC1.getId(),
            entityInstanceD1.getId() ), teiIdList );
    }

    @Test
    void shouldOrderByNonStaticFieldWhenNonStaticFieldProvided()
    {
        injectSecurityContext( superUser );
        filtH.setDisplayInListNoProgram( true );
        attributeService.addTrackedEntityAttribute( filtH );

        setUpEntityAndAttributeValue( entityInstanceA1, "3-Attribute Value A1" );
        setUpEntityAndAttributeValue( entityInstanceB1, "1-Attribute Value B1" );
        setUpEntityAndAttributeValue( entityInstanceC1, "4-Attribute Value C1" );
        setUpEntityAndAttributeValue( entityInstanceD1, "2-Attribute Value D1" );

        TrackedEntityInstanceQueryParams params = new TrackedEntityInstanceQueryParams();
<<<<<<< HEAD
        params.setOrganisationUnits( Sets.newHashSet( organisationUnit ) );
        params.setOrders( List.of( new OrderParam( filtH.getUid(), OrderParam.SortDirection.ASC ) ) );
        params.setAttributes( List.of( new QueryItem( filtH ) ) );
=======
        params.setOrganisationUnits( Set.of( organisationUnit ) );
        params.setOrders( List.of( new OrderParam( trackedEntityAttribute.getUid(), SortDirection.ASC ) ) );
        params.setAttributes( List.of( new QueryItem( trackedEntityAttribute ) ) );
>>>>>>> 07cff309

        List<Long> teiIdList = entityInstanceService.getTrackedEntityInstanceIds( params, true, true );

        assertEquals( List.of( entityInstanceB1.getId(), entityInstanceD1.getId(), entityInstanceA1.getId(),
            entityInstanceC1.getId() ), teiIdList );
    }

    @Test
    void shouldSortEntitiesAndKeepOrderOfParamsWhenStaticAndNonStaticFieldsSupplied()
    {
        injectSecurityContext( superUser );
        filtH.setDisplayInListNoProgram( true );
        attributeService.addTrackedEntityAttribute( filtH );

        entityInstanceA1.setInactive( true );
        entityInstanceB1.setInactive( false );
        entityInstanceC1.setInactive( true );
        entityInstanceD1.setInactive( false );

        setUpEntityAndAttributeValue( entityInstanceA1, "2-Attribute Value" );
        setUpEntityAndAttributeValue( entityInstanceB1, "2-Attribute Value" );
        setUpEntityAndAttributeValue( entityInstanceC1, "1-Attribute Value" );
        setUpEntityAndAttributeValue( entityInstanceD1, "1-Attribute Value" );

        TrackedEntityInstanceQueryParams params = new TrackedEntityInstanceQueryParams();
<<<<<<< HEAD
        params.setOrganisationUnits( Sets.newHashSet( organisationUnit ) );
        params.setOrders( List.of( new OrderParam( filtH.getUid(), OrderParam.SortDirection.DESC ),
            new OrderParam( "inactive", OrderParam.SortDirection.ASC ) ) );
        params.setAttributes( List.of( new QueryItem( filtH ) ) );
=======
        params.setOrganisationUnits( Set.of( organisationUnit ) );
        params.setOrders( List.of( new OrderParam( trackedEntityAttribute.getUid(), SortDirection.DESC ),
            new OrderParam( "inactive", SortDirection.ASC ) ) );
        params.setAttributes( List.of( new QueryItem( trackedEntityAttribute ) ) );
>>>>>>> 07cff309

        List<Long> teiIdList = entityInstanceService.getTrackedEntityInstanceIds( params, true, true );

        assertEquals( List.of( entityInstanceB1.getId(), entityInstanceA1.getId(), entityInstanceD1.getId(),
            entityInstanceC1.getId() ), teiIdList );
    }

    @Test
    void shouldSortEntitiesByAttributeDescendingWhenAttributeDescendingProvided()
    {
        injectSecurityContext( superUser );

        TrackedEntityAttribute tea = createTrackedEntityAttribute();

        addEntityInstances();

        createTrackedEntityInstanceAttribute( entityInstanceA1, tea, "A" );
        createTrackedEntityInstanceAttribute( entityInstanceB1, tea, "D" );
        createTrackedEntityInstanceAttribute( entityInstanceC1, tea, "C" );
        createTrackedEntityInstanceAttribute( entityInstanceD1, tea, "B" );

        TrackedEntityInstanceQueryParams params = new TrackedEntityInstanceQueryParams();
<<<<<<< HEAD
        params.setOrganisationUnits( Sets.newHashSet( organisationUnit ) );
        params.setOrders( List.of( new OrderParam( tea.getUid(), OrderParam.SortDirection.DESC ) ) );
=======
        params.setOrganisationUnits( Set.of( organisationUnit ) );
        params.setOrders( List.of( new OrderParam( trackedEntityAttribute.getUid(), SortDirection.DESC ) ) );
>>>>>>> 07cff309

        List<Long> teiIdList = entityInstanceService.getTrackedEntityInstanceIds( params, true, true );

        assertEquals( List.of( entityInstanceB1.getId(), entityInstanceC1.getId(), entityInstanceD1.getId(),
            entityInstanceA1.getId() ), teiIdList );
    }

    @Test
    void shouldSortEntitiesByAttributeAscendingWhenAttributeAscendingProvided()
    {
        injectSecurityContext( superUser );

        TrackedEntityAttribute tea = createTrackedEntityAttribute();

        addEntityInstances();

        createTrackedEntityInstanceAttribute( entityInstanceA1, tea, "A" );
        createTrackedEntityInstanceAttribute( entityInstanceB1, tea, "D" );
        createTrackedEntityInstanceAttribute( entityInstanceC1, tea, "C" );
        createTrackedEntityInstanceAttribute( entityInstanceD1, tea, "B" );

        TrackedEntityInstanceQueryParams params = new TrackedEntityInstanceQueryParams();
<<<<<<< HEAD
        params.setOrganisationUnits( Sets.newHashSet( organisationUnit ) );
        params.setOrders( List.of( new OrderParam( tea.getUid(), OrderParam.SortDirection.ASC ) ) );
=======
        params.setOrganisationUnits( Set.of( organisationUnit ) );
        params.setOrders( List.of( new OrderParam( trackedEntityAttribute.getUid(), SortDirection.ASC ) ) );
>>>>>>> 07cff309

        List<Long> teiIdList = entityInstanceService.getTrackedEntityInstanceIds( params, true, true );

        assertEquals( List.of( entityInstanceA1.getId(), entityInstanceD1.getId(), entityInstanceC1.getId(),
            entityInstanceB1.getId() ), teiIdList );
    }

    @Test
    void shouldCountOneEntityWhenOnePresent()
    {
        entityInstanceA1.setTrackedEntityType( trackedEntityType );
        entityInstanceService.addTrackedEntityInstance( entityInstanceA1 );

        int counter = entityInstanceService.getTrackedEntityInstanceCount( new TrackedEntityInstanceQueryParams(), true,
            true );

        assertEquals( 1, counter );
    }

    @Test
    void shouldCountZeroEntitiesWhenNonePresent()
    {
        int trackedEntitiesCounter = entityInstanceService
            .getTrackedEntityInstanceCount( new TrackedEntityInstanceQueryParams(), true, true );

        assertEquals( 0, trackedEntitiesCounter );
    }

    private void addEnrollment( TrackedEntityInstance entityInstance, Date enrollmentDate, char programStage )
    {
        ProgramStage stage = createProgramStage( programStage, program );
        stage.setSortOrder( 1 );
        programStageService.saveProgramStage( stage );

        Set<ProgramStage> programStages = new HashSet<>();
        programStages.add( stage );
        program.setProgramStages( programStages );
        programService.updateProgram( program );

        programInstance = new ProgramInstance( enrollmentDate, DateTime.now().toDate(), entityInstance, program );
        programInstance.setUid( "UID-" + programStage );
        programInstance.setOrganisationUnit( organisationUnit );
        programStageInstance = new ProgramStageInstance( programInstance, stage );
        programInstance.setUid( "UID-PSI-" + programStage );
        programInstance.setOrganisationUnit( organisationUnit );

        programInstanceService.addProgramInstance( programInstance );
    }

    private void addEntityInstances()
    {
        entityInstanceA1.setTrackedEntityType( trackedEntityType );
        entityInstanceB1.setTrackedEntityType( trackedEntityType );
        entityInstanceC1.setTrackedEntityType( trackedEntityType );
        entityInstanceD1.setTrackedEntityType( trackedEntityType );
        entityInstanceService.addTrackedEntityInstance( entityInstanceA1 );
        entityInstanceService.addTrackedEntityInstance( entityInstanceB1 );
        entityInstanceService.addTrackedEntityInstance( entityInstanceC1 );
        entityInstanceService.addTrackedEntityInstance( entityInstanceD1 );
    }

    private void setUpEntityAndAttributeValue( TrackedEntityInstance entityInstance, String attributeValue )
    {
        entityInstance.setTrackedEntityType( trackedEntityType );
        entityInstanceService.addTrackedEntityInstance( entityInstance );

        TrackedEntityAttributeValue trackedEntityAttributeValue = new TrackedEntityAttributeValue();
        trackedEntityAttributeValue.setAttribute( filtH );
        trackedEntityAttributeValue.setEntityInstance( entityInstance );
        trackedEntityAttributeValue.setValue( attributeValue );
        attributeValueService.addTrackedEntityAttributeValue( trackedEntityAttributeValue );
    }

    private TrackedEntityAttribute createTrackedEntityAttribute()
    {
        TrackedEntityAttribute tea = createTrackedEntityAttribute( 'X' );
        attributeService.addTrackedEntityAttribute( tea );

        return tea;
    }

    private void createTrackedEntityInstanceAttribute( TrackedEntityInstance trackedEntityInstance,
        TrackedEntityAttribute attribute, String value )
    {
        TrackedEntityAttributeValue trackedEntityAttributeValueA1 = new TrackedEntityAttributeValue();

        trackedEntityAttributeValueA1.setAttribute( attribute );
        trackedEntityAttributeValueA1.setEntityInstance( trackedEntityInstance );
        trackedEntityAttributeValueA1.setValue( value );

        attributeValueService.addTrackedEntityAttributeValue( trackedEntityAttributeValueA1 );
    }
}<|MERGE_RESOLUTION|>--- conflicted
+++ resolved
@@ -63,8 +63,6 @@
 import org.junit.jupiter.api.Test;
 import org.springframework.beans.factory.annotation.Autowired;
 
-import com.google.common.collect.Sets;
-
 /**
  * @author Chau Thu Tran
  */
@@ -122,7 +120,7 @@
 
     private TrackedEntityType trackedEntityType;
 
-    private TrackedEntityAttribute filtH;
+    private TrackedEntityAttribute trackedEntityAttribute;
 
     private final static String ATTRIBUTE_VALUE = "Value";
 
@@ -140,13 +138,13 @@
         TrackedEntityAttribute attrE = createTrackedEntityAttribute( 'E' );
         TrackedEntityAttribute filtF = createTrackedEntityAttribute( 'F' );
         TrackedEntityAttribute filtG = createTrackedEntityAttribute( 'G' );
-        filtH = createTrackedEntityAttribute( 'H' );
+        trackedEntityAttribute = createTrackedEntityAttribute( 'H' );
 
         trackedEntityAttributeService.addTrackedEntityAttribute( attrD );
         trackedEntityAttributeService.addTrackedEntityAttribute( attrE );
         trackedEntityAttributeService.addTrackedEntityAttribute( filtF );
         trackedEntityAttributeService.addTrackedEntityAttribute( filtG );
-        trackedEntityAttributeService.addTrackedEntityAttribute( filtH );
+        trackedEntityAttributeService.addTrackedEntityAttribute( trackedEntityAttribute );
 
         organisationUnit = createOrganisationUnit( 'A' );
         organisationUnitService.addOrganisationUnit( organisationUnit );
@@ -192,7 +190,7 @@
         attributeService.addTrackedEntityAttribute( filtG );
 
         User user = createUserWithAuth( "testUser" );
-        user.setTeiSearchOrganisationUnits( Sets.newHashSet( organisationUnit ) );
+        user.setTeiSearchOrganisationUnits( Set.of( organisationUnit ) );
         injectSecurityContext( user );
     }
 
@@ -228,8 +226,8 @@
         long idA = entityInstanceService.addTrackedEntityInstance( entityInstanceA1 );
         long psIdA = programInstanceService.addProgramInstance( programInstance );
         long psiIdA = programStageInstanceService.addProgramStageInstance( programStageInstance );
-        programInstance.setProgramStageInstances( Sets.newHashSet( programStageInstance ) );
-        entityInstanceA1.setProgramInstances( Sets.newHashSet( programInstance ) );
+        programInstance.setProgramStageInstances( Set.of( programStageInstance ) );
+        entityInstanceA1.setProgramInstances( Set.of( programInstance ) );
         programInstanceService.updateProgramInstance( programInstance );
         entityInstanceService.updateTrackedEntityInstance( entityInstanceA1 );
         TrackedEntityInstance teiA = entityInstanceService.getTrackedEntityInstance( idA );
@@ -287,11 +285,11 @@
     void testTrackedEntityAttributeFilter()
     {
         injectSecurityContext( superUser );
-        filtH.setDisplayInListNoProgram( true );
-        attributeService.addTrackedEntityAttribute( filtH );
-
-        User user = createAndAddUser( false, "attributeFilterUser", Sets.newHashSet( organisationUnit ),
-            Sets.newHashSet( organisationUnit ) );
+        trackedEntityAttribute.setDisplayInListNoProgram( true );
+        attributeService.addTrackedEntityAttribute( trackedEntityAttribute );
+
+        User user = createAndAddUser( false, "attributeFilterUser", Set.of( organisationUnit ),
+            Set.of( organisationUnit ) );
         injectSecurityContext( user );
 
         entityInstanceA1.setTrackedEntityType( trackedEntityType );
@@ -299,14 +297,14 @@
 
         TrackedEntityAttributeValue trackedEntityAttributeValue = new TrackedEntityAttributeValue();
 
-        trackedEntityAttributeValue.setAttribute( filtH );
+        trackedEntityAttributeValue.setAttribute( trackedEntityAttribute );
         trackedEntityAttributeValue.setEntityInstance( entityInstanceA1 );
         trackedEntityAttributeValue.setValue( ATTRIBUTE_VALUE );
 
         attributeValueService.addTrackedEntityAttributeValue( trackedEntityAttributeValue );
 
         TrackedEntityInstanceQueryParams params = new TrackedEntityInstanceQueryParams();
-        params.setOrganisationUnits( Sets.newHashSet( organisationUnit ) );
+        params.setOrganisationUnits( Set.of( organisationUnit ) );
         params.setTrackedEntityType( trackedEntityType );
 
         params.setQuery( new QueryFilter( QueryOperator.LIKE, ATTRIBUTE_VALUE ) );
@@ -322,7 +320,7 @@
         injectSecurityContext( superUser );
 
         TrackedEntityInstanceQueryParams params = new TrackedEntityInstanceQueryParams();
-        params.setOrganisationUnits( Sets.newHashSet( organisationUnit ) );
+        params.setOrganisationUnits( Set.of( organisationUnit ) );
         params.setTrackedEntityType( trackedEntityType );
 
         params.setQuery( new QueryFilter( QueryOperator.LIKE, ATTRIBUTE_VALUE ) );
@@ -335,11 +333,11 @@
     void testTrackedEntityInstanceGridWithNoDisplayAttributes()
     {
         injectSecurityContext( superUser );
-        filtH.setDisplayInListNoProgram( false );
-        attributeService.addTrackedEntityAttribute( filtH );
-
-        TrackedEntityInstanceQueryParams params = new TrackedEntityInstanceQueryParams();
-        params.setOrganisationUnits( Sets.newHashSet( organisationUnit ) );
+        trackedEntityAttribute.setDisplayInListNoProgram( false );
+        attributeService.addTrackedEntityAttribute( trackedEntityAttribute );
+
+        TrackedEntityInstanceQueryParams params = new TrackedEntityInstanceQueryParams();
+        params.setOrganisationUnits( Set.of( organisationUnit ) );
         params.setTrackedEntityType( trackedEntityType );
 
         params.setQuery( new QueryFilter( QueryOperator.LIKE, ATTRIBUTE_VALUE ) );
@@ -360,13 +358,9 @@
         addEntityInstances();
 
         TrackedEntityInstanceQueryParams params = new TrackedEntityInstanceQueryParams();
-<<<<<<< HEAD
-        params.setOrganisationUnits( Sets.newHashSet( organisationUnit ) );
-        params.setOrders( List.of( new OrderParam( "createdAt", OrderParam.SortDirection.ASC ) ) );
-=======
+
         params.setOrganisationUnits( Set.of( organisationUnit ) );
         params.setOrders( List.of( new OrderParam( "createdAt", SortDirection.ASC ) ) );
->>>>>>> 07cff309
 
         List<Long> teiIdList = entityInstanceService.getTrackedEntityInstanceIds( params, true, true );
 
@@ -387,13 +381,9 @@
         addEntityInstances();
 
         TrackedEntityInstanceQueryParams params = new TrackedEntityInstanceQueryParams();
-<<<<<<< HEAD
-        params.setOrganisationUnits( Sets.newHashSet( organisationUnit ) );
-        params.setOrders( List.of( new OrderParam( "updatedAt", OrderParam.SortDirection.ASC ) ) );
-=======
+
         params.setOrganisationUnits( Set.of( organisationUnit ) );
         params.setOrders( List.of( new OrderParam( "updatedAt", SortDirection.ASC ) ) );
->>>>>>> 07cff309
 
         List<Long> teiIdList = entityInstanceService.getTrackedEntityInstanceIds( params, true, true );
 
@@ -409,13 +399,9 @@
         addEntityInstances();
 
         TrackedEntityInstanceQueryParams params = new TrackedEntityInstanceQueryParams();
-<<<<<<< HEAD
-        params.setOrganisationUnits( Sets.newHashSet( organisationUnit ) );
-        params.setOrders( List.of( new OrderParam( "trackedEntity", OrderParam.SortDirection.DESC ) ) );
-=======
+
         params.setOrganisationUnits( Set.of( organisationUnit ) );
         params.setOrders( List.of( new OrderParam( "trackedEntity", SortDirection.DESC ) ) );
->>>>>>> 07cff309
 
         List<Long> teiIdList = entityInstanceService.getTrackedEntityInstanceIds( params, true, true );
 
@@ -435,13 +421,9 @@
         addEntityInstances();
 
         TrackedEntityInstanceQueryParams params = new TrackedEntityInstanceQueryParams();
-<<<<<<< HEAD
-        params.setOrganisationUnits( Sets.newHashSet( organisationUnit ) );
-        params.setOrders( List.of( new OrderParam( "updatedAtClient", OrderParam.SortDirection.DESC ) ) );
-=======
+
         params.setOrganisationUnits( Set.of( organisationUnit ) );
         params.setOrders( List.of( new OrderParam( "updatedAtClient", SortDirection.DESC ) ) );
->>>>>>> 07cff309
 
         List<Long> teiIdList = entityInstanceService.getTrackedEntityInstanceIds( params, true, true );
 
@@ -461,13 +443,9 @@
         addEnrollment( entityInstanceD1, DateTime.now().plusDays( 1 ).toDate(), 'D' );
 
         TrackedEntityInstanceQueryParams params = new TrackedEntityInstanceQueryParams();
-<<<<<<< HEAD
-        params.setOrganisationUnits( Sets.newHashSet( organisationUnit ) );
-        params.setOrders( List.of( new OrderParam( "enrolledAt", OrderParam.SortDirection.DESC ) ) );
-=======
+
         params.setOrganisationUnits( Set.of( organisationUnit ) );
         params.setOrders( List.of( new OrderParam( "enrolledAt", SortDirection.DESC ) ) );
->>>>>>> 07cff309
 
         List<Long> teiIdList = entityInstanceService.getTrackedEntityInstanceIds( params, true, true );
 
@@ -491,15 +469,10 @@
         addEnrollment( entityInstanceD1, DateTime.now().plusDays( 1 ).toDate(), 'D' );
 
         TrackedEntityInstanceQueryParams params = new TrackedEntityInstanceQueryParams();
-<<<<<<< HEAD
-        params.setOrganisationUnits( Sets.newHashSet( organisationUnit ) );
-        params.setOrders( List.of( new OrderParam( "inactive", OrderParam.SortDirection.DESC ),
-            new OrderParam( "enrolledAt", OrderParam.SortDirection.DESC ) ) );
-=======
+
         params.setOrganisationUnits( Set.of( organisationUnit ) );
         params.setOrders( List.of( new OrderParam( "inactive", SortDirection.DESC ),
             new OrderParam( "enrolledAt", SortDirection.DESC ) ) );
->>>>>>> 07cff309
 
         List<Long> teiIdList = entityInstanceService.getTrackedEntityInstanceIds( params, true, true );
 
@@ -514,7 +487,7 @@
         addEntityInstances();
 
         TrackedEntityInstanceQueryParams params = new TrackedEntityInstanceQueryParams();
-        params.setOrganisationUnits( Sets.newHashSet( organisationUnit ) );
+        params.setOrganisationUnits( Set.of( organisationUnit ) );
 
         List<Long> teiIdList = entityInstanceService.getTrackedEntityInstanceIds( params, true, true );
 
@@ -526,8 +499,8 @@
     void shouldOrderByNonStaticFieldWhenNonStaticFieldProvided()
     {
         injectSecurityContext( superUser );
-        filtH.setDisplayInListNoProgram( true );
-        attributeService.addTrackedEntityAttribute( filtH );
+        trackedEntityAttribute.setDisplayInListNoProgram( true );
+        attributeService.addTrackedEntityAttribute( trackedEntityAttribute );
 
         setUpEntityAndAttributeValue( entityInstanceA1, "3-Attribute Value A1" );
         setUpEntityAndAttributeValue( entityInstanceB1, "1-Attribute Value B1" );
@@ -535,15 +508,9 @@
         setUpEntityAndAttributeValue( entityInstanceD1, "2-Attribute Value D1" );
 
         TrackedEntityInstanceQueryParams params = new TrackedEntityInstanceQueryParams();
-<<<<<<< HEAD
-        params.setOrganisationUnits( Sets.newHashSet( organisationUnit ) );
-        params.setOrders( List.of( new OrderParam( filtH.getUid(), OrderParam.SortDirection.ASC ) ) );
-        params.setAttributes( List.of( new QueryItem( filtH ) ) );
-=======
         params.setOrganisationUnits( Set.of( organisationUnit ) );
         params.setOrders( List.of( new OrderParam( trackedEntityAttribute.getUid(), SortDirection.ASC ) ) );
         params.setAttributes( List.of( new QueryItem( trackedEntityAttribute ) ) );
->>>>>>> 07cff309
 
         List<Long> teiIdList = entityInstanceService.getTrackedEntityInstanceIds( params, true, true );
 
@@ -555,8 +522,8 @@
     void shouldSortEntitiesAndKeepOrderOfParamsWhenStaticAndNonStaticFieldsSupplied()
     {
         injectSecurityContext( superUser );
-        filtH.setDisplayInListNoProgram( true );
-        attributeService.addTrackedEntityAttribute( filtH );
+        trackedEntityAttribute.setDisplayInListNoProgram( true );
+        attributeService.addTrackedEntityAttribute( trackedEntityAttribute );
 
         entityInstanceA1.setInactive( true );
         entityInstanceB1.setInactive( false );
@@ -569,17 +536,11 @@
         setUpEntityAndAttributeValue( entityInstanceD1, "1-Attribute Value" );
 
         TrackedEntityInstanceQueryParams params = new TrackedEntityInstanceQueryParams();
-<<<<<<< HEAD
-        params.setOrganisationUnits( Sets.newHashSet( organisationUnit ) );
-        params.setOrders( List.of( new OrderParam( filtH.getUid(), OrderParam.SortDirection.DESC ),
-            new OrderParam( "inactive", OrderParam.SortDirection.ASC ) ) );
-        params.setAttributes( List.of( new QueryItem( filtH ) ) );
-=======
+
         params.setOrganisationUnits( Set.of( organisationUnit ) );
         params.setOrders( List.of( new OrderParam( trackedEntityAttribute.getUid(), SortDirection.DESC ),
             new OrderParam( "inactive", SortDirection.ASC ) ) );
         params.setAttributes( List.of( new QueryItem( trackedEntityAttribute ) ) );
->>>>>>> 07cff309
 
         List<Long> teiIdList = entityInstanceService.getTrackedEntityInstanceIds( params, true, true );
 
@@ -602,13 +563,9 @@
         createTrackedEntityInstanceAttribute( entityInstanceD1, tea, "B" );
 
         TrackedEntityInstanceQueryParams params = new TrackedEntityInstanceQueryParams();
-<<<<<<< HEAD
-        params.setOrganisationUnits( Sets.newHashSet( organisationUnit ) );
-        params.setOrders( List.of( new OrderParam( tea.getUid(), OrderParam.SortDirection.DESC ) ) );
-=======
-        params.setOrganisationUnits( Set.of( organisationUnit ) );
-        params.setOrders( List.of( new OrderParam( trackedEntityAttribute.getUid(), SortDirection.DESC ) ) );
->>>>>>> 07cff309
+
+        params.setOrganisationUnits( Set.of( organisationUnit ) );
+        params.setOrders( List.of( new OrderParam( tea.getUid(), SortDirection.DESC ) ) );
 
         List<Long> teiIdList = entityInstanceService.getTrackedEntityInstanceIds( params, true, true );
 
@@ -631,13 +588,9 @@
         createTrackedEntityInstanceAttribute( entityInstanceD1, tea, "B" );
 
         TrackedEntityInstanceQueryParams params = new TrackedEntityInstanceQueryParams();
-<<<<<<< HEAD
-        params.setOrganisationUnits( Sets.newHashSet( organisationUnit ) );
-        params.setOrders( List.of( new OrderParam( tea.getUid(), OrderParam.SortDirection.ASC ) ) );
-=======
-        params.setOrganisationUnits( Set.of( organisationUnit ) );
-        params.setOrders( List.of( new OrderParam( trackedEntityAttribute.getUid(), SortDirection.ASC ) ) );
->>>>>>> 07cff309
+
+        params.setOrganisationUnits( Set.of( organisationUnit ) );
+        params.setOrders( List.of( new OrderParam( tea.getUid(), SortDirection.ASC ) ) );
 
         List<Long> teiIdList = entityInstanceService.getTrackedEntityInstanceIds( params, true, true );
 
@@ -705,7 +658,7 @@
         entityInstanceService.addTrackedEntityInstance( entityInstance );
 
         TrackedEntityAttributeValue trackedEntityAttributeValue = new TrackedEntityAttributeValue();
-        trackedEntityAttributeValue.setAttribute( filtH );
+        trackedEntityAttributeValue.setAttribute( trackedEntityAttribute );
         trackedEntityAttributeValue.setEntityInstance( entityInstance );
         trackedEntityAttributeValue.setValue( attributeValue );
         attributeValueService.addTrackedEntityAttributeValue( trackedEntityAttributeValue );
