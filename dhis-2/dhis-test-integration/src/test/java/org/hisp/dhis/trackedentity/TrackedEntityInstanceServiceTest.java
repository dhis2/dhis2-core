/*
 * Copyright (c) 2004-2022, University of Oslo
 * All rights reserved.
 *
 * Redistribution and use in source and binary forms, with or without
 * modification, are permitted provided that the following conditions are met:
 * Redistributions of source code must retain the above copyright notice, this
 * list of conditions and the following disclaimer.
 *
 * Redistributions in binary form must reproduce the above copyright notice,
 * this list of conditions and the following disclaimer in the documentation
 * and/or other materials provided with the distribution.
 * Neither the name of the HISP project nor the names of its contributors may
 * be used to endorse or promote products derived from this software without
 * specific prior written permission.
 *
 * THIS SOFTWARE IS PROVIDED BY THE COPYRIGHT HOLDERS AND CONTRIBUTORS "AS IS" AND
 * ANY EXPRESS OR IMPLIED WARRANTIES, INCLUDING, BUT NOT LIMITED TO, THE IMPLIED
 * WARRANTIES OF MERCHANTABILITY AND FITNESS FOR A PARTICULAR PURPOSE ARE
 * DISCLAIMED. IN NO EVENT SHALL THE COPYRIGHT OWNER OR CONTRIBUTORS BE LIABLE FOR
 * ANY DIRECT, INDIRECT, INCIDENTAL, SPECIAL, EXEMPLARY, OR CONSEQUENTIAL DAMAGES
 * (INCLUDING, BUT NOT LIMITED TO, PROCUREMENT OF SUBSTITUTE GOODS OR SERVICES;
 * LOSS OF USE, DATA, OR PROFITS; OR BUSINESS INTERRUPTION) HOWEVER CAUSED AND ON
 * ANY THEORY OF LIABILITY, WHETHER IN CONTRACT, STRICT LIABILITY, OR TORT
 * (INCLUDING NEGLIGENCE OR OTHERWISE) ARISING IN ANY WAY OUT OF THE USE OF THIS
 * SOFTWARE, EVEN IF ADVISED OF THE POSSIBILITY OF SUCH DAMAGE.
 */
package org.hisp.dhis.trackedentity;

import static org.junit.jupiter.api.Assertions.assertEquals;
import static org.junit.jupiter.api.Assertions.assertNotNull;
import static org.junit.jupiter.api.Assertions.assertNull;
import static org.junit.jupiter.api.Assertions.assertThrows;

import java.util.Date;
import java.util.HashSet;
import java.util.List;
import java.util.Set;

import org.hisp.dhis.common.Grid;
import org.hisp.dhis.common.QueryFilter;
import org.hisp.dhis.common.QueryItem;
import org.hisp.dhis.common.QueryOperator;
import org.hisp.dhis.organisationunit.OrganisationUnit;
import org.hisp.dhis.organisationunit.OrganisationUnitService;
import org.hisp.dhis.program.Program;
import org.hisp.dhis.program.ProgramInstance;
import org.hisp.dhis.program.ProgramInstanceService;
import org.hisp.dhis.program.ProgramService;
import org.hisp.dhis.program.ProgramStage;
import org.hisp.dhis.program.ProgramStageInstance;
import org.hisp.dhis.program.ProgramStageInstanceService;
import org.hisp.dhis.program.ProgramStageService;
import org.hisp.dhis.security.acl.AccessStringHelper;
import org.hisp.dhis.test.integration.IntegrationTestBase;
import org.hisp.dhis.trackedentityattributevalue.TrackedEntityAttributeValue;
import org.hisp.dhis.trackedentityattributevalue.TrackedEntityAttributeValueService;
import org.hisp.dhis.user.User;
import org.hisp.dhis.user.UserService;
import org.hisp.dhis.webapi.controller.event.mapper.OrderParam;
import org.hisp.dhis.webapi.controller.event.mapper.SortDirection;
import org.joda.time.DateTime;
import org.junit.jupiter.api.Test;
import org.springframework.beans.factory.annotation.Autowired;

/**
 * @author Chau Thu Tran
 */
class TrackedEntityInstanceServiceTest
    extends IntegrationTestBase
{
    @Autowired
    private TrackedEntityInstanceService entityInstanceService;

    @Autowired
    private OrganisationUnitService organisationUnitService;

    @Autowired
    private ProgramService programService;

    @Autowired
    private ProgramStageService programStageService;

    @Autowired
    private ProgramStageInstanceService programStageInstanceService;

    @Autowired
    private ProgramInstanceService programInstanceService;

    @Autowired
    private TrackedEntityAttributeService attributeService;

    @Autowired
    private TrackedEntityAttributeValueService attributeValueService;

    @Autowired
    private UserService _userService;

    @Autowired
    private TrackedEntityTypeService trackedEntityTypeService;

    @Autowired
    private TrackedEntityAttributeService trackedEntityAttributeService;

    private ProgramStageInstance programStageInstance;

    private ProgramInstance programInstance;

    private Program program;

    private ProgramStage programStage;

    private TrackedEntityInstance entityInstanceA1;

    private TrackedEntityInstance entityInstanceB1;

    private TrackedEntityInstance entityInstanceC1;

    private TrackedEntityInstance entityInstanceD1;

    private OrganisationUnit organisationUnit;

    private TrackedEntityType trackedEntityType;

    private TrackedEntityAttribute trackedEntityAttribute;

    private final static String ATTRIBUTE_VALUE = "Value";

    private User superUser;

    private User user;

    @Override
    public void setUpTest()
    {
        super.userService = _userService;

        this.superUser = preCreateInjectAdminUser();

        trackedEntityType = createTrackedEntityType( 'A' );
        trackedEntityAttribute = createTrackedEntityAttribute( 'H' );

        trackedEntityAttributeService.addTrackedEntityAttribute( trackedEntityAttribute );

        organisationUnit = createOrganisationUnit( 'A' );
        organisationUnitService.addOrganisationUnit( organisationUnit );

        entityInstanceA1 = createTrackedEntityInstance( organisationUnit );
        entityInstanceB1 = createTrackedEntityInstance( organisationUnit );
        entityInstanceC1 = createTrackedEntityInstance( organisationUnit );
        entityInstanceD1 = createTrackedEntityInstance( organisationUnit );

        entityInstanceA1.setTrackedEntityType( trackedEntityType );
        entityInstanceB1.setTrackedEntityType( trackedEntityType );
        entityInstanceC1.setTrackedEntityType( trackedEntityType );
        entityInstanceD1.setTrackedEntityType( trackedEntityType );

        program = createProgram( 'A', new HashSet<>(), organisationUnit );
        programService.addProgram( program );

        programStage = createProgramStage( 'A', program );
        programStage.setSortOrder( 1 );
        programStageService.saveProgramStage( programStage );
        program.setProgramStages( Set.of( programStage ) );
        programService.updateProgram( program );

        trackedEntityType.setPublicAccess( AccessStringHelper.FULL );
        trackedEntityTypeService.addTrackedEntityType( trackedEntityType );

        user = createUserWithAuth( "testUser" );
        user.setTeiSearchOrganisationUnits( Set.of( organisationUnit ) );
        injectSecurityContext( user );
    }

    @Test
    void testSaveTrackedEntityInstance()
    {
        long idA = entityInstanceService.addTrackedEntityInstance( entityInstanceA1 );
        long idB = entityInstanceService.addTrackedEntityInstance( entityInstanceB1 );
        assertNotNull( entityInstanceService.getTrackedEntityInstance( idA ) );
        assertNotNull( entityInstanceService.getTrackedEntityInstance( idB ) );
    }

    @Test
    void testDeleteTrackedEntityInstance()
    {
        long idA = entityInstanceService.addTrackedEntityInstance( entityInstanceA1 );
        long idB = entityInstanceService.addTrackedEntityInstance( entityInstanceB1 );
        TrackedEntityInstance teiA = entityInstanceService.getTrackedEntityInstance( idA );
        TrackedEntityInstance teiB = entityInstanceService.getTrackedEntityInstance( idB );
        assertNotNull( teiA );
        assertNotNull( teiB );
        entityInstanceService.deleteTrackedEntityInstance( entityInstanceA1 );
        assertNull( entityInstanceService.getTrackedEntityInstance( teiA.getUid() ) );
        assertNotNull( entityInstanceService.getTrackedEntityInstance( teiB.getUid() ) );
        entityInstanceService.deleteTrackedEntityInstance( entityInstanceB1 );
        assertNull( entityInstanceService.getTrackedEntityInstance( teiA.getUid() ) );
        assertNull( entityInstanceService.getTrackedEntityInstance( teiB.getUid() ) );
    }

    @Test
    void testDeleteTrackedEntityInstanceAndLinkedEnrollmentsAndEvents()
    {
        long idA = entityInstanceService.addTrackedEntityInstance( entityInstanceA1 );
        programInstance = createProgramInstance( program, entityInstanceA1, organisationUnit );
        long psIdA = programInstanceService.addProgramInstance( programInstance );
        programStageInstance = new ProgramStageInstance( programInstance, programStage );
        long psiIdA = programStageInstanceService.addProgramStageInstance( programStageInstance );
        programInstance.setProgramStageInstances( Set.of( programStageInstance ) );
        entityInstanceA1.setProgramInstances( Set.of( programInstance ) );
        programInstanceService.updateProgramInstance( programInstance );
        entityInstanceService.updateTrackedEntityInstance( entityInstanceA1 );
        TrackedEntityInstance teiA = entityInstanceService.getTrackedEntityInstance( idA );
        ProgramInstance psA = programInstanceService.getProgramInstance( psIdA );
        ProgramStageInstance psiA = programStageInstanceService.getProgramStageInstance( psiIdA );
        assertNotNull( teiA );
        assertNotNull( psA );
        assertNotNull( psiA );
        entityInstanceService.deleteTrackedEntityInstance( entityInstanceA1 );
        assertNull( entityInstanceService.getTrackedEntityInstance( teiA.getUid() ) );
        assertNull( programInstanceService.getProgramInstance( psIdA ) );
        assertNull( programStageInstanceService.getProgramStageInstance( psiIdA ) );
    }

    @Test
    void testUpdateTrackedEntityInstance()
    {
        long idA = entityInstanceService.addTrackedEntityInstance( entityInstanceA1 );
        assertNotNull( entityInstanceService.getTrackedEntityInstance( idA ) );
        entityInstanceA1.setName( "B" );
        entityInstanceService.updateTrackedEntityInstance( entityInstanceA1 );
        assertEquals( "B", entityInstanceService.getTrackedEntityInstance( idA ).getName() );
    }

    @Test
    void testGetTrackedEntityInstanceById()
    {
        long idA = entityInstanceService.addTrackedEntityInstance( entityInstanceA1 );
        long idB = entityInstanceService.addTrackedEntityInstance( entityInstanceB1 );
        assertEquals( entityInstanceA1, entityInstanceService.getTrackedEntityInstance( idA ) );
        assertEquals( entityInstanceB1, entityInstanceService.getTrackedEntityInstance( idB ) );
    }

    @Test
    void testGetTrackedEntityInstanceByUid()
    {
        entityInstanceA1.setUid( "A1" );
        entityInstanceB1.setUid( "B1" );
        entityInstanceService.addTrackedEntityInstance( entityInstanceA1 );
        entityInstanceService.addTrackedEntityInstance( entityInstanceB1 );
        assertEquals( entityInstanceA1, entityInstanceService.getTrackedEntityInstance( "A1" ) );
        assertEquals( entityInstanceB1, entityInstanceService.getTrackedEntityInstance( "B1" ) );
    }

    @Test
    void testStoredByColumnForTrackedEntityInstance()
    {
        entityInstanceA1.setStoredBy( "test" );
        entityInstanceService.addTrackedEntityInstance( entityInstanceA1 );
        TrackedEntityInstance tei = entityInstanceService.getTrackedEntityInstance( entityInstanceA1.getUid() );
        assertEquals( "test", tei.getStoredBy() );
    }

    @Test
    void testTrackedEntityAttributeFilter()
    {
        injectSecurityContext( superUser );
        trackedEntityAttribute.setDisplayInListNoProgram( true );
        attributeService.addTrackedEntityAttribute( trackedEntityAttribute );

        User user = createAndAddUser( false, "attributeFilterUser", Set.of( organisationUnit ),
            Set.of( organisationUnit ) );
        injectSecurityContext( user );

        entityInstanceA1.setTrackedEntityType( trackedEntityType );
        entityInstanceService.addTrackedEntityInstance( entityInstanceA1 );

        TrackedEntityAttributeValue trackedEntityAttributeValue = new TrackedEntityAttributeValue();

        trackedEntityAttributeValue.setAttribute( trackedEntityAttribute );
        trackedEntityAttributeValue.setEntityInstance( entityInstanceA1 );
        trackedEntityAttributeValue.setValue( ATTRIBUTE_VALUE );

        attributeValueService.addTrackedEntityAttributeValue( trackedEntityAttributeValue );

        TrackedEntityInstanceQueryParams params = new TrackedEntityInstanceQueryParams();
        params.setOrganisationUnits( Set.of( organisationUnit ) );
        params.setTrackedEntityType( trackedEntityType );

        params.setQuery( new QueryFilter( QueryOperator.LIKE, ATTRIBUTE_VALUE ) );

        Grid grid = entityInstanceService.getTrackedEntityInstancesGrid( params );

        assertEquals( 1, grid.getHeight() );
    }

    @Test
    void testTrackedEntityInstanceGridWithNoFilterableAttributes()
    {
        injectSecurityContext( superUser );

        TrackedEntityInstanceQueryParams params = new TrackedEntityInstanceQueryParams();
        params.setOrganisationUnits( Set.of( organisationUnit ) );
        params.setTrackedEntityType( trackedEntityType );

        params.setQuery( new QueryFilter( QueryOperator.LIKE, ATTRIBUTE_VALUE ) );

        assertThrows( IllegalArgumentException.class,
            () -> entityInstanceService.getTrackedEntityInstancesGrid( params ) );
    }

    @Test
    void testTrackedEntityInstanceGridWithNoDisplayAttributes()
    {
        injectSecurityContext( superUser );
        trackedEntityAttribute.setDisplayInListNoProgram( false );
        attributeService.addTrackedEntityAttribute( trackedEntityAttribute );

        TrackedEntityInstanceQueryParams params = new TrackedEntityInstanceQueryParams();
        params.setOrganisationUnits( Set.of( organisationUnit ) );
        params.setTrackedEntityType( trackedEntityType );

        params.setQuery( new QueryFilter( QueryOperator.LIKE, ATTRIBUTE_VALUE ) );

        assertThrows( IllegalArgumentException.class,
            () -> entityInstanceService.getTrackedEntityInstancesGrid( params ) );
    }

    @Test
    void shouldOrderEntitiesByIdWhenParamCreatedAtSupplied()
    {
        entityInstanceA1.setCreated( DateTime.now().plusDays( 1 ).toDate() );
        entityInstanceB1.setCreated( DateTime.now().toDate() );
        entityInstanceC1.setCreated( DateTime.now().minusDays( 1 ).toDate() );
        entityInstanceD1.setCreated( DateTime.now().plusDays( 2 ).toDate() );

        List.of( entityInstanceA1, entityInstanceB1, entityInstanceC1, entityInstanceD1 )
            .forEach( entityInstanceService::addTrackedEntityInstance );

        TrackedEntityInstanceQueryParams params = new TrackedEntityInstanceQueryParams();
<<<<<<< HEAD
        params.setOrganisationUnits( Sets.newHashSet( organisationUnit ) );
        params.setOrders( List.of( new OrderParam( "createdAt", SortDirection.ASC ) ) );
=======
        params.setOrganisationUnits( Set.of( organisationUnit ) );
        params.setOrders( List.of( new OrderParam( "createdAt", OrderParam.SortDirection.ASC ) ) );
>>>>>>> a6edb39d

        List<Long> teiIdList = entityInstanceService.getTrackedEntityInstanceIds( params, true, true );

        assertEquals( List.of( entityInstanceA1.getId(), entityInstanceB1.getId(), entityInstanceC1.getId(),
            entityInstanceD1.getId() ), teiIdList );
    }

    @Test
    void shouldOrderEntitiesByIdWhenParamUpdatedAtSupplied()
    {
        entityInstanceA1.setLastUpdated( DateTime.now().plusDays( 1 ).toDate() );
        entityInstanceB1.setLastUpdated( DateTime.now().toDate() );
        entityInstanceC1.setLastUpdated( DateTime.now().minusDays( 1 ).toDate() );
        entityInstanceD1.setLastUpdated( DateTime.now().plusDays( 2 ).toDate() );

        List.of( entityInstanceA1, entityInstanceB1, entityInstanceC1, entityInstanceD1 )
            .forEach( entityInstanceService::addTrackedEntityInstance );

        TrackedEntityInstanceQueryParams params = new TrackedEntityInstanceQueryParams();
<<<<<<< HEAD
        params.setOrganisationUnits( Sets.newHashSet( organisationUnit ) );
        params.setOrders( List.of( new OrderParam( "updatedAt", SortDirection.ASC ) ) );
=======
        params.setOrganisationUnits( Set.of( organisationUnit ) );
        params.setOrders( List.of( new OrderParam( "updatedAt", OrderParam.SortDirection.ASC ) ) );
>>>>>>> a6edb39d

        List<Long> teiIdList = entityInstanceService.getTrackedEntityInstanceIds( params, true, true );

        assertEquals( List.of( entityInstanceA1.getId(), entityInstanceB1.getId(), entityInstanceC1.getId(),
            entityInstanceD1.getId() ), teiIdList );
    }

    @Test
    void shouldOrderEntitiesByIdWhenParamTrackedEntitySupplied()
    {
        entityInstanceD1.setUid( "UID-D" );
        entityInstanceC1.setUid( "UID-C" );
        entityInstanceB1.setUid( "UID-B" );
        entityInstanceA1.setUid( "UID-A" );

        List.of( entityInstanceA1, entityInstanceB1, entityInstanceC1, entityInstanceD1 )
            .forEach( entityInstanceService::addTrackedEntityInstance );

        TrackedEntityInstanceQueryParams params = new TrackedEntityInstanceQueryParams();
<<<<<<< HEAD
        params.setOrganisationUnits( Sets.newHashSet( organisationUnit ) );
        params.setOrders( List.of( new OrderParam( "trackedEntity", SortDirection.DESC ) ) );
=======
        params.setOrganisationUnits( Set.of( organisationUnit ) );
        params.setOrders( List.of( new OrderParam( "trackedEntity", OrderParam.SortDirection.DESC ) ) );
>>>>>>> a6edb39d

        List<Long> teiIdList = entityInstanceService.getTrackedEntityInstanceIds( params, true, true );

        assertEquals( List.of( entityInstanceD1.getId(), entityInstanceC1.getId(), entityInstanceB1.getId(),
            entityInstanceA1.getId() ), teiIdList );
    }

    @Test
    void shouldOrderEntitiesByLastUpdatedAtClientWhenParamUpdatedAtClientSupplied()
    {
        entityInstanceA1.setLastUpdatedAtClient( DateTime.now().plusDays( 1 ).toDate() );
        entityInstanceB1.setLastUpdatedAtClient( DateTime.now().toDate() );
        entityInstanceC1.setLastUpdatedAtClient( DateTime.now().minusDays( 1 ).toDate() );
        entityInstanceD1.setLastUpdatedAtClient( DateTime.now().plusDays( 2 ).toDate() );

        List.of( entityInstanceA1, entityInstanceB1, entityInstanceC1, entityInstanceD1 )
            .forEach( entityInstanceService::addTrackedEntityInstance );

        TrackedEntityInstanceQueryParams params = new TrackedEntityInstanceQueryParams();
<<<<<<< HEAD
        params.setOrganisationUnits( Sets.newHashSet( organisationUnit ) );
        params.setOrders( List.of( new OrderParam( "updatedAtClient", SortDirection.DESC ) ) );
=======
        params.setOrganisationUnits( Set.of( organisationUnit ) );
        params.setOrders( List.of( new OrderParam( "updatedAtClient", OrderParam.SortDirection.DESC ) ) );
>>>>>>> a6edb39d

        List<Long> teiIdList = entityInstanceService.getTrackedEntityInstanceIds( params, true, true );

        assertEquals( List.of( entityInstanceD1.getId(), entityInstanceA1.getId(), entityInstanceB1.getId(),
            entityInstanceC1.getId() ), teiIdList );
    }

    @Test
    void shouldOrderEntitiesByEnrollmentDateWhenParamEnrolledAtSupplied()
    {
        List.of( entityInstanceA1, entityInstanceB1, entityInstanceC1, entityInstanceD1 )
            .forEach( entityInstanceService::addTrackedEntityInstance );

        programInstanceService.enrollTrackedEntityInstance( entityInstanceA1, program,
            DateTime.now().minusDays( 3 ).toDate(), new Date(), organisationUnit );
        programInstanceService.enrollTrackedEntityInstance( entityInstanceB1, program,
            DateTime.now().plusDays( 2 ).toDate(), new Date(), organisationUnit );
        programInstanceService.enrollTrackedEntityInstance( entityInstanceC1, program,
            DateTime.now().minusDays( 2 ).toDate(), new Date(), organisationUnit );
        programInstanceService.enrollTrackedEntityInstance( entityInstanceD1, program,
            DateTime.now().plusDays( 1 ).toDate(), new Date(), organisationUnit );

        TrackedEntityInstanceQueryParams params = new TrackedEntityInstanceQueryParams();
<<<<<<< HEAD
        params.setOrganisationUnits( Sets.newHashSet( organisationUnit ) );
        params.setOrders( List.of( new OrderParam( "enrolledAt", SortDirection.DESC ) ) );
=======
        params.setOrganisationUnits( Set.of( organisationUnit ) );
        params.setOrders( List.of( new OrderParam( "enrolledAt", OrderParam.SortDirection.DESC ) ) );
>>>>>>> a6edb39d

        List<Long> teiIdList = entityInstanceService.getTrackedEntityInstanceIds( params, true, true );

        assertEquals( List.of( entityInstanceB1.getId(), entityInstanceD1.getId(), entityInstanceC1.getId(),
            entityInstanceA1.getId() ), teiIdList );
    }

    @Test
    void shouldSortEntitiesAndKeepOrderOfParamsWhenMultipleStaticFieldsSupplied()
    {
        entityInstanceA1.setInactive( true );
        entityInstanceB1.setInactive( true );
        entityInstanceC1.setInactive( false );
        entityInstanceD1.setInactive( false );

        List.of( entityInstanceA1, entityInstanceB1, entityInstanceC1, entityInstanceD1 )
            .forEach( entityInstanceService::addTrackedEntityInstance );

        programInstanceService.enrollTrackedEntityInstance( entityInstanceA1, program,
            DateTime.now().minusDays( 1 ).toDate(), new Date(), organisationUnit );
        programInstanceService.enrollTrackedEntityInstance( entityInstanceB1, program,
            DateTime.now().plusDays( 2 ).toDate(), new Date(), organisationUnit );
        programInstanceService.enrollTrackedEntityInstance( entityInstanceC1, program,
            DateTime.now().minusDays( 2 ).toDate(), new Date(), organisationUnit );
        programInstanceService.enrollTrackedEntityInstance( entityInstanceD1, program,
            DateTime.now().plusDays( 1 ).toDate(), new Date(), organisationUnit );

        TrackedEntityInstanceQueryParams params = new TrackedEntityInstanceQueryParams();
<<<<<<< HEAD
        params.setOrganisationUnits( Sets.newHashSet( organisationUnit ) );
        params.setOrders( List.of( new OrderParam( "inactive", SortDirection.DESC ),
            new OrderParam( "enrolledAt", SortDirection.DESC ) ) );
=======
        params.setOrganisationUnits( Set.of( organisationUnit ) );
        params.setOrders( List.of( new OrderParam( "inactive", OrderParam.SortDirection.DESC ),
            new OrderParam( "enrolledAt", OrderParam.SortDirection.DESC ) ) );
>>>>>>> a6edb39d

        List<Long> teiIdList = entityInstanceService.getTrackedEntityInstanceIds( params, true, true );

        assertEquals( List.of( entityInstanceB1.getId(), entityInstanceA1.getId(), entityInstanceD1.getId(),
            entityInstanceC1.getId() ), teiIdList );
    }

    @Test
    void shouldSortEntitiesByIdWhenNoOrderParamProvided()
    {
        List.of( entityInstanceA1, entityInstanceB1, entityInstanceC1, entityInstanceD1 )
            .forEach( entityInstanceService::addTrackedEntityInstance );

        TrackedEntityInstanceQueryParams params = new TrackedEntityInstanceQueryParams();
        params.setOrganisationUnits( Set.of( organisationUnit ) );

        List<Long> teiIdList = entityInstanceService.getTrackedEntityInstanceIds( params, true, true );

        assertEquals( List.of( entityInstanceA1.getId(), entityInstanceB1.getId(), entityInstanceC1.getId(),
            entityInstanceD1.getId() ), teiIdList );
    }

    @Test
    void shouldOrderByNonStaticFieldWhenNonStaticFieldProvided()
    {
        injectSecurityContext( superUser );
        trackedEntityAttribute.setDisplayInListNoProgram( true );
        attributeService.addTrackedEntityAttribute( trackedEntityAttribute );

        List.of( entityInstanceA1, entityInstanceB1, entityInstanceC1, entityInstanceD1 )
            .forEach( entityInstanceService::addTrackedEntityInstance );

        saveTeav( entityInstanceA1, trackedEntityAttribute, "3-Attribute Value A1" );
        saveTeav( entityInstanceB1, trackedEntityAttribute, "1-Attribute Value B1" );
        saveTeav( entityInstanceC1, trackedEntityAttribute, "4-Attribute Value C1" );
        saveTeav( entityInstanceD1, trackedEntityAttribute, "2-Attribute Value D1" );

        TrackedEntityInstanceQueryParams params = new TrackedEntityInstanceQueryParams();
<<<<<<< HEAD
        params.setOrganisationUnits( Sets.newHashSet( organisationUnit ) );
        params.setOrders( List.of( new OrderParam( filtH.getUid(), SortDirection.ASC ) ) );
        params.setAttributes( List.of( new QueryItem( filtH ) ) );
=======
        params.setOrganisationUnits( Set.of( organisationUnit ) );
        params.setOrders( List.of( new OrderParam( trackedEntityAttribute.getUid(), OrderParam.SortDirection.ASC ) ) );
        params.setAttributes( List.of( new QueryItem( trackedEntityAttribute ) ) );
>>>>>>> a6edb39d

        List<Long> teiIdList = entityInstanceService.getTrackedEntityInstanceIds( params, true, true );

        assertEquals( List.of( entityInstanceB1.getId(), entityInstanceD1.getId(), entityInstanceA1.getId(),
            entityInstanceC1.getId() ), teiIdList );
    }

    @Test
    void shouldSortEntitiesAndKeepOrderOfParamsWhenStaticAndNonStaticFieldsSupplied()
    {
        injectSecurityContext( superUser );
        trackedEntityAttribute.setDisplayInListNoProgram( true );
        attributeService.addTrackedEntityAttribute( trackedEntityAttribute );

        entityInstanceA1.setInactive( true );
        entityInstanceB1.setInactive( false );
        entityInstanceC1.setInactive( true );
        entityInstanceD1.setInactive( false );

        List.of( entityInstanceA1, entityInstanceB1, entityInstanceC1, entityInstanceD1 )
            .forEach( entityInstanceService::addTrackedEntityInstance );

        saveTeav( entityInstanceA1, trackedEntityAttribute, "2-Attribute Value" );
        saveTeav( entityInstanceB1, trackedEntityAttribute, "2-Attribute Value" );
        saveTeav( entityInstanceC1, trackedEntityAttribute, "1-Attribute Value" );
        saveTeav( entityInstanceD1, trackedEntityAttribute, "1-Attribute Value" );

        TrackedEntityInstanceQueryParams params = new TrackedEntityInstanceQueryParams();
<<<<<<< HEAD
        params.setOrganisationUnits( Sets.newHashSet( organisationUnit ) );
        params.setOrders( List.of( new OrderParam( filtH.getUid(), SortDirection.DESC ),
            new OrderParam( "inactive", SortDirection.ASC ) ) );
        params.setAttributes( List.of( new QueryItem( filtH ) ) );
=======
        params.setOrganisationUnits( Set.of( organisationUnit ) );
        params.setOrders( List.of( new OrderParam( trackedEntityAttribute.getUid(), OrderParam.SortDirection.DESC ),
            new OrderParam( "inactive", OrderParam.SortDirection.ASC ) ) );
        params.setAttributes( List.of( new QueryItem( trackedEntityAttribute ) ) );
>>>>>>> a6edb39d

        List<Long> teiIdList = entityInstanceService.getTrackedEntityInstanceIds( params, true, true );

        assertEquals( List.of( entityInstanceB1.getId(), entityInstanceA1.getId(), entityInstanceD1.getId(),
            entityInstanceC1.getId() ), teiIdList );
    }

    @Test
    void shouldSortEntitiesByAttributeDescendingWhenAttributeDescendingProvided()
    {
        List.of( entityInstanceA1, entityInstanceB1, entityInstanceC1, entityInstanceD1 )
            .forEach( entityInstanceService::addTrackedEntityInstance );

        saveTeav( entityInstanceA1, trackedEntityAttribute, "A" );
        saveTeav( entityInstanceB1, trackedEntityAttribute, "D" );
        saveTeav( entityInstanceC1, trackedEntityAttribute, "C" );
        saveTeav( entityInstanceD1, trackedEntityAttribute, "B" );

        TrackedEntityInstanceQueryParams params = new TrackedEntityInstanceQueryParams();
<<<<<<< HEAD
        params.setOrganisationUnits( Sets.newHashSet( organisationUnit ) );
        params.setOrders( List.of( new OrderParam( tea.getUid(), SortDirection.DESC ) ) );
=======
        params.setOrganisationUnits( Set.of( organisationUnit ) );
        params.setOrders( List.of( new OrderParam( trackedEntityAttribute.getUid(), OrderParam.SortDirection.DESC ) ) );
>>>>>>> a6edb39d

        List<Long> teiIdList = entityInstanceService.getTrackedEntityInstanceIds( params, true, true );

        assertEquals( List.of( entityInstanceB1.getId(), entityInstanceC1.getId(), entityInstanceD1.getId(),
            entityInstanceA1.getId() ), teiIdList );
    }

    @Test
    void shouldSortEntitiesByAttributeAscendingWhenAttributeAscendingProvided()
    {
        List.of( entityInstanceA1, entityInstanceB1, entityInstanceC1, entityInstanceD1 )
            .forEach( entityInstanceService::addTrackedEntityInstance );

        saveTeav( entityInstanceA1, trackedEntityAttribute, "A" );
        saveTeav( entityInstanceB1, trackedEntityAttribute, "D" );
        saveTeav( entityInstanceC1, trackedEntityAttribute, "C" );
        saveTeav( entityInstanceD1, trackedEntityAttribute, "B" );

        TrackedEntityInstanceQueryParams params = new TrackedEntityInstanceQueryParams();
<<<<<<< HEAD
        params.setOrganisationUnits( Sets.newHashSet( organisationUnit ) );
        params.setOrders( List.of( new OrderParam( tea.getUid(), SortDirection.ASC ) ) );
=======
        params.setOrganisationUnits( Set.of( organisationUnit ) );
        params.setOrders( List.of( new OrderParam( trackedEntityAttribute.getUid(), OrderParam.SortDirection.ASC ) ) );
>>>>>>> a6edb39d

        List<Long> teiIdList = entityInstanceService.getTrackedEntityInstanceIds( params, true, true );

        assertEquals( List.of( entityInstanceA1.getId(), entityInstanceD1.getId(), entityInstanceC1.getId(),
            entityInstanceB1.getId() ), teiIdList );
    }

    @Test
    void shouldCountOneEntityWhenOnePresent()
    {
        entityInstanceA1.setTrackedEntityType( trackedEntityType );
        entityInstanceService.addTrackedEntityInstance( entityInstanceA1 );

        int counter = entityInstanceService.getTrackedEntityInstanceCount( new TrackedEntityInstanceQueryParams(), true,
            true );

        assertEquals( 1, counter );
    }

    @Test
    void shouldCountZeroEntitiesWhenNonePresent()
    {
        int trackedEntitiesCounter = entityInstanceService
            .getTrackedEntityInstanceCount( new TrackedEntityInstanceQueryParams(), true, true );

        assertEquals( 0, trackedEntitiesCounter );
    }

    private void saveTeav( TrackedEntityInstance trackedEntityInstance,
        TrackedEntityAttribute attribute, String value )
    {
        TrackedEntityAttributeValue trackedEntityAttributeValueA1 = new TrackedEntityAttributeValue();

        trackedEntityAttributeValueA1.setAttribute( attribute );
        trackedEntityAttributeValueA1.setEntityInstance( trackedEntityInstance );
        trackedEntityAttributeValueA1.setValue( value );

        attributeValueService.addTrackedEntityAttributeValue( trackedEntityAttributeValueA1 );
    }
}<|MERGE_RESOLUTION|>--- conflicted
+++ resolved
@@ -338,13 +338,8 @@
             .forEach( entityInstanceService::addTrackedEntityInstance );
 
         TrackedEntityInstanceQueryParams params = new TrackedEntityInstanceQueryParams();
-<<<<<<< HEAD
-        params.setOrganisationUnits( Sets.newHashSet( organisationUnit ) );
-        params.setOrders( List.of( new OrderParam( "createdAt", SortDirection.ASC ) ) );
-=======
         params.setOrganisationUnits( Set.of( organisationUnit ) );
         params.setOrders( List.of( new OrderParam( "createdAt", OrderParam.SortDirection.ASC ) ) );
->>>>>>> a6edb39d
 
         List<Long> teiIdList = entityInstanceService.getTrackedEntityInstanceIds( params, true, true );
 
@@ -364,13 +359,8 @@
             .forEach( entityInstanceService::addTrackedEntityInstance );
 
         TrackedEntityInstanceQueryParams params = new TrackedEntityInstanceQueryParams();
-<<<<<<< HEAD
-        params.setOrganisationUnits( Sets.newHashSet( organisationUnit ) );
-        params.setOrders( List.of( new OrderParam( "updatedAt", SortDirection.ASC ) ) );
-=======
         params.setOrganisationUnits( Set.of( organisationUnit ) );
         params.setOrders( List.of( new OrderParam( "updatedAt", OrderParam.SortDirection.ASC ) ) );
->>>>>>> a6edb39d
 
         List<Long> teiIdList = entityInstanceService.getTrackedEntityInstanceIds( params, true, true );
 
@@ -390,13 +380,8 @@
             .forEach( entityInstanceService::addTrackedEntityInstance );
 
         TrackedEntityInstanceQueryParams params = new TrackedEntityInstanceQueryParams();
-<<<<<<< HEAD
-        params.setOrganisationUnits( Sets.newHashSet( organisationUnit ) );
-        params.setOrders( List.of( new OrderParam( "trackedEntity", SortDirection.DESC ) ) );
-=======
         params.setOrganisationUnits( Set.of( organisationUnit ) );
         params.setOrders( List.of( new OrderParam( "trackedEntity", OrderParam.SortDirection.DESC ) ) );
->>>>>>> a6edb39d
 
         List<Long> teiIdList = entityInstanceService.getTrackedEntityInstanceIds( params, true, true );
 
@@ -416,13 +401,8 @@
             .forEach( entityInstanceService::addTrackedEntityInstance );
 
         TrackedEntityInstanceQueryParams params = new TrackedEntityInstanceQueryParams();
-<<<<<<< HEAD
-        params.setOrganisationUnits( Sets.newHashSet( organisationUnit ) );
-        params.setOrders( List.of( new OrderParam( "updatedAtClient", SortDirection.DESC ) ) );
-=======
         params.setOrganisationUnits( Set.of( organisationUnit ) );
         params.setOrders( List.of( new OrderParam( "updatedAtClient", OrderParam.SortDirection.DESC ) ) );
->>>>>>> a6edb39d
 
         List<Long> teiIdList = entityInstanceService.getTrackedEntityInstanceIds( params, true, true );
 
@@ -446,13 +426,8 @@
             DateTime.now().plusDays( 1 ).toDate(), new Date(), organisationUnit );
 
         TrackedEntityInstanceQueryParams params = new TrackedEntityInstanceQueryParams();
-<<<<<<< HEAD
-        params.setOrganisationUnits( Sets.newHashSet( organisationUnit ) );
-        params.setOrders( List.of( new OrderParam( "enrolledAt", SortDirection.DESC ) ) );
-=======
         params.setOrganisationUnits( Set.of( organisationUnit ) );
         params.setOrders( List.of( new OrderParam( "enrolledAt", OrderParam.SortDirection.DESC ) ) );
->>>>>>> a6edb39d
 
         List<Long> teiIdList = entityInstanceService.getTrackedEntityInstanceIds( params, true, true );
 
@@ -481,15 +456,9 @@
             DateTime.now().plusDays( 1 ).toDate(), new Date(), organisationUnit );
 
         TrackedEntityInstanceQueryParams params = new TrackedEntityInstanceQueryParams();
-<<<<<<< HEAD
-        params.setOrganisationUnits( Sets.newHashSet( organisationUnit ) );
-        params.setOrders( List.of( new OrderParam( "inactive", SortDirection.DESC ),
-            new OrderParam( "enrolledAt", SortDirection.DESC ) ) );
-=======
         params.setOrganisationUnits( Set.of( organisationUnit ) );
         params.setOrders( List.of( new OrderParam( "inactive", OrderParam.SortDirection.DESC ),
             new OrderParam( "enrolledAt", OrderParam.SortDirection.DESC ) ) );
->>>>>>> a6edb39d
 
         List<Long> teiIdList = entityInstanceService.getTrackedEntityInstanceIds( params, true, true );
 
@@ -528,15 +497,9 @@
         saveTeav( entityInstanceD1, trackedEntityAttribute, "2-Attribute Value D1" );
 
         TrackedEntityInstanceQueryParams params = new TrackedEntityInstanceQueryParams();
-<<<<<<< HEAD
-        params.setOrganisationUnits( Sets.newHashSet( organisationUnit ) );
-        params.setOrders( List.of( new OrderParam( filtH.getUid(), SortDirection.ASC ) ) );
-        params.setAttributes( List.of( new QueryItem( filtH ) ) );
-=======
         params.setOrganisationUnits( Set.of( organisationUnit ) );
         params.setOrders( List.of( new OrderParam( trackedEntityAttribute.getUid(), OrderParam.SortDirection.ASC ) ) );
         params.setAttributes( List.of( new QueryItem( trackedEntityAttribute ) ) );
->>>>>>> a6edb39d
 
         List<Long> teiIdList = entityInstanceService.getTrackedEntityInstanceIds( params, true, true );
 
@@ -565,17 +528,10 @@
         saveTeav( entityInstanceD1, trackedEntityAttribute, "1-Attribute Value" );
 
         TrackedEntityInstanceQueryParams params = new TrackedEntityInstanceQueryParams();
-<<<<<<< HEAD
-        params.setOrganisationUnits( Sets.newHashSet( organisationUnit ) );
-        params.setOrders( List.of( new OrderParam( filtH.getUid(), SortDirection.DESC ),
-            new OrderParam( "inactive", SortDirection.ASC ) ) );
-        params.setAttributes( List.of( new QueryItem( filtH ) ) );
-=======
         params.setOrganisationUnits( Set.of( organisationUnit ) );
         params.setOrders( List.of( new OrderParam( trackedEntityAttribute.getUid(), OrderParam.SortDirection.DESC ),
             new OrderParam( "inactive", OrderParam.SortDirection.ASC ) ) );
         params.setAttributes( List.of( new QueryItem( trackedEntityAttribute ) ) );
->>>>>>> a6edb39d
 
         List<Long> teiIdList = entityInstanceService.getTrackedEntityInstanceIds( params, true, true );
 
@@ -595,13 +551,8 @@
         saveTeav( entityInstanceD1, trackedEntityAttribute, "B" );
 
         TrackedEntityInstanceQueryParams params = new TrackedEntityInstanceQueryParams();
-<<<<<<< HEAD
-        params.setOrganisationUnits( Sets.newHashSet( organisationUnit ) );
-        params.setOrders( List.of( new OrderParam( tea.getUid(), SortDirection.DESC ) ) );
-=======
         params.setOrganisationUnits( Set.of( organisationUnit ) );
         params.setOrders( List.of( new OrderParam( trackedEntityAttribute.getUid(), OrderParam.SortDirection.DESC ) ) );
->>>>>>> a6edb39d
 
         List<Long> teiIdList = entityInstanceService.getTrackedEntityInstanceIds( params, true, true );
 
@@ -621,13 +572,8 @@
         saveTeav( entityInstanceD1, trackedEntityAttribute, "B" );
 
         TrackedEntityInstanceQueryParams params = new TrackedEntityInstanceQueryParams();
-<<<<<<< HEAD
-        params.setOrganisationUnits( Sets.newHashSet( organisationUnit ) );
-        params.setOrders( List.of( new OrderParam( tea.getUid(), SortDirection.ASC ) ) );
-=======
         params.setOrganisationUnits( Set.of( organisationUnit ) );
         params.setOrders( List.of( new OrderParam( trackedEntityAttribute.getUid(), OrderParam.SortDirection.ASC ) ) );
->>>>>>> a6edb39d
 
         List<Long> teiIdList = entityInstanceService.getTrackedEntityInstanceIds( params, true, true );
 
