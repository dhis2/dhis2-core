--- conflicted
+++ resolved
@@ -31,10 +31,6 @@
 import static org.junit.jupiter.api.Assertions.assertEquals;
 
 import java.util.List;
-<<<<<<< HEAD
-import org.hisp.dhis.common.CodeGenerator;
-=======
->>>>>>> 789b158b
 import org.hisp.dhis.common.UID;
 import org.hisp.dhis.organisationunit.OrganisationUnit;
 import org.hisp.dhis.organisationunit.OrganisationUnitService;
@@ -82,17 +78,8 @@
     organisationUnit = createOrganisationUnit('O');
     organisationUnitService.addOrganisationUnit(organisationUnit);
     program = createProgram('P');
-<<<<<<< HEAD
-    program.setAutoFields();
-    program.setUid(CodeGenerator.generateUid());
     programService.addProgram(program);
     programStage = createProgramStage('S', program);
-    programStage.setAutoFields();
-    programStage.setUid(CodeGenerator.generateUid());
-=======
-    programService.addProgram(program);
-    programStage = createProgramStage('S', program);
->>>>>>> 789b158b
     programStageService.saveProgramStage(programStage);
     pnt1 =
         createProgramNotificationTemplate(
@@ -120,39 +107,43 @@
   }
 
   @Test
-<<<<<<< HEAD
   void shouldGetProgramNotificationTemplates() {
-=======
-  void testGetProgramNotificationTemplates() {
->>>>>>> 789b158b
     ProgramNotificationTemplateOperationParams param =
         ProgramNotificationTemplateOperationParams.builder()
             .program(UID.of(program.getUid()))
             .build();
+
     List<ProgramNotificationTemplate> templates =
         programNotificationTemplateService.getProgramNotificationTemplates(param);
+
     assertContainsOnly(List.of(pnt1, pnt2), templates);
   }
 
   @Test
-<<<<<<< HEAD
   void shouldCountProgramNotificationTemplates() {
-=======
-  void testCountProgramNotificationTemplates() {
->>>>>>> 789b158b
-    ProgramNotificationTemplateOperationParams param =
+    ProgramNotificationTemplateOperationParams paramsOnlyWithProgram =
         ProgramNotificationTemplateOperationParams.builder()
             .program(UID.of(program.getUid()))
             .build();
-    ProgramNotificationTemplateOperationParams param2 =
+    ProgramNotificationTemplateOperationParams paramsOnlyWithProgramStage =
         ProgramNotificationTemplateOperationParams.builder()
             .programStage(UID.of(programStage.getUid()))
             .build();
+
+    // assert when associated with program
     assertEquals(
-        programNotificationTemplateService.getProgramNotificationTemplates(param).size(),
-        programNotificationTemplateService.countProgramNotificationTemplates(param));
+        programNotificationTemplateService
+            .getProgramNotificationTemplates(paramsOnlyWithProgram)
+            .size(),
+        programNotificationTemplateService.countProgramNotificationTemplates(
+            paramsOnlyWithProgram));
+
+    // assert when associated with programStage
     assertEquals(
-        programNotificationTemplateService.getProgramNotificationTemplates(param2).size(),
-        programNotificationTemplateService.countProgramNotificationTemplates(param2));
+        programNotificationTemplateService
+            .getProgramNotificationTemplates(paramsOnlyWithProgramStage)
+            .size(),
+        programNotificationTemplateService.countProgramNotificationTemplates(
+            paramsOnlyWithProgramStage));
   }
 }