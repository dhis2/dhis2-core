/*
 * Copyright (c) 2004-2022, University of Oslo
 * All rights reserved.
 *
 * Redistribution and use in source and binary forms, with or without
 * modification, are permitted provided that the following conditions are met:
 * Redistributions of source code must retain the above copyright notice, this
 * list of conditions and the following disclaimer.
 *
 * Redistributions in binary form must reproduce the above copyright notice,
 * this list of conditions and the following disclaimer in the documentation
 * and/or other materials provided with the distribution.
 * Neither the name of the HISP project nor the names of its contributors may
 * be used to endorse or promote products derived from this software without
 * specific prior written permission.
 *
 * THIS SOFTWARE IS PROVIDED BY THE COPYRIGHT HOLDERS AND CONTRIBUTORS "AS IS" AND
 * ANY EXPRESS OR IMPLIED WARRANTIES, INCLUDING, BUT NOT LIMITED TO, THE IMPLIED
 * WARRANTIES OF MERCHANTABILITY AND FITNESS FOR A PARTICULAR PURPOSE ARE
 * DISCLAIMED. IN NO EVENT SHALL THE COPYRIGHT OWNER OR CONTRIBUTORS BE LIABLE FOR
 * ANY DIRECT, INDIRECT, INCIDENTAL, SPECIAL, EXEMPLARY, OR CONSEQUENTIAL DAMAGES
 * (INCLUDING, BUT NOT LIMITED TO, PROCUREMENT OF SUBSTITUTE GOODS OR SERVICES;
 * LOSS OF USE, DATA, OR PROFITS; OR BUSINESS INTERRUPTION) HOWEVER CAUSED AND ON
 * ANY THEORY OF LIABILITY, WHETHER IN CONTRACT, STRICT LIABILITY, OR TORT
 * (INCLUDING NEGLIGENCE OR OTHERWISE) ARISING IN ANY WAY OUT OF THE USE OF THIS
 * SOFTWARE, EVEN IF ADVISED OF THE POSSIBILITY OF SUCH DAMAGE.
 */
package org.hisp.dhis.user;

import static com.google.common.collect.Sets.newHashSet;
import static java.util.Arrays.asList;
import static java.util.Collections.singletonList;
import static java.util.stream.Collectors.toSet;
import static org.hisp.dhis.setting.SettingKey.CAN_GRANT_OWN_USER_ROLES;
import static org.hisp.dhis.utils.Assertions.assertContainsOnly;
import static org.hisp.dhis.utils.Assertions.assertIsEmpty;
import static org.junit.jupiter.api.Assertions.assertEquals;
import static org.junit.jupiter.api.Assertions.assertFalse;
import static org.junit.jupiter.api.Assertions.assertNotNull;
import static org.junit.jupiter.api.Assertions.assertNull;
import static org.junit.jupiter.api.Assertions.assertTrue;

import java.time.ZonedDateTime;
import java.util.ArrayList;
import java.util.Collections;
import java.util.Date;
import java.util.HashSet;
import java.util.List;
import java.util.Locale;
import java.util.Map;
import java.util.Optional;
import java.util.Set;

import org.hisp.dhis.feedback.ErrorReport;
import org.hisp.dhis.organisationunit.OrganisationUnit;
import org.hisp.dhis.organisationunit.OrganisationUnitService;
import org.hisp.dhis.setting.SystemSettingManager;
import org.hisp.dhis.test.integration.SingleSetupIntegrationTestBase;
import org.junit.jupiter.api.Test;
import org.springframework.beans.factory.annotation.Autowired;

import com.google.common.collect.Sets;

/**
 * @author Lars Helge Overland
 */
class UserServiceTest extends SingleSetupIntegrationTestBase
{

    @Autowired
    private UserService _userService;

    @Autowired
    private UserGroupService userGroupService;

    @Autowired
    private UserSettingService userSettingService;

    @Autowired
    private OrganisationUnitService organisationUnitService;

    @Autowired
    private SystemSettingManager systemSettingManager;

    private OrganisationUnit unitA;

    private OrganisationUnit unitB;

    private OrganisationUnit unitC;

    private OrganisationUnit unitD;

    private OrganisationUnit unitE;

    private UserRole roleA;

    private UserRole roleB;

    private UserRole roleC;

    @Override
    public void setUpTest()
        throws Exception
    {
        super.userService = _userService;
        unitA = createOrganisationUnit( 'A' );
        unitB = createOrganisationUnit( 'B' );
        unitC = createOrganisationUnit( 'C', unitA );
        unitD = createOrganisationUnit( 'D', unitB );
        unitE = createOrganisationUnit( 'E' );
        organisationUnitService.addOrganisationUnit( unitA );
        organisationUnitService.addOrganisationUnit( unitB );
        organisationUnitService.addOrganisationUnit( unitC );
        organisationUnitService.addOrganisationUnit( unitD );
        organisationUnitService.addOrganisationUnit( unitE );
        roleA = createUserRole( 'A' );
        roleB = createUserRole( 'B' );
        roleC = createUserRole( 'C' );
        roleA.getAuthorities().add( "AuthA" );
        roleA.getAuthorities().add( "AuthB" );
        roleA.getAuthorities().add( "AuthC" );
        roleA.getAuthorities().add( "AuthD" );
        roleB.getAuthorities().add( "AuthA" );
        roleB.getAuthorities().add( "AuthB" );
        roleC.getAuthorities().add( "AuthC" );
        userService.addUserRole( roleA );
        userService.addUserRole( roleB );
        userService.addUserRole( roleC );
    }

    private UserQueryParams getDefaultParams()
    {
        return new UserQueryParams().setCanSeeOwnRoles( true );
    }

    @Test
    void testAddGetUser()
    {
        User userA = addUser( "A", unitA, unitB );
        User userB = addUser( "B", unitA, unitB );
        Set<OrganisationUnit> expected = new HashSet<>( asList( unitA, unitB ) );
        assertEquals( expected, userService.getUser( userA.getId() ).getOrganisationUnits() );
        assertEquals( expected, userService.getUser( userB.getId() ).getOrganisationUnits() );
    }

    @Test
    void testGetUserByUsernames()
    {
        addUser( "a" );
        addUser( "b" );

        assertEquals( 2, userService.getUsersByUsernames( asList( "usernamea", "usernameb" ) ).size() );
        assertEquals( 2,
            userService.getUsersByUsernames( asList( "usernamea", "usernameb", "usernamex" ) ).size() );
        assertEquals( 0, userService.getUsersByUsernames( List.of( "usernamec" ) ).size() );
    }

    @Test
    void testUpdateUser()
    {
        User userA = addUser( "A" );
        User userB = addUser( "B" );
        assertEquals( userA, userService.getUser( userA.getId() ) );
        assertEquals( userB, userService.getUser( userB.getId() ) );
        userA.setSurname( "UpdatedSurnameA" );
        userService.updateUser( userA );
        assertEquals( "UpdatedSurnameA", userService.getUser( userA.getId() ).getSurname() );
    }

    @Test
    void testDeleteUser()
    {
        User userA = addUser( "A" );
        User userB = addUser( "B" );
        assertEquals( userA, userService.getUser( userA.getId() ) );
        assertEquals( userB, userService.getUser( userB.getId() ) );
        userService.deleteUser( userA );
        assertNull( userService.getUser( userA.getId() ) );
        assertNotNull( userService.getUser( userB.getId() ) );
    }

    @Test
    void testUserByQuery()
    {
        User userA = addUser( "A", user -> user.setFirstName( "Chris" ) );
        User userB = addUser( "B", user -> user.setFirstName( "Chris" ) );
        assertContainsOnly( List.of( userA, userB ), userService.getUsers( getDefaultParams().setQuery( "Chris" ) ) );
        assertContainsOnly( List.of( userA, userB ),
            userService.getUsers( getDefaultParams().setQuery( "hris SURNAM" ) ) );
        assertContainsOnly( List.of( userA ), userService.getUsers( getDefaultParams().setQuery( "hris SurnameA" ) ) );
        assertContainsOnly( List.of( userB ), userService.getUsers( getDefaultParams().setQuery( "urnameB" ) ) );
        assertContainsOnly( List.of( userA ), userService.getUsers( getDefaultParams().setQuery( "MAilA" ) ) );
        assertContainsOnly( List.of( userA, userB ),
            userService.getUsers( getDefaultParams().setQuery( "userNAME" ) ) );
        assertContainsOnly( List.of( userA ), userService.getUsers( getDefaultParams().setQuery( "ernameA" ) ) );
    }

    @Test
    void testUserByOrgUnits()
    {
        User userA = addUser( "A", unitA );
        addUser( "B", unitB );
        User userC = addUser( "C", unitC );
        addUser( "D", unitD );
        UserQueryParams params = getDefaultParams().addOrganisationUnit( unitA ).setUser( userA );
        assertContainsOnly( List.of( userA ), userService.getUsers( params ) );
        params = getDefaultParams().addOrganisationUnit( unitA ).setIncludeOrgUnitChildren( true ).setUser( userA );
        assertContainsOnly( List.of( userA, userC ), userService.getUsers( params ) );
    }

    @Test
    void testUserByDataViewOrgUnits()
    {
        User userA = addUser( "A", unitA );
        userA.getDataViewOrganisationUnits().add( unitA );
        userService.updateUser( userA );
        User userB = addUser( "B", unitB );
        userB.getDataViewOrganisationUnits().add( unitA );
        userService.updateUser( userB );
        User userC = addUser( "C", unitC );
        userC.getDataViewOrganisationUnits().add( unitC );
        userService.updateUser( userC );
        User userD = addUser( "D", unitD );
        userD.getDataViewOrganisationUnits().add( unitD );
        userService.updateUser( userD );
        UserQueryParams params = getDefaultParams().addDataViewOrganisationUnit( unitA ).setUser( userA );
        assertContainsOnly( List.of( userA, userB ), userService.getUsers( params ) );
        params = getDefaultParams().addDataViewOrganisationUnit( unitA ).setIncludeOrgUnitChildren( true )
            .setUser( userA );
        assertContainsOnly( List.of( userA, userB, userC ), userService.getUsers( params ) );
    }

    @Test
    void testUserByTeiSearchOrgUnits()
    {
        User userA = addUser( "A", unitA );
        userA.getTeiSearchOrganisationUnits().add( unitA );
        userService.updateUser( userA );
        User userB = addUser( "B", unitB );
        userB.getTeiSearchOrganisationUnits().add( unitA );
        userService.updateUser( userB );
        User userC = addUser( "C", unitC );
        userC.getTeiSearchOrganisationUnits().add( unitC );
        userService.updateUser( userC );
        User userD = addUser( "D", unitD );
        userD.getTeiSearchOrganisationUnits().add( unitD );
        userService.updateUser( userD );
        UserQueryParams params = getDefaultParams().addTeiSearchOrganisationUnit( unitA ).setUser( userA );
        assertContainsOnly( List.of( userA, userB ), userService.getUsers( params ) );
        params = getDefaultParams().addTeiSearchOrganisationUnit( unitA ).setIncludeOrgUnitChildren( true )
            .setUser( userA );
        assertContainsOnly( List.of( userA, userB, userC ), userService.getUsers( params ) );
    }

    @Test
    void testUserByUserGroups()
    {
        User userA = addUser( "A" );
        User userB = addUser( "B" );
        User userC = addUser( "C" );
        User userD = addUser( "D" );
        UserGroup ugA = createUserGroup( 'A', newHashSet( userA, userB ) );
        UserGroup ugB = createUserGroup( 'B', newHashSet( userB, userC ) );
        UserGroup ugC = createUserGroup( 'C', newHashSet( userD ) );
        userGroupService.addUserGroup( ugA );
        userGroupService.addUserGroup( ugB );
        userGroupService.addUserGroup( ugC );
        assertContainsOnly( List.of( userA,
            userB ), userService.getUsers( getDefaultParams().setUserGroups( newHashSet( ugA ) ) ) );
        assertContainsOnly( List.of( userA,
            userB, userC ), userService.getUsers( getDefaultParams().setUserGroups( newHashSet( ugA, ugB ) ) ) );
        assertContainsOnly( List.of( userA,
            userB, userD ), userService.getUsers( getDefaultParams().setUserGroups( newHashSet( ugA, ugC ) ) ) );
    }

    @Test
    void testGetUserOrgUnits()
    {
        User currentUser = addUser( "Z", unitA, unitB );
        User userA = addUser( "A", unitA );
        User userB = addUser( "B", unitB );
        User userC = addUser( "C", unitC );
        User userD = addUser( "D", unitD );
        addUser( "E", unitE );
        UserQueryParams params = getDefaultParams().setUser( currentUser ).setUserOrgUnits( true );
        assertContainsOnly( List.of( currentUser, userA, userB ), userService.getUsers( params ) );
        params = getDefaultParams().setUser( currentUser ).setUserOrgUnits( true ).setIncludeOrgUnitChildren( true );
        assertContainsOnly( List.of( currentUser, userA, userB, userC, userD ), userService.getUsers( params ) );
    }

    @Test
    void testManagedGroups()
    {
        systemSettingManager.saveSystemSetting( CAN_GRANT_OWN_USER_ROLES, true );
        // TODO find way to override in parameters
        User userA = addUser( "A" );
        User userB = addUser( "B" );
        User userC = addUser( "C" );
        User userD = addUser( "D" );
        UserGroup userGroup1 = createUserGroup( 'A', newHashSet( userA, userB ) );
        UserGroup userGroup2 = createUserGroup( 'B', newHashSet( userC, userD ) );
        userA.getGroups().add( userGroup1 );
        userB.getGroups().add( userGroup1 );
        userC.getGroups().add( userGroup2 );
        userD.getGroups().add( userGroup2 );
        userGroup1.setManagedGroups( newHashSet( userGroup2 ) );
        userGroup2.setManagedByGroups( newHashSet( userGroup1 ) );
        long group1 = userGroupService.addUserGroup( userGroup1 );
        long group2 = userGroupService.addUserGroup( userGroup2 );
        assertEquals( 1, userGroupService.getUserGroup( group1 ).getManagedGroups().size() );
        assertTrue( userGroupService.getUserGroup( group1 ).getManagedGroups().contains( userGroup2 ) );
        assertEquals( 1, userGroupService.getUserGroup( group2 ).getManagedByGroups().size() );
        assertTrue( userGroupService.getUserGroup( group2 ).getManagedByGroups().contains( userGroup1 ) );
        assertTrue( userA.canManage( userGroup2 ) );
        assertTrue( userB.canManage( userGroup2 ) );
        assertFalse( userC.canManage( userGroup1 ) );
        assertFalse( userD.canManage( userGroup1 ) );
        assertTrue( userA.canManage( userC ) );
        assertTrue( userA.canManage( userD ) );
        assertTrue( userB.canManage( userC ) );
        assertTrue( userA.canManage( userD ) );
        assertFalse( userC.canManage( userA ) );
        assertFalse( userC.canManage( userB ) );
        assertTrue( userC.isManagedBy( userGroup1 ) );
        assertTrue( userD.isManagedBy( userGroup1 ) );
        assertFalse( userA.isManagedBy( userGroup2 ) );
        assertFalse( userB.isManagedBy( userGroup2 ) );
        assertTrue( userC.isManagedBy( userA ) );
        assertTrue( userC.isManagedBy( userB ) );
        assertTrue( userD.isManagedBy( userA ) );
        assertTrue( userD.isManagedBy( userB ) );
        assertFalse( userA.isManagedBy( userC ) );
        assertFalse( userA.isManagedBy( userD ) );
    }

    @Test
    void testGetByPhoneNumber()
    {
        systemSettingManager.saveSystemSetting( CAN_GRANT_OWN_USER_ROLES, true );
        addUser( "A", user -> user.setPhoneNumber( "73647271" ) );
        User userB = addUser( "B", user -> user.setPhoneNumber( "23452134" ) );
        addUser( "C", user -> user.setPhoneNumber( "14543232" ) );
        List<User> users = userService.getUsersByPhoneNumber( "23452134" );
        assertEquals( 1, users.size() );
        assertEquals( userB, users.get( 0 ) );
    }

    @Test
    void testGetByUuid()
    {
        User userA = addUser( "A" );
        User userB = addUser( "B" );
        assertEquals( userA, userService.getUserByUuid( userA.getUuid() ) );
        assertEquals( userB, userService.getUserByUuid( userB.getUuid() ) );
    }

    @Test
    void testGetByIdentifier()
    {
        User userA = addUser( "A" );
        User userB = addUser( "B" );
        addUser( "C" );
        // Match
        assertEquals( userA, userService.getUserByIdentifier( userA.getUid() ) );
        assertEquals( userA, userService.getUserByIdentifier( userA.getUuid().toString() ) );
        assertEquals( userA, userService.getUserByIdentifier( userA.getUsername() ) );
        assertEquals( userB, userService.getUserByIdentifier( userB.getUid() ) );
        assertEquals( userB, userService.getUserByIdentifier( userB.getUuid().toString() ) );
        assertEquals( userB, userService.getUserByIdentifier( userB.getUsername() ) );
        // No match
        assertNull( userService.getUserByIdentifier( "hYg6TgAfN71" ) );
        assertNull( userService.getUserByIdentifier( "cac39761-3ef9-4774-8b1e-b96cedbc57a9" ) );
        assertNull( userService.getUserByIdentifier( "johndoe" ) );
    }

    @Test
    void testGetOrdered()
    {
        User userA = addUser( "A", user -> {
            user.setSurname( "Yong" );
            user.setFirstName( "Anne" );
            user.setEmail( "lost@space.com" );
            user.getOrganisationUnits().add( unitA );
        } );
        User userB = addUser( "B", user -> {
            user.setSurname( "Arden" );
            user.setFirstName( "Jenny" );
            user.setEmail( "Inside@other.com" );
            user.getOrganisationUnits().add( unitA );
        } );
        User userC = addUser( "C", user -> {
            user.setSurname( "Smith" );
            user.setFirstName( "Igor" );
            user.setEmail( "home@other.com" );
            user.getOrganisationUnits().add( unitA );
        } );
        UserQueryParams params = getDefaultParams().addOrganisationUnit( unitA );
        assertEquals( userService.getUsers( params, singletonList( "email:idesc" ) ), asList( userA, userB, userC ) );
        assertEquals( userService.getUsers( params, null ), asList( userB, userC, userA ) );
        assertEquals( userService.getUsers( params, singletonList( "firstName:asc" ) ), asList( userA, userC, userB ) );
    }

    @Test
    void testGetManagedGroupsLessAuthoritiesDisjointRoles()
    {
        User userA = addUser( "A", roleA );
        User userB = addUser( "B", roleB, roleC );
        User userC = addUser( "C", roleA, roleC );
        User userD = addUser( "D", roleC );
        User userE = addUser( "E", roleA );
        User userF = addUser( "F", roleC );
        UserGroup userGroup1 = createUserGroup( 'A', newHashSet( userA, userB ) );
        UserGroup userGroup2 = createUserGroup( 'B', newHashSet( userC, userD, userE, userF ) );
        userA.getGroups().add( userGroup1 );
        userB.getGroups().add( userGroup1 );
        userC.getGroups().add( userGroup2 );
        userD.getGroups().add( userGroup2 );
        userE.getGroups().add( userGroup2 );
        userF.getGroups().add( userGroup2 );
        userGroup1.setManagedGroups( newHashSet( userGroup2 ) );
        userGroup2.setManagedByGroups( newHashSet( userGroup1 ) );
        userGroupService.addUserGroup( userGroup1 );
        userGroupService.addUserGroup( userGroup2 );
        UserQueryParams params = new UserQueryParams().setCanManage( true ).setAuthSubset( true ).setUser( userA );
        assertContainsOnly( List.of( userD, userF ), userService.getUsers( params ) );
        assertEquals( 2, userService.getUserCount( params ) );
        params.setUser( userB );
        assertIsEmpty( userService.getUsers( params ) );
        assertEquals( 0, userService.getUserCount( params ) );
        params.setUser( userC );
        assertIsEmpty( userService.getUsers( params ) );
        assertEquals( 0, userService.getUserCount( params ) );
    }

    @Test
    void testGetManagedGroupsSearch()
    {
        User userA = addUser( "A" );
        addUser( "B" );
        addUser( "C" );
        addUser( "D" );
        addUser( "E" );
        addUser( "F" );
        UserQueryParams params = getDefaultParams().setQuery( "rstnameA" );
        assertContainsOnly( List.of( userA ), userService.getUsers( params ) );
        assertEquals( 1, userService.getUserCount( params ) );
    }

    @Test
    void testGetManagedGroupsSelfRegistered()
    {
        User userA = addUser( "A", User::setSelfRegistered, true );
        addUser( "B" );
        User userC = addUser( "C", User::setSelfRegistered, true );
        addUser( "D" );
        UserQueryParams params = getDefaultParams().setSelfRegistered( true );
        assertContainsOnly( List.of( userA, userC ), userService.getUsers( params ) );
        assertEquals( 2, userService.getUserCount( params ) );
    }

    @Test
    void testGetManagedGroupsOrganisationUnit()
    {
        User userA = addUser( "A", unitA, unitB );
        addUser( "B", unitB );
        User userC = addUser( "C", unitA );
        addUser( "D", unitB );
        UserQueryParams params = getDefaultParams().addOrganisationUnit( unitA );
        assertContainsOnly( List.of( userA, userC ), userService.getUsers( params ) );
        assertEquals( 2, userService.getUserCount( params ) );
    }

    @Test
    void testGetInvitations()
    {
        addUser( "A" );
        User userB = addUser( "B", User::setInvitation, true );
        addUser( "C" );
        User userD = addUser( "D", User::setInvitation, true );
        UserQueryParams params = getDefaultParams().setInvitationStatus( UserInvitationStatus.ALL );
        assertContainsOnly( List.of( userB, userD ), userService.getUsers( params ) );
        assertEquals( 2, userService.getUserCount( params ) );
        params.setInvitationStatus( UserInvitationStatus.EXPIRED );
        assertIsEmpty( userService.getUsers( params ) );
        assertEquals( 0, userService.getUserCount( params ) );
    }

    @Test
    void testGetExpiringUserAccounts()
    {
        ZonedDateTime now = ZonedDateTime.now();
        Date inFiveDays = Date.from( now.plusDays( 5 ).toInstant() );
        Date inSixDays = Date.from( now.plusDays( 6 ).toInstant() );
        Date inEightDays = Date.from( now.plusDays( 8 ).toInstant() );
        addUser( "A" );
        addUser( "B", User::setAccountExpiry, inFiveDays );
        addUser( "C" );
        addUser( "D", User::setAccountExpiry, inSixDays );
        addUser( "E", User::setAccountExpiry, inEightDays );
        List<UserAccountExpiryInfo> soonExpiringAccounts = userService.getExpiringUserAccounts( 7 );
        Set<String> soonExpiringAccountNames = soonExpiringAccounts.stream()
            .map( UserAccountExpiryInfo::getUsername ).collect( toSet() );
        assertEquals( new HashSet<>( asList( "usernameb", "usernamed" ) ), soonExpiringAccountNames );

        soonExpiringAccounts = userService.getExpiringUserAccounts( 9 );
        soonExpiringAccountNames = soonExpiringAccounts.stream()
            .map( UserAccountExpiryInfo::getUsername ).collect( toSet() );
        assertEquals( new HashSet<>( asList( "usernameb", "usernamed", "usernamee" ) ), soonExpiringAccountNames );

        for ( UserAccountExpiryInfo expiryInfo : soonExpiringAccounts )
        {
            assertEquals( expiryInfo.getUsername().replace( "username", "email" ), expiryInfo.getEmail() );
        }
    }

    @Test
    void testDisableUsersInactiveSince()
    {
        ZonedDateTime now = ZonedDateTime.now();
        Date twoMonthsAgo = Date.from( now.minusMonths( 2 ).toInstant() );
        Date threeMonthAgo = Date.from( now.minusMonths( 3 ).toInstant() );
        Date fourMonthAgo = Date.from( now.minusMonths( 4 ).toInstant() );
        Date twentyTwoDaysAgo = Date.from( now.minusDays( 22 ).toInstant() );
        User userA = addUser( "A", User::setLastLogin, threeMonthAgo );
        User userB = addUser( "B", credentials -> {
            credentials.setDisabled( true );
            credentials.setLastLogin( fourMonthAgo );
        } );
        addUser( "C", User::setLastLogin, twentyTwoDaysAgo );
        addUser( "D" );
        // User A gets disabled, B would but already was, C is active, D last
        // login is still null
        assertEquals( 1, userService.disableUsersInactiveSince( twoMonthsAgo ) );
        // being a super-user is the simplest way to filter purely on the set
        // parameters
        createAndInjectAdminUser();
        UserQueryParams params = getDefaultParams().setDisabled( true );
        List<User> users = userService.getUsers( params );
        assertEquals( new HashSet<>( asList( userA.getUid(), userB.getUid() ) ),
            users.stream().map( User::getUid ).collect( toSet() ) );
    }

    @Test
    void testFindNotifiableUsersWithLastLoginBetween()
    {
        ZonedDateTime now = ZonedDateTime.now();
        Date oneMonthsAgo = Date.from( now.minusMonths( 1 ).toInstant() );
        Date twoMonthsAgo = Date.from( now.minusMonths( 2 ).toInstant() );
        Date threeMonthAgo = Date.from( now.minusMonths( 3 ).toInstant() );
        Date fourMonthAgo = Date.from( now.minusMonths( 4 ).toInstant() );
        Date twentyTwoDaysAgo = Date.from( now.minusDays( 22 ).toInstant() );
        User userA = addUser( "A", User::setLastLogin, threeMonthAgo );
        addUser( "B", credentials -> {
            credentials.setDisabled( true );
            credentials.setLastLogin( Date.from( now.minusMonths( 4 ).plusDays( 2 ).toInstant() ) );
        } );
        addUser( "C", User::setLastLogin, twentyTwoDaysAgo );
        addUser( "D" );
        userSettingService.saveUserSetting( UserSettingKey.UI_LOCALE, Locale.CANADA, userA );
        // the point of setting this setting is to see that the query does not
        // get confused by other setting existing for the same user
        userSettingService.saveUserSetting( UserSettingKey.DB_LOCALE, Locale.FRANCE, userA );

        Map<String, Optional<Locale>> users = userService.findNotifiableUsersWithLastLoginBetween(
            threeMonthAgo, twoMonthsAgo );
        assertEquals( Set.of( "emaila" ), users.keySet() );
        assertEquals( Locale.CANADA, users.values().iterator().next().orElse( null ) );
        assertEquals( Set.of( "emaila" ),
            userService.findNotifiableUsersWithLastLoginBetween( fourMonthAgo, oneMonthsAgo ).keySet() );
        assertEquals( Set.of( "emaila", "emailc" ),
            userService.findNotifiableUsersWithLastLoginBetween( fourMonthAgo, Date.from( now.toInstant() ) )
                .keySet() );
    }

    @Test
    void testDisableTwoFaWithAdminUser()
    {
        User userToModify = createAndAddUser( "A" );
        userService.generateTwoFactorOtpSecretForApproval( userToModify );
        userService.updateUser( userToModify );

        User admin = createAndAddAdminUser( "ALL" );
        List<ErrorReport> errors = new ArrayList<>();
<<<<<<< HEAD
        userService.privilegedTwoFaDisable( admin, userToModify.getUid(), error -> errors.add( error ) );
=======
        userService.disableTwoFA( admin, userToModify.getUid(), errors::add );
>>>>>>> 94db9c48
        assertTrue( errors.isEmpty() );
    }

    @Test
    void testDisableTwoFaWithManageUser()
    {
        User userToModify = createAndAddUser( "A" );
        userService.generateTwoFactorOtpSecretForApproval( userToModify );

        UserGroup userGroupA = createUserGroup( 'A', Sets.newHashSet( userToModify ) );
        userGroupService.addUserGroup( userGroupA );

        userToModify.getGroups().add( userGroupA );
        userService.updateUser( userToModify );

        User currentUser = createAndAddUser( "B", unitA, "F_USER_ADD_WITHIN_MANAGED_GROUP" );
        UserGroup userGroupB = createUserGroup( 'B', Collections.emptySet() );
        userGroupB.addManagedGroup( userGroupA );
        userGroupService.addUserGroup( userGroupB );
        userGroupService.updateUserGroup( userGroupA );

        currentUser.getGroups().add( userGroupB );
        userService.updateUser( currentUser );

        List<ErrorReport> errors = new ArrayList<>();
<<<<<<< HEAD
        userService.privilegedTwoFaDisable( currentUser, userToModify.getUid(), error -> errors.add( error ) );
=======
        userService.disableTwoFA( currentUser, userToModify.getUid(), errors::add );
>>>>>>> 94db9c48
        assertTrue( errors.isEmpty() );
    }

    @Test
    void testGetDisplayNameNull()
    {
        assertNull( userService.getDisplayName( "notExist" ) );
    }
}<|MERGE_RESOLUTION|>--- conflicted
+++ resolved
@@ -581,11 +581,7 @@
 
         User admin = createAndAddAdminUser( "ALL" );
         List<ErrorReport> errors = new ArrayList<>();
-<<<<<<< HEAD
-        userService.privilegedTwoFaDisable( admin, userToModify.getUid(), error -> errors.add( error ) );
-=======
-        userService.disableTwoFA( admin, userToModify.getUid(), errors::add );
->>>>>>> 94db9c48
+        userService.privilegedTwoFaDisable( admin, userToModify.getUid(), errors::add );
         assertTrue( errors.isEmpty() );
     }
 
@@ -611,11 +607,7 @@
         userService.updateUser( currentUser );
 
         List<ErrorReport> errors = new ArrayList<>();
-<<<<<<< HEAD
-        userService.privilegedTwoFaDisable( currentUser, userToModify.getUid(), error -> errors.add( error ) );
-=======
-        userService.disableTwoFA( currentUser, userToModify.getUid(), errors::add );
->>>>>>> 94db9c48
+        userService.privilegedTwoFaDisable( currentUser, userToModify.getUid(), errors::add );
         assertTrue( errors.isEmpty() );
     }
 
