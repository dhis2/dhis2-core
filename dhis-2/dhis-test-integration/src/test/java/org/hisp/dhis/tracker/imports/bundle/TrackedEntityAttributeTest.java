/*
 * Copyright (c) 2004-2022, University of Oslo
 * All rights reserved.
 *
 * Redistribution and use in source and binary forms, with or without
 * modification, are permitted provided that the following conditions are met:
 *
 * 1. Redistributions of source code must retain the above copyright notice, this
 * list of conditions and the following disclaimer.
 *
 * 2. Redistributions in binary form must reproduce the above copyright notice,
 * this list of conditions and the following disclaimer in the documentation
 * and/or other materials provided with the distribution.
 *
 * 3. Neither the name of the copyright holder nor the names of its contributors 
 * may be used to endorse or promote products derived from this software without
 * specific prior written permission.
 *
 * THIS SOFTWARE IS PROVIDED BY THE COPYRIGHT HOLDERS AND CONTRIBUTORS "AS IS" AND
 * ANY EXPRESS OR IMPLIED WARRANTIES, INCLUDING, BUT NOT LIMITED TO, THE IMPLIED
 * WARRANTIES OF MERCHANTABILITY AND FITNESS FOR A PARTICULAR PURPOSE ARE
 * DISCLAIMED. IN NO EVENT SHALL THE COPYRIGHT OWNER OR CONTRIBUTORS BE LIABLE FOR
 * ANY DIRECT, INDIRECT, INCIDENTAL, SPECIAL, EXEMPLARY, OR CONSEQUENTIAL DAMAGES
 * (INCLUDING, BUT NOT LIMITED TO, PROCUREMENT OF SUBSTITUTE GOODS OR SERVICES;
 * LOSS OF USE, DATA, OR PROFITS; OR BUSINESS INTERRUPTION) HOWEVER CAUSED AND ON
 * ANY THEORY OF LIABILITY, WHETHER IN CONTRACT, STRICT LIABILITY, OR TORT
 * (INCLUDING NEGLIGENCE OR OTHERWISE) ARISING IN ANY WAY OUT OF THE USE OF THIS
 * SOFTWARE, EVEN IF ADVISED OF THE POSSIBILITY OF SUCH DAMAGE.
 */
package org.hisp.dhis.tracker.imports.bundle;

import static org.hisp.dhis.common.QueryOperator.EQ;
import static org.hisp.dhis.common.QueryOperator.EW;
import static org.hisp.dhis.common.QueryOperator.GE;
import static org.hisp.dhis.common.QueryOperator.GT;
import static org.hisp.dhis.common.QueryOperator.IEQ;
import static org.hisp.dhis.common.QueryOperator.IN;
import static org.hisp.dhis.common.QueryOperator.LE;
import static org.hisp.dhis.common.QueryOperator.LIKE;
import static org.hisp.dhis.common.QueryOperator.LT;
import static org.hisp.dhis.common.QueryOperator.NNULL;
import static org.hisp.dhis.common.QueryOperator.NULL;
import static org.hisp.dhis.common.QueryOperator.SW;
import static org.hisp.dhis.test.utils.Assertions.assertContainsOnly;
import static org.hisp.dhis.test.utils.Assertions.assertIsEmpty;
import static org.hisp.dhis.test.utils.Assertions.assertStartsWith;
import static org.junit.jupiter.api.Assertions.assertEquals;
import static org.junit.jupiter.api.Assertions.assertNotNull;

import java.io.IOException;
import java.util.List;
import java.util.Map;
import org.hisp.dhis.common.IdentifiableObjectManager;
import org.hisp.dhis.common.QueryOperator;
import org.hisp.dhis.dxf2.metadata.MetadataImportParams;
import org.hisp.dhis.dxf2.metadata.MetadataImportService;
import org.hisp.dhis.dxf2.metadata.MetadataObjects;
import org.hisp.dhis.dxf2.metadata.feedback.ImportReport;
import org.hisp.dhis.feedback.ErrorReport;
import org.hisp.dhis.feedback.Status;
import org.hisp.dhis.organisationunit.OrganisationUnit;
import org.hisp.dhis.test.integration.PostgresIntegrationTestBase;
import org.hisp.dhis.trackedentity.TrackedEntity;
import org.hisp.dhis.trackedentity.TrackedEntityAttribute;
import org.hisp.dhis.trackedentity.TrackedEntityAttributeService;
import org.hisp.dhis.trackedentity.TrackedEntityType;
import org.hisp.dhis.trackedentityattributevalue.TrackedEntityAttributeValue;
import org.hisp.dhis.tracker.TestSetup;
import org.hisp.dhis.tracker.TrackerIdSchemeParams;
import org.hisp.dhis.tracker.imports.domain.TrackerObjects;
import org.hisp.dhis.tracker.imports.preheat.TrackerPreheat;
import org.hisp.dhis.tracker.imports.preheat.TrackerPreheatService;
import org.hisp.dhis.tracker.trackedentityattributevalue.TrackedEntityAttributeValueService;
import org.hisp.dhis.user.User;
import org.junit.jupiter.api.BeforeAll;
import org.junit.jupiter.api.Test;
import org.junit.jupiter.api.TestInstance;
import org.springframework.beans.factory.annotation.Autowired;
import org.springframework.transaction.annotation.Transactional;

/**
 * @author Morten Olav Hansen <mortenoh@gmail.com>
 */
@Transactional
@TestInstance(TestInstance.Lifecycle.PER_CLASS)
class TrackedEntityAttributeTest extends PostgresIntegrationTestBase {
  @Autowired private TestSetup testSetup;

  @Autowired private TrackerPreheatService trackerPreheatService;

  @Autowired private TrackedEntityAttributeService trackedEntityAttributeService;

  @Autowired private TrackedEntityAttributeValueService trackedEntityAttributeValueService;

  @Autowired private IdentifiableObjectManager manager;

  @Autowired private MetadataImportService metadataImportService;

  @BeforeAll
  void setUp() throws IOException {
    testSetup.importMetadata("tracker/te_with_tea_metadata.json");

    User importUser = userService.getUser("tTgjgobT1oS");
    injectSecurityContextUser(importUser);
  }

  @Test
  void testTrackedAttributePreheater() throws IOException {
    TrackerObjects trackerObjects = testSetup.fromJson("tracker/te_with_tea_data.json");

    TrackerPreheat preheat =
        trackerPreheatService.preheat(trackerObjects, new TrackerIdSchemeParams());

    assertNotNull(preheat.get(OrganisationUnit.class, "cNEZTkdAvmg"));
    assertNotNull(preheat.get(TrackedEntityType.class, "KrYIdvLxkMb"));
    assertNotNull(preheat.get(TrackedEntityAttribute.class, "sYn3tkL3XKa"));
    assertNotNull(preheat.get(TrackedEntityAttribute.class, "TsfP85GKsU5"));
    assertNotNull(preheat.get(TrackedEntityAttribute.class, "sTGqP5JNy6E"));
  }

  @Test
  void testTrackedAttributeValueBundleImporter() throws IOException {
    testSetup.importTrackerData("tracker/te_with_tea_data.json");

    List<TrackedEntity> trackedEntities = manager.getAll(TrackedEntity.class);
    assertEquals(1, trackedEntities.size());
    TrackedEntity trackedEntity = trackedEntities.get(0);
    List<TrackedEntityAttributeValue> attributeValues =
        trackedEntityAttributeValueService.getTrackedEntityAttributeValues(trackedEntity);
    assertEquals(3, attributeValues.size());
  }

  @Test
  void shouldSetMinCharactersToSearchFromImportOrDefaultToZeroIfNotSpecified() {
    List<TrackedEntityAttribute> trackedEntityAttributes =
        trackedEntityAttributeService.getAllTrackedEntityAttributes();

    assertMinCharactersToSearch(trackedEntityAttributes, "sTGqP5JNy6E", 2);
    assertMinCharactersToSearch(trackedEntityAttributes, "sYn3tkL3XKa", 0);
    assertMinCharactersToSearch(trackedEntityAttributes, "TsfP85GKsU5", 0);
  }

  @Test
  void shouldSetPreferredSearchOperatorFromImportOrNullIfNotSpecified() {
    List<TrackedEntityAttribute> trackedEntityAttributes =
        trackedEntityAttributeService.getAllTrackedEntityAttributes();

    assertPreferredSearchOperator(trackedEntityAttributes, "sTGqP5JNy6E", LIKE);
    assertPreferredSearchOperator(trackedEntityAttributes, "sYn3tkL3XKa", EQ);
    assertPreferredSearchOperator(trackedEntityAttributes, "TsfP85GKsU5", null);
  }

  @Test
  void shouldFailIfPreferredSearchOperatorIsNotPartOfTrackerOperators() {
    TrackedEntityAttribute tea =
        trackedEntityAttributeService.getTrackedEntityAttribute("sYn3tkL3XKa");
    tea.setPreferredSearchOperator(IEQ);

    ImportReport report =
        metadataImportService.importMetadata(
            new MetadataImportParams(),
            new MetadataObjects(Map.of(TrackedEntityAttribute.class, List.of(tea))));

    assertEquals(Status.ERROR, report.getStatus());
    assertStartsWith(
        "The preferred search operator `IEQ` provided for the tracked entity attribute",
        getErrorMessage(report));
  }

  @Test
  void shouldFailIfPreferredOperatorIsBlocked() {
    TrackedEntityAttribute tea =
        trackedEntityAttributeService.getTrackedEntityAttribute("sYn3tkL3XKa");
    tea.setPreferredSearchOperator(IN);

    ImportReport report =
        metadataImportService.importMetadata(
            new MetadataImportParams(),
            new MetadataObjects(Map.of(TrackedEntityAttribute.class, List.of(tea))));

    assertEquals(Status.ERROR, report.getStatus());
    assertStartsWith(
        "The preferred search operator `IN` is blocked for the selected tracked entity attribute",
        getErrorMessage(report));
  }

  @Test
  void shouldSetBlockedOperatorsFromImportOrEmptyListIfNotSpecified() {
    List<TrackedEntityAttribute> trackedEntityAttributes =
        trackedEntityAttributeService.getAllTrackedEntityAttributes();

    assertBlockedOperators(
        trackedEntityAttributes, "sTGqP5JNy6E", List.of(LE, GE, EW, IN, SW, NULL, NNULL));
    assertBlockedOperators(
        trackedEntityAttributes, "sYn3tkL3XKa", List.of(IN, NNULL, GT, LT, SW, LE, EW, NULL, GE));
    assertIsEmpty(getAttribute(trackedEntityAttributes, "TsfP85GKsU5").getBlockedSearchOperators());
  }

  @Test
  void shouldSetIndexableFlagFromImportOrDefaultToFalseIfNotSpecified() {
    List<TrackedEntityAttribute> trackedEntityAttributes =
        trackedEntityAttributeService.getAllTrackedEntityAttributes();

    assertTrigramIndexableFlag(trackedEntityAttributes, "sTGqP5JNy6E", true);
    assertTrigramIndexableFlag(trackedEntityAttributes, "sYn3tkL3XKa", false);
    assertTrigramIndexableFlag(trackedEntityAttributes, "TsfP85GKsU5", false);
  }

  private void assertMinCharactersToSearch(
      List<TrackedEntityAttribute> teas, String uid, int expected) {
    TrackedEntityAttribute tea =
        teas.stream()
            .filter(t -> t.getUid().equals(uid))
            .findFirst()
            .orElseThrow(
                () -> new AssertionError("TrackedEntityAttribute with UID " + uid + " not found"));

    assertEquals(
        expected,
        tea.getMinCharactersToSearch(),
        "Expected minCharactersToSearch for UID " + uid + " to be " + expected);
  }

  private void assertPreferredSearchOperator(
      List<TrackedEntityAttribute> teas, String uid, QueryOperator expected) {
    TrackedEntityAttribute tea =
        teas.stream()
            .filter(t -> t.getUid().equals(uid))
            .findFirst()
            .orElseThrow(
                () -> new AssertionError("TrackedEntityAttribute with UID " + uid + " not found"));

    assertEquals(
        expected,
        tea.getPreferredSearchOperator(),
        "Expected preferredSearchOperator for UID " + uid + " to be " + expected);
  }

<<<<<<< HEAD
  private void assertBlockedOperators(
      List<TrackedEntityAttribute> teas, String uid, List<QueryOperator> expectedOperators) {
    TrackedEntityAttribute tea = getAttribute(teas, uid);

    assertContainsOnly(expectedOperators, tea.getBlockedSearchOperators());
  }

  private TrackedEntityAttribute getAttribute(List<TrackedEntityAttribute> teas, String uid) {
    return teas.stream()
        .filter(t -> t.getUid().equals(uid))
        .findFirst()
        .orElseThrow(
            () -> new AssertionError("TrackedEntityAttribute with UID " + uid + " not found"));
  }

  private String getErrorMessage(ImportReport report) {
    return report.getTypeReports().stream()
        .findFirst()
        .flatMap(
            typeReport ->
                typeReport.getObjectReports().stream()
                    .findFirst()
                    .flatMap(
                        objectReport ->
                            objectReport.getErrorReports().stream()
                                .findFirst()
                                .map(ErrorReport::getMessage)))
        .orElseThrow();
=======
  private void assertTrigramIndexableFlag(
      List<TrackedEntityAttribute> teas, String uid, boolean expected) {
    TrackedEntityAttribute tea =
        teas.stream()
            .filter(t -> t.getUid().equals(uid))
            .findFirst()
            .orElseThrow(
                () -> new AssertionError("TrackedEntityAttribute with UID " + uid + " not found"));

    assertEquals(
        expected,
        tea.getTrigramIndexable(),
        "Expected trigram indexable flag for UID " + uid + " to be " + expected);
>>>>>>> 1fcf455d
  }
}<|MERGE_RESOLUTION|>--- conflicted
+++ resolved
@@ -236,7 +236,6 @@
         "Expected preferredSearchOperator for UID " + uid + " to be " + expected);
   }
 
-<<<<<<< HEAD
   private void assertBlockedOperators(
       List<TrackedEntityAttribute> teas, String uid, List<QueryOperator> expectedOperators) {
     TrackedEntityAttribute tea = getAttribute(teas, uid);
@@ -265,7 +264,8 @@
                                 .findFirst()
                                 .map(ErrorReport::getMessage)))
         .orElseThrow();
-=======
+  }
+
   private void assertTrigramIndexableFlag(
       List<TrackedEntityAttribute> teas, String uid, boolean expected) {
     TrackedEntityAttribute tea =
@@ -279,6 +279,5 @@
         expected,
         tea.getTrigramIndexable(),
         "Expected trigram indexable flag for UID " + uid + " to be " + expected);
->>>>>>> 1fcf455d
   }
 }