--- conflicted
+++ resolved
@@ -201,7 +201,6 @@
   }
 
   @Test
-<<<<<<< HEAD
   void shouldFailWhenTryingToBlockANonBlockableOperator() {
     TrackedEntityAttribute tea =
         trackedEntityAttributeService.getTrackedEntityAttribute("sYn3tkL3XKa");
@@ -216,7 +215,9 @@
     assertContains(
         "The operator(s) `[EQ]` cannot be blocked. The following operators cannot be blocked:",
         getErrorMessage(report));
-=======
+  }
+
+  @Test
   void shouldSetSkipAnalyticsFlagFromImportOrDefaultToFalseIfNotSpecified() {
     List<TrackedEntityAttribute> trackedEntityAttributes =
         trackedEntityAttributeService.getAllTrackedEntityAttributes();
@@ -224,7 +225,6 @@
     assertSkipAnalytics(trackedEntityAttributes, "sTGqP5JNy6E", true);
     assertSkipAnalytics(trackedEntityAttributes, "sYn3tkL3XKa", false);
     assertSkipAnalytics(trackedEntityAttributes, "TsfP85GKsU5", false);
->>>>>>> e661976b
   }
 
   private void assertMinCharactersToSearch(
