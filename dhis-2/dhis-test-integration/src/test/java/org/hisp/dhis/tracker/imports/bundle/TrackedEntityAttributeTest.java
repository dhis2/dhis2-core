--- conflicted
+++ resolved
@@ -30,10 +30,10 @@
 package org.hisp.dhis.tracker.imports.bundle;
 
 import static org.hisp.dhis.common.QueryOperator.EQ;
-<<<<<<< HEAD
 import static org.hisp.dhis.common.QueryOperator.EW;
 import static org.hisp.dhis.common.QueryOperator.GE;
 import static org.hisp.dhis.common.QueryOperator.GT;
+import static org.hisp.dhis.common.QueryOperator.IEQ;
 import static org.hisp.dhis.common.QueryOperator.IN;
 import static org.hisp.dhis.common.QueryOperator.LE;
 import static org.hisp.dhis.common.QueryOperator.LIKE;
@@ -44,11 +44,7 @@
 import static org.hisp.dhis.common.QueryOperator.NULL;
 import static org.hisp.dhis.common.QueryOperator.SW;
 import static org.hisp.dhis.test.utils.Assertions.assertContainsOnly;
-=======
-import static org.hisp.dhis.common.QueryOperator.IEQ;
-import static org.hisp.dhis.common.QueryOperator.LIKE;
 import static org.hisp.dhis.test.utils.Assertions.assertStartsWith;
->>>>>>> 8e7173a8
 import static org.junit.jupiter.api.Assertions.assertEquals;
 import static org.junit.jupiter.api.Assertions.assertNotNull;
 
@@ -57,15 +53,12 @@
 import java.util.Map;
 import org.hisp.dhis.common.IdentifiableObjectManager;
 import org.hisp.dhis.common.QueryOperator;
-<<<<<<< HEAD
-=======
 import org.hisp.dhis.dxf2.metadata.MetadataImportParams;
 import org.hisp.dhis.dxf2.metadata.MetadataImportService;
 import org.hisp.dhis.dxf2.metadata.MetadataObjects;
 import org.hisp.dhis.dxf2.metadata.feedback.ImportReport;
 import org.hisp.dhis.feedback.ErrorReport;
 import org.hisp.dhis.feedback.Status;
->>>>>>> 8e7173a8
 import org.hisp.dhis.organisationunit.OrganisationUnit;
 import org.hisp.dhis.test.integration.PostgresIntegrationTestBase;
 import org.hisp.dhis.trackedentity.TrackedEntity;
@@ -149,19 +142,6 @@
   }
 
   @Test
-<<<<<<< HEAD
-  void shouldSetAllowedOperatorsFromImportOrAllowAllIfNotSpecified() {
-    List<TrackedEntityAttribute> trackedEntityAttributes =
-        trackedEntityAttributeService.getAllTrackedEntityAttributes();
-
-    assertAllowedSearchOperators(trackedEntityAttributes, "sTGqP5JNy6E", List.of(LIKE, EQ, GT, LT));
-    assertAllowedSearchOperators(
-        trackedEntityAttributes, "sYn3tkL3XKa", List.of(LIKE, NLIKE, EQ, NEQ));
-    assertAllowedSearchOperators(
-        trackedEntityAttributes,
-        "TsfP85GKsU5",
-        List.of(EQ, GT, GE, LT, LE, LIKE, IN, SW, EW, NULL, NNULL));
-=======
   void shouldSetPreferredSearchOperatorFromImportOrNullIfNotSpecified() {
     List<TrackedEntityAttribute> trackedEntityAttributes =
         trackedEntityAttributeService.getAllTrackedEntityAttributes();
@@ -198,7 +178,20 @@
             .orElseThrow();
     assertStartsWith(
         "The provided preferred TEA operator `IEQ` is not part of the tracker operators", message);
->>>>>>> 8e7173a8
+  }
+
+  @Test
+  void shouldSetAllowedOperatorsFromImportOrAllowAllIfNotSpecified() {
+    List<TrackedEntityAttribute> trackedEntityAttributes =
+        trackedEntityAttributeService.getAllTrackedEntityAttributes();
+
+    assertAllowedSearchOperators(trackedEntityAttributes, "sTGqP5JNy6E", List.of(LIKE, EQ, GT, LT));
+    assertAllowedSearchOperators(
+        trackedEntityAttributes, "sYn3tkL3XKa", List.of(LIKE, NLIKE, EQ, NEQ));
+    assertAllowedSearchOperators(
+        trackedEntityAttributes,
+        "TsfP85GKsU5",
+        List.of(EQ, GT, GE, LT, LE, LIKE, IN, SW, EW, NULL, NNULL));
   }
 
   private void assertMinCharactersToSearch(
@@ -216,13 +209,8 @@
         "Expected minCharactersToSearch for UID " + uid + " to be " + expected);
   }
 
-<<<<<<< HEAD
-  private void assertAllowedSearchOperators(
-      List<TrackedEntityAttribute> teas, String uid, List<QueryOperator> expectedOperators) {
-=======
   private void assertPreferredSearchOperator(
       List<TrackedEntityAttribute> teas, String uid, QueryOperator expected) {
->>>>>>> 8e7173a8
     TrackedEntityAttribute tea =
         teas.stream()
             .filter(t -> t.getUid().equals(uid))
@@ -230,13 +218,21 @@
             .orElseThrow(
                 () -> new AssertionError("TrackedEntityAttribute with UID " + uid + " not found"));
 
-<<<<<<< HEAD
-    assertContainsOnly(expectedOperators, tea.getAllowedSearchOperators());
-=======
     assertEquals(
         expected,
         tea.getPreferredSearchOperator(),
         "Expected preferredSearchOperator for UID " + uid + " to be " + expected);
->>>>>>> 8e7173a8
+  }
+
+  private void assertAllowedSearchOperators(
+      List<TrackedEntityAttribute> teas, String uid, List<QueryOperator> expectedOperators) {
+    TrackedEntityAttribute tea =
+        teas.stream()
+            .filter(t -> t.getUid().equals(uid))
+            .findFirst()
+            .orElseThrow(
+                () -> new AssertionError("TrackedEntityAttribute with UID " + uid + " not found"));
+
+    assertContainsOnly(expectedOperators, tea.getAllowedSearchOperators());
   }
 }