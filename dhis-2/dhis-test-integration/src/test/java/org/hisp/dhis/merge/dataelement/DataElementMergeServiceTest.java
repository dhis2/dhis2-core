/*
 * Copyright (c) 2004-2024, University of Oslo
 * All rights reserved.
 *
 * Redistribution and use in source and binary forms, with or without
 * modification, are permitted provided that the following conditions are met:
 *
 * 1. Redistributions of source code must retain the above copyright notice, this
 * list of conditions and the following disclaimer.
 *
 * 2. Redistributions in binary form must reproduce the above copyright notice,
 * this list of conditions and the following disclaimer in the documentation
 * and/or other materials provided with the distribution.
 *
 * 3. Neither the name of the copyright holder nor the names of its contributors 
 * may be used to endorse or promote products derived from this software without
 * specific prior written permission.
 *
 * THIS SOFTWARE IS PROVIDED BY THE COPYRIGHT HOLDERS AND CONTRIBUTORS "AS IS" AND
 * ANY EXPRESS OR IMPLIED WARRANTIES, INCLUDING, BUT NOT LIMITED TO, THE IMPLIED
 * WARRANTIES OF MERCHANTABILITY AND FITNESS FOR A PARTICULAR PURPOSE ARE
 * DISCLAIMED. IN NO EVENT SHALL THE COPYRIGHT OWNER OR CONTRIBUTORS BE LIABLE FOR
 * ANY DIRECT, INDIRECT, INCIDENTAL, SPECIAL, EXEMPLARY, OR CONSEQUENTIAL DAMAGES
 * (INCLUDING, BUT NOT LIMITED TO, PROCUREMENT OF SUBSTITUTE GOODS OR SERVICES;
 * LOSS OF USE, DATA, OR PROFITS; OR BUSINESS INTERRUPTION) HOWEVER CAUSED AND ON
 * ANY THEORY OF LIABILITY, WHETHER IN CONTRACT, STRICT LIABILITY, OR TORT
 * (INCLUDING NEGLIGENCE OR OTHERWISE) ARISING IN ANY WAY OUT OF THE USE OF THIS
 * SOFTWARE, EVEN IF ADVISED OF THE POSSIBILITY OF SUCH DAMAGE.
 */
package org.hisp.dhis.merge.dataelement;

import static org.hisp.dhis.changelog.ChangeLogType.CREATE;
import static org.hisp.dhis.common.IdentifiableObjectUtils.getUidsNonNull;
import static org.junit.jupiter.api.Assertions.assertEquals;
import static org.junit.jupiter.api.Assertions.assertFalse;
import static org.junit.jupiter.api.Assertions.assertTrue;
import static org.junit.jupiter.api.Assertions.fail;

import java.util.Collection;
import java.util.Collections;
import java.util.HashSet;
import java.util.List;
import java.util.Map;
import java.util.Set;
import java.util.stream.Collectors;
import org.hisp.dhis.category.CategoryOptionCombo;
import org.hisp.dhis.category.CategoryService;
import org.hisp.dhis.common.AnalyticalObjectStore;
import org.hisp.dhis.common.DataDimensionItem;
import org.hisp.dhis.common.IdentifiableObjectManager;
import org.hisp.dhis.common.UID;
import org.hisp.dhis.datadimensionitem.DataDimensionItemStore;
import org.hisp.dhis.dataelement.DataElement;
import org.hisp.dhis.dataelement.DataElementGroup;
import org.hisp.dhis.dataelement.DataElementGroupStore;
import org.hisp.dhis.dataelement.DataElementOperand;
import org.hisp.dhis.dataelement.DataElementOperandStore;
import org.hisp.dhis.dataelement.DataElementService;
import org.hisp.dhis.dataentryform.DataEntryForm;
import org.hisp.dhis.dataentryform.DataEntryFormStore;
import org.hisp.dhis.dataset.DataSet;
import org.hisp.dhis.dataset.DataSetElement;
import org.hisp.dhis.dataset.DataSetStore;
import org.hisp.dhis.dataset.Section;
import org.hisp.dhis.dataset.SectionStore;
import org.hisp.dhis.datavalue.DataDumpService;
import org.hisp.dhis.datavalue.DataEntryValue;
import org.hisp.dhis.datavalue.DataExportStore;
import org.hisp.dhis.datavalue.DataExportValue;
import org.hisp.dhis.datavalue.DataValue;
import org.hisp.dhis.datavalue.DataValueAudit;
import org.hisp.dhis.datavalue.DataValueAuditQueryParams;
import org.hisp.dhis.datavalue.DataValueAuditStore;
import org.hisp.dhis.eventdatavalue.EventDataValue;
import org.hisp.dhis.eventvisualization.EventVisualization;
import org.hisp.dhis.eventvisualization.EventVisualizationStore;
import org.hisp.dhis.expression.Expression;
import org.hisp.dhis.feedback.BadRequestException;
import org.hisp.dhis.feedback.ConflictException;
import org.hisp.dhis.feedback.MergeReport;
import org.hisp.dhis.feedback.NotFoundException;
import org.hisp.dhis.indicator.Indicator;
import org.hisp.dhis.indicator.IndicatorStore;
import org.hisp.dhis.indicator.IndicatorType;
import org.hisp.dhis.mapping.MapView;
import org.hisp.dhis.merge.DataMergeStrategy;
import org.hisp.dhis.merge.MergeParams;
import org.hisp.dhis.merge.MergeService;
import org.hisp.dhis.minmax.MinMaxDataElement;
import org.hisp.dhis.minmax.MinMaxDataElementStore;
import org.hisp.dhis.organisationunit.OrganisationUnit;
import org.hisp.dhis.organisationunit.OrganisationUnitLevel;
import org.hisp.dhis.organisationunit.OrganisationUnitService;
import org.hisp.dhis.period.Period;
import org.hisp.dhis.period.PeriodService;
import org.hisp.dhis.period.PeriodType;
import org.hisp.dhis.period.PeriodTypeEnum;
import org.hisp.dhis.predictor.Predictor;
import org.hisp.dhis.predictor.PredictorStore;
import org.hisp.dhis.program.Enrollment;
import org.hisp.dhis.program.Program;
import org.hisp.dhis.program.ProgramIndicator;
import org.hisp.dhis.program.ProgramIndicatorStore;
import org.hisp.dhis.program.ProgramStage;
import org.hisp.dhis.program.ProgramStageDataElement;
import org.hisp.dhis.program.ProgramStageDataElementStore;
import org.hisp.dhis.program.ProgramStageSection;
import org.hisp.dhis.program.ProgramStageSectionStore;
import org.hisp.dhis.program.SingleEvent;
import org.hisp.dhis.program.SingleEventStore;
import org.hisp.dhis.program.TrackerEvent;
import org.hisp.dhis.program.TrackerEventStore;
import org.hisp.dhis.program.notification.ProgramNotificationTemplate;
import org.hisp.dhis.program.notification.ProgramNotificationTemplateStore;
import org.hisp.dhis.programrule.ProgramRuleAction;
import org.hisp.dhis.programrule.ProgramRuleActionStore;
import org.hisp.dhis.programrule.ProgramRuleVariable;
import org.hisp.dhis.programrule.ProgramRuleVariableStore;
import org.hisp.dhis.sms.command.SMSCommand;
import org.hisp.dhis.sms.command.code.SMSCode;
import org.hisp.dhis.sms.command.hibernate.SMSCommandStore;
import org.hisp.dhis.test.integration.PostgresIntegrationTestBase;
import org.hisp.dhis.trackedentity.TrackedEntity;
import org.hisp.dhis.trackedentity.TrackedEntityDataElementDimension;
import org.hisp.dhis.trackedentity.TrackedEntityType;
import org.hisp.dhis.tracker.PageParams;
import org.hisp.dhis.tracker.acl.TrackedEntityProgramOwnerService;
import org.hisp.dhis.tracker.export.event.EventChangeLog;
import org.hisp.dhis.tracker.export.event.EventChangeLogOperationParams;
import org.hisp.dhis.tracker.export.singleevent.SingleEventChangeLogService;
import org.hisp.dhis.tracker.export.trackerevent.TrackerEventChangeLogService;
import org.hisp.dhis.user.User;
import org.hisp.dhis.util.DateUtils;
import org.junit.jupiter.api.BeforeEach;
import org.junit.jupiter.api.DisplayName;
import org.junit.jupiter.api.Test;
import org.junit.jupiter.api.TestInstance;
import org.junit.jupiter.api.TestInstance.Lifecycle;
import org.springframework.beans.factory.annotation.Autowired;
import org.springframework.transaction.annotation.Transactional;

/**
 * All the tests in this class basically test the same thing:
 *
 * <p>- Create metadata which have source DataElement references
 *
 * <p>- Perform a DataElement merge, passing a target DataElement
 *
 * <p>- Check that source DataElements have had their references removed/replaced with the target
 * DataElement
 */
@TestInstance(Lifecycle.PER_CLASS)
@Transactional
class DataElementMergeServiceTest extends PostgresIntegrationTestBase {

  @Autowired private DataElementService dataElementService;
  @Autowired private PeriodService periodService;
  @Autowired private MergeService dataElementMergeService;
  @Autowired private MinMaxDataElementStore minMaxDataElementStore;
  @Autowired private EventVisualizationStore eventVisualizationStore;
  @Autowired private AnalyticalObjectStore<EventVisualization> analyticalEventVizStore;
  @Autowired private AnalyticalObjectStore<MapView> mapViewStore;
  @Autowired private OrganisationUnitService orgUnitService;
  @Autowired private SMSCommandStore smsCommandStore;
  @Autowired private PredictorStore predictorStore;
  @Autowired private CategoryService categoryService;
  @Autowired private ProgramStageDataElementStore programStageDataElementStore;
  @Autowired private ProgramStageSectionStore programStageSectionStore;
  @Autowired private ProgramNotificationTemplateStore programNotificationTemplateStore;
  @Autowired private ProgramRuleVariableStore programRuleVariableStore;
  @Autowired private ProgramRuleActionStore programRuleActionStore;
  @Autowired private IdentifiableObjectManager identifiableObjectManager;
  @Autowired private DataElementOperandStore dataElementOperandStore;
  @Autowired private DataSetStore dataSetStore;
  @Autowired private SectionStore sectionStore;
  @Autowired private DataElementGroupStore dataElementGroupStore;
  @Autowired private IndicatorStore indicatorStore;
  @Autowired private DataEntryFormStore dataEntryFormStore;
  @Autowired private ProgramIndicatorStore programIndicatorStore;
  @Autowired private TrackerEventStore trackerEventStore;
  @Autowired private SingleEventStore singleEventStore;
  @Autowired private DataDimensionItemStore dataDimensionItemStore;
  @Autowired private DataExportStore dataExportStore;
  @Autowired private DataDumpService dataDumpService;
  @Autowired private DataValueAuditStore dataValueAuditStore;
  @Autowired private TrackerEventChangeLogService trackerEventChangeLogService;
  @Autowired private SingleEventChangeLogService singleEventChangeLogService;
  @Autowired private TrackedEntityProgramOwnerService trackedEntityProgramOwnerService;

  private DataElement deSource1;
  private DataElement deSource2;
  private DataElement deTarget;
  private DataElement deRandom;
  private OrganisationUnit ou1;
  private OrganisationUnit ou2;
  private OrganisationUnit ou3;
  private OrganisationUnitLevel oul;
  private CategoryOptionCombo coc1;
  private Program program;

  @BeforeEach
  public void setUp() {
    // data elements
    deSource1 = createDataElement('A');
    deSource2 = createDataElement('B');
    deTarget = createDataElement('C');
    deRandom = createDataElement('D');
    dataElementService.addDataElement(deSource1);
    dataElementService.addDataElement(deSource2);
    dataElementService.addDataElement(deTarget);
    dataElementService.addDataElement(deRandom);

    // org unit
    ou1 = createOrganisationUnit('A');
    ou2 = createOrganisationUnit('B');
    ou3 = createOrganisationUnit('C');
    orgUnitService.addOrganisationUnit(ou1);
    orgUnitService.addOrganisationUnit(ou2);
    orgUnitService.addOrganisationUnit(ou3);

    oul = new OrganisationUnitLevel(1, "Level 1");
    orgUnitService.addOrganisationUnitLevel(oul);

    // cat option combo
    coc1 = categoryService.getDefaultCategoryOptionCombo();
    categoryService.addCategoryOptionCombo(coc1);

    program = createProgram('q');
    identifiableObjectManager.save(program);

    User user = userService.getUserByUsername("admin");
    user.setOrganisationUnits(Set.of(ou1, ou2, ou3));
    userService.updateUser(user);
    injectSecurityContextUser(user);
  }

  @Test
  @DisplayName("Ensure setup data is present in system")
  void ensureDataIsPresentInSystem() {
    // given setup is complete
    // when trying to retrieve data
    List<DataElement> dataElements = dataElementService.getAllDataElements();
    List<OrganisationUnit> orgUnits = orgUnitService.getAllOrganisationUnits();

    // then
    assertEquals(4, dataElements.size());
    assertEquals(3, orgUnits.size());
  }

  // -------------------------------
  // ---- MIN MAX DATA ELEMENTS ----
  // -------------------------------
  @Test
  @DisplayName(
      "MinMaxDataElement references to source DataElements are replaced with target DataElement, source DataElements are not deleted")
  void minMaxDataElementMergeTest() throws ConflictException {
    // given
    MinMaxDataElement minMaxDataElement1 =
        new MinMaxDataElement(deSource1, ou1, coc1, 0, 100, false);
    MinMaxDataElement minMaxDataElement2 =
        new MinMaxDataElement(deSource2, ou2, coc1, 0, 100, false);
    MinMaxDataElement minMaxDataElement3 =
        new MinMaxDataElement(deTarget, ou3, coc1, 0, 100, false);
    MinMaxDataElement minMaxDataElement4 =
        new MinMaxDataElement(deRandom, ou3, coc1, 0, 100, false);
    minMaxDataElementStore.save(minMaxDataElement1);
    minMaxDataElementStore.save(minMaxDataElement2);
    minMaxDataElementStore.save(minMaxDataElement3);
    minMaxDataElementStore.save(minMaxDataElement4);

    // params
    MergeParams mergeParams = getMergeParams();

    // when
    MergeReport report = dataElementMergeService.processMerge(mergeParams);

    // then
    List<MinMaxDataElement> minMaxSources =
        minMaxDataElementStore.getByDataElement(List.of(deSource1, deSource2));
    List<MinMaxDataElement> minMaxTarget =
        minMaxDataElementStore.getByDataElement(List.of(deTarget));
    List<DataElement> allDataElements = dataElementService.getAllDataElements();

    assertMergeSuccessfulSourcesNotDeleted(report, minMaxSources, minMaxTarget, allDataElements);
  }

  @Test
  @DisplayName(
      "MinMaxDataElement references to source DataElements are replaced with target DataElement, source DataElements are deleted")
  void minMaxDataElementMergeDeleteSourcesTest() throws ConflictException {
    // given
    MinMaxDataElement minMaxDataElement1 =
        new MinMaxDataElement(deSource1, ou1, coc1, 0, 100, false);
    MinMaxDataElement minMaxDataElement2 =
        new MinMaxDataElement(deSource2, ou2, coc1, 0, 100, false);
    MinMaxDataElement minMaxDataElement3 =
        new MinMaxDataElement(deTarget, ou3, coc1, 0, 100, false);
    MinMaxDataElement minMaxDataElement4 =
        new MinMaxDataElement(deRandom, ou3, coc1, 0, 100, false);
    minMaxDataElementStore.save(minMaxDataElement1);
    minMaxDataElementStore.save(minMaxDataElement2);
    minMaxDataElementStore.save(minMaxDataElement3);
    minMaxDataElementStore.save(minMaxDataElement4);

    // params
    MergeParams mergeParams = getMergeParams();
    mergeParams.setDeleteSources(true);

    // when
    MergeReport report = dataElementMergeService.processMerge(mergeParams);

    // then
    List<MinMaxDataElement> minMaxSources =
        minMaxDataElementStore.getByDataElement(List.of(deSource1, deSource2));
    List<MinMaxDataElement> minMaxTarget =
        minMaxDataElementStore.getByDataElement(List.of(deTarget));
    List<DataElement> allDataElements = dataElementService.getAllDataElements();

    assertMergeSuccessfulSourcesDeleted(report, minMaxSources, minMaxTarget, allDataElements);
  }

  // -------------------------------
  // ---- EVENT VISUALIZATIONS ----
  // -------------------------------
  @Test
  @DisplayName(
      "EventVisualization references to source DataElements are replaced with target DataElement, source DataElements are not deleted")
  void eventVisualizationMergeTest() throws ConflictException {
    // given
    // event visualizations
    EventVisualization ev1 = createEventVisualization('1', null);
    ev1.setDataElementValueDimension(deTarget);
    EventVisualization ev2 = createEventVisualization('2', null);
    ev2.setDataElementValueDimension(deSource1);
    EventVisualization ev3 = createEventVisualization('3', null);
    ev3.setDataElementValueDimension(deSource2);
    EventVisualization ev4 = createEventVisualization('4', null);
    ev4.setDataElementValueDimension(deRandom);

    identifiableObjectManager.save(List.of(ev1, ev2, ev3, ev4));

    // params
    MergeParams mergeParams = getMergeParams();

    // when
    MergeReport report = dataElementMergeService.processMerge(mergeParams);

    // then
    List<EventVisualization> eventVizSources =
        eventVisualizationStore.getByDataElement(List.of(deSource1, deSource2));
    List<EventVisualization> eventVizTarget =
        eventVisualizationStore.getByDataElement(List.of(deTarget));
    List<DataElement> allDataElements = dataElementService.getAllDataElements();

    assertMergeSuccessfulSourcesNotDeleted(
        report, eventVizSources, eventVizTarget, allDataElements);
  }

  @Test
  @DisplayName(
      "EventVisualization references to source DataElements are replaced with target DataElement, source DataElements are deleted")
  void eventVisualizationMergeDeleteSourcesTest() throws ConflictException {
    // given
    // min max data elements
    EventVisualization ev5 = createEventVisualization('5', null);
    ev5.setDataElementValueDimension(deTarget);
    EventVisualization ev6 = createEventVisualization('6', null);
    ev6.setDataElementValueDimension(deSource1);
    EventVisualization ev7 = createEventVisualization('7', null);
    ev7.setDataElementValueDimension(deSource2);
    EventVisualization ev8 = createEventVisualization('8', null);
    ev8.setDataElementValueDimension(deRandom);

    identifiableObjectManager.save(List.of(ev5, ev6, ev7, ev8));

    // params
    MergeParams mergeParams = getMergeParams();
    mergeParams.setDeleteSources(true);

    // when
    MergeReport report = dataElementMergeService.processMerge(mergeParams);

    // then
    List<EventVisualization> eventVizSources =
        eventVisualizationStore.getByDataElement(List.of(deSource1, deSource2));
    List<EventVisualization> eventVizTarget =
        eventVisualizationStore.getByDataElement(List.of(deTarget));
    List<DataElement> allDataElements = dataElementService.getAllDataElements();

    assertMergeSuccessfulSourcesDeleted(report, eventVizSources, eventVizTarget, allDataElements);
  }

  // -------------------------------------------
  // ---- TrackedEntityDataElementDimension ----
  // -------------------------------------------
  @Test
  @DisplayName(
      "TrackedEntityDataElementDimension references to source DataElements are replaced with target DataElement, source DataElements are not deleted")
  void trackedEntityDataElDimMergeTest() throws ConflictException {
    // given
    // event visualizations
    TrackedEntityDataElementDimension teded1 = new TrackedEntityDataElementDimension();
    teded1.setDataElement(deSource1);
    TrackedEntityDataElementDimension teded2 = new TrackedEntityDataElementDimension();
    teded2.setDataElement(deSource2);
    TrackedEntityDataElementDimension teded3 = new TrackedEntityDataElementDimension();
    teded3.setDataElement(deTarget);
    TrackedEntityDataElementDimension teded4 = new TrackedEntityDataElementDimension();
    teded4.setDataElement(deRandom);

    TrackedEntityDataElementDimension teded5 = new TrackedEntityDataElementDimension();
    teded5.setDataElement(deSource1);
    TrackedEntityDataElementDimension teded6 = new TrackedEntityDataElementDimension();
    teded6.setDataElement(deSource2);
    TrackedEntityDataElementDimension teded7 = new TrackedEntityDataElementDimension();
    teded7.setDataElement(deTarget);
    TrackedEntityDataElementDimension teded8 = new TrackedEntityDataElementDimension();
    teded8.setDataElement(deRandom);

    // Mapview
    MapView m1 = createMapView("e");
    m1.addTrackedEntityDataElementDimension(teded1);
    MapView m2 = createMapView("f");
    m2.addTrackedEntityDataElementDimension(teded2);
    MapView m3 = createMapView("g");
    m3.addTrackedEntityDataElementDimension(teded3);
    MapView m4 = createMapView("h");
    m4.addTrackedEntityDataElementDimension(teded4);
    MapView m5 = createMapView("i");

    identifiableObjectManager.save(List.of(m1, m2, m3, m4, m5));

    // event viz
    EventVisualization ev1 = createEventVisualization('e', program);
    ev1.addTrackedEntityDataElementDimension(teded5);
    EventVisualization ev2 = createEventVisualization('f', program);
    ev2.addTrackedEntityDataElementDimension(teded6);
    EventVisualization ev3 = createEventVisualization('g', program);
    ev3.addTrackedEntityDataElementDimension(teded7);
    EventVisualization ev4 = createEventVisualization('h', program);
    ev4.addTrackedEntityDataElementDimension(teded8);
    EventVisualization ev5 = createEventVisualization('h', program);

    identifiableObjectManager.save(List.of(ev1, ev2, ev3, ev4, ev5));

    // params
    MergeParams mergeParams = getMergeParams();

    // when
    MergeReport report = dataElementMergeService.processMerge(mergeParams);

    // then
    // event viz
    List<EventVisualization> sourcesEventViz =
        analyticalEventVizStore.getByDataElementDimensionsWithAnyOf(List.of(deSource1, deSource2));
    List<EventVisualization> targetEventViz =
        analyticalEventVizStore.getByDataElementDimensionsWithAnyOf(List.of(deTarget));
    List<DataElement> allDataElements = dataElementService.getAllDataElements();

    // map view
    List<MapView> sourceMapViews =
        mapViewStore.getByDataElementDimensionsWithAnyOf(List.of(deSource1, deSource2));
    List<MapView> targetMapView =
        mapViewStore.getByDataElementDimensionsWithAnyOf(List.of(deTarget));

    assertMergeSuccessfulSourcesNotDeleted(
        report, sourcesEventViz, targetEventViz, allDataElements);
    assertMergeSuccessfulSourcesNotDeleted(report, sourceMapViews, targetMapView, allDataElements);
  }

  @Test
  @DisplayName(
      "TrackedEntityDataElementDimension references to source DataElements are replaced with target DataElement, source DataElements are deleted")
  void trackedEntityDataElDimMergeSourcesDeletedTest() throws ConflictException {
    // given
    // event visualizations
    TrackedEntityDataElementDimension teded1 = new TrackedEntityDataElementDimension();
    teded1.setDataElement(deSource1);
    TrackedEntityDataElementDimension teded2 = new TrackedEntityDataElementDimension();
    teded2.setDataElement(deSource2);
    TrackedEntityDataElementDimension teded3 = new TrackedEntityDataElementDimension();
    teded3.setDataElement(deTarget);
    TrackedEntityDataElementDimension teded4 = new TrackedEntityDataElementDimension();
    teded4.setDataElement(deRandom);

    TrackedEntityDataElementDimension teded5 = new TrackedEntityDataElementDimension();
    teded5.setDataElement(deSource1);
    TrackedEntityDataElementDimension teded6 = new TrackedEntityDataElementDimension();
    teded6.setDataElement(deSource2);
    TrackedEntityDataElementDimension teded7 = new TrackedEntityDataElementDimension();
    teded7.setDataElement(deTarget);
    TrackedEntityDataElementDimension teded8 = new TrackedEntityDataElementDimension();
    teded8.setDataElement(deRandom);

    // Mapview
    MapView m1 = createMapView("e");
    m1.addTrackedEntityDataElementDimension(teded1);
    MapView m2 = createMapView("f");
    m2.addTrackedEntityDataElementDimension(teded2);
    MapView m3 = createMapView("g");
    m3.addTrackedEntityDataElementDimension(teded3);
    MapView m4 = createMapView("h");
    m4.addTrackedEntityDataElementDimension(teded4);
    MapView m5 = createMapView("i");

    identifiableObjectManager.save(List.of(m1, m2, m3, m4, m5));

    // event viz
    EventVisualization ev1 = createEventVisualization('e', program);
    ev1.addTrackedEntityDataElementDimension(teded5);
    EventVisualization ev2 = createEventVisualization('f', program);
    ev2.addTrackedEntityDataElementDimension(teded6);
    EventVisualization ev3 = createEventVisualization('g', program);
    ev3.addTrackedEntityDataElementDimension(teded7);
    EventVisualization ev4 = createEventVisualization('h', program);
    ev4.addTrackedEntityDataElementDimension(teded8);
    EventVisualization ev5 = createEventVisualization('h', program);

    identifiableObjectManager.save(List.of(ev1, ev2, ev3, ev4, ev5));

    // params
    MergeParams mergeParams = getMergeParams();
    mergeParams.setDeleteSources(true);

    // when
    MergeReport report = dataElementMergeService.processMerge(mergeParams);

    // then
    // event viz
    List<EventVisualization> sourcesEventViz =
        analyticalEventVizStore.getByDataElementDimensionsWithAnyOf(List.of(deSource1, deSource2));
    List<EventVisualization> targetEventViz =
        analyticalEventVizStore.getByDataElementDimensionsWithAnyOf(List.of(deTarget));
    List<DataElement> allDataElements = dataElementService.getAllDataElements();

    // map view
    List<MapView> sourceMapViews =
        mapViewStore.getByDataElementDimensionsWithAnyOf(List.of(deSource1, deSource2));
    List<MapView> targetMapView =
        mapViewStore.getByDataElementDimensionsWithAnyOf(List.of(deTarget));

    assertMergeSuccessfulSourcesDeleted(report, sourcesEventViz, targetEventViz, allDataElements);
    assertMergeSuccessfulSourcesDeleted(report, sourceMapViews, targetMapView, allDataElements);
  }

  // -------------------------------
  // ---- SMS CODES ----
  // -------------------------------
  @Test
  @DisplayName(
      "SMS Code references to source DataElements are replaced with target DataElement, source DataElements are not deleted")
  void smsCodeMergeTest() throws ConflictException {
    // given
    // sms codes
    SMSCode smsCode1 = createSmsCode("code source 1", deSource1);
    SMSCode smsCode2 = createSmsCode("code source 2", deSource2);
    SMSCode smsCode3 = createSmsCode("code target 3", deTarget);
    SMSCode smsCode4 = createSmsCode("code target 4", deRandom);

    SMSCommand smsCommand = new SMSCommand();
    smsCommand.setName("CMD 1");
    smsCommand.setCodes(Set.of(smsCode1, smsCode2, smsCode3, smsCode4));

    smsCommandStore.save(smsCommand);

    // params
    MergeParams mergeParams = getMergeParams();

    // when
    MergeReport report = dataElementMergeService.processMerge(mergeParams);

    // then
    List<SMSCode> smsCommandSources =
        smsCommandStore.getCodesByDataElement(List.of(deSource1, deSource2));
    List<SMSCode> smsCommandTarget = smsCommandStore.getCodesByDataElement(List.of(deTarget));
    List<DataElement> allDataElements = dataElementService.getAllDataElements();

    assertMergeSuccessfulSourcesNotDeleted(
        report, smsCommandSources, smsCommandTarget, allDataElements);
  }

  @Test
  @DisplayName(
      "SMS Code references to source DataElements are replaced with target DataElement, source DataElements are deleted")
  void smsCodesMergeDeleteSourcesTest() throws ConflictException {
    SMSCode smsCode1 = createSmsCode("code source 1", deSource1);
    SMSCode smsCode2 = createSmsCode("code source 2", deSource2);
    SMSCode smsCode3 = createSmsCode("code target 3", deTarget);
    SMSCode smsCode4 = createSmsCode("code target 4", deRandom);

    SMSCommand smsCommand = new SMSCommand();
    smsCommand.setName("CMD 1");
    smsCommand.setCodes(Set.of(smsCode1, smsCode2, smsCode3, smsCode4));

    smsCommandStore.save(smsCommand);

    // params
    MergeParams mergeParams = getMergeParams();
    mergeParams.setDeleteSources(true);

    // when
    MergeReport report = dataElementMergeService.processMerge(mergeParams);

    // then
    List<SMSCode> smsCommandSources =
        smsCommandStore.getCodesByDataElement(List.of(deSource1, deSource2));
    List<SMSCode> smsCommandTarget = smsCommandStore.getCodesByDataElement(List.of(deTarget));
    List<DataElement> allDataElements = dataElementService.getAllDataElements();

    assertMergeSuccessfulSourcesDeleted(
        report, smsCommandSources, smsCommandTarget, allDataElements);
  }

  // -------------------------------
  // ---- Predictors ----
  // -------------------------------
  @Test
  @DisplayName(
      "Predictor references to source DataElements are replaced with target DataElement, source DataElements are not deleted")
  void predictorMergeTest() throws ConflictException {
    // given
    Predictor predictor1 = createPredictor('1', deSource1);
    Predictor predictor2 = createPredictor('2', deSource2);
    Predictor predictor3 = createPredictor('3', deTarget);
    Predictor predictor4 = createPredictor('4', deRandom);

    identifiableObjectManager.save(List.of(predictor1, predictor2, predictor3, predictor4));

    // params
    MergeParams mergeParams = getMergeParams();

    // when
    MergeReport report = dataElementMergeService.processMerge(mergeParams);

    // then
    List<Predictor> predictorSources =
        predictorStore.getAllByDataElement(List.of(deSource1, deSource2));
    List<Predictor> predictorTarget = predictorStore.getAllByDataElement(List.of(deTarget));
    List<DataElement> allDataElements = dataElementService.getAllDataElements();

    assertMergeSuccessfulSourcesNotDeleted(
        report, predictorSources, predictorTarget, allDataElements);
  }

  @Test
  @DisplayName(
      "Predictor references to source DataElements are replaced with target DataElement, source DataElements are deleted")
  void predictorMergeDeleteSourcesTest() throws ConflictException {
    // given
    Predictor p1 = createPredictor('1', deSource1);
    Predictor p2 = createPredictor('2', deSource2);
    Predictor p3 = createPredictor('3', deTarget);
    Predictor p4 = createPredictor('4', deRandom);

    identifiableObjectManager.save(List.of(p1, p2, p3, p4));

    List<Predictor> predictorsSetup =
        predictorStore.getAllByDataElement(List.of(deSource1, deSource2, deTarget));
    assertEquals(3, predictorsSetup.size());

    // params
    MergeParams mergeParams = getMergeParams();
    mergeParams.setDeleteSources(true);

    // when
    MergeReport report = dataElementMergeService.processMerge(mergeParams);

    // then
    List<Predictor> predictorSources =
        predictorStore.getAllByDataElement(List.of(deSource1, deSource2));
    List<Predictor> predictorTarget = predictorStore.getAllByDataElement(List.of(deTarget));
    List<DataElement> allDataElements = dataElementService.getAllDataElements();

    assertMergeSuccessfulSourcesDeleted(report, predictorSources, predictorTarget, allDataElements);
  }

  @Test
  @DisplayName(
      "Predictor generator expression references to source DataElements are replaced with target DataElement, source DataElements are not deleted")
  void predictorGeneratorMergeTest() throws ConflictException {
    // given
    Predictor p1 = createPredictorWithGenerator('1', deRandom, deSource1);
    Predictor p2 = createPredictorWithGenerator('2', deRandom, deSource2);
    Predictor p3 = createPredictorWithGenerator('3', deRandom, deTarget);
    Predictor p4 = createPredictorWithGenerator('4', deRandom, deRandom);

    identifiableObjectManager.save(List.of(p1, p2, p3, p4));

    // params
    MergeParams mergeParams = getMergeParams();

    // when
    MergeReport report = dataElementMergeService.processMerge(mergeParams);

    // then
    List<Predictor> predictorSources =
        predictorStore.getAllWithGeneratorContainingDataElement(
            getUidsNonNull(List.of(deSource1, deSource2)));
    List<Predictor> predictorTarget =
        predictorStore.getAllWithGeneratorContainingDataElement(getUidsNonNull(List.of(deTarget)));
    List<DataElement> allDataElements = dataElementService.getAllDataElements();

    assertMergeSuccessfulSourcesNotDeleted(
        report, predictorSources, predictorTarget, allDataElements);
  }

  @Test
  @DisplayName(
      "Predictor generator expression references to source DataElements are replaced with target DataElement, source DataElements are deleted")
  void predictorGeneratorMergeSourcesDeletedTest() throws ConflictException {
    // given
    Predictor p1 = createPredictorWithGenerator('1', deRandom, deSource1);
    Predictor p2 = createPredictorWithGenerator('2', deRandom, deSource2);
    Predictor p3 = createPredictorWithGenerator('3', deRandom, deTarget);
    Predictor p4 = createPredictorWithGenerator('4', deRandom, deRandom);

    identifiableObjectManager.save(List.of(p1, p2, p3, p4));

    // params
    MergeParams mergeParams = getMergeParams();
    mergeParams.setDeleteSources(true);

    // when
    MergeReport report = dataElementMergeService.processMerge(mergeParams);

    // then
    List<Predictor> predictorSources =
        predictorStore.getAllWithGeneratorContainingDataElement(
            getUidsNonNull(List.of(deSource1, deSource2)));
    List<Predictor> predictorTarget =
        predictorStore.getAllWithGeneratorContainingDataElement(getUidsNonNull(List.of(deTarget)));
    List<DataElement> allDataElements = dataElementService.getAllDataElements();

    assertMergeSuccessfulSourcesDeleted(report, predictorSources, predictorTarget, allDataElements);
  }

  @Test
  @DisplayName(
      "Predictor sample skip test expression references to source DataElements are replaced with target DataElement, source DataElements are not deleted")
  void predictorSampleSkipTestMergeTest() throws ConflictException {
    // given
    Predictor p1 = createPredictorWithSkipTest('1', deRandom, deSource1);
    Predictor p2 = createPredictorWithSkipTest('2', deRandom, deSource2);
    Predictor p3 = createPredictorWithSkipTest('3', deRandom, deTarget);
    Predictor p4 = createPredictorWithSkipTest('4', deRandom, deRandom);

    identifiableObjectManager.save(List.of(p1, p2, p3, p4));

    // params
    MergeParams mergeParams = getMergeParams();

    // when
    MergeReport report = dataElementMergeService.processMerge(mergeParams);

    // then
    List<Predictor> predictorSources =
        predictorStore.getAllWithSampleSkipTestContainingDataElement(
            getUidsNonNull(List.of(deSource1, deSource2)));
    List<Predictor> predictorTarget =
        predictorStore.getAllWithSampleSkipTestContainingDataElement(
            getUidsNonNull(List.of(deTarget)));
    List<DataElement> allDataElements = dataElementService.getAllDataElements();

    assertMergeSuccessfulSourcesNotDeleted(
        report, predictorSources, predictorTarget, allDataElements);
  }

  @Test
  @DisplayName(
      "Predictor sample skip test expression references to source DataElements are replaced with target DataElement, source DataElements are deleted")
  void predictorSampleSkipTestMergeSourcesDeletedTest() throws ConflictException {
    // given
    Predictor p1 = createPredictorWithSkipTest('1', deRandom, deSource1);
    Predictor p2 = createPredictorWithSkipTest('2', deRandom, deSource2);
    Predictor p3 = createPredictorWithSkipTest('3', deRandom, deTarget);
    Predictor p4 = createPredictorWithSkipTest('4', deRandom, deRandom);

    identifiableObjectManager.save(List.of(p1, p2, p3, p4));

    // params
    MergeParams mergeParams = getMergeParams();
    mergeParams.setDeleteSources(true);

    // when
    MergeReport report = dataElementMergeService.processMerge(mergeParams);

    // then
    List<Predictor> predictorSources =
        predictorStore.getAllWithSampleSkipTestContainingDataElement(
            getUidsNonNull(List.of(deSource1, deSource2)));
    List<Predictor> predictorTarget =
        predictorStore.getAllWithSampleSkipTestContainingDataElement(
            getUidsNonNull(List.of(deTarget)));
    List<DataElement> allDataElements = dataElementService.getAllDataElements();

    assertMergeSuccessfulSourcesDeleted(report, predictorSources, predictorTarget, allDataElements);
  }

  // -------------------------------
  // -- ProgramStageDataElements --
  // -------------------------------
  @Test
  @DisplayName(
      "ProgramStageDataElement references to source DataElement are replaced with target DataElement, source DataElements are not deleted")
  void programStageDEMergeTest() throws ConflictException {
    // given
    ProgramStage stage1 = createProgramStage('S', program);
    ProgramStage stage2 = createProgramStage('T', program);
    ProgramStage stage3 = createProgramStage('U', program);
    ProgramStage stage4 = createProgramStage('V', program);
    identifiableObjectManager.save(List.of(stage1, stage2, stage3, stage4));

    ProgramStageDataElement psde1 = createProgramStageDataElement(stage1, deSource1, 2);
    ProgramStageDataElement psde2 = createProgramStageDataElement(stage2, deSource2, 3);
    ProgramStageDataElement psde3 = createProgramStageDataElement(stage3, deTarget, 4);
    ProgramStageDataElement psde4 = createProgramStageDataElement(stage4, deRandom, 5);
    identifiableObjectManager.save(List.of(psde1, psde2, psde3, psde4));

    // params
    MergeParams mergeParams = getMergeParams();

    // when
    MergeReport report = dataElementMergeService.processMerge(mergeParams);

    // then
    List<ProgramStageDataElement> psdeSources =
        programStageDataElementStore.getAllByDataElement(List.of(deSource1, deSource2));
    List<ProgramStageDataElement> psdeTarget =
        programStageDataElementStore.getAllByDataElement(List.of(deTarget));
    List<DataElement> allDataElements = dataElementService.getAllDataElements();

    assertMergeSuccessfulSourcesNotDeleted(report, psdeSources, psdeTarget, allDataElements);
  }

  @Test
  @DisplayName(
      "ProgramStageDataElement references to source DataElement are replaced with target DataElement, source DataElements are deleted")
  void programStageDEMergeDeleteSourcesTest() throws ConflictException {
    // given
    ProgramStage stage1 = createProgramStage('S', program);
    ProgramStage stage2 = createProgramStage('T', program);
    ProgramStage stage3 = createProgramStage('U', program);
    ProgramStage stage4 = createProgramStage('V', program);
    identifiableObjectManager.save(List.of(stage1, stage2, stage3, stage4));

    ProgramStageDataElement psde1 = createProgramStageDataElement(stage1, deSource1, 2);
    ProgramStageDataElement psde2 = createProgramStageDataElement(stage2, deSource2, 3);
    ProgramStageDataElement psde3 = createProgramStageDataElement(stage3, deTarget, 4);
    ProgramStageDataElement psde4 = createProgramStageDataElement(stage4, deRandom, 5);
    identifiableObjectManager.save(List.of(psde1, psde2, psde3, psde4));

    // params
    MergeParams mergeParams = getMergeParams();
    mergeParams.setDeleteSources(true);

    // when
    MergeReport report = dataElementMergeService.processMerge(mergeParams);

    // then
    List<ProgramStageDataElement> psdeSources =
        programStageDataElementStore.getAllByDataElement(List.of(deSource1, deSource2));
    List<ProgramStageDataElement> psdeTarget =
        programStageDataElementStore.getAllByDataElement(List.of(deTarget));
    List<DataElement> allDataElements = dataElementService.getAllDataElements();

    assertMergeSuccessfulSourcesDeleted(report, psdeSources, psdeTarget, allDataElements);
  }

  // -------------------------------
  // -- ProgramStageSections --
  // -------------------------------
  @Test
  @DisplayName(
      "ProgramStageSection references to source DataElements are replaced with target DataElement, source DataElements are not deleted")
  void programStageSectionMergeTest() throws ConflictException {
    // given
    ProgramStageSection pss1 = createProgramStageSection('a', 1);
    pss1.getDataElements().add(deSource1);
    ProgramStageSection pss2 = createProgramStageSection('b', 2);
    pss2.getDataElements().add(deSource2);
    ProgramStageSection pss3 = createProgramStageSection('c', 3);
    pss3.getDataElements().add(deTarget);
    ProgramStageSection pss4 = createProgramStageSection('d', 4);
    pss4.getDataElements().add(deRandom);

    identifiableObjectManager.save(List.of(pss1, pss2, pss3, pss4));

    // params
    MergeParams mergeParams = getMergeParams();

    // when
    MergeReport report = dataElementMergeService.processMerge(mergeParams);

    // then
    List<ProgramStageSection> pssSources =
        programStageSectionStore.getAllByDataElement(List.of(deSource1, deSource2));
    List<ProgramStageSection> pssTarget =
        programStageSectionStore.getAllByDataElement(List.of(deTarget));
    List<DataElement> allDataElements = dataElementService.getAllDataElements();

    assertMergeSuccessfulSourcesNotDeleted(report, pssSources, pssTarget, allDataElements);
  }

  @Test
  @DisplayName(
      "ProgramStageSection references to source DataElements are replaced with target DataElement, source DataElements are deleted")
  void programStageSectionMergeDeleteSourcesTest() throws ConflictException {
    // given
    ProgramStageSection pss1 = createProgramStageSection('e', 1);
    pss1.getDataElements().add(deSource1);
    ProgramStageSection pss2 = createProgramStageSection('f', 2);
    pss2.getDataElements().add(deSource2);
    ProgramStageSection pss3 = createProgramStageSection('g', 3);
    pss3.getDataElements().add(deTarget);
    ProgramStageSection pss4 = createProgramStageSection('h', 4);
    pss4.getDataElements().add(deRandom);

    identifiableObjectManager.save(List.of(pss1, pss2, pss3, pss4));

    // params
    MergeParams mergeParams = getMergeParams();
    mergeParams.setDeleteSources(true);

    // when
    MergeReport report = dataElementMergeService.processMerge(mergeParams);

    // then
    List<ProgramStageSection> pssSources =
        programStageSectionStore.getAllByDataElement(List.of(deSource1, deSource2));
    List<ProgramStageSection> pssTarget =
        programStageSectionStore.getAllByDataElement(List.of(deTarget));
    List<DataElement> allDataElements = dataElementService.getAllDataElements();

    assertMergeSuccessfulSourcesDeleted(report, pssSources, pssTarget, allDataElements);
  }

  // -------------------------------
  // -- ProgramNotificationTemplate --
  // -------------------------------
  @Test
  @DisplayName(
      "ProgramNotificationTemplate references to source DataElements are replaced with target DataElement, source DataElements are not deleted")
  void programNotificationTemplateMergeTest() throws ConflictException {
    // given
    ProgramNotificationTemplate pnt1 = createProgramNotificationTemplate("pnt1", 1, null, null);
    pnt1.setRecipientDataElement(deSource1);
    ProgramNotificationTemplate pnt2 = createProgramNotificationTemplate("pnt2", 1, null, null);
    pnt2.setRecipientDataElement(deSource2);
    ProgramNotificationTemplate pnt3 = createProgramNotificationTemplate("pnt3", 1, null, null);
    pnt3.setRecipientDataElement(deTarget);
    ProgramNotificationTemplate pnt4 = createProgramNotificationTemplate("pnt4", 1, null, null);
    pnt4.setRecipientDataElement(deRandom);

    identifiableObjectManager.save(List.of(pnt1, pnt2, pnt3, pnt4));

    // params
    MergeParams mergeParams = getMergeParams();

    // when
    MergeReport report = dataElementMergeService.processMerge(mergeParams);

    // then
    List<ProgramNotificationTemplate> pntSources =
        programNotificationTemplateStore.getByDataElement(List.of(deSource1, deSource2));
    List<ProgramNotificationTemplate> pntTarget =
        programNotificationTemplateStore.getByDataElement(List.of(deTarget));
    List<DataElement> allDataElements = dataElementService.getAllDataElements();

    assertMergeSuccessfulSourcesNotDeleted(report, pntSources, pntTarget, allDataElements);
  }

  @Test
  @DisplayName(
      "ProgramNotificationTemplate references to source DataElements are replaced with target DataElement, source DataElements are deleted")
  void programNotificationTemplateDeleteSourcesMergeTest() throws ConflictException {
    // given
    ProgramNotificationTemplate pnt1 = createProgramNotificationTemplate("pnt1", 1, null, null);
    pnt1.setRecipientDataElement(deSource1);
    ProgramNotificationTemplate pnt2 = createProgramNotificationTemplate("pnt2", 1, null, null);
    pnt2.setRecipientDataElement(deSource2);
    ProgramNotificationTemplate pnt3 = createProgramNotificationTemplate("pnt3", 1, null, null);
    pnt3.setRecipientDataElement(deTarget);
    ProgramNotificationTemplate pnt4 = createProgramNotificationTemplate("pnt4", 1, null, null);
    pnt4.setRecipientDataElement(deRandom);

    identifiableObjectManager.save(List.of(pnt1, pnt2, pnt3, pnt4));

    // params
    MergeParams mergeParams = getMergeParams();
    mergeParams.setDeleteSources(true);

    // when
    MergeReport report = dataElementMergeService.processMerge(mergeParams);

    // then
    List<ProgramNotificationTemplate> pntSources =
        programNotificationTemplateStore.getByDataElement(List.of(deSource1, deSource2));
    List<ProgramNotificationTemplate> pntTarget =
        programNotificationTemplateStore.getByDataElement(List.of(deTarget));
    List<DataElement> allDataElements = dataElementService.getAllDataElements();

    assertMergeSuccessfulSourcesDeleted(report, pntSources, pntTarget, allDataElements);
  }

  // -------------------------------
  // -- ProgramRuleVariable --
  // -------------------------------
  @Test
  @DisplayName(
      "ProgramRuleVariable references to source DataElements are replaced with target DataElement, source DataElements are not deleted")
  void programRuleVariableMergeTest() throws ConflictException {
    // given
    ProgramRuleVariable prv1 = createProgramRuleVariable('a', program);
    prv1.setDataElement(deSource1);
    ProgramRuleVariable prv2 = createProgramRuleVariable('b', program);
    prv2.setDataElement(deSource2);
    ProgramRuleVariable prv3 = createProgramRuleVariable('c', program);
    prv3.setDataElement(deTarget);
    ProgramRuleVariable prv4 = createProgramRuleVariable('d', program);
    prv4.setDataElement(deRandom);

    identifiableObjectManager.save(List.of(prv1, prv2, prv3, prv4));

    // params
    MergeParams mergeParams = getMergeParams();

    // when
    MergeReport report = dataElementMergeService.processMerge(mergeParams);

    // then
    List<ProgramRuleVariable> prvSources =
        programRuleVariableStore.getByDataElement(List.of(deSource1, deSource2));
    List<ProgramRuleVariable> prvTarget =
        programRuleVariableStore.getByDataElement(List.of(deTarget));
    List<DataElement> allDataElements = dataElementService.getAllDataElements();

    assertMergeSuccessfulSourcesNotDeleted(report, prvSources, prvTarget, allDataElements);
  }

  @Test
  @DisplayName(
      "ProgramRuleVariable references to source DataElements are replaced with target DataElement, source DataElements are deleted")
  void programRuleVariableSourcesDeletedMergeTest() throws ConflictException {
    // given
    ProgramRuleVariable prv1 = createProgramRuleVariable('a', program);
    prv1.setDataElement(deSource1);
    ProgramRuleVariable prv2 = createProgramRuleVariable('b', program);
    prv2.setDataElement(deSource2);
    ProgramRuleVariable prv3 = createProgramRuleVariable('c', program);
    prv3.setDataElement(deTarget);
    ProgramRuleVariable prv4 = createProgramRuleVariable('d', program);
    prv4.setDataElement(deRandom);

    identifiableObjectManager.save(List.of(prv1, prv2, prv3, prv4));

    // params
    MergeParams mergeParams = getMergeParams();
    mergeParams.setDeleteSources(true);

    // when
    MergeReport report = dataElementMergeService.processMerge(mergeParams);

    // then
    List<ProgramRuleVariable> prvSources =
        programRuleVariableStore.getByDataElement(List.of(deSource1, deSource2));
    List<ProgramRuleVariable> prvTarget =
        programRuleVariableStore.getByDataElement(List.of(deTarget));
    List<DataElement> allDataElements = dataElementService.getAllDataElements();

    assertMergeSuccessfulSourcesDeleted(report, prvSources, prvTarget, allDataElements);
  }

  // -------------------------------
  // -- ProgramRuleAction --
  // -------------------------------
  @Test
  @DisplayName(
      "ProgramRuleAction references to source DataElements are replaced with target DataElement, source DataElements are not deleted")
  void programRuleActionMergeTest() throws ConflictException {
    // given
    ProgramRuleAction pra1 = createProgramRuleAction('a');
    pra1.setDataElement(deSource1);
    ProgramRuleAction pra2 = createProgramRuleAction('b');
    pra2.setDataElement(deSource2);
    ProgramRuleAction pra3 = createProgramRuleAction('c');
    pra3.setDataElement(deTarget);
    ProgramRuleAction pra4 = createProgramRuleAction('d');
    pra4.setDataElement(deRandom);

    identifiableObjectManager.save(List.of(pra1, pra2, pra3, pra4));

    // params
    MergeParams mergeParams = getMergeParams();

    // when
    MergeReport report = dataElementMergeService.processMerge(mergeParams);

    // then
    List<ProgramRuleAction> prvSources =
        programRuleActionStore.getByDataElement(List.of(deSource1, deSource2));
    List<ProgramRuleAction> prvTarget = programRuleActionStore.getByDataElement(List.of(deTarget));
    List<DataElement> allDataElements = dataElementService.getAllDataElements();

    assertMergeSuccessfulSourcesNotDeleted(report, prvSources, prvTarget, allDataElements);
  }

  @Test
  @DisplayName(
      "ProgramRuleAction references to source DataElements are replaced with target DataElement, source DataElements are deleted")
  void programRuleActionSourcesDeletedMergeTest() throws ConflictException {
    // given
    ProgramRuleAction pra1 = createProgramRuleAction('a');
    pra1.setDataElement(deSource1);
    ProgramRuleAction pra2 = createProgramRuleAction('b');
    pra2.setDataElement(deSource2);
    ProgramRuleAction pra3 = createProgramRuleAction('c');
    pra3.setDataElement(deTarget);
    ProgramRuleAction pra4 = createProgramRuleAction('d');
    pra4.setDataElement(deRandom);

    identifiableObjectManager.save(List.of(pra1, pra2, pra3, pra4));

    // params
    MergeParams mergeParams = getMergeParams();
    mergeParams.setDeleteSources(true);

    // when
    MergeReport report = dataElementMergeService.processMerge(mergeParams);

    // then
    List<ProgramRuleAction> prvSources =
        programRuleActionStore.getByDataElement(List.of(deSource1, deSource2));
    List<ProgramRuleAction> prvTarget = programRuleActionStore.getByDataElement(List.of(deTarget));
    List<DataElement> allDataElements = dataElementService.getAllDataElements();

    assertMergeSuccessfulSourcesDeleted(report, prvSources, prvTarget, allDataElements);
  }

  // ---------------------------------
  // -- ProgramIndicator expression --
  // ---------------------------------
  @Test
  @DisplayName(
      "ProgramIndicator expression references to source DataElements are replaced with target DataElement, source DataElements are not deleted")
  void programIndicatorExpressionMergeTest() throws ConflictException {
    // given
    ProgramIndicator pi1 =
        createProgramIndicator('a', program, "#{12345.%s}".formatted(deSource1.getUid()), "");
    ProgramIndicator pi2 =
        createProgramIndicator('b', program, "#{12345.%s}".formatted(deSource2.getUid()), "");
    ProgramIndicator pi3 =
        createProgramIndicator('c', program, "#{12345.%s}".formatted(deTarget.getUid()), "");
    ProgramIndicator pi4 =
        createProgramIndicator('d', program, "#{12345.%s}".formatted(deRandom.getUid()), "");

    identifiableObjectManager.save(List.of(pi1, pi2, pi3, pi4));

    // params
    MergeParams mergeParams = getMergeParams();

    // when
    MergeReport report = dataElementMergeService.processMerge(mergeParams);

    // then
    List<ProgramIndicator> piSources =
        programIndicatorStore.getAllWithExpressionContainingStrings(
            List.of(deSource1.getUid(), deSource2.getUid()));
    List<ProgramIndicator> piTarget =
        programIndicatorStore.getAllWithExpressionContainingStrings(List.of(deTarget.getUid()));
    List<ProgramIndicator> piRandom =
        programIndicatorStore.getAllWithExpressionContainingStrings(List.of(deRandom.getUid()));
    List<DataElement> allDataElements = dataElementService.getAllDataElements();

    assertEquals(1, piRandom.size());
    assertEquals(
        "#{12345.deabcdefghD}",
        piRandom.get(0).getExpression(),
        "unrelated program indicator is unchanged");
    assertMergeSuccessfulSourcesNotDeleted(report, piSources, piTarget, allDataElements);
  }

  @Test
  @DisplayName(
      "ProgramIndicator expression references with DataElement have the DataElement ref replaced as expected, source DataElements are deleted")
  void programIndicatorExpressionMergeSourcesDeletedTest() throws ConflictException {
    // given
    ProgramIndicator pi1 =
        createProgramIndicator('a', program, "#{12345.%s}".formatted(deSource1.getUid()), "");
    ProgramIndicator pi2 =
        createProgramIndicator('b', program, "#{12345.%s}".formatted(deSource2.getUid()), "");
    ProgramIndicator pi3 =
        createProgramIndicator('c', program, "#{12345.%s}".formatted(deTarget.getUid()), "");
    ProgramIndicator pi4 =
        createProgramIndicator('d', program, "#{12345.%s}".formatted(deRandom.getUid()), "");

    identifiableObjectManager.save(List.of(pi1, pi2, pi3, pi4));

    // params
    MergeParams mergeParams = getMergeParams();
    mergeParams.setDeleteSources(true);

    // when
    MergeReport report = dataElementMergeService.processMerge(mergeParams);

    // then
    List<ProgramIndicator> piSources =
        programIndicatorStore.getAllWithExpressionContainingStrings(
            List.of(deSource1.getUid(), deSource2.getUid()));
    List<ProgramIndicator> piTarget =
        programIndicatorStore.getAllWithExpressionContainingStrings(List.of(deTarget.getUid()));
    List<DataElement> allDataElements = dataElementService.getAllDataElements();

    assertMergeSuccessfulSourcesDeleted(report, piSources, piTarget, allDataElements);
  }

  // -----------------------------
  // -- ProgramIndicator filter --
  // -----------------------------
  @Test
  @DisplayName(
      "ProgramIndicator filter references to source DataElements are replaced with target DataElement, source DataElements are not deleted")
  void programIndicatorFilterMergeTest() throws ConflictException {
    // given
    ProgramIndicator pi1 =
        createProgramIndicator('a', program, "", "#{12345.%s}".formatted(deSource1.getUid()));
    ProgramIndicator pi2 =
        createProgramIndicator('b', program, "", "#{12345.%s}".formatted(deSource2.getUid()));
    ProgramIndicator pi3 =
        createProgramIndicator('c', program, "", "#{12345.%s}".formatted(deTarget.getUid()));
    ProgramIndicator pi4 =
        createProgramIndicator('d', program, "", "#{12345.%s}".formatted(deRandom.getUid()));

    identifiableObjectManager.save(List.of(pi1, pi2, pi3, pi4));

    // params
    MergeParams mergeParams = getMergeParams();

    // when
    MergeReport report = dataElementMergeService.processMerge(mergeParams);

    // then
    List<ProgramIndicator> piSources =
        programIndicatorStore.getAllWithFilterContainingStrings(
            List.of(deSource1.getUid(), deSource2.getUid()));
    List<ProgramIndicator> piTarget =
        programIndicatorStore.getAllWithFilterContainingStrings(List.of(deTarget.getUid()));
    List<DataElement> allDataElements = dataElementService.getAllDataElements();

    assertMergeSuccessfulSourcesNotDeleted(report, piSources, piTarget, allDataElements);
  }

  @Test
  @DisplayName(
      "ProgramIndicator filter references to source DataElements are replaced with target DataElement, source DataElements are deleted")
  void programIndicatorFilterMergeSourcesDeletedTest() throws ConflictException {
    // given
    ProgramIndicator pi1 =
        createProgramIndicator('a', program, "", "#{12345.%s}".formatted(deSource1.getUid()));
    ProgramIndicator pi2 =
        createProgramIndicator('b', program, "", "#{12345.%s}".formatted(deSource2.getUid()));
    ProgramIndicator pi3 =
        createProgramIndicator('c', program, "", "#{12345.%s}".formatted(deTarget.getUid()));
    ProgramIndicator pi4 =
        createProgramIndicator('d', program, "", "#{12345.%s}".formatted(deRandom.getUid()));

    identifiableObjectManager.save(List.of(pi1, pi2, pi3, pi4));

    // params
    MergeParams mergeParams = getMergeParams();
    mergeParams.setDeleteSources(true);

    // when
    MergeReport report = dataElementMergeService.processMerge(mergeParams);

    // then
    List<ProgramIndicator> piSources =
        programIndicatorStore.getAllWithFilterContainingStrings(
            List.of(deSource1.getUid(), deSource2.getUid()));
    List<ProgramIndicator> piTarget =
        programIndicatorStore.getAllWithFilterContainingStrings(List.of(deTarget.getUid()));
    List<DataElement> allDataElements = dataElementService.getAllDataElements();

    assertMergeSuccessfulSourcesDeleted(report, piSources, piTarget, allDataElements);
  }

  // -----------------------------
  // -- Event eventDataValues --
  // -----------------------------
  @Test
  @DisplayName(
      "Tracker event eventDataValues references to source DataElements are replaced with target DataElement, source DataElements are not deleted")
  void trackerEventMergeTest() throws ConflictException {
    // given
    TrackedEntityType trackedEntityType = createTrackedEntityType('O');
    identifiableObjectManager.save(trackedEntityType);
    TrackedEntity trackedEntity = createTrackedEntity(ou1, trackedEntityType);
    identifiableObjectManager.save(trackedEntity);
    Enrollment enrollment = createEnrollment(program, trackedEntity, ou1);
    identifiableObjectManager.save(enrollment);
    ProgramStage stage = createProgramStage('s', 2);
    identifiableObjectManager.save(stage);

    TrackerEvent e1 = createEvent(stage, enrollment, ou1);
    e1.setAttributeOptionCombo(coc1);
    TrackerEvent e2 = createEvent(stage, enrollment, ou1);
    e2.setAttributeOptionCombo(coc1);
    TrackerEvent e3 = createEvent(stage, enrollment, ou1);
    e3.setAttributeOptionCombo(coc1);
    TrackerEvent e4 = createEvent(stage, enrollment, ou1);
    e4.setAttributeOptionCombo(coc1);

    EventDataValue edv1 = new EventDataValue(deSource1.getUid(), "value1");
    EventDataValue edv11 = new EventDataValue(deSource1.getUid(), "value11");
    EventDataValue edv2 = new EventDataValue(deSource2.getUid(), "value2");
    EventDataValue edv3 = new EventDataValue(deTarget.getUid(), "value3");
    EventDataValue edv4 = new EventDataValue(deRandom.getUid(), "value4");
    DataElement anotherDe1 = createDataElement('q');
    DataElement anotherDe2 = createDataElement('r');
    identifiableObjectManager.save(List.of(anotherDe1, anotherDe2));
    EventDataValue edv5 = new EventDataValue(anotherDe1.getUid(), "value4");
    EventDataValue edv6 = new EventDataValue(anotherDe2.getUid(), "value5");
    Set<EventDataValue> edvs1 = new HashSet<>();
    edvs1.add(edv1);
    edvs1.add(edv11);
    edvs1.add(edv2);
    edvs1.add(edv3);
    edvs1.add(edv5);
    Set<EventDataValue> edvs2 = new HashSet<>();
    Set<EventDataValue> edvs3 = new HashSet<>();
    Set<EventDataValue> edvs4 = new HashSet<>();
    edvs2.add(edv2);
    edvs2.add(edv6);
    edvs3.add(edv3);
    edvs4.add(edv4);

    e1.setEventDataValues(edvs1);
    e2.setEventDataValues(edvs2);
    e3.setEventDataValues(edvs3);
    e4.setEventDataValues(edvs4);
    identifiableObjectManager.save(List.of(e1, e2, e3, e4));

    // params
    MergeParams mergeParams = getMergeParams();

    // when
    MergeReport report = dataElementMergeService.processMerge(mergeParams);
    entityManager.flush();
    entityManager.clear();

    // then
    List<TrackerEvent> eventSources =
        trackerEventStore.getAll().stream()
            .filter(
                e -> {
                  Set<String> collect =
                      e.getEventDataValues().stream()
                          .map(EventDataValue::getDataElement)
                          .collect(Collectors.toSet());
                  return !Collections.disjoint(
                      collect, Set.of(deSource1.getUid(), deSource2.getUid()));
                })
            .toList();

    List<TrackerEvent> targetEvents =
        trackerEventStore.getAll().stream()
            .filter(
                e -> {
                  Set<String> collect =
                      e.getEventDataValues().stream()
                          .map(EventDataValue::getDataElement)
                          .collect(Collectors.toSet());
                  return !Collections.disjoint(collect, Set.of(deTarget.getUid()));
                })
            .toList();

    List<DataElement> allDataElements = dataElementService.getAllDataElements();

    Map<Boolean, List<EventDataValue>> allTargetEventDataValues =
        targetEvents.stream()
            .flatMap(e -> e.getEventDataValues().stream())
            .collect(
                Collectors.partitioningBy(edv -> edv.getDataElement().equals(deTarget.getUid())));

    assertEquals(
        3, allTargetEventDataValues.get(true).size(), "3 target EventDataValues are present");
    assertEquals(
        2,
        allTargetEventDataValues.get(false).size(),
        "2 unrelated EventDataValues are still present");

    assertFalse(report.hasErrorMessages());
    assertEquals(0, eventSources.size(), "Expect 0 entries with source data element refs");
    assertEquals(3, targetEvents.size(), "Expect 3 entries with target data element refs");
    assertEquals(6, allDataElements.size(), "Expect 6 data elements present");
    assertTrue(allDataElements.containsAll(List.of(deTarget, deSource1, deSource2)));
  }

  @Test
  @DisplayName(
      "Single event eventDataValues references to source DataElements are replaced with target DataElement, source DataElements are not deleted")
  void singleEventMergeTest() throws ConflictException {
    // given
    ProgramStage stage = createProgramStage('s', program);
    identifiableObjectManager.save(stage);

    SingleEvent e1 = createSingleEvent(stage, ou1);
    e1.setAttributeOptionCombo(coc1);
    SingleEvent e2 = createSingleEvent(stage, ou1);
    e2.setAttributeOptionCombo(coc1);
    SingleEvent e3 = createSingleEvent(stage, ou1);
    e3.setAttributeOptionCombo(coc1);
    SingleEvent e4 = createSingleEvent(stage, ou1);
    e4.setAttributeOptionCombo(coc1);

    EventDataValue edv1 = new EventDataValue(deSource1.getUid(), "value1");
    EventDataValue edv11 = new EventDataValue(deSource1.getUid(), "value11");
    EventDataValue edv2 = new EventDataValue(deSource2.getUid(), "value2");
    EventDataValue edv3 = new EventDataValue(deTarget.getUid(), "value3");
    EventDataValue edv4 = new EventDataValue(deRandom.getUid(), "value4");
    DataElement anotherDe1 = createDataElement('q');
    DataElement anotherDe2 = createDataElement('r');
    identifiableObjectManager.save(List.of(anotherDe1, anotherDe2));
    EventDataValue edv5 = new EventDataValue(anotherDe1.getUid(), "value4");
    EventDataValue edv6 = new EventDataValue(anotherDe2.getUid(), "value5");
    Set<EventDataValue> edvs1 = new HashSet<>();
    edvs1.add(edv1);
    edvs1.add(edv11);
    edvs1.add(edv2);
    edvs1.add(edv3);
    edvs1.add(edv5);
    Set<EventDataValue> edvs2 = new HashSet<>();
    Set<EventDataValue> edvs3 = new HashSet<>();
    Set<EventDataValue> edvs4 = new HashSet<>();
    edvs2.add(edv2);
    edvs2.add(edv6);
    edvs3.add(edv3);
    edvs4.add(edv4);

    e1.setEventDataValues(edvs1);
    e2.setEventDataValues(edvs2);
    e3.setEventDataValues(edvs3);
    e4.setEventDataValues(edvs4);
    identifiableObjectManager.save(List.of(e1, e2, e3, e4));

    // params
    MergeParams mergeParams = getMergeParams();

    // when
    MergeReport report = dataElementMergeService.processMerge(mergeParams);
    entityManager.flush();
    entityManager.clear();

    // then
    List<SingleEvent> eventSources =
        singleEventStore.getAll().stream()
            .filter(
                e -> {
                  Set<String> collect =
                      e.getEventDataValues().stream()
                          .map(EventDataValue::getDataElement)
                          .collect(Collectors.toSet());
                  return !Collections.disjoint(
                      collect, Set.of(deSource1.getUid(), deSource2.getUid()));
                })
            .toList();

    List<SingleEvent> targetEvents =
        singleEventStore.getAll().stream()
            .filter(
                e -> {
                  Set<String> collect =
                      e.getEventDataValues().stream()
                          .map(EventDataValue::getDataElement)
                          .collect(Collectors.toSet());
                  return !Collections.disjoint(collect, Set.of(deTarget.getUid()));
                })
            .toList();

    List<DataElement> allDataElements = dataElementService.getAllDataElements();

    Map<Boolean, List<EventDataValue>> allTargetEventDataValues =
        targetEvents.stream()
            .flatMap(e -> e.getEventDataValues().stream())
            .collect(
                Collectors.partitioningBy(edv -> edv.getDataElement().equals(deTarget.getUid())));

    assertEquals(
        3, allTargetEventDataValues.get(true).size(), "3 target EventDataValues are present");
    assertEquals(
        2,
        allTargetEventDataValues.get(false).size(),
        "2 unrelated EventDataValues are still present");

    assertFalse(report.hasErrorMessages());
    assertEquals(0, eventSources.size(), "Expect 0 entries with source data element refs");
    assertEquals(3, targetEvents.size(), "Expect 3 entries with target data element refs");
    assertEquals(6, allDataElements.size(), "Expect 6 data elements present");
    assertTrue(allDataElements.containsAll(List.of(deTarget, deSource1, deSource2)));
  }

  @Test
  @DisplayName(
      "Tracker event eventDataValues references with source DataElements are deleted when using DISCARD merge strategy")
  void trackerEventMergeDiscardTest() throws ConflictException {
    // given

    TrackedEntityType trackedEntityType = createTrackedEntityType('O');
    identifiableObjectManager.save(trackedEntityType);
    TrackedEntity trackedEntity = createTrackedEntity(ou1, trackedEntityType);
    identifiableObjectManager.save(trackedEntity);
    Enrollment enrollment = createEnrollment(program, trackedEntity, ou1);
    identifiableObjectManager.save(enrollment);
    ProgramStage stage = createProgramStage('s', 2);
    identifiableObjectManager.save(stage);

    TrackerEvent e1 = createEvent(stage, enrollment, ou1);
    e1.setAttributeOptionCombo(coc1);
    TrackerEvent e2 = createEvent(stage, enrollment, ou1);
    e2.setAttributeOptionCombo(coc1);
    TrackerEvent e3 = createEvent(stage, enrollment, ou1);
    e3.setAttributeOptionCombo(coc1);
    TrackerEvent e4 = createEvent(stage, enrollment, ou1);
    e4.setAttributeOptionCombo(coc1);

    EventDataValue edv1 = new EventDataValue(deSource1.getUid(), "value1");
    EventDataValue edv11 = new EventDataValue(deSource1.getUid(), "value11");
    EventDataValue edv2 = new EventDataValue(deSource2.getUid(), "value2");
    EventDataValue edv3 = new EventDataValue(deTarget.getUid(), "value3");
    EventDataValue edv4 = new EventDataValue(deRandom.getUid(), "value4");
    DataElement anotherDe1 = createDataElement('q');
    DataElement anotherDe2 = createDataElement('r');
    identifiableObjectManager.save(List.of(anotherDe1, anotherDe2));
    EventDataValue edv5 = new EventDataValue(anotherDe1.getUid(), "value4");
    EventDataValue edv6 = new EventDataValue(anotherDe2.getUid(), "value5");
    Set<EventDataValue> edvs1 = new HashSet<>();
    edvs1.add(edv1);
    edvs1.add(edv11);
    edvs1.add(edv2);
    edvs1.add(edv3);
    edvs1.add(edv5);
    Set<EventDataValue> edvs2 = new HashSet<>();
    Set<EventDataValue> edvs3 = new HashSet<>();
    Set<EventDataValue> edvs4 = new HashSet<>();
    edvs2.add(edv2);
    edvs2.add(edv6);
    edvs3.add(edv3);
    edvs4.add(edv4);

    e1.setEventDataValues(edvs1);
    e2.setEventDataValues(edvs2);
    e3.setEventDataValues(edvs3);
    e4.setEventDataValues(edvs4);
    identifiableObjectManager.save(List.of(e1, e2, e3, e4));

    // params
    MergeParams mergeParams = getMergeParams();
    mergeParams.setDataMergeStrategy(DataMergeStrategy.DISCARD);

    // when
    MergeReport report = dataElementMergeService.processMerge(mergeParams);
    entityManager.flush();
    entityManager.clear();

    // then
    List<TrackerEvent> eventSources =
        trackerEventStore.getAll().stream()
            .filter(
                e -> {
                  Set<String> collect =
                      e.getEventDataValues().stream()
                          .map(EventDataValue::getDataElement)
                          .collect(Collectors.toSet());
                  return !Collections.disjoint(
                      collect, Set.of(deSource1.getUid(), deSource2.getUid()));
                })
            .toList();
    List<TrackerEvent> targetEvents =
        trackerEventStore.getAll().stream()
            .filter(
                e -> {
                  Set<String> collect =
                      e.getEventDataValues().stream()
                          .map(EventDataValue::getDataElement)
                          .collect(Collectors.toSet());
                  return !Collections.disjoint(collect, Set.of(deTarget.getUid()));
                })
            .toList();
    List<TrackerEvent> randomEvents =
        trackerEventStore.getAll().stream()
            .filter(
                e -> {
                  Set<String> collect =
                      e.getEventDataValues().stream()
                          .map(EventDataValue::getDataElement)
                          .collect(Collectors.toSet());
                  return !Collections.disjoint(collect, Set.of(deRandom.getUid()));
                })
            .toList();
    List<DataElement> allDataElements = dataElementService.getAllDataElements();

    Map<Boolean, List<EventDataValue>> allTargetEventDataValues =
        targetEvents.stream()
            .flatMap(e -> e.getEventDataValues().stream())
            .collect(
                Collectors.partitioningBy(edv -> edv.getDataElement().equals(deTarget.getUid())));

    assertEquals(
        2, allTargetEventDataValues.get(true).size(), "2 target EventDataValues are present");
    assertEquals(
        1,
        allTargetEventDataValues.get(false).size(),
        "1 unrelated EventDataValue is still present");

    assertFalse(report.hasErrorMessages());
    assertEquals(0, eventSources.size(), "Expect 0 entries with source data element refs");
    assertEquals(2, targetEvents.size(), "Expect 2 entries with target data element refs");
    assertEquals(1, randomEvents.size(), "Expect 1 entry with random data element ref");
    assertEquals(
        1,
        randomEvents.get(0).getEventDataValues().size(),
        "Expect 1 event data value with random data element ref");
    assertEquals(6, allDataElements.size(), "Expect 6 data elements present");
    assertTrue(allDataElements.containsAll(List.of(deTarget, deSource1, deSource2)));
  }

  @Test
  @DisplayName(
      "Single event eventDataValues references with source DataElements are deleted when using DISCARD merge strategy")
  void singleEventMergeDiscardTest() throws ConflictException {
    // given
    ProgramStage stage = createProgramStage('s', program);
    identifiableObjectManager.save(stage);

    SingleEvent e1 = createSingleEvent(stage, ou1);
    e1.setAttributeOptionCombo(coc1);
    SingleEvent e2 = createSingleEvent(stage, ou1);
    e2.setAttributeOptionCombo(coc1);
    SingleEvent e3 = createSingleEvent(stage, ou1);
    e3.setAttributeOptionCombo(coc1);
    SingleEvent e4 = createSingleEvent(stage, ou1);
    e4.setAttributeOptionCombo(coc1);

    EventDataValue edv1 = new EventDataValue(deSource1.getUid(), "value1");
    EventDataValue edv11 = new EventDataValue(deSource1.getUid(), "value11");
    EventDataValue edv2 = new EventDataValue(deSource2.getUid(), "value2");
    EventDataValue edv3 = new EventDataValue(deTarget.getUid(), "value3");
    EventDataValue edv4 = new EventDataValue(deRandom.getUid(), "value4");
    DataElement anotherDe1 = createDataElement('q');
    DataElement anotherDe2 = createDataElement('r');
    identifiableObjectManager.save(List.of(anotherDe1, anotherDe2));
    EventDataValue edv5 = new EventDataValue(anotherDe1.getUid(), "value4");
    EventDataValue edv6 = new EventDataValue(anotherDe2.getUid(), "value5");
    Set<EventDataValue> edvs1 = new HashSet<>();
    edvs1.add(edv1);
    edvs1.add(edv11);
    edvs1.add(edv2);
    edvs1.add(edv3);
    edvs1.add(edv5);
    Set<EventDataValue> edvs2 = new HashSet<>();
    Set<EventDataValue> edvs3 = new HashSet<>();
    Set<EventDataValue> edvs4 = new HashSet<>();
    edvs2.add(edv2);
    edvs2.add(edv6);
    edvs3.add(edv3);
    edvs4.add(edv4);

    e1.setEventDataValues(edvs1);
    e2.setEventDataValues(edvs2);
    e3.setEventDataValues(edvs3);
    e4.setEventDataValues(edvs4);
    identifiableObjectManager.save(List.of(e1, e2, e3, e4));

    // params
    MergeParams mergeParams = getMergeParams();
    mergeParams.setDataMergeStrategy(DataMergeStrategy.DISCARD);

    // when
    MergeReport report = dataElementMergeService.processMerge(mergeParams);
    entityManager.flush();
    entityManager.clear();

    // then
    List<SingleEvent> eventSources =
        singleEventStore.getAll().stream()
            .filter(
                e -> {
                  Set<String> collect =
                      e.getEventDataValues().stream()
                          .map(EventDataValue::getDataElement)
                          .collect(Collectors.toSet());
                  return !Collections.disjoint(
                      collect, Set.of(deSource1.getUid(), deSource2.getUid()));
                })
            .toList();
    List<SingleEvent> targetEvents =
        singleEventStore.getAll().stream()
            .filter(
                e -> {
                  Set<String> collect =
                      e.getEventDataValues().stream()
                          .map(EventDataValue::getDataElement)
                          .collect(Collectors.toSet());
                  return !Collections.disjoint(collect, Set.of(deTarget.getUid()));
                })
            .toList();
    List<SingleEvent> randomEvents =
        singleEventStore.getAll().stream()
            .filter(
                e -> {
                  Set<String> collect =
                      e.getEventDataValues().stream()
                          .map(EventDataValue::getDataElement)
                          .collect(Collectors.toSet());
                  return !Collections.disjoint(collect, Set.of(deRandom.getUid()));
                })
            .toList();
    List<DataElement> allDataElements = dataElementService.getAllDataElements();

    Map<Boolean, List<EventDataValue>> allTargetEventDataValues =
        targetEvents.stream()
            .flatMap(e -> e.getEventDataValues().stream())
            .collect(
                Collectors.partitioningBy(edv -> edv.getDataElement().equals(deTarget.getUid())));

    assertEquals(
        2, allTargetEventDataValues.get(true).size(), "2 target EventDataValues are present");
    assertEquals(
        1,
        allTargetEventDataValues.get(false).size(),
        "1 unrelated EventDataValue is still present");

    assertFalse(report.hasErrorMessages());
    assertEquals(0, eventSources.size(), "Expect 0 entries with source data element refs");
    assertEquals(2, targetEvents.size(), "Expect 2 entries with target data element refs");
    assertEquals(1, randomEvents.size(), "Expect 1 entry with random data element ref");
    assertEquals(
        1,
        randomEvents.get(0).getEventDataValues().size(),
        "Expect 1 event data value with random data element ref");
    assertEquals(6, allDataElements.size(), "Expect 6 data elements present");
    assertTrue(allDataElements.containsAll(List.of(deTarget, deSource1, deSource2)));
  }

  @Test
  @DisplayName(
      "Last updated Tracker event eventDataValues are kept when merging using LAST_UPDATED, source DataElements are deleted")
  void trackerEventMergeSourcesDeletedTest() throws ConflictException {
    // given

    TrackedEntityType trackedEntityType = createTrackedEntityType('O');
    identifiableObjectManager.save(trackedEntityType);
    TrackedEntity trackedEntity = createTrackedEntity(ou1, trackedEntityType);
    identifiableObjectManager.save(trackedEntity);
    Enrollment enrollment = createEnrollment(program, trackedEntity, ou1);
    identifiableObjectManager.save(enrollment);
    ProgramStage stage = createProgramStage('t', 2);
    identifiableObjectManager.save(stage);

    TrackerEvent e1 = createEvent(stage, enrollment, ou1);
    e1.setAttributeOptionCombo(coc1);
    TrackerEvent e2 = createEvent(stage, enrollment, ou1);
    e2.setAttributeOptionCombo(coc1);
    TrackerEvent e3 = createEvent(stage, enrollment, ou1);
    e3.setAttributeOptionCombo(coc1);
    TrackerEvent e4 = createEvent(stage, enrollment, ou1);
    e4.setAttributeOptionCombo(coc1);

    EventDataValue edv1 = new EventDataValue(deSource1.getUid(), "value1");
    edv1.setLastUpdated(DateUtils.parseDate("2024-08-13"));
    EventDataValue edv11 = new EventDataValue(deSource1.getUid(), "value11");
    edv11.setLastUpdated(DateUtils.parseDate("2024-08-16"));
    EventDataValue edv2 = new EventDataValue(deSource2.getUid(), "value2");
    edv2.setLastUpdated(DateUtils.parseDate("2024-12-16"));
    EventDataValue edv3 = new EventDataValue(deTarget.getUid(), "value3");
    edv3.setLastUpdated(DateUtils.parseDate("2024-10-16"));
    EventDataValue edv4 = new EventDataValue(deRandom.getUid(), "value4");
    edv4.setLastUpdated(DateUtils.parseDate("2024-11-16"));
    DataElement anotherDe1 = createDataElement('q');
    DataElement anotherDe2 = createDataElement('r');
    identifiableObjectManager.save(List.of(anotherDe1, anotherDe2));
    EventDataValue edv5 = new EventDataValue(anotherDe1.getUid(), "value4");
    EventDataValue edv6 = new EventDataValue(anotherDe2.getUid(), "value5");
    Set<EventDataValue> edvs1 = new HashSet<>();
    edvs1.add(edv1);
    edvs1.add(edv11);
    edvs1.add(edv2);
    edvs1.add(edv3);
    edvs1.add(edv5);
    Set<EventDataValue> edvs2 = new HashSet<>();
    Set<EventDataValue> edvs3 = new HashSet<>();
    Set<EventDataValue> edvs4 = new HashSet<>();
    edvs2.add(edv2);
    edvs2.add(edv6);
    edvs3.add(edv3);
    edvs4.add(edv4);

    e1.setEventDataValues(edvs1);
    e2.setEventDataValues(edvs2);
    e3.setEventDataValues(edvs3);
    e4.setEventDataValues(edvs4);
    identifiableObjectManager.save(List.of(e1, e2, e3, e4));

    // params
    MergeParams mergeParams = getMergeParams();
    mergeParams.setDeleteSources(true);

    // when
    MergeReport report = dataElementMergeService.processMerge(mergeParams);
    entityManager.flush();
    entityManager.clear();

    // then
    List<TrackerEvent> eventSources =
        trackerEventStore.getAll().stream()
            .filter(
                e -> {
                  Set<String> collect =
                      e.getEventDataValues().stream()
                          .map(EventDataValue::getDataElement)
                          .collect(Collectors.toSet());
                  return !Collections.disjoint(
                      collect, Set.of(deSource1.getUid(), deSource2.getUid()));
                })
            .toList();
    List<TrackerEvent> targetEvents =
        trackerEventStore.getAll().stream()
            .filter(
                e -> {
                  Set<String> collect =
                      e.getEventDataValues().stream()
                          .map(EventDataValue::getDataElement)
                          .collect(Collectors.toSet());
                  return !Collections.disjoint(collect, Set.of(deTarget.getUid()));
                })
            .toList();
    List<DataElement> allDataElements = dataElementService.getAllDataElements();

    Map<Boolean, List<EventDataValue>> allTargetEventDataValues =
        targetEvents.stream()
            .flatMap(e -> e.getEventDataValues().stream())
            .collect(
                Collectors.partitioningBy(edv -> edv.getDataElement().equals(deTarget.getUid())));

    assertTrue(
        allTargetEventDataValues.get(true).stream()
            .map(EventDataValue::getLastUpdated)
            .collect(Collectors.toSet())
            .containsAll(
                Set.of(DateUtils.parseDate("2024-12-16"), DateUtils.parseDate("2024-10-16"))),
        "latest all merged data values have expected last updated dates");
    assertTrue(
        Collections.disjoint(
            allTargetEventDataValues.get(true).stream()
                .map(EventDataValue::getLastUpdated)
                .collect(Collectors.toSet()),
            Set.of(DateUtils.parseDate("2024-08-13"), DateUtils.parseDate("2024-08-16"))),
        "earlier data values are not present");
    assertEquals(
        3, allTargetEventDataValues.get(true).size(), "3 target EventDataValues are present");
    assertEquals(
        2,
        allTargetEventDataValues.get(false).size(),
        "2 unrelated EventDataValues are still present");

    assertFalse(report.hasErrorMessages());
    assertEquals(0, eventSources.size(), "Expect 0 entries with source data element refs");
    assertEquals(3, targetEvents.size(), "Expect 3 entries with target data element refs");
    assertEquals(4, allDataElements.size(), "Expect 4 data elements present");
    assertTrue(allDataElements.contains(deTarget));
    assertFalse(allDataElements.containsAll(List.of(deSource1, deSource2)));
  }

  @Test
  @DisplayName(
      "Last updated Single event eventDataValues are kept when merging using LAST_UPDATED, source DataElements are deleted")
  void singleEventMergeSourcesDeletedTest() throws ConflictException {
    // given
    ProgramStage stage = createProgramStage('t', program);
    identifiableObjectManager.save(stage);

    SingleEvent e1 = createSingleEvent(stage, ou1);
    e1.setAttributeOptionCombo(coc1);
    SingleEvent e2 = createSingleEvent(stage, ou1);
    e2.setAttributeOptionCombo(coc1);
    SingleEvent e3 = createSingleEvent(stage, ou1);
    e3.setAttributeOptionCombo(coc1);
    SingleEvent e4 = createSingleEvent(stage, ou1);
    e4.setAttributeOptionCombo(coc1);

    EventDataValue edv1 = new EventDataValue(deSource1.getUid(), "value1");
    edv1.setLastUpdated(DateUtils.parseDate("2024-08-13"));
    EventDataValue edv11 = new EventDataValue(deSource1.getUid(), "value11");
    edv11.setLastUpdated(DateUtils.parseDate("2024-08-16"));
    EventDataValue edv2 = new EventDataValue(deSource2.getUid(), "value2");
    edv2.setLastUpdated(DateUtils.parseDate("2024-12-16"));
    EventDataValue edv3 = new EventDataValue(deTarget.getUid(), "value3");
    edv3.setLastUpdated(DateUtils.parseDate("2024-10-16"));
    EventDataValue edv4 = new EventDataValue(deRandom.getUid(), "value4");
    edv4.setLastUpdated(DateUtils.parseDate("2024-11-16"));
    DataElement anotherDe1 = createDataElement('q');
    DataElement anotherDe2 = createDataElement('r');
    identifiableObjectManager.save(List.of(anotherDe1, anotherDe2));
    EventDataValue edv5 = new EventDataValue(anotherDe1.getUid(), "value4");
    EventDataValue edv6 = new EventDataValue(anotherDe2.getUid(), "value5");
    Set<EventDataValue> edvs1 = new HashSet<>();
    edvs1.add(edv1);
    edvs1.add(edv11);
    edvs1.add(edv2);
    edvs1.add(edv3);
    edvs1.add(edv5);
    Set<EventDataValue> edvs2 = new HashSet<>();
    Set<EventDataValue> edvs3 = new HashSet<>();
    Set<EventDataValue> edvs4 = new HashSet<>();
    edvs2.add(edv2);
    edvs2.add(edv6);
    edvs3.add(edv3);
    edvs4.add(edv4);

    e1.setEventDataValues(edvs1);
    e2.setEventDataValues(edvs2);
    e3.setEventDataValues(edvs3);
    e4.setEventDataValues(edvs4);
    identifiableObjectManager.save(List.of(e1, e2, e3, e4));

    // params
    MergeParams mergeParams = getMergeParams();
    mergeParams.setDeleteSources(true);

    // when
    MergeReport report = dataElementMergeService.processMerge(mergeParams);
    entityManager.flush();
    entityManager.clear();

    // then
    List<SingleEvent> eventSources =
        singleEventStore.getAll().stream()
            .filter(
                e -> {
                  Set<String> collect =
                      e.getEventDataValues().stream()
                          .map(EventDataValue::getDataElement)
                          .collect(Collectors.toSet());
                  return !Collections.disjoint(
                      collect, Set.of(deSource1.getUid(), deSource2.getUid()));
                })
            .toList();
    List<SingleEvent> targetEvents =
        singleEventStore.getAll().stream()
            .filter(
                e -> {
                  Set<String> collect =
                      e.getEventDataValues().stream()
                          .map(EventDataValue::getDataElement)
                          .collect(Collectors.toSet());
                  return !Collections.disjoint(collect, Set.of(deTarget.getUid()));
                })
            .toList();
    List<DataElement> allDataElements = dataElementService.getAllDataElements();

    Map<Boolean, List<EventDataValue>> allTargetEventDataValues =
        targetEvents.stream()
            .flatMap(e -> e.getEventDataValues().stream())
            .collect(
                Collectors.partitioningBy(edv -> edv.getDataElement().equals(deTarget.getUid())));

    assertTrue(
        allTargetEventDataValues.get(true).stream()
            .map(EventDataValue::getLastUpdated)
            .collect(Collectors.toSet())
            .containsAll(
                Set.of(DateUtils.parseDate("2024-12-16"), DateUtils.parseDate("2024-10-16"))),
        "latest all merged data values have expected last updated dates");
    assertTrue(
        Collections.disjoint(
            allTargetEventDataValues.get(true).stream()
                .map(EventDataValue::getLastUpdated)
                .collect(Collectors.toSet()),
            Set.of(DateUtils.parseDate("2024-08-13"), DateUtils.parseDate("2024-08-16"))),
        "earlier data values are not present");
    assertEquals(
        3, allTargetEventDataValues.get(true).size(), "3 target EventDataValues are present");
    assertEquals(
        2,
        allTargetEventDataValues.get(false).size(),
        "2 unrelated EventDataValues are still present");

    assertFalse(report.hasErrorMessages());
    assertEquals(0, eventSources.size(), "Expect 0 entries with source data element refs");
    assertEquals(3, targetEvents.size(), "Expect 3 entries with target data element refs");
    assertEquals(4, allDataElements.size(), "Expect 4 data elements present");
    assertTrue(allDataElements.contains(deTarget));
    assertFalse(allDataElements.containsAll(List.of(deSource1, deSource2)));
  }

  // -------------------------------
  // -- DataElementOperand --
  // -------------------------------
  @Test
  @DisplayName(
      "DataElementOperand references to source DataElements are replaced with target DataElement, source DataElements are not deleted")
  void dataElementOperandMergeTest() throws ConflictException {
    // given
    DataElementOperand deo1 = new DataElementOperand();
    deo1.setDataElement(deSource1);
    DataElementOperand deo2 = new DataElementOperand();
    deo2.setDataElement(deSource2);
    DataElementOperand deo3 = new DataElementOperand();
    deo3.setDataElement(deTarget);
    DataElementOperand deo4 = new DataElementOperand();
    deo4.setDataElement(deRandom);

    identifiableObjectManager.save(List.of(deo1, deo2, deo3, deo4));

    // params
    MergeParams mergeParams = getMergeParams();

    // when
    MergeReport report = dataElementMergeService.processMerge(mergeParams);

    // then
    List<DataElementOperand> deoSources =
        dataElementOperandStore.getByDataElement(List.of(deSource1, deSource2));
    List<DataElementOperand> prvTarget =
        dataElementOperandStore.getByDataElement(List.of(deTarget));
    List<DataElement> allDataElements = dataElementService.getAllDataElements();

    assertMergeSuccessfulSourcesNotDeleted(report, deoSources, prvTarget, allDataElements);
  }

  @Test
  @DisplayName(
      "DataElementOperand references to source DataElements are replaced with target DataElement, source DataElements are deleted")
  void dataElementOperandSourcesDeletedMergeTest() throws ConflictException {
    // given
    DataElementOperand deo1 = new DataElementOperand();
    deo1.setDataElement(deSource1);
    DataElementOperand deo2 = new DataElementOperand();
    deo2.setDataElement(deSource2);
    DataElementOperand deo3 = new DataElementOperand();
    deo3.setDataElement(deTarget);
    DataElementOperand deo4 = new DataElementOperand();
    deo4.setDataElement(deRandom);

    identifiableObjectManager.save(List.of(deo1, deo2, deo3, deo4));

    // params
    MergeParams mergeParams = getMergeParams();
    mergeParams.setDeleteSources(true);

    // when
    MergeReport report = dataElementMergeService.processMerge(mergeParams);

    // then
    List<DataElementOperand> deoSources =
        dataElementOperandStore.getByDataElement(List.of(deSource1, deSource2));
    List<DataElementOperand> prvTarget =
        dataElementOperandStore.getByDataElement(List.of(deTarget));
    List<DataElement> allDataElements = dataElementService.getAllDataElements();

    assertMergeSuccessfulSourcesDeleted(report, deoSources, prvTarget, allDataElements);
  }

  // -------------------------------
  // -- DataSetElement --
  // -------------------------------
  @Test
  @DisplayName(
      "DataSetElement references to source DataElements are replaced with target DataElement, source DataElements are not deleted")
  void dataSetElementTest() throws ConflictException {
    // given
    DataSet ds1 = createDataSet('1', PeriodType.getPeriodType(PeriodTypeEnum.DAILY));
    DataSet ds2 = createDataSet('2', PeriodType.getPeriodType(PeriodTypeEnum.DAILY));
    DataSet ds3 = createDataSet('3', PeriodType.getPeriodType(PeriodTypeEnum.DAILY));
    DataSet ds4 = createDataSet('4', PeriodType.getPeriodType(PeriodTypeEnum.DAILY));

    DataSetElement dse1 = new DataSetElement(ds1, deSource1);
    DataSetElement dse2 = new DataSetElement(ds2, deSource2);
    DataSetElement dse3 = new DataSetElement(ds3, deTarget);
    DataSetElement dse4 = new DataSetElement(ds4, deRandom);

    DataElement de1 = createDataElement('g');
    de1.getDataSetElements().add(dse1);
    DataElement de2 = createDataElement('h');
    de2.getDataSetElements().add(dse2);
    DataElement de3 = createDataElement('i');
    de3.getDataSetElements().add(dse3);
    DataElement de4 = createDataElement('j');
    de4.getDataSetElements().add(dse4);

    ds1.addDataSetElement(dse1);
    ds2.addDataSetElement(dse2);
    ds3.addDataSetElement(dse3);
    ds4.addDataSetElement(dse4);

    identifiableObjectManager.save(List.of(ds1, ds2, ds3, ds4, de1, de2, de3, de4));

    // params
    MergeParams mergeParams = getMergeParams();

    // when
    MergeReport report = dataElementMergeService.processMerge(mergeParams);

    // then
    List<DataSetElement> dseSources =
        dataSetStore.getDataSetElementsByDataElement(List.of(deSource1, deSource2));
    List<DataSetElement> dseTarget =
        dataSetStore.getDataSetElementsByDataElement(List.of(deTarget));

    List<DataElement> allDataElements = dataElementService.getAllDataElements();

    List<DataElement> allDataSetElsDataElement =
        allDataElements.stream()
            .flatMap(de -> de.getDataSetElements().stream())
            .map(DataSetElement::getDataElement)
            .distinct()
            .toList();

    assertFalse(report.hasErrorMessages());
    assertEquals(2, allDataSetElsDataElement.size(), "there should be only 2 data element present");
    assertTrue(
        allDataSetElsDataElement.containsAll(List.of(deTarget, deRandom)),
        "only the target & random data element should be present in data set elements, no sources");
    assertEquals(0, dseSources.size());
    assertEquals(3, dseTarget.size());
  }

  @Test
  @DisplayName(
      "DataSetElement references to source DataElements are replaced with target DataElement, source DataElements are deleted")
  void dataSetElementDeleteSourcesTest() throws ConflictException {
    // given
    DataSet ds1 = createDataSet('1', PeriodType.getPeriodType(PeriodTypeEnum.DAILY));
    DataSet ds2 = createDataSet('2', PeriodType.getPeriodType(PeriodTypeEnum.DAILY));
    DataSet ds3 = createDataSet('3', PeriodType.getPeriodType(PeriodTypeEnum.DAILY));
    DataSet ds4 = createDataSet('4', PeriodType.getPeriodType(PeriodTypeEnum.DAILY));

    DataSetElement dse1 = new DataSetElement(ds1, deSource1);
    DataSetElement dse2 = new DataSetElement(ds2, deSource2);
    DataSetElement dse3 = new DataSetElement(ds3, deTarget);
    DataSetElement dse4 = new DataSetElement(ds4, deRandom);

    DataElement de1 = createDataElement('g');
    de1.addDataSetElement(dse1);
    DataElement de2 = createDataElement('h');
    de2.addDataSetElement(dse2);
    DataElement de3 = createDataElement('i');
    de3.addDataSetElement(dse3);
    DataElement de4 = createDataElement('j');
    de4.addDataSetElement(dse4);

    ds1.addDataSetElement(dse1);
    ds2.addDataSetElement(dse2);
    ds3.addDataSetElement(dse3);
    ds4.addDataSetElement(dse4);

    identifiableObjectManager.save(List.of(ds1, ds2, ds3, ds4, de1, de2, de3, de4));

    // params
    MergeParams mergeParams = getMergeParams();
    mergeParams.setDeleteSources(true);

    // when
    MergeReport report = dataElementMergeService.processMerge(mergeParams);

    // then
    List<DataSetElement> dseSources =
        dataSetStore.getDataSetElementsByDataElement(List.of(deSource1, deSource2));
    List<DataSetElement> dseTarget =
        dataSetStore.getDataSetElementsByDataElement(List.of(deTarget));

    List<DataElement> allDataElements = dataElementService.getAllDataElements();

    List<DataElement> allDataSetElsDataElement =
        allDataElements.stream()
            .flatMap(de -> de.getDataSetElements().stream())
            .map(DataSetElement::getDataElement)
            .distinct()
            .toList();

    List<DataSet> dataSets = dataSetStore.getByUid(List.of(ds1.getUid(), ds2.getUid()));
    List<DataElement> updatedDsDes =
        dataSets.stream().flatMap(ds -> ds.getDataElements().stream()).distinct().toList();

    assertTrue(updatedDsDes.contains(deTarget));
    assertEquals(1, updatedDsDes.size());

    assertFalse(report.hasErrorMessages());

    assertEquals(2, allDataSetElsDataElement.size(), "there should be only 2 data element present");
    assertTrue(
        allDataSetElsDataElement.contains(deTarget),
        "only the target & random data element should be present in data set elements, no sources");
    assertEquals(0, dseSources.size());
    assertFalse(allDataElements.contains(deSource1));
    assertFalse(allDataElements.contains(deSource2));
    assertEquals(3, dseTarget.size());
  }

  // -------------------------------
  // -- Sections --
  // -------------------------------
  @Test
  @DisplayName(
      "Section references to source DataElements are replaced with target DataElement, source DataElements are not deleted")
  void programSectionMergeTest() throws ConflictException {
    // given
    DataSet ds1 = createDataSet('1', PeriodType.getPeriodType(PeriodTypeEnum.DAILY));
    DataSet ds2 = createDataSet('2', PeriodType.getPeriodType(PeriodTypeEnum.DAILY));
    identifiableObjectManager.save(List.of(ds1, ds2));

    createSectionAndSave('a', ds1, deSource1);
    createSectionAndSave('b', ds2, deSource2);
    createSectionAndSave('c', ds2, deTarget);
    createSectionAndSave('d', ds2, deRandom);

    // params
    MergeParams mergeParams = getMergeParams();

    // when
    MergeReport report = dataElementMergeService.processMerge(mergeParams);

    // then
    List<Section> sectionSources =
        sectionStore.getSectionsByDataElement(List.of(deSource1, deSource2));
    List<Section> sectionTarget = sectionStore.getSectionsByDataElement(List.of(deTarget));
    List<DataElement> allDataElements = dataElementService.getAllDataElements();

    assertMergeSuccessfulSourcesNotDeleted(report, sectionSources, sectionTarget, allDataElements);
  }

  @Test
  @DisplayName(
      "Section references to source DataElements are replaced with target DataElement, source DataElements are deleted")
  void programSectionMergeDeleteSourcesTest() throws ConflictException {
    // given
    DataSet ds1 = createDataSet('1', PeriodType.getPeriodType(PeriodTypeEnum.DAILY));
    DataSet ds2 = createDataSet('2', PeriodType.getPeriodType(PeriodTypeEnum.DAILY));
    identifiableObjectManager.save(List.of(ds1, ds2));

    createSectionAndSave('a', ds1, deSource1);
    createSectionAndSave('b', ds2, deSource2);
    createSectionAndSave('c', ds2, deTarget);
    createSectionAndSave('d', ds2, deRandom);

    // params
    MergeParams mergeParams = getMergeParams();
    mergeParams.setDeleteSources(true);

    // when
    MergeReport report = dataElementMergeService.processMerge(mergeParams);

    // then
    List<Section> sectionSources =
        sectionStore.getSectionsByDataElement(List.of(deSource1, deSource2));
    List<Section> sectionTarget = sectionStore.getSectionsByDataElement(List.of(deTarget));
    List<DataElement> allDataElements = dataElementService.getAllDataElements();

    assertMergeSuccessfulSourcesDeleted(report, sectionSources, sectionTarget, allDataElements);
  }

  // -------------------------------
  // -- DataElementGroup --
  // -------------------------------
  @Test
  @DisplayName(
      "DataElementGroup references to source DataElements are replaced with target DataElement, source DataElements are not deleted")
  void dataElementGroupMergeTest() throws ConflictException {
    // given
    DataElementGroup deg1 = createDataElementGroup('1');
    deg1.addDataElement(deSource1);
    DataElementGroup deg2 = createDataElementGroup('2');
    deg2.addDataElement(deSource2);
    DataElementGroup deg3 = createDataElementGroup('3');
    deg3.addDataElement(deTarget);
    DataElementGroup deg4 = createDataElementGroup('4');
    deg4.addDataElement(deRandom);
    identifiableObjectManager.save(List.of(deg1, deg2, deg3, deg4));

    // params
    MergeParams mergeParams = getMergeParams();

    // when
    MergeReport report = dataElementMergeService.processMerge(mergeParams);

    // then
    List<DataElementGroup> degSources =
        dataElementGroupStore.getByDataElement(List.of(deSource1, deSource2));
    List<DataElementGroup> degTarget = dataElementGroupStore.getByDataElement(List.of(deTarget));
    List<DataElement> allDataElements = dataElementService.getAllDataElements();

    assertMergeSuccessfulSourcesNotDeleted(report, degSources, degTarget, allDataElements);
  }

  @Test
  @DisplayName(
      "DataElementGroup references to source DataElements are replaced with target DataElement, source DataElements are deleted")
  void dataElementGroupMergeSourceDeletedTest() throws ConflictException {
    // given
    DataElementGroup deg1 = createDataElementGroup('1');
    deg1.addDataElement(deSource1);
    DataElementGroup deg2 = createDataElementGroup('2');
    deg2.addDataElement(deSource2);
    DataElementGroup deg3 = createDataElementGroup('3');
    deg3.addDataElement(deTarget);
    DataElementGroup deg4 = createDataElementGroup('4');
    deg4.addDataElement(deRandom);
    identifiableObjectManager.save(List.of(deg1, deg2, deg3, deg4));

    // params
    MergeParams mergeParams = getMergeParams();
    mergeParams.setDeleteSources(true);

    // when
    MergeReport report = dataElementMergeService.processMerge(mergeParams);

    // then
    List<DataElementGroup> degSources =
        dataElementGroupStore.getByDataElement(List.of(deSource1, deSource2));
    List<DataElementGroup> degTarget = dataElementGroupStore.getByDataElement(List.of(deTarget));
    List<DataElement> allDataElements = dataElementService.getAllDataElements();

    assertMergeSuccessfulSourcesDeleted(report, degSources, degTarget, allDataElements);
  }

  // -------------------------------
  // -- Indicator numerator --
  // -------------------------------
  @Test
  @DisplayName(
      "Indicator numerator references to source DataElements are replaced with target DataElement, source DataElements are not deleted")
  void indicatorNumeratorMergeTest() throws ConflictException {
    // given
    IndicatorType it = createIndicatorType('a');
    identifiableObjectManager.save(it);
    Indicator i1 = createIndicator('1', it);
    i1.setNumerator(String.format("#{expression.with.de.uid.%s}", deSource1.getUid()));
    Indicator i2 = createIndicator('2', it);
    i2.setNumerator(String.format("#{expression.with.de.uid.%s}", deSource2.getUid()));
    Indicator i3 = createIndicator('3', it);
    i3.setNumerator(String.format("#{expression.with.de.uid.%s}", deTarget.getUid()));
    Indicator i4 = createIndicator('4', it);
    i4.setNumerator(String.format("#{expression.with.de.uid.%s}", deRandom.getUid()));

    identifiableObjectManager.save(List.of(i1, i2, i3, i4));

    // params
    MergeParams mergeParams = getMergeParams();

    // when
    MergeReport report = dataElementMergeService.processMerge(mergeParams);

    // then
    List<Indicator> sourceIndicators1 =
        indicatorStore.getIndicatorsWithNumeratorContaining(deSource1.getUid());
    List<Indicator> sourceIndicators2 =
        indicatorStore.getIndicatorsWithNumeratorContaining(deSource2.getUid());
    sourceIndicators1.addAll(sourceIndicators2);

    List<Indicator> indTarget =
        indicatorStore.getIndicatorsWithNumeratorContaining(deTarget.getUid());
    List<DataElement> allDataElements = dataElementService.getAllDataElements();

    assertTrue(
        indTarget.stream()
            .allMatch(
                i ->
                    i.getNumerator()
                        .equals(String.format("#{expression.with.de.uid.%s}", deTarget.getUid()))),
        "all expressions match expected string");
    assertMergeSuccessfulSourcesNotDeleted(report, sourceIndicators1, indTarget, allDataElements);
  }

  @Test
  @DisplayName(
      "Indicator numerator references to source DataElements are replaced with target DataElement, source DataElements are deleted")
  void indicatorNumeratorMergeSourcesDeletedTest() throws ConflictException {
    // given
    IndicatorType it = createIndicatorType('a');
    identifiableObjectManager.save(it);
    Indicator i1 = createIndicator('1', it);
    i1.setNumerator(String.format("#{expression.with.de.uid.%s}", deSource1.getUid()));
    Indicator i2 = createIndicator('2', it);
    i2.setNumerator(String.format("#{expression.with.de.uid.%s}", deSource2.getUid()));
    Indicator i3 = createIndicator('3', it);
    i3.setNumerator(String.format("#{expression.with.de.uid.%s}", deTarget.getUid()));
    Indicator i4 = createIndicator('4', it);
    i4.setNumerator(String.format("#{expression.with.de.uid.%s}", deRandom.getUid()));

    identifiableObjectManager.save(List.of(i1, i2, i3, i4));

    // params
    MergeParams mergeParams = getMergeParams();
    mergeParams.setDeleteSources(true);

    // when
    MergeReport report = dataElementMergeService.processMerge(mergeParams);

    // then
    List<Indicator> sourceIndicators1 =
        indicatorStore.getIndicatorsWithNumeratorContaining(deSource1.getUid());
    List<Indicator> sourceIndicators2 =
        indicatorStore.getIndicatorsWithNumeratorContaining(deSource2.getUid());
    sourceIndicators1.addAll(sourceIndicators2);

    List<Indicator> indTarget =
        indicatorStore.getIndicatorsWithNumeratorContaining(deTarget.getUid());
    List<DataElement> allDataElements = dataElementService.getAllDataElements();

    assertMergeSuccessfulSourcesDeleted(report, sourceIndicators1, indTarget, allDataElements);
  }

  // -------------------------------
  // -- Indicator denominator --
  // -------------------------------
  @Test
  @DisplayName(
      "Indicator denominator references to source DataElements are replaced with target DataElement, source DataElements are not deleted")
  void indicatorDenominatorMergeTest() throws ConflictException {
    // given
    IndicatorType it = createIndicatorType('a');
    identifiableObjectManager.save(it);
    Indicator i1 = createIndicator('1', it);
    i1.setDenominator(String.format("#{expression.with.de.uid.%s}", deSource1.getUid()));
    Indicator i2 = createIndicator('2', it);
    i2.setDenominator(String.format("#{expression.with.de.uid.%s}", deSource2.getUid()));
    Indicator i3 = createIndicator('3', it);
    i3.setDenominator(String.format("#{expression.with.de.uid.%s}", deTarget.getUid()));
    Indicator i4 = createIndicator('4', it);
    i4.setDenominator(String.format("#{expression.with.de.uid.%s}", deRandom.getUid()));

    identifiableObjectManager.save(List.of(i1, i2, i3, i4));

    // params
    MergeParams mergeParams = getMergeParams();

    // when
    MergeReport report = dataElementMergeService.processMerge(mergeParams);

    // then
    List<Indicator> sourceIndicators1 =
        indicatorStore.getIndicatorsWithDenominatorContaining(deSource1.getUid());
    List<Indicator> sourceIndicators2 =
        indicatorStore.getIndicatorsWithDenominatorContaining(deSource2.getUid());
    sourceIndicators1.addAll(sourceIndicators2);

    List<Indicator> indTarget =
        indicatorStore.getIndicatorsWithDenominatorContaining(deTarget.getUid());
    List<DataElement> allDataElements = dataElementService.getAllDataElements();

    assertMergeSuccessfulSourcesNotDeleted(report, sourceIndicators1, indTarget, allDataElements);
  }

  @Test
  @DisplayName(
      "Indicator denominator references to source DataElements are replaced with target DataElement, source DataElements are deleted")
  void indicatorDenominatorMergeSourcesDeletedTest() throws ConflictException {
    // given
    IndicatorType it = createIndicatorType('a');
    identifiableObjectManager.save(it);
    Indicator i1 = createIndicator('1', it);
    i1.setDenominator(String.format("#{expression.with.de.uid.%s}", deSource1.getUid()));
    Indicator i2 = createIndicator('2', it);
    i2.setDenominator(String.format("#{expression.with.de.uid.%s}", deSource2.getUid()));
    Indicator i3 = createIndicator('3', it);
    i3.setDenominator(String.format("#{expression.with.de.uid.%s}", deTarget.getUid()));
    Indicator i4 = createIndicator('4', it);
    i4.setDenominator(String.format("#{expression.with.de.uid.%s}", deRandom.getUid()));

    identifiableObjectManager.save(List.of(i1, i2, i3, i4));

    // params
    MergeParams mergeParams = getMergeParams();
    mergeParams.setDeleteSources(true);

    // when
    MergeReport report = dataElementMergeService.processMerge(mergeParams);

    // then
    List<Indicator> sourceIndicators1 =
        indicatorStore.getIndicatorsWithDenominatorContaining(deSource1.getUid());
    List<Indicator> sourceIndicators2 =
        indicatorStore.getIndicatorsWithDenominatorContaining(deSource2.getUid());
    sourceIndicators1.addAll(sourceIndicators2);

    List<Indicator> indTarget =
        indicatorStore.getIndicatorsWithDenominatorContaining(deTarget.getUid());
    List<DataElement> allDataElements = dataElementService.getAllDataElements();

    assertMergeSuccessfulSourcesDeleted(report, sourceIndicators1, indTarget, allDataElements);
  }

  // ---------------------------------------
  // -- Indicator numerator + denominator --
  // ---------------------------------------
  @Test
  @DisplayName(
      "Indicator numerator + denominator references to source DataElements are replaced with target DataElement, source DataElements are not deleted")
  void indicatorNumeratorDenominatorMergeTest() throws ConflictException {
    // given
    IndicatorType it = createIndicatorType('a');
    identifiableObjectManager.save(it);
    Indicator i1 = createIndicator('1', it);
    i1.setNumerator(String.format("#{expression.with.de.uid.%s}", deSource1.getUid()));
    i1.setDenominator(String.format("#{expression.with.de.uid.%s}", deSource1.getUid()));
    Indicator i2 = createIndicator('2', it);
    i2.setNumerator(String.format("#{expression.with.de.uid.%s}", deSource2.getUid()));
    i2.setDenominator(String.format("#{expression.with.de.uid.%s}", deSource2.getUid()));
    Indicator i3 = createIndicator('3', it);
    i3.setNumerator(String.format("#{expression.with.de.uid.%s}", deTarget.getUid()));
    i3.setDenominator(String.format("#{expression.with.de.uid.%s}", deTarget.getUid()));
    Indicator i4 = createIndicator('4', it);
    i4.setNumerator(String.format("#{expression.with.de.uid.%s}", deRandom.getUid()));
    i4.setDenominator(String.format("#{expression.with.de.uid.%s}", deRandom.getUid()));

    identifiableObjectManager.save(List.of(i1, i2, i3, i4));

    // params
    MergeParams mergeParams = getMergeParams();

    // when
    MergeReport report = dataElementMergeService.processMerge(mergeParams);

    // then
    Set<Indicator> sourceIndicators1 =
        new HashSet<>(
            Set.copyOf(indicatorStore.getIndicatorsWithNumeratorContaining(deSource1.getUid())));
    List<Indicator> sourceIndicators2 =
        indicatorStore.getIndicatorsWithNumeratorContaining(deSource2.getUid());
    List<Indicator> sourceIndicators3 =
        indicatorStore.getIndicatorsWithDenominatorContaining(deSource1.getUid());
    List<Indicator> sourceIndicators4 =
        indicatorStore.getIndicatorsWithDenominatorContaining(deSource2.getUid());
    sourceIndicators1.addAll(sourceIndicators2);
    sourceIndicators1.addAll(sourceIndicators3);
    sourceIndicators1.addAll(sourceIndicators4);

    Set<Indicator> indTarget1 =
        new HashSet<>(indicatorStore.getIndicatorsWithNumeratorContaining(deTarget.getUid()));
    List<Indicator> indTarget2 =
        indicatorStore.getIndicatorsWithDenominatorContaining(deTarget.getUid());
    indTarget1.addAll(indTarget2);

    List<DataElement> allDataElements = dataElementService.getAllDataElements();

    assertMergeSuccessfulSourcesNotDeleted(report, sourceIndicators1, indTarget1, allDataElements);
  }

  @Test
  @DisplayName(
      "Indicator numerator + denominator references to source DataElements are replaced with target DataElement, source DataElements are deleted")
  void indicatorNumeratorDenominatorMergeSourcesDeletedTest() throws ConflictException {
    // given
    IndicatorType it = createIndicatorType('a');
    identifiableObjectManager.save(it);
    Indicator i1 = createIndicator('1', it);
    i1.setDenominator(String.format("#{expression.with.de.uid.%s}", deSource1.getUid()));
    Indicator i2 = createIndicator('2', it);
    i2.setDenominator(String.format("#{expression.with.de.uid.%s}", deSource2.getUid()));
    Indicator i3 = createIndicator('3', it);
    i3.setDenominator(String.format("#{expression.with.de.uid.%s}", deTarget.getUid()));
    Indicator i4 = createIndicator('4', it);
    i4.setNumerator(String.format("#{expression.with.de.uid.%s}", deRandom.getUid()));
    i4.setDenominator(String.format("#{expression.with.de.uid.%s}", deRandom.getUid()));

    identifiableObjectManager.save(List.of(i1, i2, i3, i4));

    // params
    MergeParams mergeParams = getMergeParams();
    mergeParams.setDeleteSources(true);

    // when
    MergeReport report = dataElementMergeService.processMerge(mergeParams);

    // then
    Set<Indicator> sourceIndicators1 =
        new HashSet<>(indicatorStore.getIndicatorsWithDenominatorContaining(deSource1.getUid()));
    List<Indicator> sourceIndicators2 =
        indicatorStore.getIndicatorsWithDenominatorContaining(deSource2.getUid());
    sourceIndicators1.addAll(sourceIndicators2);

    Set<Indicator> indTarget =
        new HashSet<>(indicatorStore.getIndicatorsWithDenominatorContaining(deTarget.getUid()));
    List<DataElement> allDataElements = dataElementService.getAllDataElements();

    assertMergeSuccessfulSourcesDeleted(report, sourceIndicators1, indTarget, allDataElements);
  }

  // ------------------------
  // -- DataEntryForm html --
  // ------------------------
  @Test
  @DisplayName(
      "DataEntryForm html references to source DataElements are replaced with target DataElement, source DataElements are not deleted")
  void formHtmlMergeTest() throws ConflictException {
    // given
    DataEntryForm form1 =
        createDataEntryForm(
            'a', String.format("<body>form-with.#{%s}.uid11</body>", deSource1.getUid()));
    DataEntryForm form2 =
        createDataEntryForm(
            'b', String.format("<body>form-with.#{%s}.uid11</body>", deSource2.getUid()));
    DataEntryForm form3 =
        createDataEntryForm(
            'c', String.format("<body>form-with.#{%s}.uid11</body>", deTarget.getUid()));
    DataEntryForm form4 =
        createDataEntryForm(
            'd', String.format("<body>form-with.#{%s}.uid11</body>", deRandom.getUid()));
    identifiableObjectManager.save(List.of(form1, form2, form3, form4));

    // params
    MergeParams mergeParams = getMergeParams();

    // when
    MergeReport report = dataElementMergeService.processMerge(mergeParams);

    // then
    Set<DataEntryForm> sourceForms =
        new HashSet<>(
            Set.copyOf(dataEntryFormStore.getDataEntryFormsHtmlContaining(deSource1.getUid())));
    List<DataEntryForm> sourceForms2 =
        dataEntryFormStore.getDataEntryFormsHtmlContaining(deSource2.getUid());
    sourceForms.addAll(sourceForms2);

    Set<DataEntryForm> targetForms =
        new HashSet<>(dataEntryFormStore.getDataEntryFormsHtmlContaining(deTarget.getUid()));

    List<DataElement> allDataElements = dataElementService.getAllDataElements();

    assertMergeSuccessfulSourcesNotDeleted(report, sourceForms, targetForms, allDataElements);
  }

  @Test
  @DisplayName(
      "DataEntryForm html references to source DataElements are replaced with target DataElement, source DataElements are deleted")
  void formHtmlMergeSourceDeletedTest() throws ConflictException {
    // given
    DataEntryForm form1 =
        createDataEntryForm(
            'a', String.format("<body>form-with.#{%s}.uid11</body>", deSource1.getUid()));
    DataEntryForm form2 =
        createDataEntryForm(
            'b', String.format("<body>form-with.#{%s}.uid11</body>", deSource2.getUid()));
    DataEntryForm form3 =
        createDataEntryForm(
            'c', String.format("<body>form-with.#{%s}.uid11</body>", deTarget.getUid()));
    DataEntryForm form4 =
        createDataEntryForm(
            'd', String.format("<body>form-with.#{%s}.uid11</body>", deRandom.getUid()));
    identifiableObjectManager.save(List.of(form1, form2, form3, form4));

    // params
    MergeParams mergeParams = getMergeParams();
    mergeParams.setDeleteSources(true);

    // when
    MergeReport report = dataElementMergeService.processMerge(mergeParams);

    // then
    Set<DataEntryForm> sourceForms =
        new HashSet<>(
            Set.copyOf(dataEntryFormStore.getDataEntryFormsHtmlContaining(deSource1.getUid())));
    List<DataEntryForm> sourceForms2 =
        dataEntryFormStore.getDataEntryFormsHtmlContaining(deSource2.getUid());
    sourceForms.addAll(sourceForms2);

    Set<DataEntryForm> targetForms =
        new HashSet<>(dataEntryFormStore.getDataEntryFormsHtmlContaining(deTarget.getUid()));

    List<DataElement> allDataElements = dataElementService.getAllDataElements();

    assertMergeSuccessfulSourcesDeleted(report, sourceForms, targetForms, allDataElements);
  }

  // ------------------------
  // -- DataDimensionItem --
  // ------------------------
  @Test
  @DisplayName(
      "DataDimensionItems with references to source DataElements are replaced with target DataElement, source DataElements are not deleted")
  void dataDimItemMergeTest() throws ConflictException {
    // given
    DataDimensionItem item1 = DataDimensionItem.create(deSource1);
    DataDimensionItem item2 = DataDimensionItem.create(deSource2);
    DataDimensionItem item3 = DataDimensionItem.create(deTarget);
    DataDimensionItem item4 = DataDimensionItem.create(deRandom);

    dataDimensionItemStore.save(item1);
    dataDimensionItemStore.save(item2);
    dataDimensionItemStore.save(item3);
    dataDimensionItemStore.save(item4);

    // params
    MergeParams mergeParams = getMergeParams();

    // when
    MergeReport report = dataElementMergeService.processMerge(mergeParams);

    // then
    List<DataDimensionItem> sourceItems =
        dataDimensionItemStore.getDataElementDataDimensionItems(List.of(deSource1, deSource2));
    List<DataDimensionItem> targetItems =
        dataDimensionItemStore.getDataElementDataDimensionItems(List.of(deTarget));

    List<DataElement> allDataElements = dataElementService.getAllDataElements();

    assertMergeSuccessfulSourcesNotDeleted(report, sourceItems, targetItems, allDataElements);
  }

  @Test
  @DisplayName(
      "DataDimensionItems with references to source DataElements are replaced with target DataElement, source DataElements are deleted")
  void dataDimItemMergeSourcesDeletedTest() throws ConflictException {
    // given
    DataDimensionItem item1 = DataDimensionItem.create(deSource1);
    DataDimensionItem item2 = DataDimensionItem.create(deSource2);
    DataDimensionItem item3 = DataDimensionItem.create(deTarget);
    DataDimensionItem item4 = DataDimensionItem.create(deRandom);

    dataDimensionItemStore.save(item1);
    dataDimensionItemStore.save(item2);
    dataDimensionItemStore.save(item3);
    dataDimensionItemStore.save(item4);

    // params
    MergeParams mergeParams = getMergeParams();
    mergeParams.setDeleteSources(true);

    // when
    MergeReport report = dataElementMergeService.processMerge(mergeParams);

    // then
    List<DataDimensionItem> sourceItems =
        dataDimensionItemStore.getDataElementDataDimensionItems(List.of(deSource1, deSource2));
    List<DataDimensionItem> targetItems =
        dataDimensionItemStore.getDataElementDataDimensionItems(List.of(deTarget));

    List<DataElement> allDataElements = dataElementService.getAllDataElements();

    assertMergeSuccessfulSourcesDeleted(report, sourceItems, targetItems, allDataElements);
  }

  // ------------------------
  // -- DataValue --
  // ------------------------
  @Test
  @DisplayName(
      "DataValues with references to source DataElements are deleted when using DISCARD strategy")
  void dataValueMergeDiscardTest() throws ConflictException {
    // given
    Period p1 = createPeriod(DateUtils.parseDate("2024-1-4"), DateUtils.parseDate("2024-1-4"));
    p1.setPeriodType(PeriodType.getPeriodType(PeriodTypeEnum.MONTHLY));
    Period p2 = createPeriod(DateUtils.parseDate("2024-2-4"), DateUtils.parseDate("2024-2-4"));
    p2.setPeriodType(PeriodType.getPeriodType(PeriodTypeEnum.MONTHLY));
    Period p3 = createPeriod(DateUtils.parseDate("2024-3-4"), DateUtils.parseDate("2024-3-4"));
    p3.setPeriodType(PeriodType.getPeriodType(PeriodTypeEnum.MONTHLY));
    periodService.addPeriod(p1);
    periodService.addPeriod(p2);
    periodService.addPeriod(p3);

    DataValue dv1 = createDataValue(deSource1, p1, ou1, "value1", coc1);
    DataValue dv2 = createDataValue(deSource2, p2, ou1, "value2", coc1);
    DataValue dv3 = createDataValue(deTarget, p3, ou1, "value3", coc1);

    addDataValues(dv1, dv2, dv3);

    // params
    MergeParams mergeParams = getMergeParams();
    mergeParams.setDataMergeStrategy(DataMergeStrategy.DISCARD);

    // when
    MergeReport report = dataElementMergeService.processMerge(mergeParams);

    // then
    List<DataExportValue> sourceItems =
        dataExportStore.getAllDataValues().stream()
            .filter(
                dv ->
                    Set.of(deSource1.getUid(), deSource2.getUid())
                        .contains(dv.dataElement().getValue()))
            .toList();
    List<DataExportValue> targetItems =
        dataExportStore.getAllDataValues().stream()
            .filter(dv -> dv.dataElement().getValue().equals(deTarget.getUid()))
            .toList();

    List<DataElement> allDataElements = dataElementService.getAllDataElements();

    assertFalse(report.hasErrorMessages());
    assertEquals(0, sourceItems.size(), "Expect 0 entries with source data element refs");
    assertEquals(1, targetItems.size(), "Expect 1 entry with target data element ref only");
    assertEquals(4, allDataElements.size(), "Expect 4 data elements present");
    assertTrue(allDataElements.containsAll(List.of(deTarget, deSource1, deSource2)));
  }

  // ------------------------
  // -- DataValueAudit --
  // ------------------------
  @Test
  @DisplayName(
      "DataValueAudits with references to source DataElements are not changed or deleted when sources not deleted")
  void dataValueAuditMergeTest() throws ConflictException, BadRequestException {
    // given
    Period p1 = createPeriod(DateUtils.parseDate("2024-1-4"), DateUtils.parseDate("2024-1-4"));
    p1.setPeriodType(PeriodType.getPeriodType(PeriodTypeEnum.MONTHLY));
    periodService.addPeriod(p1);

    dataDumpService.upsertValues(
        createDataValue(deSource1, "1", p1),
        createDataValue(deSource2, "1", p1),
        createDataValue(deTarget, "1", p1));

    dataDumpService.upsertValues(
        createDataValue(deSource1, "2", p1), createDataValue(deSource2, "2", p1));

    // params
    MergeParams mergeParams = getMergeParams();

    // when
    MergeReport report = dataElementMergeService.processMerge(mergeParams);

    // then
    DataValueAuditQueryParams sourceDvaQueryParams =
        getQueryParams(List.of(deSource1, deSource2), List.of(p1));
    DataValueAuditQueryParams targetDvaQueryParams = getQueryParams(List.of(deTarget), List.of(p1));

    List<DataValueAudit> sourceAudits =
        dataValueAuditStore.getDataValueAudits(sourceDvaQueryParams);
    List<DataValueAudit> targetItems = dataValueAuditStore.getDataValueAudits(targetDvaQueryParams);

    List<DataElement> allDataElements = dataElementService.getAllDataElements();

    assertFalse(report.hasErrorMessages());
    assertEquals(4, sourceAudits.size(), "Expect 4 entries with source data element refs");
    assertEquals(1, targetItems.size(), "Expect 1 entry with target data element ref");
    assertEquals(4, allDataElements.size(), "Expect 4 data elements present");
    assertTrue(allDataElements.containsAll(List.of(deTarget, deSource1, deSource2)));
  }

  @Test
  @DisplayName(
      "DataValueAudits with references to source DataElements are deleted when sources are deleted")
  void dataValueAuditMergeDeleteTest() throws ConflictException, BadRequestException {
    // given
    Period p1 = createPeriod(DateUtils.parseDate("2024-1-4"), DateUtils.parseDate("2024-1-4"));
    p1.setPeriodType(PeriodType.getPeriodType(PeriodTypeEnum.MONTHLY));
    periodService.addPeriod(p1);

    dataDumpService.upsertValues(
        createDataValue(deSource1, "1", p1),
        createDataValue(deSource2, "1", p1),
        createDataValue(deTarget, "1", p1));

    dataDumpService.upsertValues(
        createDataValue(deSource1, "2", p1), createDataValue(deSource2, "2", p1));

    // params
    MergeParams mergeParams = getMergeParams();
    mergeParams.setDeleteSources(true);

    // when
    MergeReport report = dataElementMergeService.processMerge(mergeParams);

    // then
    DataValueAuditQueryParams sourceDvaQueryParams =
        getQueryParams(List.of(deSource1, deSource2), List.of(p1));
    DataValueAuditQueryParams targetDvaQueryParams = getQueryParams(List.of(deTarget), List.of(p1));

    List<DataValueAudit> sourceAudits =
        dataValueAuditStore.getDataValueAudits(sourceDvaQueryParams);
    List<DataValueAudit> targetItems = dataValueAuditStore.getDataValueAudits(targetDvaQueryParams);

    List<DataElement> allDataElements = dataElementService.getAllDataElements();

    assertFalse(report.hasErrorMessages());
    assertEquals(0, sourceAudits.size(), "Expect 0 entries with source data element refs");
    assertEquals(1, targetItems.size(), "Expect 1 entry with target data element ref");
    assertEquals(2, allDataElements.size(), "Expect 2 data elements present");
    assertTrue(allDataElements.contains(deTarget));
    assertFalse(allDataElements.containsAll(List.of(deSource1, deSource2)));
  }

  // --------------------------------------
  // -- EventChangeLog --
  // --------------------------------------
  @Test
  @DisplayName(
      "TrackerEventChangeLogs with references to source DataElements are not changed or deleted when sources not deleted")
  void trackerEventChangeLogMergeTest()
      throws ConflictException, NotFoundException, BadRequestException {
    // given
    TrackedEntityType trackedEntityType = createTrackedEntityType('O');
    identifiableObjectManager.save(trackedEntityType);
    TrackedEntity trackedEntity = createTrackedEntity(ou1, trackedEntityType);
    identifiableObjectManager.save(trackedEntity);
    Enrollment enrollment = createEnrollment(program, trackedEntity, ou1);
    identifiableObjectManager.save(enrollment);
    trackedEntityProgramOwnerService.createTrackedEntityProgramOwner(trackedEntity, program, ou1);
    ProgramStage stage = createProgramStage('s', program);
    identifiableObjectManager.save(stage);
    TrackerEvent e = createEvent(stage, enrollment, ou1);
    e.setAttributeOptionCombo(coc1);
    identifiableObjectManager.save(e);
    EventChangeLogOperationParams operationParams = EventChangeLogOperationParams.builder().build();
    PageParams pageParams = PageParams.of(1, 50, false);

    addEventChangeLog(e, deSource1, "1");
    addEventChangeLog(e, deSource1, "2");
    addEventChangeLog(e, deSource2, "1");
    addEventChangeLog(e, deSource2, "2");
    addEventChangeLog(e, deTarget, "1");

    // params
    MergeParams mergeParams = getMergeParams();

    // when
    MergeReport report = dataElementMergeService.processMerge(mergeParams);

    // then
    List<EventChangeLog> sourceEventChangeLogs =
        filterByDataElement(
            trackerEventChangeLogService
                .getEventChangeLog(UID.of(e.getUid()), operationParams, pageParams)
                .getItems(),
            Set.of(deSource1.getUid(), deSource2.getUid()));

    List<EventChangeLog> targetEventChangeLogs =
        filterByDataElement(
            trackerEventChangeLogService
                .getEventChangeLog(UID.of(e.getUid()), operationParams, pageParams)
                .getItems(),
            Set.of(deTarget.getUid()));

    List<DataElement> allDataElements = dataElementService.getAllDataElements();

    assertFalse(report.hasErrorMessages());
    assertEquals(4, sourceEventChangeLogs.size(), "Expect 4 entries with source data element refs");
    assertEquals(1, targetEventChangeLogs.size(), "Expect 1 entry with target data element ref");
    assertEquals(4, allDataElements.size(), "Expect 4 data elements present");
    assertTrue(allDataElements.containsAll(List.of(deTarget, deSource1, deSource2)));
  }

  @Test
  @DisplayName(
      "SingleEventChangeLogs with references to source DataElements are not changed or deleted when sources not deleted")
  void singleEventChangeLogMergeTest()
      throws ConflictException, NotFoundException, BadRequestException {
    // given
    ProgramStage stage = createProgramStage('s', program);
    identifiableObjectManager.save(stage);
    SingleEvent e = createSingleEvent(stage, ou1);
    e.setAttributeOptionCombo(coc1);
    identifiableObjectManager.save(e);
    EventChangeLogOperationParams operationParams = EventChangeLogOperationParams.builder().build();
    PageParams pageParams = PageParams.of(1, 50, false);

    addEventChangeLog(e, deSource1, "1");
    addEventChangeLog(e, deSource1, "2");
    addEventChangeLog(e, deSource2, "1");
    addEventChangeLog(e, deSource2, "2");
    addEventChangeLog(e, deTarget, "1");

    // params
    MergeParams mergeParams = getMergeParams();

    // when
    MergeReport report = dataElementMergeService.processMerge(mergeParams);

    // then
    List<EventChangeLog> sourceEventChangeLogs =
        filterByDataElement(
            singleEventChangeLogService
                .getEventChangeLog(UID.of(e.getUid()), operationParams, pageParams)
                .getItems(),
            Set.of(deSource1.getUid(), deSource2.getUid()));

    List<EventChangeLog> targetEventChangeLogs =
        filterByDataElement(
            singleEventChangeLogService
                .getEventChangeLog(UID.of(e.getUid()), operationParams, pageParams)
                .getItems(),
            Set.of(deTarget.getUid()));

    List<DataElement> allDataElements = dataElementService.getAllDataElements();

    assertFalse(report.hasErrorMessages());
    assertEquals(4, sourceEventChangeLogs.size(), "Expect 4 entries with source data element refs");
    assertEquals(1, targetEventChangeLogs.size(), "Expect 1 entry with target data element ref");
    assertEquals(4, allDataElements.size(), "Expect 4 data elements present");
    assertTrue(allDataElements.containsAll(List.of(deTarget, deSource1, deSource2)));
  }

  @Test
  @DisplayName(
      "TrackedEntityChangeLogs with references to source DataElements are deleted when sources are deleted")
  void trackedEntityChangeLogMergeDeletedTest()
      throws ConflictException, NotFoundException, BadRequestException {
    // given
    TrackedEntityType trackedEntityType = createTrackedEntityType('O');
    identifiableObjectManager.save(trackedEntityType);
    TrackedEntity trackedEntity = createTrackedEntity(ou1, trackedEntityType);
    identifiableObjectManager.save(trackedEntity);
    Enrollment enrollment = createEnrollment(program, trackedEntity, ou1);
    identifiableObjectManager.save(enrollment);
    trackedEntityProgramOwnerService.createTrackedEntityProgramOwner(trackedEntity, program, ou1);
    ProgramStage stage = createProgramStage('s', program);
    identifiableObjectManager.save(stage);
    TrackerEvent e = createEvent(stage, enrollment, ou1);
    e.setAttributeOptionCombo(coc1);
    identifiableObjectManager.save(e);
    EventChangeLogOperationParams operationParams = EventChangeLogOperationParams.builder().build();
    PageParams pageParams = PageParams.of(1, 50, false);

    addEventChangeLog(e, deSource1, "1");
    addEventChangeLog(e, deSource1, "2");
    addEventChangeLog(e, deSource2, "1");
    addEventChangeLog(e, deSource2, "2");
    addEventChangeLog(e, deTarget, "1");

    // params
    MergeParams mergeParams = getMergeParams();
    mergeParams.setDeleteSources(true);

    // when
    MergeReport report = dataElementMergeService.processMerge(mergeParams);

    // then
    List<EventChangeLog> sourceEventChangeLogs =
        filterByDataElement(
            trackerEventChangeLogService
                .getEventChangeLog(UID.of(e.getUid()), operationParams, pageParams)
                .getItems(),
            Set.of(deSource1.getUid(), deSource2.getUid()));

    List<EventChangeLog> targetEventChangeLogs =
        filterByDataElement(
            trackerEventChangeLogService
                .getEventChangeLog(UID.of(e.getUid()), operationParams, pageParams)
                .getItems(),
            Set.of(deTarget.getUid()));

    List<DataElement> allDataElements = dataElementService.getAllDataElements();

    assertFalse(report.hasErrorMessages());
    assertEquals(0, sourceEventChangeLogs.size(), "Expect 0 entries with source data element refs");
    assertEquals(1, targetEventChangeLogs.size(), "Expect 1 entry with target data element ref");
    assertEquals(2, allDataElements.size(), "Expect 2 data elements present");
    assertTrue(allDataElements.contains(deTarget));
    assertFalse(allDataElements.containsAll(List.of(deSource1, deSource2)));
  }

  private void addEventChangeLog(TrackerEvent event, DataElement dataElement, String currentValue) {
    trackerEventChangeLogService.addEventChangeLog(
        event, dataElement, "", currentValue, CREATE, getAdminUser().getUsername());
  }

<<<<<<< HEAD
  private void addEventChangeLog(SingleEvent event, DataElement dataElement, String currentValue) {
    singleEventChangeLogService.addEventChangeLog(
        event, dataElement, "", currentValue, CREATE, getAdminUser().getUsername());
  }

  private DataValueAudit createDataValueAudit(DataElement de, String value, Period p) {
    DataValueAudit dva = new DataValueAudit();
    dva.setDataElement(de);
    dva.setValue(value);
    dva.setAuditType(AuditOperationType.CREATE);
    dva.setCreated(new Date());
    dva.setCategoryOptionCombo(coc1);
    dva.setAttributeOptionCombo(coc1);
    dva.setPeriod(p);
    dva.setOrganisationUnit(ou1);
    return dva;
=======
  private DataEntryValue.Input createDataValue(DataElement de, String value, Period p) {
    return new DataEntryValue.Input(
        de.getUid(), ou1.getUid(), coc1.getUid(), coc1.getUid(), p.getIsoDate(), value, null);
>>>>>>> 2b31a18c
  }

  private DataValueAuditQueryParams getQueryParams(
      List<DataElement> dataElements, List<Period> periods) {
    return new DataValueAuditQueryParams().setDataElements(dataElements).setPeriods(periods);
  }

  private void assertMergeSuccessfulSourcesNotDeleted(
      MergeReport report,
      Collection<?> sources,
      Collection<?> target,
      Collection<DataElement> dataElements) {
    assertFalse(report.hasErrorMessages());
    assertEquals(0, sources.size(), "Expect 0 entries with source data element refs");
    assertEquals(3, target.size(), "Expect 3 entries with target data element refs");
    assertEquals(4, dataElements.size(), "Expect 4 data elements present");
    assertTrue(dataElements.containsAll(List.of(deTarget, deSource1, deSource2)));
  }

  private void assertMergeSuccessfulSourcesDeleted(
      MergeReport report,
      Collection<?> sources,
      Collection<?> target,
      Collection<DataElement> dataElements) {
    assertFalse(report.hasErrorMessages());
    assertEquals(0, sources.size(), "Expect 0 entries with source data element refs");
    assertEquals(3, target.size(), "Expect 3 entries with target data element refs");
    assertEquals(2, dataElements.size(), "Expect 2 data elements present");
    assertTrue(dataElements.contains(deTarget));
  }

  private void createSectionAndSave(char c, DataSet ds, DataElement de) {
    Section section = new Section();
    section.setName("section " + c);
    section.setDataSet(ds);
    section.getDataElements().add(de);
    identifiableObjectManager.save(section);
  }

  private MergeParams getMergeParams() {
    MergeParams mergeParams = new MergeParams();
    mergeParams.setSources(UID.of(List.of(deSource1.getUid(), deSource2.getUid())));
    mergeParams.setTarget(UID.of(deTarget.getUid()));
    mergeParams.setDataMergeStrategy(DataMergeStrategy.LAST_UPDATED);
    return mergeParams;
  }

  private SMSCode createSmsCode(String code, DataElement de) {
    SMSCode smsCode = new SMSCode();
    smsCode.setCode(code);
    smsCode.setDataElement(de);
    return smsCode;
  }

  private Predictor createPredictor(
      char id, DataElement de, DataElement generator, DataElement skipTest) {
    return createPredictor(
        de,
        coc1,
        String.valueOf(id),
        new Expression(String.format("#{%s.uid00001}", generator.getUid()), "test" + id),
        new Expression(String.format("#{%s.uid00001}", skipTest.getUid()), "test2" + id),
        PeriodType.getPeriodType(PeriodTypeEnum.DAILY),
        oul,
        0,
        0,
        0);
  }

  private Predictor createPredictorWithGenerator(char id, DataElement de, DataElement generator) {
    return createPredictor(id, de, generator, deRandom);
  }

  private Predictor createPredictorWithSkipTest(char id, DataElement de, DataElement skipTest) {
    return createPredictor(id, de, deRandom, skipTest);
  }

  private Predictor createPredictor(char id, DataElement de) {
    return createPredictor(id, de, deRandom, deRandom);
  }

  private List<EventChangeLog> filterByDataElement(
      List<EventChangeLog> changeLogs, Set<String> dataElements) {
    return changeLogs.stream()
        .filter(cl -> dataElements.contains(cl.dataElement().getUid()))
        .toList();
  }

  private void addDataValues(DataValue... values) {
    if (dataDumpService.upsertValues(values) < values.length) fail("Failed to upsert test data");
  }
}<|MERGE_RESOLUTION|>--- conflicted
+++ resolved
@@ -12,7 +12,7 @@
  * this list of conditions and the following disclaimer in the documentation
  * and/or other materials provided with the distribution.
  *
- * 3. Neither the name of the copyright holder nor the names of its contributors 
+ * 3. Neither the name of the copyright holder nor the names of its contributors
  * may be used to endorse or promote products derived from this software without
  * specific prior written permission.
  *
@@ -3053,28 +3053,14 @@
         event, dataElement, "", currentValue, CREATE, getAdminUser().getUsername());
   }
 
-<<<<<<< HEAD
   private void addEventChangeLog(SingleEvent event, DataElement dataElement, String currentValue) {
     singleEventChangeLogService.addEventChangeLog(
         event, dataElement, "", currentValue, CREATE, getAdminUser().getUsername());
   }
 
-  private DataValueAudit createDataValueAudit(DataElement de, String value, Period p) {
-    DataValueAudit dva = new DataValueAudit();
-    dva.setDataElement(de);
-    dva.setValue(value);
-    dva.setAuditType(AuditOperationType.CREATE);
-    dva.setCreated(new Date());
-    dva.setCategoryOptionCombo(coc1);
-    dva.setAttributeOptionCombo(coc1);
-    dva.setPeriod(p);
-    dva.setOrganisationUnit(ou1);
-    return dva;
-=======
   private DataEntryValue.Input createDataValue(DataElement de, String value, Period p) {
     return new DataEntryValue.Input(
         de.getUid(), ou1.getUid(), coc1.getUid(), coc1.getUid(), p.getIsoDate(), value, null);
->>>>>>> 2b31a18c
   }
 
   private DataValueAuditQueryParams getQueryParams(
