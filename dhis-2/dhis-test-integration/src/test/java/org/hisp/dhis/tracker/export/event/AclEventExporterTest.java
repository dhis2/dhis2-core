/*
 * Copyright (c) 2004-2023, University of Oslo
 * All rights reserved.
 *
 * Redistribution and use in source and binary forms, with or without
 * modification, are permitted provided that the following conditions are met:
 * Redistributions of source code must retain the above copyright notice, this
 * list of conditions and the following disclaimer.
 *
 * Redistributions in binary form must reproduce the above copyright notice,
 * this list of conditions and the following disclaimer in the documentation
 * and/or other materials provided with the distribution.
 * Neither the name of the HISP project nor the names of its contributors may
 * be used to endorse or promote products derived from this software without
 * specific prior written permission.
 *
 * THIS SOFTWARE IS PROVIDED BY THE COPYRIGHT HOLDERS AND CONTRIBUTORS "AS IS" AND
 * ANY EXPRESS OR IMPLIED WARRANTIES, INCLUDING, BUT NOT LIMITED TO, THE IMPLIED
 * WARRANTIES OF MERCHANTABILITY AND FITNESS FOR A PARTICULAR PURPOSE ARE
 * DISCLAIMED. IN NO EVENT SHALL THE COPYRIGHT OWNER OR CONTRIBUTORS BE LIABLE FOR
 * ANY DIRECT, INDIRECT, INCIDENTAL, SPECIAL, EXEMPLARY, OR CONSEQUENTIAL DAMAGES
 * (INCLUDING, BUT NOT LIMITED TO, PROCUREMENT OF SUBSTITUTE GOODS OR SERVICES;
 * LOSS OF USE, DATA, OR PROFITS; OR BUSINESS INTERRUPTION) HOWEVER CAUSED AND ON
 * ANY THEORY OF LIABILITY, WHETHER IN CONTRACT, STRICT LIABILITY, OR TORT
 * (INCLUDING NEGLIGENCE OR OTHERWISE) ARISING IN ANY WAY OUT OF THE USE OF THIS
 * SOFTWARE, EVEN IF ADVISED OF THE POSSIBILITY OF SUCH DAMAGE.
 */
package org.hisp.dhis.tracker.export.event;

import static org.hisp.dhis.common.OrganisationUnitSelectionMode.ACCESSIBLE;
import static org.hisp.dhis.common.OrganisationUnitSelectionMode.ALL;
import static org.hisp.dhis.common.OrganisationUnitSelectionMode.CAPTURE;
import static org.hisp.dhis.common.OrganisationUnitSelectionMode.CHILDREN;
import static org.hisp.dhis.common.OrganisationUnitSelectionMode.DESCENDANTS;
import static org.hisp.dhis.common.OrganisationUnitSelectionMode.SELECTED;
import static org.hisp.dhis.tracker.Assertions.assertNoErrors;
import static org.hisp.dhis.tracker.TrackerTestUtils.uids;
import static org.hisp.dhis.utils.Assertions.assertContainsOnly;
import static org.hisp.dhis.utils.Assertions.assertIsEmpty;
import static org.junit.jupiter.api.Assertions.assertAll;
import static org.junit.jupiter.api.Assertions.assertEquals;
import static org.junit.jupiter.api.Assertions.assertFalse;
import static org.junit.jupiter.api.Assertions.assertNotNull;
import static org.junit.jupiter.api.Assertions.assertThrows;
import static org.junit.jupiter.api.Assertions.assertTrue;

import java.io.IOException;
import java.util.List;
import java.util.Set;
import java.util.stream.Collectors;
import org.hisp.dhis.category.CategoryOption;
import org.hisp.dhis.common.BaseIdentifiableObject;
import org.hisp.dhis.common.IdentifiableObject;
import org.hisp.dhis.common.IdentifiableObjectManager;
import org.hisp.dhis.feedback.BadRequestException;
import org.hisp.dhis.feedback.ForbiddenException;
import org.hisp.dhis.organisationunit.OrganisationUnit;
import org.hisp.dhis.program.Event;
import org.hisp.dhis.program.Program;
import org.hisp.dhis.program.ProgramStage;
import org.hisp.dhis.tracker.TrackerTest;
import org.hisp.dhis.tracker.imports.TrackerImportParams;
import org.hisp.dhis.tracker.imports.TrackerImportService;
import org.hisp.dhis.user.User;
import org.junit.jupiter.api.BeforeEach;
import org.junit.jupiter.api.Test;
import org.junit.jupiter.api.function.Executable;
import org.springframework.beans.factory.annotation.Autowired;

class AclEventExporterTest extends TrackerTest {

  @Autowired private EventService eventService;

  @Autowired private TrackerImportService trackerImportService;

  @Autowired private IdentifiableObjectManager manager;

  private OrganisationUnit orgUnit;

  private Program program;

  private EventOperationParams.EventOperationParamsBuilder operationParamsBuilder;

  @Override
  protected void initTest() throws IOException {
    setUpMetadata("tracker/simple_metadata.json");
    User userA = userService.getUser("M5zQapPyTZI");
    TrackerImportParams params = TrackerImportParams.builder().userId(userA.getUid()).build();
    assertNoErrors(
        trackerImportService.importTracker(params, fromJson("tracker/event_and_enrollment.json")));
    orgUnit = get(OrganisationUnit.class, "h4w96yEMlzO");
    ProgramStage programStage = get(ProgramStage.class, "NpsdDv6kKSO");
    program = programStage.getProgram();

    // to test that events are only returned if the user has read access to ALL COs of an events COC
    CategoryOption categoryOption = get(CategoryOption.class, "yMj2MnmNI8L");
    categoryOption.getSharing().setOwner("o1HMTIzBGo7");
    manager.update(categoryOption);

    manager.flush();
  }

  @BeforeEach
  void setUp() {
    // needed as some tests are run using another user (injectSecurityContext) while most tests
    // expect to be run by admin
    injectAdminUser();
    operationParamsBuilder = EventOperationParams.builder().eventParams(EventParams.FALSE);
  }

  @Test
  void shouldReturnEventsWhenProgramClosedOuModeDescendantsAndOrgUnitInCaptureScope()
      throws ForbiddenException, BadRequestException {
    injectSecurityContextUser(userService.getUser("FIgVWzUCkpw"));
    EventOperationParams params =
        operationParamsBuilder
            .programUid("pcxIanBWlSY")
            .orgUnitUid(orgUnit.getUid())
            .orgUnitMode(DESCENDANTS)
            .build();

    List<Event> events = eventService.getEvents(params);

    assertFalse(
        events.isEmpty(),
        "Expected to find events when ou mode descendants and org units in capture scope");
    events.forEach(
        e ->
            assertEquals(
                "uoNW0E3xXUy",
                e.getOrganisationUnit().getUid(),
                "Expected to find descendant org unit uoNW0E3xXUy, but found "
                    + e.getOrganisationUnit().getUid()
                    + " instead"));
  }

  @Test
  void shouldReturnEventsWhenNoProgramSpecifiedOuModeDescendantsAndOrgUnitInSearchScope()
      throws ForbiddenException, BadRequestException {
    injectSecurityContextUser(userService.getUser("FIgVWzUCkpw"));
    EventOperationParams params =
        operationParamsBuilder.orgUnitUid(orgUnit.getUid()).orgUnitMode(DESCENDANTS).build();

    List<Event> events = eventService.getEvents(params);

    assertFalse(
        events.isEmpty(),
        "Expected to find events when no program specified, ou mode descendants and org units in search scope");
    assertContainsOnly(
        List.of(
            "YKmfzHdjUDL",
            "jxgFyJEMUPf",
            "D9PbzJY8bJM",
            "pTzf9KYMk72",
            "JaRDIvcEcEx",
            "SbUJzkxKYAG",
            "gvULMgNiAfM"),
        events.stream().map(BaseIdentifiableObject::getUid).collect(Collectors.toSet()));
  }

  @Test
  void shouldReturnEventsWhenProgramClosedOuModeChildrenAndOrgUnitInCaptureScope()
      throws ForbiddenException, BadRequestException {
    injectSecurityContextUser(userService.getUser("FIgVWzUCkpw"));
    EventOperationParams params =
        operationParamsBuilder
            .programUid("pcxIanBWlSY")
            .orgUnitUid(orgUnit.getUid())
            .orgUnitMode(CHILDREN)
            .build();

    List<Event> events = eventService.getEvents(params);

    assertFalse(
        events.isEmpty(),
        "Expected to find events when ou mode children and org units in capture scope");
    events.forEach(
        e ->
            assertEquals(
                "uoNW0E3xXUy",
                e.getOrganisationUnit().getUid(),
                "Expected to find children org unit uoNW0E3xXUy, but found "
                    + e.getOrganisationUnit().getUid()
                    + " instead"));
  }

  @Test
  void shouldReturnEventsWhenNoProgramSpecifiedOuModeChildrenAndOrgUnitInSearchScope()
      throws ForbiddenException, BadRequestException {
    injectSecurityContextUser(userService.getUser("FIgVWzUCkpw"));
    EventOperationParams params =
        operationParamsBuilder.orgUnitUid(orgUnit.getUid()).orgUnitMode(CHILDREN).build();

    List<Event> events = eventService.getEvents(params);

    assertFalse(
        events.isEmpty(),
        "Expected to find events when no program specified, ou mode children and org units in search scope");
    assertContainsOnly(
        List.of("YKmfzHdjUDL", "jxgFyJEMUPf", "JaRDIvcEcEx", "D9PbzJY8bJM", "pTzf9KYMk72"),
        events.stream().map(BaseIdentifiableObject::getUid).collect(Collectors.toSet()));
  }

  @Test
  void shouldFailWhenProgramIsOpenAndOrgUnitNotInSearchScope() {
    injectSecurityContextUser(userService.getUser("FIgVWzUCkpw"));
    EventOperationParams params =
        operationParamsBuilder
            .programUid(program.getUid())
            .orgUnitUid("DiszpKrYNg8")
            .orgUnitMode(DESCENDANTS)
            .build();

    ForbiddenException exception =
        assertThrows(ForbiddenException.class, () -> eventService.getEvents(params));
    assertEquals(
        "Organisation unit is not part of your search scope: DiszpKrYNg8", exception.getMessage());
  }

  @Test
  void shouldFailWhenProgramIsClosedAndOrgUnitNotInSearchScope() {
    injectSecurityContextUser(userService.getUser("FIgVWzUCkpw"));
    EventOperationParams params =
        operationParamsBuilder
            .programUid("pcxIanBWlSY")
            .orgUnitUid("DiszpKrYNg8")
            .orgUnitMode(DESCENDANTS)
            .build();

    ForbiddenException exception =
        assertThrows(ForbiddenException.class, () -> eventService.getEvents(params));
    assertEquals(
        "Organisation unit is not part of your search scope: DiszpKrYNg8", exception.getMessage());
  }

  @Test
  void shouldReturnEventsWhenProgramClosedOuModeSelectedAndOrgUnitInCaptureScope()
      throws ForbiddenException, BadRequestException {
    injectSecurityContextUser(userService.getUser("FIgVWzUCkpw"));
    EventOperationParams params =
        operationParamsBuilder
            .programUid("pcxIanBWlSY")
            .orgUnitUid("uoNW0E3xXUy")
            .orgUnitMode(SELECTED)
            .build();

    List<Event> events = eventService.getEvents(params);

    assertFalse(
        events.isEmpty(),
        "Expected to find events when ou mode selected and org units in capture scope");
    events.forEach(
        e ->
            assertEquals(
                "uoNW0E3xXUy",
                e.getOrganisationUnit().getUid(),
                "Expected to find selected org unit uoNW0E3xXUy, but found "
                    + e.getOrganisationUnit().getUid()
                    + " instead"));
  }

  @Test
  void shouldReturnEventsWhenNoProgramSpecifiedOuModeSelectedAndOrgUnitInSearchScope()
      throws ForbiddenException, BadRequestException {
    injectSecurityContextUser(userService.getUser("nIidJVYpQQK"));
    EventOperationParams params =
        operationParamsBuilder.orgUnitUid("DiszpKrYNg8").orgUnitMode(SELECTED).build();

    List<Event> events = eventService.getEvents(params);

    assertFalse(
        events.isEmpty(),
        "Expected to find events when no program specified, ou mode selected and org units in search scope");

    assertContainsOnly(
        List.of("ck7DzdxqLqA", "OTmjvJDn0Fu", "kWjSezkXHVp"),
        events.stream().map(BaseIdentifiableObject::getUid).collect(Collectors.toSet()));
  }

  @Test
  void shouldReturnEventsWhenNoProgramSpecifiedOuModeSelectedAndOrgUnitInCaptureScope()
      throws ForbiddenException, BadRequestException {
    injectSecurityContextUser(userService.getUser("FIgVWzUCkpw"));
    EventOperationParams params =
        operationParamsBuilder.orgUnitUid("RojfDTBhoGC").orgUnitMode(SELECTED).build();

    List<Event> events = eventService.getEvents(params);

    assertFalse(
        events.isEmpty(),
        "Expected to find events when no program specified, ou mode selected and org units in capture scope");

    assertContainsOnly(
        List.of("SbUJzkxKYAG"),
        events.stream().map(BaseIdentifiableObject::getUid).collect(Collectors.toSet()));
  }

  @Test
  void shouldReturnNoEventsWhenProgramOpenOuModeSelectedAndNoProgramEvents()
      throws ForbiddenException, BadRequestException {
    injectSecurityContextUser(userService.getUser("FIgVWzUCkpw"));
    EventOperationParams params =
        operationParamsBuilder
            .programUid("shPjYNifvMK")
            .orgUnitUid(orgUnit.getUid())
            .orgUnitMode(SELECTED)
            .build();

    List<Event> events = eventService.getEvents(params);

    assertTrue(events.isEmpty(), "Expected to find no events, but found: " + events.size());
  }

  @Test
  void shouldReturnEventsWhenProgramClosedOuModeAccessible()
      throws ForbiddenException, BadRequestException {
    injectSecurityContextUser(userService.getUser("FIgVWzUCkpw"));
    EventOperationParams params =
        operationParamsBuilder.programUid("pcxIanBWlSY").orgUnitMode(ACCESSIBLE).build();

    List<Event> events = eventService.getEvents(params);

    assertFalse(
        events.isEmpty(), "Expected to find events when ou mode accessible and program closed");
    events.forEach(
        e ->
            assertEquals(
                "uoNW0E3xXUy",
                e.getOrganisationUnit().getUid(),
                "Expected to find accessible org unit uoNW0E3xXUy, but found "
                    + e.getOrganisationUnit().getUid()
                    + " instead"));
  }

  @Test
  void shouldReturnEventsWhenProgramOpenOuModeAccessible()
      throws ForbiddenException, BadRequestException {
    injectSecurityContextUser(userService.getUser("FIgVWzUCkpw"));
    EventOperationParams params =
        operationParamsBuilder.programUid(program.getUid()).orgUnitMode(ACCESSIBLE).build();

    List<Event> events = eventService.getEvents(params);

    assertFalse(
        events.isEmpty(), "Expected to find events when ou mode accessible and program open");
    events.forEach(
        e ->
            assertEquals(
                "h4w96yEMlzO",
                e.getOrganisationUnit().getUid(),
                "Expected to find accessible org unit h4w96yEMlzO, but found "
                    + e.getOrganisationUnit().getUid()
                    + " instead"));
  }

  @Test
  void shouldReturnEventsWhenProgramClosedOuModeCapture()
      throws ForbiddenException, BadRequestException {
    injectSecurityContextUser(userService.getUser("FIgVWzUCkpw"));
    EventOperationParams params =
        operationParamsBuilder.programUid("pcxIanBWlSY").orgUnitMode(CAPTURE).build();

    List<Event> events = eventService.getEvents(params);

    assertFalse(
        events.isEmpty(), "Expected to find events when ou mode capture and program closed");
    events.forEach(
        e ->
            assertEquals(
                "uoNW0E3xXUy",
                e.getOrganisationUnit().getUid(),
                "Expected to find capture org unit uoNW0E3xXUy, but found "
                    + e.getOrganisationUnit().getUid()
                    + " instead"));
  }

  @Test
  void shouldReturnAccessibleOrgUnitEventsWhenNoOrgUnitSpecified()
      throws ForbiddenException, BadRequestException {
    injectSecurityContextUser(userService.getUser("FIgVWzUCkpw"));
    EventOperationParams params =
        operationParamsBuilder.programUid("pcxIanBWlSY").orgUnitMode(ACCESSIBLE).build();

    List<Event> events = eventService.getEvents(params);

    assertFalse(
        events.isEmpty(),
        "Expected to find accessible org unit events when org unit not specified");
    events.forEach(
        e ->
            assertEquals(
                "uoNW0E3xXUy",
                e.getOrganisationUnit().getUid(),
                "Expected to find accessible org unit uoNW0E3xXUy, but found "
                    + e.getOrganisationUnit().getUid()
                    + " instead"));
  }

  @Test
  void shouldReturnEventsNonSuperUserIsOwnerOrHasUserAccess()
      throws ForbiddenException, BadRequestException {
    // given events have a COC which has a CO which the
    // user owns yMj2MnmNI8L and has user read access to OUUdG3sdOqb
    injectSecurityContextUser(userService.getUser("o1HMTIzBGo7"));

    EventOperationParams params =
        operationParamsBuilder
            .orgUnitUid("DiszpKrYNg8")
            .orgUnitMode(SELECTED)
            .events(Set.of("lumVtWwwy0O", "cadc5eGj0j7"))
            .build();

    List<Event> events = eventService.getEvents(params);

    assertContainsOnly(List.of("lumVtWwwy0O", "cadc5eGj0j7"), uids(events));
    List<Executable> executables =
        events.stream()
            .map(
                e ->
                    (Executable)
                        () ->
                            assertEquals(
                                2,
                                e.getAttributeOptionCombo().getCategoryOptions().size(),
                                String.format(
                                    "got category options %s",
                                    e.getAttributeOptionCombo().getCategoryOptions())))
            .collect(Collectors.toList());
    assertAll(
        "all events should have the optionSize set which is the number of COs in the COC",
        executables);
  }

  @Test
  void shouldReturnNoEventsGivenUserHasNoAccess() throws ForbiddenException, BadRequestException {
    // given events have a COC which has a CO (OUUdG3sdOqb/yMj2MnmNI8L) which are not publicly
    // readable, user is not the owner and has no user access
    injectSecurityContextUser(userService.getUser("CYVgFNKCaUS"));

    EventOperationParams params =
        operationParamsBuilder
            .orgUnitUid("DiszpKrYNg8")
            .orgUnitMode(SELECTED)
            .events(Set.of("lumVtWwwy0O", "cadc5eGj0j7"))
            .build();

    List<String> events = getEvents(params);

    assertIsEmpty(events);
  }

  @Test
  void shouldReturnAllEventsWhenOrgUnitModeAllAndNoOrgUnitProvided()
      throws ForbiddenException, BadRequestException {
    injectSecurityContextUser(userService.getUser("lPaILkLkgOM"));

    EventOperationParams params = operationParamsBuilder.orgUnitMode(ALL).build();

    List<Event> events = eventService.getEvents(params);

    assertFalse(
        events.isEmpty(),
        "Expected to find events when ou mode ALL no program specified and no org unit provided");
    assertContainsOnly(
        List.of(
            "lbDXJBlvtZe",
            "uoNW0E3xXUy",
            "RojfDTBhoGC",
            "tSsGrtfRzjY",
            "h4w96yEMlzO",
            "DiszpKrYNg8"),
        events.stream().map(e -> e.getOrganisationUnit().getUid()).collect(Collectors.toSet()));
  }

  @Test
<<<<<<< HEAD
  void shouldReturnAllEventsWhenOrgUnitModeAllAndNoOrgUnitProvidedAndUserNull()
      throws ForbiddenException, BadRequestException {
    clearSecurityContext();

    EventOperationParams params = operationParamsBuilder.orgUnitMode(ALL).build();

    List<Event> events = eventService.getEvents(params);

    assertFalse(
        events.isEmpty(),
        "Expected to find events when ou mode ALL no program specified and no org unit provided");
    assertContainsOnly(
        List.of(
            "lbDXJBlvtZe",
            "uoNW0E3xXUy",
            "RojfDTBhoGC",
            "tSsGrtfRzjY",
            "h4w96yEMlzO",
            "DiszpKrYNg8"),
        events.stream().map(e -> e.getOrganisationUnit().getUid()).collect(Collectors.toSet()));
  }

  @Test
=======
>>>>>>> b506dcdc
  void shouldIgnoreRequestedOrgUnitAndReturnAllEventsWhenOrgUnitModeAllAndOrgUnitProvided()
      throws ForbiddenException, BadRequestException {
    injectSecurityContextUser(userService.getUser("lPaILkLkgOM"));

    EventOperationParams params =
        operationParamsBuilder.orgUnitUid("uoNW0E3xXUy").orgUnitMode(ALL).build();

    List<Event> events = eventService.getEvents(params);

    assertFalse(
        events.isEmpty(),
        "Expected to find events when ou mode ALL no program specified and org unit provided");
    assertContainsOnly(
        List.of(
            "lbDXJBlvtZe",
            "uoNW0E3xXUy",
            "RojfDTBhoGC",
            "tSsGrtfRzjY",
            "h4w96yEMlzO",
            "DiszpKrYNg8"),
        events.stream().map(e -> e.getOrganisationUnit().getUid()).collect(Collectors.toSet()));
  }

  @Test
  void
      shouldReturnOnlyVisibleEventsInSearchAndCaptureScopeWhenNoProgramPresentOrgUnitModeAccessible()
          throws ForbiddenException, BadRequestException {
    injectSecurityContextUser(userService.getUser("nIidJVYpQQK"));

    EventOperationParams params = operationParamsBuilder.orgUnitMode(ACCESSIBLE).build();

    List<Event> events = eventService.getEvents(params);

    assertFalse(
        events.isEmpty(), "Expected to find events when ou mode ACCESSIBLE and events visible");
    assertContainsOnly(
        List.of(
            "ck7DzdxqLqA",
            "OTmjvJDn0Fu",
            "kWjSezkXHVp",
            "jxgFyJEMUPf",
            "JaRDIvcEcEx",
            "YKmfzHdjUDL",
            "SbUJzkxKYAG",
            "gvULMgNiAfM"),
        events.stream().map(BaseIdentifiableObject::getUid).collect(Collectors.toSet()));
  }

  private <T extends IdentifiableObject> T get(Class<T> type, String uid) {
    T t = manager.get(type, uid);
    assertNotNull(t, () -> String.format("metadata with uid '%s' should have been created", uid));
    return t;
  }

  private List<String> getEvents(EventOperationParams params)
      throws ForbiddenException, BadRequestException {
    return uids(eventService.getEvents(params));
  }
}<|MERGE_RESOLUTION|>--- conflicted
+++ resolved
@@ -473,32 +473,6 @@
   }
 
   @Test
-<<<<<<< HEAD
-  void shouldReturnAllEventsWhenOrgUnitModeAllAndNoOrgUnitProvidedAndUserNull()
-      throws ForbiddenException, BadRequestException {
-    clearSecurityContext();
-
-    EventOperationParams params = operationParamsBuilder.orgUnitMode(ALL).build();
-
-    List<Event> events = eventService.getEvents(params);
-
-    assertFalse(
-        events.isEmpty(),
-        "Expected to find events when ou mode ALL no program specified and no org unit provided");
-    assertContainsOnly(
-        List.of(
-            "lbDXJBlvtZe",
-            "uoNW0E3xXUy",
-            "RojfDTBhoGC",
-            "tSsGrtfRzjY",
-            "h4w96yEMlzO",
-            "DiszpKrYNg8"),
-        events.stream().map(e -> e.getOrganisationUnit().getUid()).collect(Collectors.toSet()));
-  }
-
-  @Test
-=======
->>>>>>> b506dcdc
   void shouldIgnoreRequestedOrgUnitAndReturnAllEventsWhenOrgUnitModeAllAndOrgUnitProvided()
       throws ForbiddenException, BadRequestException {
     injectSecurityContextUser(userService.getUser("lPaILkLkgOM"));
