--- conflicted
+++ resolved
@@ -186,11 +186,8 @@
 
   private Relationship relationshipD;
 
-<<<<<<< HEAD
   private Relationship relationshipE;
 
-=======
->>>>>>> 06b77f22
   private static List<String> uids(
       Collection<? extends BaseIdentifiableObject> identifiableObjects) {
     return identifiableObjects.stream()
@@ -390,7 +387,6 @@
     enrollmentC =
         enrollmentService.enrollTrackedEntity(
             trackedEntityB, programB, new Date(), new Date(), orgUnitB);
-<<<<<<< HEAD
     eventC = new Event();
     eventC.setEnrollment(enrollmentC);
     eventC.setProgramStage(programStageB1);
@@ -399,8 +395,6 @@
     manager.save(eventC, false);
     enrollmentC.setEvents(Set.of(eventC));
     manager.save(enrollmentC, false);
-=======
->>>>>>> 06b77f22
 
     TrackedEntity trackedEntityC = createTrackedEntity(orgUnitC);
     trackedEntityC.setTrackedEntityType(trackedEntityTypeA);
@@ -526,7 +520,6 @@
     relationshipD.setInvertedKey(RelationshipUtils.generateRelationshipInvertedKey(relationshipD));
     manager.save(relationshipD, false);
 
-<<<<<<< HEAD
     RelationshipType relationshipTypeE = createRelationshipType('E');
     relationshipTypeE
         .getFromConstraint()
@@ -554,8 +547,6 @@
     relationshipE.setInvertedKey(RelationshipUtils.generateRelationshipInvertedKey(relationshipE));
     manager.save(relationshipE, false);
 
-=======
->>>>>>> 06b77f22
     injectSecurityContextUser(user);
   }
 
@@ -1550,7 +1541,6 @@
   }
 
   @Test
-<<<<<<< HEAD
   void shouldReturnTrackedEntityRelationshipWhenEventItemAccessible()
       throws ForbiddenException, BadRequestException, NotFoundException {
     injectSecurityContextUser(superuser);
@@ -1591,8 +1581,6 @@
   }
 
   @Test
-=======
->>>>>>> 06b77f22
   void returnTrackedEntityRelationshipsWithTei2Enrollment()
       throws ForbiddenException, NotFoundException, BadRequestException {
     TrackedEntityParams params = new TrackedEntityParams(true, FALSE, false, false);
