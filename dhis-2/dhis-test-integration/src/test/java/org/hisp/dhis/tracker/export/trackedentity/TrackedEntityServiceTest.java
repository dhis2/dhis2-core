/*
 * Copyright (c) 2004-2022, University of Oslo
 * All rights reserved.
 *
 * Redistribution and use in source and binary forms, with or without
 * modification, are permitted provided that the following conditions are met:
 * Redistributions of source code must retain the above copyright notice, this
 * list of conditions and the following disclaimer.
 *
 * Redistributions in binary form must reproduce the above copyright notice,
 * this list of conditions and the following disclaimer in the documentation
 * and/or other materials provided with the distribution.
 * Neither the name of the HISP project nor the names of its contributors may
 * be used to endorse or promote products derived from this software without
 * specific prior written permission.
 *
 * THIS SOFTWARE IS PROVIDED BY THE COPYRIGHT HOLDERS AND CONTRIBUTORS "AS IS" AND
 * ANY EXPRESS OR IMPLIED WARRANTIES, INCLUDING, BUT NOT LIMITED TO, THE IMPLIED
 * WARRANTIES OF MERCHANTABILITY AND FITNESS FOR A PARTICULAR PURPOSE ARE
 * DISCLAIMED. IN NO EVENT SHALL THE COPYRIGHT OWNER OR CONTRIBUTORS BE LIABLE FOR
 * ANY DIRECT, INDIRECT, INCIDENTAL, SPECIAL, EXEMPLARY, OR CONSEQUENTIAL DAMAGES
 * (INCLUDING, BUT NOT LIMITED TO, PROCUREMENT OF SUBSTITUTE GOODS OR SERVICES;
 * LOSS OF USE, DATA, OR PROFITS; OR BUSINESS INTERRUPTION) HOWEVER CAUSED AND ON
 * ANY THEORY OF LIABILITY, WHETHER IN CONTRACT, STRICT LIABILITY, OR TORT
 * (INCLUDING NEGLIGENCE OR OTHERWISE) ARISING IN ANY WAY OUT OF THE USE OF THIS
 * SOFTWARE, EVEN IF ADVISED OF THE POSSIBILITY OF SUCH DAMAGE.
 */
package org.hisp.dhis.tracker.export.trackedentity;

<<<<<<< HEAD
import static java.util.Collections.emptySet;
=======
>>>>>>> b6648efc
import static org.hisp.dhis.common.OrganisationUnitSelectionMode.ALL;
import static org.hisp.dhis.common.OrganisationUnitSelectionMode.DESCENDANTS;
import static org.hisp.dhis.common.OrganisationUnitSelectionMode.SELECTED;
import static org.hisp.dhis.tracker.TrackerTestUtils.oneHourAfter;
import static org.hisp.dhis.tracker.TrackerTestUtils.oneHourBefore;
import static org.hisp.dhis.tracker.TrackerTestUtils.twoHoursAfter;
import static org.hisp.dhis.tracker.TrackerTestUtils.twoHoursBefore;
import static org.hisp.dhis.util.DateUtils.parseDate;
import static org.hisp.dhis.utils.Assertions.assertContains;
import static org.hisp.dhis.utils.Assertions.assertContainsOnly;
import static org.hisp.dhis.utils.Assertions.assertIsEmpty;
import static org.junit.jupiter.api.Assertions.assertAll;
import static org.junit.jupiter.api.Assertions.assertEquals;
import static org.junit.jupiter.api.Assertions.assertFalse;
import static org.junit.jupiter.api.Assertions.assertNotNull;
import static org.junit.jupiter.api.Assertions.assertNull;
import static org.junit.jupiter.api.Assertions.assertThrows;
import static org.junit.jupiter.api.Assertions.assertTrue;

import java.time.Instant;
import java.time.temporal.ChronoUnit;
import java.util.ArrayList;
import java.util.Collection;
import java.util.Date;
import java.util.HashSet;
import java.util.List;
import java.util.Map;
import java.util.Optional;
import java.util.Set;
import java.util.stream.Collectors;
import java.util.stream.Stream;
import org.apache.commons.lang3.StringUtils;
import org.hisp.dhis.category.CategoryCombo;
import org.hisp.dhis.category.CategoryOptionCombo;
import org.hisp.dhis.common.AccessLevel;
import org.hisp.dhis.common.AssignedUserQueryParam;
import org.hisp.dhis.common.BaseIdentifiableObject;
import org.hisp.dhis.common.CodeGenerator;
import org.hisp.dhis.common.IdentifiableObjectManager;
import org.hisp.dhis.common.IllegalQueryException;
import org.hisp.dhis.common.QueryFilter;
import org.hisp.dhis.common.QueryOperator;
import org.hisp.dhis.common.ValueType;
import org.hisp.dhis.commons.util.RelationshipUtils;
import org.hisp.dhis.event.EventStatus;
import org.hisp.dhis.feedback.BadRequestException;
import org.hisp.dhis.feedback.ForbiddenException;
import org.hisp.dhis.feedback.NotFoundException;
import org.hisp.dhis.note.Note;
import org.hisp.dhis.organisationunit.OrganisationUnit;
import org.hisp.dhis.program.Enrollment;
import org.hisp.dhis.program.EnrollmentService;
import org.hisp.dhis.program.Event;
import org.hisp.dhis.program.EventService;
import org.hisp.dhis.program.Program;
import org.hisp.dhis.program.ProgramStage;
import org.hisp.dhis.program.ProgramStatus;
import org.hisp.dhis.program.ProgramTrackedEntityAttribute;
import org.hisp.dhis.program.ProgramType;
import org.hisp.dhis.relationship.Relationship;
import org.hisp.dhis.relationship.RelationshipEntity;
import org.hisp.dhis.relationship.RelationshipItem;
import org.hisp.dhis.relationship.RelationshipType;
import org.hisp.dhis.security.acl.AccessStringHelper;
import org.hisp.dhis.test.integration.IntegrationTestBase;
import org.hisp.dhis.trackedentity.TrackedEntity;
import org.hisp.dhis.trackedentity.TrackedEntityAttribute;
import org.hisp.dhis.trackedentity.TrackedEntityType;
import org.hisp.dhis.trackedentity.TrackedEntityTypeAttribute;
import org.hisp.dhis.trackedentity.TrackerOwnershipManager;
import org.hisp.dhis.trackedentityattributevalue.TrackedEntityAttributeValue;
import org.hisp.dhis.trackedentityattributevalue.TrackedEntityAttributeValueService;
import org.hisp.dhis.user.CurrentUserService;
import org.hisp.dhis.user.User;
import org.hisp.dhis.user.UserService;
import org.junit.jupiter.api.Disabled;
import org.junit.jupiter.api.Test;
import org.springframework.beans.factory.annotation.Autowired;

/**
 * @author Luciano Fiandesio
 */
class TrackedEntityServiceTest extends IntegrationTestBase {

  @Autowired protected UserService _userService;

  @Autowired private TrackedEntityService trackedEntityService;

  @Autowired private EnrollmentService enrollmentService;

  @Autowired private EventService eventService;

  @Autowired private IdentifiableObjectManager manager;

  @Autowired private TrackedEntityAttributeValueService attributeValueService;

  @Autowired private TrackerOwnershipManager trackerOwnershipManager;

  @Autowired private CurrentUserService currentUserService;

  private User user;

  private User userWithSearchInAllAuthority;

  private User admin;

  private User authorizedUser;

  private OrganisationUnit orgUnitA;

  private OrganisationUnit orgUnitB;

  private TrackedEntityAttribute teaA;

  private TrackedEntityAttribute teaC;

  private TrackedEntityType trackedEntityTypeA;

  private Program programA;

  private Program programB;

  private Program programC;

  private Enrollment enrollmentA;

  private Enrollment enrollmentB;

  private Event eventA;

  private Event eventB;

  private TrackedEntity trackedEntityA;

  private TrackedEntity trackedEntityB;

  private TrackedEntity trackedEntityC;

  private Note note;

  private CategoryOptionCombo defaultCategoryOptionCombo;

  private Relationship relationshipA;

  private Relationship relationshipB;

  private Relationship relationshipC;

  private static List<String> uids(
      Collection<? extends BaseIdentifiableObject> identifiableObjects) {
    return identifiableObjects.stream()
        .map(BaseIdentifiableObject::getUid)
        .collect(Collectors.toList());
  }

  @Override
  protected void setUpTest() throws Exception {
    userService = _userService;

    orgUnitA = createOrganisationUnit('A');
    manager.save(orgUnitA, false);
    orgUnitB = createOrganisationUnit('B');
    manager.save(orgUnitB, false);
    OrganisationUnit orgUnitC = createOrganisationUnit('C');
    manager.save(orgUnitC, false);

    admin = preCreateInjectAdminUser();
    admin.setOrganisationUnits(Set.of(orgUnitA, orgUnitB));
    manager.save(admin);

    user = createAndAddUser(false, "user", Set.of(orgUnitA), Set.of(orgUnitA), "F_EXPORT_DATA");
    user.setTeiSearchOrganisationUnits(Set.of(orgUnitA, orgUnitB, orgUnitC));

<<<<<<< HEAD
    authorizedUser =
        createAndAddUser(
            false,
            "authorizedUser",
            Set.of(orgUnitA, orgUnitB, orgUnitC),
            emptySet(),
            "F_TRACKED_ENTITY_INSTANCE_SEARCH_IN_ALL_ORGUNITS");
    authorizedUser.setTeiSearchOrganisationUnits(Set.of(orgUnitA, orgUnitB, orgUnitC));
=======
    userWithSearchInAllAuthority =
        createAndAddUser(
            false,
            "userSearchInAll",
            Set.of(orgUnitA),
            Set.of(orgUnitA),
            "F_TRACKED_ENTITY_INSTANCE_SEARCH_IN_ALL_ORGUNITS");
    userWithSearchInAllAuthority.setTeiSearchOrganisationUnits(
        Set.of(orgUnitA, orgUnitB, orgUnitC));
>>>>>>> b6648efc

    teaA = createTrackedEntityAttribute('A', ValueType.TEXT);
    manager.save(teaA, false);
    TrackedEntityAttribute teaB = createTrackedEntityAttribute('B', ValueType.TEXT);
    manager.save(teaB, false);
    teaC = createTrackedEntityAttribute('C', ValueType.TEXT);
    manager.save(teaC, false);
    TrackedEntityAttribute teaD = createTrackedEntityAttribute('D', ValueType.TEXT);
    manager.save(teaD, false);
    TrackedEntityAttribute teaE = createTrackedEntityAttribute('E', ValueType.TEXT);
    manager.save(teaE, false);

    trackedEntityTypeA = createTrackedEntityType('A');
    trackedEntityTypeA
        .getTrackedEntityTypeAttributes()
        .addAll(
            List.of(
                new TrackedEntityTypeAttribute(trackedEntityTypeA, teaA),
                new TrackedEntityTypeAttribute(trackedEntityTypeA, teaB)));
    trackedEntityTypeA.getSharing().setOwner(user);
    trackedEntityTypeA.setPublicAccess(AccessStringHelper.FULL);
    manager.save(trackedEntityTypeA, false);

    CategoryCombo defaultCategoryCombo = manager.getByName(CategoryCombo.class, "default");
    assertNotNull(defaultCategoryCombo);
    defaultCategoryOptionCombo = manager.getByName(CategoryOptionCombo.class, "default");
    assertNotNull(defaultCategoryOptionCombo);

    programA = createProgram('A', new HashSet<>(), orgUnitA);
    programA.setProgramType(ProgramType.WITH_REGISTRATION);
    programA.setTrackedEntityType(trackedEntityTypeA);
    programA.setCategoryCombo(defaultCategoryCombo);
    programA.setMinAttributesRequiredToSearch(0);
    manager.save(programA, false);
    ProgramStage programStageA1 = createProgramStage(programA);
    programStageA1.setPublicAccess(AccessStringHelper.FULL);
    manager.save(programStageA1, false);
    ProgramStage programStageA2 = createProgramStage(programA);
    programStageA2.setPublicAccess(AccessStringHelper.FULL);
    manager.save(programStageA2, false);
    programA.setProgramStages(
        Stream.of(programStageA1, programStageA2).collect(Collectors.toCollection(HashSet::new)));
    programA.getSharing().setOwner(admin);
    programA.getSharing().setPublicAccess(AccessStringHelper.FULL);
    ProgramTrackedEntityAttribute programTrackedEntityAttribute =
        new ProgramTrackedEntityAttribute(programA, teaC);
    programTrackedEntityAttribute.setSearchable(true);
    programA.getProgramAttributes().add(programTrackedEntityAttribute);
    manager.update(programA);

    User currentUser = currentUserService.getCurrentUser();

    programB = createProgram('B', new HashSet<>(), orgUnitA);
    programB.setProgramType(ProgramType.WITH_REGISTRATION);
    programB.setTrackedEntityType(trackedEntityTypeA);
    programB.setCategoryCombo(defaultCategoryCombo);
    programB.setAccessLevel(AccessLevel.PROTECTED);
    programB
        .getSharing()
        .addUserAccess(
            new org.hisp.dhis.user.sharing.UserAccess(currentUser, AccessStringHelper.FULL));
    manager.save(programB, false);
    ProgramStage programStageB1 = createProgramStage(programB);
    programStageB1.setPublicAccess(AccessStringHelper.FULL);
    manager.save(programStageB1, false);
    ProgramStage programStageB2 = createProgramStage(programB);
    programStageB2.setPublicAccess(AccessStringHelper.FULL);
    manager.save(programStageB2, false);
    programB.setProgramStages(
        Stream.of(programStageB1, programStageB2).collect(Collectors.toCollection(HashSet::new)));
    programB.getSharing().setOwner(admin);
    programB.getSharing().setPublicAccess(AccessStringHelper.FULL);
    manager.update(programB);

    programC = createProgram('C', new HashSet<>(), orgUnitC);
    programC.setProgramType(ProgramType.WITH_REGISTRATION);
    programC.setTrackedEntityType(trackedEntityTypeA);
    programC.setCategoryCombo(defaultCategoryCombo);
    programC.setAccessLevel(AccessLevel.PROTECTED);
    programC.getSharing().setPublicAccess(AccessStringHelper.READ);
    manager.save(programC, false);

    programB
        .getProgramAttributes()
        .addAll(
            List.of(
                new ProgramTrackedEntityAttribute(programB, teaD),
                new ProgramTrackedEntityAttribute(programB, teaE)));
    manager.update(programB);

    trackedEntityA = createTrackedEntity(orgUnitA);
    trackedEntityA.setTrackedEntityType(trackedEntityTypeA);
    manager.save(trackedEntityA, false);

    enrollmentA =
        enrollmentService.enrollTrackedEntity(
            trackedEntityA, programA, new Date(), new Date(), orgUnitA);
    eventA = new Event();
    eventA.setEnrollment(enrollmentA);
    eventA.setProgramStage(programStageA1);
    eventA.setOrganisationUnit(orgUnitA);
    eventA.setAttributeOptionCombo(defaultCategoryOptionCombo);
    eventA.setOccurredDate(parseDate("2021-05-27T12:05:00.000"));
    eventA.setDueDate(parseDate("2021-02-27T12:05:00.000"));
    eventA.setCompletedDate(parseDate("2021-02-27T11:05:00.000"));
    eventA.setCompletedBy("herb");
    eventA.setAssignedUser(user);
    note = new Note("note1", "ant");
    note.setUid(CodeGenerator.generateUid());
    note.setCreated(new Date());
    note.setLastUpdated(new Date());
    eventA.setNotes(List.of(note));
    manager.save(eventA, false);
    enrollmentA.setEvents(Set.of(eventA));
    enrollmentA.setFollowup(true);
    manager.save(enrollmentA, false);

    enrollmentB =
        enrollmentService.enrollTrackedEntity(
            trackedEntityA, programB, new Date(), new Date(), orgUnitA);
    eventB = new Event();
    eventB.setEnrollment(enrollmentB);
    eventB.setProgramStage(programStageB1);
    eventB.setOrganisationUnit(orgUnitA);
    eventB.setAttributeOptionCombo(defaultCategoryOptionCombo);
    manager.save(eventB, false);
    enrollmentB.setEvents(Set.of(eventB));
    manager.save(enrollmentB, false);

    trackedEntityB = createTrackedEntity(orgUnitB);
    trackedEntityB.setTrackedEntityType(trackedEntityTypeA);
    manager.save(trackedEntityB, false);

    trackedEntityC = createTrackedEntity(orgUnitC);
    trackedEntityC.setTrackedEntityType(trackedEntityTypeA);
    manager.save(trackedEntityC, false);

    trackerOwnershipManager.assignOwnership(trackedEntityA, programA, orgUnitA, true, true);
    trackerOwnershipManager.assignOwnership(trackedEntityA, programB, orgUnitA, true, true);

    attributeValueService.addTrackedEntityAttributeValue(
        new TrackedEntityAttributeValue(teaA, trackedEntityA, "A"));
    attributeValueService.addTrackedEntityAttributeValue(
        new TrackedEntityAttributeValue(teaB, trackedEntityA, "B"));
    attributeValueService.addTrackedEntityAttributeValue(
        new TrackedEntityAttributeValue(teaC, trackedEntityA, "C"));
    attributeValueService.addTrackedEntityAttributeValue(
        new TrackedEntityAttributeValue(teaE, trackedEntityA, "E"));

    RelationshipType relationshipTypeA = createRelationshipType('A');
    relationshipTypeA
        .getFromConstraint()
        .setRelationshipEntity(RelationshipEntity.TRACKED_ENTITY_INSTANCE);
    relationshipTypeA.getFromConstraint().setTrackedEntityType(trackedEntityTypeA);
    relationshipTypeA
        .getToConstraint()
        .setRelationshipEntity(RelationshipEntity.TRACKED_ENTITY_INSTANCE);
    relationshipTypeA.getToConstraint().setTrackedEntityType(trackedEntityTypeA);
    relationshipTypeA.getSharing().setOwner(user);
    manager.save(relationshipTypeA, false);

    relationshipA = new Relationship();
    relationshipA.setUid(CodeGenerator.generateUid());
    relationshipA.setRelationshipType(relationshipTypeA);
    RelationshipItem fromA = new RelationshipItem();
    fromA.setTrackedEntity(trackedEntityA);
    fromA.setRelationship(relationshipA);
    relationshipA.setFrom(fromA);
    RelationshipItem toA = new RelationshipItem();
    toA.setTrackedEntity(trackedEntityB);
    toA.setRelationship(relationshipA);
    relationshipA.setTo(toA);
    relationshipA.setKey(RelationshipUtils.generateRelationshipKey(relationshipA));
    relationshipA.setInvertedKey(RelationshipUtils.generateRelationshipInvertedKey(relationshipA));
    manager.save(relationshipA, false);

    RelationshipType relationshipTypeB = createRelationshipType('B');
    relationshipTypeB
        .getFromConstraint()
        .setRelationshipEntity(RelationshipEntity.TRACKED_ENTITY_INSTANCE);
    relationshipTypeB.getFromConstraint().setTrackedEntityType(trackedEntityTypeA);
    relationshipTypeB.getToConstraint().setRelationshipEntity(RelationshipEntity.PROGRAM_INSTANCE);
    relationshipTypeB.getToConstraint().setProgram(programA);
    relationshipTypeB.getSharing().setOwner(user);
    manager.save(relationshipTypeB, false);

    relationshipB = new Relationship();
    relationshipB.setUid(CodeGenerator.generateUid());
    relationshipB.setRelationshipType(relationshipTypeB);
    RelationshipItem fromB = new RelationshipItem();
    fromB.setTrackedEntity(trackedEntityA);
    fromB.setRelationship(relationshipB);
    relationshipB.setFrom(fromB);
    RelationshipItem toB = new RelationshipItem();
    toB.setEnrollment(enrollmentA);
    toB.setRelationship(relationshipB);
    relationshipB.setTo(toB);
    relationshipB.setKey(RelationshipUtils.generateRelationshipKey(relationshipB));
    relationshipB.setInvertedKey(RelationshipUtils.generateRelationshipInvertedKey(relationshipB));
    manager.save(relationshipB, false);

    RelationshipType relationshipTypeC = createRelationshipType('C');
    relationshipTypeC
        .getFromConstraint()
        .setRelationshipEntity(RelationshipEntity.TRACKED_ENTITY_INSTANCE);
    relationshipTypeC.getFromConstraint().setTrackedEntityType(trackedEntityTypeA);
    relationshipTypeC
        .getToConstraint()
        .setRelationshipEntity(RelationshipEntity.PROGRAM_STAGE_INSTANCE);
    relationshipTypeC.getToConstraint().setProgramStage(programStageA1);
    relationshipTypeC.getSharing().setOwner(user);
    manager.save(relationshipTypeC, false);

    relationshipC = new Relationship();
    relationshipC.setUid(CodeGenerator.generateUid());
    relationshipC.setRelationshipType(relationshipTypeC);
    RelationshipItem fromC = new RelationshipItem();
    fromC.setTrackedEntity(trackedEntityA);
    fromC.setRelationship(relationshipC);
    relationshipC.setFrom(fromC);
    RelationshipItem toC = new RelationshipItem();
    toC.setEvent(eventA);
    toC.setRelationship(relationshipC);
    relationshipC.setTo(toC);
    relationshipC.setKey(RelationshipUtils.generateRelationshipKey(relationshipC));
    relationshipC.setInvertedKey(RelationshipUtils.generateRelationshipInvertedKey(relationshipC));
    manager.save(relationshipC, false);

    injectSecurityContext(user);
  }

  @Test
  void shouldReturnEmptyCollectionGivenUserHasNoAccessToTrackedEntityType() {
    TrackedEntityOperationParams operationParams =
        TrackedEntityOperationParams.builder()
            .organisationUnits(Set.of(orgUnitA.getUid()))
            .trackedEntityTypeUid(trackedEntityTypeA.getUid())
            .build();

    trackedEntityTypeA.getSharing().setPublicAccess(AccessStringHelper.DEFAULT);
    trackedEntityTypeA.getSharing().setOwner(admin);
    manager.updateNoAcl(trackedEntityA);

    BadRequestException ex =
        assertThrows(
            BadRequestException.class,
            () -> trackedEntityService.getTrackedEntities(operationParams));
    assertContains(
        "racked entity type is specified but does not exist: " + trackedEntityTypeA.getUid(),
        ex.getMessage());
  }

  @Test
  void shouldReturnTrackedEntitiesGivenUserHasDataReadAccessToTrackedEntityType()
      throws ForbiddenException, NotFoundException, BadRequestException {
    TrackedEntityOperationParams operationParams =
        TrackedEntityOperationParams.builder()
            .organisationUnits(Set.of(orgUnitA.getUid(), orgUnitB.getUid()))
            .orgUnitMode(DESCENDANTS)
            .trackedEntityTypeUid(trackedEntityTypeA.getUid())
            .user(user)
            .build();

    final List<TrackedEntity> trackedEntities =
        trackedEntityService.getTrackedEntities(operationParams);

    assertContainsOnly(List.of(trackedEntityA, trackedEntityB), trackedEntities);
  }

  @Test
  void shouldReturnTrackedEntityIncludingAllAttributesEnrollmentsEventsRelationshipsOwners()
      throws ForbiddenException, NotFoundException, BadRequestException {
    // this was declared as "remove ownership"; unclear to me how this is removing ownership
    trackerOwnershipManager.assignOwnership(trackedEntityA, programB, orgUnitB, true, true);

    TrackedEntityOperationParams operationParams =
        TrackedEntityOperationParams.builder()
            .organisationUnits(Set.of(orgUnitA.getUid()))
            .orgUnitMode(SELECTED)
            .trackedEntityTypeUid(trackedEntityTypeA.getUid())
            .trackedEntityParams(TrackedEntityParams.TRUE)
            .user(user)
            .build();

    final List<TrackedEntity> trackedEntities =
        trackedEntityService.getTrackedEntities(operationParams);

    assertContainsOnly(List.of(trackedEntityA.getUid()), uids(trackedEntities));
    assertContainsOnly(Set.of(enrollmentA.getUid()), uids(trackedEntities.get(0).getEnrollments()));

    assertAll(
        () -> assertEquals(2, trackedEntities.get(0).getProgramOwners().size()),
        () ->
            assertContainsOnly(
                Set.of(trackedEntityA.getUid()),
                trackedEntities.get(0).getProgramOwners().stream()
                    .map(po -> po.getTrackedEntity().getUid())
                    .collect(Collectors.toSet())),
        () ->
            assertContainsOnly(
                Set.of(orgUnitA.getUid(), orgUnitB.getUid()),
                trackedEntities.get(0).getProgramOwners().stream()
                    .map(po -> po.getOrganisationUnit().getUid())
                    .collect(Collectors.toSet())),
        () ->
            assertContainsOnly(
                Set.of(programA.getUid(), programB.getUid()),
                trackedEntities.get(0).getProgramOwners().stream()
                    .map(po -> po.getProgram().getUid())
                    .collect(Collectors.toSet())));
  }

  @Test
  void shouldReturnTrackedEntityIncludeSpecificProtectedProgram()
      throws ForbiddenException, NotFoundException, BadRequestException {
    TrackedEntityOperationParams operationParams =
        TrackedEntityOperationParams.builder()
            .organisationUnits(Set.of(orgUnitA.getUid()))
            .orgUnitMode(SELECTED)
            .programUid(programB.getUid())
            .user(user)
            .build();

    final List<TrackedEntity> trackedEntities =
        trackedEntityService.getTrackedEntities(operationParams);

    assertContainsOnly(List.of(trackedEntityA), trackedEntities);
    assertContainsOnly(
        Set.of("A", "B", "E"),
        attributeNames(trackedEntities.get(0).getTrackedEntityAttributeValues()));
  }

  @Test
  void shouldTrackedEntityIncludeSpecificOpenProgram()
      throws ForbiddenException, NotFoundException, BadRequestException {
    TrackedEntityOperationParams operationParams =
        TrackedEntityOperationParams.builder()
            .organisationUnits(Set.of(orgUnitA.getUid()))
            .orgUnitMode(SELECTED)
            .programUid(programA.getUid())
            .user(user)
            .build();

    List<TrackedEntity> trackedEntities = trackedEntityService.getTrackedEntities(operationParams);

    assertContainsOnly(List.of(trackedEntityA), trackedEntities);
    assertContainsOnly(
        Set.of("A", "B", "C"),
        attributeNames(trackedEntities.get(0).getTrackedEntityAttributeValues()));
  }

  @Test
  void shouldReturnEmptyCollectionGivenSingleQuoteInAttributeSearchInput()
      throws ForbiddenException, NotFoundException, BadRequestException {
    TrackedEntityOperationParams operationParams =
        TrackedEntityOperationParams.builder()
            .organisationUnits(Set.of(orgUnitA.getUid()))
            .orgUnitMode(SELECTED)
            .trackedEntityTypeUid(trackedEntityTypeA.getUid())
            .filters(Map.of(teaA.getUid(), List.of(new QueryFilter(QueryOperator.EQ, "M'M"))))
            .user(user)
            .build();

    List<TrackedEntity> trackedEntities = trackedEntityService.getTrackedEntities(operationParams);

    assertIsEmpty(trackedEntities);
  }

  @Test
  void shouldReturnTrackedEntityIfGivenFilterMatches()
      throws ForbiddenException, NotFoundException, BadRequestException {
    TrackedEntityOperationParams operationParams =
        TrackedEntityOperationParams.builder()
            .organisationUnits(Set.of(orgUnitA.getUid()))
            .orgUnitMode(SELECTED)
            .trackedEntityTypeUid(trackedEntityTypeA.getUid())
            .filters(Map.of(teaA.getUid(), List.of(new QueryFilter(QueryOperator.EQ, "A"))))
            .user(user)
            .build();

    List<TrackedEntity> trackedEntities = trackedEntityService.getTrackedEntities(operationParams);

    assertContainsOnly(List.of(trackedEntityA), trackedEntities);
  }

  @Test
  void shouldReturnTrackedEntityIfTEWasUpdatedAfterPassedDateAndTime()
      throws ForbiddenException, NotFoundException, BadRequestException {
    Date oneHourBeforeLastUpdated = oneHourBefore(trackedEntityA.getLastUpdated());

    TrackedEntityOperationParams operationParams =
        TrackedEntityOperationParams.builder()
            .organisationUnits(Set.of(orgUnitA.getUid()))
            .orgUnitMode(SELECTED)
            .trackedEntityTypeUid(trackedEntityTypeA.getUid())
            .lastUpdatedStartDate(oneHourBeforeLastUpdated)
            .user(user)
            .build();

    List<TrackedEntity> trackedEntities = trackedEntityService.getTrackedEntities(operationParams);

    assertContainsOnly(List.of(trackedEntityA), trackedEntities);
  }

  @Test
  void shouldReturnEmptyIfTEWasUpdatedBeforePassedDateAndTime()
      throws ForbiddenException, NotFoundException, BadRequestException {
    Date oneHourAfterLastUpdated = oneHourAfter(trackedEntityA.getLastUpdated());

    TrackedEntityOperationParams operationParams =
        TrackedEntityOperationParams.builder()
            .organisationUnits(Set.of(orgUnitA.getUid()))
            .orgUnitMode(SELECTED)
            .trackedEntityTypeUid(trackedEntityTypeA.getUid())
            .lastUpdatedStartDate(oneHourAfterLastUpdated)
            .user(user)
            .build();

    List<TrackedEntity> trackedEntities = trackedEntityService.getTrackedEntities(operationParams);

    assertIsEmpty(trackedEntities);
  }

  @Test
  void shouldReturnTrackedEntityIfTEWasUpdatedBeforePassedDateAndTime()
      throws ForbiddenException, NotFoundException, BadRequestException {
    Date oneHourAfterLastUpdated = oneHourAfter(trackedEntityA.getLastUpdated());

    TrackedEntityOperationParams operationParams =
        TrackedEntityOperationParams.builder()
            .organisationUnits(Set.of(orgUnitA.getUid()))
            .orgUnitMode(SELECTED)
            .trackedEntityTypeUid(trackedEntityTypeA.getUid())
            .lastUpdatedEndDate(oneHourAfterLastUpdated)
            .user(user)
            .build();

    List<TrackedEntity> trackedEntities = trackedEntityService.getTrackedEntities(operationParams);

    assertContainsOnly(List.of(trackedEntityA), trackedEntities);
  }

  @Test
  void shouldReturnEmptyIfTEWasUpdatedAfterPassedDateAndTime()
      throws ForbiddenException, NotFoundException, BadRequestException {
    Date oneHourBeforeLastUpdated = oneHourBefore(trackedEntityA.getLastUpdated());

    TrackedEntityOperationParams operationParams =
        TrackedEntityOperationParams.builder()
            .organisationUnits(Set.of(orgUnitA.getUid()))
            .orgUnitMode(SELECTED)
            .trackedEntityTypeUid(trackedEntityTypeA.getUid())
            .lastUpdatedEndDate(oneHourBeforeLastUpdated)
            .user(user)
            .build();

    List<TrackedEntity> trackedEntities = trackedEntityService.getTrackedEntities(operationParams);

    assertIsEmpty(trackedEntities);
  }

  @Test
  void shouldReturnTrackedEntityIfTEWasEnrolledAfterPassedDateAndTime()
      throws ForbiddenException, NotFoundException, BadRequestException {
    Date oneHourBeforeEnrollmentDate = oneHourBefore(enrollmentA.getEnrollmentDate());

    TrackedEntityOperationParams operationParams =
        TrackedEntityOperationParams.builder()
            .programUid(programA.getUid())
            .organisationUnits(Set.of(orgUnitA.getUid()))
            .orgUnitMode(SELECTED)
            .programEnrollmentStartDate(oneHourBeforeEnrollmentDate)
            .user(user)
            .build();

    List<TrackedEntity> trackedEntities = trackedEntityService.getTrackedEntities(operationParams);

    assertContainsOnly(List.of(trackedEntityA), trackedEntities);
  }

  @Test
  void shouldReturnEmptyIfTEWasEnrolledBeforePassedDateAndTime()
      throws ForbiddenException, NotFoundException, BadRequestException {
    Date oneHourAfterEnrollmentDate = oneHourAfter(enrollmentA.getEnrollmentDate());

    TrackedEntityOperationParams operationParams =
        TrackedEntityOperationParams.builder()
            .programUid(programA.getUid())
            .organisationUnits(Set.of(orgUnitA.getUid()))
            .orgUnitMode(SELECTED)
            .programEnrollmentStartDate(oneHourAfterEnrollmentDate)
            .user(user)
            .build();

    List<TrackedEntity> trackedEntities = trackedEntityService.getTrackedEntities(operationParams);

    assertIsEmpty(trackedEntities);
  }

  @Test
  void shouldReturnTrackedEntityIfTEWasEnrolledBeforePassedDateAndTime()
      throws ForbiddenException, NotFoundException, BadRequestException {
    Date oneHourAfterEnrollmentDate = oneHourAfter(enrollmentA.getEnrollmentDate());

    TrackedEntityOperationParams operationParams =
        TrackedEntityOperationParams.builder()
            .programUid(programA.getUid())
            .organisationUnits(Set.of(orgUnitA.getUid()))
            .orgUnitMode(SELECTED)
            .programEnrollmentEndDate(oneHourAfterEnrollmentDate)
            .user(user)
            .build();

    List<TrackedEntity> trackedEntities = trackedEntityService.getTrackedEntities(operationParams);

    assertContainsOnly(List.of(trackedEntityA), trackedEntities);
  }

  @Test
  void shouldReturnEmptyIfTEWasEnrolledAfterPassedDateAndTime()
      throws ForbiddenException, NotFoundException, BadRequestException {
    Date oneHourBeforeEnrollmentDate = oneHourBefore(enrollmentA.getEnrollmentDate());

    TrackedEntityOperationParams operationParams =
        TrackedEntityOperationParams.builder()
            .programUid(programA.getUid())
            .organisationUnits(Set.of(orgUnitA.getUid()))
            .orgUnitMode(SELECTED)
            .programEnrollmentEndDate(oneHourBeforeEnrollmentDate)
            .user(user)
            .build();

    List<TrackedEntity> trackedEntities = trackedEntityService.getTrackedEntities(operationParams);

    assertIsEmpty(trackedEntities);
  }

  @Test
  void shouldReturnTrackedEntityIfEnrollmentOccurredAfterPassedDateAndTime()
      throws ForbiddenException, NotFoundException, BadRequestException {
    Date oneHourBeforeIncidentDate = oneHourBefore(enrollmentA.getIncidentDate());

    TrackedEntityOperationParams operationParams =
        TrackedEntityOperationParams.builder()
            .programUid(programA.getUid())
            .organisationUnits(Set.of(orgUnitA.getUid()))
            .orgUnitMode(SELECTED)
            .programIncidentStartDate(oneHourBeforeIncidentDate)
            .user(user)
            .build();

    List<TrackedEntity> trackedEntities = trackedEntityService.getTrackedEntities(operationParams);

    assertContainsOnly(List.of(trackedEntityA), trackedEntities);
  }

  @Test
  void shouldReturnEmptyIfEnrollmentOccurredBeforePassedDateAndTime()
      throws ForbiddenException, NotFoundException, BadRequestException {
    Date oneHourAfterIncidentDate = oneHourAfter(enrollmentA.getIncidentDate());

    TrackedEntityOperationParams operationParams =
        TrackedEntityOperationParams.builder()
            .programUid(programA.getUid())
            .organisationUnits(Set.of(orgUnitA.getUid()))
            .orgUnitMode(SELECTED)
            .programIncidentStartDate(oneHourAfterIncidentDate)
            .user(user)
            .build();

    List<TrackedEntity> trackedEntities = trackedEntityService.getTrackedEntities(operationParams);

    assertIsEmpty(trackedEntities);
  }

  @Test
  void shouldReturnTrackedEntityIfEnrollmentOccurredBeforePassedDateAndTime()
      throws ForbiddenException, NotFoundException, BadRequestException {
    Date oneHourAfterIncidentDate = oneHourAfter(enrollmentA.getIncidentDate());

    TrackedEntityOperationParams operationParams =
        TrackedEntityOperationParams.builder()
            .programUid(programA.getUid())
            .organisationUnits(Set.of(orgUnitA.getUid()))
            .orgUnitMode(SELECTED)
            .programIncidentEndDate(oneHourAfterIncidentDate)
            .user(user)
            .build();

    List<TrackedEntity> trackedEntities = trackedEntityService.getTrackedEntities(operationParams);

    assertContainsOnly(List.of(trackedEntityA), trackedEntities);
  }

  @Test
  void shouldReturnEmptyIfEnrollmentOccurredPassedDateAndTime()
      throws ForbiddenException, NotFoundException, BadRequestException {
    Date oneHourBeforeIncidentDate = oneHourBefore(enrollmentA.getIncidentDate());

    TrackedEntityOperationParams operationParams =
        TrackedEntityOperationParams.builder()
            .programUid(programA.getUid())
            .organisationUnits(Set.of(orgUnitA.getUid()))
            .orgUnitMode(SELECTED)
            .programIncidentEndDate(oneHourBeforeIncidentDate)
            .user(user)
            .build();

    List<TrackedEntity> trackedEntities = trackedEntityService.getTrackedEntities(operationParams);

    assertIsEmpty(trackedEntities);
  }

  @Test
  void shouldReturnTrackedEntityIfEventOccurredBetweenPassedDateAndTimes()
      throws ForbiddenException, NotFoundException, BadRequestException {
    Date oneHourBeforeOccurredDate = oneHourBefore(eventA.getOccurredDate());
    Date oneHourAfterOccurredDate = oneHourAfter(eventA.getOccurredDate());

    TrackedEntityOperationParams operationParams =
        TrackedEntityOperationParams.builder()
            .programUid(programA.getUid())
            .organisationUnits(Set.of(orgUnitA.getUid()))
            .orgUnitMode(SELECTED)
            .eventStatus(EventStatus.ACTIVE)
            .eventStartDate(oneHourBeforeOccurredDate)
            .eventEndDate(oneHourAfterOccurredDate)
            .user(user)
            .build();

    List<TrackedEntity> trackedEntities = trackedEntityService.getTrackedEntities(operationParams);

    assertContainsOnly(List.of(trackedEntityA), trackedEntities);
  }

  @Test
  void shouldReturnEmptyIfEventOccurredBeforePassedDateAndTimes()
      throws ForbiddenException, NotFoundException, BadRequestException {
    Date oneHourAfterOccurredDate = oneHourAfter(eventA.getOccurredDate());
    Date twoHoursAfterOccurredDate = twoHoursAfter(eventA.getOccurredDate());

    TrackedEntityOperationParams operationParams =
        TrackedEntityOperationParams.builder()
            .programUid(programA.getUid())
            .organisationUnits(Set.of(orgUnitA.getUid()))
            .orgUnitMode(SELECTED)
            .eventStatus(EventStatus.ACTIVE)
            .eventStartDate(oneHourAfterOccurredDate)
            .eventEndDate(twoHoursAfterOccurredDate)
            .user(user)
            .build();

    List<TrackedEntity> trackedEntities = trackedEntityService.getTrackedEntities(operationParams);

    assertIsEmpty(trackedEntities);
  }

  @Test
  void shouldReturnEmptyIfEventOccurredAfterPassedDateAndTimes()
      throws ForbiddenException, NotFoundException, BadRequestException {
    Date oneHourBeforeOccurredDate = oneHourBefore(eventA.getOccurredDate());
    Date twoHoursBeforeOccurredDate = twoHoursBefore(eventA.getOccurredDate());

    TrackedEntityOperationParams operationParams =
        TrackedEntityOperationParams.builder()
            .programUid(programA.getUid())
            .organisationUnits(Set.of(orgUnitA.getUid()))
            .orgUnitMode(SELECTED)
            .eventStatus(EventStatus.ACTIVE)
            .eventStartDate(twoHoursBeforeOccurredDate)
            .eventEndDate(oneHourBeforeOccurredDate)
            .user(user)
            .build();

    List<TrackedEntity> trackedEntities = trackedEntityService.getTrackedEntities(operationParams);

    assertIsEmpty(trackedEntities);
  }

  @Test
  void shouldReturnEmptyCollectionIfGivenFilterDoesNotMatch()
      throws ForbiddenException, NotFoundException, BadRequestException {
    TrackedEntityOperationParams operationParams =
        TrackedEntityOperationParams.builder()
            .organisationUnits(Set.of(orgUnitA.getUid()))
            .orgUnitMode(SELECTED)
            .trackedEntityTypeUid(trackedEntityTypeA.getUid())
            .filters(Map.of(teaA.getUid(), List.of(new QueryFilter(QueryOperator.EQ, "Z"))))
            .user(user)
            .build();

    List<TrackedEntity> trackedEntities = trackedEntityService.getTrackedEntities(operationParams);

    assertIsEmpty(trackedEntities);
  }

  @Test
  void shouldReturnTrackedEntitiesIfTheyHaveGivenAttributeFilteredUsingOnlyUID()
      throws ForbiddenException, NotFoundException, BadRequestException {
    TrackedEntityOperationParams operationParams =
        TrackedEntityOperationParams.builder()
            .organisationUnits(Set.of(orgUnitA.getUid(), orgUnitB.getUid()))
            .orgUnitMode(DESCENDANTS)
            .trackedEntityTypeUid(trackedEntityTypeA.getUid())
            .filters(Map.of(teaA.getUid(), List.of()))
            .user(user)
            .build();

    List<TrackedEntity> trackedEntities = trackedEntityService.getTrackedEntities(operationParams);

    assertContainsOnly(List.of(trackedEntityA), trackedEntities);
  }

  @Test
  void shouldReturnTrackedEntityWithLastUpdatedParameter()
      throws ForbiddenException, NotFoundException, BadRequestException {
    TrackedEntityOperationParams operationParams =
        TrackedEntityOperationParams.builder()
            .organisationUnits(Set.of(orgUnitA.getUid()))
            .orgUnitMode(SELECTED)
            .trackedEntityTypeUid(trackedEntityTypeA.getUid())
            .lastUpdatedStartDate(Date.from(Instant.now().minus(1, ChronoUnit.DAYS)))
            .lastUpdatedEndDate(Date.from(Instant.now().plus(1, ChronoUnit.MINUTES)))
            .user(user)
            .build();

    List<TrackedEntity> trackedEntities = trackedEntityService.getTrackedEntities(operationParams);

    assertContainsOnly(List.of(trackedEntityA), trackedEntities);

    // Update last updated start date to today
    operationParams =
        TrackedEntityOperationParams.builder()
            .organisationUnits(Set.of(orgUnitA.getUid()))
            .orgUnitMode(SELECTED)
            .trackedEntityTypeUid(trackedEntityTypeA.getUid())
            .lastUpdatedStartDate(Date.from(Instant.now().plus(1, ChronoUnit.DAYS)))
            .lastUpdatedEndDate(Date.from(Instant.now().plus(1, ChronoUnit.MINUTES)))
            .user(user)
            .build();

    assertIsEmpty(trackedEntityService.getTrackedEntities(operationParams));
  }

  @Test
  @Disabled("12098 This test is not working")
  void shouldReturnTrackedEntityWithEventFilters()
      throws ForbiddenException, NotFoundException, BadRequestException {

    TrackedEntityOperationParams.TrackedEntityOperationParamsBuilder builder =
        TrackedEntityOperationParams.builder()
            .assignedUserQueryParam(new AssignedUserQueryParam(null, user, null))
            .organisationUnits(Set.of(orgUnitA.getUid()))
            .programUid(programA.getUid())
            .eventStartDate(Date.from(Instant.now().minus(10, ChronoUnit.DAYS)))
            .eventEndDate(Date.from(Instant.now().plus(10, ChronoUnit.DAYS)));

    final List<TrackedEntity> trackedEntities =
        trackedEntityService.getTrackedEntities(builder.eventStatus(EventStatus.COMPLETED).build());
    assertEquals(4, trackedEntities.size());
    // Update status to active
    final List<TrackedEntity> limitedTrackedEntities =
        trackedEntityService.getTrackedEntities(builder.eventStatus(EventStatus.ACTIVE).build());
    assertIsEmpty(limitedTrackedEntities);
    // Update status to overdue
    final List<TrackedEntity> limitedTrackedEntities2 =
        trackedEntityService.getTrackedEntities(builder.eventStatus(EventStatus.OVERDUE).build());
    assertIsEmpty(limitedTrackedEntities2);
    // Update status to schedule
    final List<TrackedEntity> limitedTrackedEntities3 =
        trackedEntityService.getTrackedEntities(builder.eventStatus(EventStatus.OVERDUE).build());
    assertIsEmpty(limitedTrackedEntities3);
    // Update status to schedule
    final List<TrackedEntity> limitedTrackedEntities4 =
        trackedEntityService.getTrackedEntities(builder.eventStatus(EventStatus.SCHEDULE).build());
    assertIsEmpty(limitedTrackedEntities4);
    // Update status to visited
    final List<TrackedEntity> limitedTrackedEntities5 =
        trackedEntityService.getTrackedEntities(builder.eventStatus(EventStatus.VISITED).build());
    assertIsEmpty(limitedTrackedEntities5);
  }

  @Test
  @Disabled("IncludeDeleted param is not working when TE has a deleted relationship")
  void shouldIncludeDeletedEnrollmentAndEvents()
      throws ForbiddenException, NotFoundException, BadRequestException {
    TrackedEntityOperationParams operationParams =
        TrackedEntityOperationParams.builder()
            .organisationUnits(Set.of(orgUnitA.getUid()))
            .orgUnitMode(SELECTED)
            .trackedEntityTypeUid(trackedEntityTypeA.getUid())
            .includeDeleted(true)
            .trackedEntityParams(TrackedEntityParams.TRUE)
            .build();

    List<TrackedEntity> trackedEntities = trackedEntityService.getTrackedEntities(operationParams);

    assertContainsOnly(List.of(trackedEntityA), trackedEntities);
    TrackedEntity trackedEntity = trackedEntities.get(0);
    Set<String> deletedEnrollments =
        trackedEntity.getEnrollments().stream()
            .filter(Enrollment::isDeleted)
            .map(BaseIdentifiableObject::getUid)
            .collect(Collectors.toSet());
    assertIsEmpty(deletedEnrollments);
    Set<String> deletedEvents =
        trackedEntity.getEnrollments().stream()
            .flatMap(enrollment -> enrollment.getEvents().stream())
            .filter(Event::isDeleted)
            .map(BaseIdentifiableObject::getUid)
            .collect(Collectors.toSet());
    assertIsEmpty(deletedEvents);

    enrollmentService.deleteEnrollment(enrollmentA);
    eventService.deleteEvent(eventA);

    trackedEntities = trackedEntityService.getTrackedEntities(operationParams);

    assertContainsOnly(List.of(trackedEntityA), trackedEntities);
    trackedEntity = trackedEntities.get(0);

    assertContainsOnly(
        Set.of(enrollmentA.getUid(), enrollmentB.getUid()), uids(trackedEntity.getEnrollments()));
    deletedEnrollments =
        trackedEntity.getEnrollments().stream()
            .filter(Enrollment::isDeleted)
            .map(BaseIdentifiableObject::getUid)
            .collect(Collectors.toSet());
    assertContainsOnly(Set.of(enrollmentA.getUid()), deletedEnrollments);

    Set<Event> events =
        trackedEntity.getEnrollments().stream()
            .flatMap(e -> e.getEvents().stream())
            .collect(Collectors.toSet());
    assertContainsOnly(Set.of(eventA.getUid(), eventB.getUid()), uids(events));
    deletedEvents =
        events.stream()
            .filter(Event::isDeleted)
            .map(BaseIdentifiableObject::getUid)
            .collect(Collectors.toSet());
    assertContainsOnly(Set.of(eventA.getUid()), deletedEvents);

    operationParams =
        TrackedEntityOperationParams.builder()
            .organisationUnits(Set.of(orgUnitA.getUid()))
            .trackedEntityTypeUid(trackedEntityTypeA.getUid())
            .includeDeleted(false)
            .trackedEntityParams(TrackedEntityParams.TRUE)
            .build();
    trackedEntities = trackedEntityService.getTrackedEntities(operationParams);

    assertContainsOnly(List.of(trackedEntityA), trackedEntities);
    trackedEntity = trackedEntities.get(0);
    assertContainsOnly(Set.of(enrollmentB.getUid()), uids(trackedEntity.getEnrollments()));
    events =
        trackedEntity.getEnrollments().stream()
            .flatMap(e -> e.getEvents().stream())
            .collect(Collectors.toSet());
    assertContainsOnly(Set.of(eventB.getUid()), uids(events));
  }

  @Test
  void shouldReturnTrackedEntityAndEnrollmentsGivenTheyShouldBeIncluded()
      throws ForbiddenException, NotFoundException, BadRequestException {
    TrackedEntityParams params =
        new TrackedEntityParams(false, TrackedEntityEnrollmentParams.TRUE, false, false);
    TrackedEntityOperationParams operationParams =
        TrackedEntityOperationParams.builder()
            .organisationUnits(Set.of(orgUnitA.getUid()))
            .orgUnitMode(SELECTED)
            .trackedEntityTypeUid(trackedEntityTypeA.getUid())
            .trackedEntityUids(Set.of(trackedEntityA.getUid()))
            .trackedEntityParams(params)
            .user(user)
            .build();

    List<TrackedEntity> trackedEntities = trackedEntityService.getTrackedEntities(operationParams);

    assertContainsOnly(List.of(trackedEntityA.getUid()), uids(trackedEntities));
    assertContainsOnly(
        Set.of(enrollmentA.getUid(), enrollmentB.getUid()),
        uids(trackedEntities.get(0).getEnrollments()));
    // ensure that EnrollmentAggregate is called and attaches the enrollments attributes (program
    // attributes)
    List<Enrollment> enrollments = new ArrayList<>(trackedEntities.get(0).getEnrollments());
    Optional<Enrollment> enrollmentA =
        enrollments.stream()
            .filter(enrollment -> enrollment.getUid().equals(this.enrollmentA.getUid()))
            .findFirst();
    assertContainsOnly(
        Set.of("C"),
        attributeNames(enrollmentA.get().getTrackedEntity().getTrackedEntityAttributeValues()));
  }

  @Test
  void shouldReturnTrackedEntityWithoutEnrollmentsGivenTheyShouldNotBeIncluded()
      throws ForbiddenException, NotFoundException, BadRequestException {
    TrackedEntityOperationParams operationParams =
        TrackedEntityOperationParams.builder()
            .organisationUnits(Set.of(orgUnitA.getUid()))
            .orgUnitMode(SELECTED)
            .trackedEntityTypeUid(trackedEntityTypeA.getUid())
            .trackedEntityUids(Set.of(trackedEntityA.getUid()))
            .user(user)
            .build();

    List<TrackedEntity> trackedEntities = trackedEntityService.getTrackedEntities(operationParams);

    assertContainsOnly(List.of(trackedEntityA), trackedEntities);
    assertIsEmpty(trackedEntities.get(0).getEnrollments());
  }

  @Test
  void shouldReturnTrackedEntityWithEventsAndNotesGivenTheyShouldBeIncluded()
      throws ForbiddenException, NotFoundException, BadRequestException {
    TrackedEntityParams params =
        new TrackedEntityParams(false, TrackedEntityEnrollmentParams.TRUE, true, false);
    TrackedEntityOperationParams operationParams =
        TrackedEntityOperationParams.builder()
            .organisationUnits(Set.of(orgUnitA.getUid()))
            .orgUnitMode(SELECTED)
            .trackedEntityTypeUid(trackedEntityTypeA.getUid())
            .trackedEntityUids(Set.of(trackedEntityA.getUid()))
            .trackedEntityParams(params)
            .user(user)
            .build();

    List<TrackedEntity> trackedEntities = trackedEntityService.getTrackedEntities(operationParams);

    assertContainsOnly(List.of(trackedEntityA), trackedEntities);
    assertContainsOnly(
        Set.of(enrollmentA.getUid(), enrollmentB.getUid()),
        uids(trackedEntities.get(0).getEnrollments()));
    // ensure that EventAggregate is called and attaches the events with notes
    List<Enrollment> enrollments = new ArrayList<>(trackedEntities.get(0).getEnrollments());
    Optional<Enrollment> enrollmentA =
        enrollments.stream()
            .filter(enrollment -> enrollment.getUid().equals(this.enrollmentA.getUid()))
            .findFirst();
    Set<Event> events = enrollmentA.get().getEvents();
    assertContainsOnly(Set.of(eventA), events);
    assertContainsOnly(Set.of(note), events.stream().findFirst().get().getNotes());
  }

  @Test
  void shouldReturnTrackedEntityWithoutEventsGivenTheyShouldNotBeIncluded()
      throws ForbiddenException, NotFoundException, BadRequestException {
    TrackedEntityParams params =
        new TrackedEntityParams(
            false, TrackedEntityEnrollmentParams.TRUE.withIncludeEvents(false), false, false);
    TrackedEntityOperationParams operationParams =
        TrackedEntityOperationParams.builder()
            .organisationUnits(Set.of(orgUnitA.getUid()))
            .orgUnitMode(SELECTED)
            .trackedEntityTypeUid(trackedEntityTypeA.getUid())
            .trackedEntityParams(params)
            .user(user)
            .build();

    List<TrackedEntity> trackedEntities = trackedEntityService.getTrackedEntities(operationParams);

    assertContainsOnly(List.of(trackedEntityA.getUid()), uids(trackedEntities));
    assertContainsOnly(
        Set.of(enrollmentA.getUid(), enrollmentB.getUid()),
        uids(trackedEntities.get(0).getEnrollments()));
    List<Enrollment> enrollments = new ArrayList<>(trackedEntities.get(0).getEnrollments());
    Optional<Enrollment> enrollmentA =
        enrollments.stream()
            .filter(enrollment -> enrollment.getUid().equals(this.enrollmentA.getUid()))
            .findFirst();
    assertIsEmpty(enrollmentA.get().getEvents());
  }

  @Test
  void shouldReturnTrackedEntityMappedCorrectly()
      throws ForbiddenException, NotFoundException, BadRequestException {
    final Date currentTime = new Date();
    TrackedEntityOperationParams operationParams =
        TrackedEntityOperationParams.builder()
            .organisationUnits(Set.of(orgUnitA.getUid()))
            .orgUnitMode(SELECTED)
            .trackedEntityTypeUid(trackedEntityTypeA.getUid())
            .user(user)
            .build();

    List<TrackedEntity> trackedEntities = trackedEntityService.getTrackedEntities(operationParams);

    TrackedEntity trackedEntity = trackedEntities.get(0);
    assertAll(
        () -> assertEquals(trackedEntityA.getUid(), trackedEntity.getUid()),
        () ->
            assertEquals(
                trackedEntity.getTrackedEntityType().getUid(), trackedEntityTypeA.getUid()),
        () -> assertEquals(orgUnitA.getUid(), trackedEntity.getOrganisationUnit().getUid()),
        () -> assertFalse(trackedEntity.isInactive()),
        () -> assertFalse(trackedEntity.isDeleted()),
        () -> checkDate(currentTime, trackedEntity.getCreated()),
        () -> checkDate(currentTime, trackedEntity.getCreatedAtClient()),
        () -> checkDate(currentTime, trackedEntity.getLastUpdatedAtClient()),
        () -> checkDate(currentTime, trackedEntity.getLastUpdated()),
        // get stored by is always null
        () -> assertNull(trackedEntity.getStoredBy()));
  }

  @Test
  void shouldReturnEnrollmentMappedCorrectly()
      throws ForbiddenException, NotFoundException, BadRequestException {
    final Date currentTime = new Date();
    TrackedEntityParams params =
        new TrackedEntityParams(false, TrackedEntityEnrollmentParams.TRUE, false, false);
    TrackedEntityOperationParams operationParams =
        TrackedEntityOperationParams.builder()
            .organisationUnits(Set.of(orgUnitA.getUid()))
            .orgUnitMode(SELECTED)
            .trackedEntityTypeUid(trackedEntityTypeA.getUid())
            .trackedEntityParams(params)
            .user(user)
            .build();

    List<TrackedEntity> trackedEntities = trackedEntityService.getTrackedEntities(operationParams);

    List<Enrollment> enrollments = new ArrayList<>(trackedEntities.get(0).getEnrollments());
    Optional<Enrollment> enrollmentOpt =
        enrollments.stream()
            .filter(enrollment -> enrollment.getUid().equals(enrollmentA.getUid()))
            .findFirst();
    assertTrue(enrollmentOpt.isPresent());
    Enrollment enrollment = enrollmentOpt.get();
    assertAll(
        () -> assertEquals(enrollmentA.getId(), enrollment.getId()),
        () -> assertEquals(trackedEntityA.getUid(), enrollment.getTrackedEntity().getUid()),
        () ->
            assertEquals(
                trackedEntityA.getTrackedEntityType().getUid(),
                enrollment.getTrackedEntity().getTrackedEntityType().getUid()),
        () -> assertEquals(orgUnitA.getUid(), enrollment.getOrganisationUnit().getUid()),
        () -> assertEquals(orgUnitA.getName(), enrollment.getOrganisationUnit().getName()),
        () -> assertEquals(programA.getUid(), enrollment.getProgram().getUid()),
        () -> assertEquals(ProgramStatus.ACTIVE, enrollment.getStatus()),
        () -> assertFalse(enrollment.isDeleted()),
        () -> assertTrue(enrollment.getFollowup()),
        () -> checkDate(currentTime, enrollment.getCreated()),
        () -> checkDate(currentTime, enrollment.getCreatedAtClient()),
        () -> checkDate(currentTime, enrollment.getLastUpdated()),
        () -> checkDate(currentTime, enrollment.getLastUpdatedAtClient()),
        () -> checkDate(currentTime, enrollment.getEnrollmentDate()),
        () -> checkDate(currentTime, enrollment.getIncidentDate()),
        () -> assertNull(enrollment.getStoredBy()));
  }

  @Test
  void shouldReturnEventMappedCorrectly()
      throws ForbiddenException, NotFoundException, BadRequestException {
    final Date currentTime = new Date();
    TrackedEntityParams params =
        new TrackedEntityParams(false, TrackedEntityEnrollmentParams.TRUE, false, false);
    TrackedEntityOperationParams operationParams =
        TrackedEntityOperationParams.builder()
            .organisationUnits(Set.of(orgUnitA.getUid()))
            .orgUnitMode(SELECTED)
            .trackedEntityTypeUid(trackedEntityTypeA.getUid())
            .trackedEntityParams(params)
            .user(user)
            .build();

    List<TrackedEntity> trackedEntities = trackedEntityService.getTrackedEntities(operationParams);

    List<Enrollment> enrollments = new ArrayList<>(trackedEntities.get(0).getEnrollments());
    Optional<Enrollment> enrollmentOpt =
        enrollments.stream()
            .filter(enrollment -> enrollment.getUid().equals(enrollmentA.getUid()))
            .findFirst();
    assertTrue(enrollmentOpt.isPresent());
    Enrollment enrollment = enrollmentOpt.get();
    Optional<Event> eventOpt = enrollment.getEvents().stream().findFirst();
    assertTrue(eventOpt.isPresent());
    Event event = eventOpt.get();
    assertAll(
        () -> assertEquals(eventA.getId(), event.getId()),
        () -> assertEquals(eventA.getUid(), event.getUid()),
        () -> assertEquals(EventStatus.ACTIVE, event.getStatus()),
        () -> assertEquals(orgUnitA.getUid(), event.getOrganisationUnit().getUid()),
        () -> assertEquals(orgUnitA.getName(), event.getOrganisationUnit().getName()),
        () -> assertEquals(enrollmentA.getUid(), event.getEnrollment().getUid()),
        () -> assertEquals(programA.getUid(), event.getEnrollment().getProgram().getUid()),
        () -> assertEquals(ProgramStatus.ACTIVE, event.getEnrollment().getStatus()),
        () ->
            assertEquals(
                trackedEntityA.getUid(), event.getEnrollment().getTrackedEntity().getUid()),
        () -> assertEquals(eventA.getProgramStage().getUid(), event.getProgramStage().getUid()),
        () ->
            assertEquals(
                defaultCategoryOptionCombo.getUid(), event.getAttributeOptionCombo().getUid()),
        () -> assertFalse(event.isDeleted()),
        () -> assertTrue(event.getEnrollment().getFollowup()),
        () -> assertEquals(user, event.getAssignedUser()),
        () -> checkDate(currentTime, event.getCreated()),
        () -> checkDate(currentTime, event.getLastUpdated()),
        () -> checkDate(eventA.getDueDate(), event.getDueDate()),
        () -> checkDate(currentTime, event.getCreatedAtClient()),
        () -> checkDate(currentTime, event.getLastUpdatedAtClient()),
        () -> checkDate(eventA.getCompletedDate(), event.getCompletedDate()),
        () -> assertEquals(eventA.getCompletedBy(), event.getCompletedBy()));
  }

  @Test
  void shouldReturnTrackedEntityWithRelationshipsTei2Tei()
      throws ForbiddenException, NotFoundException, BadRequestException {
    TrackedEntityParams params =
        new TrackedEntityParams(true, TrackedEntityEnrollmentParams.FALSE, false, false);
    TrackedEntityOperationParams operationParams =
        TrackedEntityOperationParams.builder()
            .organisationUnits(Set.of(orgUnitA.getUid()))
            .orgUnitMode(SELECTED)
            .trackedEntityUids(Set.of(trackedEntityA.getUid()))
            .trackedEntityParams(params)
            .user(user)
            .build();

    List<TrackedEntity> trackedEntities = trackedEntityService.getTrackedEntities(operationParams);

    TrackedEntity trackedEntity = trackedEntities.get(0);
    Optional<RelationshipItem> relOpt =
        trackedEntity.getRelationshipItems().stream()
            .filter(i -> i.getRelationship().getUid().equals(relationshipA.getUid()))
            .findFirst();
    assertTrue(relOpt.isPresent());
    Relationship actual = relOpt.get().getRelationship();
    assertAll(
        () -> assertEquals(trackedEntityA.getUid(), actual.getFrom().getTrackedEntity().getUid()),
        () -> assertEquals(trackedEntityB.getUid(), actual.getTo().getTrackedEntity().getUid()));
  }

  @Test
  void returnTrackedEntityRelationshipsWithTei2Enrollment()
      throws ForbiddenException, NotFoundException, BadRequestException {
    TrackedEntityParams params =
        new TrackedEntityParams(true, TrackedEntityEnrollmentParams.FALSE, false, false);
    TrackedEntityOperationParams operationParams =
        TrackedEntityOperationParams.builder()
            .organisationUnits(Set.of(orgUnitA.getUid()))
            .orgUnitMode(SELECTED)
            .trackedEntityUids(Set.of(trackedEntityA.getUid()))
            .trackedEntityParams(params)
            .user(user)
            .build();

    List<TrackedEntity> trackedEntities = trackedEntityService.getTrackedEntities(operationParams);

    TrackedEntity trackedEntity = trackedEntities.get(0);
    Optional<RelationshipItem> relOpt =
        trackedEntity.getRelationshipItems().stream()
            .filter(i -> i.getRelationship().getUid().equals(relationshipB.getUid()))
            .findFirst();
    assertTrue(relOpt.isPresent());
    Relationship actual = relOpt.get().getRelationship();
    assertAll(
        () -> assertEquals(trackedEntityA.getUid(), actual.getFrom().getTrackedEntity().getUid()),
        () -> assertEquals(enrollmentA.getUid(), actual.getTo().getEnrollment().getUid()));
  }

  @Test
  void shouldReturnTrackedEntityRelationshipsWithTei2Event()
      throws ForbiddenException, NotFoundException, BadRequestException {
    TrackedEntityParams params =
        new TrackedEntityParams(true, TrackedEntityEnrollmentParams.TRUE, false, false);
    TrackedEntityOperationParams operationParams =
        TrackedEntityOperationParams.builder()
            .organisationUnits(Set.of(orgUnitA.getUid()))
            .orgUnitMode(SELECTED)
            .trackedEntityUids(Set.of(trackedEntityA.getUid()))
            .trackedEntityParams(params)
            .user(user)
            .build();

    List<TrackedEntity> trackedEntities = trackedEntityService.getTrackedEntities(operationParams);

    TrackedEntity trackedEntity = trackedEntities.get(0);
    Optional<RelationshipItem> relOpt =
        trackedEntity.getRelationshipItems().stream()
            .filter(i -> i.getRelationship().getUid().equals(relationshipC.getUid()))
            .findFirst();
    assertTrue(relOpt.isPresent());
    Relationship actual = relOpt.get().getRelationship();
    assertAll(
        () -> assertEquals(trackedEntityA.getUid(), actual.getFrom().getTrackedEntity().getUid()),
        () -> assertEquals(eventA.getUid(), actual.getTo().getEvent().getUid()));
  }

  @Test
<<<<<<< HEAD
  void shouldReturnAllEntitiesWhenSuperuserAndNotInSearchScope()
      throws ForbiddenException, BadRequestException, NotFoundException {
    injectSecurityContext(admin);

    TrackedEntityOperationParams operationParams =
        TrackedEntityOperationParams.builder()
            .orgUnitMode(ALL)
            .user(admin)
            .programUid(programA.getUid())
            .filters(Map.of(teaC.getUid(), List.of(new QueryFilter(QueryOperator.LIKE, "C"))))
            .build();

    List<TrackedEntity> trackedEntities = trackedEntityService.getTrackedEntities(operationParams);
    assertContainsOnly(List.of(trackedEntityA), trackedEntities);
  }

  @Test
  void shouldReturnAllEntitiesWhenAuthorizedUserAndInSearchScope()
      throws ForbiddenException, BadRequestException, NotFoundException {
    injectSecurityContext(authorizedUser);

    TrackedEntityOperationParams operationParams =
        TrackedEntityOperationParams.builder()
            .orgUnitMode(ALL)
            .user(authorizedUser)
            .trackedEntityTypeUid(trackedEntityTypeA.getUid())
            .build();

    List<TrackedEntity> trackedEntities = trackedEntityService.getTrackedEntities(operationParams);

    assertContainsOnly(List.of(trackedEntityA, trackedEntityB, trackedEntityC), trackedEntities);
=======
  void shouldFailWhenModeAllUserCanSearchEverywhereButNotSuperuserAndNoAccessToProgram() {
    injectSecurityContext(userWithSearchInAllAuthority);
    TrackedEntityOperationParams operationParams =
        TrackedEntityOperationParams.builder()
            .orgUnitMode(ALL)
            .programUid(programC.getUid())
            .user(userWithSearchInAllAuthority)
            .build();

    IllegalQueryException ex =
        assertThrows(
            IllegalQueryException.class,
            () -> trackedEntityService.getTrackedEntities(operationParams));

    assertContains(
        String.format(
            "Current user is not authorized to read data from selected program:  %s",
            programC.getUid()),
        ex.getMessage());
  }

  @Test
  void shouldReturnAllEntitiesWhenSuperuserAndModeAll()
      throws ForbiddenException, BadRequestException, NotFoundException {
    injectSecurityContext(admin);
    TrackedEntityOperationParams operationParams =
        TrackedEntityOperationParams.builder()
            .orgUnitMode(ALL)
            .programUid(programA.getUid())
            .user(admin)
            .build();

    List<TrackedEntity> trackedEntities = trackedEntityService.getTrackedEntities(operationParams);
    assertContainsOnly(Set.of(trackedEntityA.getUid()), uids(trackedEntities));
>>>>>>> b6648efc
  }

  private Set<String> attributeNames(final Collection<TrackedEntityAttributeValue> attributes) {
    // depends on createTrackedEntityAttribute() prefixing with "Attribute"
    return attributes.stream()
        .map(a -> StringUtils.removeStart(a.getAttribute().getName(), "Attribute"))
        .collect(Collectors.toSet());
  }

  protected ProgramStage createProgramStage(Program program) {
    ProgramStage programStage = createProgramStage('1', program);
    programStage.setUid(CodeGenerator.generateUid());
    programStage.setRepeatable(true);
    programStage.setEnableUserAssignment(true);
    programStage.setPublicAccess(AccessStringHelper.FULL);
    manager.save(programStage, false);
    return programStage;
  }

  private void checkDate(Date currentTime, Date date) {
    final long interval = currentTime.getTime() - date.getTime();
    long second = 1000;
    assertTrue(
        Math.abs(interval) < second,
        "Timestamp is higher than expected interval. Expecting: "
            + (long) 1000
            + " got: "
            + interval);
  }
}<|MERGE_RESOLUTION|>--- conflicted
+++ resolved
@@ -27,10 +27,7 @@
  */
 package org.hisp.dhis.tracker.export.trackedentity;
 
-<<<<<<< HEAD
 import static java.util.Collections.emptySet;
-=======
->>>>>>> b6648efc
 import static org.hisp.dhis.common.OrganisationUnitSelectionMode.ALL;
 import static org.hisp.dhis.common.OrganisationUnitSelectionMode.DESCENDANTS;
 import static org.hisp.dhis.common.OrganisationUnitSelectionMode.SELECTED;
@@ -204,7 +201,6 @@
     user = createAndAddUser(false, "user", Set.of(orgUnitA), Set.of(orgUnitA), "F_EXPORT_DATA");
     user.setTeiSearchOrganisationUnits(Set.of(orgUnitA, orgUnitB, orgUnitC));
 
-<<<<<<< HEAD
     authorizedUser =
         createAndAddUser(
             false,
@@ -213,7 +209,7 @@
             emptySet(),
             "F_TRACKED_ENTITY_INSTANCE_SEARCH_IN_ALL_ORGUNITS");
     authorizedUser.setTeiSearchOrganisationUnits(Set.of(orgUnitA, orgUnitB, orgUnitC));
-=======
+
     userWithSearchInAllAuthority =
         createAndAddUser(
             false,
@@ -223,7 +219,6 @@
             "F_TRACKED_ENTITY_INSTANCE_SEARCH_IN_ALL_ORGUNITS");
     userWithSearchInAllAuthority.setTeiSearchOrganisationUnits(
         Set.of(orgUnitA, orgUnitB, orgUnitC));
->>>>>>> b6648efc
 
     teaA = createTrackedEntityAttribute('A', ValueType.TEXT);
     manager.save(teaA, false);
@@ -1414,7 +1409,6 @@
   }
 
   @Test
-<<<<<<< HEAD
   void shouldReturnAllEntitiesWhenSuperuserAndNotInSearchScope()
       throws ForbiddenException, BadRequestException, NotFoundException {
     injectSecurityContext(admin);
@@ -1446,7 +1440,9 @@
     List<TrackedEntity> trackedEntities = trackedEntityService.getTrackedEntities(operationParams);
 
     assertContainsOnly(List.of(trackedEntityA, trackedEntityB, trackedEntityC), trackedEntities);
-=======
+  }
+
+  @Test
   void shouldFailWhenModeAllUserCanSearchEverywhereButNotSuperuserAndNoAccessToProgram() {
     injectSecurityContext(userWithSearchInAllAuthority);
     TrackedEntityOperationParams operationParams =
@@ -1481,7 +1477,6 @@
 
     List<TrackedEntity> trackedEntities = trackedEntityService.getTrackedEntities(operationParams);
     assertContainsOnly(Set.of(trackedEntityA.getUid()), uids(trackedEntities));
->>>>>>> b6648efc
   }
 
   private Set<String> attributeNames(final Collection<TrackedEntityAttributeValue> attributes) {
