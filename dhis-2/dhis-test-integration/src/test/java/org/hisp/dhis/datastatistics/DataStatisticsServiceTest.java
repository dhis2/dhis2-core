/*
 * Copyright (c) 2004-2025, University of Oslo
 * All rights reserved.
 *
 * Redistribution and use in source and binary forms, with or without
 * modification, are permitted provided that the following conditions are met:
 *
 * 1. Redistributions of source code must retain the above copyright notice, this
 * list of conditions and the following disclaimer.
 *
 * 2. Redistributions in binary form must reproduce the above copyright notice,
 * this list of conditions and the following disclaimer in the documentation
 * and/or other materials provided with the distribution.
 *
 * 3. Neither the name of the copyright holder nor the names of its contributors 
 * may be used to endorse or promote products derived from this software without
 * specific prior written permission.
 *
 * THIS SOFTWARE IS PROVIDED BY THE COPYRIGHT HOLDERS AND CONTRIBUTORS "AS IS" AND
 * ANY EXPRESS OR IMPLIED WARRANTIES, INCLUDING, BUT NOT LIMITED TO, THE IMPLIED
 * WARRANTIES OF MERCHANTABILITY AND FITNESS FOR A PARTICULAR PURPOSE ARE
 * DISCLAIMED. IN NO EVENT SHALL THE COPYRIGHT OWNER OR CONTRIBUTORS BE LIABLE FOR
 * ANY DIRECT, INDIRECT, INCIDENTAL, SPECIAL, EXEMPLARY, OR CONSEQUENTIAL DAMAGES
 * (INCLUDING, BUT NOT LIMITED TO, PROCUREMENT OF SUBSTITUTE GOODS OR SERVICES;
 * LOSS OF USE, DATA, OR PROFITS; OR BUSINESS INTERRUPTION) HOWEVER CAUSED AND ON
 * ANY THEORY OF LIABILITY, WHETHER IN CONTRACT, STRICT LIABILITY, OR TORT
 * (INCLUDING NEGLIGENCE OR OTHERWISE) ARISING IN ANY WAY OUT OF THE USE OF THIS
 * SOFTWARE, EVEN IF ADVISED OF THE POSSIBILITY OF SUCH DAMAGE.
 */
package org.hisp.dhis.datastatistics;

<<<<<<< HEAD
import static org.junit.Assert.assertEquals;
import static org.junit.Assert.assertTrue;
import static org.junit.jupiter.api.Assertions.assertAll;
=======
import static org.junit.jupiter.api.Assertions.assertAll;
import static org.junit.jupiter.api.Assertions.assertEquals;
>>>>>>> 3ff1b0f9
import static org.junit.jupiter.api.Assertions.assertNotEquals;
import static org.junit.jupiter.api.Assertions.fail;

import java.io.IOException;
<<<<<<< HEAD
import java.sql.Timestamp;
import java.time.Duration;
import java.time.Instant;
import java.time.LocalDate;
import java.time.LocalDateTime;
import java.time.ZoneId;
import java.time.temporal.ChronoUnit;
import java.util.Date;
import java.util.List;
=======
import java.util.Calendar;
import java.util.Date;
>>>>>>> 3ff1b0f9
import org.hisp.dhis.datasummary.DataSummary;
import org.hisp.dhis.scheduling.JobProgress;
import org.hisp.dhis.test.integration.PostgresIntegrationTestBase;
import org.hisp.dhis.tracker.TestSetup;
<<<<<<< HEAD
import org.junit.jupiter.api.AfterAll;
=======
import org.joda.time.DateTime;
import org.joda.time.format.DateTimeFormat;
import org.joda.time.format.DateTimeFormatter;
>>>>>>> 3ff1b0f9
import org.junit.jupiter.api.BeforeAll;
import org.junit.jupiter.api.Test;
import org.junit.jupiter.api.TestInstance;
import org.junit.jupiter.api.TestInstance.Lifecycle;
import org.springframework.beans.factory.annotation.Autowired;
import org.springframework.jdbc.core.JdbcTemplate;
import org.springframework.transaction.annotation.Transactional;

/**
 * @author Yrjan A. F. Fraschetti
 * @author Julie Hill Roa
 */
@TestInstance(Lifecycle.PER_CLASS)
@Transactional
class DataStatisticsServiceTest extends PostgresIntegrationTestBase {

  @Autowired private DataStatisticsService dataStatisticsService;

  @Autowired private DataStatisticsStore hibernateDataStatisticsStore;

  @Autowired private JdbcTemplate jdbc;

  @Autowired private TestSetup testSetup;

  private DataStatisticsEvent dse1;

  private DataStatisticsEvent dse2;

  private long snapId1;
  private static final ZoneId ZONE = DefaultDataStatisticsService.SERVER_ZONE;
  private Date dayStart;
  private List<Long> eventIds;

  @BeforeAll
<<<<<<< HEAD
  void setUp() {

    LocalDate fixedDate = LocalDate.of(2016, 3, 22);
    dayStart = toDate(fixedDate.atStartOfDay());

=======
  void setUp() throws IOException {
    DateTime formatdate;
    fmt = DateTimeFormat.forPattern("yyyy-mm-dd");
    formatdate = fmt.parseDateTime("2016-03-22");
    Date now = formatdate.toDate();
>>>>>>> 3ff1b0f9
    dse1 = new DataStatisticsEvent();
    dse2 =
        new DataStatisticsEvent(DataStatisticsEventType.VISUALIZATION_VIEW, dayStart, "TestUser");
    DataStatistics ds =
        new DataStatistics(
            1L, 2L, 4L, 5L, 3L, 6L, 7L, 8L, 11L, 10L, 12L, 11L, 13L, 20L, 14L, 17L, 11L, 10L, 18L);
    hibernateDataStatisticsStore.save(ds);
    snapId1 = ds.getId();

<<<<<<< HEAD
    try {
      testSetup.importMetadata();
    } catch (IOException e) {
      fail("Metadata import failed", e);
    }
    injectSecurityContextUser(userService.getUser("tTgjgobT1oS"));
    try {
      testSetup.importTrackerData();
    } catch (IOException e) {
      fail("Tracker import failed", e);
    }
    eventIds =
        jdbc.queryForList(
            "select eventid from singleevent order by eventid asc limit 3", long.class);
    // Be sure we have at least three
    assertTrue(eventIds.size() >= 3);

    Instant base = Instant.now().atZone(ZONE).toInstant();

    // Boundaries
    Instant sevenDaysAgo = base.minus(7, ChronoUnit.DAYS);
    Instant oneDayAgo = base.minus(1, ChronoUnit.DAYS);
    Instant oneHourAgo = base.minus(1, ChronoUnit.HOURS);

    // Avoid edge cases by subtracting extra minutes
    Instant olderThanHour = oneHourAgo.minus(5, ChronoUnit.MINUTES);
    Instant olderThanDay = oneDayAgo.minus(5, ChronoUnit.MINUTES);
    Instant olderThanSevenDays = sevenDaysAgo.minus(5, ChronoUnit.MINUTES);

    // Backdate the three events
    jdbc.update(
        "update singleevent set lastupdated = ? where eventid = ?",
        Timestamp.from(olderThanHour),
        eventIds.get(1));

    jdbc.update(
        "update singleevent set lastupdated = ? where eventid = ?",
        Timestamp.from(olderThanDay),
        eventIds.get(0));

    jdbc.update(
        "update singleevent set lastupdated = ? where eventid = ?",
        Timestamp.from(olderThanSevenDays),
        eventIds.get(2));
=======
    testSetup.importMetadata();
    injectSecurityContextUser(userService.getUser("tTgjgobT1oS"));
    testSetup.importTrackerData();
    var eventIds =
        jdbc.queryForList(
            "select eventid from singleevent order by eventid asc limit 2", Long.class);

    // backdate: 7 days
    jdbc.update(
        "update singleevent set lastupdated = now() - interval '7 days' where eventid = ?",
        eventIds.get(0));

    // backdate: 30 days
    jdbc.update(
        "update singleevent set lastupdated = now() - interval '30 days' where eventid = ?",
        eventIds.get(1));
>>>>>>> 3ff1b0f9

    entityManager.flush();
    entityManager.clear();
  }

  @Test
  void testAddEvent() {
    int id = dataStatisticsService.addEvent(dse1);
    assertNotEquals(0, id);
  }

  @Test
  void testAddEventWithParams() {
    int id = dataStatisticsService.addEvent(dse2);
    assertNotEquals(0, id);
  }

  @Test
  void testSaveSnapshot() {
<<<<<<< HEAD
    Date twoDaysBefore = addDays(dayStart, -2);
=======
    Calendar c = Calendar.getInstance();
    DateTime formatdate;
    fmt = DateTimeFormat.forPattern("yyyy-mm-dd");
    c.add(Calendar.DAY_OF_MONTH, -2);
    formatdate = fmt.parseDateTime("2016-03-21");
    Date startDate = formatdate.toDate();
>>>>>>> 3ff1b0f9
    dse1 =
        new DataStatisticsEvent(
            DataStatisticsEventType.VISUALIZATION_VIEW, twoDaysBefore, "TestUser");
    dataStatisticsService.addEvent(dse1);
    dataStatisticsService.addEvent(dse2);
    long snapId2 = dataStatisticsService.saveDataStatisticsSnapshot(JobProgress.noop());
    assertNotEquals(0, snapId2);
    assertNotEquals(snapId1, snapId2);
  }

  @Test
  void testGetSystemStatisticsSummary() {
    DataSummary summary = dataStatisticsService.getSystemStatisticsSummary();

    assertAll(
        () -> assertEquals(14L, summary.getEventCount().get(0).longValue()),
        () -> assertEquals(15L, summary.getEventCount().get(1).longValue()),
        () -> assertEquals(16L, summary.getEventCount().get(7).longValue()),
        () -> assertEquals(17L, summary.getEventCount().get(30).longValue()),
        () -> assertEquals(10L, summary.getTrackerEventCount().get(0).longValue()),
        () -> assertEquals(10L, summary.getTrackerEventCount().get(1).longValue()),
        () -> assertEquals(10L, summary.getTrackerEventCount().get(7).longValue()),
        () -> assertEquals(10L, summary.getTrackerEventCount().get(30).longValue()),
        () -> assertEquals(4L, summary.getSingleEventCount().get(0).longValue()),
        () -> assertEquals(5L, summary.getSingleEventCount().get(1).longValue()),
        () -> assertEquals(6L, summary.getSingleEventCount().get(7).longValue()),
        () -> assertEquals(7L, summary.getSingleEventCount().get(30).longValue()),
        () -> assertEquals(12L, summary.getEnrollmentCount().get(0).longValue()),
        () -> assertEquals(12L, summary.getEnrollmentCount().get(1).longValue()),
        () -> assertEquals(12L, summary.getEnrollmentCount().get(7).longValue()),
        () -> assertEquals(12L, summary.getEnrollmentCount().get(30).longValue()));
  }

  // --- Helpers ---
  private Date addDays(Date base, int days) {
    Instant instant = base.toInstant().plus(Duration.ofDays(days));
    return Date.from(instant);
  }

  private Date toDate(LocalDateTime ldt) {
    return Date.from(ldt.atZone(ZONE).toInstant());
  }

  @AfterAll
  void tearDown() {
    // Truncate affected tables
    jdbc.execute("TRUNCATE TABLE datastatisticsevent CASCADE");
    jdbc.execute("TRUNCATE TABLE datastatistics CASCADE");
  }

  @Test
  void testGetSystemStatisticsSummary() {
    DataSummary summary = dataStatisticsService.getSystemStatisticsSummary();
    assertAll(
        () -> assertEquals(15, summary.getEventCount().get(0)),
        () -> assertEquals(15, summary.getEventCount().get(1)),
        () -> assertEquals(16, summary.getEventCount().get(7)),
        () -> assertEquals(17, summary.getEventCount().get(30)),
        () -> assertEquals(10, summary.getTrackerEventCount().get(0)),
        () -> assertEquals(10, summary.getTrackerEventCount().get(1)),
        () -> assertEquals(10, summary.getTrackerEventCount().get(7)),
        () -> assertEquals(10, summary.getTrackerEventCount().get(30)),
        () -> assertEquals(5, summary.getSingleEventCount().get(0)),
        () -> assertEquals(5, summary.getSingleEventCount().get(1)),
        () -> assertEquals(6, summary.getSingleEventCount().get(7)),
        () -> assertEquals(7, summary.getSingleEventCount().get(30)),
        () -> assertEquals(12, summary.getEnrollmentCount().get(0)),
        () -> assertEquals(12, summary.getEnrollmentCount().get(1)),
        () -> assertEquals(12, summary.getEnrollmentCount().get(7)),
        () -> assertEquals(12, summary.getEnrollmentCount().get(30)));
  }
}<|MERGE_RESOLUTION|>--- conflicted
+++ resolved
@@ -29,19 +29,14 @@
  */
 package org.hisp.dhis.datastatistics;
 
-<<<<<<< HEAD
 import static org.junit.Assert.assertEquals;
 import static org.junit.Assert.assertTrue;
 import static org.junit.jupiter.api.Assertions.assertAll;
-=======
-import static org.junit.jupiter.api.Assertions.assertAll;
 import static org.junit.jupiter.api.Assertions.assertEquals;
->>>>>>> 3ff1b0f9
 import static org.junit.jupiter.api.Assertions.assertNotEquals;
 import static org.junit.jupiter.api.Assertions.fail;
 
 import java.io.IOException;
-<<<<<<< HEAD
 import java.sql.Timestamp;
 import java.time.Duration;
 import java.time.Instant;
@@ -51,21 +46,11 @@
 import java.time.temporal.ChronoUnit;
 import java.util.Date;
 import java.util.List;
-=======
-import java.util.Calendar;
-import java.util.Date;
->>>>>>> 3ff1b0f9
 import org.hisp.dhis.datasummary.DataSummary;
 import org.hisp.dhis.scheduling.JobProgress;
 import org.hisp.dhis.test.integration.PostgresIntegrationTestBase;
 import org.hisp.dhis.tracker.TestSetup;
-<<<<<<< HEAD
 import org.junit.jupiter.api.AfterAll;
-=======
-import org.joda.time.DateTime;
-import org.joda.time.format.DateTimeFormat;
-import org.joda.time.format.DateTimeFormatter;
->>>>>>> 3ff1b0f9
 import org.junit.jupiter.api.BeforeAll;
 import org.junit.jupiter.api.Test;
 import org.junit.jupiter.api.TestInstance;
@@ -93,26 +78,16 @@
   private DataStatisticsEvent dse1;
 
   private DataStatisticsEvent dse2;
-
+  private Date dayStart;
   private long snapId1;
   private static final ZoneId ZONE = DefaultDataStatisticsService.SERVER_ZONE;
-  private Date dayStart;
   private List<Long> eventIds;
 
   @BeforeAll
-<<<<<<< HEAD
-  void setUp() {
-
+  void setUp() throws IOException {
     LocalDate fixedDate = LocalDate.of(2016, 3, 22);
     dayStart = toDate(fixedDate.atStartOfDay());
 
-=======
-  void setUp() throws IOException {
-    DateTime formatdate;
-    fmt = DateTimeFormat.forPattern("yyyy-mm-dd");
-    formatdate = fmt.parseDateTime("2016-03-22");
-    Date now = formatdate.toDate();
->>>>>>> 3ff1b0f9
     dse1 = new DataStatisticsEvent();
     dse2 =
         new DataStatisticsEvent(DataStatisticsEventType.VISUALIZATION_VIEW, dayStart, "TestUser");
@@ -122,7 +97,6 @@
     hibernateDataStatisticsStore.save(ds);
     snapId1 = ds.getId();
 
-<<<<<<< HEAD
     try {
       testSetup.importMetadata();
     } catch (IOException e) {
@@ -167,24 +141,6 @@
         "update singleevent set lastupdated = ? where eventid = ?",
         Timestamp.from(olderThanSevenDays),
         eventIds.get(2));
-=======
-    testSetup.importMetadata();
-    injectSecurityContextUser(userService.getUser("tTgjgobT1oS"));
-    testSetup.importTrackerData();
-    var eventIds =
-        jdbc.queryForList(
-            "select eventid from singleevent order by eventid asc limit 2", Long.class);
-
-    // backdate: 7 days
-    jdbc.update(
-        "update singleevent set lastupdated = now() - interval '7 days' where eventid = ?",
-        eventIds.get(0));
-
-    // backdate: 30 days
-    jdbc.update(
-        "update singleevent set lastupdated = now() - interval '30 days' where eventid = ?",
-        eventIds.get(1));
->>>>>>> 3ff1b0f9
 
     entityManager.flush();
     entityManager.clear();
@@ -204,16 +160,7 @@
 
   @Test
   void testSaveSnapshot() {
-<<<<<<< HEAD
     Date twoDaysBefore = addDays(dayStart, -2);
-=======
-    Calendar c = Calendar.getInstance();
-    DateTime formatdate;
-    fmt = DateTimeFormat.forPattern("yyyy-mm-dd");
-    c.add(Calendar.DAY_OF_MONTH, -2);
-    formatdate = fmt.parseDateTime("2016-03-21");
-    Date startDate = formatdate.toDate();
->>>>>>> 3ff1b0f9
     dse1 =
         new DataStatisticsEvent(
             DataStatisticsEventType.VISUALIZATION_VIEW, twoDaysBefore, "TestUser");
@@ -229,22 +176,21 @@
     DataSummary summary = dataStatisticsService.getSystemStatisticsSummary();
 
     assertAll(
-        () -> assertEquals(14L, summary.getEventCount().get(0).longValue()),
-        () -> assertEquals(15L, summary.getEventCount().get(1).longValue()),
-        () -> assertEquals(16L, summary.getEventCount().get(7).longValue()),
-        () -> assertEquals(17L, summary.getEventCount().get(30).longValue()),
-        () -> assertEquals(10L, summary.getTrackerEventCount().get(0).longValue()),
-        () -> assertEquals(10L, summary.getTrackerEventCount().get(1).longValue()),
-        () -> assertEquals(10L, summary.getTrackerEventCount().get(7).longValue()),
-        () -> assertEquals(10L, summary.getTrackerEventCount().get(30).longValue()),
-        () -> assertEquals(4L, summary.getSingleEventCount().get(0).longValue()),
-        () -> assertEquals(5L, summary.getSingleEventCount().get(1).longValue()),
-        () -> assertEquals(6L, summary.getSingleEventCount().get(7).longValue()),
-        () -> assertEquals(7L, summary.getSingleEventCount().get(30).longValue()),
-        () -> assertEquals(12L, summary.getEnrollmentCount().get(0).longValue()),
-        () -> assertEquals(12L, summary.getEnrollmentCount().get(1).longValue()),
-        () -> assertEquals(12L, summary.getEnrollmentCount().get(7).longValue()),
-        () -> assertEquals(12L, summary.getEnrollmentCount().get(30).longValue()));
+        () -> assertEquals(15L, summary.getEventCount().get(1)),
+        () -> assertEquals(16L, summary.getEventCount().get(7)),
+        () -> assertEquals(17L, summary.getEventCount().get(30)),
+        () -> assertEquals(10L, summary.getTrackerEventCount().get(0)),
+        () -> assertEquals(10L, summary.getTrackerEventCount().get(1)),
+        () -> assertEquals(10L, summary.getTrackerEventCount().get(7)),
+        () -> assertEquals(10L, summary.getTrackerEventCount().get(30)),
+        () -> assertEquals(4L, summary.getSingleEventCount().get(0)),
+        () -> assertEquals(5L, summary.getSingleEventCount().get(1)),
+        () -> assertEquals(6L, summary.getSingleEventCount().get(7)),
+        () -> assertEquals(7L, summary.getSingleEventCount().get(30)),
+        () -> assertEquals(12L, summary.getEnrollmentCount().get(0)),
+        () -> assertEquals(12L, summary.getEnrollmentCount().get(1)),
+        () -> assertEquals(12L, summary.getEnrollmentCount().get(7)),
+        () -> assertEquals(12L, summary.getEnrollmentCount().get(30)));
   }
 
   // --- Helpers ---
@@ -263,26 +209,4 @@
     jdbc.execute("TRUNCATE TABLE datastatisticsevent CASCADE");
     jdbc.execute("TRUNCATE TABLE datastatistics CASCADE");
   }
-
-  @Test
-  void testGetSystemStatisticsSummary() {
-    DataSummary summary = dataStatisticsService.getSystemStatisticsSummary();
-    assertAll(
-        () -> assertEquals(15, summary.getEventCount().get(0)),
-        () -> assertEquals(15, summary.getEventCount().get(1)),
-        () -> assertEquals(16, summary.getEventCount().get(7)),
-        () -> assertEquals(17, summary.getEventCount().get(30)),
-        () -> assertEquals(10, summary.getTrackerEventCount().get(0)),
-        () -> assertEquals(10, summary.getTrackerEventCount().get(1)),
-        () -> assertEquals(10, summary.getTrackerEventCount().get(7)),
-        () -> assertEquals(10, summary.getTrackerEventCount().get(30)),
-        () -> assertEquals(5, summary.getSingleEventCount().get(0)),
-        () -> assertEquals(5, summary.getSingleEventCount().get(1)),
-        () -> assertEquals(6, summary.getSingleEventCount().get(7)),
-        () -> assertEquals(7, summary.getSingleEventCount().get(30)),
-        () -> assertEquals(12, summary.getEnrollmentCount().get(0)),
-        () -> assertEquals(12, summary.getEnrollmentCount().get(1)),
-        () -> assertEquals(12, summary.getEnrollmentCount().get(7)),
-        () -> assertEquals(12, summary.getEnrollmentCount().get(30)));
-  }
 }