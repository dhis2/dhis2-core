/*
 * Copyright (c) 2004-2022, University of Oslo
 * All rights reserved.
 *
 * Redistribution and use in source and binary forms, with or without
 * modification, are permitted provided that the following conditions are met:
 * Redistributions of source code must retain the above copyright notice, this
 * list of conditions and the following disclaimer.
 *
 * Redistributions in binary form must reproduce the above copyright notice,
 * this list of conditions and the following disclaimer in the documentation
 * and/or other materials provided with the distribution.
 * Neither the name of the HISP project nor the names of its contributors may
 * be used to endorse or promote products derived from this software without
 * specific prior written permission.
 *
 * THIS SOFTWARE IS PROVIDED BY THE COPYRIGHT HOLDERS AND CONTRIBUTORS "AS IS" AND
 * ANY EXPRESS OR IMPLIED WARRANTIES, INCLUDING, BUT NOT LIMITED TO, THE IMPLIED
 * WARRANTIES OF MERCHANTABILITY AND FITNESS FOR A PARTICULAR PURPOSE ARE
 * DISCLAIMED. IN NO EVENT SHALL THE COPYRIGHT OWNER OR CONTRIBUTORS BE LIABLE FOR
 * ANY DIRECT, INDIRECT, INCIDENTAL, SPECIAL, EXEMPLARY, OR CONSEQUENTIAL DAMAGES
 * (INCLUDING, BUT NOT LIMITED TO, PROCUREMENT OF SUBSTITUTE GOODS OR SERVICES;
 * LOSS OF USE, DATA, OR PROFITS; OR BUSINESS INTERRUPTION) HOWEVER CAUSED AND ON
 * ANY THEORY OF LIABILITY, WHETHER IN CONTRACT, STRICT LIABILITY, OR TORT
 * (INCLUDING NEGLIGENCE OR OTHERWISE) ARISING IN ANY WAY OUT OF THE USE OF THIS
 * SOFTWARE, EVEN IF ADVISED OF THE POSSIBILITY OF SUCH DAMAGE.
 */
package org.hisp.dhis.tracker.imports.preheat;

import static org.junit.jupiter.api.Assertions.assertEquals;
import static org.junit.jupiter.api.Assertions.assertFalse;
import static org.junit.jupiter.api.Assertions.assertNotNull;
import static org.junit.jupiter.api.Assertions.assertTrue;

import com.google.common.collect.Lists;
import java.io.IOException;
import java.util.Map;
import java.util.Set;
import org.hisp.dhis.category.CategoryOption;
import org.hisp.dhis.category.CategoryOptionCombo;
import org.hisp.dhis.common.UID;
import org.hisp.dhis.dataelement.DataElement;
import org.hisp.dhis.organisationunit.OrganisationUnit;
import org.hisp.dhis.program.ProgramStage;
import org.hisp.dhis.tracker.TrackerIdSchemeParams;
import org.hisp.dhis.tracker.TrackerTest;
import org.hisp.dhis.tracker.imports.TrackerIdentifierCollector;
import org.hisp.dhis.tracker.imports.domain.MetadataIdentifier;
import org.hisp.dhis.tracker.imports.domain.TrackedEntity;
import org.hisp.dhis.tracker.imports.domain.TrackerObjects;
import org.hisp.dhis.user.User;
import org.junit.jupiter.api.Test;
import org.springframework.beans.factory.annotation.Autowired;

/**
 * @author Morten Olav Hansen <mortenoh@gmail.com>
 */
class TrackerPreheatServiceTest extends TrackerTest {

  @Autowired private TrackerPreheatService trackerPreheatService;

  @Autowired private TrackerIdentifierCollector identifierCollector;

  @Test
  void testCollectIdentifiersEvents() throws IOException {
    TrackerObjects trackerObjects = fromJson("tracker/event_events.json");
    assertTrue(trackerObjects.getTrackedEntities().isEmpty());
    assertTrue(trackerObjects.getEnrollments().isEmpty());
    assertFalse(trackerObjects.getEvents().isEmpty());
    Map<Class<?>, Set<String>> collectedMap = identifierCollector.collect(trackerObjects);
    assertTrue(collectedMap.containsKey(DataElement.class));
    assertTrue(collectedMap.containsKey(ProgramStage.class));
    assertTrue(collectedMap.containsKey(OrganisationUnit.class));
    assertTrue(collectedMap.containsKey(CategoryOptionCombo.class));
    assertTrue(collectedMap.containsKey(CategoryOption.class));
    Set<String> dataElements = collectedMap.get(DataElement.class);
    assertTrue(dataElements.contains("DSKTW8qFP0z"));
    assertTrue(dataElements.contains("VD2olWcRozZ"));
    assertTrue(dataElements.contains("WS3e6pInnuA"));
    assertTrue(dataElements.contains("h7hXjNVMiRl"));
    assertTrue(dataElements.contains("KCLriKKezWO"));
    assertTrue(dataElements.contains("A8qxpcalLtf"));
    assertTrue(dataElements.contains("zal5vkVEpV0"));
    assertTrue(dataElements.contains("kAfSfT69m0E"));
    assertTrue(dataElements.contains("wIUShyK7lIa"));
    assertTrue(dataElements.contains("ICfA0klVxkd"));
    assertTrue(dataElements.contains("xaPkxL28aPx"));
    assertTrue(dataElements.contains("Kvm949EFjjv"));
    assertTrue(dataElements.contains("xaQ4gqDYGL9"));
    assertTrue(dataElements.contains("MqGMwzt7M7w"));
    assertTrue(dataElements.contains("WdTLfnn4S1I"));
    assertTrue(dataElements.contains("hxUvZqnmBDv"));
    assertTrue(dataElements.contains("JXF90RhgNiI"));
    assertTrue(dataElements.contains("gfEoDU4GtXK"));
    assertTrue(dataElements.contains("qw67QlOlzdp"));
    Set<String> categoryCombos = collectedMap.get(CategoryOptionCombo.class);
    assertTrue(categoryCombos.contains("HllvX50cXC0"));
    Set<String> categoryOptions = collectedMap.get(CategoryOption.class);
    assertTrue(categoryOptions.contains("xYerKDKCefk"));
  }

  @Test
  void testCollectIdentifiersAttributeValues() {
    TrackerObjects trackerObjects =
        TrackerObjects.builder()
            .trackedEntities(
                Lists.newArrayList(
                    TrackedEntity.builder()
                        .trackedEntity(UID.of("TE012345678"))
                        .orgUnit(MetadataIdentifier.ofCode("OU123456789"))
                        .build()))
            .build();
    assertFalse(trackerObjects.getTrackedEntities().isEmpty());
    assertTrue(trackerObjects.getEnrollments().isEmpty());
    assertTrue(trackerObjects.getEvents().isEmpty());
    Map<Class<?>, Set<String>> collectedMap = identifierCollector.collect(trackerObjects);
    assertTrue(collectedMap.containsKey(TrackedEntity.class));
    Set<String> trackedEntities = collectedMap.get(TrackedEntity.class);
    assertTrue(collectedMap.containsKey(OrganisationUnit.class));
    Set<String> organisationUnits = collectedMap.get(OrganisationUnit.class);
    assertTrue(organisationUnits.contains("OU123456789"));
    assertEquals(1, organisationUnits.size());
    assertTrue(trackedEntities.contains("TE012345678"));
    assertEquals(1, trackedEntities.size());
  }

  @Test
  void testPreheatValidation() throws IOException {
    TrackerObjects trackerObjects = fromJson("tracker/event_events.json");
    assertTrue(trackerObjects.getTrackedEntities().isEmpty());
    assertTrue(trackerObjects.getEnrollments().isEmpty());
    assertFalse(trackerObjects.getEvents().isEmpty());
  }

  @Test
  void testPreheatEvents() throws IOException {
    setUpMetadata("tracker/event_metadata.json");

    User importUser = userService.getUser("tTgjgobT1oS");
    injectSecurityContextUser(importUser);

    TrackerObjects trackerObjects = fromJson("tracker/event_events.json");

    TrackerPreheat preheat =
        trackerPreheatService.preheat(trackerObjects, new TrackerIdSchemeParams());

    assertNotNull(preheat);
    assertFalse(preheat.getAll(DataElement.class).isEmpty());
    assertFalse(preheat.getAll(OrganisationUnit.class).isEmpty());
    assertFalse(preheat.getAll(ProgramStage.class).isEmpty());
    assertFalse(preheat.getAll(CategoryOptionCombo.class).isEmpty());
<<<<<<< HEAD

    // Need to fix this duplicate category option combo
    assertNotNull(preheat.get(CategoryOptionCombo.class, "HllvX50cXC0"));

=======
    assertNotNull(preheat.get(CategoryOptionCombo.class, "HllvX50cXC0"));
>>>>>>> d704a18f
    assertNotNull(preheat.get(CategoryOption.class, "XXXrKDKCefk"));
  }
}<|MERGE_RESOLUTION|>--- conflicted
+++ resolved
@@ -149,14 +149,7 @@
     assertFalse(preheat.getAll(OrganisationUnit.class).isEmpty());
     assertFalse(preheat.getAll(ProgramStage.class).isEmpty());
     assertFalse(preheat.getAll(CategoryOptionCombo.class).isEmpty());
-<<<<<<< HEAD
-
-    // Need to fix this duplicate category option combo
     assertNotNull(preheat.get(CategoryOptionCombo.class, "HllvX50cXC0"));
-
-=======
-    assertNotNull(preheat.get(CategoryOptionCombo.class, "HllvX50cXC0"));
->>>>>>> d704a18f
     assertNotNull(preheat.get(CategoryOption.class, "XXXrKDKCefk"));
   }
 }