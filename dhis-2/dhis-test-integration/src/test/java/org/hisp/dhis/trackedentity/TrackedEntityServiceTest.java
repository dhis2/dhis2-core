--- conflicted
+++ resolved
@@ -27,11 +27,9 @@
  */
 package org.hisp.dhis.trackedentity;
 
-import static org.junit.jupiter.api.Assertions.assertEquals;
 import static org.junit.jupiter.api.Assertions.assertNotNull;
 import static org.junit.jupiter.api.Assertions.assertNull;
 
-import java.util.HashSet;
 import java.util.List;
 import java.util.Set;
 import org.hisp.dhis.common.CodeGenerator;
@@ -40,21 +38,9 @@
 import org.hisp.dhis.feedback.NotFoundException;
 import org.hisp.dhis.organisationunit.OrganisationUnit;
 import org.hisp.dhis.organisationunit.OrganisationUnitService;
-import org.hisp.dhis.program.Enrollment;
-import org.hisp.dhis.program.Event;
-import org.hisp.dhis.program.Program;
-import org.hisp.dhis.program.ProgramService;
-import org.hisp.dhis.program.ProgramStage;
-import org.hisp.dhis.program.ProgramStageService;
 import org.hisp.dhis.test.integration.PostgresIntegrationTestBase;
 import org.hisp.dhis.tracker.imports.bundle.persister.TrackerObjectDeletionService;
 import org.hisp.dhis.user.User;
-<<<<<<< HEAD
-import org.hisp.dhis.user.sharing.Sharing;
-import org.hisp.dhis.webapi.controller.event.mapper.OrderParam;
-=======
->>>>>>> 7c6a7791
-import org.joda.time.DateTime;
 import org.junit.jupiter.api.BeforeEach;
 import org.junit.jupiter.api.Test;
 import org.springframework.beans.factory.annotation.Autowired;
@@ -67,20 +53,10 @@
   private static final String TE_B_UID = uidWithPrefix('B');
   private static final String TE_C_UID = uidWithPrefix('C');
   private static final String TE_D_UID = uidWithPrefix('D');
-  private static final String ENROLLMENT_A_UID = UID.of(CodeGenerator.generateUid()).getValue();
-  private static final String EVENT_A_UID = UID.of(CodeGenerator.generateUid()).getValue();
-
-  @Autowired private TrackedEntityService trackedEntityService;
 
   @Autowired private OrganisationUnitService organisationUnitService;
 
-  @Autowired private ProgramService programService;
-
-  @Autowired private ProgramStageService programStageService;
-
   @Autowired private TrackedEntityAttributeService attributeService;
-
-  @Autowired private TrackedEntityTypeService trackedEntityTypeService;
 
   @Autowired private TrackedEntityAttributeService trackedEntityAttributeService;
 
@@ -88,25 +64,10 @@
 
   @Autowired private TrackerObjectDeletionService trackerObjectDeletionService;
 
-  private Event event;
-
-  private Enrollment enrollment;
-
   private TrackedEntity trackedEntityA1;
-
-  private TrackedEntity trackedEntityB1;
 
   @BeforeEach
   void setUp() {
-<<<<<<< HEAD
-    trackedEntityType = createTrackedEntityType('A');
-    trackedEntityTypeService.addTrackedEntityType(trackedEntityType);
-    trackedEntityType.setSharing(Sharing.builder().publicAccess("rwrw----").build());
-    manager.update(trackedEntityType);
-
-=======
-    TrackedEntityType trackedEntityType = createTrackedEntityType('A');
->>>>>>> 7c6a7791
     TrackedEntityAttribute attrD = createTrackedEntityAttribute('D');
     TrackedEntityAttribute attrE = createTrackedEntityAttribute('E');
     TrackedEntityAttribute filtF = createTrackedEntityAttribute('F');
@@ -125,41 +86,13 @@
     organisationUnitService.addOrganisationUnit(organisationUnitB);
     attributeService.addTrackedEntityAttribute(createTrackedEntityAttribute('A'));
     trackedEntityA1 = createTrackedEntity(organisationUnit);
-    trackedEntityB1 = createTrackedEntity(organisationUnit);
+    TrackedEntity trackedEntityB1 = createTrackedEntity(organisationUnit);
     TrackedEntity trackedEntityC1 = createTrackedEntity(organisationUnit);
     TrackedEntity trackedEntityD1 = createTrackedEntity(organisationUnit);
     trackedEntityA1.setUid(TE_A_UID);
     trackedEntityB1.setUid(TE_B_UID);
     trackedEntityC1.setUid(TE_C_UID);
     trackedEntityD1.setUid(TE_D_UID);
-<<<<<<< HEAD
-    trackedEntityA1.setTrackedEntityType(trackedEntityType);
-    program = createProgram('A', new HashSet<>(), organisationUnit);
-    program.setTrackedEntityType(trackedEntityType);
-=======
-    Program program = createProgram('A', new HashSet<>(), organisationUnit);
->>>>>>> 7c6a7791
-    programService.addProgram(program);
-    program.setSharing(Sharing.builder().publicAccess("rwrw----").build());
-    manager.update(program);
-    ProgramStage stageA = createProgramStage('A', program);
-    stageA.setSortOrder(1);
-    programStageService.saveProgramStage(stageA);
-    Set<ProgramStage> programStages = new HashSet<>();
-    programStages.add(stageA);
-    program.setProgramStages(programStages);
-    programService.updateProgram(program);
-    DateTime enrollmentDate = DateTime.now();
-    enrollmentDate.withTimeAtStartOfDay();
-    enrollmentDate = enrollmentDate.minusDays(70);
-    DateTime incidentDate = DateTime.now();
-    incidentDate.withTimeAtStartOfDay();
-    enrollment =
-        new Enrollment(enrollmentDate.toDate(), incidentDate.toDate(), trackedEntityA1, program);
-    enrollment.setUid(ENROLLMENT_A_UID);
-    enrollment.setOrganisationUnit(organisationUnit);
-    event = createEvent(stageA, enrollment, organisationUnit);
-    event.setUid(EVENT_A_UID);
 
     attributeService.addTrackedEntityAttribute(attrD);
     attributeService.addTrackedEntityAttribute(attrE);
@@ -175,535 +108,11 @@
   @Test
   void testDeleteTrackedEntityAndLinkedEnrollmentsAndEvents() throws NotFoundException {
     manager.save(trackedEntityA1);
-    manager.save(enrollment);
-    manager.save(event);
-    long eventIdA = event.getId();
-    enrollment.setEvents(Set.of(event));
-    trackedEntityA1.setEnrollments(Set.of(enrollment));
-    manager.update(enrollment);
     manager.update(trackedEntityA1);
     TrackedEntity trackedEntityA = manager.get(TrackedEntity.class, trackedEntityA1.getUid());
-    Enrollment psA = manager.get(Enrollment.class, enrollment.getUid());
-    Event eventA = manager.get(Event.class, eventIdA);
     assertNotNull(trackedEntityA);
-    assertNotNull(psA);
-    assertNotNull(eventA);
     trackerObjectDeletionService.deleteTrackedEntities(List.of(trackedEntityA.getUid()));
     assertNull(manager.get(TrackedEntity.class, trackedEntityA.getUid()));
-    assertNull(manager.get(Enrollment.class, enrollment.getUid()));
-    assertNull(manager.get(Event.class, eventIdA));
-  }
-
-  @Test
-<<<<<<< HEAD
-  void shouldOrderEntitiesByCreatedInAscOrder() {
-    injectAdminIntoSecurityContext();
-
-    trackedEntityA1.setCreated(DateTime.now().plusDays(1).toDate());
-    trackedEntityB1.setCreated(DateTime.now().toDate());
-    trackedEntityC1.setCreated(DateTime.now().minusDays(1).toDate());
-    trackedEntityD1.setCreated(DateTime.now().plusDays(2).toDate());
-    addEntityInstances();
-
-    TrackedEntityQueryParams params = new TrackedEntityQueryParams();
-
-    params.setOrgUnits(Set.of(organisationUnit));
-    params.setOrders(List.of(new OrderParam("createdAt", SortDirection.ASC)));
-
-    List<Long> trackedEntityIdList = trackedEntityService.getTrackedEntityIds(params, true, true);
-
-    assertEquals(
-        List.of(
-            trackedEntityC1.getId(),
-            trackedEntityB1.getId(),
-            trackedEntityA1.getId(),
-            trackedEntityD1.getId()),
-        trackedEntityIdList);
-  }
-
-  @Test
-  void shouldOrderEntitiesByCreatedInDescOrder() {
-    injectAdminIntoSecurityContext();
-
-    trackedEntityA1.setCreated(DateTime.now().plusDays(1).toDate());
-    trackedEntityB1.setCreated(DateTime.now().toDate());
-    trackedEntityC1.setCreated(DateTime.now().minusDays(1).toDate());
-    trackedEntityD1.setCreated(DateTime.now().plusDays(2).toDate());
-    addEntityInstances();
-
-    TrackedEntityQueryParams params = new TrackedEntityQueryParams();
-
-    params.setOrgUnits(Set.of(organisationUnit));
-    params.setOrders(List.of(new OrderParam("createdAt", SortDirection.DESC)));
-
-    List<Long> trackedEntityIdList = trackedEntityService.getTrackedEntityIds(params, true, true);
-
-    assertEquals(
-        List.of(
-            trackedEntityD1.getId(),
-            trackedEntityA1.getId(),
-            trackedEntityB1.getId(),
-            trackedEntityC1.getId()),
-        trackedEntityIdList);
-  }
-
-  @Test
-  void shouldOrderEntitiesByCreatedAtInAscOrder() {
-    injectAdminIntoSecurityContext();
-
-    trackedEntityA1.setCreated(DateTime.now().plusDays(1).toDate());
-    trackedEntityB1.setCreated(DateTime.now().toDate());
-    trackedEntityC1.setCreated(DateTime.now().minusDays(1).toDate());
-    trackedEntityD1.setCreated(DateTime.now().plusDays(2).toDate());
-    addEntityInstances();
-
-    TrackedEntityQueryParams params = new TrackedEntityQueryParams();
-
-    params.setOrgUnits(Set.of(organisationUnit));
-    params.setOrders(List.of(new OrderParam("createdAt", SortDirection.ASC)));
-
-    List<Long> trackedEntityIdList = trackedEntityService.getTrackedEntityIds(params, true, true);
-
-    assertEquals(
-        List.of(
-            trackedEntityC1.getId(),
-            trackedEntityB1.getId(),
-            trackedEntityA1.getId(),
-            trackedEntityD1.getId()),
-        trackedEntityIdList);
-  }
-
-  @Test
-  void shouldOrderEntitiesByCreatedAtInDescOrder() {
-    injectAdminIntoSecurityContext();
-
-    DateTime now = DateTime.now();
-
-    trackedEntityD1.setCreated(now.plusDays(2).toDate());
-    trackedEntityA1.setCreated(now.plusDays(1).toDate());
-    trackedEntityB1.setCreated(now.toDate());
-    trackedEntityC1.setCreated(now.minusDays(1).toDate());
-
-    addEntityInstances();
-
-    TrackedEntityQueryParams params = new TrackedEntityQueryParams();
-
-    params.setOrgUnits(Set.of(organisationUnit));
-    params.setOrders(List.of(new OrderParam("createdAt", SortDirection.DESC)));
-
-    List<Long> trackedEntityIdList = trackedEntityService.getTrackedEntityIds(params, true, true);
-
-    assertEquals(
-        List.of(
-            trackedEntityD1.getId(),
-            trackedEntityA1.getId(),
-            trackedEntityB1.getId(),
-            trackedEntityC1.getId()),
-        trackedEntityIdList);
-  }
-
-  @Test
-  void shouldOrderEntitiesByUpdatedAtInAscOrder() throws InterruptedException {
-    injectAdminIntoSecurityContext();
-
-    addEntityInstances();
-    // lastupdated is automatically set by the store; update entities in a certain order and
-    //   expect
-    // that to be returned
-    manager.update(trackedEntityD1);
-    Thread.sleep(1000);
-    manager.update(trackedEntityB1);
-    Thread.sleep(1000);
-    manager.update(trackedEntityC1);
-    Thread.sleep(1000);
-    manager.update(trackedEntityA1);
-
-    TrackedEntityQueryParams params = new TrackedEntityQueryParams();
-    params.setOrgUnits(Set.of(organisationUnit));
-    params.setOrders(List.of(new OrderParam("updatedAt", SortDirection.ASC)));
-
-    List<Long> trackedEntityIdList = trackedEntityService.getTrackedEntityIds(params, true, true);
-
-    assertEquals(
-        List.of(
-            trackedEntityD1.getId(),
-            trackedEntityB1.getId(),
-            trackedEntityC1.getId(),
-            trackedEntityA1.getId()),
-        trackedEntityIdList);
-  }
-
-  @Test
-  void shouldOrderEntitiesByUpdatedAtInDescOrder() throws InterruptedException {
-    injectAdminIntoSecurityContext();
-
-    addEntityInstances();
-    // lastupdated is automatically set by the store; update entities in a certain order and
-    //   expect
-    // that to be returned
-    manager.update(trackedEntityD1);
-    Thread.sleep(1000);
-    manager.update(trackedEntityB1);
-    Thread.sleep(1000);
-    manager.update(trackedEntityC1);
-    Thread.sleep(1000);
-    manager.update(trackedEntityA1);
-
-    TrackedEntityQueryParams params = new TrackedEntityQueryParams();
-
-    params.setOrgUnits(Set.of(organisationUnit));
-    params.setOrders(List.of(new OrderParam("updatedAt", SortDirection.DESC)));
-
-    List<Long> trackedEntityIdList = trackedEntityService.getTrackedEntityIds(params, true, true);
-
-    assertEquals(
-        List.of(
-            trackedEntityA1.getId(),
-            trackedEntityC1.getId(),
-            trackedEntityB1.getId(),
-            trackedEntityD1.getId()),
-        trackedEntityIdList);
-  }
-
-  @Test
-  void shouldOrderEntitiesByTrackedEntityUidInDescOrder() {
-    injectAdminIntoSecurityContext();
-
-    addEntityInstances();
-
-    TrackedEntityQueryParams params = new TrackedEntityQueryParams();
-
-    params.setOrgUnits(Set.of(organisationUnit));
-    params.setOrders(List.of(new OrderParam("trackedEntity", SortDirection.DESC)));
-
-    List<Long> trackedEntityIdList = trackedEntityService.getTrackedEntityIds(params, true, true);
-
-    assertEquals(
-        List.of(
-            trackedEntityD1.getId(),
-            trackedEntityC1.getId(),
-            trackedEntityB1.getId(),
-            trackedEntityA1.getId()),
-        trackedEntityIdList);
-  }
-
-  @Test
-  void shouldOrderEntitiesByUpdatedAtClientInDescOrder() {
-    injectAdminIntoSecurityContext();
-
-    trackedEntityA1.setLastUpdatedAtClient(DateTime.now().plusDays(1).toDate());
-    trackedEntityB1.setLastUpdatedAtClient(DateTime.now().toDate());
-    trackedEntityC1.setLastUpdatedAtClient(DateTime.now().minusDays(1).toDate());
-    trackedEntityD1.setLastUpdatedAtClient(DateTime.now().plusDays(2).toDate());
-    addEntityInstances();
-
-    TrackedEntityQueryParams params = new TrackedEntityQueryParams();
-
-    params.setOrgUnits(Set.of(organisationUnit));
-    params.setOrders(List.of(new OrderParam("updatedAtClient", SortDirection.DESC)));
-
-    List<Long> trackedEntityIdList = trackedEntityService.getTrackedEntityIds(params, true, true);
-
-    assertEquals(
-        List.of(
-            trackedEntityD1.getId(),
-            trackedEntityA1.getId(),
-            trackedEntityB1.getId(),
-            trackedEntityC1.getId()),
-        trackedEntityIdList);
-  }
-
-  @Test
-  void shouldOrderEntitiesByEnrolledAtDateInDescOrder() {
-    injectAdminIntoSecurityContext();
-
-    addEntityInstances();
-    manager.save(enrollment);
-    addEnrollment(trackedEntityB1, DateTime.now().plusDays(2).toDate(), 'B');
-    addEnrollment(trackedEntityC1, DateTime.now().minusDays(2).toDate(), 'C');
-    addEnrollment(trackedEntityD1, DateTime.now().plusDays(1).toDate(), 'D');
-
-    TrackedEntityQueryParams params = new TrackedEntityQueryParams();
-
-    params.setOrgUnits(Set.of(organisationUnit));
-    params.setOrders(List.of(new OrderParam("enrolledAt", SortDirection.DESC)));
-
-    List<Long> trackedEntityIdList = trackedEntityService.getTrackedEntityIds(params, true, true);
-
-    assertEquals(
-        List.of(
-            trackedEntityB1.getId(),
-            trackedEntityD1.getId(),
-            trackedEntityC1.getId(),
-            trackedEntityA1.getId()),
-        trackedEntityIdList);
-  }
-
-  @Test
-  void shouldSortEntitiesAndKeepOrderOfParamsWhenMultipleStaticFieldsSupplied() {
-    injectAdminIntoSecurityContext();
-    trackedEntityA1.setInactive(true);
-    trackedEntityB1.setInactive(true);
-    trackedEntityC1.setInactive(false);
-    trackedEntityD1.setInactive(false);
-    addEntityInstances();
-
-    manager.save(enrollment);
-    addEnrollment(trackedEntityB1, DateTime.now().plusDays(2).toDate(), 'B');
-    addEnrollment(trackedEntityC1, DateTime.now().minusDays(2).toDate(), 'C');
-    addEnrollment(trackedEntityD1, DateTime.now().plusDays(1).toDate(), 'D');
-
-    TrackedEntityQueryParams params = new TrackedEntityQueryParams();
-
-    params.setOrgUnits(Set.of(organisationUnit));
-    params.setOrders(
-        List.of(
-            new OrderParam("inactive", SortDirection.DESC),
-            new OrderParam("enrolledAt", SortDirection.DESC)));
-
-    List<Long> trackedEntityIdList = trackedEntityService.getTrackedEntityIds(params, true, true);
-
-    assertEquals(
-        List.of(
-            trackedEntityB1.getId(),
-            trackedEntityA1.getId(),
-            trackedEntityD1.getId(),
-            trackedEntityC1.getId()),
-        trackedEntityIdList);
-  }
-
-  @Test
-  void shouldOrderEntitiesByDefaultUsingTrackedEntityIdInAscOrderWhenNoOrderParamProvided() {
-    injectAdminIntoSecurityContext();
-    addEntityInstances();
-
-    TrackedEntityQueryParams params = new TrackedEntityQueryParams();
-    params.setOrgUnits(Set.of(organisationUnit));
-
-    List<Long> trackedEntityIdList = trackedEntityService.getTrackedEntityIds(params, true, true);
-
-    assertEquals(
-        List.of(
-            trackedEntityA1.getId(),
-            trackedEntityB1.getId(),
-            trackedEntityC1.getId(),
-            trackedEntityD1.getId()),
-        trackedEntityIdList);
-  }
-
-  @Test
-  void shouldOrderByNonStaticFieldWhenNonStaticFieldProvided() {
-    injectAdminIntoSecurityContext();
-    trackedEntityAttribute.setDisplayInListNoProgram(true);
-    attributeService.addTrackedEntityAttribute(trackedEntityAttribute);
-
-    setUpEntityAndAttributeValue(trackedEntityA1, "3-Attribute Value A1");
-    setUpEntityAndAttributeValue(trackedEntityB1, "1-Attribute Value B1");
-    setUpEntityAndAttributeValue(trackedEntityC1, "4-Attribute Value C1");
-    setUpEntityAndAttributeValue(trackedEntityD1, "2-Attribute Value D1");
-
-    TrackedEntityQueryParams params = new TrackedEntityQueryParams();
-    params.setOrgUnits(Set.of(organisationUnit));
-    params.setOrders(List.of(new OrderParam(trackedEntityAttribute.getUid(), SortDirection.ASC)));
-    params.setAttributes(List.of(new QueryItem(trackedEntityAttribute)));
-
-    List<Long> trackedEntityIdList = trackedEntityService.getTrackedEntityIds(params, true, true);
-
-    assertEquals(
-        List.of(
-            trackedEntityB1.getId(),
-            trackedEntityD1.getId(),
-            trackedEntityA1.getId(),
-            trackedEntityC1.getId()),
-        trackedEntityIdList);
-  }
-
-  @Test
-  void shouldSortEntitiesAndKeepOrderOfParamsWhenStaticAndNonStaticFieldsSupplied() {
-    injectAdminIntoSecurityContext();
-    trackedEntityAttribute.setDisplayInListNoProgram(true);
-    attributeService.addTrackedEntityAttribute(trackedEntityAttribute);
-
-    trackedEntityA1.setInactive(true);
-    trackedEntityB1.setInactive(false);
-    trackedEntityC1.setInactive(true);
-    trackedEntityD1.setInactive(false);
-
-    setUpEntityAndAttributeValue(trackedEntityA1, "2-Attribute Value");
-    setUpEntityAndAttributeValue(trackedEntityB1, "2-Attribute Value");
-    setUpEntityAndAttributeValue(trackedEntityC1, "1-Attribute Value");
-    setUpEntityAndAttributeValue(trackedEntityD1, "1-Attribute Value");
-
-    TrackedEntityQueryParams params = new TrackedEntityQueryParams();
-
-    params.setOrgUnits(Set.of(organisationUnit));
-    params.setOrders(
-        List.of(
-            new OrderParam(trackedEntityAttribute.getUid(), SortDirection.DESC),
-            new OrderParam("inactive", SortDirection.ASC)));
-    params.setAttributes(List.of(new QueryItem(trackedEntityAttribute)));
-
-    List<Long> trackedEntityIdList = trackedEntityService.getTrackedEntityIds(params, true, true);
-
-    assertEquals(
-        List.of(
-            trackedEntityB1.getId(),
-            trackedEntityA1.getId(),
-            trackedEntityD1.getId(),
-            trackedEntityC1.getId()),
-        trackedEntityIdList);
-  }
-
-  @Test
-  void shouldSortEntitiesByAttributeDescendingWhenAttributeDescendingProvided() {
-    injectAdminIntoSecurityContext();
-
-    TrackedEntityAttribute tea = createTrackedEntityAttribute();
-
-    addEntityInstances();
-
-    createTrackedEntityAttribute(trackedEntityA1, tea, "A");
-    createTrackedEntityAttribute(trackedEntityB1, tea, "D");
-    createTrackedEntityAttribute(trackedEntityC1, tea, "C");
-    createTrackedEntityAttribute(trackedEntityD1, tea, "B");
-
-    TrackedEntityQueryParams params = new TrackedEntityQueryParams();
-
-    params.setOrgUnits(Set.of(organisationUnit));
-    params.setOrders(List.of(new OrderParam(tea.getUid(), SortDirection.DESC)));
-
-    List<Long> trackedEntityIdList = trackedEntityService.getTrackedEntityIds(params, true, true);
-
-    assertEquals(
-        List.of(
-            trackedEntityB1.getId(),
-            trackedEntityC1.getId(),
-            trackedEntityD1.getId(),
-            trackedEntityA1.getId()),
-        trackedEntityIdList);
-  }
-
-  @Test
-  void shouldSortEntitiesByAttributeAscendingWhenAttributeAscendingProvided() {
-    injectAdminIntoSecurityContext();
-
-    TrackedEntityAttribute tea = createTrackedEntityAttribute();
-
-    addEntityInstances();
-
-    createTrackedEntityAttribute(trackedEntityA1, tea, "A");
-    createTrackedEntityAttribute(trackedEntityB1, tea, "D");
-    createTrackedEntityAttribute(trackedEntityC1, tea, "C");
-    createTrackedEntityAttribute(trackedEntityD1, tea, "B");
-
-    TrackedEntityQueryParams params = new TrackedEntityQueryParams();
-
-    params.setOrgUnits(Set.of(organisationUnit));
-    params.setOrders(List.of(new OrderParam(tea.getUid(), SortDirection.ASC)));
-
-    List<Long> trackedEntityIdList = trackedEntityService.getTrackedEntityIds(params, true, true);
-
-    assertEquals(
-        List.of(
-            trackedEntityA1.getId(),
-            trackedEntityD1.getId(),
-            trackedEntityC1.getId(),
-            trackedEntityB1.getId()),
-        trackedEntityIdList);
-  }
-
-  private void addEnrollment(TrackedEntity trackedEntity, Date enrollmentDate, char programStage) {
-    ProgramStage stage = createProgramStage(programStage, program);
-    stage.setSortOrder(1);
-    programStageService.saveProgramStage(stage);
-
-    Set<ProgramStage> programStages = new HashSet<>();
-    programStages.add(stage);
-    program.setProgramStages(programStages);
-    programService.updateProgram(program);
-
-    enrollment = new Enrollment(enrollmentDate, DateTime.now().toDate(), trackedEntity, program);
-    enrollment.setUid(uidWithPrefix(programStage));
-    enrollment.setOrganisationUnit(organisationUnit);
-    event = new Event(enrollment, stage);
-    enrollment.setUid(uidWithPrefix(programStage));
-    enrollment.setOrganisationUnit(organisationUnit);
-
-    manager.save(enrollment);
-  }
-
-  private void addEntityInstances() {
-    trackedEntityA1.setTrackedEntityType(trackedEntityType);
-    trackedEntityB1.setTrackedEntityType(trackedEntityType);
-    trackedEntityC1.setTrackedEntityType(trackedEntityType);
-    trackedEntityD1.setTrackedEntityType(trackedEntityType);
-    manager.save(trackedEntityA1);
-    manager.save(trackedEntityB1);
-    manager.save(trackedEntityC1);
-    manager.save(trackedEntityD1);
-  }
-
-  private void setUpEntityAndAttributeValue(TrackedEntity trackedEntity, String attributeValue) {
-    trackedEntity.setTrackedEntityType(trackedEntityType);
-    manager.save(trackedEntity);
-
-    TrackedEntityAttributeValue trackedEntityAttributeValue = new TrackedEntityAttributeValue();
-    trackedEntityAttributeValue.setAttribute(trackedEntityAttribute);
-    trackedEntityAttributeValue.setTrackedEntity(trackedEntity);
-    trackedEntityAttributeValue.setValue(attributeValue);
-    attributeValueService.addTrackedEntityAttributeValue(trackedEntityAttributeValue);
-  }
-
-  private TrackedEntityAttribute createTrackedEntityAttribute() {
-    TrackedEntityAttribute tea = createTrackedEntityAttribute('X');
-    attributeService.addTrackedEntityAttribute(tea);
-
-    return tea;
-  }
-
-  private void createTrackedEntityAttribute(
-      TrackedEntity trackedEntity, TrackedEntityAttribute attribute, String value) {
-    TrackedEntityAttributeValue trackedEntityAttributeValueA1 = new TrackedEntityAttributeValue();
-
-    trackedEntityAttributeValueA1.setAttribute(attribute);
-    trackedEntityAttributeValueA1.setTrackedEntity(trackedEntity);
-    trackedEntityAttributeValueA1.setValue(value);
-
-    attributeValueService.addTrackedEntityAttributeValue(trackedEntityAttributeValueA1);
-=======
-  void testUpdateTrackedEntity() {
-    manager.save(trackedEntityA1);
-    assertNotNull(trackedEntityService.getTrackedEntity(trackedEntityA1.getUid()));
-    trackedEntityA1.setName("B");
-    manager.update(trackedEntityA1);
-    assertEquals("B", trackedEntityService.getTrackedEntity(trackedEntityA1.getUid()).getName());
-  }
-
-  @Test
-  void testGetTrackedEntityById() {
-    manager.save(trackedEntityA1);
-    manager.save(trackedEntityB1);
-    assertEquals(trackedEntityA1, trackedEntityService.getTrackedEntity(trackedEntityA1.getUid()));
-    assertEquals(trackedEntityB1, trackedEntityService.getTrackedEntity(trackedEntityB1.getUid()));
-  }
-
-  @Test
-  void testGetTrackedEntityByUid() {
-    trackedEntityA1.setUid("A1");
-    trackedEntityB1.setUid("B1");
-    manager.save(trackedEntityA1);
-    manager.save(trackedEntityB1);
-    assertEquals(trackedEntityA1, trackedEntityService.getTrackedEntity("A1"));
-    assertEquals(trackedEntityB1, trackedEntityService.getTrackedEntity("B1"));
-  }
-
-  @Test
-  void testStoredByColumnForTrackedEntity() {
-    trackedEntityA1.setStoredBy("test");
-    manager.save(trackedEntityA1);
-    TrackedEntity trackedEntity = trackedEntityService.getTrackedEntity(trackedEntityA1.getUid());
-    assertEquals("test", trackedEntity.getStoredBy());
->>>>>>> 7c6a7791
   }
 
   private static String uidWithPrefix(char prefix) {
