/*
 * Copyright (c) 2004-2022, University of Oslo
 * All rights reserved.
 *
 * Redistribution and use in source and binary forms, with or without
 * modification, are permitted provided that the following conditions are met:
 * Redistributions of source code must retain the above copyright notice, this
 * list of conditions and the following disclaimer.
 *
 * Redistributions in binary form must reproduce the above copyright notice,
 * this list of conditions and the following disclaimer in the documentation
 * and/or other materials provided with the distribution.
 * Neither the name of the HISP project nor the names of its contributors may
 * be used to endorse or promote products derived from this software without
 * specific prior written permission.
 *
 * THIS SOFTWARE IS PROVIDED BY THE COPYRIGHT HOLDERS AND CONTRIBUTORS "AS IS" AND
 * ANY EXPRESS OR IMPLIED WARRANTIES, INCLUDING, BUT NOT LIMITED TO, THE IMPLIED
 * WARRANTIES OF MERCHANTABILITY AND FITNESS FOR A PARTICULAR PURPOSE ARE
 * DISCLAIMED. IN NO EVENT SHALL THE COPYRIGHT OWNER OR CONTRIBUTORS BE LIABLE FOR
 * ANY DIRECT, INDIRECT, INCIDENTAL, SPECIAL, EXEMPLARY, OR CONSEQUENTIAL DAMAGES
 * (INCLUDING, BUT NOT LIMITED TO, PROCUREMENT OF SUBSTITUTE GOODS OR SERVICES;
 * LOSS OF USE, DATA, OR PROFITS; OR BUSINESS INTERRUPTION) HOWEVER CAUSED AND ON
 * ANY THEORY OF LIABILITY, WHETHER IN CONTRACT, STRICT LIABILITY, OR TORT
 * (INCLUDING NEGLIGENCE OR OTHERWISE) ARISING IN ANY WAY OUT OF THE USE OF THIS
 * SOFTWARE, EVEN IF ADVISED OF THE POSSIBILITY OF SUCH DAMAGE.
 */
package org.hisp.dhis.trackedentity;

import static org.junit.jupiter.api.Assertions.assertEquals;
import static org.junit.jupiter.api.Assertions.assertNotNull;
import static org.junit.jupiter.api.Assertions.assertNull;
import static org.junit.jupiter.api.Assertions.assertThrows;

import java.util.Date;
import java.util.HashSet;
import java.util.List;
import java.util.Set;
import org.hisp.dhis.common.Grid;
import org.hisp.dhis.common.QueryFilter;
import org.hisp.dhis.common.QueryItem;
import org.hisp.dhis.common.QueryOperator;
import org.hisp.dhis.organisationunit.OrganisationUnit;
import org.hisp.dhis.organisationunit.OrganisationUnitService;
import org.hisp.dhis.program.Enrollment;
import org.hisp.dhis.program.EnrollmentService;
import org.hisp.dhis.program.Event;
import org.hisp.dhis.program.EventService;
import org.hisp.dhis.program.Program;
import org.hisp.dhis.program.ProgramService;
import org.hisp.dhis.program.ProgramStage;
import org.hisp.dhis.program.ProgramStageService;
import org.hisp.dhis.security.acl.AccessStringHelper;
import org.hisp.dhis.test.integration.IntegrationTestBase;
import org.hisp.dhis.trackedentityattributevalue.TrackedEntityAttributeValue;
import org.hisp.dhis.trackedentityattributevalue.TrackedEntityAttributeValueService;
import org.hisp.dhis.user.User;
import org.hisp.dhis.user.UserService;
import org.hisp.dhis.webapi.controller.event.mapper.OrderParam;
import org.hisp.dhis.webapi.controller.event.mapper.SortDirection;
import org.joda.time.DateTime;
import org.junit.jupiter.api.Test;
import org.springframework.beans.factory.annotation.Autowired;

/**
 * @author Chau Thu Tran
 */
<<<<<<< HEAD
class TrackedEntityServiceTest
    extends IntegrationTestBase
{
    @Autowired
    private TrackedEntityService entityInstanceService;

    @Autowired
    private OrganisationUnitService organisationUnitService;

    @Autowired
    private ProgramService programService;

    @Autowired
    private ProgramStageService programStageService;

    @Autowired
    private EventService eventService;

    @Autowired
    private EnrollmentService enrollmentService;

    @Autowired
    private TrackedEntityAttributeService attributeService;

    @Autowired
    private TrackedEntityAttributeValueService attributeValueService;

    @Autowired
    private UserService _userService;

    @Autowired
    private TrackedEntityTypeService trackedEntityTypeService;

    @Autowired
    private TrackedEntityAttributeService trackedEntityAttributeService;

    private Event event;

    private Enrollment enrollment;

    private Program program;

    private TrackedEntity entityInstanceA1;

    private TrackedEntity entityInstanceB1;

    private TrackedEntity entityInstanceC1;

    private TrackedEntity entityInstanceD1;

    private OrganisationUnit organisationUnit;

    private TrackedEntityType trackedEntityType;

    private TrackedEntityAttribute trackedEntityAttribute;

    private final static String ATTRIBUTE_VALUE = "Value";

    private User superUser;

    @Override
    public void setUpTest()
    {
        super.userService = _userService;

        this.superUser = preCreateInjectAdminUser();

        trackedEntityType = createTrackedEntityType( 'A' );
        TrackedEntityAttribute attrD = createTrackedEntityAttribute( 'D' );
        TrackedEntityAttribute attrE = createTrackedEntityAttribute( 'E' );
        TrackedEntityAttribute filtF = createTrackedEntityAttribute( 'F' );
        TrackedEntityAttribute filtG = createTrackedEntityAttribute( 'G' );
        trackedEntityAttribute = createTrackedEntityAttribute( 'H' );

        trackedEntityAttributeService.addTrackedEntityAttribute( attrD );
        trackedEntityAttributeService.addTrackedEntityAttribute( attrE );
        trackedEntityAttributeService.addTrackedEntityAttribute( filtF );
        trackedEntityAttributeService.addTrackedEntityAttribute( filtG );
        trackedEntityAttributeService.addTrackedEntityAttribute( trackedEntityAttribute );

        organisationUnit = createOrganisationUnit( 'A' );
        organisationUnitService.addOrganisationUnit( organisationUnit );
        OrganisationUnit organisationUnitB = createOrganisationUnit( 'B' );
        organisationUnitService.addOrganisationUnit( organisationUnitB );
        TrackedEntityAttribute entityInstanceAttribute = createTrackedEntityAttribute( 'A' );
        attributeService.addTrackedEntityAttribute( entityInstanceAttribute );
        entityInstanceA1 = createTrackedEntity( organisationUnit );
        entityInstanceB1 = createTrackedEntity( organisationUnit );
        entityInstanceC1 = createTrackedEntity( organisationUnit );
        entityInstanceD1 = createTrackedEntity( organisationUnit );
        entityInstanceA1.setUid( "UID-A1" );
        entityInstanceB1.setUid( "UID-B1" );
        entityInstanceC1.setUid( "UID-C1" );
        entityInstanceD1.setUid( "UID-D1" );
        program = createProgram( 'A', new HashSet<>(), organisationUnit );
        programService.addProgram( program );
        ProgramStage stageA = createProgramStage( 'A', program );
        stageA.setSortOrder( 1 );
        programStageService.saveProgramStage( stageA );
        Set<ProgramStage> programStages = new HashSet<>();
        programStages.add( stageA );
        program.setProgramStages( programStages );
        programService.updateProgram( program );
        DateTime enrollmentDate = DateTime.now();
        enrollmentDate.withTimeAtStartOfDay();
        enrollmentDate = enrollmentDate.minusDays( 70 );
        DateTime incidentDate = DateTime.now();
        incidentDate.withTimeAtStartOfDay();
        enrollment = new Enrollment( enrollmentDate.toDate(), incidentDate.toDate(), entityInstanceA1,
            program );
        enrollment.setUid( "UID-A" );
        enrollment.setOrganisationUnit( organisationUnit );
        event = new Event( enrollment, stageA );
        enrollment.setUid( "UID-PSI-A" );
        enrollment.setOrganisationUnit( organisationUnit );

        trackedEntityType.setPublicAccess( AccessStringHelper.FULL );
        trackedEntityTypeService.addTrackedEntityType( trackedEntityType );
        attributeService.addTrackedEntityAttribute( attrD );
        attributeService.addTrackedEntityAttribute( attrE );
        attributeService.addTrackedEntityAttribute( filtF );
        attributeService.addTrackedEntityAttribute( filtG );

        User user = createUserWithAuth( "testUser" );
        user.setTeiSearchOrganisationUnits( Set.of( organisationUnit ) );
        injectSecurityContext( user );
    }

    @Test
    void testSaveTrackedEntity()
    {
        long idA = entityInstanceService.addTrackedEntity( entityInstanceA1 );
        long idB = entityInstanceService.addTrackedEntity( entityInstanceB1 );
        assertNotNull( entityInstanceService.getTrackedEntity( idA ) );
        assertNotNull( entityInstanceService.getTrackedEntity( idB ) );
    }

    @Test
    void testDeleteTrackedEntity()
    {
        long idA = entityInstanceService.addTrackedEntity( entityInstanceA1 );
        long idB = entityInstanceService.addTrackedEntity( entityInstanceB1 );
        TrackedEntity teiA = entityInstanceService.getTrackedEntity( idA );
        TrackedEntity teiB = entityInstanceService.getTrackedEntity( idB );
        assertNotNull( teiA );
        assertNotNull( teiB );
        entityInstanceService.deleteTrackedEntity( entityInstanceA1 );
        assertNull( entityInstanceService.getTrackedEntity( teiA.getUid() ) );
        assertNotNull( entityInstanceService.getTrackedEntity( teiB.getUid() ) );
        entityInstanceService.deleteTrackedEntity( entityInstanceB1 );
        assertNull( entityInstanceService.getTrackedEntity( teiA.getUid() ) );
        assertNull( entityInstanceService.getTrackedEntity( teiB.getUid() ) );
    }

    @Test
    void testDeleteTrackedEntityAndLinkedEnrollmentsAndEvents()
    {
        long idA = entityInstanceService.addTrackedEntity( entityInstanceA1 );
        long psIdA = enrollmentService.addEnrollment( enrollment );
        long eventIdA = eventService.addEvent( event );
        enrollment.setEvents( Set.of( event ) );
        entityInstanceA1.setEnrollments( Set.of( enrollment ) );
        enrollmentService.updateEnrollment( enrollment );
        entityInstanceService.updateTrackedEntity( entityInstanceA1 );
        TrackedEntity teiA = entityInstanceService.getTrackedEntity( idA );
        Enrollment psA = enrollmentService.getEnrollment( psIdA );
        Event eventA = eventService.getEvent( eventIdA );
        assertNotNull( teiA );
        assertNotNull( psA );
        assertNotNull( eventA );
        entityInstanceService.deleteTrackedEntity( entityInstanceA1 );
        assertNull( entityInstanceService.getTrackedEntity( teiA.getUid() ) );
        assertNull( enrollmentService.getEnrollment( psIdA ) );
        assertNull( eventService.getEvent( eventIdA ) );
    }

    @Test
    void testUpdateTrackedEntity()
    {
        long idA = entityInstanceService.addTrackedEntity( entityInstanceA1 );
        assertNotNull( entityInstanceService.getTrackedEntity( idA ) );
        entityInstanceA1.setName( "B" );
        entityInstanceService.updateTrackedEntity( entityInstanceA1 );
        assertEquals( "B", entityInstanceService.getTrackedEntity( idA ).getName() );
    }

    @Test
    void testGetTrackedEntityById()
    {
        long idA = entityInstanceService.addTrackedEntity( entityInstanceA1 );
        long idB = entityInstanceService.addTrackedEntity( entityInstanceB1 );
        assertEquals( entityInstanceA1, entityInstanceService.getTrackedEntity( idA ) );
        assertEquals( entityInstanceB1, entityInstanceService.getTrackedEntity( idB ) );
    }

    @Test
    void testGetTrackedEntityByUid()
    {
        entityInstanceA1.setUid( "A1" );
        entityInstanceB1.setUid( "B1" );
        entityInstanceService.addTrackedEntity( entityInstanceA1 );
        entityInstanceService.addTrackedEntity( entityInstanceB1 );
        assertEquals( entityInstanceA1, entityInstanceService.getTrackedEntity( "A1" ) );
        assertEquals( entityInstanceB1, entityInstanceService.getTrackedEntity( "B1" ) );
    }

    @Test
    void testStoredByColumnForTrackedEntity()
    {
        entityInstanceA1.setStoredBy( "test" );
        entityInstanceService.addTrackedEntity( entityInstanceA1 );
        TrackedEntity tei = entityInstanceService.getTrackedEntity( entityInstanceA1.getUid() );
        assertEquals( "test", tei.getStoredBy() );
    }

    @Test
    void testTrackedEntityAttributeFilter()
    {
        injectSecurityContext( superUser );
        trackedEntityAttribute.setDisplayInListNoProgram( true );
        attributeService.addTrackedEntityAttribute( trackedEntityAttribute );

        User user = createAndAddUser( false, "attributeFilterUser", Set.of( organisationUnit ),
            Set.of( organisationUnit ) );
        injectSecurityContext( user );

        entityInstanceA1.setTrackedEntityType( trackedEntityType );
        entityInstanceService.addTrackedEntity( entityInstanceA1 );

        TrackedEntityAttributeValue trackedEntityAttributeValue = new TrackedEntityAttributeValue();

        trackedEntityAttributeValue.setAttribute( trackedEntityAttribute );
        trackedEntityAttributeValue.setTrackedEntity( entityInstanceA1 );
        trackedEntityAttributeValue.setValue( ATTRIBUTE_VALUE );

        attributeValueService.addTrackedEntityAttributeValue( trackedEntityAttributeValue );

        TrackedEntityQueryParams params = new TrackedEntityQueryParams();
        params.setOrganisationUnits( Set.of( organisationUnit ) );
        params.setTrackedEntityType( trackedEntityType );

        params.setQuery( new QueryFilter( QueryOperator.LIKE, ATTRIBUTE_VALUE ) );

        Grid grid = entityInstanceService.getTrackedEntitiesGrid( params );

        assertEquals( 1, grid.getHeight() );
    }

    @Test
    void testTrackedEntityGridWithNoFilterableAttributes()
    {
        injectSecurityContext( superUser );

        TrackedEntityQueryParams params = new TrackedEntityQueryParams();
        params.setOrganisationUnits( Set.of( organisationUnit ) );
        params.setTrackedEntityType( trackedEntityType );

        params.setQuery( new QueryFilter( QueryOperator.LIKE, ATTRIBUTE_VALUE ) );

        assertThrows( IllegalArgumentException.class,
            () -> entityInstanceService.getTrackedEntitiesGrid( params ) );
    }

    @Test
    void testTrackedEntityGridWithNoDisplayAttributes()
    {
        injectSecurityContext( superUser );
        trackedEntityAttribute.setDisplayInListNoProgram( false );
        attributeService.addTrackedEntityAttribute( trackedEntityAttribute );

        TrackedEntityQueryParams params = new TrackedEntityQueryParams();
        params.setOrganisationUnits( Set.of( organisationUnit ) );
        params.setTrackedEntityType( trackedEntityType );

        params.setQuery( new QueryFilter( QueryOperator.LIKE, ATTRIBUTE_VALUE ) );

        assertThrows( IllegalArgumentException.class,
            () -> entityInstanceService.getTrackedEntitiesGrid( params ) );
    }

    @Test
    void shouldOrderEntitiesByIdWhenParamCreatedAtSupplied()
    {
        injectSecurityContext( superUser );

        entityInstanceA1.setCreated( DateTime.now().plusDays( 1 ).toDate() );
        entityInstanceB1.setCreated( DateTime.now().toDate() );
        entityInstanceC1.setCreated( DateTime.now().minusDays( 1 ).toDate() );
        entityInstanceD1.setCreated( DateTime.now().plusDays( 2 ).toDate() );
        addEntityInstances();

        TrackedEntityQueryParams params = new TrackedEntityQueryParams();

        params.setOrganisationUnits( Set.of( organisationUnit ) );
        params.setOrders( List.of( new OrderParam( "created", SortDirection.ASC ) ) );

        List<Long> teiIdList = entityInstanceService.getTrackedEntityIds( params, true, true );

        assertEquals( List.of( entityInstanceA1.getId(), entityInstanceB1.getId(), entityInstanceC1.getId(),
            entityInstanceD1.getId() ), teiIdList );
    }

    @Test
    void shouldOrderEntitiesByIdWhenParamUpdatedAtSupplied()
    {
        injectSecurityContext( superUser );

        entityInstanceA1.setLastUpdated( DateTime.now().plusDays( 1 ).toDate() );
        entityInstanceB1.setLastUpdated( DateTime.now().toDate() );
        entityInstanceC1.setLastUpdated( DateTime.now().minusDays( 1 ).toDate() );
        entityInstanceD1.setLastUpdated( DateTime.now().plusDays( 2 ).toDate() );

        addEntityInstances();

        TrackedEntityQueryParams params = new TrackedEntityQueryParams();

        params.setOrganisationUnits( Set.of( organisationUnit ) );
        params.setOrders( List.of( new OrderParam( "updatedAt", SortDirection.ASC ) ) );

        List<Long> teiIdList = entityInstanceService.getTrackedEntityIds( params, true, true );

        assertEquals( List.of( entityInstanceA1.getId(), entityInstanceB1.getId(), entityInstanceC1.getId(),
            entityInstanceD1.getId() ), teiIdList );
    }

    @Test
    void shouldOrderEntitiesByIdWhenParamTrackedEntitySupplied()
    {
        injectSecurityContext( superUser );

        addEntityInstances();

        TrackedEntityQueryParams params = new TrackedEntityQueryParams();

        params.setOrganisationUnits( Set.of( organisationUnit ) );
        params.setOrders( List.of( new OrderParam( "trackedEntity", SortDirection.DESC ) ) );

        List<Long> teiIdList = entityInstanceService.getTrackedEntityIds( params, true, true );

        assertEquals( List.of( entityInstanceD1.getId(), entityInstanceC1.getId(), entityInstanceB1.getId(),
            entityInstanceA1.getId() ), teiIdList );
    }

    @Test
    void shouldOrderEntitiesByLastUpdatedAtClientWhenParamUpdatedAtClientSupplied()
    {
        injectSecurityContext( superUser );

        entityInstanceA1.setLastUpdatedAtClient( DateTime.now().plusDays( 1 ).toDate() );
        entityInstanceB1.setLastUpdatedAtClient( DateTime.now().toDate() );
        entityInstanceC1.setLastUpdatedAtClient( DateTime.now().minusDays( 1 ).toDate() );
        entityInstanceD1.setLastUpdatedAtClient( DateTime.now().plusDays( 2 ).toDate() );
        addEntityInstances();

        TrackedEntityQueryParams params = new TrackedEntityQueryParams();

        params.setOrganisationUnits( Set.of( organisationUnit ) );
        params.setOrders( List.of( new OrderParam( "updatedAtClient", SortDirection.DESC ) ) );

        List<Long> teiIdList = entityInstanceService.getTrackedEntityIds( params, true, true );

        assertEquals( List.of( entityInstanceD1.getId(), entityInstanceA1.getId(), entityInstanceB1.getId(),
            entityInstanceC1.getId() ), teiIdList );
    }

    @Test
    void shouldOrderEntitiesByEnrollmentDateWhenParamEnrolledAtSupplied()
    {
        injectSecurityContext( superUser );

        addEntityInstances();
        enrollmentService.addEnrollment( enrollment );
        addEnrollment( entityInstanceB1, DateTime.now().plusDays( 2 ).toDate(), 'B' );
        addEnrollment( entityInstanceC1, DateTime.now().minusDays( 2 ).toDate(), 'C' );
        addEnrollment( entityInstanceD1, DateTime.now().plusDays( 1 ).toDate(), 'D' );

        TrackedEntityQueryParams params = new TrackedEntityQueryParams();

        params.setOrganisationUnits( Set.of( organisationUnit ) );
        params.setOrders( List.of( new OrderParam( "enrolledAt", SortDirection.DESC ) ) );

        List<Long> teiIdList = entityInstanceService.getTrackedEntityIds( params, true, true );

        assertEquals( List.of( entityInstanceB1.getId(), entityInstanceD1.getId(), entityInstanceC1.getId(),
            entityInstanceA1.getId() ), teiIdList );
    }

    @Test
    void shouldSortEntitiesAndKeepOrderOfParamsWhenMultipleStaticFieldsSupplied()
    {
        injectSecurityContext( superUser );
        entityInstanceA1.setInactive( true );
        entityInstanceB1.setInactive( true );
        entityInstanceC1.setInactive( false );
        entityInstanceD1.setInactive( false );
        addEntityInstances();

        enrollmentService.addEnrollment( enrollment );
        addEnrollment( entityInstanceB1, DateTime.now().plusDays( 2 ).toDate(), 'B' );
        addEnrollment( entityInstanceC1, DateTime.now().minusDays( 2 ).toDate(), 'C' );
        addEnrollment( entityInstanceD1, DateTime.now().plusDays( 1 ).toDate(), 'D' );

        TrackedEntityQueryParams params = new TrackedEntityQueryParams();

        params.setOrganisationUnits( Set.of( organisationUnit ) );
        params.setOrders( List.of( new OrderParam( "inactive", SortDirection.DESC ),
            new OrderParam( "enrolledAt", SortDirection.DESC ) ) );

        List<Long> teiIdList = entityInstanceService.getTrackedEntityIds( params, true, true );

        assertEquals( List.of( entityInstanceB1.getId(), entityInstanceA1.getId(), entityInstanceD1.getId(),
            entityInstanceC1.getId() ), teiIdList );
    }

    @Test
    void shouldSortEntitiesByIdWhenNoOrderParamProvided()
    {
        injectSecurityContext( superUser );
        addEntityInstances();

        TrackedEntityQueryParams params = new TrackedEntityQueryParams();
        params.setOrganisationUnits( Set.of( organisationUnit ) );

        List<Long> teiIdList = entityInstanceService.getTrackedEntityIds( params, true, true );

        assertEquals( List.of( entityInstanceA1.getId(), entityInstanceB1.getId(), entityInstanceC1.getId(),
            entityInstanceD1.getId() ), teiIdList );
    }

    @Test
    void shouldOrderByNonStaticFieldWhenNonStaticFieldProvided()
    {
        injectSecurityContext( superUser );
        trackedEntityAttribute.setDisplayInListNoProgram( true );
        attributeService.addTrackedEntityAttribute( trackedEntityAttribute );

        setUpEntityAndAttributeValue( entityInstanceA1, "3-Attribute Value A1" );
        setUpEntityAndAttributeValue( entityInstanceB1, "1-Attribute Value B1" );
        setUpEntityAndAttributeValue( entityInstanceC1, "4-Attribute Value C1" );
        setUpEntityAndAttributeValue( entityInstanceD1, "2-Attribute Value D1" );
=======
class TrackedEntityServiceTest extends IntegrationTestBase {
  @Autowired private TrackedEntityService entityInstanceService;
>>>>>>> a2bd3557

  @Autowired private OrganisationUnitService organisationUnitService;

  @Autowired private ProgramService programService;

  @Autowired private ProgramStageService programStageService;

  @Autowired private EventService eventService;

  @Autowired private EnrollmentService enrollmentService;

  @Autowired private TrackedEntityAttributeService attributeService;

  @Autowired private TrackedEntityAttributeValueService attributeValueService;

  @Autowired private UserService _userService;

  @Autowired private TrackedEntityTypeService trackedEntityTypeService;

  @Autowired private TrackedEntityAttributeService trackedEntityAttributeService;

  private Event event;

  private Enrollment enrollment;

  private Program program;

  private TrackedEntity entityInstanceA1;

  private TrackedEntity entityInstanceB1;

  private TrackedEntity entityInstanceC1;

  private TrackedEntity entityInstanceD1;

  private OrganisationUnit organisationUnit;

  private TrackedEntityType trackedEntityType;

  private TrackedEntityAttribute trackedEntityAttribute;

  private static final String ATTRIBUTE_VALUE = "Value";

  private User superUser;

  @Override
  public void setUpTest() {
    super.userService = _userService;

    this.superUser = preCreateInjectAdminUser();

    trackedEntityType = createTrackedEntityType('A');
    TrackedEntityAttribute attrD = createTrackedEntityAttribute('D');
    TrackedEntityAttribute attrE = createTrackedEntityAttribute('E');
    TrackedEntityAttribute filtF = createTrackedEntityAttribute('F');
    TrackedEntityAttribute filtG = createTrackedEntityAttribute('G');
    trackedEntityAttribute = createTrackedEntityAttribute('H');

    trackedEntityAttributeService.addTrackedEntityAttribute(attrD);
    trackedEntityAttributeService.addTrackedEntityAttribute(attrE);
    trackedEntityAttributeService.addTrackedEntityAttribute(filtF);
    trackedEntityAttributeService.addTrackedEntityAttribute(filtG);
    trackedEntityAttributeService.addTrackedEntityAttribute(trackedEntityAttribute);

    organisationUnit = createOrganisationUnit('A');
    organisationUnitService.addOrganisationUnit(organisationUnit);
    OrganisationUnit organisationUnitB = createOrganisationUnit('B');
    organisationUnitService.addOrganisationUnit(organisationUnitB);
    TrackedEntityAttribute entityInstanceAttribute = createTrackedEntityAttribute('A');
    attributeService.addTrackedEntityAttribute(entityInstanceAttribute);
    entityInstanceA1 = createTrackedEntity(organisationUnit);
    entityInstanceB1 = createTrackedEntity(organisationUnit);
    entityInstanceC1 = createTrackedEntity(organisationUnit);
    entityInstanceD1 = createTrackedEntity(organisationUnit);
    entityInstanceA1.setUid("UID-A1");
    entityInstanceB1.setUid("UID-B1");
    entityInstanceC1.setUid("UID-C1");
    entityInstanceD1.setUid("UID-D1");
    program = createProgram('A', new HashSet<>(), organisationUnit);
    programService.addProgram(program);
    ProgramStage stageA = createProgramStage('A', program);
    stageA.setSortOrder(1);
    programStageService.saveProgramStage(stageA);
    Set<ProgramStage> programStages = new HashSet<>();
    programStages.add(stageA);
    program.setProgramStages(programStages);
    programService.updateProgram(program);
    DateTime enrollmentDate = DateTime.now();
    enrollmentDate.withTimeAtStartOfDay();
    enrollmentDate = enrollmentDate.minusDays(70);
    DateTime incidentDate = DateTime.now();
    incidentDate.withTimeAtStartOfDay();
    enrollment =
        new Enrollment(enrollmentDate.toDate(), incidentDate.toDate(), entityInstanceA1, program);
    enrollment.setUid("UID-A");
    enrollment.setOrganisationUnit(organisationUnit);
    event = new Event(enrollment, stageA);
    enrollment.setUid("UID-PSI-A");
    enrollment.setOrganisationUnit(organisationUnit);

    trackedEntityType.setPublicAccess(AccessStringHelper.FULL);
    trackedEntityTypeService.addTrackedEntityType(trackedEntityType);
    attributeService.addTrackedEntityAttribute(attrD);
    attributeService.addTrackedEntityAttribute(attrE);
    attributeService.addTrackedEntityAttribute(filtF);
    attributeService.addTrackedEntityAttribute(filtG);

    User user = createUserWithAuth("testUser");
    user.setTeiSearchOrganisationUnits(Set.of(organisationUnit));
    injectSecurityContext(user);
  }

  @Test
  void testSaveTrackedEntity() {
    long idA = entityInstanceService.addTrackedEntity(entityInstanceA1);
    long idB = entityInstanceService.addTrackedEntity(entityInstanceB1);
    assertNotNull(entityInstanceService.getTrackedEntity(idA));
    assertNotNull(entityInstanceService.getTrackedEntity(idB));
  }

  @Test
  void testDeleteTrackedEntity() {
    long idA = entityInstanceService.addTrackedEntity(entityInstanceA1);
    long idB = entityInstanceService.addTrackedEntity(entityInstanceB1);
    TrackedEntity teiA = entityInstanceService.getTrackedEntity(idA);
    TrackedEntity teiB = entityInstanceService.getTrackedEntity(idB);
    assertNotNull(teiA);
    assertNotNull(teiB);
    entityInstanceService.deleteTrackedEntity(entityInstanceA1);
    assertNull(entityInstanceService.getTrackedEntity(teiA.getUid()));
    assertNotNull(entityInstanceService.getTrackedEntity(teiB.getUid()));
    entityInstanceService.deleteTrackedEntity(entityInstanceB1);
    assertNull(entityInstanceService.getTrackedEntity(teiA.getUid()));
    assertNull(entityInstanceService.getTrackedEntity(teiB.getUid()));
  }

  @Test
  void testDeleteTrackedEntityAndLinkedEnrollmentsAndEvents() {
    long idA = entityInstanceService.addTrackedEntity(entityInstanceA1);
    long psIdA = enrollmentService.addEnrollment(enrollment);
    long eventIdA = eventService.addEvent(event);
    enrollment.setEvents(Set.of(event));
    entityInstanceA1.setEnrollments(Set.of(enrollment));
    enrollmentService.updateEnrollment(enrollment);
    entityInstanceService.updateTrackedEntity(entityInstanceA1);
    TrackedEntity teiA = entityInstanceService.getTrackedEntity(idA);
    Enrollment psA = enrollmentService.getEnrollment(psIdA);
    Event eventA = eventService.getEvent(eventIdA);
    assertNotNull(teiA);
    assertNotNull(psA);
    assertNotNull(eventA);
    entityInstanceService.deleteTrackedEntity(entityInstanceA1);
    assertNull(entityInstanceService.getTrackedEntity(teiA.getUid()));
    assertNull(enrollmentService.getEnrollment(psIdA));
    assertNull(eventService.getEvent(eventIdA));
  }

  @Test
  void testUpdateTrackedEntity() {
    long idA = entityInstanceService.addTrackedEntity(entityInstanceA1);
    assertNotNull(entityInstanceService.getTrackedEntity(idA));
    entityInstanceA1.setName("B");
    entityInstanceService.updateTrackedEntity(entityInstanceA1);
    assertEquals("B", entityInstanceService.getTrackedEntity(idA).getName());
  }

  @Test
  void testGetTrackedEntityById() {
    long idA = entityInstanceService.addTrackedEntity(entityInstanceA1);
    long idB = entityInstanceService.addTrackedEntity(entityInstanceB1);
    assertEquals(entityInstanceA1, entityInstanceService.getTrackedEntity(idA));
    assertEquals(entityInstanceB1, entityInstanceService.getTrackedEntity(idB));
  }

  @Test
  void testGetTrackedEntityByUid() {
    entityInstanceA1.setUid("A1");
    entityInstanceB1.setUid("B1");
    entityInstanceService.addTrackedEntity(entityInstanceA1);
    entityInstanceService.addTrackedEntity(entityInstanceB1);
    assertEquals(entityInstanceA1, entityInstanceService.getTrackedEntity("A1"));
    assertEquals(entityInstanceB1, entityInstanceService.getTrackedEntity("B1"));
  }

  @Test
  void testStoredByColumnForTrackedEntity() {
    entityInstanceA1.setStoredBy("test");
    entityInstanceService.addTrackedEntity(entityInstanceA1);
    TrackedEntity tei = entityInstanceService.getTrackedEntity(entityInstanceA1.getUid());
    assertEquals("test", tei.getStoredBy());
  }

  @Test
  void testTrackedEntityAttributeFilter() {
    injectSecurityContext(superUser);
    trackedEntityAttribute.setDisplayInListNoProgram(true);
    attributeService.addTrackedEntityAttribute(trackedEntityAttribute);

    User user =
        createAndAddUser(
            false, "attributeFilterUser", Set.of(organisationUnit), Set.of(organisationUnit));
    injectSecurityContext(user);

    entityInstanceA1.setTrackedEntityType(trackedEntityType);
    entityInstanceService.addTrackedEntity(entityInstanceA1);

    TrackedEntityAttributeValue trackedEntityAttributeValue = new TrackedEntityAttributeValue();

    trackedEntityAttributeValue.setAttribute(trackedEntityAttribute);
    trackedEntityAttributeValue.setTrackedEntity(entityInstanceA1);
    trackedEntityAttributeValue.setValue(ATTRIBUTE_VALUE);

    attributeValueService.addTrackedEntityAttributeValue(trackedEntityAttributeValue);

    TrackedEntityQueryParams params = new TrackedEntityQueryParams();
    params.setOrganisationUnits(Set.of(organisationUnit));
    params.setTrackedEntityType(trackedEntityType);

    params.setQuery(new QueryFilter(QueryOperator.LIKE, ATTRIBUTE_VALUE));

    Grid grid = entityInstanceService.getTrackedEntitiesGrid(params);

    assertEquals(1, grid.getHeight());
  }

  @Test
  void testTrackedEntityGridWithNoFilterableAttributes() {
    injectSecurityContext(superUser);

    TrackedEntityQueryParams params = new TrackedEntityQueryParams();
    params.setOrganisationUnits(Set.of(organisationUnit));
    params.setTrackedEntityType(trackedEntityType);

    params.setQuery(new QueryFilter(QueryOperator.LIKE, ATTRIBUTE_VALUE));

    assertThrows(
        IllegalArgumentException.class, () -> entityInstanceService.getTrackedEntitiesGrid(params));
  }

  @Test
  void testTrackedEntityGridWithNoDisplayAttributes() {
    injectSecurityContext(superUser);
    trackedEntityAttribute.setDisplayInListNoProgram(false);
    attributeService.addTrackedEntityAttribute(trackedEntityAttribute);

    TrackedEntityQueryParams params = new TrackedEntityQueryParams();
    params.setOrganisationUnits(Set.of(organisationUnit));
    params.setTrackedEntityType(trackedEntityType);

    params.setQuery(new QueryFilter(QueryOperator.LIKE, ATTRIBUTE_VALUE));

    assertThrows(
        IllegalArgumentException.class, () -> entityInstanceService.getTrackedEntitiesGrid(params));
  }

  @Test
  void shouldOrderEntitiesByIdWhenParamCreatedAtSupplied() {
    injectSecurityContext(superUser);

    entityInstanceA1.setCreated(DateTime.now().plusDays(1).toDate());
    entityInstanceB1.setCreated(DateTime.now().toDate());
    entityInstanceC1.setCreated(DateTime.now().minusDays(1).toDate());
    entityInstanceD1.setCreated(DateTime.now().plusDays(2).toDate());
    addEntityInstances();

    TrackedEntityQueryParams params = new TrackedEntityQueryParams();

    params.setOrganisationUnits(Set.of(organisationUnit));
    params.setOrders(List.of(new OrderParam("createdAt", SortDirection.ASC)));

    List<Long> teiIdList = entityInstanceService.getTrackedEntityIds(params, true, true);

    assertEquals(
        List.of(
            entityInstanceA1.getId(),
            entityInstanceB1.getId(),
            entityInstanceC1.getId(),
            entityInstanceD1.getId()),
        teiIdList);
  }

  @Test
  void shouldOrderEntitiesByIdWhenParamUpdatedAtSupplied() {
    injectSecurityContext(superUser);

    entityInstanceA1.setLastUpdated(DateTime.now().plusDays(1).toDate());
    entityInstanceB1.setLastUpdated(DateTime.now().toDate());
    entityInstanceC1.setLastUpdated(DateTime.now().minusDays(1).toDate());
    entityInstanceD1.setLastUpdated(DateTime.now().plusDays(2).toDate());

    addEntityInstances();

    TrackedEntityQueryParams params = new TrackedEntityQueryParams();

    params.setOrganisationUnits(Set.of(organisationUnit));
    params.setOrders(List.of(new OrderParam("updatedAt", SortDirection.ASC)));

    List<Long> teiIdList = entityInstanceService.getTrackedEntityIds(params, true, true);

    assertEquals(
        List.of(
            entityInstanceA1.getId(),
            entityInstanceB1.getId(),
            entityInstanceC1.getId(),
            entityInstanceD1.getId()),
        teiIdList);
  }

  @Test
  void shouldOrderEntitiesByIdWhenParamTrackedEntitySupplied() {
    injectSecurityContext(superUser);

    addEntityInstances();

    TrackedEntityQueryParams params = new TrackedEntityQueryParams();

    params.setOrganisationUnits(Set.of(organisationUnit));
    params.setOrders(List.of(new OrderParam("trackedEntity", SortDirection.DESC)));

    List<Long> teiIdList = entityInstanceService.getTrackedEntityIds(params, true, true);

    assertEquals(
        List.of(
            entityInstanceD1.getId(),
            entityInstanceC1.getId(),
            entityInstanceB1.getId(),
            entityInstanceA1.getId()),
        teiIdList);
  }

  @Test
  void shouldOrderEntitiesByLastUpdatedAtClientWhenParamUpdatedAtClientSupplied() {
    injectSecurityContext(superUser);

    entityInstanceA1.setLastUpdatedAtClient(DateTime.now().plusDays(1).toDate());
    entityInstanceB1.setLastUpdatedAtClient(DateTime.now().toDate());
    entityInstanceC1.setLastUpdatedAtClient(DateTime.now().minusDays(1).toDate());
    entityInstanceD1.setLastUpdatedAtClient(DateTime.now().plusDays(2).toDate());
    addEntityInstances();

    TrackedEntityQueryParams params = new TrackedEntityQueryParams();

    params.setOrganisationUnits(Set.of(organisationUnit));
    params.setOrders(List.of(new OrderParam("updatedAtClient", SortDirection.DESC)));

    List<Long> teiIdList = entityInstanceService.getTrackedEntityIds(params, true, true);

    assertEquals(
        List.of(
            entityInstanceD1.getId(),
            entityInstanceA1.getId(),
            entityInstanceB1.getId(),
            entityInstanceC1.getId()),
        teiIdList);
  }

  @Test
  void shouldOrderEntitiesByEnrollmentDateWhenParamEnrolledAtSupplied() {
    injectSecurityContext(superUser);

    addEntityInstances();
    enrollmentService.addEnrollment(enrollment);
    addEnrollment(entityInstanceB1, DateTime.now().plusDays(2).toDate(), 'B');
    addEnrollment(entityInstanceC1, DateTime.now().minusDays(2).toDate(), 'C');
    addEnrollment(entityInstanceD1, DateTime.now().plusDays(1).toDate(), 'D');

    TrackedEntityQueryParams params = new TrackedEntityQueryParams();

    params.setOrganisationUnits(Set.of(organisationUnit));
    params.setOrders(List.of(new OrderParam("enrolledAt", SortDirection.DESC)));

    List<Long> teiIdList = entityInstanceService.getTrackedEntityIds(params, true, true);

    assertEquals(
        List.of(
            entityInstanceB1.getId(),
            entityInstanceD1.getId(),
            entityInstanceC1.getId(),
            entityInstanceA1.getId()),
        teiIdList);
  }

  @Test
  void shouldSortEntitiesAndKeepOrderOfParamsWhenMultipleStaticFieldsSupplied() {
    injectSecurityContext(superUser);
    entityInstanceA1.setInactive(true);
    entityInstanceB1.setInactive(true);
    entityInstanceC1.setInactive(false);
    entityInstanceD1.setInactive(false);
    addEntityInstances();

    enrollmentService.addEnrollment(enrollment);
    addEnrollment(entityInstanceB1, DateTime.now().plusDays(2).toDate(), 'B');
    addEnrollment(entityInstanceC1, DateTime.now().minusDays(2).toDate(), 'C');
    addEnrollment(entityInstanceD1, DateTime.now().plusDays(1).toDate(), 'D');

    TrackedEntityQueryParams params = new TrackedEntityQueryParams();

    params.setOrganisationUnits(Set.of(organisationUnit));
    params.setOrders(
        List.of(
            new OrderParam("inactive", SortDirection.DESC),
            new OrderParam("enrolledAt", SortDirection.DESC)));

    List<Long> teiIdList = entityInstanceService.getTrackedEntityIds(params, true, true);

    assertEquals(
        List.of(
            entityInstanceB1.getId(),
            entityInstanceA1.getId(),
            entityInstanceD1.getId(),
            entityInstanceC1.getId()),
        teiIdList);
  }

  @Test
  void shouldSortEntitiesByIdWhenNoOrderParamProvided() {
    injectSecurityContext(superUser);
    addEntityInstances();

    TrackedEntityQueryParams params = new TrackedEntityQueryParams();
    params.setOrganisationUnits(Set.of(organisationUnit));

    List<Long> teiIdList = entityInstanceService.getTrackedEntityIds(params, true, true);

    assertEquals(
        List.of(
            entityInstanceA1.getId(),
            entityInstanceB1.getId(),
            entityInstanceC1.getId(),
            entityInstanceD1.getId()),
        teiIdList);
  }

  @Test
  void shouldOrderByNonStaticFieldWhenNonStaticFieldProvided() {
    injectSecurityContext(superUser);
    trackedEntityAttribute.setDisplayInListNoProgram(true);
    attributeService.addTrackedEntityAttribute(trackedEntityAttribute);

    setUpEntityAndAttributeValue(entityInstanceA1, "3-Attribute Value A1");
    setUpEntityAndAttributeValue(entityInstanceB1, "1-Attribute Value B1");
    setUpEntityAndAttributeValue(entityInstanceC1, "4-Attribute Value C1");
    setUpEntityAndAttributeValue(entityInstanceD1, "2-Attribute Value D1");

    TrackedEntityQueryParams params = new TrackedEntityQueryParams();
    params.setOrganisationUnits(Set.of(organisationUnit));
    params.setOrders(List.of(new OrderParam(trackedEntityAttribute.getUid(), SortDirection.ASC)));
    params.setAttributes(List.of(new QueryItem(trackedEntityAttribute)));

    List<Long> teiIdList = entityInstanceService.getTrackedEntityIds(params, true, true);

    assertEquals(
        List.of(
            entityInstanceB1.getId(),
            entityInstanceD1.getId(),
            entityInstanceA1.getId(),
            entityInstanceC1.getId()),
        teiIdList);
  }

  @Test
  void shouldSortEntitiesAndKeepOrderOfParamsWhenStaticAndNonStaticFieldsSupplied() {
    injectSecurityContext(superUser);
    trackedEntityAttribute.setDisplayInListNoProgram(true);
    attributeService.addTrackedEntityAttribute(trackedEntityAttribute);

    entityInstanceA1.setInactive(true);
    entityInstanceB1.setInactive(false);
    entityInstanceC1.setInactive(true);
    entityInstanceD1.setInactive(false);

    setUpEntityAndAttributeValue(entityInstanceA1, "2-Attribute Value");
    setUpEntityAndAttributeValue(entityInstanceB1, "2-Attribute Value");
    setUpEntityAndAttributeValue(entityInstanceC1, "1-Attribute Value");
    setUpEntityAndAttributeValue(entityInstanceD1, "1-Attribute Value");

    TrackedEntityQueryParams params = new TrackedEntityQueryParams();

    params.setOrganisationUnits(Set.of(organisationUnit));
    params.setOrders(
        List.of(
            new OrderParam(trackedEntityAttribute.getUid(), SortDirection.DESC),
            new OrderParam("inactive", SortDirection.ASC)));
    params.setAttributes(List.of(new QueryItem(trackedEntityAttribute)));

    List<Long> teiIdList = entityInstanceService.getTrackedEntityIds(params, true, true);

    assertEquals(
        List.of(
            entityInstanceB1.getId(),
            entityInstanceA1.getId(),
            entityInstanceD1.getId(),
            entityInstanceC1.getId()),
        teiIdList);
  }

  @Test
  void shouldSortEntitiesByAttributeDescendingWhenAttributeDescendingProvided() {
    injectSecurityContext(superUser);

    TrackedEntityAttribute tea = createTrackedEntityAttribute();

    addEntityInstances();

    createTrackedEntityAttribute(entityInstanceA1, tea, "A");
    createTrackedEntityAttribute(entityInstanceB1, tea, "D");
    createTrackedEntityAttribute(entityInstanceC1, tea, "C");
    createTrackedEntityAttribute(entityInstanceD1, tea, "B");

    TrackedEntityQueryParams params = new TrackedEntityQueryParams();

    params.setOrganisationUnits(Set.of(organisationUnit));
    params.setOrders(List.of(new OrderParam(tea.getUid(), SortDirection.DESC)));

    List<Long> teiIdList = entityInstanceService.getTrackedEntityIds(params, true, true);

    assertEquals(
        List.of(
            entityInstanceB1.getId(),
            entityInstanceC1.getId(),
            entityInstanceD1.getId(),
            entityInstanceA1.getId()),
        teiIdList);
  }

  @Test
  void shouldSortEntitiesByAttributeAscendingWhenAttributeAscendingProvided() {
    injectSecurityContext(superUser);

    TrackedEntityAttribute tea = createTrackedEntityAttribute();

    addEntityInstances();

    createTrackedEntityAttribute(entityInstanceA1, tea, "A");
    createTrackedEntityAttribute(entityInstanceB1, tea, "D");
    createTrackedEntityAttribute(entityInstanceC1, tea, "C");
    createTrackedEntityAttribute(entityInstanceD1, tea, "B");

    TrackedEntityQueryParams params = new TrackedEntityQueryParams();

    params.setOrganisationUnits(Set.of(organisationUnit));
    params.setOrders(List.of(new OrderParam(tea.getUid(), SortDirection.ASC)));

    List<Long> teiIdList = entityInstanceService.getTrackedEntityIds(params, true, true);

    assertEquals(
        List.of(
            entityInstanceA1.getId(),
            entityInstanceD1.getId(),
            entityInstanceC1.getId(),
            entityInstanceB1.getId()),
        teiIdList);
  }

  @Test
  void shouldCountOneEntityWhenOnePresent() {
    entityInstanceA1.setTrackedEntityType(trackedEntityType);
    entityInstanceService.addTrackedEntity(entityInstanceA1);

    int counter =
        entityInstanceService.getTrackedEntityCount(new TrackedEntityQueryParams(), true, true);

    assertEquals(1, counter);
  }

  @Test
  void shouldCountZeroEntitiesWhenNonePresent() {
    int trackedEntitiesCounter =
        entityInstanceService.getTrackedEntityCount(new TrackedEntityQueryParams(), true, true);

    assertEquals(0, trackedEntitiesCounter);
  }

  @Test
  void shouldSortGridByTrackedEntityIdAscendingWhenParamCreatedAscendingProvided() {
    injectSecurityContext(superUser);
    trackedEntityAttribute.setDisplayInListNoProgram(true);
    attributeService.addTrackedEntityAttribute(trackedEntityAttribute);

    User user =
        createAndAddUser(
            false, "attributeFilterUser", Set.of(organisationUnit), Set.of(organisationUnit));
    injectSecurityContext(user);

    initializeEntityInstance(entityInstanceA1);
    initializeEntityInstance(entityInstanceB1);

    TrackedEntityQueryParams params = new TrackedEntityQueryParams();
    params.setOrganisationUnits(Set.of(organisationUnit));
    params.setTrackedEntityType(trackedEntityType);
    params.setOrders(List.of(new OrderParam("created", SortDirection.ASC)));
    params.setQuery(new QueryFilter(QueryOperator.LIKE, ATTRIBUTE_VALUE));

    Grid grid = entityInstanceService.getTrackedEntitiesGrid(params);

    assertEquals(
        2,
        grid.getRows().size(),
        "Expected to find 2 rows in the grid, but found " + grid.getRows().size() + " instead");
    assertEquals("UID-A1", grid.getRows().get(0).get(0));
    assertEquals("UID-B1", grid.getRows().get(1).get(0));
  }

  @Test
  void shouldSortGridByTrackedEntityIdDescendingWhenParamCreatedDescendingProvided() {
    injectSecurityContext(superUser);
    trackedEntityAttribute.setDisplayInListNoProgram(true);
    attributeService.addTrackedEntityAttribute(trackedEntityAttribute);

    User user =
        createAndAddUser(
            false, "attributeFilterUser", Set.of(organisationUnit), Set.of(organisationUnit));
    injectSecurityContext(user);

    initializeEntityInstance(entityInstanceA1);
    initializeEntityInstance(entityInstanceB1);

    TrackedEntityQueryParams params = new TrackedEntityQueryParams();
    params.setOrganisationUnits(Set.of(organisationUnit));
    params.setTrackedEntityType(trackedEntityType);
    params.setOrders(List.of(new OrderParam("created", SortDirection.DESC)));
    params.setQuery(new QueryFilter(QueryOperator.LIKE, ATTRIBUTE_VALUE));

    Grid grid = entityInstanceService.getTrackedEntitiesGrid(params);

    assertEquals(
        2,
        grid.getRows().size(),
        "Expected to find 2 rows in the grid, but found " + grid.getRows().size() + " instead");
    assertEquals("UID-B1", grid.getRows().get(0).get(0));
    assertEquals("UID-A1", grid.getRows().get(1).get(0));
  }

  private void initializeEntityInstance(TrackedEntity entityInstance) {
    entityInstance.setTrackedEntityType(trackedEntityType);
    entityInstanceService.addTrackedEntity(entityInstance);
    attributeValueService.addTrackedEntityAttributeValue(
        createTrackedEntityAttributeValue(entityInstance));
  }

  private TrackedEntityAttributeValue createTrackedEntityAttributeValue(
      TrackedEntity trackedEntity) {
    TrackedEntityAttributeValue trackedEntityAttributeValue = new TrackedEntityAttributeValue();
    trackedEntityAttributeValue.setAttribute(trackedEntityAttribute);
    trackedEntityAttributeValue.setTrackedEntity(trackedEntity);
    trackedEntityAttributeValue.setValue(ATTRIBUTE_VALUE);

    return trackedEntityAttributeValue;
  }

  private void addEnrollment(TrackedEntity entityInstance, Date enrollmentDate, char programStage) {
    ProgramStage stage = createProgramStage(programStage, program);
    stage.setSortOrder(1);
    programStageService.saveProgramStage(stage);

    Set<ProgramStage> programStages = new HashSet<>();
    programStages.add(stage);
    program.setProgramStages(programStages);
    programService.updateProgram(program);

    enrollment = new Enrollment(enrollmentDate, DateTime.now().toDate(), entityInstance, program);
    enrollment.setUid("UID-" + programStage);
    enrollment.setOrganisationUnit(organisationUnit);
    event = new Event(enrollment, stage);
    enrollment.setUid("UID-PSI-" + programStage);
    enrollment.setOrganisationUnit(organisationUnit);

    enrollmentService.addEnrollment(enrollment);
  }

  private void addEntityInstances() {
    entityInstanceA1.setTrackedEntityType(trackedEntityType);
    entityInstanceB1.setTrackedEntityType(trackedEntityType);
    entityInstanceC1.setTrackedEntityType(trackedEntityType);
    entityInstanceD1.setTrackedEntityType(trackedEntityType);
    entityInstanceService.addTrackedEntity(entityInstanceA1);
    entityInstanceService.addTrackedEntity(entityInstanceB1);
    entityInstanceService.addTrackedEntity(entityInstanceC1);
    entityInstanceService.addTrackedEntity(entityInstanceD1);
  }

  private void setUpEntityAndAttributeValue(TrackedEntity entityInstance, String attributeValue) {
    entityInstance.setTrackedEntityType(trackedEntityType);
    entityInstanceService.addTrackedEntity(entityInstance);

    TrackedEntityAttributeValue trackedEntityAttributeValue = new TrackedEntityAttributeValue();
    trackedEntityAttributeValue.setAttribute(trackedEntityAttribute);
    trackedEntityAttributeValue.setTrackedEntity(entityInstance);
    trackedEntityAttributeValue.setValue(attributeValue);
    attributeValueService.addTrackedEntityAttributeValue(trackedEntityAttributeValue);
  }

  private TrackedEntityAttribute createTrackedEntityAttribute() {
    TrackedEntityAttribute tea = createTrackedEntityAttribute('X');
    attributeService.addTrackedEntityAttribute(tea);

    return tea;
  }

  private void createTrackedEntityAttribute(
      TrackedEntity trackedEntity, TrackedEntityAttribute attribute, String value) {
    TrackedEntityAttributeValue trackedEntityAttributeValueA1 = new TrackedEntityAttributeValue();

    trackedEntityAttributeValueA1.setAttribute(attribute);
    trackedEntityAttributeValueA1.setTrackedEntity(trackedEntity);
    trackedEntityAttributeValueA1.setValue(value);

    attributeValueService.addTrackedEntityAttributeValue(trackedEntityAttributeValueA1);
  }
}<|MERGE_RESOLUTION|>--- conflicted
+++ resolved
@@ -65,451 +65,8 @@
 /**
  * @author Chau Thu Tran
  */
-<<<<<<< HEAD
-class TrackedEntityServiceTest
-    extends IntegrationTestBase
-{
-    @Autowired
-    private TrackedEntityService entityInstanceService;
-
-    @Autowired
-    private OrganisationUnitService organisationUnitService;
-
-    @Autowired
-    private ProgramService programService;
-
-    @Autowired
-    private ProgramStageService programStageService;
-
-    @Autowired
-    private EventService eventService;
-
-    @Autowired
-    private EnrollmentService enrollmentService;
-
-    @Autowired
-    private TrackedEntityAttributeService attributeService;
-
-    @Autowired
-    private TrackedEntityAttributeValueService attributeValueService;
-
-    @Autowired
-    private UserService _userService;
-
-    @Autowired
-    private TrackedEntityTypeService trackedEntityTypeService;
-
-    @Autowired
-    private TrackedEntityAttributeService trackedEntityAttributeService;
-
-    private Event event;
-
-    private Enrollment enrollment;
-
-    private Program program;
-
-    private TrackedEntity entityInstanceA1;
-
-    private TrackedEntity entityInstanceB1;
-
-    private TrackedEntity entityInstanceC1;
-
-    private TrackedEntity entityInstanceD1;
-
-    private OrganisationUnit organisationUnit;
-
-    private TrackedEntityType trackedEntityType;
-
-    private TrackedEntityAttribute trackedEntityAttribute;
-
-    private final static String ATTRIBUTE_VALUE = "Value";
-
-    private User superUser;
-
-    @Override
-    public void setUpTest()
-    {
-        super.userService = _userService;
-
-        this.superUser = preCreateInjectAdminUser();
-
-        trackedEntityType = createTrackedEntityType( 'A' );
-        TrackedEntityAttribute attrD = createTrackedEntityAttribute( 'D' );
-        TrackedEntityAttribute attrE = createTrackedEntityAttribute( 'E' );
-        TrackedEntityAttribute filtF = createTrackedEntityAttribute( 'F' );
-        TrackedEntityAttribute filtG = createTrackedEntityAttribute( 'G' );
-        trackedEntityAttribute = createTrackedEntityAttribute( 'H' );
-
-        trackedEntityAttributeService.addTrackedEntityAttribute( attrD );
-        trackedEntityAttributeService.addTrackedEntityAttribute( attrE );
-        trackedEntityAttributeService.addTrackedEntityAttribute( filtF );
-        trackedEntityAttributeService.addTrackedEntityAttribute( filtG );
-        trackedEntityAttributeService.addTrackedEntityAttribute( trackedEntityAttribute );
-
-        organisationUnit = createOrganisationUnit( 'A' );
-        organisationUnitService.addOrganisationUnit( organisationUnit );
-        OrganisationUnit organisationUnitB = createOrganisationUnit( 'B' );
-        organisationUnitService.addOrganisationUnit( organisationUnitB );
-        TrackedEntityAttribute entityInstanceAttribute = createTrackedEntityAttribute( 'A' );
-        attributeService.addTrackedEntityAttribute( entityInstanceAttribute );
-        entityInstanceA1 = createTrackedEntity( organisationUnit );
-        entityInstanceB1 = createTrackedEntity( organisationUnit );
-        entityInstanceC1 = createTrackedEntity( organisationUnit );
-        entityInstanceD1 = createTrackedEntity( organisationUnit );
-        entityInstanceA1.setUid( "UID-A1" );
-        entityInstanceB1.setUid( "UID-B1" );
-        entityInstanceC1.setUid( "UID-C1" );
-        entityInstanceD1.setUid( "UID-D1" );
-        program = createProgram( 'A', new HashSet<>(), organisationUnit );
-        programService.addProgram( program );
-        ProgramStage stageA = createProgramStage( 'A', program );
-        stageA.setSortOrder( 1 );
-        programStageService.saveProgramStage( stageA );
-        Set<ProgramStage> programStages = new HashSet<>();
-        programStages.add( stageA );
-        program.setProgramStages( programStages );
-        programService.updateProgram( program );
-        DateTime enrollmentDate = DateTime.now();
-        enrollmentDate.withTimeAtStartOfDay();
-        enrollmentDate = enrollmentDate.minusDays( 70 );
-        DateTime incidentDate = DateTime.now();
-        incidentDate.withTimeAtStartOfDay();
-        enrollment = new Enrollment( enrollmentDate.toDate(), incidentDate.toDate(), entityInstanceA1,
-            program );
-        enrollment.setUid( "UID-A" );
-        enrollment.setOrganisationUnit( organisationUnit );
-        event = new Event( enrollment, stageA );
-        enrollment.setUid( "UID-PSI-A" );
-        enrollment.setOrganisationUnit( organisationUnit );
-
-        trackedEntityType.setPublicAccess( AccessStringHelper.FULL );
-        trackedEntityTypeService.addTrackedEntityType( trackedEntityType );
-        attributeService.addTrackedEntityAttribute( attrD );
-        attributeService.addTrackedEntityAttribute( attrE );
-        attributeService.addTrackedEntityAttribute( filtF );
-        attributeService.addTrackedEntityAttribute( filtG );
-
-        User user = createUserWithAuth( "testUser" );
-        user.setTeiSearchOrganisationUnits( Set.of( organisationUnit ) );
-        injectSecurityContext( user );
-    }
-
-    @Test
-    void testSaveTrackedEntity()
-    {
-        long idA = entityInstanceService.addTrackedEntity( entityInstanceA1 );
-        long idB = entityInstanceService.addTrackedEntity( entityInstanceB1 );
-        assertNotNull( entityInstanceService.getTrackedEntity( idA ) );
-        assertNotNull( entityInstanceService.getTrackedEntity( idB ) );
-    }
-
-    @Test
-    void testDeleteTrackedEntity()
-    {
-        long idA = entityInstanceService.addTrackedEntity( entityInstanceA1 );
-        long idB = entityInstanceService.addTrackedEntity( entityInstanceB1 );
-        TrackedEntity teiA = entityInstanceService.getTrackedEntity( idA );
-        TrackedEntity teiB = entityInstanceService.getTrackedEntity( idB );
-        assertNotNull( teiA );
-        assertNotNull( teiB );
-        entityInstanceService.deleteTrackedEntity( entityInstanceA1 );
-        assertNull( entityInstanceService.getTrackedEntity( teiA.getUid() ) );
-        assertNotNull( entityInstanceService.getTrackedEntity( teiB.getUid() ) );
-        entityInstanceService.deleteTrackedEntity( entityInstanceB1 );
-        assertNull( entityInstanceService.getTrackedEntity( teiA.getUid() ) );
-        assertNull( entityInstanceService.getTrackedEntity( teiB.getUid() ) );
-    }
-
-    @Test
-    void testDeleteTrackedEntityAndLinkedEnrollmentsAndEvents()
-    {
-        long idA = entityInstanceService.addTrackedEntity( entityInstanceA1 );
-        long psIdA = enrollmentService.addEnrollment( enrollment );
-        long eventIdA = eventService.addEvent( event );
-        enrollment.setEvents( Set.of( event ) );
-        entityInstanceA1.setEnrollments( Set.of( enrollment ) );
-        enrollmentService.updateEnrollment( enrollment );
-        entityInstanceService.updateTrackedEntity( entityInstanceA1 );
-        TrackedEntity teiA = entityInstanceService.getTrackedEntity( idA );
-        Enrollment psA = enrollmentService.getEnrollment( psIdA );
-        Event eventA = eventService.getEvent( eventIdA );
-        assertNotNull( teiA );
-        assertNotNull( psA );
-        assertNotNull( eventA );
-        entityInstanceService.deleteTrackedEntity( entityInstanceA1 );
-        assertNull( entityInstanceService.getTrackedEntity( teiA.getUid() ) );
-        assertNull( enrollmentService.getEnrollment( psIdA ) );
-        assertNull( eventService.getEvent( eventIdA ) );
-    }
-
-    @Test
-    void testUpdateTrackedEntity()
-    {
-        long idA = entityInstanceService.addTrackedEntity( entityInstanceA1 );
-        assertNotNull( entityInstanceService.getTrackedEntity( idA ) );
-        entityInstanceA1.setName( "B" );
-        entityInstanceService.updateTrackedEntity( entityInstanceA1 );
-        assertEquals( "B", entityInstanceService.getTrackedEntity( idA ).getName() );
-    }
-
-    @Test
-    void testGetTrackedEntityById()
-    {
-        long idA = entityInstanceService.addTrackedEntity( entityInstanceA1 );
-        long idB = entityInstanceService.addTrackedEntity( entityInstanceB1 );
-        assertEquals( entityInstanceA1, entityInstanceService.getTrackedEntity( idA ) );
-        assertEquals( entityInstanceB1, entityInstanceService.getTrackedEntity( idB ) );
-    }
-
-    @Test
-    void testGetTrackedEntityByUid()
-    {
-        entityInstanceA1.setUid( "A1" );
-        entityInstanceB1.setUid( "B1" );
-        entityInstanceService.addTrackedEntity( entityInstanceA1 );
-        entityInstanceService.addTrackedEntity( entityInstanceB1 );
-        assertEquals( entityInstanceA1, entityInstanceService.getTrackedEntity( "A1" ) );
-        assertEquals( entityInstanceB1, entityInstanceService.getTrackedEntity( "B1" ) );
-    }
-
-    @Test
-    void testStoredByColumnForTrackedEntity()
-    {
-        entityInstanceA1.setStoredBy( "test" );
-        entityInstanceService.addTrackedEntity( entityInstanceA1 );
-        TrackedEntity tei = entityInstanceService.getTrackedEntity( entityInstanceA1.getUid() );
-        assertEquals( "test", tei.getStoredBy() );
-    }
-
-    @Test
-    void testTrackedEntityAttributeFilter()
-    {
-        injectSecurityContext( superUser );
-        trackedEntityAttribute.setDisplayInListNoProgram( true );
-        attributeService.addTrackedEntityAttribute( trackedEntityAttribute );
-
-        User user = createAndAddUser( false, "attributeFilterUser", Set.of( organisationUnit ),
-            Set.of( organisationUnit ) );
-        injectSecurityContext( user );
-
-        entityInstanceA1.setTrackedEntityType( trackedEntityType );
-        entityInstanceService.addTrackedEntity( entityInstanceA1 );
-
-        TrackedEntityAttributeValue trackedEntityAttributeValue = new TrackedEntityAttributeValue();
-
-        trackedEntityAttributeValue.setAttribute( trackedEntityAttribute );
-        trackedEntityAttributeValue.setTrackedEntity( entityInstanceA1 );
-        trackedEntityAttributeValue.setValue( ATTRIBUTE_VALUE );
-
-        attributeValueService.addTrackedEntityAttributeValue( trackedEntityAttributeValue );
-
-        TrackedEntityQueryParams params = new TrackedEntityQueryParams();
-        params.setOrganisationUnits( Set.of( organisationUnit ) );
-        params.setTrackedEntityType( trackedEntityType );
-
-        params.setQuery( new QueryFilter( QueryOperator.LIKE, ATTRIBUTE_VALUE ) );
-
-        Grid grid = entityInstanceService.getTrackedEntitiesGrid( params );
-
-        assertEquals( 1, grid.getHeight() );
-    }
-
-    @Test
-    void testTrackedEntityGridWithNoFilterableAttributes()
-    {
-        injectSecurityContext( superUser );
-
-        TrackedEntityQueryParams params = new TrackedEntityQueryParams();
-        params.setOrganisationUnits( Set.of( organisationUnit ) );
-        params.setTrackedEntityType( trackedEntityType );
-
-        params.setQuery( new QueryFilter( QueryOperator.LIKE, ATTRIBUTE_VALUE ) );
-
-        assertThrows( IllegalArgumentException.class,
-            () -> entityInstanceService.getTrackedEntitiesGrid( params ) );
-    }
-
-    @Test
-    void testTrackedEntityGridWithNoDisplayAttributes()
-    {
-        injectSecurityContext( superUser );
-        trackedEntityAttribute.setDisplayInListNoProgram( false );
-        attributeService.addTrackedEntityAttribute( trackedEntityAttribute );
-
-        TrackedEntityQueryParams params = new TrackedEntityQueryParams();
-        params.setOrganisationUnits( Set.of( organisationUnit ) );
-        params.setTrackedEntityType( trackedEntityType );
-
-        params.setQuery( new QueryFilter( QueryOperator.LIKE, ATTRIBUTE_VALUE ) );
-
-        assertThrows( IllegalArgumentException.class,
-            () -> entityInstanceService.getTrackedEntitiesGrid( params ) );
-    }
-
-    @Test
-    void shouldOrderEntitiesByIdWhenParamCreatedAtSupplied()
-    {
-        injectSecurityContext( superUser );
-
-        entityInstanceA1.setCreated( DateTime.now().plusDays( 1 ).toDate() );
-        entityInstanceB1.setCreated( DateTime.now().toDate() );
-        entityInstanceC1.setCreated( DateTime.now().minusDays( 1 ).toDate() );
-        entityInstanceD1.setCreated( DateTime.now().plusDays( 2 ).toDate() );
-        addEntityInstances();
-
-        TrackedEntityQueryParams params = new TrackedEntityQueryParams();
-
-        params.setOrganisationUnits( Set.of( organisationUnit ) );
-        params.setOrders( List.of( new OrderParam( "created", SortDirection.ASC ) ) );
-
-        List<Long> teiIdList = entityInstanceService.getTrackedEntityIds( params, true, true );
-
-        assertEquals( List.of( entityInstanceA1.getId(), entityInstanceB1.getId(), entityInstanceC1.getId(),
-            entityInstanceD1.getId() ), teiIdList );
-    }
-
-    @Test
-    void shouldOrderEntitiesByIdWhenParamUpdatedAtSupplied()
-    {
-        injectSecurityContext( superUser );
-
-        entityInstanceA1.setLastUpdated( DateTime.now().plusDays( 1 ).toDate() );
-        entityInstanceB1.setLastUpdated( DateTime.now().toDate() );
-        entityInstanceC1.setLastUpdated( DateTime.now().minusDays( 1 ).toDate() );
-        entityInstanceD1.setLastUpdated( DateTime.now().plusDays( 2 ).toDate() );
-
-        addEntityInstances();
-
-        TrackedEntityQueryParams params = new TrackedEntityQueryParams();
-
-        params.setOrganisationUnits( Set.of( organisationUnit ) );
-        params.setOrders( List.of( new OrderParam( "updatedAt", SortDirection.ASC ) ) );
-
-        List<Long> teiIdList = entityInstanceService.getTrackedEntityIds( params, true, true );
-
-        assertEquals( List.of( entityInstanceA1.getId(), entityInstanceB1.getId(), entityInstanceC1.getId(),
-            entityInstanceD1.getId() ), teiIdList );
-    }
-
-    @Test
-    void shouldOrderEntitiesByIdWhenParamTrackedEntitySupplied()
-    {
-        injectSecurityContext( superUser );
-
-        addEntityInstances();
-
-        TrackedEntityQueryParams params = new TrackedEntityQueryParams();
-
-        params.setOrganisationUnits( Set.of( organisationUnit ) );
-        params.setOrders( List.of( new OrderParam( "trackedEntity", SortDirection.DESC ) ) );
-
-        List<Long> teiIdList = entityInstanceService.getTrackedEntityIds( params, true, true );
-
-        assertEquals( List.of( entityInstanceD1.getId(), entityInstanceC1.getId(), entityInstanceB1.getId(),
-            entityInstanceA1.getId() ), teiIdList );
-    }
-
-    @Test
-    void shouldOrderEntitiesByLastUpdatedAtClientWhenParamUpdatedAtClientSupplied()
-    {
-        injectSecurityContext( superUser );
-
-        entityInstanceA1.setLastUpdatedAtClient( DateTime.now().plusDays( 1 ).toDate() );
-        entityInstanceB1.setLastUpdatedAtClient( DateTime.now().toDate() );
-        entityInstanceC1.setLastUpdatedAtClient( DateTime.now().minusDays( 1 ).toDate() );
-        entityInstanceD1.setLastUpdatedAtClient( DateTime.now().plusDays( 2 ).toDate() );
-        addEntityInstances();
-
-        TrackedEntityQueryParams params = new TrackedEntityQueryParams();
-
-        params.setOrganisationUnits( Set.of( organisationUnit ) );
-        params.setOrders( List.of( new OrderParam( "updatedAtClient", SortDirection.DESC ) ) );
-
-        List<Long> teiIdList = entityInstanceService.getTrackedEntityIds( params, true, true );
-
-        assertEquals( List.of( entityInstanceD1.getId(), entityInstanceA1.getId(), entityInstanceB1.getId(),
-            entityInstanceC1.getId() ), teiIdList );
-    }
-
-    @Test
-    void shouldOrderEntitiesByEnrollmentDateWhenParamEnrolledAtSupplied()
-    {
-        injectSecurityContext( superUser );
-
-        addEntityInstances();
-        enrollmentService.addEnrollment( enrollment );
-        addEnrollment( entityInstanceB1, DateTime.now().plusDays( 2 ).toDate(), 'B' );
-        addEnrollment( entityInstanceC1, DateTime.now().minusDays( 2 ).toDate(), 'C' );
-        addEnrollment( entityInstanceD1, DateTime.now().plusDays( 1 ).toDate(), 'D' );
-
-        TrackedEntityQueryParams params = new TrackedEntityQueryParams();
-
-        params.setOrganisationUnits( Set.of( organisationUnit ) );
-        params.setOrders( List.of( new OrderParam( "enrolledAt", SortDirection.DESC ) ) );
-
-        List<Long> teiIdList = entityInstanceService.getTrackedEntityIds( params, true, true );
-
-        assertEquals( List.of( entityInstanceB1.getId(), entityInstanceD1.getId(), entityInstanceC1.getId(),
-            entityInstanceA1.getId() ), teiIdList );
-    }
-
-    @Test
-    void shouldSortEntitiesAndKeepOrderOfParamsWhenMultipleStaticFieldsSupplied()
-    {
-        injectSecurityContext( superUser );
-        entityInstanceA1.setInactive( true );
-        entityInstanceB1.setInactive( true );
-        entityInstanceC1.setInactive( false );
-        entityInstanceD1.setInactive( false );
-        addEntityInstances();
-
-        enrollmentService.addEnrollment( enrollment );
-        addEnrollment( entityInstanceB1, DateTime.now().plusDays( 2 ).toDate(), 'B' );
-        addEnrollment( entityInstanceC1, DateTime.now().minusDays( 2 ).toDate(), 'C' );
-        addEnrollment( entityInstanceD1, DateTime.now().plusDays( 1 ).toDate(), 'D' );
-
-        TrackedEntityQueryParams params = new TrackedEntityQueryParams();
-
-        params.setOrganisationUnits( Set.of( organisationUnit ) );
-        params.setOrders( List.of( new OrderParam( "inactive", SortDirection.DESC ),
-            new OrderParam( "enrolledAt", SortDirection.DESC ) ) );
-
-        List<Long> teiIdList = entityInstanceService.getTrackedEntityIds( params, true, true );
-
-        assertEquals( List.of( entityInstanceB1.getId(), entityInstanceA1.getId(), entityInstanceD1.getId(),
-            entityInstanceC1.getId() ), teiIdList );
-    }
-
-    @Test
-    void shouldSortEntitiesByIdWhenNoOrderParamProvided()
-    {
-        injectSecurityContext( superUser );
-        addEntityInstances();
-
-        TrackedEntityQueryParams params = new TrackedEntityQueryParams();
-        params.setOrganisationUnits( Set.of( organisationUnit ) );
-
-        List<Long> teiIdList = entityInstanceService.getTrackedEntityIds( params, true, true );
-
-        assertEquals( List.of( entityInstanceA1.getId(), entityInstanceB1.getId(), entityInstanceC1.getId(),
-            entityInstanceD1.getId() ), teiIdList );
-    }
-
-    @Test
-    void shouldOrderByNonStaticFieldWhenNonStaticFieldProvided()
-    {
-        injectSecurityContext( superUser );
-        trackedEntityAttribute.setDisplayInListNoProgram( true );
-        attributeService.addTrackedEntityAttribute( trackedEntityAttribute );
-
-        setUpEntityAndAttributeValue( entityInstanceA1, "3-Attribute Value A1" );
-        setUpEntityAndAttributeValue( entityInstanceB1, "1-Attribute Value B1" );
-        setUpEntityAndAttributeValue( entityInstanceC1, "4-Attribute Value C1" );
-        setUpEntityAndAttributeValue( entityInstanceD1, "2-Attribute Value D1" );
-=======
 class TrackedEntityServiceTest extends IntegrationTestBase {
   @Autowired private TrackedEntityService entityInstanceService;
->>>>>>> a2bd3557
 
   @Autowired private OrganisationUnitService organisationUnitService;
 
@@ -778,7 +335,7 @@
     TrackedEntityQueryParams params = new TrackedEntityQueryParams();
 
     params.setOrganisationUnits(Set.of(organisationUnit));
-    params.setOrders(List.of(new OrderParam("createdAt", SortDirection.ASC)));
+    params.setOrders(List.of(new OrderParam("created", SortDirection.ASC)));
 
     List<Long> teiIdList = entityInstanceService.getTrackedEntityIds(params, true, true);
 
