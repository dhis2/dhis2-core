--- conflicted
+++ resolved
@@ -202,19 +202,13 @@
     manager.save(enrollment);
     manager.save(event);
     long eventIdA = event.getId();
-<<<<<<< HEAD
     Set<Event> events = new HashSet<>();
     events.add(event);
     enrollment.setEvents(events);
     Set<Enrollment> enrollments = new HashSet<>();
     enrollments.add(enrollment);
     trackedEntityA1.setEnrollments(enrollments);
-    enrollmentService.updateEnrollment(enrollment);
-=======
-    enrollment.setEvents(of(event));
-    trackedEntityA1.setEnrollments(of(enrollment));
     manager.update(enrollment);
->>>>>>> b038c706
     trackedEntityService.updateTrackedEntity(trackedEntityA1);
     TrackedEntity trackedEntityA = trackedEntityService.getTrackedEntity(idA);
     Enrollment psA = manager.get(Enrollment.class, enrollment.getUid());
