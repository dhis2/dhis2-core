/*
 * Copyright (c) 2004-2022, University of Oslo
 * All rights reserved.
 *
 * Redistribution and use in source and binary forms, with or without
 * modification, are permitted provided that the following conditions are met:
 * Redistributions of source code must retain the above copyright notice, this
 * list of conditions and the following disclaimer.
 *
 * Redistributions in binary form must reproduce the above copyright notice,
 * this list of conditions and the following disclaimer in the documentation
 * and/or other materials provided with the distribution.
 * Neither the name of the HISP project nor the names of its contributors may
 * be used to endorse or promote products derived from this software without
 * specific prior written permission.
 *
 * THIS SOFTWARE IS PROVIDED BY THE COPYRIGHT HOLDERS AND CONTRIBUTORS "AS IS" AND
 * ANY EXPRESS OR IMPLIED WARRANTIES, INCLUDING, BUT NOT LIMITED TO, THE IMPLIED
 * WARRANTIES OF MERCHANTABILITY AND FITNESS FOR A PARTICULAR PURPOSE ARE
 * DISCLAIMED. IN NO EVENT SHALL THE COPYRIGHT OWNER OR CONTRIBUTORS BE LIABLE FOR
 * ANY DIRECT, INDIRECT, INCIDENTAL, SPECIAL, EXEMPLARY, OR CONSEQUENTIAL DAMAGES
 * (INCLUDING, BUT NOT LIMITED TO, PROCUREMENT OF SUBSTITUTE GOODS OR SERVICES;
 * LOSS OF USE, DATA, OR PROFITS; OR BUSINESS INTERRUPTION) HOWEVER CAUSED AND ON
 * ANY THEORY OF LIABILITY, WHETHER IN CONTRACT, STRICT LIABILITY, OR TORT
 * (INCLUDING NEGLIGENCE OR OTHERWISE) ARISING IN ANY WAY OUT OF THE USE OF THIS
 * SOFTWARE, EVEN IF ADVISED OF THE POSSIBILITY OF SUCH DAMAGE.
 */
package org.hisp.dhis.program;

import static org.junit.jupiter.api.Assertions.assertEquals;
import static org.junit.jupiter.api.Assertions.assertNotNull;
import static org.junit.jupiter.api.Assertions.assertNull;
import static org.junit.jupiter.api.Assertions.assertTrue;

import com.google.common.collect.Sets;
import java.util.Date;
import java.util.HashSet;
import java.util.List;
import java.util.Set;
import org.hisp.dhis.category.CategoryOptionCombo;
import org.hisp.dhis.category.CategoryService;
import org.hisp.dhis.common.CodeGenerator;
import org.hisp.dhis.common.IdentifiableObjectManager;
import org.hisp.dhis.common.UID;
import org.hisp.dhis.feedback.BadRequestException;
import org.hisp.dhis.feedback.ForbiddenException;
import org.hisp.dhis.feedback.NotFoundException;
import org.hisp.dhis.note.Note;
import org.hisp.dhis.note.NoteService;
import org.hisp.dhis.organisationunit.OrganisationUnit;
import org.hisp.dhis.organisationunit.OrganisationUnitService;
import org.hisp.dhis.test.integration.PostgresIntegrationTestBase;
import org.hisp.dhis.trackedentity.TrackedEntity;
import org.hisp.dhis.trackedentity.TrackedEntityService;
import org.hisp.dhis.tracker.export.enrollment.EnrollmentService;
import org.hisp.dhis.user.User;
import org.hisp.dhis.user.sharing.Sharing;
import org.joda.time.DateTime;
import org.junit.jupiter.api.Assertions;
import org.junit.jupiter.api.BeforeEach;
import org.junit.jupiter.api.Test;
import org.springframework.beans.factory.annotation.Autowired;
import org.springframework.transaction.annotation.Transactional;

/**
 * @author Chau Thu Tran
 */
@Transactional
class EnrollmentServiceTest extends PostgresIntegrationTestBase {
  private static final String ENROLLMENT_A_UID = UID.of(CodeGenerator.generateUid()).getValue();
  private static final String ENROLLMENT_B_UID = UID.of(CodeGenerator.generateUid()).getValue();
  private static final String ENROLLMENT_C_UID = UID.of(CodeGenerator.generateUid()).getValue();
  private static final String ENROLLMENT_D_UID = UID.of(CodeGenerator.generateUid()).getValue();
  private static final String EVENT_UID = UID.of(CodeGenerator.generateUid()).getValue();

  @Autowired private org.hisp.dhis.program.EnrollmentService apiEnrollmentService;

  @Autowired private EnrollmentService enrollmentService;

  @Autowired private TrackedEntityService trackedEntityService;

  @Autowired private OrganisationUnitService organisationUnitService;

  @Autowired private ProgramService programService;

  @Autowired private ProgramStageService programStageService;

  @Autowired private NoteService noteService;

  @Autowired private CategoryService categoryService;

  @Autowired private IdentifiableObjectManager manager;

  private Date incidentDate;

  private Date enrollmentDate;

  private CategoryOptionCombo coA;

  private Program programA;

  private Program programB;

  private Program programC;

  private OrganisationUnit organisationUnitA;

  private OrganisationUnit organisationUnitB;

  private Event eventA;

  private Enrollment enrollmentA;

  private Enrollment enrollmentB;

  private Enrollment enrollmentC;

  private Enrollment enrollmentD;

  private TrackedEntity trackedEntityA;

  private User user;

  @BeforeEach
  void setUp() {
    coA = categoryService.getDefaultCategoryOptionCombo();

    organisationUnitA = createOrganisationUnit('A');
    organisationUnitService.addOrganisationUnit(organisationUnitA);
    organisationUnitB = createOrganisationUnit('B');
    organisationUnitService.addOrganisationUnit(organisationUnitB);

    user =
        createAndAddUser(
            false, "user", Set.of(organisationUnitA), Set.of(organisationUnitA), "F_EXPORT_DATA");
    user.setTeiSearchOrganisationUnits(Set.of(organisationUnitA, organisationUnitB));
    user.setOrganisationUnits(Set.of(organisationUnitA));

    programA = createProgram('A', new HashSet<>(), organisationUnitA);
    programService.addProgram(programA);
    programA.setSharing(Sharing.builder().publicAccess("rwrw----").build());
    ProgramStage stageA = createProgramStage('A', programA);
    stageA.setSortOrder(1);
    programStageService.saveProgramStage(stageA);
    ProgramStage stageB = createProgramStage('B', programA);
    stageB.setSortOrder(2);
    programStageService.saveProgramStage(stageB);
    Set<ProgramStage> programStages = new HashSet<>();
    programStages.add(stageA);
    programStages.add(stageB);
    programA.setProgramStages(programStages);
    programService.updateProgram(programA);
    programB = createProgram('B', new HashSet<>(), organisationUnitA);
    programService.addProgram(programB);
    programC = createProgram('C', new HashSet<>(), organisationUnitA);
    programService.addProgram(programC);
    trackedEntityA = createTrackedEntity(organisationUnitA);
    trackedEntityService.addTrackedEntity(trackedEntityA);
    TrackedEntity trackedEntityB = createTrackedEntity(organisationUnitB);
    trackedEntityService.addTrackedEntity(trackedEntityB);
    DateTime testDate1 = DateTime.now();
    testDate1.withTimeAtStartOfDay();
    testDate1 = testDate1.minusDays(70);
    incidentDate = testDate1.toDate();
    DateTime testDate2 = DateTime.now();
    testDate2.withTimeAtStartOfDay();
    enrollmentDate = testDate2.toDate();
    enrollmentA = new Enrollment(enrollmentDate, incidentDate, trackedEntityA, programA);
    enrollmentA.setUid(ENROLLMENT_A_UID);
    enrollmentA.setOrganisationUnit(organisationUnitA);
    enrollmentB = new Enrollment(enrollmentDate, incidentDate, trackedEntityA, programB);
    enrollmentB.setUid(ENROLLMENT_B_UID);
    enrollmentB.setStatus(EnrollmentStatus.CANCELLED);
    enrollmentB.setOrganisationUnit(organisationUnitB);
    enrollmentC = new Enrollment(enrollmentDate, incidentDate, trackedEntityA, programC);
    enrollmentC.setUid(ENROLLMENT_C_UID);
    enrollmentC.setStatus(EnrollmentStatus.COMPLETED);
    enrollmentC.setOrganisationUnit(organisationUnitA);
    enrollmentD = new Enrollment(enrollmentDate, incidentDate, trackedEntityB, programA);
    enrollmentD.setUid(ENROLLMENT_D_UID);
    enrollmentD.setOrganisationUnit(organisationUnitB);
    eventA = new Event(enrollmentA, stageA);
    eventA.setUid(EVENT_UID);
    eventA.setOrganisationUnit(organisationUnitA);
    eventA.setAttributeOptionCombo(coA);

    injectSecurityContextUser(user);
  }

  @Test
  void testAddEnrollment() {
    manager.save(enrollmentA);
    manager.save(enrollmentB);
    assertNotNull(manager.get(Enrollment.class, enrollmentA.getUid()));
    assertNotNull(manager.get(Enrollment.class, enrollmentB.getUid()));
  }

  @Test
  void testSoftDeleteEnrollmentAndLinkedEvent() {
    manager.save(enrollmentA);
    manager.save(eventA);
    long eventIdA = eventA.getId();
    enrollmentA.setEvents(Sets.newHashSet(eventA));
    manager.update(enrollmentA);
    assertNotNull(manager.get(Enrollment.class, enrollmentA.getUid()));
    assertNotNull(manager.get(Event.class, eventIdA));

    manager.delete(enrollmentA);
    manager.delete(eventA);

    assertNull(manager.get(Enrollment.class, enrollmentA.getUid()));
    assertNull(manager.get(Event.class, eventIdA));
  }

  @Test
  void testUpdateEnrollment() {
    manager.save(enrollmentA);
    assertNotNull(manager.get(Enrollment.class, enrollmentA.getUid()));
    enrollmentA.setOccurredDate(enrollmentDate);
    manager.update(enrollmentA);
    assertEquals(
        enrollmentDate, manager.get(Enrollment.class, enrollmentA.getUid()).getOccurredDate());
  }

  @Test
  void testGetEnrollmentById() {
    manager.save(enrollmentA);
    manager.save(enrollmentB);
    assertEquals(enrollmentA, manager.get(Enrollment.class, enrollmentA.getUid()));
    assertEquals(enrollmentB, manager.get(Enrollment.class, enrollmentB.getUid()));
  }

  @Test
  void testGetEnrollmentByUid() {
    manager.save(enrollmentA);
    manager.save(enrollmentB);
    assertEquals(ENROLLMENT_A_UID, manager.get(Enrollment.class, ENROLLMENT_A_UID).getUid());
    assertEquals(ENROLLMENT_B_UID, manager.get(Enrollment.class, ENROLLMENT_B_UID).getUid());
  }

  @Test
<<<<<<< HEAD
  void testGetEnrollmentsByProgram() {
    manager.save(enrollmentA);
    manager.save(enrollmentB);
    manager.save(enrollmentD);
    List<Enrollment> enrollments = apiEnrollmentService.getEnrollments(programA);
    assertEquals(2, enrollments.size());
    assertTrue(enrollments.contains(enrollmentA));
    assertTrue(enrollments.contains(enrollmentD));
    enrollments = apiEnrollmentService.getEnrollments(programB);
    assertEquals(1, enrollments.size());
    assertTrue(enrollments.contains(enrollmentB));
  }

  @Test
  void testGetEnrollmentsByTrackedEntityProgramAndEnrollmentStatus()
      throws ForbiddenException, BadRequestException {
=======
  void testGetEnrollmentsByTrackedEntityProgramAndEnrollmentStatus() {
>>>>>>> 4d70e2e8
    manager.save(enrollmentA);
    Enrollment enrollment1 =
        apiEnrollmentService.enrollTrackedEntity(
            trackedEntityA, programA, enrollmentDate, incidentDate, organisationUnitA);
    enrollment1.setStatus(EnrollmentStatus.COMPLETED);
    manager.update(enrollment1);
    Enrollment enrollment2 =
        apiEnrollmentService.enrollTrackedEntity(
            trackedEntityA, programA, enrollmentDate, incidentDate, organisationUnitA);
    enrollment2.setStatus(EnrollmentStatus.COMPLETED);
    manager.update(enrollment2);

    List<Enrollment> enrollments =
        enrollmentService.getEnrollments(trackedEntityA, programA, EnrollmentStatus.COMPLETED);
    assertEquals(2, enrollments.size());
    assertTrue(enrollments.contains(enrollment1));
    assertTrue(enrollments.contains(enrollment2));

    enrollments =
        enrollmentService.getEnrollments(trackedEntityA, programA, EnrollmentStatus.ACTIVE);
    assertEquals(1, enrollments.size());
    assertTrue(enrollments.contains(enrollmentA));
  }

  @Test
  void testEnrollTrackedEntity() {
    Enrollment enrollment =
        apiEnrollmentService.enrollTrackedEntity(
            trackedEntityA, programB, enrollmentDate, incidentDate, organisationUnitA);
    assertNotNull(manager.get(Enrollment.class, enrollment.getId()));
  }

  @Test
  void shouldNotDeleteNoteWhenDeletingEnrollment() throws ForbiddenException, NotFoundException {

    Note note = new Note();
    note.setCreator(CodeGenerator.generateUid());
    note.setNoteText("text");
    noteService.addNote(note);

    enrollmentA.setNotes(List.of(note));

    manager.save(enrollmentA);

    assertNotNull(enrollmentService.getEnrollment(enrollmentA.getUid()));

    manager.delete(enrollmentA);

    Assertions.assertThrows(
        NotFoundException.class, () -> enrollmentService.getEnrollment(enrollmentA.getUid()));
    assertTrue(noteService.noteExists(note.getUid()));
  }
}<|MERGE_RESOLUTION|>--- conflicted
+++ resolved
@@ -239,26 +239,7 @@
   }
 
   @Test
-<<<<<<< HEAD
-  void testGetEnrollmentsByProgram() {
-    manager.save(enrollmentA);
-    manager.save(enrollmentB);
-    manager.save(enrollmentD);
-    List<Enrollment> enrollments = apiEnrollmentService.getEnrollments(programA);
-    assertEquals(2, enrollments.size());
-    assertTrue(enrollments.contains(enrollmentA));
-    assertTrue(enrollments.contains(enrollmentD));
-    enrollments = apiEnrollmentService.getEnrollments(programB);
-    assertEquals(1, enrollments.size());
-    assertTrue(enrollments.contains(enrollmentB));
-  }
-
-  @Test
-  void testGetEnrollmentsByTrackedEntityProgramAndEnrollmentStatus()
-      throws ForbiddenException, BadRequestException {
-=======
   void testGetEnrollmentsByTrackedEntityProgramAndEnrollmentStatus() {
->>>>>>> 4d70e2e8
     manager.save(enrollmentA);
     Enrollment enrollment1 =
         apiEnrollmentService.enrollTrackedEntity(
