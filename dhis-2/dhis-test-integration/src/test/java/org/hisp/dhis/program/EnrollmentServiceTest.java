/*
 * Copyright (c) 2004-2022, University of Oslo
 * All rights reserved.
 *
 * Redistribution and use in source and binary forms, with or without
 * modification, are permitted provided that the following conditions are met:
 * Redistributions of source code must retain the above copyright notice, this
 * list of conditions and the following disclaimer.
 *
 * Redistributions in binary form must reproduce the above copyright notice,
 * this list of conditions and the following disclaimer in the documentation
 * and/or other materials provided with the distribution.
 * Neither the name of the HISP project nor the names of its contributors may
 * be used to endorse or promote products derived from this software without
 * specific prior written permission.
 *
 * THIS SOFTWARE IS PROVIDED BY THE COPYRIGHT HOLDERS AND CONTRIBUTORS "AS IS" AND
 * ANY EXPRESS OR IMPLIED WARRANTIES, INCLUDING, BUT NOT LIMITED TO, THE IMPLIED
 * WARRANTIES OF MERCHANTABILITY AND FITNESS FOR A PARTICULAR PURPOSE ARE
 * DISCLAIMED. IN NO EVENT SHALL THE COPYRIGHT OWNER OR CONTRIBUTORS BE LIABLE FOR
 * ANY DIRECT, INDIRECT, INCIDENTAL, SPECIAL, EXEMPLARY, OR CONSEQUENTIAL DAMAGES
 * (INCLUDING, BUT NOT LIMITED TO, PROCUREMENT OF SUBSTITUTE GOODS OR SERVICES;
 * LOSS OF USE, DATA, OR PROFITS; OR BUSINESS INTERRUPTION) HOWEVER CAUSED AND ON
 * ANY THEORY OF LIABILITY, WHETHER IN CONTRACT, STRICT LIABILITY, OR TORT
 * (INCLUDING NEGLIGENCE OR OTHERWISE) ARISING IN ANY WAY OUT OF THE USE OF THIS
 * SOFTWARE, EVEN IF ADVISED OF THE POSSIBILITY OF SUCH DAMAGE.
 */
package org.hisp.dhis.program;

import static org.junit.jupiter.api.Assertions.assertEquals;
import static org.junit.jupiter.api.Assertions.assertNotNull;
import static org.junit.jupiter.api.Assertions.assertNull;
import static org.junit.jupiter.api.Assertions.assertTrue;

import com.google.common.collect.Sets;
import java.util.Date;
import java.util.HashSet;
import java.util.List;
import java.util.Set;
import org.hisp.dhis.category.CategoryOptionCombo;
import org.hisp.dhis.category.CategoryService;
import org.hisp.dhis.common.CodeGenerator;
import org.hisp.dhis.common.IdentifiableObjectManager;
import org.hisp.dhis.feedback.ForbiddenException;
import org.hisp.dhis.feedback.NotFoundException;
import org.hisp.dhis.note.Note;
import org.hisp.dhis.note.NoteService;
import org.hisp.dhis.organisationunit.OrganisationUnit;
import org.hisp.dhis.organisationunit.OrganisationUnitService;
import org.hisp.dhis.test.integration.TransactionalIntegrationTest;
import org.hisp.dhis.trackedentity.TrackedEntity;
import org.hisp.dhis.trackedentity.TrackedEntityService;
import org.hisp.dhis.tracker.imports.bundle.persister.TrackerObjectDeletionService;
import org.hisp.dhis.user.User;
import org.hisp.dhis.user.UserService;
import org.hisp.dhis.user.sharing.Sharing;
import org.joda.time.DateTime;
import org.junit.jupiter.api.Assertions;
import org.junit.jupiter.api.Test;
import org.springframework.beans.factory.annotation.Autowired;

/**
 * @author Chau Thu Tran
 */
class EnrollmentServiceTest extends TransactionalIntegrationTest {

  @Autowired private org.hisp.dhis.program.EnrollmentService apiEnrollmentService;

  @Autowired private TrackerObjectDeletionService trackerObjectDeletionService;

  @Autowired private org.hisp.dhis.tracker.export.enrollment.EnrollmentService enrollmentService;

  @Autowired private TrackedEntityService trackedEntityService;

  @Autowired private OrganisationUnitService organisationUnitService;

  @Autowired private ProgramService programService;

  @Autowired private ProgramStageService programStageService;

  @Autowired protected UserService _userService;

  @Autowired private NoteService noteService;

  @Autowired private CategoryService categoryService;

  @Autowired private IdentifiableObjectManager manager;

  private Date incidentDate;

  private Date enrollmentDate;

  private CategoryOptionCombo coA;

  private Program programA;

  private Program programB;

  private Program programC;

  private OrganisationUnit organisationUnitA;

  private OrganisationUnit organisationUnitB;

  private Event eventA;

  private Enrollment enrollmentA;

  private Enrollment enrollmentB;

  private Enrollment enrollmentC;

  private Enrollment enrollmentD;

  private TrackedEntity trackedEntityA;

  private User user;

  @Override
  public void setUpTest() {
    userService = _userService;

    coA = categoryService.getDefaultCategoryOptionCombo();

    organisationUnitA = createOrganisationUnit('A');
    organisationUnitService.addOrganisationUnit(organisationUnitA);
    organisationUnitB = createOrganisationUnit('B');
    organisationUnitService.addOrganisationUnit(organisationUnitB);

    user =
        createAndAddUser(
            false, "user", Set.of(organisationUnitA), Set.of(organisationUnitA), "F_EXPORT_DATA");
    user.setTeiSearchOrganisationUnits(Set.of(organisationUnitA, organisationUnitB));
    user.setOrganisationUnits(Set.of(organisationUnitA));

    programA = createProgram('A', new HashSet<>(), organisationUnitA);
    programService.addProgram(programA);
    programA.setSharing(Sharing.builder().publicAccess("rwrw----").build());
    ProgramStage stageA = createProgramStage('A', programA);
    stageA.setSortOrder(1);
    programStageService.saveProgramStage(stageA);
    ProgramStage stageB = createProgramStage('B', programA);
    stageB.setSortOrder(2);
    programStageService.saveProgramStage(stageB);
    Set<ProgramStage> programStages = new HashSet<>();
    programStages.add(stageA);
    programStages.add(stageB);
    programA.setProgramStages(programStages);
    programService.updateProgram(programA);
    programB = createProgram('B', new HashSet<>(), organisationUnitA);
    programService.addProgram(programB);
    programC = createProgram('C', new HashSet<>(), organisationUnitA);
    programService.addProgram(programC);
    trackedEntityA = createTrackedEntity(organisationUnitA);
    trackedEntityService.addTrackedEntity(trackedEntityA);
    TrackedEntity trackedEntityB = createTrackedEntity(organisationUnitB);
    trackedEntityService.addTrackedEntity(trackedEntityB);
    DateTime testDate1 = DateTime.now();
    testDate1.withTimeAtStartOfDay();
    testDate1 = testDate1.minusDays(70);
    incidentDate = testDate1.toDate();
    DateTime testDate2 = DateTime.now();
    testDate2.withTimeAtStartOfDay();
    enrollmentDate = testDate2.toDate();
    enrollmentA = new Enrollment(enrollmentDate, incidentDate, trackedEntityA, programA);
    enrollmentA.setUid("UID-A");
    enrollmentA.setOrganisationUnit(organisationUnitA);
    enrollmentB = new Enrollment(enrollmentDate, incidentDate, trackedEntityA, programB);
    enrollmentB.setUid("UID-B");
    enrollmentB.setStatus(EnrollmentStatus.CANCELLED);
    enrollmentB.setOrganisationUnit(organisationUnitB);
    enrollmentC = new Enrollment(enrollmentDate, incidentDate, trackedEntityA, programC);
    enrollmentC.setUid("UID-C");
    enrollmentC.setStatus(EnrollmentStatus.COMPLETED);
    enrollmentC.setOrganisationUnit(organisationUnitA);
    enrollmentD = new Enrollment(enrollmentDate, incidentDate, trackedEntityB, programA);
    enrollmentD.setUid("UID-D");
    enrollmentD.setOrganisationUnit(organisationUnitB);
    eventA = new Event(enrollmentA, stageA);
    eventA.setUid("UID-PSI-A");
    eventA.setOrganisationUnit(organisationUnitA);
    eventA.setAttributeOptionCombo(coA);

    injectSecurityContextUser(user);
  }

  @Test
  void testAddEnrollment() {
    manager.save(enrollmentA);
    manager.save(enrollmentB);
    assertNotNull(manager.get(Enrollment.class, enrollmentA.getUid()));
    assertNotNull(manager.get(Enrollment.class, enrollmentB.getUid()));
  }

  @Test
  void testDeleteEnrollment() {
    manager.save(enrollmentA);
    manager.save(enrollmentB);
    assertNotNull(manager.get(Enrollment.class, enrollmentA.getUid()));
    assertNotNull(manager.get(Enrollment.class, enrollmentB.getUid()));
    apiEnrollmentService.deleteEnrollment(enrollmentA);
    assertNull(manager.get(Enrollment.class, enrollmentA.getUid()));
    assertNotNull(manager.get(Enrollment.class, enrollmentB.getUid()));
    apiEnrollmentService.deleteEnrollment(enrollmentB);
    assertNull(manager.get(Enrollment.class, enrollmentA.getUid()));
    assertNull(manager.get(Enrollment.class, enrollmentB.getUid()));
  }

  @Test
<<<<<<< HEAD
  void testSoftDeleteEnrollmentAndLinkedEvent() throws NotFoundException {
    long idA = apiEnrollmentService.addEnrollment(enrollmentA);
=======
  void testSoftDeleteEnrollmentAndLinkedEvent() {
    manager.save(enrollmentA);
>>>>>>> ebefe488
    manager.save(eventA);
    long eventIdA = eventA.getId();
    enrollmentA.setEvents(Sets.newHashSet(eventA));
    apiEnrollmentService.updateEnrollment(enrollmentA);
    assertNotNull(manager.get(Enrollment.class, enrollmentA.getUid()));
    assertNotNull(manager.get(Event.class, eventIdA));

    trackerObjectDeletionService.deleteEnrollments(List.of(enrollmentA.getUid()));

    assertNull(manager.get(Enrollment.class, enrollmentA.getUid()));
    assertNull(manager.get(Event.class, eventIdA));
  }

  @Test
  void testUpdateEnrollment() {
    manager.save(enrollmentA);
    assertNotNull(manager.get(Enrollment.class, enrollmentA.getUid()));
    enrollmentA.setOccurredDate(enrollmentDate);
    apiEnrollmentService.updateEnrollment(enrollmentA);
    assertEquals(
        enrollmentDate, manager.get(Enrollment.class, enrollmentA.getUid()).getOccurredDate());
  }

  @Test
  void testGetEnrollmentById() {
    manager.save(enrollmentA);
    manager.save(enrollmentB);
    assertEquals(enrollmentA, manager.get(Enrollment.class, enrollmentA.getUid()));
    assertEquals(enrollmentB, manager.get(Enrollment.class, enrollmentB.getUid()));
  }

  @Test
  void testGetEnrollmentByUid() {
    manager.save(enrollmentA);
    manager.save(enrollmentB);
    assertEquals("UID-A", manager.get(Enrollment.class, "UID-A").getUid());
    assertEquals("UID-B", manager.get(Enrollment.class, "UID-B").getUid());
  }

  @Test
  void testGetEnrollmentsByProgram() {
    manager.save(enrollmentA);
    manager.save(enrollmentB);
    manager.save(enrollmentD);
    List<Enrollment> enrollments = apiEnrollmentService.getEnrollments(programA);
    assertEquals(2, enrollments.size());
    assertTrue(enrollments.contains(enrollmentA));
    assertTrue(enrollments.contains(enrollmentD));
    enrollments = apiEnrollmentService.getEnrollments(programB);
    assertEquals(1, enrollments.size());
    assertTrue(enrollments.contains(enrollmentB));
  }

  @Test
  void testGetEnrollmentsByTrackedEntityProgramAndEnrollmentStatus() {
    manager.save(enrollmentA);
    Enrollment enrollment1 =
        apiEnrollmentService.enrollTrackedEntity(
            trackedEntityA, programA, enrollmentDate, incidentDate, organisationUnitA);
    enrollment1.setStatus(EnrollmentStatus.COMPLETED);
    apiEnrollmentService.updateEnrollment(enrollment1);
    Enrollment enrollment2 =
        apiEnrollmentService.enrollTrackedEntity(
            trackedEntityA, programA, enrollmentDate, incidentDate, organisationUnitA);
    enrollment2.setStatus(EnrollmentStatus.COMPLETED);
    apiEnrollmentService.updateEnrollment(enrollment2);
    List<Enrollment> enrollments =
        apiEnrollmentService.getEnrollments(trackedEntityA, programA, EnrollmentStatus.COMPLETED);
    assertEquals(2, enrollments.size());
    assertTrue(enrollments.contains(enrollment1));
    assertTrue(enrollments.contains(enrollment2));
    enrollments =
        apiEnrollmentService.getEnrollments(trackedEntityA, programA, EnrollmentStatus.ACTIVE);
    assertEquals(1, enrollments.size());
    assertTrue(enrollments.contains(enrollmentA));
  }

  @Test
  void testEnrollTrackedEntity() {
    Enrollment enrollment =
        apiEnrollmentService.enrollTrackedEntity(
            trackedEntityA, programB, enrollmentDate, incidentDate, organisationUnitA);
    assertNotNull(manager.get(Enrollment.class, enrollment.getId()));
  }

  @Test
  void shouldNotDeleteNoteWhenDeletingEnrollment() throws ForbiddenException, NotFoundException {

    Note note = new Note();
    note.setCreator(CodeGenerator.generateUid());
    note.setNoteText("text");
    noteService.addNote(note);

    enrollmentA.setNotes(List.of(note));

    manager.save(enrollmentA);

    assertNotNull(enrollmentService.getEnrollment(enrollmentA.getUid()));

    apiEnrollmentService.deleteEnrollment(enrollmentA);

    Assertions.assertThrows(
        NotFoundException.class, () -> enrollmentService.getEnrollment(enrollmentA.getUid()));
    assertTrue(noteService.noteExists(note.getUid()));
  }
}<|MERGE_RESOLUTION|>--- conflicted
+++ resolved
@@ -207,13 +207,8 @@
   }
 
   @Test
-<<<<<<< HEAD
-  void testSoftDeleteEnrollmentAndLinkedEvent() throws NotFoundException {
-    long idA = apiEnrollmentService.addEnrollment(enrollmentA);
-=======
   void testSoftDeleteEnrollmentAndLinkedEvent() {
     manager.save(enrollmentA);
->>>>>>> ebefe488
     manager.save(eventA);
     long eventIdA = eventA.getId();
     enrollmentA.setEvents(Sets.newHashSet(eventA));
