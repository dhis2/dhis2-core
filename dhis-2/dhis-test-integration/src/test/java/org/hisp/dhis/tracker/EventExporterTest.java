/*
 * Copyright (c) 2004-2022, University of Oslo
 * All rights reserved.
 *
 * Redistribution and use in source and binary forms, with or without
 * modification, are permitted provided that the following conditions are met:
 * Redistributions of source code must retain the above copyright notice, this
 * list of conditions and the following disclaimer.
 *
 * Redistributions in binary form must reproduce the above copyright notice,
 * this list of conditions and the following disclaimer in the documentation
 * and/or other materials provided with the distribution.
 * Neither the name of the HISP project nor the names of its contributors may
 * be used to endorse or promote products derived from this software without
 * specific prior written permission.
 *
 * THIS SOFTWARE IS PROVIDED BY THE COPYRIGHT HOLDERS AND CONTRIBUTORS "AS IS" AND
 * ANY EXPRESS OR IMPLIED WARRANTIES, INCLUDING, BUT NOT LIMITED TO, THE IMPLIED
 * WARRANTIES OF MERCHANTABILITY AND FITNESS FOR A PARTICULAR PURPOSE ARE
 * DISCLAIMED. IN NO EVENT SHALL THE COPYRIGHT OWNER OR CONTRIBUTORS BE LIABLE FOR
 * ANY DIRECT, INDIRECT, INCIDENTAL, SPECIAL, EXEMPLARY, OR CONSEQUENTIAL DAMAGES
 * (INCLUDING, BUT NOT LIMITED TO, PROCUREMENT OF SUBSTITUTE GOODS OR SERVICES;
 * LOSS OF USE, DATA, OR PROFITS; OR BUSINESS INTERRUPTION) HOWEVER CAUSED AND ON
 * ANY THEORY OF LIABILITY, WHETHER IN CONTRACT, STRICT LIABILITY, OR TORT
 * (INCLUDING NEGLIGENCE OR OTHERWISE) ARISING IN ANY WAY OUT OF THE USE OF THIS
 * SOFTWARE, EVEN IF ADVISED OF THE POSSIBILITY OF SUCH DAMAGE.
 */
package org.hisp.dhis.tracker;

import static org.hisp.dhis.tracker.Assertions.assertNoErrors;
import static org.hisp.dhis.util.DateUtils.parseDate;
import static org.hisp.dhis.utils.Assertions.assertContainsOnly;
import static org.hisp.dhis.utils.Assertions.assertIsEmpty;
import static org.junit.jupiter.api.Assertions.assertEquals;

import java.io.IOException;
import java.time.ZoneId;
import java.time.temporal.ChronoUnit;
import java.util.Date;
import java.util.List;
import java.util.Set;
import java.util.function.Function;
import java.util.stream.Collectors;
import java.util.stream.Stream;

import org.hisp.dhis.analytics.AggregationType;
import org.hisp.dhis.category.CategoryOptionCombo;
import org.hisp.dhis.common.IdentifiableObjectManager;
import org.hisp.dhis.common.QueryFilter;
import org.hisp.dhis.common.QueryItem;
import org.hisp.dhis.common.QueryOperator;
import org.hisp.dhis.common.ValueType;
import org.hisp.dhis.dataelement.DataElement;
import org.hisp.dhis.dataelement.DataElementService;
import org.hisp.dhis.dxf2.events.event.Event;
import org.hisp.dhis.dxf2.events.event.EventSearchParams;
import org.hisp.dhis.dxf2.events.event.EventService;
import org.hisp.dhis.organisationunit.OrganisationUnit;
import org.hisp.dhis.program.Program;
import org.hisp.dhis.program.ProgramStage;
import org.hisp.dhis.program.ProgramStatus;
import org.hisp.dhis.program.ProgramType;
import org.hisp.dhis.trackedentity.TrackedEntityAttribute;
import org.hisp.dhis.trackedentity.TrackedEntityInstance;
import org.hisp.dhis.user.User;
import org.hisp.dhis.webapi.controller.event.mapper.OrderParam;
<<<<<<< HEAD
import org.hisp.dhis.webapi.controller.event.mapper.SortDirection;
=======
import org.hisp.dhis.webapi.controller.event.mapper.OrderParam.SortDirection;
>>>>>>> 085cf204
import org.junit.jupiter.api.Test;
import org.junit.jupiter.params.ParameterizedTest;
import org.junit.jupiter.params.provider.Arguments;
import org.junit.jupiter.params.provider.MethodSource;
import org.springframework.beans.factory.annotation.Autowired;

/**
 * @author Enrico Colasante
 */
class EventExporterTest extends TrackerTest
{

    @Autowired
    private EventService eventService;

    @Autowired
    private TrackerImportService trackerImportService;

    @Autowired
    private IdentifiableObjectManager manager;

    @Autowired
    private DataElementService dataElementService;

    private OrganisationUnit orgUnit;

    private ProgramStage programStage;

    private Program program;

    final Function<EventSearchParams, List<String>> eventsFunction = ( params ) -> eventService.getEvents( params )
        .getEvents()
        .stream().map( Event::getEvent ).collect( Collectors.toList() );

    /**
     * EVENT_ID is at position 0 in column headers in events grid
     */
    final Function<EventSearchParams, List<String>> eventsGridFunction = ( params ) -> eventService
        .getEventsGrid( params )
        .getRows()
        .stream().map( r -> r.get( 0 ).toString() ).collect( Collectors.toList() );

    private TrackedEntityInstance trackedEntityInstance;

    @Override
    protected void initTest()
        throws IOException
    {
        setUpMetadata( "tracker/simple_metadata.json" );
        User userA = userService.getUser( "M5zQapPyTZI" );
        assertNoErrors(
            trackerImportService.importTracker( fromJson( "tracker/event_and_enrollment.json", userA.getUid() ) ) );
        orgUnit = manager.get( OrganisationUnit.class, "h4w96yEMlzO" );
        programStage = manager.get( ProgramStage.class, "NpsdDv6kKSO" );
        program = programStage.getProgram();
        trackedEntityInstance = manager.get( TrackedEntityInstance.class, "dUE514NMOlo" );
        manager.flush();
    }

    private Stream<Arguments> getEventsFunctions()
    {
        return Stream.of(
            Arguments.of( eventsFunction ),
            Arguments.of( eventsGridFunction ) );
    }

    @ParameterizedTest
    @MethodSource( "getEventsFunctions" )
    void testExportEvents( Function<EventSearchParams, List<String>> eventFunction )
    {
        EventSearchParams params = new EventSearchParams();
        params.setOrgUnit( orgUnit );
        params.setProgramStage( programStage );

        List<String> events = eventFunction.apply( params );

        assertContainsOnly( List.of( "D9PbzJY8bJM", "pTzf9KYMk72" ), events );
    }

    @ParameterizedTest
    @MethodSource( "getEventsFunctions" )
    void testExportEventsWithTotalPages( Function<EventSearchParams, List<String>> eventFunction )
    {
        EventSearchParams params = new EventSearchParams();
        params.setOrgUnit( orgUnit );
        params.setTotalPages( true );
        params.setProgramStage( programStage );

        List<String> events = eventFunction.apply( params );

        assertContainsOnly( List.of( "D9PbzJY8bJM", "pTzf9KYMk72" ), events );
    }

    @Test
    void testExportEventsWhenFilteringByEnrollment()
    {
        EventSearchParams params = new EventSearchParams();
        params.setOrgUnit( orgUnit );
        params.setTrackedEntityInstance( trackedEntityInstance );
        params.setProgramInstances( Set.of( "TvctPPhpD8z" ) );

        List<String> events = eventsFunction.apply( params );

        assertContainsOnly( List.of( "D9PbzJY8bJM" ), events );
    }

    @ParameterizedTest
    @MethodSource( "getEventsFunctions" )
    void testExportEventsWithExecutionAndUpdateDates( Function<EventSearchParams, List<String>> eventFunction )
    {
        EventSearchParams params = new EventSearchParams();
        params.setOrgUnit( orgUnit );
        params.setProgramInstances( Set.of( "TvctPPhpD8z" ) );
        params.setProgramStage( programStage );

        params.setStartDate( getDate( 2018, 1, 1 ) );
        params.setEndDate( getDate( 2020, 1, 1 ) );
        params.setSkipChangedBefore( getDate( 2018, 1, 1 ) );

        List<String> events = eventFunction.apply( params );

        assertContainsOnly( List.of( "D9PbzJY8bJM" ), events );
    }

    @ParameterizedTest
    @MethodSource( "getEventsFunctions" )
    void testExportEventsWithLastUpdateDuration( Function<EventSearchParams, List<String>> eventFunction )
    {
        EventSearchParams params = new EventSearchParams();
        params.setOrgUnit( orgUnit );
        params.setProgramInstances( Set.of( "TvctPPhpD8z" ) );
        params.setProgramStage( programStage );

        params.setLastUpdatedDuration( "1d" );

        List<String> events = eventFunction.apply( params );

        assertContainsOnly( List.of( "D9PbzJY8bJM" ), events );
    }

    @ParameterizedTest
    @MethodSource( "getEventsFunctions" )
    void testExportEventsWithLastUpdateDates( Function<EventSearchParams, List<String>> eventFunction )
    {
        EventSearchParams params = new EventSearchParams();
        params.setOrgUnit( orgUnit );
        params.setProgramInstances( Set.of( "TvctPPhpD8z" ) );
        params.setProgramStage( programStage );

        Date date = new Date();

        params.setLastUpdatedStartDate( Date.from(
            date.toInstant().minus( 1, ChronoUnit.DAYS ).atZone( ZoneId.systemDefault() ).toInstant() ) );

        params.setLastUpdatedEndDate( Date.from(
            date.toInstant().plus( 1, ChronoUnit.DAYS ).atZone( ZoneId.systemDefault() ).toInstant() ) );

        List<String> events = eventFunction.apply( params );

        assertContainsOnly( List.of( "D9PbzJY8bJM" ), events );
    }

    @ParameterizedTest
    @MethodSource( "getEventsFunctions" )
    void testExportEventsWhenFilteringByDataElementsLike( Function<EventSearchParams, List<String>> eventFunction )
    {
        EventSearchParams params = new EventSearchParams();
        params.setOrgUnit( orgUnit );
        params.setProgramInstances( Set.of( "nxP7UnKhomJ" ) );
        params.setProgramStage( programStage );

        DataElement dataElement = dataElement( "DATAEL00001" );

        params.setDataElements( Set.of(
            new QueryItem( dataElement, QueryOperator.LIKE, "val", dataElement.getValueType(),
                null, null ) ) );

        List<String> events = eventFunction.apply( params );

        assertContainsOnly( List.of( "pTzf9KYMk72" ), events );
    }

    @ParameterizedTest
    @MethodSource( "getEventsFunctions" )
    void testExportEventsWhenFilteringByDataElementsWithStatusFilter(
        Function<EventSearchParams, List<String>> eventFunction )
    {
        EventSearchParams params = new EventSearchParams();
        params.setOrgUnit( orgUnit );
        params.setProgramInstances( Set.of( "nxP7UnKhomJ" ) );
        params.setProgramStatus( ProgramStatus.ACTIVE );
        params.setProgramStage( programStage );

        DataElement dataElement = dataElement( "DATAEL00001" );

        params.setDataElements( Set.of(
            new QueryItem( dataElement, QueryOperator.LIKE, "val", dataElement.getValueType(),
                null, null ) ) );

        List<String> events = eventFunction.apply( params );

        assertContainsOnly( List.of( "pTzf9KYMk72" ), events );
    }

    @ParameterizedTest
    @MethodSource( "getEventsFunctions" )
    void testExportEventsWhenFilteringByDataElementsWithProgramTypeFilter(
        Function<EventSearchParams, List<String>> eventFunction )
    {
        EventSearchParams params = new EventSearchParams();
        params.setOrgUnit( orgUnit );
        params.setProgramInstances( Set.of( "nxP7UnKhomJ" ) );
        params.setProgramType( ProgramType.WITH_REGISTRATION );
        params.setProgramStage( programStage );

        DataElement dataElement = dataElement( "DATAEL00001" );

        params.setDataElements( Set.of(
            new QueryItem( dataElement, QueryOperator.LIKE, "val", dataElement.getValueType(),
                null, null ) ) );

        List<String> events = eventFunction.apply( params );

        assertContainsOnly( List.of( "pTzf9KYMk72" ), events );
    }

    @ParameterizedTest
    @MethodSource( "getEventsFunctions" )
    void testExportEventsWhenFilteringByDataElementsEqual( Function<EventSearchParams, List<String>> eventFunction )
    {
        EventSearchParams params = new EventSearchParams();
        params.setOrgUnit( orgUnit );
        params.setProgramInstances( Set.of( "nxP7UnKhomJ" ) );
        params.setProgramStage( programStage );

        DataElement dataElement = dataElement( "DATAEL00001" );

        params.setDataElements( Set.of(
            new QueryItem( dataElement, QueryOperator.EQ, "value00001", dataElement.getValueType(),
                null,
                null ) ) );

        List<String> events = eventFunction.apply( params );

        assertContainsOnly( List.of( "pTzf9KYMk72" ), events );
    }

    @ParameterizedTest
    @MethodSource( "getEventsFunctions" )
    void testExportEventsWhenFilteringByDataElementsIn( Function<EventSearchParams, List<String>> eventFunction )
    {
        EventSearchParams params = new EventSearchParams();
        params.setOrgUnit( orgUnit );
        params.setProgramInstances( Set.of( "nxP7UnKhomJ", "TvctPPhpD8z" ) );
        params.setProgramStage( programStage );

        DataElement datael00001 = dataElement( "DATAEL00001" );

        params.setDataElements( Set.of(
            new QueryItem( datael00001, QueryOperator.IN, "value00001;value00002", datael00001.getValueType(),
                null,
                null ) ) );

        List<String> events = eventFunction.apply( params );

        assertContainsOnly( List.of( "D9PbzJY8bJM", "pTzf9KYMk72" ), events );
    }

    @Test
    void testExportEventsWhenFilteringByDataElementsWithCategoryOptionSuperUser()
    {
        EventSearchParams params = new EventSearchParams();
        params.setOrgUnit( orgUnit );
        params.setProgramInstances( Set.of( "nxP7UnKhomJ" ) );
        params.setProgramStage( programStage );
        params.setProgram( program );

        params.setCategoryOptionCombo( manager.get( CategoryOptionCombo.class, "HllvX50cXC0" ) );

        DataElement dataElement = dataElement( "DATAEL00001" );

        params
            .setDataElements(
                Set.of( new QueryItem( dataElement, QueryOperator.EQ, "value00001", dataElement.getValueType(),
                    null, dataElement.getOptionSet() ) ) );

        List<String> events = eventsFunction.apply( params );

        assertContainsOnly( List.of( "pTzf9KYMk72" ), events );
    }

    @Test
    void testExportEventsWhenFilteringByDataElementsWithCategoryOptionNotSuperUser()
    {
        injectSecurityContext( createAndAddUser( false, "user", Set.of( orgUnit ), Set.of( orgUnit ),
            "F_EXPORT_DATA" ) );

        EventSearchParams params = new EventSearchParams();
        params.setOrgUnit( orgUnit );
        params.setProgramInstances( Set.of( "TvctPPhpD8z" ) );
        params.setProgramStage( programStage );
        params.setProgram( program );

        params.setCategoryOptionCombo( manager.get( CategoryOptionCombo.class, "HllvX50cXC0" ) );

        DataElement dataElement = dataElement( "DATAEL00002" );

        params
            .setDataElements(
                Set.of( new QueryItem( dataElement, QueryOperator.EQ, "value00002", dataElement.getValueType(),
                    null, dataElement.getOptionSet() ) ) );

        List<String> events = eventsFunction.apply( params );

        assertContainsOnly( List.of( "D9PbzJY8bJM" ), events );
    }

    @ParameterizedTest
    @MethodSource( "getEventsFunctions" )
    void testExportEventsWhenFilteringByDataElementsWithOptionSetEqual(
        Function<EventSearchParams, List<String>> eventFunction )
    {
        EventSearchParams params = new EventSearchParams();
        params.setOrgUnit( orgUnit );
        params.setProgramInstances( Set.of( "nxP7UnKhomJ" ) );
        params.setProgramStage( programStage );

        DataElement dataElement = dataElement( "DATAEL00005" );

        params.setDataElements(
            Set.of( new QueryItem( dataElement, QueryOperator.EQ, "option1", dataElement.getValueType(),
                null, dataElement.getOptionSet() ) ) );

        List<String> events = eventFunction.apply( params );

        assertContainsOnly( List.of( "pTzf9KYMk72" ), events );
    }

    @ParameterizedTest
    @MethodSource( "getEventsFunctions" )
    void testExportEventsWhenFilteringByDataElementsWithOptionSetIn(
        Function<EventSearchParams, List<String>> eventFunction )
    {
        EventSearchParams params = new EventSearchParams();
        params.setOrgUnit( orgUnit );
        params.setProgramInstances( Set.of( "nxP7UnKhomJ", "TvctPPhpD8z" ) );
        params.setProgramStage( programStage );

        DataElement dataElement = dataElement( "DATAEL00005" );

        params.setDataElements(
            Set.of( new QueryItem( dataElement, QueryOperator.IN, "option1;option2", dataElement.getValueType(),
                null, dataElement.getOptionSet() ) ) );

        List<String> events = eventFunction.apply( params );

        assertContainsOnly( List.of( "D9PbzJY8bJM", "pTzf9KYMk72" ), events );
    }

    @ParameterizedTest
    @MethodSource( "getEventsFunctions" )
    void testExportEventsWhenFilteringByDataElementsWithOptionSetLike(
        Function<EventSearchParams, List<String>> eventFunction )
    {
        EventSearchParams params = new EventSearchParams();
        params.setOrgUnit( orgUnit );
        params.setProgramInstances( Set.of( "nxP7UnKhomJ" ) );
        params.setProgramStage( programStage );

        DataElement dataElement = dataElement( "DATAEL00005" );

        params
            .setDataElements( Set.of( new QueryItem( dataElement, QueryOperator.LIKE, "opt", dataElement.getValueType(),
                null, dataElement.getOptionSet() ) ) );

        List<String> events = eventFunction.apply( params );

        assertContainsOnly( List.of( "pTzf9KYMk72" ), events );
    }

    @ParameterizedTest
    @MethodSource( "getEventsFunctions" )
    void testExportEventsWhenFilteringByNumericDataElements(
        Function<EventSearchParams, List<String>> eventFunction )
    {
        EventSearchParams params = new EventSearchParams();
        params.setOrgUnit( orgUnit );
        params.setProgramInstances( Set.of( "nxP7UnKhomJ", "TvctPPhpD8z" ) );
        params.setProgramStage( programStage );

        DataElement dataElement = dataElement( "DATAEL00006" );

        QueryItem queryItem = new QueryItem( dataElement, null, dataElement.getValueType(), null,
            dataElement.getOptionSet() );
        queryItem.addFilter( new QueryFilter( QueryOperator.LT, "77" ) );
        queryItem.addFilter( new QueryFilter( QueryOperator.GT, "8" ) );
        params.setDataElements( Set.of( queryItem ) );

        List<String> events = eventFunction.apply( params );

        assertContainsOnly( List.of( "D9PbzJY8bJM" ), events );
    }

    @Test
    void testEnrollmentEnrolledBeforeSetToBeforeFirstEnrolledAtDate()
    {
        EventSearchParams params = new EventSearchParams();
        params.setOrgUnit( orgUnit );
        params.setEnrollmentEnrolledBefore( parseDate( "2021-02-27T12:05:00.000" ) );

        List<String> enrollments = eventService.getEvents( params ).getEvents().stream().map( Event::getEnrollment )
            .collect( Collectors.toList() );

        assertIsEmpty( enrollments );
    }

    @Test
    void testEnrollmentEnrolledBeforeEqualToFirstEnrolledAtDate()
    {
        EventSearchParams params = new EventSearchParams();
        params.setOrgUnit( orgUnit );
        params.setEnrollmentEnrolledBefore( parseDate( "2021-02-28T12:05:00.000" ) );

        List<String> enrollments = eventService.getEvents( params ).getEvents().stream().map( Event::getEnrollment )
            .collect( Collectors.toList() );

        assertContainsOnly( List.of( "nxP7UnKhomJ" ), enrollments );
    }

    @Test
    void testEnrollmentEnrolledBeforeSetToAfterFirstEnrolledAtDate()
    {
        EventSearchParams params = new EventSearchParams();
        params.setOrgUnit( orgUnit );
        params.setEnrollmentEnrolledBefore( parseDate( "2021-02-28T13:05:00.000" ) );

        List<String> enrollments = eventService.getEvents( params ).getEvents().stream().map( Event::getEnrollment )
            .collect( Collectors.toList() );

        assertContainsOnly( List.of( "nxP7UnKhomJ" ), enrollments );
    }

    @Test
    void testEnrollmentEnrolledAfterSetToBeforeLastEnrolledAtDate()
    {
        EventSearchParams params = new EventSearchParams();
        params.setOrgUnit( orgUnit );
        params.setEnrollmentEnrolledAfter( parseDate( "2021-03-27T12:05:00.000" ) );

        List<String> enrollments = eventService.getEvents( params ).getEvents().stream().map( Event::getEnrollment )
            .collect( Collectors.toList() );

        assertContainsOnly( List.of( "TvctPPhpD8z" ), enrollments );
    }

    @Test
    void testEnrollmentEnrolledAfterEqualToLastEnrolledAtDate()
    {
        EventSearchParams params = new EventSearchParams();
        params.setOrgUnit( orgUnit );
        params.setEnrollmentEnrolledAfter( parseDate( "2021-03-28T12:05:00.000" ) );

        List<String> enrollments = eventService.getEvents( params ).getEvents().stream().map( Event::getEnrollment )
            .collect( Collectors.toList() );

        assertContainsOnly( List.of( "TvctPPhpD8z" ), enrollments );
    }

    @Test
    void testEnrollmentEnrolledAfterSetToAfterLastEnrolledAtDate()
    {
        EventSearchParams params = new EventSearchParams();
        params.setOrgUnit( orgUnit );
        params.setEnrollmentEnrolledAfter( parseDate( "2021-03-28T13:05:00.000" ) );

        List<String> enrollments = eventService.getEvents( params ).getEvents().stream().map( Event::getEnrollment )
            .collect( Collectors.toList() );

        assertIsEmpty( enrollments );
    }

    @Test
    void testEnrollmentOccurredBeforeSetToBeforeFirstOccurredAtDate()
    {
        EventSearchParams params = new EventSearchParams();
        params.setOrgUnit( orgUnit );
        params.setEnrollmentOccurredBefore( parseDate( "2021-02-27T12:05:00.000" ) );

        List<String> enrollments = eventService.getEvents( params ).getEvents().stream().map( Event::getEnrollment )
            .collect( Collectors.toList() );

        assertIsEmpty( enrollments );
    }

    @Test
    void testEnrollmentOccurredBeforeEqualToFirstOccurredAtDate()
    {
        EventSearchParams params = new EventSearchParams();
        params.setOrgUnit( orgUnit );
        params.setEnrollmentOccurredBefore( parseDate( "2021-02-28T12:05:00.000" ) );

        List<String> enrollments = eventService.getEvents( params ).getEvents().stream().map( Event::getEnrollment )
            .collect( Collectors.toList() );

        assertContainsOnly( List.of( "nxP7UnKhomJ" ), enrollments );
    }

    @Test
    void testEnrollmentOccurredBeforeSetToAfterFirstOccurredAtDate()
    {
        EventSearchParams params = new EventSearchParams();
        params.setOrgUnit( orgUnit );
        params.setEnrollmentOccurredBefore( parseDate( "2021-02-28T13:05:00.000" ) );

        List<String> enrollments = eventService.getEvents( params ).getEvents().stream().map( Event::getEnrollment )
            .collect( Collectors.toList() );

        assertContainsOnly( List.of( "nxP7UnKhomJ" ), enrollments );
    }

    @Test
    void testEnrollmentOccurredAfterSetToBeforeLastOccurredAtDate()
    {
        EventSearchParams params = new EventSearchParams();
        params.setOrgUnit( orgUnit );
        params.setEnrollmentOccurredAfter( parseDate( "2021-03-27T12:05:00.000" ) );

        List<String> enrollments = eventService.getEvents( params ).getEvents().stream().map( Event::getEnrollment )
            .collect( Collectors.toList() );

        assertContainsOnly( List.of( "TvctPPhpD8z" ), enrollments );
    }

    @Test
    void testEnrollmentOccurredAfterEqualToLastOccurredAtDate()
    {
        EventSearchParams params = new EventSearchParams();
        params.setOrgUnit( orgUnit );
        params.setEnrollmentOccurredAfter( parseDate( "2021-03-28T12:05:00.000" ) );

        List<String> enrollments = eventService.getEvents( params ).getEvents().stream().map( Event::getEnrollment )
            .collect( Collectors.toList() );

        assertContainsOnly( List.of( "TvctPPhpD8z" ), enrollments );
    }

    @Test
    void testEnrollmentFilterNumericAttributes()
    {
        EventSearchParams params = new EventSearchParams();
        params.setOrgUnit( orgUnit );

        QueryItem queryItem = numericQueryItem( "numericAttr" );
        QueryFilter lessThan = new QueryFilter( QueryOperator.LT, "77" );
        QueryFilter greaterThan = new QueryFilter( QueryOperator.GT, "8" );
        queryItem.setFilters( List.of( lessThan, greaterThan ) );

        params.addFilterAttributes( queryItem );

        List<String> trackedEntities = eventService.getEvents( params ).getEvents().stream()
            .map( Event::getTrackedEntityInstance )
            .collect( Collectors.toList() );

        assertContainsOnly( List.of( "dUE514NMOlo" ), trackedEntities );
    }

    @Test
    void testEnrollmentFilterAttributes()
    {
        EventSearchParams params = new EventSearchParams();
        params.setOrgUnit( orgUnit );

        params.addFilterAttributes( queryItem( "toUpdate000", QueryOperator.EQ, "summer day" ) );

        List<String> trackedEntities = eventService.getEvents( params ).getEvents().stream()
            .map( Event::getTrackedEntityInstance )
            .collect( Collectors.toList() );

        assertContainsOnly( List.of( "QS6w44flWAf" ), trackedEntities );
    }

    @Test
    void testEnrollmentFilterAttributesWithMultipleFiltersOnDifferentAttributes()
    {
        EventSearchParams params = new EventSearchParams();
        params.setOrgUnit( orgUnit );

        params.addFilterAttributes( List.of(
            queryItem( "toUpdate000", QueryOperator.EQ, "rainy day" ),
            queryItem( "notUpdated0", QueryOperator.EQ, "winter day" ) ) );

        List<String> trackedEntities = eventService.getEvents( params ).getEvents().stream()
            .map( Event::getTrackedEntityInstance )
            .collect( Collectors.toList() );

        assertContainsOnly( List.of( "dUE514NMOlo" ), trackedEntities );
    }

    @Test
    void testEnrollmentFilterAttributesWithMultipleFiltersOnTheSameAttribute()
    {
        EventSearchParams params = new EventSearchParams();
        params.setOrgUnit( orgUnit );

        QueryItem item = queryItem( "toUpdate000", QueryOperator.LIKE, "day" );
        item.addFilter( new QueryFilter( QueryOperator.LIKE, "in" ) );
        params.addFilterAttributes( item );

        List<String> trackedEntities = eventService.getEvents( params ).getEvents().stream()
            .map( Event::getTrackedEntityInstance )
            .collect( Collectors.toList() );

        assertContainsOnly( List.of( "dUE514NMOlo" ), trackedEntities );
    }

    @Test
    void testOrderEventsOnAttributeAsc()
    {
        EventSearchParams params = new EventSearchParams();
        params.setOrgUnit( orgUnit );
        params.addFilterAttributes( queryItem( "toUpdate000" ) );
        params.addAttributeOrders( List.of( new OrderParam( "toUpdate000", SortDirection.ASC ) ) );
<<<<<<< HEAD
=======
        params.addOrders( params.getAttributeOrders() );
>>>>>>> 085cf204

        List<String> trackedEntities = eventService.getEvents( params ).getEvents().stream()
            .map( Event::getTrackedEntityInstance )
            .collect( Collectors.toList() );

        assertEquals( List.of( "dUE514NMOlo", "QS6w44flWAf" ), trackedEntities );
    }

    @Test
    void testOrderEventsOnAttributeDesc()
    {
        EventSearchParams params = new EventSearchParams();
        params.setOrgUnit( orgUnit );
        params.addFilterAttributes( queryItem( "toUpdate000" ) );
        params.addAttributeOrders( List.of( new OrderParam( "toUpdate000", SortDirection.DESC ) ) );
<<<<<<< HEAD
=======
        params.addOrders( params.getAttributeOrders() );
>>>>>>> 085cf204

        List<String> trackedEntities = eventService.getEvents( params ).getEvents().stream()
            .map( Event::getTrackedEntityInstance )
            .collect( Collectors.toList() );

        assertEquals( List.of( "QS6w44flWAf", "dUE514NMOlo" ), trackedEntities );
    }

    @Test
    void testOrderEventsOnMultipleAttributesDesc()
    {
        EventSearchParams params = new EventSearchParams();
        params.setOrgUnit( orgUnit );
        params.addFilterAttributes( List.of( queryItem( "toUpdate000" ), queryItem( "toDelete000" ) ) );
        params.addAttributeOrders( List.of( new OrderParam( "toDelete000", SortDirection.DESC ),
            new OrderParam( "toUpdate000", SortDirection.DESC ) ) );
<<<<<<< HEAD
=======
        params.addOrders( params.getAttributeOrders() );
>>>>>>> 085cf204

        List<String> trackedEntities = eventService.getEvents( params ).getEvents().stream()
            .map( Event::getTrackedEntityInstance )
            .collect( Collectors.toList() );

        assertEquals( List.of( "QS6w44flWAf", "dUE514NMOlo" ), trackedEntities );
    }

    @Test
    void testOrderEventsOnMultipleAttributesAsc()
    {
        EventSearchParams params = new EventSearchParams();
        params.setOrgUnit( orgUnit );
        params.addFilterAttributes( List.of( queryItem( "toUpdate000" ), queryItem( "toDelete000" ) ) );
        params.addAttributeOrders( List.of( new OrderParam( "toDelete000", SortDirection.DESC ),
            new OrderParam( "toUpdate000", SortDirection.ASC ) ) );
<<<<<<< HEAD
=======
        params.addOrders( params.getAttributeOrders() );
>>>>>>> 085cf204

        List<String> trackedEntities = eventService.getEvents( params ).getEvents().stream()
            .map( Event::getTrackedEntityInstance )
            .collect( Collectors.toList() );

        assertEquals( List.of( "dUE514NMOlo", "QS6w44flWAf" ), trackedEntities );
    }

    @Test
    void testEnrollmentOccurredAfterSetToAfterLastOccurredAtDate()
    {
        EventSearchParams params = new EventSearchParams();
        params.setOrgUnit( orgUnit );
        params.setEnrollmentOccurredAfter( parseDate( "2021-03-28T13:05:00.000" ) );

        List<String> enrollments = eventService.getEvents( params ).getEvents().stream().map( Event::getEnrollment )
            .collect( Collectors.toList() );

        assertIsEmpty( enrollments );
    }

    @Test
    void testOrderByEnrolledAtDesc()
    {
        EventSearchParams params = new EventSearchParams();
        params.setOrgUnit( orgUnit );
        params.addOrders( List.of( new OrderParam( "enrolledAt", SortDirection.DESC ) ) );

        List<String> enrollments = eventService.getEvents( params ).getEvents().stream().map( Event::getEnrollment )
            .collect( Collectors.toList() );

        assertEquals( List.of( "TvctPPhpD8z", "nxP7UnKhomJ" ), enrollments );
    }

    @Test
    void testOrderByEnrolledAtAsc()
    {
        EventSearchParams params = new EventSearchParams();
        params.setOrgUnit( orgUnit );
        params.addOrders( List.of( new OrderParam( "enrolledAt", SortDirection.ASC ) ) );

        List<String> enrollments = eventService.getEvents( params ).getEvents().stream().map( Event::getEnrollment )
            .collect( Collectors.toList() );

        assertEquals( List.of( "nxP7UnKhomJ", "TvctPPhpD8z" ), enrollments );
    }

    @Test
    void testOrderByOccurredAtDesc()
    {
        EventSearchParams params = new EventSearchParams();
        params.setOrgUnit( orgUnit );
        params.addOrders( List.of( new OrderParam( "occurredAt", SortDirection.DESC ) ) );

        List<String> enrollments = eventService.getEvents( params ).getEvents().stream().map( Event::getEnrollment )
            .collect( Collectors.toList() );

        assertEquals( List.of( "TvctPPhpD8z", "nxP7UnKhomJ" ), enrollments );
    }

    @Test
    void testOrderByOccurredAtAsc()
    {
        EventSearchParams params = new EventSearchParams();
        params.setOrgUnit( orgUnit );
        params.addOrders( List.of( new OrderParam( "occurredAt", SortDirection.ASC ) ) );

        List<String> enrollments = eventService.getEvents( params ).getEvents().stream().map( Event::getEnrollment )
            .collect( Collectors.toList() );

        assertEquals( List.of( "nxP7UnKhomJ", "TvctPPhpD8z" ), enrollments );
    }

    @Test
    void shouldReturnNoEventsWhenParamStartDueDateLaterThanEventDueDate()
    {
        EventSearchParams params = new EventSearchParams();
        params.setOrgUnit( orgUnit );
        params.setDueDateStart( parseDate( "2021-02-28T13:05:00.000" ) );

        List<String> events = eventsFunction.apply( params );

        assertIsEmpty( events );
    }

    @Test
    void shouldReturnEventsWhenParamStartDueDateEarlierThanEventsDueDate()
    {
        EventSearchParams params = new EventSearchParams();
        params.setOrgUnit( orgUnit );
        params.setDueDateStart( parseDate( "2018-02-28T13:05:00.000" ) );

        List<String> events = eventsFunction.apply( params );

        assertContainsOnly( List.of( "D9PbzJY8bJM", "pTzf9KYMk72" ), events );
    }

    @Test
    void shouldReturnNoEventsWhenParamEndDueDateEarlierThanEventDueDate()
    {
        EventSearchParams params = new EventSearchParams();
        params.setOrgUnit( orgUnit );
        params.setDueDateEnd( parseDate( "2018-02-28T13:05:00.000" ) );

        List<String> events = eventsFunction.apply( params );

        assertIsEmpty( events );
    }

    @Test
    void shouldReturnEventsWhenParamEndDueDateLaterThanEventsDueDate()
    {
        EventSearchParams params = new EventSearchParams();
        params.setOrgUnit( orgUnit );
        params.setDueDateEnd( parseDate( "2021-02-28T13:05:00.000" ) );

        List<String> events = eventsFunction.apply( params );

        assertContainsOnly( List.of( "D9PbzJY8bJM", "pTzf9KYMk72" ), events );
    }

    @Test
    void shouldSortEntitiesRespectingOrderWhenAttributeOrderSuppliedBeforeOrderParam()
    {
        EventSearchParams params = new EventSearchParams();
        params.setOrgUnit( orgUnit );
        params.addFilterAttributes( List.of( queryItem( "toUpdate000" ) ) );
        params.addAttributeOrders( List.of( new OrderParam( "toUpdate000", SortDirection.ASC ) ) );
        params.addOrders( List.of( new OrderParam( "toUpdate000", SortDirection.ASC ),
            new OrderParam( "enrolledAt", SortDirection.ASC ) ) );

        List<String> trackedEntities = eventService.getEvents( params ).getEvents().stream()
            .map( Event::getTrackedEntityInstance )
            .collect( Collectors.toList() );

        assertEquals( List.of( "dUE514NMOlo", "QS6w44flWAf" ), trackedEntities );
    }

    @Test
    void shouldSortEntitiesRespectingOrderWhenOrderParamSuppliedBeforeAttributeOrder()
    {
        EventSearchParams params = new EventSearchParams();
        params.setOrgUnit( orgUnit );
        params.addFilterAttributes( List.of( queryItem( "toUpdate000" ) ) );
        params.addAttributeOrders( List.of( new OrderParam( "toUpdate000", SortDirection.DESC ) ) );
        params.addOrders( List.of( new OrderParam( "enrolledAt", SortDirection.DESC ),
            new OrderParam( "toUpdate000", SortDirection.DESC ) ) );

        List<String> trackedEntities = eventService.getEvents( params ).getEvents().stream()
            .map( Event::getTrackedEntityInstance )
            .collect( Collectors.toList() );

        assertEquals( List.of( "dUE514NMOlo", "QS6w44flWAf" ), trackedEntities );
    }

    @Test
    void shouldSortEntitiesRespectingOrderWhenDataElementSuppliedBeforeOrderParam()
    {
        EventSearchParams params = new EventSearchParams();
        params.setOrgUnit( orgUnit );
        params.addDataElements( List.of( queryItem( "DATAEL00006" ) ) );
        params.addGridOrders( List.of( new OrderParam( "DATAEL00006", OrderParam.SortDirection.DESC ) ) );

        params.addOrders( List.of( new OrderParam( "dueDate", OrderParam.SortDirection.DESC ),
            new OrderParam( "DATAEL00006", OrderParam.SortDirection.DESC ),
            new OrderParam( "enrolledAt", OrderParam.SortDirection.DESC ) ) );

        List<String> trackedEntities = eventService.getEvents( params ).getEvents().stream()
            .map( Event::getTrackedEntityInstance )
            .collect( Collectors.toList() );

        assertEquals( List.of( "QS6w44flWAf", "dUE514NMOlo" ), trackedEntities );
    }

    @Test
    void shouldSortEntitiesRespectingOrderWhenOrderParamSuppliedBeforeDataElement()
    {
        EventSearchParams params = new EventSearchParams();
        params.setOrgUnit( orgUnit );
        params.addDataElements( List.of( queryItem( "DATAEL00006" ) ) );
        params.addGridOrders( List.of( new OrderParam( "DATAEL00006", OrderParam.SortDirection.DESC ) ) );

        params.addOrders( List.of( new OrderParam( "enrolledAt", OrderParam.SortDirection.DESC ),
            new OrderParam( "DATAEL00006", OrderParam.SortDirection.DESC ) ) );

        List<String> trackedEntities = eventService.getEvents( params ).getEvents().stream()
            .map( Event::getTrackedEntityInstance )
            .collect( Collectors.toList() );

        assertEquals( List.of( "dUE514NMOlo", "QS6w44flWAf" ), trackedEntities );
    }

    private DataElement dataElement( String uid )
    {
        return dataElementService.getDataElement( uid );
    }

    private static QueryItem queryItem( String teaUid, QueryOperator operator, String filter )
    {
        QueryItem item = queryItem( teaUid );
        item.addFilter( new QueryFilter( operator, filter ) );
        return item;
    }

    private static QueryItem queryItem( String teaUid )
    {
        return queryItem( teaUid, ValueType.TEXT );
    }

    private static QueryItem numericQueryItem( String teaUid )
    {
        return queryItem( teaUid, ValueType.INTEGER );
    }

    private static QueryItem queryItem( String teaUid, ValueType valueType )
    {
        TrackedEntityAttribute at = new TrackedEntityAttribute();
        at.setUid( teaUid );
        at.setValueType( valueType );
        at.setAggregationType( AggregationType.NONE );
        return new QueryItem( at, null, at.getValueType(), at.getAggregationType(), at.getOptionSet(),
            at.isUnique() );
    }

}<|MERGE_RESOLUTION|>--- conflicted
+++ resolved
@@ -64,11 +64,7 @@
 import org.hisp.dhis.trackedentity.TrackedEntityInstance;
 import org.hisp.dhis.user.User;
 import org.hisp.dhis.webapi.controller.event.mapper.OrderParam;
-<<<<<<< HEAD
 import org.hisp.dhis.webapi.controller.event.mapper.SortDirection;
-=======
-import org.hisp.dhis.webapi.controller.event.mapper.OrderParam.SortDirection;
->>>>>>> 085cf204
 import org.junit.jupiter.api.Test;
 import org.junit.jupiter.params.ParameterizedTest;
 import org.junit.jupiter.params.provider.Arguments;
@@ -691,10 +687,7 @@
         params.setOrgUnit( orgUnit );
         params.addFilterAttributes( queryItem( "toUpdate000" ) );
         params.addAttributeOrders( List.of( new OrderParam( "toUpdate000", SortDirection.ASC ) ) );
-<<<<<<< HEAD
-=======
         params.addOrders( params.getAttributeOrders() );
->>>>>>> 085cf204
 
         List<String> trackedEntities = eventService.getEvents( params ).getEvents().stream()
             .map( Event::getTrackedEntityInstance )
@@ -710,10 +703,7 @@
         params.setOrgUnit( orgUnit );
         params.addFilterAttributes( queryItem( "toUpdate000" ) );
         params.addAttributeOrders( List.of( new OrderParam( "toUpdate000", SortDirection.DESC ) ) );
-<<<<<<< HEAD
-=======
         params.addOrders( params.getAttributeOrders() );
->>>>>>> 085cf204
 
         List<String> trackedEntities = eventService.getEvents( params ).getEvents().stream()
             .map( Event::getTrackedEntityInstance )
@@ -730,10 +720,7 @@
         params.addFilterAttributes( List.of( queryItem( "toUpdate000" ), queryItem( "toDelete000" ) ) );
         params.addAttributeOrders( List.of( new OrderParam( "toDelete000", SortDirection.DESC ),
             new OrderParam( "toUpdate000", SortDirection.DESC ) ) );
-<<<<<<< HEAD
-=======
         params.addOrders( params.getAttributeOrders() );
->>>>>>> 085cf204
 
         List<String> trackedEntities = eventService.getEvents( params ).getEvents().stream()
             .map( Event::getTrackedEntityInstance )
@@ -750,10 +737,7 @@
         params.addFilterAttributes( List.of( queryItem( "toUpdate000" ), queryItem( "toDelete000" ) ) );
         params.addAttributeOrders( List.of( new OrderParam( "toDelete000", SortDirection.DESC ),
             new OrderParam( "toUpdate000", SortDirection.ASC ) ) );
-<<<<<<< HEAD
-=======
         params.addOrders( params.getAttributeOrders() );
->>>>>>> 085cf204
 
         List<String> trackedEntities = eventService.getEvents( params ).getEvents().stream()
             .map( Event::getTrackedEntityInstance )
@@ -915,11 +899,11 @@
         EventSearchParams params = new EventSearchParams();
         params.setOrgUnit( orgUnit );
         params.addDataElements( List.of( queryItem( "DATAEL00006" ) ) );
-        params.addGridOrders( List.of( new OrderParam( "DATAEL00006", OrderParam.SortDirection.DESC ) ) );
-
-        params.addOrders( List.of( new OrderParam( "dueDate", OrderParam.SortDirection.DESC ),
-            new OrderParam( "DATAEL00006", OrderParam.SortDirection.DESC ),
-            new OrderParam( "enrolledAt", OrderParam.SortDirection.DESC ) ) );
+        params.addGridOrders( List.of( new OrderParam( "DATAEL00006", SortDirection.DESC ) ) );
+
+        params.addOrders( List.of( new OrderParam( "dueDate", SortDirection.DESC ),
+            new OrderParam( "DATAEL00006", SortDirection.DESC ),
+            new OrderParam( "enrolledAt", SortDirection.DESC ) ) );
 
         List<String> trackedEntities = eventService.getEvents( params ).getEvents().stream()
             .map( Event::getTrackedEntityInstance )
@@ -934,10 +918,10 @@
         EventSearchParams params = new EventSearchParams();
         params.setOrgUnit( orgUnit );
         params.addDataElements( List.of( queryItem( "DATAEL00006" ) ) );
-        params.addGridOrders( List.of( new OrderParam( "DATAEL00006", OrderParam.SortDirection.DESC ) ) );
-
-        params.addOrders( List.of( new OrderParam( "enrolledAt", OrderParam.SortDirection.DESC ),
-            new OrderParam( "DATAEL00006", OrderParam.SortDirection.DESC ) ) );
+        params.addGridOrders( List.of( new OrderParam( "DATAEL00006", SortDirection.DESC ) ) );
+
+        params.addOrders( List.of( new OrderParam( "enrolledAt", SortDirection.DESC ),
+            new OrderParam( "DATAEL00006", SortDirection.DESC ) ) );
 
         List<String> trackedEntities = eventService.getEvents( params ).getEvents().stream()
             .map( Event::getTrackedEntityInstance )
