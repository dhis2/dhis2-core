--- conflicted
+++ resolved
@@ -644,19 +644,8 @@
         EventSearchParams params = new EventSearchParams();
         params.setOrgUnit( orgUnit );
 
-<<<<<<< HEAD
-        TrackedEntityAttribute at1 = new TrackedEntityAttribute();
-        at1.setUid( "toUpdate000" );
-        at1.setValueType( ValueType.TEXT );
-        at1.setAggregationType( AggregationType.NONE );
-        QueryItem item1 = new QueryItem( at1, null, at1.getValueType(), at1.getAggregationType(), at1.getOptionSet(),
-            at1.isUnique() );
-        params.setFilterAttributes( List.of( item1 ) );
+        params.setFilterAttributes( List.of( queryItem( "toUpdate000" ) ) );
         params.setAttributeOrders( List.of( new OrderParam( "toUpdate000", SortDirection.ASC ) ) );
-=======
-        params.setFilterAttributes( List.of( queryItem( "toUpdate000" ) ) );
-        params.setAttributeOrders( List.of( new OrderParam( "toUpdate000", OrderParam.SortDirection.ASC ) ) );
->>>>>>> 1a411fe6
 
         List<String> trackedEntities = eventService.getEvents( params ).getEvents().stream()
             .map( Event::getTrackedEntityInstance )
@@ -671,19 +660,8 @@
         EventSearchParams params = new EventSearchParams();
         params.setOrgUnit( orgUnit );
 
-<<<<<<< HEAD
-        TrackedEntityAttribute at1 = new TrackedEntityAttribute();
-        at1.setUid( "toUpdate000" );
-        at1.setValueType( ValueType.TEXT );
-        at1.setAggregationType( AggregationType.NONE );
-        QueryItem item1 = new QueryItem( at1, null, at1.getValueType(), at1.getAggregationType(), at1.getOptionSet(),
-            at1.isUnique() );
-        params.setFilterAttributes( List.of( item1 ) );
+        params.setFilterAttributes( List.of( queryItem( "toUpdate000" ) ) );
         params.setAttributeOrders( List.of( new OrderParam( "toUpdate000", SortDirection.DESC ) ) );
-=======
-        params.setFilterAttributes( List.of( queryItem( "toUpdate000" ) ) );
-        params.setAttributeOrders( List.of( new OrderParam( "toUpdate000", OrderParam.SortDirection.DESC ) ) );
->>>>>>> 1a411fe6
 
         List<String> trackedEntities = eventService.getEvents( params ).getEvents().stream()
             .map( Event::getTrackedEntityInstance )
