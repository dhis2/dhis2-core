/*
 * Copyright (c) 2004-2022, University of Oslo
 * All rights reserved.
 *
 * Redistribution and use in source and binary forms, with or without
 * modification, are permitted provided that the following conditions are met:
 * Redistributions of source code must retain the above copyright notice, this
 * list of conditions and the following disclaimer.
 *
 * Redistributions in binary form must reproduce the above copyright notice,
 * this list of conditions and the following disclaimer in the documentation
 * and/or other materials provided with the distribution.
 * Neither the name of the HISP project nor the names of its contributors may
 * be used to endorse or promote products derived from this software without
 * specific prior written permission.
 *
 * THIS SOFTWARE IS PROVIDED BY THE COPYRIGHT HOLDERS AND CONTRIBUTORS "AS IS" AND
 * ANY EXPRESS OR IMPLIED WARRANTIES, INCLUDING, BUT NOT LIMITED TO, THE IMPLIED
 * WARRANTIES OF MERCHANTABILITY AND FITNESS FOR A PARTICULAR PURPOSE ARE
 * DISCLAIMED. IN NO EVENT SHALL THE COPYRIGHT OWNER OR CONTRIBUTORS BE LIABLE FOR
 * ANY DIRECT, INDIRECT, INCIDENTAL, SPECIAL, EXEMPLARY, OR CONSEQUENTIAL DAMAGES
 * (INCLUDING, BUT NOT LIMITED TO, PROCUREMENT OF SUBSTITUTE GOODS OR SERVICES;
 * LOSS OF USE, DATA, OR PROFITS; OR BUSINESS INTERRUPTION) HOWEVER CAUSED AND ON
 * ANY THEORY OF LIABILITY, WHETHER IN CONTRACT, STRICT LIABILITY, OR TORT
 * (INCLUDING NEGLIGENCE OR OTHERWISE) ARISING IN ANY WAY OUT OF THE USE OF THIS
 * SOFTWARE, EVEN IF ADVISED OF THE POSSIBILITY OF SUCH DAMAGE.
 */
package org.hisp.dhis.tracker;

import static org.hisp.dhis.common.OrganisationUnitSelectionMode.SELECTED;
import static org.hisp.dhis.tracker.Assertions.assertHasTimeStamp;
import static org.hisp.dhis.tracker.Assertions.assertNoErrors;
import static org.hisp.dhis.util.DateUtils.parseDate;
import static org.hisp.dhis.utils.Assertions.assertContains;
import static org.hisp.dhis.utils.Assertions.assertContainsOnly;
import static org.hisp.dhis.utils.Assertions.assertIsEmpty;
import static org.hisp.dhis.utils.Assertions.assertNotEmpty;
import static org.hisp.dhis.utils.Assertions.assertStartsWith;
import static org.junit.jupiter.api.Assertions.assertAll;
import static org.junit.jupiter.api.Assertions.assertEquals;
import static org.junit.jupiter.api.Assertions.assertInstanceOf;
import static org.junit.jupiter.api.Assertions.assertNotNull;
import static org.junit.jupiter.api.Assertions.assertThrows;

import java.io.IOException;
import java.time.ZoneId;
import java.time.temporal.ChronoUnit;
import java.util.Arrays;
import java.util.Date;
import java.util.List;
import java.util.Objects;
import java.util.Set;
import java.util.function.Function;
import java.util.stream.Collectors;
import java.util.stream.Stream;
import org.hisp.dhis.analytics.AggregationType;
import org.hisp.dhis.category.CategoryOption;
import org.hisp.dhis.category.CategoryOptionCombo;
import org.hisp.dhis.common.IdSchemes;
import org.hisp.dhis.common.IdentifiableObject;
import org.hisp.dhis.common.IdentifiableObjectManager;
import org.hisp.dhis.common.Pager;
import org.hisp.dhis.common.QueryFilter;
import org.hisp.dhis.common.QueryItem;
import org.hisp.dhis.common.QueryOperator;
import org.hisp.dhis.common.SlimPager;
import org.hisp.dhis.common.ValueType;
import org.hisp.dhis.dataelement.DataElement;
import org.hisp.dhis.dataelement.DataElementService;
import org.hisp.dhis.dxf2.events.event.Event;
import org.hisp.dhis.dxf2.events.event.EventQueryParams;
import org.hisp.dhis.dxf2.events.event.EventService;
import org.hisp.dhis.dxf2.events.event.Events;
import org.hisp.dhis.dxf2.events.event.Note;
import org.hisp.dhis.dxf2.events.trackedentity.Relationship;
import org.hisp.dhis.organisationunit.OrganisationUnit;
import org.hisp.dhis.program.Program;
import org.hisp.dhis.program.ProgramStage;
import org.hisp.dhis.program.ProgramStatus;
import org.hisp.dhis.program.ProgramType;
import org.hisp.dhis.program.UserInfoSnapshot;
import org.hisp.dhis.trackedentity.TrackedEntityAttribute;
import org.hisp.dhis.trackedentity.TrackedEntityInstance;
import org.hisp.dhis.user.User;
import org.hisp.dhis.webapi.controller.event.mapper.OrderParam;
import org.hisp.dhis.webapi.controller.event.mapper.OrderParam.SortDirection;
import org.junit.jupiter.api.BeforeEach;
import org.junit.jupiter.api.Test;
import org.junit.jupiter.api.function.Executable;
import org.junit.jupiter.params.ParameterizedTest;
import org.junit.jupiter.params.provider.Arguments;
import org.junit.jupiter.params.provider.MethodSource;
import org.springframework.beans.factory.annotation.Autowired;

/**
 * @author Enrico Colasante
 */
class EventExporterTest extends TrackerTest {

  @Autowired private EventService eventService;

  @Autowired private TrackerImportService trackerImportService;

  @Autowired private IdentifiableObjectManager manager;

  @Autowired private DataElementService dataElementService;

  private OrganisationUnit orgUnit;

  private ProgramStage programStage;

  private ProgramStage programStage1;

  private Program program;

  final Function<EventQueryParams, List<String>> eventsFunction =
      (params) ->
          eventService.getEvents(params).getEvents().stream()
              .map(Event::getEvent)
              .collect(Collectors.toList());

  /** EVENT_ID is at position 0 in column headers in events grid */
  final Function<EventQueryParams, List<String>> eventsGridFunction =
      (params) ->
          eventService.getEventsGrid(params).getRows().stream()
              .map(r -> r.get(0).toString())
              .collect(Collectors.toList());

  private TrackedEntityInstance trackedEntityInstance;

  private User importUser;

  @Override
  protected void initTest() throws IOException {
    setUpMetadata("tracker/simple_metadata.json");
    importUser = userService.getUser("M5zQapPyTZI");
    assertNoErrors(
        trackerImportService.importTracker(
            fromJson("tracker/event_and_enrollment.json", importUser.getUid())));
    orgUnit = get(OrganisationUnit.class, "h4w96yEMlzO");
    programStage = get(ProgramStage.class, "NpsdDv6kKSO");
    programStage1 = get(ProgramStage.class, "qLZC0lvvxQH");
    program = programStage.getProgram();
    trackedEntityInstance = get(TrackedEntityInstance.class, "dUE514NMOlo");

    // to test that events are only returned if the user has read access to
    // ALL COs of an events COC
    CategoryOption categoryOption = get(CategoryOption.class, "yMj2MnmNI8L");
    categoryOption.getSharing().setOwner("o1HMTIzBGo7");
    manager.update(categoryOption);

    manager.flush();
  }

  @BeforeEach
  void setUp() {
    // needed as some tests are run using another user
    // (injectSecurityContext) while most tests expect to be run by admin
    injectAdminUser();
  }

  private Stream<Arguments> getEventsFunctions() {
    return Stream.of(Arguments.of(eventsFunction), Arguments.of(eventsGridFunction));
  }

  @Test
  void shouldReturnEventsWithRelationships() {
    EventQueryParams params = new EventQueryParams();
    params.setOrgUnit(orgUnit);
    params.setEvents(Set.of("pTzf9KYMk72"));
    params.setIncludeRelationships(true);

    Events events = eventService.getEvents(params);

    assertContainsOnly(List.of("pTzf9KYMk72"), eventUids(events));
    List<String> relationships =
        events.getEvents().get(0).getRelationships().stream()
            .map(Relationship::getRelationship)
            .collect(Collectors.toList());
    assertContainsOnly(List.of("oLT07jKRu9e", "yZxjxJli9mO"), relationships);
  }

  @Test
  void shouldReturnEventsWithNotes() {
    EventQueryParams params = new EventQueryParams();
    params.setOrgUnit(orgUnit);
    params.setEvents(Set.of("pTzf9KYMk72"));
    params.setIncludeRelationships(true);

    Events events = eventService.getEvents(params);

    assertContainsOnly(List.of("pTzf9KYMk72"), eventUids(events));
    List<Note> notes = events.getEvents().get(0).getNotes();
    assertContainsOnly(
        List.of("SGuCABkhpgn", "DRKO4xUVrpr"),
        notes.stream().map(Note::getNote).collect(Collectors.toList()));
    assertAll(
        () -> assertNote(importUser, "comment value", notes.get(0)),
        () -> assertNote(importUser, "comment value", notes.get(1)));
  }

  @Test
  void shouldReturnPaginatedEventsWithNotesGivenNonDefaultPageSize() {
    EventQueryParams params = new EventQueryParams();
    params.setOrgUnit(orgUnit);
    params.setEvents(Set.of("pTzf9KYMk72", "D9PbzJY8bJM"));
    params.addOrders(List.of(new OrderParam("occurredAt", SortDirection.DESC)));

    params.setPage(1);
    params.setPageSize(1);

    Events firstPage = eventService.getEvents(params);

    assertAll(
        "first page",
        () -> assertSlimPager(1, 1, false, firstPage),
        () -> assertEquals(List.of("D9PbzJY8bJM"), eventUids(firstPage)));

    params.setPage(2);

    Events secondPage = eventService.getEvents(params);

    assertAll(
        "second (last) page",
        () -> assertSlimPager(2, 1, true, secondPage),
        () -> assertEquals(List.of("pTzf9KYMk72"), eventUids(secondPage)));

    params.setPage(2);
    params.setPageSize(3);

    assertIsEmpty(getEvents(params));
  }

  @ParameterizedTest
  @MethodSource("getEventsFunctions")
  void testExportEvents(Function<EventQueryParams, List<String>> eventFunction) {
    EventQueryParams params = new EventQueryParams();
    params.setOrgUnitSelectionMode(SELECTED);
    params.setOrgUnit(orgUnit);
    params.setProgramStage(programStage);

    List<String> events = eventFunction.apply(params);

    assertContainsOnly(List.of("D9PbzJY8bJM", "pTzf9KYMk72"), events);
  }

  @ParameterizedTest
  @MethodSource("getEventsFunctions")
  void testExportEventsWithTotalPages(Function<EventQueryParams, List<String>> eventFunction) {
    EventQueryParams params = new EventQueryParams();
    params.setOrgUnitSelectionMode(SELECTED);
    params.setOrgUnit(orgUnit);
    params.setTotalPages(true);
    params.setProgramStage(programStage);

    List<String> events = eventFunction.apply(params);

    assertContainsOnly(List.of("D9PbzJY8bJM", "pTzf9KYMk72"), events);
  }

  @Test
  void testExportEventsWhenFilteringByEnrollment() {
    EventQueryParams params = new EventQueryParams();
    params.setOrgUnitSelectionMode(SELECTED);
    params.setOrgUnit(orgUnit);
    params.setTrackedEntityInstance(trackedEntityInstance);
    params.setProgramInstances(Set.of("TvctPPhpD8z"));

    List<String> events = eventsFunction.apply(params);

    assertContainsOnly(List.of("D9PbzJY8bJM"), events);
  }

  @ParameterizedTest
  @MethodSource("getEventsFunctions")
  void testExportEventsWithExecutionAndUpdateDates(
      Function<EventQueryParams, List<String>> eventFunction) {
    EventQueryParams params = new EventQueryParams();
    params.setOrgUnitSelectionMode(SELECTED);
    params.setOrgUnit(orgUnit);
    params.setProgramInstances(Set.of("TvctPPhpD8z"));
    params.setProgramStage(programStage);

    params.setStartDate(getDate(2018, 1, 1));
    params.setEndDate(getDate(2020, 1, 29));
    params.setSkipChangedBefore(getDate(2018, 1, 1));

    List<String> events = eventFunction.apply(params);

    assertContainsOnly(List.of("D9PbzJY8bJM"), events);
  }

  @ParameterizedTest
  @MethodSource("getEventsFunctions")
  void testExportEventsWithLastUpdateDuration(
      Function<EventQueryParams, List<String>> eventFunction) {
    EventQueryParams params = new EventQueryParams();
    params.setOrgUnitSelectionMode(SELECTED);
    params.setOrgUnit(orgUnit);
    params.setProgramInstances(Set.of("TvctPPhpD8z"));
    params.setProgramStage(programStage);

    params.setLastUpdatedDuration("1d");

    List<String> events = eventFunction.apply(params);

    assertContainsOnly(List.of("D9PbzJY8bJM"), events);
  }

  @ParameterizedTest
  @MethodSource("getEventsFunctions")
  void testExportEventsWithLastUpdateDates(Function<EventQueryParams, List<String>> eventFunction) {
    EventQueryParams params = new EventQueryParams();
    params.setOrgUnitSelectionMode(SELECTED);
    params.setOrgUnit(orgUnit);
    params.setProgramInstances(Set.of("TvctPPhpD8z"));
    params.setProgramStage(programStage);

    Date date = new Date();

    params.setLastUpdatedStartDate(
        Date.from(
            date.toInstant().minus(1, ChronoUnit.DAYS).atZone(ZoneId.systemDefault()).toInstant()));

    params.setLastUpdatedEndDate(
        Date.from(
            date.toInstant().plus(1, ChronoUnit.DAYS).atZone(ZoneId.systemDefault()).toInstant()));

    List<String> events = eventFunction.apply(params);

    assertContainsOnly(List.of("D9PbzJY8bJM"), events);
  }

  @ParameterizedTest
  @MethodSource("getEventsFunctions")
  void testExportEventsWhenFilteringByDataElementsLike(
      Function<EventQueryParams, List<String>> eventFunction) {
    EventQueryParams params = new EventQueryParams();
    params.setOrgUnitSelectionMode(SELECTED);
    params.setOrgUnit(orgUnit);
    params.setProgramInstances(Set.of("nxP7UnKhomJ"));
    params.setProgramStage(programStage);

    DataElement dataElement = dataElement("DATAEL00001");

    params.setDataElements(
        Set.of(
            new QueryItem(
                dataElement, QueryOperator.LIKE, "val", dataElement.getValueType(), null, null)));

    List<String> events = eventFunction.apply(params);

    assertContainsOnly(List.of("pTzf9KYMk72"), events);
  }

  @ParameterizedTest
  @MethodSource("getEventsFunctions")
  void testExportEventsWhenFilteringByDataElementsWithStatusFilter(
      Function<EventQueryParams, List<String>> eventFunction) {
    EventQueryParams params = new EventQueryParams();
    params.setOrgUnitSelectionMode(SELECTED);
    params.setOrgUnit(orgUnit);
    params.setProgramInstances(Set.of("nxP7UnKhomJ"));
    params.setProgramStatus(ProgramStatus.ACTIVE);
    params.setProgramStage(programStage);

    DataElement dataElement = dataElement("DATAEL00001");

    params.setDataElements(
        Set.of(
            new QueryItem(
                dataElement, QueryOperator.LIKE, "val", dataElement.getValueType(), null, null)));

    List<String> events = eventFunction.apply(params);

    assertContainsOnly(List.of("pTzf9KYMk72"), events);
  }

  @ParameterizedTest
  @MethodSource("getEventsFunctions")
  void testExportEventsWhenFilteringByDataElementsWithProgramTypeFilter(
      Function<EventQueryParams, List<String>> eventFunction) {
    EventQueryParams params = new EventQueryParams();
    params.setOrgUnitSelectionMode(SELECTED);
    params.setOrgUnit(orgUnit);
    params.setProgramInstances(Set.of("nxP7UnKhomJ"));
    params.setProgramType(ProgramType.WITH_REGISTRATION);
    params.setProgramStage(programStage);

    DataElement dataElement = dataElement("DATAEL00001");

    params.setDataElements(
        Set.of(
            new QueryItem(
                dataElement, QueryOperator.LIKE, "val", dataElement.getValueType(), null, null)));

    List<String> events = eventFunction.apply(params);

    assertContainsOnly(List.of("pTzf9KYMk72"), events);
  }

  @ParameterizedTest
  @MethodSource("getEventsFunctions")
  void testExportEventsWhenFilteringByDataElementsEqual(
      Function<EventQueryParams, List<String>> eventFunction) {
    EventQueryParams params = new EventQueryParams();
    params.setOrgUnitSelectionMode(SELECTED);
    params.setOrgUnit(orgUnit);
    params.setProgramInstances(Set.of("nxP7UnKhomJ"));
    params.setProgramStage(programStage);

    DataElement dataElement = dataElement("DATAEL00001");

    params.setDataElements(
        Set.of(
            new QueryItem(
                dataElement,
                QueryOperator.EQ,
                "value00001",
                dataElement.getValueType(),
                null,
                null)));

    List<String> events = eventFunction.apply(params);

    assertContainsOnly(List.of("pTzf9KYMk72"), events);
  }

  @ParameterizedTest
  @MethodSource("getEventsFunctions")
  void testExportEventsWhenFilteringByDataElementsIn(
      Function<EventQueryParams, List<String>> eventFunction) {
    EventQueryParams params = new EventQueryParams();
    params.setOrgUnitSelectionMode(SELECTED);
    params.setOrgUnit(orgUnit);
    params.setProgramInstances(Set.of("nxP7UnKhomJ", "TvctPPhpD8z"));
    params.setProgramStage(programStage);

    DataElement datael00001 = dataElement("DATAEL00001");

    params.setDataElements(
        Set.of(
            new QueryItem(
                datael00001,
                QueryOperator.IN,
                "value00001;value00002",
                datael00001.getValueType(),
                null,
                null)));

    List<String> events = eventFunction.apply(params);

    assertContainsOnly(List.of("D9PbzJY8bJM", "pTzf9KYMk72"), events);
  }

  @Test
  void testExportEventsWhenFilteringByDataElementsWithCategoryOptionSuperUser() {
    EventQueryParams params = new EventQueryParams();
    params.setOrgUnitSelectionMode(SELECTED);
    params.setOrgUnit(orgUnit);
    params.setProgramInstances(Set.of("nxP7UnKhomJ"));
    params.setProgramStage(programStage);
    params.setProgram(program);

    params.setCategoryOptionCombo(manager.get(CategoryOptionCombo.class, "HllvX50cXC0"));

    DataElement dataElement = dataElement("DATAEL00001");

    params.setDataElements(
        Set.of(
            new QueryItem(
                dataElement,
                QueryOperator.EQ,
                "value00001",
                dataElement.getValueType(),
                null,
                dataElement.getOptionSet())));

    List<String> events = eventsFunction.apply(params);

    assertContainsOnly(List.of("pTzf9KYMk72"), events);
  }

  @Test
  void shouldReturnEventsNonSuperUserIsOwnerOrHasUserAccess() {
    // given events have a COC which has a CO which the
    // user owns yMj2MnmNI8L and has user read access to OUUdG3sdOqb
    injectSecurityContext(userService.getUser("o1HMTIzBGo7"));

    EventQueryParams params = new EventQueryParams();
    params.setOrgUnit(get(OrganisationUnit.class, "DiszpKrYNg8"));
    params.setEvents(Set.of("lumVtWwwy0O", "cadc5eGj0j7"));

    Events events = eventService.getEvents(params);

    assertContainsOnly(List.of("lumVtWwwy0O", "cadc5eGj0j7"), eventUids(events));
    List<Executable> executables =
        events.getEvents().stream()
            .map(
                e ->
                    (Executable)
                        () ->
                            assertEquals(
                                2,
                                e.getOptionSize(),
                                String.format(
                                    "got category options %s", e.getAttributeCategoryOptions())))
            .collect(Collectors.toList());
    assertAll(
        "all events should have the optionSize set which is the number of COs in the COC",
        executables);
  }

  @Test
  void shouldReturnNoEventsGivenUserHasNoAccess() {
    // given events have a COC which has a CO (OUUdG3sdOqb/yMj2MnmNI8L)
    // which are not publicly readable, user is not the owner and has no
    // user access
    injectSecurityContext(userService.getUser("CYVgFNKCaUS"));

    EventQueryParams params = new EventQueryParams();
    params.setOrgUnit(get(OrganisationUnit.class, "DiszpKrYNg8"));
    params.setEvents(Set.of("lumVtWwwy0O", "cadc5eGj0j7"));

    List<String> events = eventsFunction.apply(params);

    assertIsEmpty(events);
  }

  @Test
  void shouldReturnPaginatedPublicEventsWithMultipleCategoryOptionsGivenNonDefaultPageSize() {
    OrganisationUnit orgUnit = get(OrganisationUnit.class, "DiszpKrYNg8");
    Program program = get(Program.class, "iS7eutanDry");

    EventQueryParams params = new EventQueryParams();
    params.setOrgUnitSelectionMode(SELECTED);
    params.setOrgUnit(orgUnit);
    params.setProgram(program);

    params.addOrders(List.of(new OrderParam("occurredAt", OrderParam.SortDirection.DESC)));
    params.setPage(1);
    params.setPageSize(3);

    Events firstPage = eventService.getEvents(params);

    assertAll(
        "first page",
        () -> assertSlimPager(1, 3, false, firstPage),
        () ->
            assertEquals(
                List.of("ck7DzdxqLqA", "OTmjvJDn0Fu", "kWjSezkXHVp"), eventUids(firstPage)));

    params = new EventQueryParams();
    params.setOrgUnitSelectionMode(SELECTED);
    params.setOrgUnit(orgUnit);
    params.setProgram(program);

    params.addOrders(List.of(new OrderParam("occurredAt", OrderParam.SortDirection.DESC)));
    params.setPage(2);
    params.setPageSize(3);

    Events secondPage = eventService.getEvents(params);

    assertAll(
        "second (last) page",
        () -> assertSlimPager(2, 3, true, secondPage),
        () ->
            assertEquals(
                List.of("lumVtWwwy0O", "QRYjLTiJTrA", "cadc5eGj0j7"), eventUids(secondPage)));

    params = new EventQueryParams();
    params.setOrgUnitSelectionMode(SELECTED);
    params.setOrgUnit(orgUnit);
    params.setProgram(program);

    params.addOrders(List.of(new OrderParam("occurredAt", OrderParam.SortDirection.DESC)));
    params.setPage(3);
    params.setPageSize(3);

    assertIsEmpty(eventsFunction.apply(params));
  }

  @Test
  void
      shouldReturnPaginatedEventsWithMultipleCategoryOptionsGivenNonDefaultPageSizeAndTotalPages() {
    OrganisationUnit orgUnit = get(OrganisationUnit.class, "DiszpKrYNg8");
    Program program = get(Program.class, "iS7eutanDry");

    EventQueryParams params = new EventQueryParams();
    params.setOrgUnitSelectionMode(SELECTED);
    params.setOrgUnit(orgUnit);
    params.setProgram(program);

    params.addOrders(List.of(new OrderParam("occurredAt", OrderParam.SortDirection.DESC)));
    params.setPage(1);
    params.setPageSize(2);
    params.setTotalPages(true);

    Events events = eventService.getEvents(params);

    assertAll(
        "first page",
        () -> assertPager(1, 2, 6, events),
        () -> assertEquals(List.of("ck7DzdxqLqA", "OTmjvJDn0Fu"), eventUids(events)));
  }

  @Test
  void shouldReturnEventsGivenCategoryOptionCombo() {
    EventQueryParams params = new EventQueryParams();
    params.setOrgUnitSelectionMode(SELECTED);
    params.setOrgUnit(get(OrganisationUnit.class, "DiszpKrYNg8"));
    params.setCategoryOptionCombo(get(CategoryOptionCombo.class, "cr89ebDZrac"));

    Events events = eventService.getEvents(params);

    assertContainsOnly(List.of("kWjSezkXHVp", "OTmjvJDn0Fu"), eventUids(events));
    List<Executable> executables =
        events.getEvents().stream()
            .map(
                e ->
                    (Executable)
                        () ->
                            assertAll(
                                "category options and combo of event " + e.getUid(),
                                () -> assertEquals("cr89ebDZrac", e.getAttributeOptionCombo()),
                                () ->
                                    assertContainsOnly(
                                        Set.of("xwZ2u3WyQR0", "M58XdOfhiJ7"),
                                        Arrays.asList(e.getAttributeCategoryOptions().split(";"))),
                                () ->
                                    assertEquals(
                                        2,
                                        e.getOptionSize(),
                                        String.format(
                                            "got category options %s",
                                            e.getAttributeCategoryOptions()))))
            .collect(Collectors.toList());
    assertAll("all events should have the same category option combo and options", executables);
  }

  @Test
  void shouldFailIfCategoryOptionComboOfGivenEventDoesNotHaveAValueForGivenIdScheme() {
    EventQueryParams params = new EventQueryParams();
    params.setOrgUnitSelectionMode(SELECTED);
    params.setOrgUnit(get(OrganisationUnit.class, "DiszpKrYNg8"));
    IdSchemes idSchemes = new IdSchemes();
    idSchemes.setCategoryOptionComboIdScheme("ATTRIBUTE:GOLswS44mh8");
    params.setIdSchemes(idSchemes);
    params.setEvents(Set.of("kWjSezkXHVp"));

    IllegalStateException ex =
        assertThrows(IllegalStateException.class, () -> eventService.getEvents(params));
    assertStartsWith("CategoryOptionCombo", ex.getMessage());
    assertContains("not have a value assigned for idScheme ATTRIBUTE:GOLswS44mh8", ex.getMessage());
  }

  @Test
  void shouldReturnEventsGivenIdSchemeCode() {
    EventQueryParams params = new EventQueryParams();
    params.setOrgUnitSelectionMode(SELECTED);
    params.setOrgUnit(get(OrganisationUnit.class, "DiszpKrYNg8"));
    params.setCategoryOptionCombo(get(CategoryOptionCombo.class, "cr89ebDZrac"));
    IdSchemes idSchemes = new IdSchemes();
    idSchemes.setProgramIdScheme("code");
    idSchemes.setProgramStageIdScheme("code");
    idSchemes.setOrgUnitIdScheme("code");
    idSchemes.setCategoryOptionComboIdScheme("code");
    params.setIdSchemes(idSchemes);

    Events events = eventService.getEvents(params);

    assertContainsOnly(List.of("kWjSezkXHVp", "OTmjvJDn0Fu"), eventUids(events));
    List<Executable> executables =
        events.getEvents().stream()
            .map(
                e ->
                    (Executable)
                        () ->
                            assertAll(
                                "event " + e.getUid(),
                                () -> assertEquals("multi-program", e.getProgram()),
                                () -> assertEquals("multi-stage", e.getProgramStage()),
                                () -> assertEquals("DiszpKrYNg8", e.getOrgUnit()), // TODO(ivo):
                                // this
                                // might be
                                // a bug
                                // caused
                                // by
                                // https://github.com/dhis2/dhis2-core/pull/12518
                                () -> assertEquals("COC_1153452", e.getAttributeOptionCombo()),
                                () ->
                                    assertEquals(
                                        "xwZ2u3WyQR0;M58XdOfhiJ7",
                                        e.getAttributeCategoryOptions())))
            .collect(Collectors.toList());
    assertAll("all events should have the same category option combo and options", executables);
  }

  @Test
  void shouldReturnEventsGivenIdSchemeAttribute() {
    EventQueryParams params = new EventQueryParams();
    params.setOrgUnitSelectionMode(SELECTED);
    params.setOrgUnit(get(OrganisationUnit.class, "DiszpKrYNg8"));
    params.setCategoryOptionCombo(get(CategoryOptionCombo.class, "cr89ebDZrac"));
    IdSchemes idSchemes = new IdSchemes();
    idSchemes.setProgramIdScheme("ATTRIBUTE:j45AR9cBQKc");
    idSchemes.setProgramStageIdScheme("ATTRIBUTE:j45AR9cBQKc");
    idSchemes.setOrgUnitIdScheme("ATTRIBUTE:j45AR9cBQKc");
    idSchemes.setCategoryOptionComboIdScheme("ATTRIBUTE:j45AR9cBQKc");
    params.setIdSchemes(idSchemes);

    Events events = eventService.getEvents(params);

    assertContainsOnly(List.of("kWjSezkXHVp", "OTmjvJDn0Fu"), eventUids(events));
    List<Executable> executables =
        events.getEvents().stream()
            .map(
                e ->
                    (Executable)
                        () ->
                            assertAll(
                                "event " + e.getUid(),
                                () -> assertEquals("multi-program-attribute", e.getProgram()),
                                () ->
                                    assertEquals(
                                        "multi-program-stage-attribute", e.getProgramStage()),
                                () -> assertEquals("DiszpKrYNg8", e.getOrgUnit()), // TODO(ivo):
                                // this
                                // might be
                                // a bug
                                // caused
                                // by
                                // https://github.com/dhis2/dhis2-core/pull/12518
                                () ->
                                    assertEquals(
                                        "COC_1153452-attribute", e.getAttributeOptionCombo()),
                                () ->
                                    assertEquals(
                                        "xwZ2u3WyQR0;M58XdOfhiJ7",
                                        e.getAttributeCategoryOptions())))
            .collect(Collectors.toList());
    assertAll("all events should have the same category option combo and options", executables);
  }

  @Test
  void testExportEventsWhenFilteringByDataElementsWithCategoryOptionNotSuperUser() {
    injectSecurityContext(
        createAndAddUser(false, "user", Set.of(orgUnit), Set.of(orgUnit), "F_EXPORT_DATA"));

    EventQueryParams params = new EventQueryParams();
    params.setOrgUnitSelectionMode(SELECTED);
    params.setOrgUnit(orgUnit);
    params.setProgramInstances(Set.of("TvctPPhpD8z"));
    params.setProgramStage(programStage);
    params.setProgram(program);

    params.setCategoryOptionCombo(manager.get(CategoryOptionCombo.class, "HllvX50cXC0"));

    DataElement dataElement = dataElement("DATAEL00002");

    params.setDataElements(
        Set.of(
            new QueryItem(
                dataElement,
                QueryOperator.EQ,
                "value00002",
                dataElement.getValueType(),
                null,
                dataElement.getOptionSet())));

    List<String> events = eventsFunction.apply(params);

    assertContainsOnly(List.of("D9PbzJY8bJM"), events);
  }

  @ParameterizedTest
  @MethodSource("getEventsFunctions")
  void testExportEventsWhenFilteringByDataElementsWithOptionSetEqual(
      Function<EventQueryParams, List<String>> eventFunction) {
    EventQueryParams params = new EventQueryParams();
    params.setOrgUnitSelectionMode(SELECTED);
    params.setOrgUnit(orgUnit);
    params.setProgramInstances(Set.of("nxP7UnKhomJ"));
    params.setProgramStage(programStage);

    DataElement dataElement = dataElement("DATAEL00005");

    params.setDataElements(
        Set.of(
            new QueryItem(
                dataElement,
                QueryOperator.EQ,
                "option1",
                dataElement.getValueType(),
                null,
                dataElement.getOptionSet())));

    List<String> events = eventFunction.apply(params);

    assertContainsOnly(List.of("pTzf9KYMk72"), events);
  }

  @ParameterizedTest
  @MethodSource("getEventsFunctions")
  void testExportEventsWhenFilteringByDataElementsWithOptionSetIn(
      Function<EventQueryParams, List<String>> eventFunction) {
    EventQueryParams params = new EventQueryParams();
    params.setOrgUnitSelectionMode(SELECTED);
    params.setOrgUnit(orgUnit);
    params.setProgramInstances(Set.of("nxP7UnKhomJ", "TvctPPhpD8z"));
    params.setProgramStage(programStage);

    DataElement dataElement = dataElement("DATAEL00005");

    params.setDataElements(
        Set.of(
            new QueryItem(
                dataElement,
                QueryOperator.IN,
                "option1;option2",
                dataElement.getValueType(),
                null,
                dataElement.getOptionSet())));

    List<String> events = eventFunction.apply(params);

    assertContainsOnly(List.of("D9PbzJY8bJM", "pTzf9KYMk72"), events);
  }

  @ParameterizedTest
  @MethodSource("getEventsFunctions")
  void testExportEventsWhenFilteringByDataElementsWithOptionSetLike(
      Function<EventQueryParams, List<String>> eventFunction) {
    EventQueryParams params = new EventQueryParams();
    params.setOrgUnitSelectionMode(SELECTED);
    params.setOrgUnit(orgUnit);
    params.setProgramInstances(Set.of("nxP7UnKhomJ"));
    params.setProgramStage(programStage);

    DataElement dataElement = dataElement("DATAEL00005");

    params.setDataElements(
        Set.of(
            new QueryItem(
                dataElement,
                QueryOperator.LIKE,
                "opt",
                dataElement.getValueType(),
                null,
                dataElement.getOptionSet())));

    List<String> events = eventFunction.apply(params);

    assertContainsOnly(List.of("pTzf9KYMk72"), events);
  }

  @ParameterizedTest
  @MethodSource("getEventsFunctions")
  void testExportEventsWhenFilteringByNumericDataElements(
      Function<EventQueryParams, List<String>> eventFunction) {
    EventQueryParams params = new EventQueryParams();
    params.setOrgUnitSelectionMode(SELECTED);
    params.setOrgUnit(orgUnit);
    params.setProgramInstances(Set.of("nxP7UnKhomJ", "TvctPPhpD8z"));
    params.setProgramStage(programStage);

    DataElement dataElement = dataElement("DATAEL00006");

    QueryItem queryItem =
        new QueryItem(
            dataElement, null, dataElement.getValueType(), null, dataElement.getOptionSet());
    queryItem.addFilter(new QueryFilter(QueryOperator.LT, "77"));
    queryItem.addFilter(new QueryFilter(QueryOperator.GT, "8"));
    params.setDataElements(Set.of(queryItem));

    List<String> events = eventFunction.apply(params);

    assertContainsOnly(List.of("D9PbzJY8bJM"), events);
  }

  @Test
  void testEnrollmentEnrolledBeforeSetToBeforeFirstEnrolledAtDate() {
    EventQueryParams params = new EventQueryParams();
    params.setOrgUnitSelectionMode(SELECTED);
    params.setOrgUnit(orgUnit);
    params.setEnrollmentEnrolledBefore(parseDate("2021-02-27T12:05:00.000"));

    List<String> enrollments =
        eventService.getEvents(params).getEvents().stream()
            .map(Event::getEnrollment)
            .collect(Collectors.toList());

    assertIsEmpty(enrollments);
  }

  @Test
  void testEnrollmentEnrolledBeforeEqualToFirstEnrolledAtDate() {
    EventQueryParams params = new EventQueryParams();
    params.setOrgUnitSelectionMode(SELECTED);
    params.setOrgUnit(orgUnit);
    params.setEnrollmentEnrolledBefore(parseDate("2021-02-28T12:05:00.000"));

    List<String> enrollments =
        eventService.getEvents(params).getEvents().stream()
            .map(Event::getEnrollment)
            .collect(Collectors.toList());

    assertContainsOnly(List.of("nxP7UnKhomJ"), enrollments);
  }

  @Test
  void testEnrollmentEnrolledBeforeSetToAfterFirstEnrolledAtDate() {
    EventQueryParams params = new EventQueryParams();
    params.setOrgUnitSelectionMode(SELECTED);
    params.setOrgUnit(orgUnit);
    params.setEnrollmentEnrolledBefore(parseDate("2021-02-28T13:05:00.000"));

    List<String> enrollments =
        eventService.getEvents(params).getEvents().stream()
            .map(Event::getEnrollment)
            .collect(Collectors.toList());

    assertContainsOnly(List.of("nxP7UnKhomJ"), enrollments);
  }

  @Test
  void testEnrollmentEnrolledAfterSetToBeforeLastEnrolledAtDate() {
    EventQueryParams params = new EventQueryParams();
    params.setOrgUnitSelectionMode(SELECTED);
    params.setOrgUnit(orgUnit);
    params.setEnrollmentEnrolledAfter(parseDate("2021-03-27T12:05:00.000"));

    List<String> enrollments =
        eventService.getEvents(params).getEvents().stream()
            .map(Event::getEnrollment)
            .collect(Collectors.toList());

    assertContainsOnly(List.of("TvctPPhpD8z"), enrollments);
  }

  @Test
  void testEnrollmentEnrolledAfterEqualToLastEnrolledAtDate() {
    EventQueryParams params = new EventQueryParams();
    params.setOrgUnitSelectionMode(SELECTED);
    params.setOrgUnit(orgUnit);
    params.setEnrollmentEnrolledAfter(parseDate("2021-03-28T12:05:00.000"));

    List<String> enrollments =
        eventService.getEvents(params).getEvents().stream()
            .map(Event::getEnrollment)
            .collect(Collectors.toList());

    assertContainsOnly(List.of("TvctPPhpD8z"), enrollments);
  }

  @Test
  void testEnrollmentEnrolledAfterSetToAfterLastEnrolledAtDate() {
    EventQueryParams params = new EventQueryParams();
    params.setOrgUnitSelectionMode(SELECTED);
    params.setOrgUnit(orgUnit);
    params.setEnrollmentEnrolledAfter(parseDate("2021-03-28T13:05:00.000"));

    List<String> enrollments =
        eventService.getEvents(params).getEvents().stream()
            .map(Event::getEnrollment)
            .collect(Collectors.toList());

    assertIsEmpty(enrollments);
  }

  @Test
  void testEnrollmentOccurredBeforeSetToBeforeFirstOccurredAtDate() {
    EventQueryParams params = new EventQueryParams();
    params.setOrgUnitSelectionMode(SELECTED);
    params.setOrgUnit(orgUnit);
    params.setEnrollmentOccurredBefore(parseDate("2021-02-27T12:05:00.000"));

    List<String> enrollments =
        eventService.getEvents(params).getEvents().stream()
            .map(Event::getEnrollment)
            .collect(Collectors.toList());

    assertIsEmpty(enrollments);
  }

  @Test
  void testEnrollmentOccurredBeforeEqualToFirstOccurredAtDate() {
    EventQueryParams params = new EventQueryParams();
    params.setOrgUnitSelectionMode(SELECTED);
    params.setOrgUnit(orgUnit);
    params.setEnrollmentOccurredBefore(parseDate("2021-02-28T12:05:00.000"));

    List<String> enrollments =
        eventService.getEvents(params).getEvents().stream()
            .map(Event::getEnrollment)
            .collect(Collectors.toList());

    assertContainsOnly(List.of("nxP7UnKhomJ"), enrollments);
  }

  @Test
  void testEnrollmentOccurredBeforeSetToAfterFirstOccurredAtDate() {
    EventQueryParams params = new EventQueryParams();
    params.setOrgUnitSelectionMode(SELECTED);
    params.setOrgUnit(orgUnit);
    params.setEnrollmentOccurredBefore(parseDate("2021-02-28T13:05:00.000"));

    List<String> enrollments =
        eventService.getEvents(params).getEvents().stream()
            .map(Event::getEnrollment)
            .collect(Collectors.toList());

    assertContainsOnly(List.of("nxP7UnKhomJ"), enrollments);
  }

  @Test
  void testEnrollmentOccurredAfterSetToBeforeLastOccurredAtDate() {
    EventQueryParams params = new EventQueryParams();
    params.setOrgUnitSelectionMode(SELECTED);
    params.setOrgUnit(orgUnit);
    params.setEnrollmentOccurredAfter(parseDate("2021-03-27T12:05:00.000"));

    List<String> enrollments =
        eventService.getEvents(params).getEvents().stream()
            .map(Event::getEnrollment)
            .collect(Collectors.toList());

    assertContainsOnly(List.of("TvctPPhpD8z"), enrollments);
  }

  @Test
  void testEnrollmentOccurredAfterEqualToLastOccurredAtDate() {
    EventQueryParams params = new EventQueryParams();
    params.setOrgUnitSelectionMode(SELECTED);
    params.setOrgUnit(orgUnit);
    params.setEnrollmentOccurredAfter(parseDate("2021-03-28T12:05:00.000"));

    List<String> enrollments =
        eventService.getEvents(params).getEvents().stream()
            .map(Event::getEnrollment)
            .collect(Collectors.toList());

    assertContainsOnly(List.of("TvctPPhpD8z"), enrollments);
  }

  @Test
  void testEnrollmentFilterNumericAttributes() {
    EventQueryParams params = new EventQueryParams();
    params.setOrgUnitSelectionMode(SELECTED);
    params.setOrgUnit(orgUnit);

    QueryItem queryItem = numericQueryItem("numericAttr");
    QueryFilter lessThan = new QueryFilter(QueryOperator.LT, "77");
    QueryFilter greaterThan = new QueryFilter(QueryOperator.GT, "8");
    queryItem.setFilters(List.of(lessThan, greaterThan));

    params.addFilterAttributes(queryItem);

    List<String> trackedEntities =
        eventService.getEvents(params).getEvents().stream()
            .map(Event::getTrackedEntityInstance)
            .collect(Collectors.toList());

    assertContainsOnly(List.of("dUE514NMOlo"), trackedEntities);
  }

  @Test
  void testEnrollmentFilterAttributes() {
    EventQueryParams params = new EventQueryParams();
    params.setOrgUnitSelectionMode(SELECTED);
    params.setOrgUnit(orgUnit);

    params.addFilterAttributes(queryItem("toUpdate000", QueryOperator.EQ, "summer day"));

    List<String> trackedEntities =
        eventService.getEvents(params).getEvents().stream()
            .map(Event::getTrackedEntityInstance)
            .collect(Collectors.toList());

    assertContainsOnly(List.of("QS6w44flWAf"), trackedEntities);
  }

  @Test
  void testEnrollmentFilterAttributesWithMultipleFiltersOnDifferentAttributes() {
    EventQueryParams params = new EventQueryParams();
    params.setOrgUnitSelectionMode(SELECTED);
    params.setOrgUnit(orgUnit);

    params.addFilterAttributes(
        List.of(
            queryItem("toUpdate000", QueryOperator.EQ, "rainy day"),
            queryItem("notUpdated0", QueryOperator.EQ, "winter day")));

    List<String> trackedEntities =
        eventService.getEvents(params).getEvents().stream()
            .map(Event::getTrackedEntityInstance)
            .collect(Collectors.toList());

    assertContainsOnly(List.of("dUE514NMOlo"), trackedEntities);
  }

  @Test
  void testEnrollmentFilterAttributesWithMultipleFiltersOnTheSameAttribute() {
    EventQueryParams params = new EventQueryParams();
    params.setOrgUnitSelectionMode(SELECTED);
    params.setOrgUnit(orgUnit);

    QueryItem item = queryItem("toUpdate000", QueryOperator.LIKE, "day");
    item.addFilter(new QueryFilter(QueryOperator.LIKE, "in"));
    params.addFilterAttributes(item);

    List<String> trackedEntities =
        eventService.getEvents(params).getEvents().stream()
            .map(Event::getTrackedEntityInstance)
            .collect(Collectors.toList());

    assertContainsOnly(List.of("dUE514NMOlo"), trackedEntities);
  }

  @Test
  void testOrderEventsOnAttributeAsc() {
    TrackedEntityAttribute tea = get(TrackedEntityAttribute.class, "toUpdate000");

    EventQueryParams params = new EventQueryParams();
    params.setOrgUnitSelectionMode(SELECTED);
    params.setOrgUnit(orgUnit);
    params.addFilterAttributes(queryItem(tea));
    params.addAttributeOrders(List.of(new OrderParam(tea.getUid(), SortDirection.ASC)));
    params.addOrders(params.getAttributeOrders());

    List<String> trackedEntities =
        eventService.getEvents(params).getEvents().stream()
            .map(Event::getTrackedEntityInstance)
            .collect(Collectors.toList());

    assertEquals(List.of("dUE514NMOlo", "QS6w44flWAf"), trackedEntities);
  }

  @Test
  void testOrderEventsOnAttributeDesc() {
    TrackedEntityAttribute tea = get(TrackedEntityAttribute.class, "toUpdate000");

    EventQueryParams params = new EventQueryParams();
    params.setOrgUnitSelectionMode(SELECTED);
    params.setOrgUnit(orgUnit);
    params.addFilterAttributes(queryItem(tea));
    params.addAttributeOrders(List.of(new OrderParam(tea.getUid(), SortDirection.DESC)));
    params.addOrders(params.getAttributeOrders());

    List<String> trackedEntities =
        eventService.getEvents(params).getEvents().stream()
            .map(Event::getTrackedEntityInstance)
            .collect(Collectors.toList());

    assertEquals(List.of("QS6w44flWAf", "dUE514NMOlo"), trackedEntities);
  }

  @Test
  void testOrderEventsOnMultipleAttributesDesc() {
    TrackedEntityAttribute tea = get(TrackedEntityAttribute.class, "toUpdate000");
    TrackedEntityAttribute tea1 = get(TrackedEntityAttribute.class, "toDelete000");

    EventQueryParams params = new EventQueryParams();
    params.setOrgUnitSelectionMode(SELECTED);
    params.setOrgUnit(orgUnit);
    params.addFilterAttributes(List.of(queryItem(tea), queryItem(tea1)));
    params.addAttributeOrders(
        List.of(
            new OrderParam(tea1.getUid(), SortDirection.DESC),
            new OrderParam(tea.getUid(), SortDirection.DESC)));
    params.addOrders(params.getAttributeOrders());

    List<String> trackedEntities =
        eventService.getEvents(params).getEvents().stream()
            .map(Event::getTrackedEntityInstance)
            .collect(Collectors.toList());

    assertEquals(List.of("QS6w44flWAf", "dUE514NMOlo"), trackedEntities);
  }

  @Test
  void testOrderEventsOnMultipleAttributesAsc() {
    TrackedEntityAttribute tea = get(TrackedEntityAttribute.class, "toUpdate000");
    TrackedEntityAttribute tea1 = get(TrackedEntityAttribute.class, "toDelete000");

    EventQueryParams params = new EventQueryParams();
    params.setOrgUnitSelectionMode(SELECTED);
    params.setOrgUnit(orgUnit);
    params.addFilterAttributes(List.of(queryItem(tea), queryItem(tea1)));
    params.addAttributeOrders(
        List.of(
            new OrderParam(tea1.getUid(), SortDirection.DESC),
            new OrderParam(tea.getUid(), SortDirection.ASC)));
    params.addOrders(params.getAttributeOrders());

    Events events = eventService.getEvents(params);

    assertEquals(List.of("D9PbzJY8bJM", "pTzf9KYMk72"), eventUids(events));
    List<String> trackedEntities =
        events.getEvents().stream()
            .map(Event::getTrackedEntityInstance)
            .collect(Collectors.toList());

    assertEquals(List.of("dUE514NMOlo", "QS6w44flWAf"), trackedEntities);
  }

  @Test
  void shouldOrderEventsByMultipleAttributesAndPaginateWhenGivenNonDefaultPageSize() {
    TrackedEntityAttribute tea = get(TrackedEntityAttribute.class, "toUpdate000");
    TrackedEntityAttribute tea1 = get(TrackedEntityAttribute.class, "toDelete000");

    EventQueryParams params = new EventQueryParams();
    params.setOrgUnit(orgUnit);
<<<<<<< HEAD
    params.addFilterAttributes(List.of(queryItem(tea), queryItem(tea1)));
=======
    params.setOrgUnitSelectionMode(SELECTED);
    params.addFilterAttributes(List.of(queryItem("toUpdate000"), queryItem("toDelete000")));
>>>>>>> acc221a0
    params.addAttributeOrders(
        List.of(
            new OrderParam(tea1.getUid(), SortDirection.DESC),
            new OrderParam(tea.getUid(), SortDirection.ASC)));
    params.addOrders(params.getAttributeOrders());
    params.setEvents(Set.of("D9PbzJY8bJM", "pTzf9KYMk72"));

    params.setPage(1);
    params.setPageSize(1);

    Events firstPage = eventService.getEvents(params);

    assertAll(
        "first page",
        () -> assertSlimPager(1, 1, false, firstPage),
        () -> assertEquals(List.of("D9PbzJY8bJM"), eventUids(firstPage)));

    params.setPage(2);
    params.setPageSize(1);

    Events secondPage = eventService.getEvents(params);

    assertAll(
        "second (last) page",
        () -> assertSlimPager(2, 1, true, secondPage),
        () -> assertEquals(List.of("pTzf9KYMk72"), eventUids(secondPage)));

    params.setPage(3);
    params.setPageSize(3);

    assertIsEmpty(getEvents(params));
  }

  @Test
  void testEnrollmentOccurredAfterSetToAfterLastOccurredAtDate() {
    EventQueryParams params = new EventQueryParams();
    params.setOrgUnitSelectionMode(SELECTED);
    params.setOrgUnit(orgUnit);
    params.setEnrollmentOccurredAfter(parseDate("2021-03-28T13:05:00.000"));

    List<String> enrollments =
        eventService.getEvents(params).getEvents().stream()
            .map(Event::getEnrollment)
            .collect(Collectors.toList());

    assertIsEmpty(enrollments);
  }

  @Test
  void testOrderByEnrolledAtDesc() {
    EventQueryParams params = new EventQueryParams();
    params.setOrgUnitSelectionMode(SELECTED);
    params.setOrgUnit(orgUnit);
    params.addOrders(List.of(new OrderParam("enrolledAt", SortDirection.DESC)));

    List<String> enrollments =
        eventService.getEvents(params).getEvents().stream()
            .map(Event::getEnrollment)
            .collect(Collectors.toList());

    assertEquals(List.of("TvctPPhpD8z", "nxP7UnKhomJ"), enrollments);
  }

  @Test
  void testOrderByEnrolledAtAsc() {
    EventQueryParams params = new EventQueryParams();
    params.setOrgUnitSelectionMode(SELECTED);
    params.setOrgUnit(orgUnit);
    params.addOrders(List.of(new OrderParam("enrolledAt", SortDirection.ASC)));

    List<String> enrollments =
        eventService.getEvents(params).getEvents().stream()
            .map(Event::getEnrollment)
            .collect(Collectors.toList());

    assertEquals(List.of("nxP7UnKhomJ", "TvctPPhpD8z"), enrollments);
  }

  @Test
  void testOrderByOccurredAtDesc() {
    EventQueryParams params = new EventQueryParams();
    params.setOrgUnitSelectionMode(SELECTED);
    params.setOrgUnit(orgUnit);
    params.addOrders(List.of(new OrderParam("occurredAt", SortDirection.DESC)));

    Events events = eventService.getEvents(params);

    assertEquals(List.of("D9PbzJY8bJM", "pTzf9KYMk72"), eventUids(events));
  }

  @Test
  void testOrderByOccurredAtAsc() {
    EventQueryParams params = new EventQueryParams();
    params.setOrgUnitSelectionMode(SELECTED);
    params.setOrgUnit(orgUnit);
    params.addOrders(List.of(new OrderParam("occurredAt", SortDirection.ASC)));

    Events events = eventService.getEvents(params);

    assertEquals(List.of("pTzf9KYMk72", "D9PbzJY8bJM"), eventUids(events));
  }

  @Test
  void shouldReturnNoEventsWhenParamStartDueDateLaterThanEventDueDate() {
    EventQueryParams params = new EventQueryParams();
    params.setOrgUnitSelectionMode(SELECTED);
    params.setOrgUnit(orgUnit);
    params.setDueDateStart(parseDate("2021-02-28T13:05:00.000"));

    List<String> events = eventsFunction.apply(params);

    assertIsEmpty(events);
  }

  @Test
  void shouldReturnEventsWhenParamStartDueDateEarlierThanEventsDueDate() {
    EventQueryParams params = new EventQueryParams();
    params.setOrgUnitSelectionMode(SELECTED);
    params.setOrgUnit(orgUnit);
    params.setDueDateStart(parseDate("2018-02-28T13:05:00.000"));

    List<String> events = eventsFunction.apply(params);

    assertContainsOnly(List.of("D9PbzJY8bJM", "pTzf9KYMk72"), events);
  }

  @Test
  void shouldReturnNoEventsWhenParamEndDueDateEarlierThanEventDueDate() {
    EventQueryParams params = new EventQueryParams();
    params.setOrgUnitSelectionMode(SELECTED);
    params.setOrgUnit(orgUnit);
    params.setDueDateEnd(parseDate("2018-02-28T13:05:00.000"));

    List<String> events = eventsFunction.apply(params);

    assertIsEmpty(events);
  }

  @Test
  void shouldReturnEventsWhenParamEndDueDateLaterThanEventsDueDate() {
    EventQueryParams params = new EventQueryParams();
    params.setOrgUnitSelectionMode(SELECTED);
    params.setOrgUnit(orgUnit);
    params.setDueDateEnd(parseDate("2021-02-28T13:05:00.000"));

    List<String> events = eventsFunction.apply(params);

    assertContainsOnly(List.of("D9PbzJY8bJM", "pTzf9KYMk72"), events);
  }

  @Test
  void shouldSortEntitiesRespectingOrderWhenAttributeOrderSuppliedBeforeOrderParam() {
    TrackedEntityAttribute tea = get(TrackedEntityAttribute.class, "toUpdate000");

    EventQueryParams params = new EventQueryParams();
    params.setOrgUnitSelectionMode(SELECTED);
    params.setOrgUnit(orgUnit);
    params.addFilterAttributes(List.of(queryItem(tea)));
    params.addAttributeOrders(List.of(new OrderParam("toUpdate000", SortDirection.ASC)));
    params.addOrders(
        List.of(
            new OrderParam(tea.getUid(), SortDirection.ASC),
            new OrderParam("enrolledAt", SortDirection.ASC)));

    List<String> trackedEntities =
        eventService.getEvents(params).getEvents().stream()
            .map(Event::getTrackedEntityInstance)
            .collect(Collectors.toList());

    assertEquals(List.of("dUE514NMOlo", "QS6w44flWAf"), trackedEntities);
  }

  @Test
  void shouldSortEntitiesRespectingOrderWhenOrderParamSuppliedBeforeAttributeOrder() {
    TrackedEntityAttribute tea = get(TrackedEntityAttribute.class, "toUpdate000");

    EventQueryParams params = new EventQueryParams();
    params.setOrgUnitSelectionMode(SELECTED);
    params.setOrgUnit(orgUnit);
    params.addFilterAttributes(List.of(queryItem(tea)));
    params.addAttributeOrders(List.of(new OrderParam(tea.getUid(), SortDirection.DESC)));
    params.addOrders(
        List.of(
            new OrderParam("enrolledAt", SortDirection.DESC),
            new OrderParam(tea.getUid(), SortDirection.DESC)));

    List<String> trackedEntities =
        eventService.getEvents(params).getEvents().stream()
            .map(Event::getTrackedEntityInstance)
            .collect(Collectors.toList());

    assertEquals(List.of("dUE514NMOlo", "QS6w44flWAf"), trackedEntities);
  }

  @Test
  void shouldSortEntitiesRespectingOrderWhenDataElementSuppliedBeforeOrderParam() {
    EventQueryParams params = new EventQueryParams();
    params.setOrgUnitSelectionMode(SELECTED);
    params.setOrgUnit(orgUnit);
    params.addDataElements(List.of(queryItem("DATAEL00006")));
    params.addGridOrders(List.of(new OrderParam("DATAEL00006", OrderParam.SortDirection.DESC)));
    params.addOrders(
        List.of(
            new OrderParam("dueDate", OrderParam.SortDirection.DESC),
            new OrderParam("DATAEL00006", OrderParam.SortDirection.DESC),
            new OrderParam("enrolledAt", OrderParam.SortDirection.DESC)));

    List<String> trackedEntities =
        eventService.getEvents(params).getEvents().stream()
            .map(Event::getTrackedEntityInstance)
            .collect(Collectors.toList());

    assertEquals(List.of("QS6w44flWAf", "dUE514NMOlo"), trackedEntities);
  }

  @Test
  void shouldSortEntitiesRespectingOrderWhenOrderParamSuppliedBeforeDataElement() {
    EventQueryParams params = new EventQueryParams();
    params.setOrgUnitSelectionMode(SELECTED);
    params.setOrgUnit(orgUnit);
    params.addDataElements(List.of(queryItem("DATAEL00006")));
    params.addGridOrders(List.of(new OrderParam("DATAEL00006", OrderParam.SortDirection.DESC)));
    params.addOrders(
        List.of(
            new OrderParam("enrolledAt", OrderParam.SortDirection.DESC),
            new OrderParam("DATAEL00006", OrderParam.SortDirection.DESC)));

    List<String> trackedEntities =
        eventService.getEvents(params).getEvents().stream()
            .map(Event::getTrackedEntityInstance)
            .collect(Collectors.toList());

    assertEquals(List.of("dUE514NMOlo", "QS6w44flWAf"), trackedEntities);
  }

  @Test
  void testExportEventsWithDatesIncludingTimeStamp() {

    EventQueryParams params = new EventQueryParams();

    params.setEvents(Set.of("pTzf9KYMk72"));

    Events events = eventService.getEvents(params);

    assertNotEmpty(events.getEvents());

    Event event = events.getEvents().get(0);

    assertAll(
        "All dates should include timestamp",
        () ->
            assertEquals(
                "2019-01-25T12:10:38.100",
                event.getEventDate(),
                String.format(
                    "Expected %s to be in %s", event.getEventDate(), "2019-01-25T12:10:38.100")),
        () ->
            assertEquals(
                "2019-01-28T12:32:38.100",
                event.getDueDate(),
                String.format(
                    "Expected %s to be in %s", event.getDueDate(), "2019-01-28T12:32:38.100")),
        () -> assertHasTimeStamp(event.getCompletedDate()));
  }

  @Test
  void testExportEventsWithProgramStageOrder() {

    EventQueryParams params = new EventQueryParams();

    params.setEvents(Set.of("pTzf9KYMk72", "QRYjLTiJTrA"));
    params.addOrders(List.of(new OrderParam("programStage", SortDirection.ASC)));

    Events events = eventService.getEvents(params);

    assertNotEmpty(events.getEvents());

    assertEquals(
        List.of("NpsdDv6kKSO", "qLZC0lvvxQH"),
        events.getEvents().stream().map(Event::getProgramStage).collect(Collectors.toList()),
        "Program Stage are not in the correct order");
  }

  @Test
  void shouldNotFilterOutEventsWithoutATrackedEntityAttributeWhenAttributeIsOnlyOrdering() {
    TrackedEntityAttribute tea =
        get(
            TrackedEntityAttribute.class,
            "toUpdate000"); // "QS6w44flWAf", "dUE514NMOlo" will be at the end of the result set as
    // they do not have "numericAttr" and Postgres put null first when
    // ordering
    TrackedEntityAttribute tea1 = get(TrackedEntityAttribute.class, "numericAttr");

    EventQueryParams params = new EventQueryParams();

    params.setOrgUnit(orgUnit);
    params.addFilterAttributes(List.of(queryItem(tea), queryItem(tea1)));

    params.addAttributeOrders(
        List.of(
            new OrderParam(tea.getUid(), SortDirection.DESC),
            new OrderParam(tea1.getUid(), SortDirection.DESC)));
    params.addOrders(params.getAttributeOrders());

    List<String> trackedEntities =
        eventService.getEvents(params).getEvents().stream()
            .map(Event::getTrackedEntityInstance)
            .filter(Objects::nonNull) // exclude event with no teis
            .collect(Collectors.toList());

    assertEquals(
        List.of("mHWCacsGYYn", "QesgJkTyTCk", "guVNoAerxWo", "QS6w44flWAf", "dUE514NMOlo"),
        trackedEntities);
  }

  private void assertNote(User expectedLastUpdatedBy, String expectedNote, Note actual) {
    assertEquals(expectedNote, actual.getValue());
    UserInfoSnapshot lastUpdatedBy = actual.getLastUpdatedBy();
    assertEquals(expectedLastUpdatedBy.getUid(), lastUpdatedBy.getUid());
    assertEquals(expectedLastUpdatedBy.getUsername(), lastUpdatedBy.getUsername());
  }

  private DataElement dataElement(String uid) {
    return dataElementService.getDataElement(uid);
  }

  private static QueryItem queryItem(TrackedEntityAttribute tea) {
    return new QueryItem(
        tea,
        null,
        tea.getValueType(),
        tea.getAggregationType(),
        tea.getOptionSet(),
        tea.isUnique());
  }

  private static QueryItem queryItem(String teaUid, QueryOperator operator, String filter) {
    QueryItem item = queryItem(teaUid);
    item.addFilter(new QueryFilter(operator, filter));
    return item;
  }

  private static QueryItem queryItem(String teaUid) {
    return queryItem(teaUid, ValueType.TEXT);
  }

  private static QueryItem numericQueryItem(String teaUid) {
    return queryItem(teaUid, ValueType.INTEGER);
  }

  private static QueryItem queryItem(String teaUid, ValueType valueType) {
    TrackedEntityAttribute at = new TrackedEntityAttribute();
    at.setUid(teaUid);
    at.setValueType(valueType);
    at.setAggregationType(AggregationType.NONE);
    return new QueryItem(
        at, null, at.getValueType(), at.getAggregationType(), at.getOptionSet(), at.isUnique());
  }

  private <T extends IdentifiableObject> T get(Class<T> type, String uid) {
    T t = manager.get(type, uid);
    assertNotNull(t, () -> String.format("metadata with uid '%s' should have been created", uid));
    return t;
  }

  private static void assertSlimPager(int pageNumber, int pageSize, boolean isLast, Events events) {
    assertInstanceOf(
        SlimPager.class, events.getPager(), "SlimPager should be returned if totalPages=false");
    SlimPager pager = (SlimPager) events.getPager();
    assertAll(
        "pagination details",
        () -> assertEquals(pageNumber, pager.getPage(), "number of current page"),
        () -> assertEquals(pageSize, pager.getPageSize(), "page size"),
        () ->
            assertEquals(
                isLast,
                pager.isLastPage(),
                isLast ? "should be the last page" : "should NOT be the last page"));
  }

  private static void assertPager(int pageNumber, int pageSize, int totalCount, Events events) {
    Pager pager = events.getPager();
    assertAll(
        "pagination details",
        () -> assertEquals(pageNumber, pager.getPage(), "number of current page"),
        () -> assertEquals(pageSize, pager.getPageSize(), "page size"),
        () -> assertEquals(totalCount, pager.getTotal(), "total page count"));
  }

  private List<String> getEvents(EventQueryParams params) {
    return eventUids(eventService.getEvents(params));
  }

  private static List<String> eventUids(Events events) {
    return events.getEvents().stream().map(Event::getEvent).collect(Collectors.toList());
  }
}<|MERGE_RESOLUTION|>--- conflicted
+++ resolved
@@ -1211,12 +1211,8 @@
 
     EventQueryParams params = new EventQueryParams();
     params.setOrgUnit(orgUnit);
-<<<<<<< HEAD
     params.addFilterAttributes(List.of(queryItem(tea), queryItem(tea1)));
-=======
-    params.setOrgUnitSelectionMode(SELECTED);
-    params.addFilterAttributes(List.of(queryItem("toUpdate000"), queryItem("toDelete000")));
->>>>>>> acc221a0
+    params.setOrgUnitSelectionMode(SELECTED);
     params.addAttributeOrders(
         List.of(
             new OrderParam(tea1.getUid(), SortDirection.DESC),
@@ -1520,6 +1516,7 @@
             new OrderParam(tea.getUid(), SortDirection.DESC),
             new OrderParam(tea1.getUid(), SortDirection.DESC)));
     params.addOrders(params.getAttributeOrders());
+    params.setEvents(Set.of("jxgFyJEMUPf", "pTzf9KYMk72", "D9PbzJY8bJM", "JaRDIvcEcEx"));
 
     List<String> trackedEntities =
         eventService.getEvents(params).getEvents().stream()
@@ -1528,8 +1525,7 @@
             .collect(Collectors.toList());
 
     assertEquals(
-        List.of("mHWCacsGYYn", "QesgJkTyTCk", "guVNoAerxWo", "QS6w44flWAf", "dUE514NMOlo"),
-        trackedEntities);
+        List.of("mHWCacsGYYn", "QesgJkTyTCk", "QS6w44flWAf", "dUE514NMOlo"), trackedEntities);
   }
 
   private void assertNote(User expectedLastUpdatedBy, String expectedNote, Note actual) {
