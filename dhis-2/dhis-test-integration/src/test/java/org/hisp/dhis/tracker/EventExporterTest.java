--- conflicted
+++ resolved
@@ -811,7 +811,54 @@
     }
 
     @Test
-<<<<<<< HEAD
+    void shouldReturnNoEventsWhenParamStartDueDateLaterThanEventDueDate()
+    {
+        EventSearchParams params = new EventSearchParams();
+        params.setOrgUnit( orgUnit );
+        params.setDueDateStart( parseDate( "2021-02-28T13:05:00.000" ) );
+
+        List<String> events = eventsFunction.apply( params );
+
+        assertIsEmpty( events );
+    }
+
+    @Test
+    void shouldReturnEventsWhenParamStartDueDateEarlierThanEventsDueDate()
+    {
+        EventSearchParams params = new EventSearchParams();
+        params.setOrgUnit( orgUnit );
+        params.setDueDateStart( parseDate( "2018-02-28T13:05:00.000" ) );
+
+        List<String> events = eventsFunction.apply( params );
+
+        assertContainsOnly( List.of( "D9PbzJY8bJM", "pTzf9KYMk72" ), events );
+    }
+
+    @Test
+    void shouldReturnNoEventsWhenParamEndDueDateEarlierThanEventDueDate()
+    {
+        EventSearchParams params = new EventSearchParams();
+        params.setOrgUnit( orgUnit );
+        params.setDueDateEnd( parseDate( "2018-02-28T13:05:00.000" ) );
+
+        List<String> events = eventsFunction.apply( params );
+
+        assertIsEmpty( events );
+    }
+
+    @Test
+    void shouldReturnEventsWhenParamEndDueDateLaterThanEventsDueDate()
+    {
+        EventSearchParams params = new EventSearchParams();
+        params.setOrgUnit( orgUnit );
+        params.setDueDateEnd( parseDate( "2021-02-28T13:05:00.000" ) );
+
+        List<String> events = eventsFunction.apply( params );
+
+        assertContainsOnly( List.of( "D9PbzJY8bJM", "pTzf9KYMk72" ), events );
+    }
+
+    @Test
     void shouldSortEntitiesRespectingOrderWhenOrderAndAttributeOrderSupplied()
     {
         EventSearchParams params = new EventSearchParams();
@@ -829,53 +876,6 @@
             .collect( Collectors.toList() );
 
         assertEquals( List.of( "dUE514NMOlo", "QS6w44flWAf" ), trackedEntities );
-=======
-    void shouldReturnNoEventsWhenParamStartDueDateLaterThanEventDueDate()
-    {
-        EventSearchParams params = new EventSearchParams();
-        params.setOrgUnit( orgUnit );
-        params.setDueDateStart( parseDate( "2021-02-28T13:05:00.000" ) );
-
-        List<String> events = eventsFunction.apply( params );
-
-        assertIsEmpty( events );
-    }
-
-    @Test
-    void shouldReturnEventsWhenParamStartDueDateEarlierThanEventsDueDate()
-    {
-        EventSearchParams params = new EventSearchParams();
-        params.setOrgUnit( orgUnit );
-        params.setDueDateStart( parseDate( "2018-02-28T13:05:00.000" ) );
-
-        List<String> events = eventsFunction.apply( params );
-
-        assertContainsOnly( List.of( "D9PbzJY8bJM", "pTzf9KYMk72" ), events );
-    }
-
-    @Test
-    void shouldReturnNoEventsWhenParamEndDueDateEarlierThanEventDueDate()
-    {
-        EventSearchParams params = new EventSearchParams();
-        params.setOrgUnit( orgUnit );
-        params.setDueDateEnd( parseDate( "2018-02-28T13:05:00.000" ) );
-
-        List<String> events = eventsFunction.apply( params );
-
-        assertIsEmpty( events );
-    }
-
-    @Test
-    void shouldReturnEventsWhenParamEndDueDateLaterThanEventsDueDate()
-    {
-        EventSearchParams params = new EventSearchParams();
-        params.setOrgUnit( orgUnit );
-        params.setDueDateEnd( parseDate( "2021-02-28T13:05:00.000" ) );
-
-        List<String> events = eventsFunction.apply( params );
-
-        assertContainsOnly( List.of( "D9PbzJY8bJM", "pTzf9KYMk72" ), events );
->>>>>>> 407a2b2f
     }
 
     private DataElement dataElement( String uid )
