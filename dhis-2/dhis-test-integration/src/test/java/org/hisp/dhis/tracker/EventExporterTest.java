--- conflicted
+++ resolved
@@ -33,6 +33,9 @@
 import static org.junit.jupiter.api.Assertions.assertNotNull;
 
 import java.io.IOException;
+import java.time.ZoneId;
+import java.time.temporal.ChronoUnit;
+import java.util.Date;
 import java.util.LinkedList;
 import java.util.List;
 import java.util.Set;
@@ -86,7 +89,6 @@
 
     private Program program;
 
-<<<<<<< HEAD
     final Function<EventSearchParams, List<String>> eventsFunction = ( params ) -> eventService.getEvents( params )
         .getEvents()
         .stream().map( Event::getEvent ).sorted().collect( Collectors.toCollection( LinkedList::new ) );
@@ -98,12 +100,8 @@
         .getEventsGrid( params )
         .getRows()
         .stream().map( r -> r.get( 0 ).toString() ).sorted().collect( Collectors.toCollection( LinkedList::new ) );
-=======
+
     private TrackedEntityInstance trackedEntityInstance;
-
-    @Autowired
-    private DataElementService dataElementService;
->>>>>>> 23300dea
 
     @Override
     protected void initTest()
@@ -127,28 +125,35 @@
             Arguments.of( eventsGridFunction ) );
     }
 
-    @Test
-    void testExportEvents()
-    {
-        EventSearchParams params = new EventSearchParams();
-        params.setOrgUnit( orgUnit );
-
-        List<String> events = eventsFunction.apply( params );
+    @ParameterizedTest
+    @MethodSource( "getEventsFunctions" )
+    void testExportEvents( Function<EventSearchParams, List<String>> eventFunction )
+    {
+        EventSearchParams params = new EventSearchParams();
+        params.setOrgUnit( orgUnit );
+        params.setProgramStage( programStage );
+
+        List<String> events = eventFunction.apply( params );
 
         assertAll( () -> assertNotNull( events ),
             () -> assertEquals( 2, events.size() ),
             () -> assertEquals( List.of( "D9PbzJY8bJM", "D9PbzJY8bJO" ), events ) );
     }
 
-    @Test
-    void testExportEventsWithTotalPages()
+    @ParameterizedTest
+    @MethodSource( "getEventsFunctions" )
+    void testExportEventsWithTotalPages( Function<EventSearchParams, List<String>> eventFunction )
     {
         EventSearchParams params = new EventSearchParams();
         params.setOrgUnit( orgUnit );
         params.setTotalPages( true );
-        Events events = eventService.getEvents( params );
-        assertNotNull( events );
-        assertEquals( 2, events.getEvents().size() );
+        params.setProgramStage( programStage );
+
+        List<String> events = eventFunction.apply( params );
+
+        assertAll( () -> assertNotNull( events ),
+            () -> assertEquals( 2, events.size() ),
+            () -> assertEquals( List.of( "D9PbzJY8bJM", "D9PbzJY8bJO" ), events ) );
     }
 
     @Test
@@ -156,7 +161,7 @@
     {
         EventSearchParams params = new EventSearchParams();
         params.setOrgUnit( orgUnit );
-<<<<<<< HEAD
+        params.setTrackedEntityInstance( trackedEntityInstance );
         params.setProgramInstances( Set.of( "TvctPPhpD8z" ) );
 
         List<String> events = eventsFunction.apply( params );
@@ -164,29 +169,68 @@
         assertAll( () -> assertNotNull( events ),
             () -> assertEquals( 1, events.size() ),
             () -> assertEquals( List.of( "D9PbzJY8bJM" ), events ) );
-=======
-        params.setProgramInstances( Sets.newHashSet( "TvctPPhpD8z" ) );
-        params.setTrackedEntityInstance( trackedEntityInstance );
-        Events events = eventService.getEvents( params );
-        assertNotNull( events );
-        assertEquals( 1, events.getEvents().size() );
-    }
-
-    @Test
-    void testExportEventsWithExecutionAndUpdateDates()
-    {
-        EventSearchParams params = new EventSearchParams();
-        params.setOrgUnit( orgUnit );
-        params.setProgramInstances( Sets.newHashSet( "TvctPPhpD8z" ) );
+    }
+
+    @ParameterizedTest
+    @MethodSource( "getEventsFunctions" )
+    void testExportEventsWithExecutionAndUpdateDates( Function<EventSearchParams, List<String>> eventFunction )
+    {
+        EventSearchParams params = new EventSearchParams();
+        params.setOrgUnit( orgUnit );
+        params.setProgramInstances( Set.of( "TvctPPhpD8z" ) );
+        params.setProgramStage( programStage );
 
         params.setStartDate( getDate( 2018, 1, 1 ) );
         params.setEndDate( getDate( 2020, 1, 1 ) );
         params.setSkipChangedBefore( getDate( 2018, 1, 1 ) );
 
-        Events events = eventService.getEvents( params );
-        assertNotNull( events );
-        assertEquals( 1, events.getEvents().size() );
->>>>>>> 23300dea
+        List<String> events = eventFunction.apply( params );
+
+        assertAll( () -> assertNotNull( events ),
+            () -> assertEquals( 1, events.size() ),
+            () -> assertEquals( List.of( "D9PbzJY8bJM" ), events ) );
+    }
+
+    @ParameterizedTest
+    @MethodSource( "getEventsFunctions" )
+    void testExportEventsWithLastUpdateDuration( Function<EventSearchParams, List<String>> eventFunction )
+    {
+        EventSearchParams params = new EventSearchParams();
+        params.setOrgUnit( orgUnit );
+        params.setProgramInstances( Set.of( "TvctPPhpD8z" ) );
+        params.setProgramStage( programStage );
+
+        params.setLastUpdatedDuration( "1d" );
+
+        List<String> events = eventFunction.apply( params );
+
+        assertAll( () -> assertNotNull( events ),
+            () -> assertEquals( 1, events.size() ),
+            () -> assertEquals( List.of( "D9PbzJY8bJM" ), events ) );
+    }
+
+    @ParameterizedTest
+    @MethodSource( "getEventsFunctions" )
+    void testExportEventsWithLastUpdateDates( Function<EventSearchParams, List<String>> eventFunction )
+    {
+        EventSearchParams params = new EventSearchParams();
+        params.setOrgUnit( orgUnit );
+        params.setProgramInstances( Set.of( "TvctPPhpD8z" ) );
+        params.setProgramStage( programStage );
+
+        Date date = new Date();
+
+        params.setLastUpdatedStartDate( Date.from(
+            date.toInstant().minus( 1, ChronoUnit.DAYS ).atZone( ZoneId.systemDefault() ).toInstant() ) );
+
+        params.setLastUpdatedEndDate( Date.from(
+            date.toInstant().plus( 1, ChronoUnit.DAYS ).atZone( ZoneId.systemDefault() ).toInstant() ) );
+
+        List<String> events = eventFunction.apply( params );
+
+        assertAll( () -> assertNotNull( events ),
+            () -> assertEquals( 1, events.size() ),
+            () -> assertEquals( List.of( "D9PbzJY8bJM" ), events ) );
     }
 
     @ParameterizedTest
