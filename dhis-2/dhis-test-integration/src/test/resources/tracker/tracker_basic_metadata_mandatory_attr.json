--- conflicted
+++ resolved
@@ -987,12 +987,7 @@
         "F_APPROVE_DATA_LOWER_LEVELS",
         "F_TRACKED_ENTITY_INSTANCE_ADD"
       ],
-<<<<<<< HEAD
       "id": "IIc7RL27ed9",
-      "userGroupAccesses": [],
-      "publicAccess": "--------"
-=======
-      "id": "---user----",
       "sharing": {
         "public": "--------",
         "external": false,
@@ -1000,7 +995,6 @@
         "users": {},
         "userGroups": {}
       }
->>>>>>> 4f9b3b06
     },
     {
       "created": "2019-03-25T13:58:35.567",
@@ -1041,12 +1035,7 @@
         "F_APPROVE_DATA_LOWER_LEVELS",
         "F_TRACKED_ENTITY_INSTANCE_ADD"
       ],
-<<<<<<< HEAD
       "id": "hQIFfnE8ENH",
-      "userGroupAccesses": [],
-      "publicAccess": "--------"
-=======
-      "id": "user__role2",
       "sharing": {
         "public": "--------",
         "external": false,
@@ -1054,7 +1043,6 @@
         "users": {},
         "userGroups": {}
       }
->>>>>>> 4f9b3b06
     }
   ],
   "trackedEntityAttributes": [
