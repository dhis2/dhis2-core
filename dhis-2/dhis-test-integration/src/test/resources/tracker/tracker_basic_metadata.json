--- conflicted
+++ resolved
@@ -1569,12 +1569,7 @@
         "F_APPROVE_DATA_LOWER_LEVELS",
         "F_TRACKED_ENTITY_INSTANCE_ADD"
       ],
-<<<<<<< HEAD
       "id": "IIc7RL27ed9",
-      "userGroupAccesses": [],
-      "publicAccess": "--------"
-=======
-      "id": "---user----",
       "sharing": {
         "public": "--------",
         "external": false,
@@ -1582,7 +1577,6 @@
         "users": {},
         "userGroups": {}
       }
->>>>>>> 4f9b3b06
     },
     {
       "created": "2019-03-25T13:58:35.567",
@@ -1623,12 +1617,7 @@
         "F_APPROVE_DATA_LOWER_LEVELS",
         "F_TRACKED_ENTITY_INSTANCE_ADD"
       ],
-<<<<<<< HEAD
       "id": "hQIFfnE8ENH",
-      "userGroupAccesses": [],
-      "publicAccess": "--------"
-=======
-      "id": "user__role2",
       "sharing": {
         "public": "--------",
         "external": false,
@@ -1636,7 +1625,6 @@
         "users": {},
         "userGroups": {}
       }
->>>>>>> 4f9b3b06
     }
   ],
   "trackedEntityAttributes": [
