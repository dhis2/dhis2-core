--- conflicted
+++ resolved
@@ -615,8 +615,6 @@
       "userAccesses": [],
       "legendSets": [],
       "aggregationLevels": []
-<<<<<<< HEAD
-=======
     },
     {
       "lastUpdated": "2020-05-31T11:41:22.404",
@@ -684,7 +682,6 @@
       "categoryCombo": {
         "id": "bjDvmb4bfuf"
       }
->>>>>>> 52bb79ee
     }
   ],
   "options": [
@@ -721,6 +718,23 @@
       "sortOrder": 4,
       "userAccesses": [],
       "userGroupAccesses": []
+    },
+    {
+      "attributeValues": [],
+      "code": "option3-code",
+      "displayFormName": "option3-name",
+      "displayName": "option3-name",
+      "externalAccess": false,
+      "favorite": false,
+      "favorites": [],
+      "id": "HxFNfoxk7xz",
+      "name": "option3-name",
+      "optionSet": {
+        "id": "VWzgQENmzIN"
+      },
+      "sortOrder": 4,
+      "userAccesses": [],
+      "userGroupAccesses": []
     }
   ],
   "optionSets": [
@@ -739,6 +753,26 @@
         },
         {
           "id": "HxFNfoxk7ac"
+        }
+      ],
+      "publicAccess": "rw------",
+      "userAccesses": [],
+      "userGroupAccesses": [],
+      "valueType": "TEXT",
+      "version": 5
+    },
+    {
+      "attributeValues": [],
+      "code": "options1",
+      "displayName": "options1",
+      "externalAccess": false,
+      "favorite": false,
+      "favorites": [],
+      "id": "VWzgQENmzIN",
+      "name": "options1",
+      "options": [
+        {
+          "id": "HxFNfoxk7xz"
         }
       ],
       "publicAccess": "rw------",
@@ -1012,8 +1046,6 @@
           "userGroupAccesses": [],
           "attributeValues": [],
           "userAccesses": []
-<<<<<<< HEAD
-=======
         },
         {
           "lastUpdated": "2019-01-28T11:23:20.855",
@@ -1080,7 +1112,6 @@
           "userGroupAccesses": [],
           "attributeValues": [],
           "userAccesses": []
->>>>>>> 52bb79ee
         }
       ]
     },
