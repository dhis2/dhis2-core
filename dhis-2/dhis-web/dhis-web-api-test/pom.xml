--- conflicted
+++ resolved
@@ -5,11 +5,7 @@
   <parent>
     <groupId>org.hisp.dhis</groupId>
     <artifactId>dhis-web</artifactId>
-<<<<<<< HEAD
-    <version>2.36.1-SNAPSHOT</version>
-=======
     <version>2.37-SNAPSHOT</version>
->>>>>>> c6affcab
   </parent>
 
   <artifactId>dhis-web-api-test</artifactId>
