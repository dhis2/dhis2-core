/*
 * Copyright (c) 2004-2021, University of Oslo
 * All rights reserved.
 *
 * Redistribution and use in source and binary forms, with or without
 * modification, are permitted provided that the following conditions are met:
 * Redistributions of source code must retain the above copyright notice, this
 * list of conditions and the following disclaimer.
 *
 * Redistributions in binary form must reproduce the above copyright notice,
 * this list of conditions and the following disclaimer in the documentation
 * and/or other materials provided with the distribution.
 * Neither the name of the HISP project nor the names of its contributors may
 * be used to endorse or promote products derived from this software without
 * specific prior written permission.
 *
 * THIS SOFTWARE IS PROVIDED BY THE COPYRIGHT HOLDERS AND CONTRIBUTORS "AS IS" AND
 * ANY EXPRESS OR IMPLIED WARRANTIES, INCLUDING, BUT NOT LIMITED TO, THE IMPLIED
 * WARRANTIES OF MERCHANTABILITY AND FITNESS FOR A PARTICULAR PURPOSE ARE
 * DISCLAIMED. IN NO EVENT SHALL THE COPYRIGHT OWNER OR CONTRIBUTORS BE LIABLE FOR
 * ANY DIRECT, INDIRECT, INCIDENTAL, SPECIAL, EXEMPLARY, OR CONSEQUENTIAL DAMAGES
 * (INCLUDING, BUT NOT LIMITED TO, PROCUREMENT OF SUBSTITUTE GOODS OR SERVICES;
 * LOSS OF USE, DATA, OR PROFITS; OR BUSINESS INTERRUPTION) HOWEVER CAUSED AND ON
 * ANY THEORY OF LIABILITY, WHETHER IN CONTRACT, STRICT LIABILITY, OR TORT
 * (INCLUDING NEGLIGENCE OR OTHERWISE) ARISING IN ANY WAY OUT OF THE USE OF THIS
 * SOFTWARE, EVEN IF ADVISED OF THE POSSIBILITY OF SUCH DAMAGE.
 */
package org.hisp.dhis.webapi;

import static org.mockito.ArgumentMatchers.any;
import static org.mockito.Mockito.doAnswer;

import javax.transaction.Transactional;

import org.hisp.dhis.commons.jackson.config.JacksonObjectMapperConfig;
import org.hisp.dhis.config.DataSourceConfig;
import org.hisp.dhis.config.H2DhisConfigurationProvider;
import org.hisp.dhis.config.HibernateConfig;
import org.hisp.dhis.config.HibernateEncryptionConfig;
import org.hisp.dhis.config.ServiceConfig;
import org.hisp.dhis.config.StartupConfig;
import org.hisp.dhis.config.StoreConfig;
import org.hisp.dhis.configuration.NotifierConfiguration;
import org.hisp.dhis.db.migration.config.FlywayConfig;
import org.hisp.dhis.external.conf.DhisConfigurationProvider;
import org.hisp.dhis.jdbc.config.JdbcConfig;
import org.hisp.dhis.leader.election.LeaderElectionConfiguration;
import org.hisp.dhis.leader.election.LeaderManager;
import org.hisp.dhis.message.MessageService;
import org.hisp.dhis.program.jdbc.JdbcOrgUnitAssociationStoreConfiguration;
import org.hisp.dhis.scheduling.DefaultJobInstance;
import org.hisp.dhis.scheduling.JobConfiguration;
import org.hisp.dhis.scheduling.JobConfigurationService;
import org.hisp.dhis.scheduling.JobType;
import org.hisp.dhis.scheduling.SchedulingManager;
import org.hisp.dhis.security.SystemAuthoritiesProvider;
import org.hisp.dhis.security.config.DhisWebCommonsWebSecurityConfig;
import org.hisp.dhis.startup.DefaultAdminUserPopulator;
import org.mockito.Mockito;
import org.springframework.context.ApplicationContext;
import org.springframework.context.annotation.Bean;
import org.springframework.context.annotation.ComponentScan;
import org.springframework.context.annotation.ComponentScan.Filter;
import org.springframework.context.annotation.Configuration;
import org.springframework.context.annotation.FilterType;
import org.springframework.context.annotation.Import;
import org.springframework.context.annotation.ImportResource;
import org.springframework.context.annotation.Primary;
import org.springframework.security.authentication.AuthenticationManager;
import org.springframework.security.authentication.DefaultAuthenticationEventPublisher;
import org.springframework.security.authentication.event.AuthenticationFailureBadCredentialsEvent;
import org.springframework.security.crypto.bcrypt.BCryptPasswordEncoder;
import org.springframework.security.ldap.authentication.LdapAuthenticator;
import org.springframework.security.ldap.userdetails.LdapAuthoritiesPopulator;
import org.springframework.security.oauth2.core.OAuth2AuthenticationException;
import org.springframework.stereotype.Component;
import org.springframework.stereotype.Repository;
import org.springframework.stereotype.Service;

import com.google.common.collect.ImmutableMap;

/**
 * @author Gintare Vilkelyte <vilkelyte.gintare@gmail.com
 */
@Configuration
@ImportResource( locations = { "classpath*:/META-INF/dhis/beans.xml" } )
@ComponentScan( basePackages = { "org.hisp.dhis" }, useDefaultFilters = false, includeFilters = {
    @Filter( type = FilterType.ANNOTATION, value = Service.class ),
    @Filter( type = FilterType.ANNOTATION, value = Component.class ),
    @Filter( type = FilterType.ANNOTATION, value = Repository.class )

}, excludeFilters = @Filter( Configuration.class ) )
@Import( {
    HibernateConfig.class,
    DataSourceConfig.class,
    JdbcConfig.class,
    FlywayConfig.class,
    HibernateEncryptionConfig.class,
    ServiceConfig.class,
    StoreConfig.class,
    LeaderElectionConfiguration.class,
    NotifierConfiguration.class,
    DhisWebCommonsWebSecurityConfig.class,
    org.hisp.dhis.setting.config.ServiceConfig.class,
    org.hisp.dhis.external.config.ServiceConfig.class,
    org.hisp.dhis.dxf2.config.ServiceConfig.class,
    org.hisp.dhis.support.config.ServiceConfig.class,
    org.hisp.dhis.validation.config.ServiceConfig.class,
    org.hisp.dhis.validation.config.StoreConfig.class,
    org.hisp.dhis.programrule.config.ProgramRuleConfig.class,
    org.hisp.dhis.reporting.config.StoreConfig.class,
    org.hisp.dhis.analytics.config.ServiceConfig.class,
<<<<<<< HEAD
    JacksonObjectMapperConfig.class,
=======
    org.hisp.dhis.commons.config.JacksonObjectMapperConfig.class,
    JdbcOrgUnitAssociationStoreConfiguration.class,
>>>>>>> f6187ef8
    StartupConfig.class
} )
@Transactional
public class WebTestConfiguration
{
    @Bean( name = "dhisConfigurationProvider" )
    public DhisConfigurationProvider dhisConfigurationProvider()
    {
        return new H2DhisConfigurationProvider();
    }

    @Bean
    public BCryptPasswordEncoder bCryptPasswordEncoder()
    {
        return new BCryptPasswordEncoder();
    }

    @Bean
    public LdapAuthenticator ldapAuthenticator()
    {
        return authentication -> null;
    }

    @Bean
    public LdapAuthoritiesPopulator ldapAuthoritiesPopulator()
    {
        return ( dirContextOperations, s ) -> null;
    }

    @Bean( "oAuth2AuthenticationManager" )
    public AuthenticationManager oAuth2AuthenticationManager()
    {
        return authentication -> null;
    }

    @Bean( "authenticationManager" )
    @Primary
    public AuthenticationManager authenticationManager()
    {
        return authentication -> null;
    }

    @Bean
    public DefaultAuthenticationEventPublisher authenticationEventPublisher()
    {
        DefaultAuthenticationEventPublisher defaultAuthenticationEventPublisher = new DefaultAuthenticationEventPublisher();
        defaultAuthenticationEventPublisher.setAdditionalExceptionMappings(
            ImmutableMap.of( OAuth2AuthenticationException.class, AuthenticationFailureBadCredentialsEvent.class ) );
        return defaultAuthenticationEventPublisher;
    }

    @Bean
    public SystemAuthoritiesProvider systemAuthoritiesProvider()
    {
        return () -> DefaultAdminUserPopulator.ALL_AUTHORITIES;
    }

    /**
     * During tests we do not want asynchronous job scheduling.
     */
    @Bean
    @Primary
    public SchedulingManager synchronousSchedulingManager( MessageService messageService, LeaderManager leaderManager,
        JobConfigurationService jobConfigurationService, ApplicationContext applicationContext )
    {
        SchedulingManager manager = Mockito.mock( SchedulingManager.class );
        doAnswer( invocation -> {
            JobConfiguration jobConfiguration = invocation.getArgument( 0 );
            DefaultJobInstance jobInstance = new DefaultJobInstance( manager, messageService, leaderManager );
            jobInstance.execute( jobConfiguration );
            return null;
        } ).when( manager ).executeJob( any( JobConfiguration.class ) );
        doAnswer( invocation -> {
            JobConfiguration jobConfiguration = invocation.getArgument( 0 );
            jobConfigurationService.updateJobConfiguration( jobConfiguration );
            return null;
        } ).when( manager ).jobConfigurationStarted( any() );
        doAnswer( invocation -> {
            JobConfiguration jobConfiguration = invocation.getArgument( 0 );
            jobConfigurationService.updateJobConfiguration( jobConfiguration );
            return null;
        } ).when( manager ).jobConfigurationFinished( any() );
        doAnswer( invocation -> {
            JobType jobType = invocation.getArgument( 0 );
            return applicationContext.getBean( jobType.getKey() );
        } ).when( manager ).getJob( any() );
        return manager;
    }
}<|MERGE_RESOLUTION|>--- conflicted
+++ resolved
@@ -110,12 +110,8 @@
     org.hisp.dhis.programrule.config.ProgramRuleConfig.class,
     org.hisp.dhis.reporting.config.StoreConfig.class,
     org.hisp.dhis.analytics.config.ServiceConfig.class,
-<<<<<<< HEAD
     JacksonObjectMapperConfig.class,
-=======
-    org.hisp.dhis.commons.config.JacksonObjectMapperConfig.class,
     JdbcOrgUnitAssociationStoreConfiguration.class,
->>>>>>> f6187ef8
     StartupConfig.class
 } )
 @Transactional
