--- conflicted
+++ resolved
@@ -212,8 +212,6 @@
             }
             return false;
         },
-<<<<<<< HEAD
-=======
         isAfterToday: function (dateValue) {
             if (!dateValue) {
                 return;
@@ -224,7 +222,6 @@
             }
             return false;
         },
->>>>>>> b383e1b1
         formatFromUserToApi: function (dateValue) {
             if (!dateValue) {
                 return;
@@ -648,12 +645,8 @@
 					                                            ' d2-object="currentEvent" ' +
 					                                            ' d2-value="currentEvent.' + fieldId + '" ' +
 					                                            ' d2-disabled="model.editingDisabled || isHidden(prStDes.' + fieldId + '.dataElement.id) || selectedEnrollment.status===\'CANCELLED\' || selectedEnrollment.status===\'COMPLETED\' || currentEvent[uid]==\'uid\' || currentEvent.editingNotAllowed" ' +
-<<<<<<< HEAD
-					                                            ' d2-required="prStDes.' + fieldId + '.compulsory" ' +						                                            
-=======
 					                                            ' d2-required="prStDes.' + fieldId + '.compulsory" ' +
                                                                                     ' d2-orgunit-names="orgUnitNames" ' +
->>>>>>> b383e1b1
 					                                            ' d2-function="saveDatavalue(prStDes.' + fieldId + ', currentEvent, value )" >' +
 					                                    ' </d2-org-unit-tree></span>' +
 					                                    '<span class="not-for-screen">' +
@@ -854,10 +847,7 @@
 						                                    ' d2-value="selectedTei.' + attId + '" ' +
 						                                    ' d2-required=" ' + (att.mandatory || att.unique) + '" ' +
 					                                        ' d2-disabled="model.orgUnitClosed || editingDisabled || isHidden(attributesById.' + attId + '.id) || ' + isTrackerAssociate+ ' || attributesById.' + attId + '.generated"' +
-<<<<<<< HEAD
-=======
                                                                                 ' d2-orgunit-names="orgUnitNames" ' +
->>>>>>> b383e1b1
 					                                        ' d2-function="teiValueUpdated()" >' +
 				                                    ' </d2-org-unit-tree></span>'+
                                                                     '<span class="not-for-screen"><input type="text" value={{selectedTei.' + attId + '}}></span>';
@@ -3094,16 +3084,9 @@
 
 
 /* Factory for fetching OrgUnit */
-<<<<<<< HEAD
-.factory('OrgUnitFactory', function($http, DHIS2URL, $q, $window, $timeout, $translate, SessionStorageService, DateUtils) {
-    var orgUnit, orgUnitPromise, rootOrgUnitPromise,orgUnitTreePromise;
-    var indexedDB = $window.indexedDB;
-    var orgUnitList = [];
-=======
 .factory('OrgUnitFactory', function($http, DHIS2URL, $q, $window, NotificationService, $translate, SessionStorageService, DateUtils) {
     var orgUnit, orgUnitPromise, rootOrgUnitPromise,orgUnitTreePromise;
     var indexedDB = $window.indexedDB;
->>>>>>> b383e1b1
     var db = null;
     function openStore(){
         var deferred = $q.defer();
@@ -3181,24 +3164,15 @@
             }
             return def.promise;
         },
-<<<<<<< HEAD
-        getOrgUnitFromStore: function(uid){
-=======
         getFromStoreOrServer: function(uid){
->>>>>>> b383e1b1
             var deferred = $q.defer();
             if (db === null) {
                 openStore().then(getOu, function () {
                     deferred.reject("DB not opened");
                 });
             }
-<<<<<<< HEAD
-            else {
-                getOu();
-=======
             else {                
                 getOu();                
->>>>>>> b383e1b1
             }
             function getOu() {
                 var tx = db.transaction(["ou"]);
@@ -3206,11 +3180,7 @@
                 var query = store.get(uid);
 
                 query.onsuccess = function(e){
-<<<<<<< HEAD
-                    if(e.target.result){
-=======
                     if(e.target.result){                        
->>>>>>> b383e1b1
                         deferred.resolve(e.target.result);
                     }
                     else{
@@ -3218,14 +3188,6 @@
                         var s = t.objectStore("ouPartial");
                         var q = s.get(uid);
                         q.onsuccess = function(e){
-<<<<<<< HEAD
-                            deferred.resolve(e.target.result);
-                        };
-                        query.onerror = function(e){
-                            deferred.reject();
-                        }
-
-=======
                             if( e.target.result ){
                                 deferred.resolve(e.target.result);
                             }
@@ -3240,51 +3202,16 @@
                         q.onerror = function(e){                            
                             deferred.reject();
                         };
->>>>>>> b383e1b1
                     }
                 };
                 query.onerror = function(e){
                     deferred.reject();
-<<<<<<< HEAD
-                }
-=======
                 };
->>>>>>> b383e1b1
             }
             return deferred.promise;
         },
         getOrgUnitClosedStatus : function(orgUnitId) {
             var deferred = $q.defer();
-<<<<<<< HEAD
-            this.getOrgUnitFromStore(orgUnitId).then(function (orgUnitFromStore) {
-                if (orgUnitFromStore && orgUnitFromStore.cdate) {
-                    if (DateUtils.isBeforeToday(orgUnitFromStore.cdate)) {
-                        setOrgUnitClosedMessage(true);
-                        deferred.resolve(true);
-                    } else {
-                        setOrgUnitClosedMessage(false);
-                        deferred.resolve(false);
-                    }
-                } else {
-                    /*The org unit is assumed to be opened if the status is not present.*/
-                    setOrgUnitClosedMessage(false);
-                    deferred.resolve(false);
-                }
-            }, function(){
-                setOrgUnitClosedMessage(false);
-                deferred.resolve(false);
-            });
-
-            function setOrgUnitClosedMessage(closedStatus) {
-                if (closedStatus) {
-                    $timeout(function(){
-                        setHeaderMessage($translate.instant("orgunit_closed"));
-                    }, 600);
-                } else {
-                    hideHeaderMessage();
-                }
-            }
-=======
             this.getFromStoreOrServer(orgUnitId).then(function (ou) {
                 var closed = false;
                 if( ou ){                    
@@ -3304,7 +3231,6 @@
                 deferred.resolve( closed );
             });
             
->>>>>>> b383e1b1
             return deferred.promise;
         }
     };
