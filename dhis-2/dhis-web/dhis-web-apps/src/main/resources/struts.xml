--- conflicted
+++ resolved
@@ -12,165 +12,5 @@
     </action>
   </package>
 
-<<<<<<< HEAD
-  <!-- Apps pulled from Maven repository -->
-
-  <package name="dhis-web-visualizer" extends="dhis-web-commons" namespace="/dhis-web-visualizer">
-    <action name="index" class="org.hisp.dhis.commons.action.NoAction">
-      <result name="success" type="redirect">index.html</result>
-    </action>
-  </package>
-
-  <package name="dhis-web-event-reports" extends="dhis-web-commons" namespace="/dhis-web-event-reports">
-    <action name="index" class="org.hisp.dhis.commons.action.NoAction">
-      <result name="success" type="redirect">index.html</result>
-    </action>
-  </package>
-
-  <package name="dhis-web-event-visualizer" extends="dhis-web-commons" namespace="/dhis-web-event-visualizer">
-    <action name="index" class="org.hisp.dhis.commons.action.NoAction">
-      <result name="success" type="redirect">index.html</result>
-    </action>
-  </package>
-
-  <package name="dhis-web-settings" extends="dhis-web-commons" namespace="/dhis-web-settings">
-    <action name="index" class="org.hisp.dhis.commons.action.NoAction">
-      <result name="success" type="redirect">#</result>
-    </action>
-  </package>
-
-  <package name="dhis-web-maintenance" extends="dhis-web-commons" namespace="/dhis-web-maintenance">
-    <action name="index" class="org.hisp.dhis.commons.action.NoAction">
-      <result name="success" type="redirect">#</result>
-    </action>
-  </package>
-
-  <package name="dhis-web-app-management" extends="dhis-web-commons" namespace="/dhis-web-app-management">
-    <action name="index" class="org.hisp.dhis.commons.action.NoAction">
-      <result name="success" type="redirect">#</result>
-    </action>
-  </package>
-
-  <package name="dhis-web-pivot" extends="dhis-web-commons" namespace="/dhis-web-pivot">
-    <action name="index" class="org.hisp.dhis.commons.action.NoAction">
-      <result name="success" type="redirect">#</result>
-    </action>
-  </package>
-
-  <package name="dhis-web-maps" extends="dhis-web-commons" namespace="/dhis-web-maps">
-    <action name="index" class="org.hisp.dhis.commons.action.NoAction">
-      <result name="success" type="redirect">#</result>
-    </action>
-  </package>
-
-  <package name="dhis-web-mapping" extends="dhis-web-commons" namespace="/dhis-web-mapping">
-    <action name="index" class="org.hisp.dhis.commons.action.NoAction">
-      <result name="success" type="redirect">#</result>
-    </action>
-  </package>
-
-  <package name="dhis-web-usage-analytics" extends="dhis-web-commons" namespace="/dhis-web-usage-analytics">
-    <action name="index" class="org.hisp.dhis.commons.action.NoAction">
-      <result name="success" type="redirect">index.html</result>
-    </action>
-  </package>
-
-  <package name="dhis-web-event-capture" extends="dhis-web-commons" namespace="/dhis-web-event-capture">
-    <action name="index" class="org.hisp.dhis.commons.action.NoAction">
-      <result name="success" type="redirect">index.html</result>
-    </action>
-    <action name="cacheManifest" class="org.hisp.dhis.appcache.CacheManifestAction">
-      <param name="appPath">dhis-web-event-capture</param>
-      <param name="i18nPath">i18n</param>
-      <param name="appCache">event-capture.appcache</param>
-      <result type="stream">
-        <param name="contentType">text/cache-manifest</param>
-        <param name="inputName">inputStream</param>
-      </result>
-    </action>
-  </package>
-
-  <package name="dhis-web-tracker-capture" extends="dhis-web-commons" namespace="/dhis-web-tracker-capture">
-    <action name="index" class="org.hisp.dhis.commons.action.NoAction">
-      <result name="success" type="redirect">index.html</result>
-    </action>
-  </package>
-
-  <package name="dhis-web-dashboard" extends="dhis-web-commons" namespace="/dhis-web-dashboard">
-    <action name="index" class="org.hisp.dhis.commons.action.NoAction">
-      <result name="success" type="redirect">index.html</result>
-    </action>
-  </package>
-
-  <package name="dhis-web-cache-cleaner" extends="dhis-web-commons" namespace="/dhis-web-cache-cleaner">
-    <action name="index" class="org.hisp.dhis.commons.action.NoAction">
-      <result name="success" type="redirect">index.html</result>
-    </action>
-  </package>
-
-  <package name="dhis-web-translations" extends="dhis-web-commons" namespace="/dhis-web-translations">
-    <action name="index" class="org.hisp.dhis.commons.action.NoAction">
-      <result name="success" type="redirect">index.html</result>
-    </action>
-  </package>
-
-  <package name="dhis-web-menu-management" extends="dhis-web-commons" namespace="/dhis-web-menu-management">
-    <action name="index" class="org.hisp.dhis.commons.action.NoAction">
-      <result name="success" type="redirect">index.html</result>
-    </action>
-  </package>
-
-  <package name="dhis-web-interpretation" extends="dhis-web-commons" namespace="/dhis-web-interpretation">
-    <action name="index" class="org.hisp.dhis.commons.action.NoAction">
-      <result name="success" type="redirect">index.html</result>
-    </action>
-  </package>
-
-  <package name="dhis-web-datastore" extends="dhis-web-commons" namespace="/dhis-web-datastore">
-    <action name="index" class="org.hisp.dhis.commons.action.NoAction">
-      <result name="success" type="redirect">#</result>
-    </action>
-  </package>
-
-  <package name="dhis-web-scheduler" extends="dhis-web-commons" namespace="/dhis-web-scheduler">
-    <action name="index" class="org.hisp.dhis.commons.action.NoAction">
-      <result name="success" type="redirect">#</result>
-    </action>
-  </package>
-
-  <package name="dhis-web-user" extends="dhis-web-commons" namespace="/dhis-web-user">
-    <action name="index" class="org.hisp.dhis.commons.action.NoAction">
-      <result name="success" type="redirect">index.html</result>
-    </action>
-  </package>
-
-  <package name="dhis-web-data-administration" extends="dhis-web-commons" namespace="/dhis-web-data-administration">
-    <action name="index" class="org.hisp.dhis.commons.action.NoAction">
-      <result name="success" type="redirect">index.html</result>
-    </action>
-  </package>
-
-  <package name="dhis-web-data-quality" extends="dhis-web-commons" namespace="/dhis-web-data-quality">
-    <action name="index" class="org.hisp.dhis.commons.action.NoAction">
-      <result name="success" type="redirect">#</result>
-    </action>
-  </package>
-
-  <package name="dhis-web-messaging" extends="dhis-web-commons" namespace="/dhis-web-messaging">
-    <action name="index" class="org.hisp.dhis.commons.action.NoAction">
-      <result name="success" type="redirect">index.html</result>
-    </action>
-    <action name="message" class="org.hisp.dhis.commons.action.NoAction">
-      <result name="success" type="redirect">/dhis-web-messaging</result>
-    </action>
-  </package>
-
-  <package name="dhis-web-importexport" extends="dhis-web-commons" namespace="/dhis-web-importexport">
-    <action name="index" class="org.hisp.dhis.commons.action.NoAction">
-      <result name="success" type="redirect">index.html</result>
-    </action>
-  </package>
-=======
   <!-- Apps pulled from NPM -->
->>>>>>> 8fb1d93a
 </struts>