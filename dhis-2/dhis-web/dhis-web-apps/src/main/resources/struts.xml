<?xml version="1.0" encoding="UTF-8"?>
<!DOCTYPE struts PUBLIC
        "-//Apache Software Foundation//DTD Struts Configuration 2.0//EN"
        "http://struts.apache.org/dtds/struts-2.0.dtd">
<struts>

    <include file="dhis-web-commons.xml" />

    <package name="dhis-web-apps" extends="dhis-web-commons" namespace="/dhis-web-apps">
        <action name="index" class="org.hisp.dhis.commons.action.NoAction">
            <result name="success" type="redirect">index.html</result>
        </action>
    </package>

    <package name="dhis-web-visualizer" extends="dhis-web-commons" namespace="/dhis-web-visualizer">
        <action name="index" class="org.hisp.dhis.commons.action.NoAction">
            <result name="success" type="redirect">index.html</result>
        </action>
    </package>

    <package name="dhis-web-event-reports" extends="dhis-web-commons" namespace="/dhis-web-event-reports">
        <action name="index" class="org.hisp.dhis.commons.action.NoAction">
            <result name="success" type="redirect">index.html</result>
        </action>
    </package>

    <package name="dhis-web-event-visualizer" extends="dhis-web-commons" namespace="/dhis-web-event-visualizer">
        <action name="index" class="org.hisp.dhis.commons.action.NoAction">
            <result name="success" type="redirect">index.html</result>
        </action>
    </package>

    <!-- Pulled from Maven repository -->

<<<<<<< HEAD
	<package name="dhis-web-settings" extends="dhis-web-commons" namespace="/dhis-web-settings">
		<action name="index" class="org.hisp.dhis.commons.action.NoAction">
			<result name="success" type="redirect">#</result>
		</action>
	</package>

	<package name="dhis-web-maintenance" extends="dhis-web-commons" namespace="/dhis-web-maintenance">
		<action name="index" class="org.hisp.dhis.commons.action.NoAction">
			<result name="success" type="redirect">#</result>
		</action>
	</package>

	<package name="dhis-web-app-management" extends="dhis-web-commons" namespace="/dhis-web-app-management">
		<action name="index" class="org.hisp.dhis.commons.action.NoAction">
			<result name="success" type="redirect">#</result>
		</action>
	</package>

	<package name="dhis-web-pivot" extends="dhis-web-commons" namespace="/dhis-web-pivot">
		<action name="index" class="org.hisp.dhis.commons.action.NoAction">
			<result name="success" type="redirect">#</result>
		</action>
	</package>

	<package name="dhis-web-mapping" extends="dhis-web-commons" namespace="/dhis-web-mapping">
		<action name="index" class="org.hisp.dhis.commons.action.NoAction">
			<result name="success" type="redirect">#</result>
		</action>
	</package>

	<package name="dhis-web-usage-analytics" extends="dhis-web-commons" namespace="/dhis-web-usage-analytics">
		<action name="index" class="org.hisp.dhis.commons.action.NoAction">
			<result name="success" type="redirect">index.html</result>
		</action>
	</package>

	<package name="dhis-web-event-capture" extends="dhis-web-commons" namespace="/dhis-web-event-capture">
		<action name="index" class="org.hisp.dhis.commons.action.NoAction">
			<result name="success" type="redirect">index.html</result>
		</action>
		<action name="cacheManifest" class="org.hisp.dhis.appcache.CacheManifestAction">
			<param name="appPath">dhis-web-event-capture</param>
			<param name="i18nPath">i18n</param>
			<param name="appCache">event-capture.appcache</param>
			<result type="stream">
				<param name="contentType">text/cache-manifest</param>
				<param name="inputName">inputStream</param>
			</result>
		</action>
	</package>

	<package name="dhis-web-tracker-capture" extends="dhis-web-commons" namespace="/dhis-web-tracker-capture">
		<action name="index" class="org.hisp.dhis.commons.action.NoAction">
			<result name="success" type="redirect">index.html</result>
		</action>
	</package>

	<package name="dhis-web-dashboard-integration" extends="dhis-web-commons" namespace="/dhis-web-dashboard-integration">
		<action name="index" class="org.hisp.dhis.commons.action.NoAction">
			<result name="success" type="redirect">index.html</result>
		</action>
	</package>

	<package name="dhis-web-cache-cleaner" extends="dhis-web-commons" namespace="/dhis-web-cache-cleaner">
		<action name="index" class="org.hisp.dhis.commons.action.NoAction">
			<result name="success" type="redirect">index.html</result>
		</action>
	</package>

	<package name="dhis-web-menu-management" extends="dhis-web-commons" namespace="/dhis-web-menu-management">
		<action name="index" class="org.hisp.dhis.commons.action.NoAction">
			<result name="success" type="redirect">index.html</result>
		</action>
	</package>
=======
    <package name="dhis-web-settings" extends="dhis-web-commons" namespace="/dhis-web-settings">
        <action name="index" class="org.hisp.dhis.commons.action.NoAction">
            <result name="success" type="redirect">#</result>
        </action>
    </package>

    <package name="dhis-web-maintenance" extends="dhis-web-commons" namespace="/dhis-web-maintenance">
        <action name="index" class="org.hisp.dhis.commons.action.NoAction">
            <result name="success" type="redirect">#</result>
        </action>
    </package>

    <package name="dhis-web-app-management" extends="dhis-web-commons" namespace="/dhis-web-app-management">
        <action name="index" class="org.hisp.dhis.commons.action.NoAction">
            <result name="success" type="redirect">#</result>
        </action>
    </package>

    <package name="dhis-web-pivot" extends="dhis-web-commons" namespace="/dhis-web-pivot">
        <action name="index" class="org.hisp.dhis.commons.action.NoAction">
            <result name="success" type="redirect">#</result>
        </action>
    </package>

    <package name="dhis-web-mapping" extends="dhis-web-commons" namespace="/dhis-web-mapping">
        <action name="index" class="org.hisp.dhis.commons.action.NoAction">
            <result name="success" type="redirect">#</result>
        </action>
    </package>

    <package name="dhis-web-usage-analytics" extends="dhis-web-commons" namespace="/dhis-web-usage-analytics">
        <action name="index" class="org.hisp.dhis.commons.action.NoAction">
            <result name="success" type="redirect">index.html</result>
        </action>
    </package>

    <package name="dhis-web-event-capture" extends="dhis-web-commons" namespace="/dhis-web-event-capture">
        <action name="index" class="org.hisp.dhis.commons.action.NoAction">
            <result name="success" type="redirect">index.html</result>
        </action>
        <action name="cacheManifest" class="org.hisp.dhis.appcache.CacheManifestAction">
            <param name="appPath">dhis-web-event-capture</param>
            <param name="i18nPath">i18n</param>
            <param name="appCache">event-capture.appcache</param>
            <result type="stream">
                <param name="contentType">text/cache-manifest</param>
                <param name="inputName">inputStream</param>
            </result>
        </action>
    </package>

    <package name="dhis-web-tracker-capture" extends="dhis-web-commons" namespace="/dhis-web-tracker-capture">
        <action name="index" class="org.hisp.dhis.commons.action.NoAction">
            <result name="success" type="redirect">index.html</result>
        </action>
    </package>

    <package name="dhis-web-cache-cleaner" extends="dhis-web-commons" namespace="/dhis-web-cache-cleaner">
        <action name="index" class="org.hisp.dhis.commons.action.NoAction">
            <result name="success" type="redirect">index.html</result>
        </action>
    </package>

    <package name="dhis-web-translations" extends="dhis-web-commons" namespace="/dhis-web-translations">
        <action name="index" class="org.hisp.dhis.commons.action.NoAction">
            <result name="success" type="redirect">index.html</result>
        </action>
    </package>

    <package name="dhis-web-menu-management" extends="dhis-web-commons" namespace="/dhis-web-menu-management">
        <action name="index" class="org.hisp.dhis.commons.action.NoAction">
            <result name="success" type="redirect">index.html</result>
        </action>
    </package>
>>>>>>> 84636746

</struts><|MERGE_RESOLUTION|>--- conflicted
+++ resolved
@@ -32,82 +32,6 @@
 
     <!-- Pulled from Maven repository -->
 
-<<<<<<< HEAD
-	<package name="dhis-web-settings" extends="dhis-web-commons" namespace="/dhis-web-settings">
-		<action name="index" class="org.hisp.dhis.commons.action.NoAction">
-			<result name="success" type="redirect">#</result>
-		</action>
-	</package>
-
-	<package name="dhis-web-maintenance" extends="dhis-web-commons" namespace="/dhis-web-maintenance">
-		<action name="index" class="org.hisp.dhis.commons.action.NoAction">
-			<result name="success" type="redirect">#</result>
-		</action>
-	</package>
-
-	<package name="dhis-web-app-management" extends="dhis-web-commons" namespace="/dhis-web-app-management">
-		<action name="index" class="org.hisp.dhis.commons.action.NoAction">
-			<result name="success" type="redirect">#</result>
-		</action>
-	</package>
-
-	<package name="dhis-web-pivot" extends="dhis-web-commons" namespace="/dhis-web-pivot">
-		<action name="index" class="org.hisp.dhis.commons.action.NoAction">
-			<result name="success" type="redirect">#</result>
-		</action>
-	</package>
-
-	<package name="dhis-web-mapping" extends="dhis-web-commons" namespace="/dhis-web-mapping">
-		<action name="index" class="org.hisp.dhis.commons.action.NoAction">
-			<result name="success" type="redirect">#</result>
-		</action>
-	</package>
-
-	<package name="dhis-web-usage-analytics" extends="dhis-web-commons" namespace="/dhis-web-usage-analytics">
-		<action name="index" class="org.hisp.dhis.commons.action.NoAction">
-			<result name="success" type="redirect">index.html</result>
-		</action>
-	</package>
-
-	<package name="dhis-web-event-capture" extends="dhis-web-commons" namespace="/dhis-web-event-capture">
-		<action name="index" class="org.hisp.dhis.commons.action.NoAction">
-			<result name="success" type="redirect">index.html</result>
-		</action>
-		<action name="cacheManifest" class="org.hisp.dhis.appcache.CacheManifestAction">
-			<param name="appPath">dhis-web-event-capture</param>
-			<param name="i18nPath">i18n</param>
-			<param name="appCache">event-capture.appcache</param>
-			<result type="stream">
-				<param name="contentType">text/cache-manifest</param>
-				<param name="inputName">inputStream</param>
-			</result>
-		</action>
-	</package>
-
-	<package name="dhis-web-tracker-capture" extends="dhis-web-commons" namespace="/dhis-web-tracker-capture">
-		<action name="index" class="org.hisp.dhis.commons.action.NoAction">
-			<result name="success" type="redirect">index.html</result>
-		</action>
-	</package>
-
-	<package name="dhis-web-dashboard-integration" extends="dhis-web-commons" namespace="/dhis-web-dashboard-integration">
-		<action name="index" class="org.hisp.dhis.commons.action.NoAction">
-			<result name="success" type="redirect">index.html</result>
-		</action>
-	</package>
-
-	<package name="dhis-web-cache-cleaner" extends="dhis-web-commons" namespace="/dhis-web-cache-cleaner">
-		<action name="index" class="org.hisp.dhis.commons.action.NoAction">
-			<result name="success" type="redirect">index.html</result>
-		</action>
-	</package>
-
-	<package name="dhis-web-menu-management" extends="dhis-web-commons" namespace="/dhis-web-menu-management">
-		<action name="index" class="org.hisp.dhis.commons.action.NoAction">
-			<result name="success" type="redirect">index.html</result>
-		</action>
-	</package>
-=======
     <package name="dhis-web-settings" extends="dhis-web-commons" namespace="/dhis-web-settings">
         <action name="index" class="org.hisp.dhis.commons.action.NoAction">
             <result name="success" type="redirect">#</result>
@@ -165,11 +89,17 @@
         </action>
     </package>
 
-    <package name="dhis-web-cache-cleaner" extends="dhis-web-commons" namespace="/dhis-web-cache-cleaner">
-        <action name="index" class="org.hisp.dhis.commons.action.NoAction">
-            <result name="success" type="redirect">index.html</result>
-        </action>
-    </package>
+  <package name="dhis-web-dashboard-integration" extends="dhis-web-commons" namespace="/dhis-web-dashboard-integration">
+    <action name="index" class="org.hisp.dhis.commons.action.NoAction">
+      <result name="success" type="redirect">index.html</result>
+    </action>
+  </package>
+
+  <package name="dhis-web-cache-cleaner" extends="dhis-web-commons" namespace="/dhis-web-cache-cleaner">
+    <action name="index" class="org.hisp.dhis.commons.action.NoAction">
+      <result name="success" type="redirect">index.html</result>
+    </action>
+  </package>
 
     <package name="dhis-web-translations" extends="dhis-web-commons" namespace="/dhis-web-translations">
         <action name="index" class="org.hisp.dhis.commons.action.NoAction">
@@ -182,6 +112,5 @@
             <result name="success" type="redirect">index.html</result>
         </action>
     </package>
->>>>>>> 84636746
 
 </struts>