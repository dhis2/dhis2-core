--- conflicted
+++ resolved
@@ -219,7 +219,6 @@
                   <outputDirectory>${project.build.directory}/${project.artifactId}/dhis-web-scheduler</outputDirectory>
                   <includes>**/*.*</includes>
                 </artifactItem>
-<<<<<<< HEAD
                 <!-- Data Quality App -->
                 <artifactItem>
                   <groupId>org.hisp.dhis</groupId>
@@ -227,7 +226,7 @@
                   <version>2.29-SNAPSHOT</version>
                   <overWrite>true</overWrite>
                   <outputDirectory>${project.build.directory}/${project.artifactId}/dhis-web-data-quality</outputDirectory>
-=======
+                </artifactItem>
                 <!-- User -->
                 <artifactItem>
                   <groupId>org.hisp.dhis</groupId>
@@ -235,7 +234,6 @@
                   <version>2.29-SNAPSHOT</version>
                   <overWrite>true</overWrite>
                   <outputDirectory>${project.build.directory}/${project.artifactId}/dhis-web-user</outputDirectory>
->>>>>>> a9e5e224
                   <includes>**/*.*</includes>
                 </artifactItem>
                 <!-- Data Administration -->
@@ -246,7 +244,7 @@
                   <overWrite>true</overWrite>
                   <outputDirectory>${project.build.directory}/${project.artifactId}/dhis-web-data-administration</outputDirectory>
                   <includes>**/*.*</includes>
-                  </artifactItem>
+                </artifactItem>
               </artifactItems>
             </configuration>
           </execution>
