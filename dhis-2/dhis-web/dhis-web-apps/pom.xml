<project xmlns="http://maven.apache.org/POM/4.0.0"
         xmlns:xsi="http://www.w3.org/2001/XMLSchema-instance"
         xsi:schemaLocation="http://maven.apache.org/POM/4.0.0 http://maven.apache.org/maven-v4_0_0.xsd">
  <modelVersion>4.0.0</modelVersion>

  <parent>
    <groupId>org.hisp.dhis</groupId>
    <artifactId>dhis-web</artifactId>
    <version>2.31-SNAPSHOT</version>
  </parent>

  <artifactId>dhis-web-apps</artifactId>
  <packaging>war</packaging>
  <name>DHIS Web Apps</name>

  <build>
    <finalName>dhis-web-apps</finalName>

    <plugins>
      <plugin>
        <groupId>org.apache.maven.plugins</groupId>
        <artifactId>maven-dependency-plugin</artifactId>
        <version>2.10</version>
        <executions>
          <execution>
            <id>unpack</id>
            <phase>prepare-package</phase>
            <goals>
              <goal>unpack</goal>
            </goals>
            <configuration>
              <artifactItems>
                <!-- Core Resource -->
                <artifactItem>
                  <groupId>org.hisp.dhis</groupId>
                  <artifactId>dhis-app-core-resource</artifactId>
                  <version>2.29-SNAPSHOT</version>
                  <overWrite>true</overWrite>
                  <outputDirectory>${project.build.directory}/${project.artifactId}/dhis-web-core-resource</outputDirectory>
                  <includes>**/*.*</includes>
                </artifactItem>
                <!-- Maintenance -->
                <artifactItem>
                  <groupId>org.hisp.dhis</groupId>
                  <artifactId>dhis-app-maintenance</artifactId>
                  <version>2.30-SNAPSHOT</version>
                  <overWrite>true</overWrite>
                  <outputDirectory>${project.build.directory}/${project.artifactId}/dhis-web-maintenance</outputDirectory>
                  <includes>**/*.*</includes>
                </artifactItem>
                <!-- App management -->
                <artifactItem>
                  <groupId>org.hisp.dhis</groupId>
                  <artifactId>dhis-app-app-management</artifactId>
                  <version>2.28-SNAPSHOT</version>
                  <overWrite>true</overWrite>
                  <outputDirectory>${project.build.directory}/${project.artifactId}/dhis-web-app-management</outputDirectory>
                  <includes>**/*.*</includes>
                </artifactItem>
                <!-- Usage analytics -->
                <artifactItem>
                  <groupId>org.hisp.dhis</groupId>
                  <artifactId>dhis-app-usage-analytics</artifactId>
                  <version>2.25-SNAPSHOT</version>
                  <overWrite>true</overWrite>
                  <outputDirectory>${project.build.directory}/${project.artifactId}/dhis-web-usage-analytics</outputDirectory>
                  <includes>**/*.*</includes>
                </artifactItem>
                <!-- Cache cleaner -->
                <artifactItem>
                  <groupId>org.hisp.dhis</groupId>
                  <artifactId>dhis-app-cache-cleaner</artifactId>
                  <version>2.29-SNAPSHOT</version>
                  <overWrite>true</overWrite>
                  <outputDirectory>${project.build.directory}/${project.artifactId}/dhis-web-cache-cleaner</outputDirectory>
                  <includes>**/*.*</includes>
                </artifactItem>
                <!--  User profile -->
                <artifactItem>
                  <groupId>org.hisp.dhis</groupId>
                  <artifactId>dhis-app-user-profile</artifactId>
                  <version>2.30-SNAPSHOT</version>
                  <overWrite>true</overWrite>
                  <outputDirectory>${project.build.directory}/${project.artifactId}/dhis-web-user-profile</outputDirectory>
                  <includes>**/*.*</includes>
                </artifactItem>
                <!-- Settings -->
                <artifactItem>
                  <groupId>org.hisp.dhis</groupId>
                  <artifactId>dhis-app-settings</artifactId>
                  <version>2.29-SNAPSHOT</version>
                  <overWrite>true</overWrite>
                  <outputDirectory>${project.build.directory}/${project.artifactId}/dhis-web-settings</outputDirectory>
                  <includes>**/*.*</includes>
                </artifactItem>
                <!-- Menu management -->
                <artifactItem>
                  <groupId>org.hisp.dhis</groupId>
                  <artifactId>dhis-app-menu-management</artifactId>
                  <version>2.28-SNAPSHOT</version>
                  <overWrite>true</overWrite>
                  <outputDirectory>${project.build.directory}/${project.artifactId}/dhis-web-menu-management</outputDirectory>
                  <includes>**/*.*</includes>
                </artifactItem>
                <!-- Event capture -->
                <artifactItem>
                  <groupId>org.hisp.dhis</groupId>
                  <artifactId>dhis-app-event-capture</artifactId>
                  <version>2.30-SNAPSHOT</version>
                  <overWrite>true</overWrite>
                  <outputDirectory>${project.build.directory}/${project.artifactId}/dhis-web-event-capture</outputDirectory>
                  <includes>**/*.*</includes>
                </artifactItem>
                <!-- Tracker capture -->
                <artifactItem>
                  <groupId>org.hisp.dhis</groupId>
                  <artifactId>dhis-app-tracker-capture</artifactId>
                  <version>2.30-SNAPSHOT</version>
                  <overWrite>true</overWrite>
                  <outputDirectory>${project.build.directory}/${project.artifactId}/dhis-web-tracker-capture</outputDirectory>
                  <includes>**/*.*</includes>
                </artifactItem>
                <!-- Visualizer -->
                <artifactItem>
                  <groupId>org.hisp.dhis</groupId>
                  <artifactId>dhis-app-visualizer</artifactId>
                  <version>2.30-SNAPSHOT</version>
                  <overWrite>true</overWrite>
                  <outputDirectory>${project.build.directory}/${project.artifactId}/dhis-web-visualizer</outputDirectory>
                  <includes>**/*.*</includes>
                </artifactItem>
                <!-- Pivot -->
                <artifactItem>
                  <groupId>org.hisp.dhis</groupId>
                  <artifactId>dhis-app-pivot</artifactId>
                  <version>2.30-SNAPSHOT</version>
                  <overWrite>true</overWrite>
                  <outputDirectory>${project.build.directory}/${project.artifactId}/dhis-web-pivot</outputDirectory>
                  <includes>**/*.*</includes>
                </artifactItem>
                <!-- Maps -->
                <artifactItem>
                  <groupId>org.hisp.dhis</groupId>
                  <artifactId>dhis-app-maps</artifactId>
                  <version>2.30-SNAPSHOT</version>
                  <overWrite>true</overWrite>
                  <outputDirectory>${project.build.directory}/${project.artifactId}/dhis-web-maps</outputDirectory>
                  <includes>**/*.*</includes>
                </artifactItem>
                <!-- GIS (legacy) -->
                <artifactItem>
                  <groupId>org.hisp.dhis</groupId>
                  <artifactId>dhis-app-mapping</artifactId>
                  <version>2.29-SNAPSHOT</version>
                  <overWrite>true</overWrite>
                  <outputDirectory>${project.build.directory}/${project.artifactId}/dhis-web-mapping</outputDirectory>
                  <includes>**/*.*</includes>
                </artifactItem>
                <!-- Event Reports -->
                <artifactItem>
                  <groupId>org.hisp.dhis</groupId>
                  <artifactId>dhis-app-event-reports</artifactId>
                  <version>2.30-SNAPSHOT</version>
                  <overWrite>true</overWrite>
                  <outputDirectory>${project.build.directory}/${project.artifactId}/dhis-web-event-reports</outputDirectory>
                  <includes>**/*.*</includes>
                </artifactItem>
                <!-- Event Visualizer -->
                <artifactItem>
                  <groupId>org.hisp.dhis</groupId>
                  <artifactId>dhis-app-event-visualizer</artifactId>
                  <version>2.30-SNAPSHOT</version>
                  <overWrite>true</overWrite>
                  <outputDirectory>${project.build.directory}/${project.artifactId}/dhis-web-event-visualizer</outputDirectory>
                  <includes>**/*.*</includes>
                </artifactItem>
                <!-- Translations -->
                <artifactItem>
                  <groupId>org.hisp.dhis</groupId>
                  <artifactId>dhis-app-translations</artifactId>
                  <version>2.26-SNAPSHOT</version>
                  <overWrite>true</overWrite>
                  <outputDirectory>${project.build.directory}/${project.artifactId}/dhis-web-translations</outputDirectory>
                  <includes>**/*.*</includes>
                </artifactItem>
                <!-- Dashboard (new) -->
                <artifactItem>
                  <groupId>org.hisp.dhis</groupId>
                  <artifactId>dhis-app-dashboard</artifactId>
                  <version>2.30-SNAPSHOT</version>
                  <overWrite>true</overWrite>
                  <outputDirectory>${project.build.directory}/${project.artifactId}/dhis-web-dashboard</outputDirectory>
                  <includes>**/*.*</includes>
                </artifactItem>
                <!-- Interpretation wall -->
                <artifactItem>
                  <groupId>org.hisp.dhis</groupId>
                  <artifactId>dhis-app-interpretation</artifactId>
                  <version>2.30-SNAPSHOT</version>
                  <overWrite>true</overWrite>
                  <outputDirectory>${project.build.directory}/${project.artifactId}/dhis-web-interpretation</outputDirectory>
                  <includes>**/*.*</includes>
                </artifactItem>
                <!-- Datastore -->
                <artifactItem>
                  <groupId>org.hisp.dhis</groupId>
                  <artifactId>dhis-app-datastore</artifactId>
                  <version>2.27-SNAPSHOT</version>
                  <overWrite>true</overWrite>
                  <outputDirectory>${project.build.directory}/${project.artifactId}/dhis-web-datastore</outputDirectory>
                  <includes>**/*.*</includes>
                </artifactItem>
                <!-- Scheduler -->
                <artifactItem>
                  <groupId>org.hisp.dhis</groupId>
                  <artifactId>dhis-app-scheduler</artifactId>
                  <version>2.30-SNAPSHOT</version>
                  <overWrite>true</overWrite>
                  <outputDirectory>${project.build.directory}/${project.artifactId}/dhis-web-scheduler</outputDirectory>
                  <includes>**/*.*</includes>
                </artifactItem>
                <!-- Data Quality App -->
                <artifactItem>
                  <groupId>org.hisp.dhis</groupId>
                  <artifactId>dhis-app-data-quality</artifactId>
                  <version>2.29-SNAPSHOT</version>
                  <overWrite>true</overWrite>
                  <outputDirectory>${project.build.directory}/${project.artifactId}/dhis-web-data-quality</outputDirectory>
                </artifactItem>
                <!-- User -->
                <artifactItem>
                  <groupId>org.hisp.dhis</groupId>
                  <artifactId>dhis-app-user</artifactId>
                  <version>2.29-SNAPSHOT</version>
                  <overWrite>true</overWrite>
                  <outputDirectory>${project.build.directory}/${project.artifactId}/dhis-web-user</outputDirectory>
                  <includes>**/*.*</includes>
                </artifactItem>
                <!-- Data Administration -->
                <artifactItem>
                  <groupId>org.hisp.dhis</groupId>
                  <artifactId>dhis-app-data-administration</artifactId>
                  <version>2.29-SNAPSHOT</version>
                  <overWrite>true</overWrite>
                  <outputDirectory>${project.build.directory}/${project.artifactId}/dhis-web-data-administration</outputDirectory>
                  <includes>**/*.*</includes>
                </artifactItem>
                <!-- Messaging -->
                <artifactItem>
                  <groupId>org.hisp.dhis</groupId>
                  <artifactId>dhis-app-messaging</artifactId>
                  <version>2.30-SNAPSHOT</version>
                  <overWrite>true</overWrite>
                  <outputDirectory>${project.build.directory}/${project.artifactId}/dhis-web-messaging</outputDirectory>
                  <includes>**/*.*</includes>
                </artifactItem>
                <!-- Import/Export -->
                <artifactItem>
                  <groupId>org.hisp.dhis</groupId>
                  <artifactId>dhis-app-import-export</artifactId>
                  <version>2.30-SNAPSHOT</version>
                  <overWrite>true</overWrite>
                  <outputDirectory>${project.build.directory}/${project.artifactId}/dhis-web-importexport</outputDirectory>
                  <includes>**/*.*</includes>
                </artifactItem>
<<<<<<< HEAD
                <!-- Capture  -->
                <artifactItem>
                  <groupId>org.hisp.dhis</groupId>
                  <artifactId>dhis-app-capture</artifactId>
                  <version>2.30-SNAPSHOT</version>
                  <overWrite>true</overWrite>
                  <outputDirectory>${project.build.directory}/${project.artifactId}/dhis-web-capture</outputDirectory>
                  <includes>**/*.*</includes>
                </artifactItem>
                <!-- Reports App -->
                <artifactItem>
                  <groupId>org.hisp.dhis</groupId>
                  <artifactId>dhis-app-reports</artifactId>
                  <version>2.30-SNAPSHOT</version>
                  <overWrite>true</overWrite>
                  <outputDirectory>${project.build.directory}/${project.artifactId}/dhis-web-reports</outputDirectory>
                </artifactItem>
=======
>>>>>>> 321e6a08
              </artifactItems>
            </configuration>
          </execution>
        </executions>
      </plugin>
    </plugins>
  </build>

  <dependencies>

    <dependency>
      <groupId>javax.servlet</groupId>
      <artifactId>javax.servlet-api</artifactId>
    </dependency>

    <!-- DHIS -->

    <dependency>
      <groupId>org.hisp.dhis</groupId>
      <artifactId>dhis-api</artifactId>
    </dependency>
    <dependency>
      <groupId>org.hisp.dhis</groupId>
      <artifactId>dhis-web-commons</artifactId>
    </dependency>
    <dependency>
      <groupId>org.hisp.dhis</groupId>
      <artifactId>dhis-web-commons-resources</artifactId>
      <type>war</type>
      <optional>true</optional>
    </dependency>
    <dependency>
      <groupId>org.hisp.dhis</groupId>
      <artifactId>dhis-web-api</artifactId>
      <optional>true</optional>
    </dependency>
    <dependency>
      <groupId>org.hisp.dhis</groupId>
      <artifactId>dhis-service-core</artifactId>
    </dependency>
    <dependency>
      <groupId>org.hisp.dhis</groupId>
      <artifactId>dhis-service-reporting</artifactId>
    </dependency>
    <dependency>
      <groupId>org.hisp.dhis</groupId>
      <artifactId>dhis-service-analytics</artifactId>
    </dependency>

  </dependencies>

  <properties>
    <rootDir>../../</rootDir>
  </properties>
</project><|MERGE_RESOLUTION|>--- conflicted
+++ resolved
@@ -263,16 +263,6 @@
                   <outputDirectory>${project.build.directory}/${project.artifactId}/dhis-web-importexport</outputDirectory>
                   <includes>**/*.*</includes>
                 </artifactItem>
-<<<<<<< HEAD
-                <!-- Capture  -->
-                <artifactItem>
-                  <groupId>org.hisp.dhis</groupId>
-                  <artifactId>dhis-app-capture</artifactId>
-                  <version>2.30-SNAPSHOT</version>
-                  <overWrite>true</overWrite>
-                  <outputDirectory>${project.build.directory}/${project.artifactId}/dhis-web-capture</outputDirectory>
-                  <includes>**/*.*</includes>
-                </artifactItem>
                 <!-- Reports App -->
                 <artifactItem>
                   <groupId>org.hisp.dhis</groupId>
@@ -281,8 +271,6 @@
                   <overWrite>true</overWrite>
                   <outputDirectory>${project.build.directory}/${project.artifactId}/dhis-web-reports</outputDirectory>
                 </artifactItem>
-=======
->>>>>>> 321e6a08
               </artifactItems>
             </configuration>
           </execution>
