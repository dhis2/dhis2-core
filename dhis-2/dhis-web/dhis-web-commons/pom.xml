--- conflicted
+++ resolved
@@ -1,11 +1,10 @@
-<<<<<<< HEAD
 <project xmlns="http://maven.apache.org/POM/4.0.0" xmlns:xsi="http://www.w3.org/2001/XMLSchema-instance"
   xsi:schemaLocation="http://maven.apache.org/POM/4.0.0 http://maven.apache.org/maven-v4_0_0.xsd">
   <modelVersion>4.0.0</modelVersion>
   <parent>
     <groupId>org.hisp.dhis</groupId>
     <artifactId>dhis-web</artifactId>
-    <version>2.34.1-SNAPSHOT</version>
+    <version>2.34.2-SNAPSHOT</version>
   </parent>
 
   <artifactId>dhis-web-commons</artifactId>
@@ -147,147 +146,4 @@
   <properties>
     <rootDir>../../</rootDir>
   </properties>
-</project>
-=======
-<project xmlns="http://maven.apache.org/POM/4.0.0" xmlns:xsi="http://www.w3.org/2001/XMLSchema-instance"
-  xsi:schemaLocation="http://maven.apache.org/POM/4.0.0 http://maven.apache.org/maven-v4_0_0.xsd">
-  <modelVersion>4.0.0</modelVersion>
-  <parent>
-    <groupId>org.hisp.dhis</groupId>
-    <artifactId>dhis-web</artifactId>
-    <version>2.34.2-SNAPSHOT</version>
-  </parent>
-
-  <artifactId>dhis-web-commons</artifactId>
-  <packaging>jar</packaging>
-  <name>DHIS Common Functionality for Web</name>
-
-  <dependencies>
-
-    <!-- DHIS -->
-
-    <dependency>
-      <groupId>org.hisp.dhis</groupId>
-      <artifactId>dhis-api</artifactId>
-    </dependency>
-    <dependency>
-      <groupId>org.hisp.dhis</groupId>
-      <artifactId>dhis-service-dxf2</artifactId>
-    </dependency>
-    <dependency>
-      <groupId>org.hisp.dhis</groupId>
-      <artifactId>dhis-service-core</artifactId>
-    </dependency>
-    <dependency>
-      <groupId>org.hisp.dhis</groupId>
-      <artifactId>dhis-service-administration</artifactId>
-    </dependency>
-    <dependency>
-      <groupId>org.hisp.dhis</groupId>
-      <artifactId>dhis-service-reporting</artifactId>
-    </dependency>
-    <dependency>
-      <groupId>org.hisp.dhis</groupId>
-      <artifactId>dhis-support-test</artifactId>
-    </dependency>
-    <dependency>
-      <groupId>org.hisp.dhis</groupId>
-      <artifactId>dhis-support-system</artifactId>
-    </dependency>
-    <dependency>
-      <groupId>org.hisp.dhis</groupId>
-      <artifactId>dhis-support-external</artifactId>
-    </dependency>
-    <dependency>
-      <groupId>org.hisp.dhis</groupId>
-      <artifactId>dhis-web-api</artifactId>
-    </dependency>
-
-    <!-- Web -->
-
-    <dependency>
-      <groupId>com.alibaba.spring</groupId>
-      <artifactId>spring-webmvc-velocity</artifactId>
-    </dependency>
-    <dependency>
-      <groupId>org.apache.struts</groupId>
-      <artifactId>struts2-core</artifactId>
-    </dependency>
-    <dependency>
-      <groupId>org.apache.struts</groupId>
-      <artifactId>struts2-spring-plugin</artifactId>
-    </dependency>
-    <dependency>
-      <groupId>org.apache.velocity</groupId>
-      <artifactId>velocity</artifactId>
-    </dependency>
-    <dependency>
-      <groupId>commons-collections</groupId>
-      <artifactId>commons-collections</artifactId>
-    </dependency>
-    <dependency>
-      <groupId>org.apache.velocity</groupId>
-      <artifactId>velocity-tools</artifactId>
-    </dependency>
-    <dependency>
-      <groupId>javax.servlet</groupId>
-      <artifactId>javax.servlet-api</artifactId>
-    </dependency>
-    <dependency>
-      <groupId>org.springframework.mobile</groupId>
-      <artifactId>spring-mobile-device</artifactId>
-    </dependency>
-
-    <!--Spring Session and Redis -->
-
-    <dependency>
-      <groupId>org.springframework.session</groupId>
-      <artifactId>spring-session-data-redis</artifactId>
-    </dependency>
-    <dependency>
-      <groupId>io.lettuce</groupId>
-      <artifactId>lettuce-core</artifactId>
-    </dependency>
-
-    <!-- Other -->
-
-    <dependency>
-      <groupId>org.projectlombok</groupId>
-      <artifactId>lombok</artifactId>
-      <scope>provided</scope>
-    </dependency>
-    <dependency>
-      <groupId>org.springframework.security</groupId>
-      <artifactId>spring-security-config</artifactId>
-    </dependency>
-    <dependency>
-      <groupId>org.springframework.security</groupId>
-      <artifactId>spring-security-core</artifactId>
-    </dependency>
-    <dependency>
-      <groupId>org.springframework</groupId>
-      <artifactId>spring-context-support</artifactId>
-    </dependency>
-
-    <dependency>
-      <groupId>commons-fileupload</groupId>
-      <artifactId>commons-fileupload</artifactId>
-    </dependency>
-    <dependency>
-      <groupId>net.sf.jasperreports</groupId>
-      <artifactId>jasperreports</artifactId>
-    </dependency>
-    <dependency>
-      <groupId>net.sf.jasperreports</groupId>
-      <artifactId>jasperreports-fonts</artifactId>
-    </dependency>
-    <dependency>
-      <groupId>org.jfree</groupId>
-      <artifactId>jfreechart</artifactId>
-    </dependency>
-  </dependencies>
-  <properties>
-    <rootDir>../../</rootDir>
-  </properties>
-</project>
->>>>>>> 89a327e4
+</project>