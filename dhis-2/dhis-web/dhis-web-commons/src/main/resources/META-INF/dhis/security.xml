<?xml version="1.0" encoding="UTF-8"?>
<beans xmlns="http://www.springframework.org/schema/beans" xmlns:xsi="http://www.w3.org/2001/XMLSchema-instance"
  xmlns:sec="http://www.springframework.org/schema/security" xmlns:oauth="http://www.springframework.org/schema/security/oauth2"
  xsi:schemaLocation="http://www.springframework.org/schema/beans http://www.springframework.org/schema/beans/spring-beans-4.2.xsd
    http://www.springframework.org/schema/security http://www.springframework.org/schema/security/spring-security-3.2.xsd http://www.springframework.org/schema/security/oauth2 http://www.springframework.org/schema/security/spring-security-oauth2.xsd">

  <!-- OAuth2 -->

  <bean id="oauthAuthenticationEntryPoint"
    class="org.springframework.security.oauth2.provider.error.OAuth2AuthenticationEntryPoint">
    <property name="realmName" value="dhis2/oauth2" />
  </bean>

  <bean id="oauthAccessDeniedHandler" class="org.springframework.security.oauth2.provider.error.OAuth2AccessDeniedHandler" />

  <bean id="clientCredentialsTokenEndpointFilter" class="org.springframework.security.oauth2.provider.client.ClientCredentialsTokenEndpointFilter">
    <property name="authenticationManager" ref="clientAuthenticationManager" />
  </bean>

  <oauth:resource-server id="resourceServerFilter" token-services-ref="tokenServices" entry-point-ref="oauthAuthenticationEntryPoint" />

  <sec:http pattern="/uaa/oauth/token/**" create-session="stateless" authentication-manager-ref="clientAuthenticationManager" disable-url-rewriting="true">
    <sec:intercept-url pattern="/uaa/oauth/token/**" access="IS_AUTHENTICATED_FULLY" />
    <sec:anonymous enabled="false" />
    <sec:http-basic entry-point-ref="oauthAuthenticationEntryPoint" />
    <sec:custom-filter ref="clientCredentialsTokenEndpointFilter" before="BASIC_AUTH_FILTER" />
    <sec:access-denied-handler ref="oauthAccessDeniedHandler" />
  </sec:http>

  <sec:http pattern="/uaa/oauth/authorize/**" authentication-manager-ref="authenticationManager" disable-url-rewriting="true">
    <sec:intercept-url pattern="/uaa/oauth/authorize/**" access="IS_AUTHENTICATED_FULLY" />
    <sec:http-basic />
    <sec:anonymous />

    <sec:form-login authentication-failure-url="/dhis-web-commons/security/login.action?failed=true"
      username-parameter="j_username" password-parameter="j_password"
      login-page="/dhis-web-commons/security/login.action"
      login-processing-url="/dhis-web-commons-security/login.action" />

  </sec:http>

  <bean id="mappedRedirectStrategy" class="org.hisp.dhis.security.MappedRedirectStrategy">
    <property name="redirectMap">
      <map>
        <entry key="/dhis-web-commons-stream/ping.action" value="/" />
      </map>
    </property>
    <property name="deviceResolver" ref="org.springframework.mobile.device.DeviceResolver" />
  </bean>

  <bean id="defaultAuthenticationSuccessHandler" class="org.hisp.dhis.security.DefaultAuthenticationSuccessHandler">
    <property name="redirectStrategy" ref="mappedRedirectStrategy" />
  </bean>

  <bean id="customAuthenticationFilter" class="org.hisp.dhis.security.filter.CustomAuthenticationFilter" />

  <bean id="corsFilter" class="org.hisp.dhis.security.filter.CorsFilter" />

  <bean id="appCacheFilter" class="org.hisp.dhis.servlet.filter.AppCacheFilter" />

  <sec:http pattern="/dhis-web-commons/javascripts/**" security="none" />
  <sec:http pattern="/dhis-web-commons/css/**" security="none" />
  <sec:http pattern="/dhis-web-commons/flags/**" security="none" />
  <sec:http pattern="/dhis-web-commons/fonts/**" security="none" />
  <sec:http pattern="/api/files/style/external" security="none" />
  <sec:http pattern="/external-static/**" security="none" />
  <sec:http pattern="/favicon.ico" security="none" />

  <!-- Disabled for now, we need to properly handle "Basic Auth" dialog box popping up on browsers
  <sec:http access-decision-manager-ref="accessDecisionManager" use-expressions="true" realm="DHIS2" pattern="/api/**">
    <sec:http-basic />

    <sec:headers>
      <sec:content-type-options />
      <sec:frame-options />
      <sec:xss-protection />
    </sec:headers>

    <sec:custom-filter ref="automaticAccessFilter" before="LOGOUT_FILTER" />
    <sec:custom-filter ref="corsFilter" before="BASIC_AUTH_FILTER" />
    <sec:intercept-url pattern="/api/account/username" access="permitAll()" />
    <sec:intercept-url pattern="/api/account/recovery" access="permitAll()" />
    <sec:intercept-url pattern="/api/account/restore" access="permitAll()" />
    <sec:intercept-url pattern="/api/account/password" access="permitAll()" />
    <sec:intercept-url pattern="/api/account" access="permitAll()" />
    <sec:intercept-url pattern="/api/**" access="isAuthenticated()" />
  </sec:http>
  -->

  <sec:http access-decision-manager-ref="accessDecisionManager" use-expressions="true" realm="DHIS2" disable-url-rewriting="true">
    <sec:openid-login user-service-ref="userDetailsService" default-target-url="/" always-use-default-target="false"
      authentication-failure-handler-ref="securityExceptionTranslationHandler"
      login-processing-url="/dhis-web-commons-security/openid.action"
      authentication-success-handler-ref="defaultAuthenticationSuccessHandler" />

    <sec:form-login default-target-url="/" always-use-default-target="false"
      username-parameter="j_username" password-parameter="j_password"
      authentication-failure-handler-ref="securityExceptionTranslationHandler"
      login-processing-url="/dhis-web-commons-security/login.action"
      login-page="/dhis-web-commons/security/login.action"
      authentication-success-handler-ref="defaultAuthenticationSuccessHandler" />

    <sec:headers>
      <sec:content-type-options />
      <sec:frame-options policy="SAMEORIGIN" />
      <sec:xss-protection />
    </sec:headers>

    <sec:http-basic />
    <sec:logout logout-url="/dhis-web-commons-security/logout.action" />
    <sec:intercept-url pattern="/dhis-web-commons/i18nJavaScript.action" access="permitAll()" />
    <sec:intercept-url pattern="/dhis-web-commons/security/**" access="permitAll()" />
<<<<<<< HEAD
    
    <!-- Account recovery -->
    
=======

    <!-- Account recovery -->

>>>>>>> b383e1b1
    <sec:intercept-url pattern="/api/account/username" access="permitAll()" />
    <sec:intercept-url pattern="/api/account/recovery" access="permitAll()" />
    <sec:intercept-url pattern="/api/account/restore" access="permitAll()" />
    <sec:intercept-url pattern="/api/account/password" access="permitAll()" />
    <sec:intercept-url pattern="/api/account" access="permitAll()" />
<<<<<<< HEAD
    <sec:intercept-url pattern="/api/staticContent/*" method="GET" access="permitAll()"/>
    <sec:intercept-url pattern="/api/externalFileResources/*" method="GET" access="permitAll()"/>
    
    <!-- Apps -->
    
=======
    <sec:intercept-url pattern="/api/staticContent/*" method="GET" access="permitAll()" />
    <sec:intercept-url pattern="/api/externalFileResources/*" method="GET" access="permitAll()" />

    <!-- Apps -->

>>>>>>> b383e1b1
    <sec:intercept-url pattern="/dhis-web-pivot/**" access="hasAnyRole('ALL,M_dhis-web-pivot')" />
    <sec:intercept-url pattern="/dhis-web-visualizer/**" access="hasAnyRole('ALL,M_dhis-web-visualizer')" />
    <sec:intercept-url pattern="/dhis-web-mapping/**" access="hasAnyRole('ALL,M_dhis-web-mapping')" />
    <sec:intercept-url pattern="/dhis-web-event-reports/**" access="hasAnyRole('ALL,M_dhis-web-event-reports')" />
    <sec:intercept-url pattern="/dhis-web-event-visualizer/**" access="hasAnyRole('ALL,M_dhis-web-event-visualizer')" />
    <sec:intercept-url pattern="/dhis-web-settings/**" access="hasAnyRole('ALL,M_dhis-web-settings')" />
    <sec:intercept-url pattern="/dhis-web-maintenance/**" access="hasAnyRole('ALL,M_dhis-web-maintenance')" />
    <sec:intercept-url pattern="/dhis-web-app-management/**" access="hasAnyRole('ALL,M_dhis-web-app-management')" />
    <sec:intercept-url pattern="/dhis-web-usage-analytics/**" access="hasAnyRole('ALL,M_dhis-web-usage-analytics')" />
    <sec:intercept-url pattern="/dhis-web-event-capture/**" access="hasAnyRole('ALL,M_dhis-web-event-capture')" />
    <sec:intercept-url pattern="/dhis-web-tracker-capture/**" access="hasAnyRole('ALL,M_dhis-web-tracker-capture')" />
    <sec:intercept-url pattern="/dhis-web-cache-cleaner/**" access="hasAnyRole('ALL,M_dhis-web-cache-cleaner')" />
<<<<<<< HEAD
    
=======

>>>>>>> b383e1b1
    <sec:intercept-url pattern="/**" access="isAuthenticated()" />
    <sec:custom-filter ref="resourceServerFilter" before="PRE_AUTH_FILTER" />
    <sec:custom-filter ref="automaticAccessFilter" before="LOGOUT_FILTER" />
    <sec:custom-filter ref="corsFilter" before="BASIC_AUTH_FILTER" />
    <sec:custom-filter ref="customAuthenticationFilter" before="FORM_LOGIN_FILTER" />
  </sec:http>

  <bean id="securityExceptionTranslationHandler"
    class="org.hisp.dhis.security.CustomExceptionMappingAuthenticationFailureHandler">
    <property name="exceptionMappings">
      <props>
        <prop key="org.springframework.security.authentication.CredentialsExpiredException">/dhis-web-commons/security/expired.action</prop>
      </props>
    </property>
    <property name="defaultFailureUrl" value="/dhis-web-commons/security/login.action?failed=true" />
  </bean>

  <!-- Security : Action -->

  <bean id="restrictOrganisationUnitsAction" class="org.hisp.dhis.security.action.RestrictOrganisationUnitsAction"
    scope="prototype">
    <property name="currentUserService" ref="org.hisp.dhis.user.CurrentUserService" />
    <property name="selectionManager" ref="org.hisp.dhis.ouwt.manager.OrganisationUnitSelectionManager" />
    <property name="selectionTreeManager" ref="org.hisp.dhis.oust.manager.SelectionTreeManager" />
  </bean>

  <bean id="automaticAccessFilter" class="org.hisp.dhis.security.filter.AutomaticAccessFilter">
    <property name="accessProviders">
      <map>
        <entry key="databaseAdmin" value-ref="databaseAutomaticAccessProvider" />
        <entry key="ghostAdmin" value-ref="ghostAutomaticAccessProvider" />
      </map>
    </property>
  </bean>

  <!-- Security : Listener -->

  <bean id="loggerListener" class="org.springframework.security.authentication.event.LoggerListener" />

  <!-- Security : AccessProvider -->

  <bean id="databaseAutomaticAccessProvider" class="org.hisp.dhis.security.DatabaseAutomaticAccessProvider">
    <property name="userService" ref="org.hisp.dhis.user.UserService" />
    <property name="systemAuthoritiesProvider" ref="simpleSystemAuthoritiesProvider" />
  </bean>

  <bean id="ghostAutomaticAccessProvider" class="org.hisp.dhis.security.GhostAutomaticAccessProvider">
    <property name="userService" ref="org.hisp.dhis.user.UserService" />
    <property name="systemAuthoritiesProvider" ref="simpleSystemAuthoritiesProvider" />
  </bean>

  <!-- Security : AccessDecision/Voter -->

  <bean id="scopeVoter" class="org.springframework.security.oauth2.provider.vote.ScopeVoter" />
  <bean id="authenticatedVoter" class="org.springframework.security.access.vote.AuthenticatedVoter" />
  <bean id="webExpressionVoter" class="org.springframework.security.web.access.expression.WebExpressionVoter" />
  <bean id="externalAccessVoter" class="org.hisp.dhis.security.vote.ExternalAccessVoter" />

  <bean id="accessDecisionManager" class="org.hisp.dhis.security.vote.LogicalOrAccessDecisionManager">
    <property name="accessDecisionManagers">
      <list>
        <!-- <ref bean="scopeAccessDecisionVoting" /> We don't use scopes right now-->
        <ref bean="adminAccessDecisionVoting" />
        <ref bean="regularAccessDecisionVoting" />
        <ref bean="webAccessDecisionVoting" />
        <ref bean="externalAccessDecisionVoting" />
      </list>
    </property>
  </bean>

  <bean id="scopeAccessDecisionVoting" class="org.springframework.security.access.vote.UnanimousBased">
    <constructor-arg name="decisionVoters">
      <list>
        <ref bean="scopeVoter" />
      </list>
    </constructor-arg>
  </bean>

  <bean id="adminAccessDecisionVoting" class="org.springframework.security.access.vote.UnanimousBased">
    <constructor-arg name="decisionVoters">
      <list>
        <ref bean="adminAccessVoter" />
      </list>
    </constructor-arg>
  </bean>

  <bean id="adminAccessVoter" class="org.hisp.dhis.security.vote.SimpleAccessVoter">
    <property name="requiredAuthority" value="ALL" />
  </bean>

  <bean id="webAccessDecisionVoting" class="org.springframework.security.access.vote.UnanimousBased">
    <constructor-arg name="decisionVoters">
      <list>
        <ref bean="webExpressionVoter" />
      </list>
    </constructor-arg>
  </bean>

  <bean id="externalAccessDecisionVoting" class="org.springframework.security.access.vote.UnanimousBased">
    <constructor-arg name="decisionVoters">
      <list>
        <ref bean="externalAccessVoter" />
      </list>
    </constructor-arg>
  </bean>

  <bean id="regularAccessDecisionVoting" class="org.springframework.security.access.vote.UnanimousBased">
    <constructor-arg name="decisionVoters">
      <list>
        <ref bean="actionAccessVoter" />
        <ref bean="moduleAccessVoter" />
        <ref bean="authenticatedVoter" />
      </list>
    </constructor-arg>
  </bean>

  <bean id="actionAccessVoter" class="org.hisp.dhis.security.vote.ActionAccessVoter">
    <property name="attributePrefix" value="F_" />
    <property name="requiredAuthoritiesKey" value="requiredAuthorities" />
    <property name="anyAuthoritiesKey" value="anyAuthorities" />
  </bean>

  <bean id="moduleAccessVoter" class="org.hisp.dhis.security.vote.ModuleAccessVoter">
    <property name="attributePrefix" value="M_" />
    <property name="alwaysAccessible">
      <set>
        <value>dhis-web-commons-menu</value>
        <value>dhis-web-commons-oust</value>
        <value>dhis-web-commons-ouwt</value>
        <value>dhis-web-commons-security</value>
        <value>dhis-web-commons-i18n</value>
        <value>dhis-web-commons-ajax</value>
        <value>dhis-web-commons-ajax-json</value>
        <value>dhis-web-commons-ajax-html</value>
        <value>dhis-web-commons-stream</value>
        <value>dhis-web-commons-help</value>
        <value>dhis-web-commons-about</value>
        <value>dhis-web-apps</value>
        <value>dhis-web-api-mobile</value>
        <value>dhis-web-portal</value>
      </set>
    </property>
  </bean>

  <bean id="org.hisp.dhis.security.ActionAccessResolver"
    class="org.hisp.dhis.security.SpringSecurityActionAccessResolver">
    <property name="requiredAuthoritiesProvider" ref="org.hisp.dhis.security.authority.RequiredAuthoritiesProvider" />
    <property name="accessDecisionManager" ref="accessDecisionManager" />
  </bean>

  <!-- Security : Interceptor -->

  <bean id="org.hisp.dhis.security.intercept.LoginInterceptor" class="org.hisp.dhis.security.intercept.LoginInterceptor">
    <property name="actions">
      <list>
        <ref bean="restrictOrganisationUnitsAction" />
      </list>
    </property>
  </bean>

  <bean id="org.hisp.dhis.security.intercept.XWorkSecurityInterceptor"
    class="org.hisp.dhis.security.intercept.XWorkSecurityInterceptor">
    <property name="accessDecisionManager" ref="accessDecisionManager" />
    <property name="authenticationManager" ref="authenticationManager" />
    <property name="validateConfigAttributes" value="false" />
    <property name="requiredAuthoritiesProvider" ref="org.hisp.dhis.security.authority.RequiredAuthoritiesProvider" />
    <property name="actionAccessResolver" ref="org.hisp.dhis.security.ActionAccessResolver" />
    <property name="securityService" ref="org.hisp.dhis.security.SecurityService" />
  </bean>

  <!-- Security : AuthorityProvider -->

  <bean id="org.hisp.dhis.security.authority.RequiredAuthoritiesProvider"
    class="org.hisp.dhis.security.authority.DefaultRequiredAuthoritiesProvider">
    <property name="requiredAuthoritiesKey" value="requiredAuthorities" />
    <property name="anyAuthoritiesKey" value="anyAuthorities" />
    <property name="globalAttributes">
      <set>
        <value>M_MODULE_ACCESS_VOTER_ENABLED</value>
      </set>
    </property>
  </bean>

  <bean id="org.hisp.dhis.security.authority.SystemAuthoritiesProvider"
    class="org.hisp.dhis.security.authority.CompositeSystemAuthoritiesProvider">
    <property name="sources">
      <set>
        <bean class="org.hisp.dhis.security.authority.CachingSystemAuthoritiesProvider">
          <property name="source" ref="detectingSystemAuthoritiesProvider" />
        </bean>
        <bean class="org.hisp.dhis.security.authority.CachingSystemAuthoritiesProvider">
          <property name="source" ref="moduleSystemAuthoritiesProvider" />
        </bean>
        <bean class="org.hisp.dhis.security.authority.CachingSystemAuthoritiesProvider">
          <property name="source" ref="simpleSystemAuthoritiesProvider" />
        </bean>
        <ref bean="appsSystemAuthoritiesProvider" />
        <ref bean="schemaAuthoritiesProvider" />
      </set>
    </property>
  </bean>

  <bean id="detectingSystemAuthoritiesProvider"
    class="org.hisp.dhis.security.authority.DetectingSystemAuthoritiesProvider">
    <property name="requiredAuthoritiesProvider" ref="org.hisp.dhis.security.authority.RequiredAuthoritiesProvider" />
  </bean>

  <bean id="moduleSystemAuthoritiesProvider" class="org.hisp.dhis.security.authority.ModuleSystemAuthoritiesProvider">
    <property name="authorityPrefix" value="M_" />
    <property name="moduleManager" ref="org.hisp.dhis.webportal.module.ModuleManager" />
    <property name="excludes">
      <set>
        <value>dhis-web-commons-menu</value>
        <value>dhis-web-commons-menu-management</value>
        <value>dhis-web-commons-oust</value>
        <value>dhis-web-commons-ouwt</value>
        <value>dhis-web-commons-security</value>
        <value>dhis-web-commons-i18n</value>
        <value>dhis-web-commons-ajax</value>
        <value>dhis-web-commons-ajax-json</value>
        <value>dhis-web-commons-ajax-html</value>
        <value>dhis-web-commons-stream</value>
        <value>dhis-web-commons-help</value>
        <value>dhis-web-commons-about</value>
        <value>dhis-web-apps</value>
        <value>dhis-web-api-mobile</value>
        <value>dhis-web-portal</value>
      </set>
    </property>
  </bean>

  <bean id="schemaAuthoritiesProvider" class="org.hisp.dhis.security.authority.SchemaAuthoritiesProvider" />

  <bean id="simpleSystemAuthoritiesProvider" class="org.hisp.dhis.security.authority.SimpleSystemAuthoritiesProvider">
    <property name="authorities">
      <set>
        <value>ALL</value>
        <value>F_VIEW_EVENT_ANALYTICS</value>
<<<<<<< HEAD
        <value>F_DASHBOARD_PUBLIC_ADD</value>
        <value>F_METADATA_MANAGE</value>
        <value>F_CHART_PUBLIC_ADD</value>
        <value>F_MAP_PUBLIC_ADD</value>
        <value>F_USERGROUP_PUBLIC_ADD</value>
        <value>F_REPORTTABLE_PUBLIC_ADD</value>
        <value>F_MAP_EXTERNAL</value>
        <value>F_CHART_EXTERNAL</value>
        <value>F_SQLVIEW_EXTERNAL</value>
        <value>F_REPORTTABLE_EXTERNAL</value>
=======
>>>>>>> b383e1b1
        <value>F_METADATA_EXPORT</value>
        <value>F_METADATA_IMPORT</value>
        <value>F_APPROVE_DATA</value>
        <value>F_APPROVE_DATA_LOWER_LEVELS</value>
        <value>F_ACCEPT_DATA_LOWER_LEVELS</value>
        <value>F_INSERT_CUSTOM_JS_CSS</value>
        <value>F_VIEW_UNAPPROVED_DATA</value>
        <value>F_REPLICATE_USER</value>
        <value>F_USERGROUP_MANAGING_RELATIONSHIPS_ADD</value>
        <value>F_USERGROUP_MANAGING_RELATIONSHIPS_VIEW</value>
        <value>F_USER_GROUPS_READ_ONLY_ADD_MEMBERS</value>
        <value>F_PROGRAM_DASHBOARD_CONFIG_ADMIN</value>
        <value>F_LEGEND_ADD</value>
        <value>F_LEGEND_DELETE</value>
        <value>F_TRACKED_ENTITY_DATAVALUE_ADD</value>
        <value>F_TRACKED_ENTITY_DATAVALUE_DELETE</value>
        <value>F_TRACKED_ENTITY_INSTANCE_SEARCH</value>
        <value>F_TRACKED_ENTITY_INSTANCE_SEARCH_IN_ALL_ORGUNITS</value>
        <value>F_TRACKED_ENTITY_INSTANCE_ADD</value>
        <value>F_TRACKED_ENTITY_INSTANCE_DELETE</value>
        <value>F_PROGRAM_ENROLLMENT</value>
        <value>F_PROGRAM_UNENROLLMENT</value>
      </set>
    </property>
  </bean>

  <bean id="appsSystemAuthoritiesProvider" class="org.hisp.dhis.security.authority.AppsSystemAuthoritiesProvider" />

</beans>
<|MERGE_RESOLUTION|>--- conflicted
+++ resolved
@@ -1,436 +1,405 @@
-<?xml version="1.0" encoding="UTF-8"?>
-<beans xmlns="http://www.springframework.org/schema/beans" xmlns:xsi="http://www.w3.org/2001/XMLSchema-instance"
-  xmlns:sec="http://www.springframework.org/schema/security" xmlns:oauth="http://www.springframework.org/schema/security/oauth2"
-  xsi:schemaLocation="http://www.springframework.org/schema/beans http://www.springframework.org/schema/beans/spring-beans-4.2.xsd
-    http://www.springframework.org/schema/security http://www.springframework.org/schema/security/spring-security-3.2.xsd http://www.springframework.org/schema/security/oauth2 http://www.springframework.org/schema/security/spring-security-oauth2.xsd">
-
-  <!-- OAuth2 -->
-
-  <bean id="oauthAuthenticationEntryPoint"
-    class="org.springframework.security.oauth2.provider.error.OAuth2AuthenticationEntryPoint">
-    <property name="realmName" value="dhis2/oauth2" />
-  </bean>
-
-  <bean id="oauthAccessDeniedHandler" class="org.springframework.security.oauth2.provider.error.OAuth2AccessDeniedHandler" />
-
-  <bean id="clientCredentialsTokenEndpointFilter" class="org.springframework.security.oauth2.provider.client.ClientCredentialsTokenEndpointFilter">
-    <property name="authenticationManager" ref="clientAuthenticationManager" />
-  </bean>
-
-  <oauth:resource-server id="resourceServerFilter" token-services-ref="tokenServices" entry-point-ref="oauthAuthenticationEntryPoint" />
-
-  <sec:http pattern="/uaa/oauth/token/**" create-session="stateless" authentication-manager-ref="clientAuthenticationManager" disable-url-rewriting="true">
-    <sec:intercept-url pattern="/uaa/oauth/token/**" access="IS_AUTHENTICATED_FULLY" />
-    <sec:anonymous enabled="false" />
-    <sec:http-basic entry-point-ref="oauthAuthenticationEntryPoint" />
-    <sec:custom-filter ref="clientCredentialsTokenEndpointFilter" before="BASIC_AUTH_FILTER" />
-    <sec:access-denied-handler ref="oauthAccessDeniedHandler" />
-  </sec:http>
-
-  <sec:http pattern="/uaa/oauth/authorize/**" authentication-manager-ref="authenticationManager" disable-url-rewriting="true">
-    <sec:intercept-url pattern="/uaa/oauth/authorize/**" access="IS_AUTHENTICATED_FULLY" />
-    <sec:http-basic />
-    <sec:anonymous />
-
-    <sec:form-login authentication-failure-url="/dhis-web-commons/security/login.action?failed=true"
-      username-parameter="j_username" password-parameter="j_password"
-      login-page="/dhis-web-commons/security/login.action"
-      login-processing-url="/dhis-web-commons-security/login.action" />
-
-  </sec:http>
-
-  <bean id="mappedRedirectStrategy" class="org.hisp.dhis.security.MappedRedirectStrategy">
-    <property name="redirectMap">
-      <map>
-        <entry key="/dhis-web-commons-stream/ping.action" value="/" />
-      </map>
-    </property>
-    <property name="deviceResolver" ref="org.springframework.mobile.device.DeviceResolver" />
-  </bean>
-
-  <bean id="defaultAuthenticationSuccessHandler" class="org.hisp.dhis.security.DefaultAuthenticationSuccessHandler">
-    <property name="redirectStrategy" ref="mappedRedirectStrategy" />
-  </bean>
-
-  <bean id="customAuthenticationFilter" class="org.hisp.dhis.security.filter.CustomAuthenticationFilter" />
-
-  <bean id="corsFilter" class="org.hisp.dhis.security.filter.CorsFilter" />
-
-  <bean id="appCacheFilter" class="org.hisp.dhis.servlet.filter.AppCacheFilter" />
-
-  <sec:http pattern="/dhis-web-commons/javascripts/**" security="none" />
-  <sec:http pattern="/dhis-web-commons/css/**" security="none" />
-  <sec:http pattern="/dhis-web-commons/flags/**" security="none" />
-  <sec:http pattern="/dhis-web-commons/fonts/**" security="none" />
-  <sec:http pattern="/api/files/style/external" security="none" />
-  <sec:http pattern="/external-static/**" security="none" />
-  <sec:http pattern="/favicon.ico" security="none" />
-
-  <!-- Disabled for now, we need to properly handle "Basic Auth" dialog box popping up on browsers
-  <sec:http access-decision-manager-ref="accessDecisionManager" use-expressions="true" realm="DHIS2" pattern="/api/**">
-    <sec:http-basic />
-
-    <sec:headers>
-      <sec:content-type-options />
-      <sec:frame-options />
-      <sec:xss-protection />
-    </sec:headers>
-
-    <sec:custom-filter ref="automaticAccessFilter" before="LOGOUT_FILTER" />
-    <sec:custom-filter ref="corsFilter" before="BASIC_AUTH_FILTER" />
-    <sec:intercept-url pattern="/api/account/username" access="permitAll()" />
-    <sec:intercept-url pattern="/api/account/recovery" access="permitAll()" />
-    <sec:intercept-url pattern="/api/account/restore" access="permitAll()" />
-    <sec:intercept-url pattern="/api/account/password" access="permitAll()" />
-    <sec:intercept-url pattern="/api/account" access="permitAll()" />
-    <sec:intercept-url pattern="/api/**" access="isAuthenticated()" />
-  </sec:http>
-  -->
-
-  <sec:http access-decision-manager-ref="accessDecisionManager" use-expressions="true" realm="DHIS2" disable-url-rewriting="true">
-    <sec:openid-login user-service-ref="userDetailsService" default-target-url="/" always-use-default-target="false"
-      authentication-failure-handler-ref="securityExceptionTranslationHandler"
-      login-processing-url="/dhis-web-commons-security/openid.action"
-      authentication-success-handler-ref="defaultAuthenticationSuccessHandler" />
-
-    <sec:form-login default-target-url="/" always-use-default-target="false"
-      username-parameter="j_username" password-parameter="j_password"
-      authentication-failure-handler-ref="securityExceptionTranslationHandler"
-      login-processing-url="/dhis-web-commons-security/login.action"
-      login-page="/dhis-web-commons/security/login.action"
-      authentication-success-handler-ref="defaultAuthenticationSuccessHandler" />
-
-    <sec:headers>
-      <sec:content-type-options />
-      <sec:frame-options policy="SAMEORIGIN" />
-      <sec:xss-protection />
-    </sec:headers>
-
-    <sec:http-basic />
-    <sec:logout logout-url="/dhis-web-commons-security/logout.action" />
-    <sec:intercept-url pattern="/dhis-web-commons/i18nJavaScript.action" access="permitAll()" />
-    <sec:intercept-url pattern="/dhis-web-commons/security/**" access="permitAll()" />
-<<<<<<< HEAD
-    
-    <!-- Account recovery -->
-    
-=======
-
-    <!-- Account recovery -->
-
->>>>>>> b383e1b1
-    <sec:intercept-url pattern="/api/account/username" access="permitAll()" />
-    <sec:intercept-url pattern="/api/account/recovery" access="permitAll()" />
-    <sec:intercept-url pattern="/api/account/restore" access="permitAll()" />
-    <sec:intercept-url pattern="/api/account/password" access="permitAll()" />
-    <sec:intercept-url pattern="/api/account" access="permitAll()" />
-<<<<<<< HEAD
-    <sec:intercept-url pattern="/api/staticContent/*" method="GET" access="permitAll()"/>
-    <sec:intercept-url pattern="/api/externalFileResources/*" method="GET" access="permitAll()"/>
-    
-    <!-- Apps -->
-    
-=======
-    <sec:intercept-url pattern="/api/staticContent/*" method="GET" access="permitAll()" />
-    <sec:intercept-url pattern="/api/externalFileResources/*" method="GET" access="permitAll()" />
-
-    <!-- Apps -->
-
->>>>>>> b383e1b1
-    <sec:intercept-url pattern="/dhis-web-pivot/**" access="hasAnyRole('ALL,M_dhis-web-pivot')" />
-    <sec:intercept-url pattern="/dhis-web-visualizer/**" access="hasAnyRole('ALL,M_dhis-web-visualizer')" />
-    <sec:intercept-url pattern="/dhis-web-mapping/**" access="hasAnyRole('ALL,M_dhis-web-mapping')" />
-    <sec:intercept-url pattern="/dhis-web-event-reports/**" access="hasAnyRole('ALL,M_dhis-web-event-reports')" />
-    <sec:intercept-url pattern="/dhis-web-event-visualizer/**" access="hasAnyRole('ALL,M_dhis-web-event-visualizer')" />
-    <sec:intercept-url pattern="/dhis-web-settings/**" access="hasAnyRole('ALL,M_dhis-web-settings')" />
-    <sec:intercept-url pattern="/dhis-web-maintenance/**" access="hasAnyRole('ALL,M_dhis-web-maintenance')" />
-    <sec:intercept-url pattern="/dhis-web-app-management/**" access="hasAnyRole('ALL,M_dhis-web-app-management')" />
-    <sec:intercept-url pattern="/dhis-web-usage-analytics/**" access="hasAnyRole('ALL,M_dhis-web-usage-analytics')" />
-    <sec:intercept-url pattern="/dhis-web-event-capture/**" access="hasAnyRole('ALL,M_dhis-web-event-capture')" />
-    <sec:intercept-url pattern="/dhis-web-tracker-capture/**" access="hasAnyRole('ALL,M_dhis-web-tracker-capture')" />
-    <sec:intercept-url pattern="/dhis-web-cache-cleaner/**" access="hasAnyRole('ALL,M_dhis-web-cache-cleaner')" />
-<<<<<<< HEAD
-    
-=======
-
->>>>>>> b383e1b1
-    <sec:intercept-url pattern="/**" access="isAuthenticated()" />
-    <sec:custom-filter ref="resourceServerFilter" before="PRE_AUTH_FILTER" />
-    <sec:custom-filter ref="automaticAccessFilter" before="LOGOUT_FILTER" />
-    <sec:custom-filter ref="corsFilter" before="BASIC_AUTH_FILTER" />
-    <sec:custom-filter ref="customAuthenticationFilter" before="FORM_LOGIN_FILTER" />
-  </sec:http>
-
-  <bean id="securityExceptionTranslationHandler"
-    class="org.hisp.dhis.security.CustomExceptionMappingAuthenticationFailureHandler">
-    <property name="exceptionMappings">
-      <props>
-        <prop key="org.springframework.security.authentication.CredentialsExpiredException">/dhis-web-commons/security/expired.action</prop>
-      </props>
-    </property>
-    <property name="defaultFailureUrl" value="/dhis-web-commons/security/login.action?failed=true" />
-  </bean>
-
-  <!-- Security : Action -->
-
-  <bean id="restrictOrganisationUnitsAction" class="org.hisp.dhis.security.action.RestrictOrganisationUnitsAction"
-    scope="prototype">
-    <property name="currentUserService" ref="org.hisp.dhis.user.CurrentUserService" />
-    <property name="selectionManager" ref="org.hisp.dhis.ouwt.manager.OrganisationUnitSelectionManager" />
-    <property name="selectionTreeManager" ref="org.hisp.dhis.oust.manager.SelectionTreeManager" />
-  </bean>
-
-  <bean id="automaticAccessFilter" class="org.hisp.dhis.security.filter.AutomaticAccessFilter">
-    <property name="accessProviders">
-      <map>
-        <entry key="databaseAdmin" value-ref="databaseAutomaticAccessProvider" />
-        <entry key="ghostAdmin" value-ref="ghostAutomaticAccessProvider" />
-      </map>
-    </property>
-  </bean>
-
-  <!-- Security : Listener -->
-
-  <bean id="loggerListener" class="org.springframework.security.authentication.event.LoggerListener" />
-
-  <!-- Security : AccessProvider -->
-
-  <bean id="databaseAutomaticAccessProvider" class="org.hisp.dhis.security.DatabaseAutomaticAccessProvider">
-    <property name="userService" ref="org.hisp.dhis.user.UserService" />
-    <property name="systemAuthoritiesProvider" ref="simpleSystemAuthoritiesProvider" />
-  </bean>
-
-  <bean id="ghostAutomaticAccessProvider" class="org.hisp.dhis.security.GhostAutomaticAccessProvider">
-    <property name="userService" ref="org.hisp.dhis.user.UserService" />
-    <property name="systemAuthoritiesProvider" ref="simpleSystemAuthoritiesProvider" />
-  </bean>
-
-  <!-- Security : AccessDecision/Voter -->
-
-  <bean id="scopeVoter" class="org.springframework.security.oauth2.provider.vote.ScopeVoter" />
-  <bean id="authenticatedVoter" class="org.springframework.security.access.vote.AuthenticatedVoter" />
-  <bean id="webExpressionVoter" class="org.springframework.security.web.access.expression.WebExpressionVoter" />
-  <bean id="externalAccessVoter" class="org.hisp.dhis.security.vote.ExternalAccessVoter" />
-
-  <bean id="accessDecisionManager" class="org.hisp.dhis.security.vote.LogicalOrAccessDecisionManager">
-    <property name="accessDecisionManagers">
-      <list>
-        <!-- <ref bean="scopeAccessDecisionVoting" /> We don't use scopes right now-->
-        <ref bean="adminAccessDecisionVoting" />
-        <ref bean="regularAccessDecisionVoting" />
-        <ref bean="webAccessDecisionVoting" />
-        <ref bean="externalAccessDecisionVoting" />
-      </list>
-    </property>
-  </bean>
-
-  <bean id="scopeAccessDecisionVoting" class="org.springframework.security.access.vote.UnanimousBased">
-    <constructor-arg name="decisionVoters">
-      <list>
-        <ref bean="scopeVoter" />
-      </list>
-    </constructor-arg>
-  </bean>
-
-  <bean id="adminAccessDecisionVoting" class="org.springframework.security.access.vote.UnanimousBased">
-    <constructor-arg name="decisionVoters">
-      <list>
-        <ref bean="adminAccessVoter" />
-      </list>
-    </constructor-arg>
-  </bean>
-
-  <bean id="adminAccessVoter" class="org.hisp.dhis.security.vote.SimpleAccessVoter">
-    <property name="requiredAuthority" value="ALL" />
-  </bean>
-
-  <bean id="webAccessDecisionVoting" class="org.springframework.security.access.vote.UnanimousBased">
-    <constructor-arg name="decisionVoters">
-      <list>
-        <ref bean="webExpressionVoter" />
-      </list>
-    </constructor-arg>
-  </bean>
-
-  <bean id="externalAccessDecisionVoting" class="org.springframework.security.access.vote.UnanimousBased">
-    <constructor-arg name="decisionVoters">
-      <list>
-        <ref bean="externalAccessVoter" />
-      </list>
-    </constructor-arg>
-  </bean>
-
-  <bean id="regularAccessDecisionVoting" class="org.springframework.security.access.vote.UnanimousBased">
-    <constructor-arg name="decisionVoters">
-      <list>
-        <ref bean="actionAccessVoter" />
-        <ref bean="moduleAccessVoter" />
-        <ref bean="authenticatedVoter" />
-      </list>
-    </constructor-arg>
-  </bean>
-
-  <bean id="actionAccessVoter" class="org.hisp.dhis.security.vote.ActionAccessVoter">
-    <property name="attributePrefix" value="F_" />
-    <property name="requiredAuthoritiesKey" value="requiredAuthorities" />
-    <property name="anyAuthoritiesKey" value="anyAuthorities" />
-  </bean>
-
-  <bean id="moduleAccessVoter" class="org.hisp.dhis.security.vote.ModuleAccessVoter">
-    <property name="attributePrefix" value="M_" />
-    <property name="alwaysAccessible">
-      <set>
-        <value>dhis-web-commons-menu</value>
-        <value>dhis-web-commons-oust</value>
-        <value>dhis-web-commons-ouwt</value>
-        <value>dhis-web-commons-security</value>
-        <value>dhis-web-commons-i18n</value>
-        <value>dhis-web-commons-ajax</value>
-        <value>dhis-web-commons-ajax-json</value>
-        <value>dhis-web-commons-ajax-html</value>
-        <value>dhis-web-commons-stream</value>
-        <value>dhis-web-commons-help</value>
-        <value>dhis-web-commons-about</value>
-        <value>dhis-web-apps</value>
-        <value>dhis-web-api-mobile</value>
-        <value>dhis-web-portal</value>
-      </set>
-    </property>
-  </bean>
-
-  <bean id="org.hisp.dhis.security.ActionAccessResolver"
-    class="org.hisp.dhis.security.SpringSecurityActionAccessResolver">
-    <property name="requiredAuthoritiesProvider" ref="org.hisp.dhis.security.authority.RequiredAuthoritiesProvider" />
-    <property name="accessDecisionManager" ref="accessDecisionManager" />
-  </bean>
-
-  <!-- Security : Interceptor -->
-
-  <bean id="org.hisp.dhis.security.intercept.LoginInterceptor" class="org.hisp.dhis.security.intercept.LoginInterceptor">
-    <property name="actions">
-      <list>
-        <ref bean="restrictOrganisationUnitsAction" />
-      </list>
-    </property>
-  </bean>
-
-  <bean id="org.hisp.dhis.security.intercept.XWorkSecurityInterceptor"
-    class="org.hisp.dhis.security.intercept.XWorkSecurityInterceptor">
-    <property name="accessDecisionManager" ref="accessDecisionManager" />
-    <property name="authenticationManager" ref="authenticationManager" />
-    <property name="validateConfigAttributes" value="false" />
-    <property name="requiredAuthoritiesProvider" ref="org.hisp.dhis.security.authority.RequiredAuthoritiesProvider" />
-    <property name="actionAccessResolver" ref="org.hisp.dhis.security.ActionAccessResolver" />
-    <property name="securityService" ref="org.hisp.dhis.security.SecurityService" />
-  </bean>
-
-  <!-- Security : AuthorityProvider -->
-
-  <bean id="org.hisp.dhis.security.authority.RequiredAuthoritiesProvider"
-    class="org.hisp.dhis.security.authority.DefaultRequiredAuthoritiesProvider">
-    <property name="requiredAuthoritiesKey" value="requiredAuthorities" />
-    <property name="anyAuthoritiesKey" value="anyAuthorities" />
-    <property name="globalAttributes">
-      <set>
-        <value>M_MODULE_ACCESS_VOTER_ENABLED</value>
-      </set>
-    </property>
-  </bean>
-
-  <bean id="org.hisp.dhis.security.authority.SystemAuthoritiesProvider"
-    class="org.hisp.dhis.security.authority.CompositeSystemAuthoritiesProvider">
-    <property name="sources">
-      <set>
-        <bean class="org.hisp.dhis.security.authority.CachingSystemAuthoritiesProvider">
-          <property name="source" ref="detectingSystemAuthoritiesProvider" />
-        </bean>
-        <bean class="org.hisp.dhis.security.authority.CachingSystemAuthoritiesProvider">
-          <property name="source" ref="moduleSystemAuthoritiesProvider" />
-        </bean>
-        <bean class="org.hisp.dhis.security.authority.CachingSystemAuthoritiesProvider">
-          <property name="source" ref="simpleSystemAuthoritiesProvider" />
-        </bean>
-        <ref bean="appsSystemAuthoritiesProvider" />
-        <ref bean="schemaAuthoritiesProvider" />
-      </set>
-    </property>
-  </bean>
-
-  <bean id="detectingSystemAuthoritiesProvider"
-    class="org.hisp.dhis.security.authority.DetectingSystemAuthoritiesProvider">
-    <property name="requiredAuthoritiesProvider" ref="org.hisp.dhis.security.authority.RequiredAuthoritiesProvider" />
-  </bean>
-
-  <bean id="moduleSystemAuthoritiesProvider" class="org.hisp.dhis.security.authority.ModuleSystemAuthoritiesProvider">
-    <property name="authorityPrefix" value="M_" />
-    <property name="moduleManager" ref="org.hisp.dhis.webportal.module.ModuleManager" />
-    <property name="excludes">
-      <set>
-        <value>dhis-web-commons-menu</value>
-        <value>dhis-web-commons-menu-management</value>
-        <value>dhis-web-commons-oust</value>
-        <value>dhis-web-commons-ouwt</value>
-        <value>dhis-web-commons-security</value>
-        <value>dhis-web-commons-i18n</value>
-        <value>dhis-web-commons-ajax</value>
-        <value>dhis-web-commons-ajax-json</value>
-        <value>dhis-web-commons-ajax-html</value>
-        <value>dhis-web-commons-stream</value>
-        <value>dhis-web-commons-help</value>
-        <value>dhis-web-commons-about</value>
-        <value>dhis-web-apps</value>
-        <value>dhis-web-api-mobile</value>
-        <value>dhis-web-portal</value>
-      </set>
-    </property>
-  </bean>
-
-  <bean id="schemaAuthoritiesProvider" class="org.hisp.dhis.security.authority.SchemaAuthoritiesProvider" />
-
-  <bean id="simpleSystemAuthoritiesProvider" class="org.hisp.dhis.security.authority.SimpleSystemAuthoritiesProvider">
-    <property name="authorities">
-      <set>
-        <value>ALL</value>
-        <value>F_VIEW_EVENT_ANALYTICS</value>
-<<<<<<< HEAD
-        <value>F_DASHBOARD_PUBLIC_ADD</value>
-        <value>F_METADATA_MANAGE</value>
-        <value>F_CHART_PUBLIC_ADD</value>
-        <value>F_MAP_PUBLIC_ADD</value>
-        <value>F_USERGROUP_PUBLIC_ADD</value>
-        <value>F_REPORTTABLE_PUBLIC_ADD</value>
-        <value>F_MAP_EXTERNAL</value>
-        <value>F_CHART_EXTERNAL</value>
-        <value>F_SQLVIEW_EXTERNAL</value>
-        <value>F_REPORTTABLE_EXTERNAL</value>
-=======
->>>>>>> b383e1b1
-        <value>F_METADATA_EXPORT</value>
-        <value>F_METADATA_IMPORT</value>
-        <value>F_APPROVE_DATA</value>
-        <value>F_APPROVE_DATA_LOWER_LEVELS</value>
-        <value>F_ACCEPT_DATA_LOWER_LEVELS</value>
-        <value>F_INSERT_CUSTOM_JS_CSS</value>
-        <value>F_VIEW_UNAPPROVED_DATA</value>
-        <value>F_REPLICATE_USER</value>
-        <value>F_USERGROUP_MANAGING_RELATIONSHIPS_ADD</value>
-        <value>F_USERGROUP_MANAGING_RELATIONSHIPS_VIEW</value>
-        <value>F_USER_GROUPS_READ_ONLY_ADD_MEMBERS</value>
-        <value>F_PROGRAM_DASHBOARD_CONFIG_ADMIN</value>
-        <value>F_LEGEND_ADD</value>
-        <value>F_LEGEND_DELETE</value>
-        <value>F_TRACKED_ENTITY_DATAVALUE_ADD</value>
-        <value>F_TRACKED_ENTITY_DATAVALUE_DELETE</value>
-        <value>F_TRACKED_ENTITY_INSTANCE_SEARCH</value>
-        <value>F_TRACKED_ENTITY_INSTANCE_SEARCH_IN_ALL_ORGUNITS</value>
-        <value>F_TRACKED_ENTITY_INSTANCE_ADD</value>
-        <value>F_TRACKED_ENTITY_INSTANCE_DELETE</value>
-        <value>F_PROGRAM_ENROLLMENT</value>
-        <value>F_PROGRAM_UNENROLLMENT</value>
-      </set>
-    </property>
-  </bean>
-
-  <bean id="appsSystemAuthoritiesProvider" class="org.hisp.dhis.security.authority.AppsSystemAuthoritiesProvider" />
-
-</beans>
+<?xml version="1.0" encoding="UTF-8"?>
+<beans xmlns="http://www.springframework.org/schema/beans" xmlns:xsi="http://www.w3.org/2001/XMLSchema-instance"
+  xmlns:sec="http://www.springframework.org/schema/security" xmlns:oauth="http://www.springframework.org/schema/security/oauth2"
+  xsi:schemaLocation="http://www.springframework.org/schema/beans http://www.springframework.org/schema/beans/spring-beans-4.2.xsd
+    http://www.springframework.org/schema/security http://www.springframework.org/schema/security/spring-security-3.2.xsd http://www.springframework.org/schema/security/oauth2 http://www.springframework.org/schema/security/spring-security-oauth2.xsd">
+
+  <!-- OAuth2 -->
+
+  <bean id="oauthAuthenticationEntryPoint"
+    class="org.springframework.security.oauth2.provider.error.OAuth2AuthenticationEntryPoint">
+    <property name="realmName" value="dhis2/oauth2" />
+  </bean>
+
+  <bean id="oauthAccessDeniedHandler" class="org.springframework.security.oauth2.provider.error.OAuth2AccessDeniedHandler" />
+
+  <bean id="clientCredentialsTokenEndpointFilter" class="org.springframework.security.oauth2.provider.client.ClientCredentialsTokenEndpointFilter">
+    <property name="authenticationManager" ref="clientAuthenticationManager" />
+  </bean>
+
+  <oauth:resource-server id="resourceServerFilter" token-services-ref="tokenServices" entry-point-ref="oauthAuthenticationEntryPoint" />
+
+  <sec:http pattern="/uaa/oauth/token/**" create-session="stateless" authentication-manager-ref="clientAuthenticationManager" disable-url-rewriting="true">
+    <sec:intercept-url pattern="/uaa/oauth/token/**" access="IS_AUTHENTICATED_FULLY" />
+    <sec:anonymous enabled="false" />
+    <sec:http-basic entry-point-ref="oauthAuthenticationEntryPoint" />
+    <sec:custom-filter ref="clientCredentialsTokenEndpointFilter" before="BASIC_AUTH_FILTER" />
+    <sec:access-denied-handler ref="oauthAccessDeniedHandler" />
+  </sec:http>
+
+  <sec:http pattern="/uaa/oauth/authorize/**" authentication-manager-ref="authenticationManager" disable-url-rewriting="true">
+    <sec:intercept-url pattern="/uaa/oauth/authorize/**" access="IS_AUTHENTICATED_FULLY" />
+    <sec:http-basic />
+    <sec:anonymous />
+
+    <sec:form-login authentication-failure-url="/dhis-web-commons/security/login.action?failed=true"
+      username-parameter="j_username" password-parameter="j_password"
+      login-page="/dhis-web-commons/security/login.action"
+      login-processing-url="/dhis-web-commons-security/login.action" />
+
+  </sec:http>
+
+  <bean id="mappedRedirectStrategy" class="org.hisp.dhis.security.MappedRedirectStrategy">
+    <property name="redirectMap">
+      <map>
+        <entry key="/dhis-web-commons-stream/ping.action" value="/" />
+      </map>
+    </property>
+    <property name="deviceResolver" ref="org.springframework.mobile.device.DeviceResolver" />
+  </bean>
+
+  <bean id="defaultAuthenticationSuccessHandler" class="org.hisp.dhis.security.DefaultAuthenticationSuccessHandler">
+    <property name="redirectStrategy" ref="mappedRedirectStrategy" />
+  </bean>
+
+  <bean id="customAuthenticationFilter" class="org.hisp.dhis.security.filter.CustomAuthenticationFilter" />
+
+  <bean id="corsFilter" class="org.hisp.dhis.security.filter.CorsFilter" />
+
+  <bean id="appCacheFilter" class="org.hisp.dhis.servlet.filter.AppCacheFilter" />
+
+  <sec:http pattern="/dhis-web-commons/javascripts/**" security="none" />
+  <sec:http pattern="/dhis-web-commons/css/**" security="none" />
+  <sec:http pattern="/dhis-web-commons/flags/**" security="none" />
+  <sec:http pattern="/dhis-web-commons/fonts/**" security="none" />
+  <sec:http pattern="/api/files/style/external" security="none" />
+  <sec:http pattern="/external-static/**" security="none" />
+  <sec:http pattern="/favicon.ico" security="none" />
+
+  <!-- Disabled for now, we need to properly handle "Basic Auth" dialog box popping up on browsers
+  <sec:http access-decision-manager-ref="accessDecisionManager" use-expressions="true" realm="DHIS2" pattern="/api/**">
+    <sec:http-basic />
+
+    <sec:headers>
+      <sec:content-type-options />
+      <sec:frame-options />
+      <sec:xss-protection />
+    </sec:headers>
+
+    <sec:custom-filter ref="automaticAccessFilter" before="LOGOUT_FILTER" />
+    <sec:custom-filter ref="corsFilter" before="BASIC_AUTH_FILTER" />
+    <sec:intercept-url pattern="/api/account/username" access="permitAll()" />
+    <sec:intercept-url pattern="/api/account/recovery" access="permitAll()" />
+    <sec:intercept-url pattern="/api/account/restore" access="permitAll()" />
+    <sec:intercept-url pattern="/api/account/password" access="permitAll()" />
+    <sec:intercept-url pattern="/api/account" access="permitAll()" />
+    <sec:intercept-url pattern="/api/**" access="isAuthenticated()" />
+  </sec:http>
+  -->
+
+  <sec:http access-decision-manager-ref="accessDecisionManager" use-expressions="true" realm="DHIS2" disable-url-rewriting="true">
+    <sec:openid-login user-service-ref="userDetailsService" default-target-url="/" always-use-default-target="false"
+      authentication-failure-handler-ref="securityExceptionTranslationHandler"
+      login-processing-url="/dhis-web-commons-security/openid.action"
+      authentication-success-handler-ref="defaultAuthenticationSuccessHandler" />
+
+    <sec:form-login default-target-url="/" always-use-default-target="false"
+      username-parameter="j_username" password-parameter="j_password"
+      authentication-failure-handler-ref="securityExceptionTranslationHandler"
+      login-processing-url="/dhis-web-commons-security/login.action"
+      login-page="/dhis-web-commons/security/login.action"
+      authentication-success-handler-ref="defaultAuthenticationSuccessHandler" />
+
+    <sec:headers>
+      <sec:content-type-options />
+      <sec:frame-options policy="SAMEORIGIN" />
+      <sec:xss-protection />
+    </sec:headers>
+
+    <sec:http-basic />
+    <sec:logout logout-url="/dhis-web-commons-security/logout.action" />
+    <sec:intercept-url pattern="/dhis-web-commons/i18nJavaScript.action" access="permitAll()" />
+    <sec:intercept-url pattern="/dhis-web-commons/security/**" access="permitAll()" />
+
+    <!-- Account recovery -->
+
+    <sec:intercept-url pattern="/api/account/username" access="permitAll()" />
+    <sec:intercept-url pattern="/api/account/recovery" access="permitAll()" />
+    <sec:intercept-url pattern="/api/account/restore" access="permitAll()" />
+    <sec:intercept-url pattern="/api/account/password" access="permitAll()" />
+    <sec:intercept-url pattern="/api/account" access="permitAll()" />
+    <sec:intercept-url pattern="/api/staticContent/*" method="GET" access="permitAll()" />
+    <sec:intercept-url pattern="/api/externalFileResources/*" method="GET" access="permitAll()" />
+
+    <!-- Apps -->
+
+    <sec:intercept-url pattern="/dhis-web-pivot/**" access="hasAnyRole('ALL,M_dhis-web-pivot')" />
+    <sec:intercept-url pattern="/dhis-web-visualizer/**" access="hasAnyRole('ALL,M_dhis-web-visualizer')" />
+    <sec:intercept-url pattern="/dhis-web-mapping/**" access="hasAnyRole('ALL,M_dhis-web-mapping')" />
+    <sec:intercept-url pattern="/dhis-web-event-reports/**" access="hasAnyRole('ALL,M_dhis-web-event-reports')" />
+    <sec:intercept-url pattern="/dhis-web-event-visualizer/**" access="hasAnyRole('ALL,M_dhis-web-event-visualizer')" />
+    <sec:intercept-url pattern="/dhis-web-settings/**" access="hasAnyRole('ALL,M_dhis-web-settings')" />
+    <sec:intercept-url pattern="/dhis-web-maintenance/**" access="hasAnyRole('ALL,M_dhis-web-maintenance')" />
+    <sec:intercept-url pattern="/dhis-web-app-management/**" access="hasAnyRole('ALL,M_dhis-web-app-management')" />
+    <sec:intercept-url pattern="/dhis-web-usage-analytics/**" access="hasAnyRole('ALL,M_dhis-web-usage-analytics')" />
+    <sec:intercept-url pattern="/dhis-web-event-capture/**" access="hasAnyRole('ALL,M_dhis-web-event-capture')" />
+    <sec:intercept-url pattern="/dhis-web-tracker-capture/**" access="hasAnyRole('ALL,M_dhis-web-tracker-capture')" />
+    <sec:intercept-url pattern="/dhis-web-cache-cleaner/**" access="hasAnyRole('ALL,M_dhis-web-cache-cleaner')" />
+
+    <sec:intercept-url pattern="/**" access="isAuthenticated()" />
+    <sec:custom-filter ref="resourceServerFilter" before="PRE_AUTH_FILTER" />
+    <sec:custom-filter ref="automaticAccessFilter" before="LOGOUT_FILTER" />
+    <sec:custom-filter ref="corsFilter" before="BASIC_AUTH_FILTER" />
+    <sec:custom-filter ref="customAuthenticationFilter" before="FORM_LOGIN_FILTER" />
+  </sec:http>
+
+  <bean id="securityExceptionTranslationHandler"
+    class="org.hisp.dhis.security.CustomExceptionMappingAuthenticationFailureHandler">
+    <property name="exceptionMappings">
+      <props>
+        <prop key="org.springframework.security.authentication.CredentialsExpiredException">/dhis-web-commons/security/expired.action</prop>
+      </props>
+    </property>
+    <property name="defaultFailureUrl" value="/dhis-web-commons/security/login.action?failed=true" />
+  </bean>
+
+  <!-- Security : Action -->
+
+  <bean id="restrictOrganisationUnitsAction" class="org.hisp.dhis.security.action.RestrictOrganisationUnitsAction"
+    scope="prototype">
+    <property name="currentUserService" ref="org.hisp.dhis.user.CurrentUserService" />
+    <property name="selectionManager" ref="org.hisp.dhis.ouwt.manager.OrganisationUnitSelectionManager" />
+    <property name="selectionTreeManager" ref="org.hisp.dhis.oust.manager.SelectionTreeManager" />
+  </bean>
+
+  <bean id="automaticAccessFilter" class="org.hisp.dhis.security.filter.AutomaticAccessFilter">
+    <property name="accessProviders">
+      <map>
+        <entry key="databaseAdmin" value-ref="databaseAutomaticAccessProvider" />
+        <entry key="ghostAdmin" value-ref="ghostAutomaticAccessProvider" />
+      </map>
+    </property>
+  </bean>
+
+  <!-- Security : Listener -->
+
+  <bean id="loggerListener" class="org.springframework.security.authentication.event.LoggerListener" />
+
+  <!-- Security : AccessProvider -->
+
+  <bean id="databaseAutomaticAccessProvider" class="org.hisp.dhis.security.DatabaseAutomaticAccessProvider">
+    <property name="userService" ref="org.hisp.dhis.user.UserService" />
+    <property name="systemAuthoritiesProvider" ref="simpleSystemAuthoritiesProvider" />
+  </bean>
+
+  <bean id="ghostAutomaticAccessProvider" class="org.hisp.dhis.security.GhostAutomaticAccessProvider">
+    <property name="userService" ref="org.hisp.dhis.user.UserService" />
+    <property name="systemAuthoritiesProvider" ref="simpleSystemAuthoritiesProvider" />
+  </bean>
+
+  <!-- Security : AccessDecision/Voter -->
+
+  <bean id="scopeVoter" class="org.springframework.security.oauth2.provider.vote.ScopeVoter" />
+  <bean id="authenticatedVoter" class="org.springframework.security.access.vote.AuthenticatedVoter" />
+  <bean id="webExpressionVoter" class="org.springframework.security.web.access.expression.WebExpressionVoter" />
+  <bean id="externalAccessVoter" class="org.hisp.dhis.security.vote.ExternalAccessVoter" />
+
+  <bean id="accessDecisionManager" class="org.hisp.dhis.security.vote.LogicalOrAccessDecisionManager">
+    <property name="accessDecisionManagers">
+      <list>
+        <!-- <ref bean="scopeAccessDecisionVoting" /> We don't use scopes right now-->
+        <ref bean="adminAccessDecisionVoting" />
+        <ref bean="regularAccessDecisionVoting" />
+        <ref bean="webAccessDecisionVoting" />
+        <ref bean="externalAccessDecisionVoting" />
+      </list>
+    </property>
+  </bean>
+
+  <bean id="scopeAccessDecisionVoting" class="org.springframework.security.access.vote.UnanimousBased">
+    <constructor-arg name="decisionVoters">
+      <list>
+        <ref bean="scopeVoter" />
+      </list>
+    </constructor-arg>
+  </bean>
+
+  <bean id="adminAccessDecisionVoting" class="org.springframework.security.access.vote.UnanimousBased">
+    <constructor-arg name="decisionVoters">
+      <list>
+        <ref bean="adminAccessVoter" />
+      </list>
+    </constructor-arg>
+  </bean>
+
+  <bean id="adminAccessVoter" class="org.hisp.dhis.security.vote.SimpleAccessVoter">
+    <property name="requiredAuthority" value="ALL" />
+  </bean>
+
+  <bean id="webAccessDecisionVoting" class="org.springframework.security.access.vote.UnanimousBased">
+    <constructor-arg name="decisionVoters">
+      <list>
+        <ref bean="webExpressionVoter" />
+      </list>
+    </constructor-arg>
+  </bean>
+
+  <bean id="externalAccessDecisionVoting" class="org.springframework.security.access.vote.UnanimousBased">
+    <constructor-arg name="decisionVoters">
+      <list>
+        <ref bean="externalAccessVoter" />
+      </list>
+    </constructor-arg>
+  </bean>
+
+  <bean id="regularAccessDecisionVoting" class="org.springframework.security.access.vote.UnanimousBased">
+    <constructor-arg name="decisionVoters">
+      <list>
+        <ref bean="actionAccessVoter" />
+        <ref bean="moduleAccessVoter" />
+        <ref bean="authenticatedVoter" />
+      </list>
+    </constructor-arg>
+  </bean>
+
+  <bean id="actionAccessVoter" class="org.hisp.dhis.security.vote.ActionAccessVoter">
+    <property name="attributePrefix" value="F_" />
+    <property name="requiredAuthoritiesKey" value="requiredAuthorities" />
+    <property name="anyAuthoritiesKey" value="anyAuthorities" />
+  </bean>
+
+  <bean id="moduleAccessVoter" class="org.hisp.dhis.security.vote.ModuleAccessVoter">
+    <property name="attributePrefix" value="M_" />
+    <property name="alwaysAccessible">
+      <set>
+        <value>dhis-web-commons-menu</value>
+        <value>dhis-web-commons-oust</value>
+        <value>dhis-web-commons-ouwt</value>
+        <value>dhis-web-commons-security</value>
+        <value>dhis-web-commons-i18n</value>
+        <value>dhis-web-commons-ajax</value>
+        <value>dhis-web-commons-ajax-json</value>
+        <value>dhis-web-commons-ajax-html</value>
+        <value>dhis-web-commons-stream</value>
+        <value>dhis-web-commons-help</value>
+        <value>dhis-web-commons-about</value>
+        <value>dhis-web-apps</value>
+        <value>dhis-web-api-mobile</value>
+        <value>dhis-web-portal</value>
+      </set>
+    </property>
+  </bean>
+
+  <bean id="org.hisp.dhis.security.ActionAccessResolver"
+    class="org.hisp.dhis.security.SpringSecurityActionAccessResolver">
+    <property name="requiredAuthoritiesProvider" ref="org.hisp.dhis.security.authority.RequiredAuthoritiesProvider" />
+    <property name="accessDecisionManager" ref="accessDecisionManager" />
+  </bean>
+
+  <!-- Security : Interceptor -->
+
+  <bean id="org.hisp.dhis.security.intercept.LoginInterceptor" class="org.hisp.dhis.security.intercept.LoginInterceptor">
+    <property name="actions">
+      <list>
+        <ref bean="restrictOrganisationUnitsAction" />
+      </list>
+    </property>
+  </bean>
+
+  <bean id="org.hisp.dhis.security.intercept.XWorkSecurityInterceptor"
+    class="org.hisp.dhis.security.intercept.XWorkSecurityInterceptor">
+    <property name="accessDecisionManager" ref="accessDecisionManager" />
+    <property name="authenticationManager" ref="authenticationManager" />
+    <property name="validateConfigAttributes" value="false" />
+    <property name="requiredAuthoritiesProvider" ref="org.hisp.dhis.security.authority.RequiredAuthoritiesProvider" />
+    <property name="actionAccessResolver" ref="org.hisp.dhis.security.ActionAccessResolver" />
+    <property name="securityService" ref="org.hisp.dhis.security.SecurityService" />
+  </bean>
+
+  <!-- Security : AuthorityProvider -->
+
+  <bean id="org.hisp.dhis.security.authority.RequiredAuthoritiesProvider"
+    class="org.hisp.dhis.security.authority.DefaultRequiredAuthoritiesProvider">
+    <property name="requiredAuthoritiesKey" value="requiredAuthorities" />
+    <property name="anyAuthoritiesKey" value="anyAuthorities" />
+    <property name="globalAttributes">
+      <set>
+        <value>M_MODULE_ACCESS_VOTER_ENABLED</value>
+      </set>
+    </property>
+  </bean>
+
+  <bean id="org.hisp.dhis.security.authority.SystemAuthoritiesProvider"
+    class="org.hisp.dhis.security.authority.CompositeSystemAuthoritiesProvider">
+    <property name="sources">
+      <set>
+        <bean class="org.hisp.dhis.security.authority.CachingSystemAuthoritiesProvider">
+          <property name="source" ref="detectingSystemAuthoritiesProvider" />
+        </bean>
+        <bean class="org.hisp.dhis.security.authority.CachingSystemAuthoritiesProvider">
+          <property name="source" ref="moduleSystemAuthoritiesProvider" />
+        </bean>
+        <bean class="org.hisp.dhis.security.authority.CachingSystemAuthoritiesProvider">
+          <property name="source" ref="simpleSystemAuthoritiesProvider" />
+        </bean>
+        <ref bean="appsSystemAuthoritiesProvider" />
+        <ref bean="schemaAuthoritiesProvider" />
+      </set>
+    </property>
+  </bean>
+
+  <bean id="detectingSystemAuthoritiesProvider"
+    class="org.hisp.dhis.security.authority.DetectingSystemAuthoritiesProvider">
+    <property name="requiredAuthoritiesProvider" ref="org.hisp.dhis.security.authority.RequiredAuthoritiesProvider" />
+  </bean>
+
+  <bean id="moduleSystemAuthoritiesProvider" class="org.hisp.dhis.security.authority.ModuleSystemAuthoritiesProvider">
+    <property name="authorityPrefix" value="M_" />
+    <property name="moduleManager" ref="org.hisp.dhis.webportal.module.ModuleManager" />
+    <property name="excludes">
+      <set>
+        <value>dhis-web-commons-menu</value>
+        <value>dhis-web-commons-menu-management</value>
+        <value>dhis-web-commons-oust</value>
+        <value>dhis-web-commons-ouwt</value>
+        <value>dhis-web-commons-security</value>
+        <value>dhis-web-commons-i18n</value>
+        <value>dhis-web-commons-ajax</value>
+        <value>dhis-web-commons-ajax-json</value>
+        <value>dhis-web-commons-ajax-html</value>
+        <value>dhis-web-commons-stream</value>
+        <value>dhis-web-commons-help</value>
+        <value>dhis-web-commons-about</value>
+        <value>dhis-web-apps</value>
+        <value>dhis-web-api-mobile</value>
+        <value>dhis-web-portal</value>
+      </set>
+    </property>
+  </bean>
+
+  <bean id="schemaAuthoritiesProvider" class="org.hisp.dhis.security.authority.SchemaAuthoritiesProvider" />
+
+  <bean id="simpleSystemAuthoritiesProvider" class="org.hisp.dhis.security.authority.SimpleSystemAuthoritiesProvider">
+    <property name="authorities">
+      <set>
+        <value>ALL</value>
+        <value>F_VIEW_EVENT_ANALYTICS</value>
+        <value>F_METADATA_EXPORT</value>
+        <value>F_METADATA_IMPORT</value>
+        <value>F_APPROVE_DATA</value>
+        <value>F_APPROVE_DATA_LOWER_LEVELS</value>
+        <value>F_ACCEPT_DATA_LOWER_LEVELS</value>
+        <value>F_INSERT_CUSTOM_JS_CSS</value>
+        <value>F_VIEW_UNAPPROVED_DATA</value>
+        <value>F_REPLICATE_USER</value>
+        <value>F_USERGROUP_MANAGING_RELATIONSHIPS_ADD</value>
+        <value>F_USERGROUP_MANAGING_RELATIONSHIPS_VIEW</value>
+        <value>F_USER_GROUPS_READ_ONLY_ADD_MEMBERS</value>
+        <value>F_PROGRAM_DASHBOARD_CONFIG_ADMIN</value>
+        <value>F_LEGEND_ADD</value>
+        <value>F_LEGEND_DELETE</value>
+        <value>F_TRACKED_ENTITY_DATAVALUE_ADD</value>
+        <value>F_TRACKED_ENTITY_DATAVALUE_DELETE</value>
+        <value>F_TRACKED_ENTITY_INSTANCE_SEARCH</value>
+        <value>F_TRACKED_ENTITY_INSTANCE_SEARCH_IN_ALL_ORGUNITS</value>
+        <value>F_TRACKED_ENTITY_INSTANCE_ADD</value>
+        <value>F_TRACKED_ENTITY_INSTANCE_DELETE</value>
+        <value>F_PROGRAM_ENROLLMENT</value>
+        <value>F_PROGRAM_UNENROLLMENT</value>
+      </set>
+    </property>
+  </bean>
+
+  <bean id="appsSystemAuthoritiesProvider" class="org.hisp.dhis.security.authority.AppsSystemAuthoritiesProvider" />
+
+</beans>