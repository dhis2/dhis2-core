<?xml version="1.0" encoding="UTF-8"?>
<beans xmlns="http://www.springframework.org/schema/beans" xmlns:xsi="http://www.w3.org/2001/XMLSchema-instance"
  xmlns:sec="http://www.springframework.org/schema/security" xmlns:oauth="http://www.springframework.org/schema/security/oauth2"
  xsi:schemaLocation="http://www.springframework.org/schema/beans http://www.springframework.org/schema/beans/spring-beans-4.3.xsd
    http://www.springframework.org/schema/security http://www.springframework.org/schema/security/spring-security-4.2.xsd
    http://www.springframework.org/schema/security/oauth2 http://www.springframework.org/schema/security/spring-security-oauth2.xsd">

  <!-- OAuth2 -->

  <bean id="oauthAuthenticationEntryPoint"
    class="org.springframework.security.oauth2.provider.error.OAuth2AuthenticationEntryPoint">
    <property name="realmName" value="dhis2/oauth2" />
  </bean>

  <bean id="oauthAccessDeniedHandler" class="org.springframework.security.oauth2.provider.error.OAuth2AccessDeniedHandler" />

  <oauth:resource-server id="resourceServerFilter" token-services-ref="tokenServices" entry-point-ref="oauthAuthenticationEntryPoint"
    authentication-manager-ref="oAuth2AuthenticationManager" stateless="false" />

  <sec:http pattern="/uaa/oauth/token/**" create-session="stateless" authentication-manager-ref="authenticationManager" disable-url-rewriting="true"
    use-expressions="false" access-decision-manager-ref="accessDecisionManager">
    <sec:intercept-url pattern="/uaa/oauth/token/**" access="IS_AUTHENTICATED_FULLY" method="POST" />
    <sec:anonymous enabled="false" />
    <sec:http-basic entry-point-ref="oauthAuthenticationEntryPoint" />
    <sec:access-denied-handler ref="oauthAccessDeniedHandler" />
    <sec:csrf disabled="true" />
  </sec:http>

  <sec:http pattern="/uaa/oauth/authorize/**" authentication-manager-ref="authenticationManager" disable-url-rewriting="true" use-expressions="false"
    create-session="ifRequired" access-decision-manager-ref="accessDecisionManager">
    <sec:intercept-url pattern="/uaa/oauth/authorize/**" access="IS_AUTHENTICATED_FULLY" />
    <sec:http-basic />
    <sec:anonymous />

    <sec:form-login authentication-failure-url="/dhis-web-commons/security/login.action?failed=true"
      username-parameter="j_username" password-parameter="j_password"
      login-page="/dhis-web-commons/security/login.action"
      login-processing-url="/dhis-web-commons-security/login.action" />
    <sec:csrf disabled="true" />
  </sec:http>

  <bean id="mappedRedirectStrategy" class="org.hisp.dhis.security.MappedRedirectStrategy">
    <property name="redirectMap">
      <map>
        <entry key="/dhis-web-commons-stream/ping.action" value="/" />
      </map>
    </property>
    <property name="deviceResolver" ref="org.springframework.mobile.device.DeviceResolver" />
  </bean>

  <bean id="defaultAuthenticationSuccessHandler" class="org.hisp.dhis.security.DefaultAuthenticationSuccessHandler">
    <property name="redirectStrategy" ref="mappedRedirectStrategy" />
    <property name="sessionTimeout" ref="sessionTimeout" />
  </bean>

  <bean id="customAuthenticationFilter" class="org.hisp.dhis.security.filter.CustomAuthenticationFilter" />

  <bean id="corsFilter" class="org.hisp.dhis.security.filter.CorsFilter" />

  <bean id="appCacheFilter" class="org.hisp.dhis.servlet.filter.AppCacheFilter" />

  <sec:http access-decision-manager-ref="accessDecisionManager"
    authentication-manager-ref="authenticationManager" pattern="/dhis-web-commons/javascripts/**" security="none" />
  <sec:http access-decision-manager-ref="accessDecisionManager"
    authentication-manager-ref="authenticationManager" pattern="/dhis-web-commons/css/**" security="none" />
  <sec:http access-decision-manager-ref="accessDecisionManager"
    authentication-manager-ref="authenticationManager" pattern="/dhis-web-commons/flags/**" security="none" />
  <sec:http access-decision-manager-ref="accessDecisionManager"
    authentication-manager-ref="authenticationManager" pattern="/dhis-web-commons/fonts/**" security="none" />
  <sec:http access-decision-manager-ref="accessDecisionManager"
    authentication-manager-ref="authenticationManager" pattern="/api/files/style/external" security="none" />
  <sec:http access-decision-manager-ref="accessDecisionManager"
    authentication-manager-ref="authenticationManager" pattern="/external-static/**" security="none" />
  <sec:http access-decision-manager-ref="accessDecisionManager"
    authentication-manager-ref="authenticationManager" pattern="/favicon.ico" security="none" />

  <!-- Disabled for now, we need to properly handle "Basic Auth" dialog box popping up on browsers
  <sec:http access-decision-manager-ref="accessDecisionManager" use-expressions="true" realm="DHIS2" pattern="/api/**">
    <sec:http-basic />

    <sec:headers>
      <sec:content-type-options />
      <sec:frame-options />
      <sec:xss-protection />
    </sec:headers>

    <sec:custom-filter ref="automaticAccessFilter" before="LOGOUT_FILTER" />
    <sec:custom-filter ref="corsFilter" before="BASIC_AUTH_FILTER" />
    <sec:intercept-url pattern="/api/account/username" access="permitAll()" />
    <sec:intercept-url pattern="/api/account/recovery" access="permitAll()" />
    <sec:intercept-url pattern="/api/account/restore" access="permitAll()" />
    <sec:intercept-url pattern="/api/account/password" access="permitAll()" />
    <sec:intercept-url pattern="/api/account" access="permitAll()" />
    <sec:intercept-url pattern="/api/**" access="isAuthenticated()" />
  </sec:http>
  -->

  <bean id="http401LoginUrlAuthenticationEntryPoint" class="org.hisp.dhis.security.Http401LoginUrlAuthenticationEntryPoint">
    <constructor-arg name="loginFormUrl" value="/dhis-web-commons/security/login.action" />
  </bean>

  <sec:http access-decision-manager-ref="accessDecisionManager" realm="DHIS2" disable-url-rewriting="true" use-expressions="true"
    authentication-manager-ref="authenticationManager" entry-point-ref="http401LoginUrlAuthenticationEntryPoint">
    <sec:openid-login user-service-ref="userDetailsService" default-target-url="/" always-use-default-target="false"
      authentication-failure-handler-ref="securityExceptionTranslationHandler"
      login-processing-url="/dhis-web-commons-security/openid.action"
      authentication-success-handler-ref="defaultAuthenticationSuccessHandler" />

    <sec:form-login default-target-url="/" always-use-default-target="false"
      username-parameter="j_username" password-parameter="j_password"
      authentication-failure-handler-ref="securityExceptionTranslationHandler"
      login-processing-url="/dhis-web-commons-security/login.action"
      login-page="/dhis-web-commons/security/login.action"
      authentication-details-source-ref="twoFactorWebAuthenticationDetailsSource"
      authentication-success-handler-ref="defaultAuthenticationSuccessHandler" />

    <sec:headers>
      <sec:content-type-options />
      <sec:frame-options policy="SAMEORIGIN" />
      <sec:xss-protection />
      <sec:cache-control disabled="true" />
    </sec:headers>

    <sec:csrf disabled="true" />

    <sec:http-basic />
    <sec:logout logout-url="/dhis-web-commons-security/logout.action" logout-success-url="/" />
    <sec:intercept-url pattern="/dhis-web-commons/i18nJavaScript.action" access="permitAll()" />
    <sec:intercept-url pattern="/dhis-web-commons/security/**" access="permitAll()" />

    <!-- Account recovery -->

    <sec:intercept-url pattern="/api/account/username" access="permitAll()" />
    <sec:intercept-url pattern="/api/account/recovery" access="permitAll()" />
    <sec:intercept-url pattern="/api/account/restore" access="permitAll()" />
    <sec:intercept-url pattern="/api/account/password" access="permitAll()" />
    <sec:intercept-url pattern="/api/account" access="permitAll()" />
    <sec:intercept-url pattern="/api/staticContent/*" method="GET" access="permitAll()" />
    <sec:intercept-url pattern="/api/externalFileResources/*" method="GET" access="permitAll()" />
    <sec:intercept-url pattern="/api/icons/*" method="GET" access="permitAll()" />
    <sec:intercept-url pattern="/SVGs/*" method="GET" access="permitAll()" />
    <sec:intercept-url request-matcher-ref="analyticPluginResources"
      access="hasAnyRole('ALL,M_dhis-web-pivot,M_dhis-web-visualizer,M_dhis-web-maps' +
      'M_dhis-web-event-reports,M_dhis-web-event-visualizer,M_dhis-web-dashboard,M_dhis-web-mapping')" />

    <!-- Apps -->

    <sec:intercept-url pattern="/dhis-web-pivot/**" access="hasAnyRole('ALL,M_dhis-web-pivot')" />
    <sec:intercept-url pattern="/dhis-web-visualizer/**" access="hasAnyRole('ALL,M_dhis-web-visualizer')" />
    <sec:intercept-url pattern="/dhis-web-mapping/**" access="hasAnyRole('ALL,M_dhis-web-mapping')" />
    <sec:intercept-url pattern="/dhis-web-maps/**" access="hasAnyRole('ALL,M_dhis-web-maps')" />
    <sec:intercept-url pattern="/dhis-web-event-reports/**" access="hasAnyRole('ALL,M_dhis-web-event-reports')" />
    <sec:intercept-url pattern="/dhis-web-event-visualizer/**" access="hasAnyRole('ALL,M_dhis-web-event-visualizer')" />
    <sec:intercept-url pattern="/dhis-web-settings/**" access="hasAnyRole('ALL,M_dhis-web-settings')" />
    <sec:intercept-url pattern="/dhis-web-maintenance/**" access="hasAnyRole('ALL,M_dhis-web-maintenance')" />
    <sec:intercept-url pattern="/dhis-web-app-management/**" access="hasAnyRole('ALL,M_dhis-web-app-management')" />
    <sec:intercept-url pattern="/dhis-web-usage-analytics/**" access="hasAnyRole('ALL,M_dhis-web-usage-analytics')" />
    <sec:intercept-url pattern="/dhis-web-event-capture/**" access="hasAnyRole('ALL,M_dhis-web-event-capture')" />
    <sec:intercept-url pattern="/dhis-web-tracker-capture/**" access="hasAnyRole('ALL,M_dhis-web-tracker-capture')" />
    <sec:intercept-url pattern="/dhis-web-cache-cleaner/**" access="hasAnyRole('ALL,M_dhis-web-cache-cleaner')" />
    <sec:intercept-url pattern="/dhis-web-data-administration/**" access="hasAnyRole('ALL,M_dhis-web-data-administration')" />
    <sec:intercept-url pattern="/dhis-web-data-quality/**" access="hasAnyRole('ALL,F_PERFORM_MAINTENANCE')" />

    <sec:intercept-url pattern="/**" access="isAuthenticated()" />
    <sec:custom-filter ref="resourceServerFilter" before="PRE_AUTH_FILTER" />
    <sec:custom-filter ref="automaticAccessFilter" before="LOGOUT_FILTER" />
    <sec:custom-filter ref="corsFilter" before="BASIC_AUTH_FILTER" />
    <sec:custom-filter ref="customAuthenticationFilter" before="FORM_LOGIN_FILTER" />
  </sec:http>

  <bean id="analyticPluginResources" class="org.springframework.security.web.util.matcher.RegexRequestMatcher">
        <constructor-arg name="pattern" value=".*(dhis-web-mapping\/map.js|dhis-web-visualizer\/chart.js|dhis-web-maps\/map.js|dhis-web-event-reports\/eventreport.js|dhis-web-event-visualizer\/eventchart.js|dhis-web-pivot\/reporttable.js)"/>
        <constructor-arg name="httpMethod" value="GET"/>
  </bean>

  <bean id="securityExceptionTranslationHandler"
    class="org.hisp.dhis.security.CustomExceptionMappingAuthenticationFailureHandler">
    <property name="exceptionMappings">
      <props>
        <prop key="org.springframework.security.authentication.CredentialsExpiredException">/dhis-web-commons/security/expired.action</prop>
      </props>
    </property>
    <property name="defaultFailureUrl" value="/dhis-web-commons/security/login.action?failed=true" />
  </bean>

  <!-- Security : Action -->

  <bean id="restrictOrganisationUnitsAction" class="org.hisp.dhis.security.action.RestrictOrganisationUnitsAction"
    scope="prototype">
    <property name="currentUserService" ref="org.hisp.dhis.user.CurrentUserService" />
    <property name="selectionManager" ref="org.hisp.dhis.ouwt.manager.OrganisationUnitSelectionManager" />
    <property name="selectionTreeManager" ref="org.hisp.dhis.oust.manager.SelectionTreeManager" />
  </bean>

  <bean id="automaticAccessFilter" class="org.hisp.dhis.security.filter.AutomaticAccessFilter">
    <property name="accessProviders">
      <map>
        <entry key="databaseAdmin" value-ref="databaseAutomaticAccessProvider" />
        <entry key="ghostAdmin" value-ref="ghostAutomaticAccessProvider" />
      </map>
    </property>
  </bean>

  <!-- Security : Listener -->

  <bean id="loggerListener" class="org.springframework.security.authentication.event.LoggerListener" />

  <!-- Security : AccessProvider -->

  <bean id="databaseAutomaticAccessProvider" class="org.hisp.dhis.security.DatabaseAutomaticAccessProvider">
    <property name="userService" ref="org.hisp.dhis.user.UserService" />
    <property name="systemAuthoritiesProvider" ref="simpleSystemAuthoritiesProvider" />
  </bean>

  <bean id="ghostAutomaticAccessProvider" class="org.hisp.dhis.security.GhostAutomaticAccessProvider">
    <property name="userService" ref="org.hisp.dhis.user.UserService" />
    <property name="systemAuthoritiesProvider" ref="simpleSystemAuthoritiesProvider" />
  </bean>

  <!-- Security : AccessDecision/Voter -->

  <bean id="accessDecisionManager" class="org.hisp.dhis.security.vote.LogicalOrAccessDecisionManager">
    <property name="accessDecisionManagers">
      <list>
        <ref bean="adminAccessDecisionVoting" />
        <ref bean="regularAccessDecisionVoting" />
        <ref bean="webAccessDecisionVoting" />
        <ref bean="externalAccessDecisionVoting" />
        <ref bean="authenticatedVoting" />
      </list>
    </property>
  </bean>

  <bean id="authenticatedVoter" class="org.springframework.security.access.vote.AuthenticatedVoter" />

  <bean id="authenticatedVoting" class="org.springframework.security.access.vote.UnanimousBased">
    <constructor-arg name="decisionVoters">
      <list>
        <ref bean="authenticatedVoter" />
      </list>
    </constructor-arg>
  </bean>

  <bean id="methodSecurityExpressionHandler" class="org.springframework.security.access.expression.method.DefaultMethodSecurityExpressionHandler">
    <property name="defaultRolePrefix" value="" />
  </bean>

  <bean id="webSecurityExpressionHandler" class="org.springframework.security.web.access.expression.DefaultWebSecurityExpressionHandler">
    <property name="defaultRolePrefix" value="" />
  </bean>

  <bean id="webExpressionVoter" class="org.springframework.security.web.access.expression.WebExpressionVoter">
    <property name="expressionHandler" ref="webSecurityExpressionHandler" />
  </bean>

  <bean id="externalAccessVoter" class="org.hisp.dhis.security.vote.ExternalAccessVoter" />

  <bean id="regularAccessDecisionVoting" class="org.springframework.security.access.vote.UnanimousBased">
    <constructor-arg name="decisionVoters">
      <list>
        <ref bean="actionAccessVoter" />
        <ref bean="moduleAccessVoter" />
      </list>
    </constructor-arg>
  </bean>

  <bean id="adminAccessDecisionVoting" class="org.springframework.security.access.vote.UnanimousBased">
    <constructor-arg name="decisionVoters">
      <list>
        <ref bean="adminAccessVoter" />
      </list>
    </constructor-arg>
  </bean>

  <bean id="adminAccessVoter" class="org.hisp.dhis.security.vote.SimpleAccessVoter">
    <property name="requiredAuthority" value="ALL" />
  </bean>

  <bean id="webAccessDecisionVoting" class="org.springframework.security.access.vote.UnanimousBased">
    <constructor-arg name="decisionVoters">
      <list>
        <ref bean="webExpressionVoter" />
      </list>
    </constructor-arg>
  </bean>

  <bean id="externalAccessDecisionVoting" class="org.springframework.security.access.vote.UnanimousBased">
    <constructor-arg name="decisionVoters">
      <list>
        <ref bean="externalAccessVoter" />
      </list>
    </constructor-arg>
  </bean>

  <bean id="actionAccessVoter" class="org.hisp.dhis.security.vote.ActionAccessVoter">
    <property name="attributePrefix" value="F_" />
    <property name="requiredAuthoritiesKey" value="requiredAuthorities" />
    <property name="anyAuthoritiesKey" value="anyAuthorities" />
  </bean>

  <bean id="moduleAccessVoter" class="org.hisp.dhis.security.vote.ModuleAccessVoter">
    <property name="attributePrefix" value="M_" />
    <property name="alwaysAccessible">
      <set>
        <value>dhis-web-commons-menu</value>
        <value>dhis-web-commons-oust</value>
        <value>dhis-web-commons-ouwt</value>
        <value>dhis-web-commons-security</value>
        <value>dhis-web-commons-i18n</value>
        <value>dhis-web-commons-ajax</value>
        <value>dhis-web-commons-ajax-json</value>
        <value>dhis-web-commons-ajax-html</value>
        <value>dhis-web-commons-stream</value>
        <value>dhis-web-commons-help</value>
        <value>dhis-web-commons-about</value>
        <value>dhis-web-menu-management</value>
        <value>dhis-web-apps</value>
        <value>dhis-web-api-mobile</value>
        <value>dhis-web-portal</value>
        <value>dhis-web-uaa</value>
      </set>
    </property>
  </bean>

  <bean id="org.hisp.dhis.security.ActionAccessResolver"
    class="org.hisp.dhis.security.SpringSecurityActionAccessResolver">
    <property name="requiredAuthoritiesProvider" ref="org.hisp.dhis.security.authority.RequiredAuthoritiesProvider" />
    <property name="accessDecisionManager" ref="accessDecisionManager" />
  </bean>

  <!-- Security : Interceptor -->

  <bean id="org.hisp.dhis.security.intercept.LoginInterceptor" class="org.hisp.dhis.security.intercept.LoginInterceptor">
    <property name="actions">
      <list>
        <ref bean="restrictOrganisationUnitsAction" />
      </list>
    </property>
  </bean>

  <bean id="org.hisp.dhis.security.intercept.XWorkSecurityInterceptor"
    class="org.hisp.dhis.security.intercept.XWorkSecurityInterceptor">
    <property name="accessDecisionManager" ref="accessDecisionManager" />
    <property name="authenticationManager" ref="authenticationManager" />
    <property name="validateConfigAttributes" value="false" />
    <property name="requiredAuthoritiesProvider" ref="org.hisp.dhis.security.authority.RequiredAuthoritiesProvider" />
    <property name="actionAccessResolver" ref="org.hisp.dhis.security.ActionAccessResolver" />
    <property name="securityService" ref="org.hisp.dhis.security.SecurityService" />
  </bean>

  <!-- Security : AuthorityProvider -->

  <bean id="org.hisp.dhis.security.authority.RequiredAuthoritiesProvider"
    class="org.hisp.dhis.security.authority.DefaultRequiredAuthoritiesProvider">
    <property name="requiredAuthoritiesKey" value="requiredAuthorities" />
    <property name="anyAuthoritiesKey" value="anyAuthorities" />
    <property name="globalAttributes">
      <set>
        <value>M_MODULE_ACCESS_VOTER_ENABLED</value>
      </set>
    </property>
  </bean>

  <bean id="org.hisp.dhis.security.authority.SystemAuthoritiesProvider"
    class="org.hisp.dhis.security.authority.CompositeSystemAuthoritiesProvider">
    <property name="sources">
      <set>
        <bean class="org.hisp.dhis.security.authority.CachingSystemAuthoritiesProvider">
          <property name="source" ref="detectingSystemAuthoritiesProvider" />
        </bean>
        <bean class="org.hisp.dhis.security.authority.CachingSystemAuthoritiesProvider">
          <property name="source" ref="moduleSystemAuthoritiesProvider" />
        </bean>
        <bean class="org.hisp.dhis.security.authority.CachingSystemAuthoritiesProvider">
          <property name="source" ref="simpleSystemAuthoritiesProvider" />
        </bean>
        <ref bean="appsSystemAuthoritiesProvider" />
        <ref bean="schemaAuthoritiesProvider" />
      </set>
    </property>
  </bean>

  <bean id="detectingSystemAuthoritiesProvider"
    class="org.hisp.dhis.security.authority.DetectingSystemAuthoritiesProvider">
    <property name="requiredAuthoritiesProvider" ref="org.hisp.dhis.security.authority.RequiredAuthoritiesProvider" />
  </bean>

  <bean id="moduleSystemAuthoritiesProvider" class="org.hisp.dhis.security.authority.ModuleSystemAuthoritiesProvider">
    <property name="authorityPrefix" value="M_" />
    <property name="moduleManager" ref="org.hisp.dhis.webportal.module.ModuleManager" />
    <property name="excludes">
      <set>
        <value>dhis-web-commons-menu</value>
        <value>dhis-web-commons-menu-management</value>
        <value>dhis-web-commons-oust</value>
        <value>dhis-web-commons-ouwt</value>
        <value>dhis-web-commons-security</value>
        <value>dhis-web-commons-i18n</value>
        <value>dhis-web-commons-ajax</value>
        <value>dhis-web-commons-ajax-json</value>
        <value>dhis-web-commons-ajax-html</value>
        <value>dhis-web-commons-stream</value>
        <value>dhis-web-commons-help</value>
        <value>dhis-web-commons-about</value>
        <value>dhis-web-apps</value>
        <value>dhis-web-api-mobile</value>
        <value>dhis-web-portal</value>
      </set>
    </property>
  </bean>

  <bean id="schemaAuthoritiesProvider" class="org.hisp.dhis.security.authority.SchemaAuthoritiesProvider" />

  <bean id="simpleSystemAuthoritiesProvider" class="org.hisp.dhis.security.authority.SimpleSystemAuthoritiesProvider">
    <property name="authorities">
      <set>
        <value>ALL</value>
        <!-- Import - export -->
        <value>F_METADATA_EXPORT</value>
        <value>F_METADATA_IMPORT</value>
        <value>F_EXPORT_DATA</value>
        <value>F_IMPORT_DATA</value>
        <value>F_EXPORT_EVENTS</value>
        <value>F_IMPORT_EVENTS</value>
        <!-- Approval -->
        <value>F_APPROVE_DATA</value>
        <value>F_APPROVE_DATA_LOWER_LEVELS</value>
        <value>F_ACCEPT_DATA_LOWER_LEVELS</value>
        <!-- Various -->
        <value>F_PERFORM_MAINTENANCE</value>
        <value>F_LOCALE_ADD</value>
        <value>F_GENERATE_MIN_MAX_VALUES</value>
        <value>F_RUN_VALIDATION</value>
        <value>F_PREDICTOR_RUN</value>
        <value>F_SEND_EMAIL</value>
        <value>F_ORGANISATIONUNIT_MOVE</value>
        <value>F_INSERT_CUSTOM_JS_CSS</value>
        <value>F_VIEW_UNAPPROVED_DATA</value>
        <!-- User -->
        <value>F_USER_VIEW</value>
        <value>F_REPLICATE_USER</value>
        <value>F_USERGROUP_MANAGING_RELATIONSHIPS_ADD</value>
        <value>F_USERGROUP_MANAGING_RELATIONSHIPS_VIEW</value>
        <value>F_USER_GROUPS_READ_ONLY_ADD_MEMBERS</value>
        <!-- Tracker -->
        <value>F_PROGRAM_DASHBOARD_CONFIG_ADMIN</value>
        <value>F_TRACKED_ENTITY_INSTANCE_SEARCH_IN_ALL_ORGUNITS</value>
        <value>F_TEI_CASCADE_DELETE</value>
        <value>F_ENROLLMENT_CASCADE_DELETE</value>
<<<<<<< HEAD
        <value>F_EDIT_EXPIRED</value>
=======
        <value>F_UNCOMPLETE_EVENT</value>
>>>>>>> 6e87c0be
      </set>
    </property>
  </bean>

  <bean id="appsSystemAuthoritiesProvider" class="org.hisp.dhis.security.authority.AppsSystemAuthoritiesProvider" />

  <bean id="authenticationListener" class="org.hisp.dhis.security.AuthenticationListener"/>
</beans>
<|MERGE_RESOLUTION|>--- conflicted
+++ resolved
@@ -1,462 +1,459 @@
-<?xml version="1.0" encoding="UTF-8"?>
-<beans xmlns="http://www.springframework.org/schema/beans" xmlns:xsi="http://www.w3.org/2001/XMLSchema-instance"
-  xmlns:sec="http://www.springframework.org/schema/security" xmlns:oauth="http://www.springframework.org/schema/security/oauth2"
-  xsi:schemaLocation="http://www.springframework.org/schema/beans http://www.springframework.org/schema/beans/spring-beans-4.3.xsd
-    http://www.springframework.org/schema/security http://www.springframework.org/schema/security/spring-security-4.2.xsd
-    http://www.springframework.org/schema/security/oauth2 http://www.springframework.org/schema/security/spring-security-oauth2.xsd">
-
-  <!-- OAuth2 -->
-
-  <bean id="oauthAuthenticationEntryPoint"
-    class="org.springframework.security.oauth2.provider.error.OAuth2AuthenticationEntryPoint">
-    <property name="realmName" value="dhis2/oauth2" />
-  </bean>
-
-  <bean id="oauthAccessDeniedHandler" class="org.springframework.security.oauth2.provider.error.OAuth2AccessDeniedHandler" />
-
-  <oauth:resource-server id="resourceServerFilter" token-services-ref="tokenServices" entry-point-ref="oauthAuthenticationEntryPoint"
-    authentication-manager-ref="oAuth2AuthenticationManager" stateless="false" />
-
-  <sec:http pattern="/uaa/oauth/token/**" create-session="stateless" authentication-manager-ref="authenticationManager" disable-url-rewriting="true"
-    use-expressions="false" access-decision-manager-ref="accessDecisionManager">
-    <sec:intercept-url pattern="/uaa/oauth/token/**" access="IS_AUTHENTICATED_FULLY" method="POST" />
-    <sec:anonymous enabled="false" />
-    <sec:http-basic entry-point-ref="oauthAuthenticationEntryPoint" />
-    <sec:access-denied-handler ref="oauthAccessDeniedHandler" />
-    <sec:csrf disabled="true" />
-  </sec:http>
-
-  <sec:http pattern="/uaa/oauth/authorize/**" authentication-manager-ref="authenticationManager" disable-url-rewriting="true" use-expressions="false"
-    create-session="ifRequired" access-decision-manager-ref="accessDecisionManager">
-    <sec:intercept-url pattern="/uaa/oauth/authorize/**" access="IS_AUTHENTICATED_FULLY" />
-    <sec:http-basic />
-    <sec:anonymous />
-
-    <sec:form-login authentication-failure-url="/dhis-web-commons/security/login.action?failed=true"
-      username-parameter="j_username" password-parameter="j_password"
-      login-page="/dhis-web-commons/security/login.action"
-      login-processing-url="/dhis-web-commons-security/login.action" />
-    <sec:csrf disabled="true" />
-  </sec:http>
-
-  <bean id="mappedRedirectStrategy" class="org.hisp.dhis.security.MappedRedirectStrategy">
-    <property name="redirectMap">
-      <map>
-        <entry key="/dhis-web-commons-stream/ping.action" value="/" />
-      </map>
-    </property>
-    <property name="deviceResolver" ref="org.springframework.mobile.device.DeviceResolver" />
-  </bean>
-
-  <bean id="defaultAuthenticationSuccessHandler" class="org.hisp.dhis.security.DefaultAuthenticationSuccessHandler">
-    <property name="redirectStrategy" ref="mappedRedirectStrategy" />
-    <property name="sessionTimeout" ref="sessionTimeout" />
-  </bean>
-
-  <bean id="customAuthenticationFilter" class="org.hisp.dhis.security.filter.CustomAuthenticationFilter" />
-
-  <bean id="corsFilter" class="org.hisp.dhis.security.filter.CorsFilter" />
-
-  <bean id="appCacheFilter" class="org.hisp.dhis.servlet.filter.AppCacheFilter" />
-
-  <sec:http access-decision-manager-ref="accessDecisionManager"
-    authentication-manager-ref="authenticationManager" pattern="/dhis-web-commons/javascripts/**" security="none" />
-  <sec:http access-decision-manager-ref="accessDecisionManager"
-    authentication-manager-ref="authenticationManager" pattern="/dhis-web-commons/css/**" security="none" />
-  <sec:http access-decision-manager-ref="accessDecisionManager"
-    authentication-manager-ref="authenticationManager" pattern="/dhis-web-commons/flags/**" security="none" />
-  <sec:http access-decision-manager-ref="accessDecisionManager"
-    authentication-manager-ref="authenticationManager" pattern="/dhis-web-commons/fonts/**" security="none" />
-  <sec:http access-decision-manager-ref="accessDecisionManager"
-    authentication-manager-ref="authenticationManager" pattern="/api/files/style/external" security="none" />
-  <sec:http access-decision-manager-ref="accessDecisionManager"
-    authentication-manager-ref="authenticationManager" pattern="/external-static/**" security="none" />
-  <sec:http access-decision-manager-ref="accessDecisionManager"
-    authentication-manager-ref="authenticationManager" pattern="/favicon.ico" security="none" />
-
-  <!-- Disabled for now, we need to properly handle "Basic Auth" dialog box popping up on browsers
-  <sec:http access-decision-manager-ref="accessDecisionManager" use-expressions="true" realm="DHIS2" pattern="/api/**">
-    <sec:http-basic />
-
-    <sec:headers>
-      <sec:content-type-options />
-      <sec:frame-options />
-      <sec:xss-protection />
-    </sec:headers>
-
-    <sec:custom-filter ref="automaticAccessFilter" before="LOGOUT_FILTER" />
-    <sec:custom-filter ref="corsFilter" before="BASIC_AUTH_FILTER" />
-    <sec:intercept-url pattern="/api/account/username" access="permitAll()" />
-    <sec:intercept-url pattern="/api/account/recovery" access="permitAll()" />
-    <sec:intercept-url pattern="/api/account/restore" access="permitAll()" />
-    <sec:intercept-url pattern="/api/account/password" access="permitAll()" />
-    <sec:intercept-url pattern="/api/account" access="permitAll()" />
-    <sec:intercept-url pattern="/api/**" access="isAuthenticated()" />
-  </sec:http>
-  -->
-
-  <bean id="http401LoginUrlAuthenticationEntryPoint" class="org.hisp.dhis.security.Http401LoginUrlAuthenticationEntryPoint">
-    <constructor-arg name="loginFormUrl" value="/dhis-web-commons/security/login.action" />
-  </bean>
-
-  <sec:http access-decision-manager-ref="accessDecisionManager" realm="DHIS2" disable-url-rewriting="true" use-expressions="true"
-    authentication-manager-ref="authenticationManager" entry-point-ref="http401LoginUrlAuthenticationEntryPoint">
-    <sec:openid-login user-service-ref="userDetailsService" default-target-url="/" always-use-default-target="false"
-      authentication-failure-handler-ref="securityExceptionTranslationHandler"
-      login-processing-url="/dhis-web-commons-security/openid.action"
-      authentication-success-handler-ref="defaultAuthenticationSuccessHandler" />
-
-    <sec:form-login default-target-url="/" always-use-default-target="false"
-      username-parameter="j_username" password-parameter="j_password"
-      authentication-failure-handler-ref="securityExceptionTranslationHandler"
-      login-processing-url="/dhis-web-commons-security/login.action"
-      login-page="/dhis-web-commons/security/login.action"
-      authentication-details-source-ref="twoFactorWebAuthenticationDetailsSource"
-      authentication-success-handler-ref="defaultAuthenticationSuccessHandler" />
-
-    <sec:headers>
-      <sec:content-type-options />
-      <sec:frame-options policy="SAMEORIGIN" />
-      <sec:xss-protection />
-      <sec:cache-control disabled="true" />
-    </sec:headers>
-
-    <sec:csrf disabled="true" />
-
-    <sec:http-basic />
-    <sec:logout logout-url="/dhis-web-commons-security/logout.action" logout-success-url="/" />
-    <sec:intercept-url pattern="/dhis-web-commons/i18nJavaScript.action" access="permitAll()" />
-    <sec:intercept-url pattern="/dhis-web-commons/security/**" access="permitAll()" />
-
-    <!-- Account recovery -->
-
-    <sec:intercept-url pattern="/api/account/username" access="permitAll()" />
-    <sec:intercept-url pattern="/api/account/recovery" access="permitAll()" />
-    <sec:intercept-url pattern="/api/account/restore" access="permitAll()" />
-    <sec:intercept-url pattern="/api/account/password" access="permitAll()" />
-    <sec:intercept-url pattern="/api/account" access="permitAll()" />
-    <sec:intercept-url pattern="/api/staticContent/*" method="GET" access="permitAll()" />
-    <sec:intercept-url pattern="/api/externalFileResources/*" method="GET" access="permitAll()" />
-    <sec:intercept-url pattern="/api/icons/*" method="GET" access="permitAll()" />
-    <sec:intercept-url pattern="/SVGs/*" method="GET" access="permitAll()" />
-    <sec:intercept-url request-matcher-ref="analyticPluginResources"
-      access="hasAnyRole('ALL,M_dhis-web-pivot,M_dhis-web-visualizer,M_dhis-web-maps' +
-      'M_dhis-web-event-reports,M_dhis-web-event-visualizer,M_dhis-web-dashboard,M_dhis-web-mapping')" />
-
-    <!-- Apps -->
-
-    <sec:intercept-url pattern="/dhis-web-pivot/**" access="hasAnyRole('ALL,M_dhis-web-pivot')" />
-    <sec:intercept-url pattern="/dhis-web-visualizer/**" access="hasAnyRole('ALL,M_dhis-web-visualizer')" />
-    <sec:intercept-url pattern="/dhis-web-mapping/**" access="hasAnyRole('ALL,M_dhis-web-mapping')" />
-    <sec:intercept-url pattern="/dhis-web-maps/**" access="hasAnyRole('ALL,M_dhis-web-maps')" />
-    <sec:intercept-url pattern="/dhis-web-event-reports/**" access="hasAnyRole('ALL,M_dhis-web-event-reports')" />
-    <sec:intercept-url pattern="/dhis-web-event-visualizer/**" access="hasAnyRole('ALL,M_dhis-web-event-visualizer')" />
-    <sec:intercept-url pattern="/dhis-web-settings/**" access="hasAnyRole('ALL,M_dhis-web-settings')" />
-    <sec:intercept-url pattern="/dhis-web-maintenance/**" access="hasAnyRole('ALL,M_dhis-web-maintenance')" />
-    <sec:intercept-url pattern="/dhis-web-app-management/**" access="hasAnyRole('ALL,M_dhis-web-app-management')" />
-    <sec:intercept-url pattern="/dhis-web-usage-analytics/**" access="hasAnyRole('ALL,M_dhis-web-usage-analytics')" />
-    <sec:intercept-url pattern="/dhis-web-event-capture/**" access="hasAnyRole('ALL,M_dhis-web-event-capture')" />
-    <sec:intercept-url pattern="/dhis-web-tracker-capture/**" access="hasAnyRole('ALL,M_dhis-web-tracker-capture')" />
-    <sec:intercept-url pattern="/dhis-web-cache-cleaner/**" access="hasAnyRole('ALL,M_dhis-web-cache-cleaner')" />
-    <sec:intercept-url pattern="/dhis-web-data-administration/**" access="hasAnyRole('ALL,M_dhis-web-data-administration')" />
-    <sec:intercept-url pattern="/dhis-web-data-quality/**" access="hasAnyRole('ALL,F_PERFORM_MAINTENANCE')" />
-
-    <sec:intercept-url pattern="/**" access="isAuthenticated()" />
-    <sec:custom-filter ref="resourceServerFilter" before="PRE_AUTH_FILTER" />
-    <sec:custom-filter ref="automaticAccessFilter" before="LOGOUT_FILTER" />
-    <sec:custom-filter ref="corsFilter" before="BASIC_AUTH_FILTER" />
-    <sec:custom-filter ref="customAuthenticationFilter" before="FORM_LOGIN_FILTER" />
-  </sec:http>
-
-  <bean id="analyticPluginResources" class="org.springframework.security.web.util.matcher.RegexRequestMatcher">
-        <constructor-arg name="pattern" value=".*(dhis-web-mapping\/map.js|dhis-web-visualizer\/chart.js|dhis-web-maps\/map.js|dhis-web-event-reports\/eventreport.js|dhis-web-event-visualizer\/eventchart.js|dhis-web-pivot\/reporttable.js)"/>
-        <constructor-arg name="httpMethod" value="GET"/>
-  </bean>
-
-  <bean id="securityExceptionTranslationHandler"
-    class="org.hisp.dhis.security.CustomExceptionMappingAuthenticationFailureHandler">
-    <property name="exceptionMappings">
-      <props>
-        <prop key="org.springframework.security.authentication.CredentialsExpiredException">/dhis-web-commons/security/expired.action</prop>
-      </props>
-    </property>
-    <property name="defaultFailureUrl" value="/dhis-web-commons/security/login.action?failed=true" />
-  </bean>
-
-  <!-- Security : Action -->
-
-  <bean id="restrictOrganisationUnitsAction" class="org.hisp.dhis.security.action.RestrictOrganisationUnitsAction"
-    scope="prototype">
-    <property name="currentUserService" ref="org.hisp.dhis.user.CurrentUserService" />
-    <property name="selectionManager" ref="org.hisp.dhis.ouwt.manager.OrganisationUnitSelectionManager" />
-    <property name="selectionTreeManager" ref="org.hisp.dhis.oust.manager.SelectionTreeManager" />
-  </bean>
-
-  <bean id="automaticAccessFilter" class="org.hisp.dhis.security.filter.AutomaticAccessFilter">
-    <property name="accessProviders">
-      <map>
-        <entry key="databaseAdmin" value-ref="databaseAutomaticAccessProvider" />
-        <entry key="ghostAdmin" value-ref="ghostAutomaticAccessProvider" />
-      </map>
-    </property>
-  </bean>
-
-  <!-- Security : Listener -->
-
-  <bean id="loggerListener" class="org.springframework.security.authentication.event.LoggerListener" />
-
-  <!-- Security : AccessProvider -->
-
-  <bean id="databaseAutomaticAccessProvider" class="org.hisp.dhis.security.DatabaseAutomaticAccessProvider">
-    <property name="userService" ref="org.hisp.dhis.user.UserService" />
-    <property name="systemAuthoritiesProvider" ref="simpleSystemAuthoritiesProvider" />
-  </bean>
-
-  <bean id="ghostAutomaticAccessProvider" class="org.hisp.dhis.security.GhostAutomaticAccessProvider">
-    <property name="userService" ref="org.hisp.dhis.user.UserService" />
-    <property name="systemAuthoritiesProvider" ref="simpleSystemAuthoritiesProvider" />
-  </bean>
-
-  <!-- Security : AccessDecision/Voter -->
-
-  <bean id="accessDecisionManager" class="org.hisp.dhis.security.vote.LogicalOrAccessDecisionManager">
-    <property name="accessDecisionManagers">
-      <list>
-        <ref bean="adminAccessDecisionVoting" />
-        <ref bean="regularAccessDecisionVoting" />
-        <ref bean="webAccessDecisionVoting" />
-        <ref bean="externalAccessDecisionVoting" />
-        <ref bean="authenticatedVoting" />
-      </list>
-    </property>
-  </bean>
-
-  <bean id="authenticatedVoter" class="org.springframework.security.access.vote.AuthenticatedVoter" />
-
-  <bean id="authenticatedVoting" class="org.springframework.security.access.vote.UnanimousBased">
-    <constructor-arg name="decisionVoters">
-      <list>
-        <ref bean="authenticatedVoter" />
-      </list>
-    </constructor-arg>
-  </bean>
-
-  <bean id="methodSecurityExpressionHandler" class="org.springframework.security.access.expression.method.DefaultMethodSecurityExpressionHandler">
-    <property name="defaultRolePrefix" value="" />
-  </bean>
-
-  <bean id="webSecurityExpressionHandler" class="org.springframework.security.web.access.expression.DefaultWebSecurityExpressionHandler">
-    <property name="defaultRolePrefix" value="" />
-  </bean>
-
-  <bean id="webExpressionVoter" class="org.springframework.security.web.access.expression.WebExpressionVoter">
-    <property name="expressionHandler" ref="webSecurityExpressionHandler" />
-  </bean>
-
-  <bean id="externalAccessVoter" class="org.hisp.dhis.security.vote.ExternalAccessVoter" />
-
-  <bean id="regularAccessDecisionVoting" class="org.springframework.security.access.vote.UnanimousBased">
-    <constructor-arg name="decisionVoters">
-      <list>
-        <ref bean="actionAccessVoter" />
-        <ref bean="moduleAccessVoter" />
-      </list>
-    </constructor-arg>
-  </bean>
-
-  <bean id="adminAccessDecisionVoting" class="org.springframework.security.access.vote.UnanimousBased">
-    <constructor-arg name="decisionVoters">
-      <list>
-        <ref bean="adminAccessVoter" />
-      </list>
-    </constructor-arg>
-  </bean>
-
-  <bean id="adminAccessVoter" class="org.hisp.dhis.security.vote.SimpleAccessVoter">
-    <property name="requiredAuthority" value="ALL" />
-  </bean>
-
-  <bean id="webAccessDecisionVoting" class="org.springframework.security.access.vote.UnanimousBased">
-    <constructor-arg name="decisionVoters">
-      <list>
-        <ref bean="webExpressionVoter" />
-      </list>
-    </constructor-arg>
-  </bean>
-
-  <bean id="externalAccessDecisionVoting" class="org.springframework.security.access.vote.UnanimousBased">
-    <constructor-arg name="decisionVoters">
-      <list>
-        <ref bean="externalAccessVoter" />
-      </list>
-    </constructor-arg>
-  </bean>
-
-  <bean id="actionAccessVoter" class="org.hisp.dhis.security.vote.ActionAccessVoter">
-    <property name="attributePrefix" value="F_" />
-    <property name="requiredAuthoritiesKey" value="requiredAuthorities" />
-    <property name="anyAuthoritiesKey" value="anyAuthorities" />
-  </bean>
-
-  <bean id="moduleAccessVoter" class="org.hisp.dhis.security.vote.ModuleAccessVoter">
-    <property name="attributePrefix" value="M_" />
-    <property name="alwaysAccessible">
-      <set>
-        <value>dhis-web-commons-menu</value>
-        <value>dhis-web-commons-oust</value>
-        <value>dhis-web-commons-ouwt</value>
-        <value>dhis-web-commons-security</value>
-        <value>dhis-web-commons-i18n</value>
-        <value>dhis-web-commons-ajax</value>
-        <value>dhis-web-commons-ajax-json</value>
-        <value>dhis-web-commons-ajax-html</value>
-        <value>dhis-web-commons-stream</value>
-        <value>dhis-web-commons-help</value>
-        <value>dhis-web-commons-about</value>
-        <value>dhis-web-menu-management</value>
-        <value>dhis-web-apps</value>
-        <value>dhis-web-api-mobile</value>
-        <value>dhis-web-portal</value>
-        <value>dhis-web-uaa</value>
-      </set>
-    </property>
-  </bean>
-
-  <bean id="org.hisp.dhis.security.ActionAccessResolver"
-    class="org.hisp.dhis.security.SpringSecurityActionAccessResolver">
-    <property name="requiredAuthoritiesProvider" ref="org.hisp.dhis.security.authority.RequiredAuthoritiesProvider" />
-    <property name="accessDecisionManager" ref="accessDecisionManager" />
-  </bean>
-
-  <!-- Security : Interceptor -->
-
-  <bean id="org.hisp.dhis.security.intercept.LoginInterceptor" class="org.hisp.dhis.security.intercept.LoginInterceptor">
-    <property name="actions">
-      <list>
-        <ref bean="restrictOrganisationUnitsAction" />
-      </list>
-    </property>
-  </bean>
-
-  <bean id="org.hisp.dhis.security.intercept.XWorkSecurityInterceptor"
-    class="org.hisp.dhis.security.intercept.XWorkSecurityInterceptor">
-    <property name="accessDecisionManager" ref="accessDecisionManager" />
-    <property name="authenticationManager" ref="authenticationManager" />
-    <property name="validateConfigAttributes" value="false" />
-    <property name="requiredAuthoritiesProvider" ref="org.hisp.dhis.security.authority.RequiredAuthoritiesProvider" />
-    <property name="actionAccessResolver" ref="org.hisp.dhis.security.ActionAccessResolver" />
-    <property name="securityService" ref="org.hisp.dhis.security.SecurityService" />
-  </bean>
-
-  <!-- Security : AuthorityProvider -->
-
-  <bean id="org.hisp.dhis.security.authority.RequiredAuthoritiesProvider"
-    class="org.hisp.dhis.security.authority.DefaultRequiredAuthoritiesProvider">
-    <property name="requiredAuthoritiesKey" value="requiredAuthorities" />
-    <property name="anyAuthoritiesKey" value="anyAuthorities" />
-    <property name="globalAttributes">
-      <set>
-        <value>M_MODULE_ACCESS_VOTER_ENABLED</value>
-      </set>
-    </property>
-  </bean>
-
-  <bean id="org.hisp.dhis.security.authority.SystemAuthoritiesProvider"
-    class="org.hisp.dhis.security.authority.CompositeSystemAuthoritiesProvider">
-    <property name="sources">
-      <set>
-        <bean class="org.hisp.dhis.security.authority.CachingSystemAuthoritiesProvider">
-          <property name="source" ref="detectingSystemAuthoritiesProvider" />
-        </bean>
-        <bean class="org.hisp.dhis.security.authority.CachingSystemAuthoritiesProvider">
-          <property name="source" ref="moduleSystemAuthoritiesProvider" />
-        </bean>
-        <bean class="org.hisp.dhis.security.authority.CachingSystemAuthoritiesProvider">
-          <property name="source" ref="simpleSystemAuthoritiesProvider" />
-        </bean>
-        <ref bean="appsSystemAuthoritiesProvider" />
-        <ref bean="schemaAuthoritiesProvider" />
-      </set>
-    </property>
-  </bean>
-
-  <bean id="detectingSystemAuthoritiesProvider"
-    class="org.hisp.dhis.security.authority.DetectingSystemAuthoritiesProvider">
-    <property name="requiredAuthoritiesProvider" ref="org.hisp.dhis.security.authority.RequiredAuthoritiesProvider" />
-  </bean>
-
-  <bean id="moduleSystemAuthoritiesProvider" class="org.hisp.dhis.security.authority.ModuleSystemAuthoritiesProvider">
-    <property name="authorityPrefix" value="M_" />
-    <property name="moduleManager" ref="org.hisp.dhis.webportal.module.ModuleManager" />
-    <property name="excludes">
-      <set>
-        <value>dhis-web-commons-menu</value>
-        <value>dhis-web-commons-menu-management</value>
-        <value>dhis-web-commons-oust</value>
-        <value>dhis-web-commons-ouwt</value>
-        <value>dhis-web-commons-security</value>
-        <value>dhis-web-commons-i18n</value>
-        <value>dhis-web-commons-ajax</value>
-        <value>dhis-web-commons-ajax-json</value>
-        <value>dhis-web-commons-ajax-html</value>
-        <value>dhis-web-commons-stream</value>
-        <value>dhis-web-commons-help</value>
-        <value>dhis-web-commons-about</value>
-        <value>dhis-web-apps</value>
-        <value>dhis-web-api-mobile</value>
-        <value>dhis-web-portal</value>
-      </set>
-    </property>
-  </bean>
-
-  <bean id="schemaAuthoritiesProvider" class="org.hisp.dhis.security.authority.SchemaAuthoritiesProvider" />
-
-  <bean id="simpleSystemAuthoritiesProvider" class="org.hisp.dhis.security.authority.SimpleSystemAuthoritiesProvider">
-    <property name="authorities">
-      <set>
-        <value>ALL</value>
-        <!-- Import - export -->
-        <value>F_METADATA_EXPORT</value>
-        <value>F_METADATA_IMPORT</value>
-        <value>F_EXPORT_DATA</value>
-        <value>F_IMPORT_DATA</value>
-        <value>F_EXPORT_EVENTS</value>
-        <value>F_IMPORT_EVENTS</value>
-        <!-- Approval -->
-        <value>F_APPROVE_DATA</value>
-        <value>F_APPROVE_DATA_LOWER_LEVELS</value>
-        <value>F_ACCEPT_DATA_LOWER_LEVELS</value>
-        <!-- Various -->
-        <value>F_PERFORM_MAINTENANCE</value>
-        <value>F_LOCALE_ADD</value>
-        <value>F_GENERATE_MIN_MAX_VALUES</value>
-        <value>F_RUN_VALIDATION</value>
-        <value>F_PREDICTOR_RUN</value>
-        <value>F_SEND_EMAIL</value>
-        <value>F_ORGANISATIONUNIT_MOVE</value>
-        <value>F_INSERT_CUSTOM_JS_CSS</value>
-        <value>F_VIEW_UNAPPROVED_DATA</value>
-        <!-- User -->
-        <value>F_USER_VIEW</value>
-        <value>F_REPLICATE_USER</value>
-        <value>F_USERGROUP_MANAGING_RELATIONSHIPS_ADD</value>
-        <value>F_USERGROUP_MANAGING_RELATIONSHIPS_VIEW</value>
-        <value>F_USER_GROUPS_READ_ONLY_ADD_MEMBERS</value>
-        <!-- Tracker -->
-        <value>F_PROGRAM_DASHBOARD_CONFIG_ADMIN</value>
-        <value>F_TRACKED_ENTITY_INSTANCE_SEARCH_IN_ALL_ORGUNITS</value>
-        <value>F_TEI_CASCADE_DELETE</value>
-        <value>F_ENROLLMENT_CASCADE_DELETE</value>
-<<<<<<< HEAD
-        <value>F_EDIT_EXPIRED</value>
-=======
-        <value>F_UNCOMPLETE_EVENT</value>
->>>>>>> 6e87c0be
-      </set>
-    </property>
-  </bean>
-
-  <bean id="appsSystemAuthoritiesProvider" class="org.hisp.dhis.security.authority.AppsSystemAuthoritiesProvider" />
-
-  <bean id="authenticationListener" class="org.hisp.dhis.security.AuthenticationListener"/>
-</beans>
+<?xml version="1.0" encoding="UTF-8"?>
+<beans xmlns="http://www.springframework.org/schema/beans" xmlns:xsi="http://www.w3.org/2001/XMLSchema-instance"
+  xmlns:sec="http://www.springframework.org/schema/security" xmlns:oauth="http://www.springframework.org/schema/security/oauth2"
+  xsi:schemaLocation="http://www.springframework.org/schema/beans http://www.springframework.org/schema/beans/spring-beans-4.3.xsd
+    http://www.springframework.org/schema/security http://www.springframework.org/schema/security/spring-security-4.2.xsd
+    http://www.springframework.org/schema/security/oauth2 http://www.springframework.org/schema/security/spring-security-oauth2.xsd">
+
+  <!-- OAuth2 -->
+
+  <bean id="oauthAuthenticationEntryPoint"
+    class="org.springframework.security.oauth2.provider.error.OAuth2AuthenticationEntryPoint">
+    <property name="realmName" value="dhis2/oauth2" />
+  </bean>
+
+  <bean id="oauthAccessDeniedHandler" class="org.springframework.security.oauth2.provider.error.OAuth2AccessDeniedHandler" />
+
+  <oauth:resource-server id="resourceServerFilter" token-services-ref="tokenServices" entry-point-ref="oauthAuthenticationEntryPoint"
+    authentication-manager-ref="oAuth2AuthenticationManager" stateless="false" />
+
+  <sec:http pattern="/uaa/oauth/token/**" create-session="stateless" authentication-manager-ref="authenticationManager" disable-url-rewriting="true"
+    use-expressions="false" access-decision-manager-ref="accessDecisionManager">
+    <sec:intercept-url pattern="/uaa/oauth/token/**" access="IS_AUTHENTICATED_FULLY" method="POST" />
+    <sec:anonymous enabled="false" />
+    <sec:http-basic entry-point-ref="oauthAuthenticationEntryPoint" />
+    <sec:access-denied-handler ref="oauthAccessDeniedHandler" />
+    <sec:csrf disabled="true" />
+  </sec:http>
+
+  <sec:http pattern="/uaa/oauth/authorize/**" authentication-manager-ref="authenticationManager" disable-url-rewriting="true" use-expressions="false"
+    create-session="ifRequired" access-decision-manager-ref="accessDecisionManager">
+    <sec:intercept-url pattern="/uaa/oauth/authorize/**" access="IS_AUTHENTICATED_FULLY" />
+    <sec:http-basic />
+    <sec:anonymous />
+
+    <sec:form-login authentication-failure-url="/dhis-web-commons/security/login.action?failed=true"
+      username-parameter="j_username" password-parameter="j_password"
+      login-page="/dhis-web-commons/security/login.action"
+      login-processing-url="/dhis-web-commons-security/login.action" />
+    <sec:csrf disabled="true" />
+  </sec:http>
+
+  <bean id="mappedRedirectStrategy" class="org.hisp.dhis.security.MappedRedirectStrategy">
+    <property name="redirectMap">
+      <map>
+        <entry key="/dhis-web-commons-stream/ping.action" value="/" />
+      </map>
+    </property>
+    <property name="deviceResolver" ref="org.springframework.mobile.device.DeviceResolver" />
+  </bean>
+
+  <bean id="defaultAuthenticationSuccessHandler" class="org.hisp.dhis.security.DefaultAuthenticationSuccessHandler">
+    <property name="redirectStrategy" ref="mappedRedirectStrategy" />
+    <property name="sessionTimeout" ref="sessionTimeout" />
+  </bean>
+
+  <bean id="customAuthenticationFilter" class="org.hisp.dhis.security.filter.CustomAuthenticationFilter" />
+
+  <bean id="corsFilter" class="org.hisp.dhis.security.filter.CorsFilter" />
+
+  <bean id="appCacheFilter" class="org.hisp.dhis.servlet.filter.AppCacheFilter" />
+
+  <sec:http access-decision-manager-ref="accessDecisionManager"
+    authentication-manager-ref="authenticationManager" pattern="/dhis-web-commons/javascripts/**" security="none" />
+  <sec:http access-decision-manager-ref="accessDecisionManager"
+    authentication-manager-ref="authenticationManager" pattern="/dhis-web-commons/css/**" security="none" />
+  <sec:http access-decision-manager-ref="accessDecisionManager"
+    authentication-manager-ref="authenticationManager" pattern="/dhis-web-commons/flags/**" security="none" />
+  <sec:http access-decision-manager-ref="accessDecisionManager"
+    authentication-manager-ref="authenticationManager" pattern="/dhis-web-commons/fonts/**" security="none" />
+  <sec:http access-decision-manager-ref="accessDecisionManager"
+    authentication-manager-ref="authenticationManager" pattern="/api/files/style/external" security="none" />
+  <sec:http access-decision-manager-ref="accessDecisionManager"
+    authentication-manager-ref="authenticationManager" pattern="/external-static/**" security="none" />
+  <sec:http access-decision-manager-ref="accessDecisionManager"
+    authentication-manager-ref="authenticationManager" pattern="/favicon.ico" security="none" />
+
+  <!-- Disabled for now, we need to properly handle "Basic Auth" dialog box popping up on browsers
+  <sec:http access-decision-manager-ref="accessDecisionManager" use-expressions="true" realm="DHIS2" pattern="/api/**">
+    <sec:http-basic />
+
+    <sec:headers>
+      <sec:content-type-options />
+      <sec:frame-options />
+      <sec:xss-protection />
+    </sec:headers>
+
+    <sec:custom-filter ref="automaticAccessFilter" before="LOGOUT_FILTER" />
+    <sec:custom-filter ref="corsFilter" before="BASIC_AUTH_FILTER" />
+    <sec:intercept-url pattern="/api/account/username" access="permitAll()" />
+    <sec:intercept-url pattern="/api/account/recovery" access="permitAll()" />
+    <sec:intercept-url pattern="/api/account/restore" access="permitAll()" />
+    <sec:intercept-url pattern="/api/account/password" access="permitAll()" />
+    <sec:intercept-url pattern="/api/account" access="permitAll()" />
+    <sec:intercept-url pattern="/api/**" access="isAuthenticated()" />
+  </sec:http>
+  -->
+
+  <bean id="http401LoginUrlAuthenticationEntryPoint" class="org.hisp.dhis.security.Http401LoginUrlAuthenticationEntryPoint">
+    <constructor-arg name="loginFormUrl" value="/dhis-web-commons/security/login.action" />
+  </bean>
+
+  <sec:http access-decision-manager-ref="accessDecisionManager" realm="DHIS2" disable-url-rewriting="true" use-expressions="true"
+    authentication-manager-ref="authenticationManager" entry-point-ref="http401LoginUrlAuthenticationEntryPoint">
+    <sec:openid-login user-service-ref="userDetailsService" default-target-url="/" always-use-default-target="false"
+      authentication-failure-handler-ref="securityExceptionTranslationHandler"
+      login-processing-url="/dhis-web-commons-security/openid.action"
+      authentication-success-handler-ref="defaultAuthenticationSuccessHandler" />
+
+    <sec:form-login default-target-url="/" always-use-default-target="false"
+      username-parameter="j_username" password-parameter="j_password"
+      authentication-failure-handler-ref="securityExceptionTranslationHandler"
+      login-processing-url="/dhis-web-commons-security/login.action"
+      login-page="/dhis-web-commons/security/login.action"
+      authentication-details-source-ref="twoFactorWebAuthenticationDetailsSource"
+      authentication-success-handler-ref="defaultAuthenticationSuccessHandler" />
+
+    <sec:headers>
+      <sec:content-type-options />
+      <sec:frame-options policy="SAMEORIGIN" />
+      <sec:xss-protection />
+      <sec:cache-control disabled="true" />
+    </sec:headers>
+
+    <sec:csrf disabled="true" />
+
+    <sec:http-basic />
+    <sec:logout logout-url="/dhis-web-commons-security/logout.action" logout-success-url="/" />
+    <sec:intercept-url pattern="/dhis-web-commons/i18nJavaScript.action" access="permitAll()" />
+    <sec:intercept-url pattern="/dhis-web-commons/security/**" access="permitAll()" />
+
+    <!-- Account recovery -->
+
+    <sec:intercept-url pattern="/api/account/username" access="permitAll()" />
+    <sec:intercept-url pattern="/api/account/recovery" access="permitAll()" />
+    <sec:intercept-url pattern="/api/account/restore" access="permitAll()" />
+    <sec:intercept-url pattern="/api/account/password" access="permitAll()" />
+    <sec:intercept-url pattern="/api/account" access="permitAll()" />
+    <sec:intercept-url pattern="/api/staticContent/*" method="GET" access="permitAll()" />
+    <sec:intercept-url pattern="/api/externalFileResources/*" method="GET" access="permitAll()" />
+    <sec:intercept-url pattern="/api/icons/*" method="GET" access="permitAll()" />
+    <sec:intercept-url pattern="/SVGs/*" method="GET" access="permitAll()" />
+    <sec:intercept-url request-matcher-ref="analyticPluginResources"
+      access="hasAnyRole('ALL,M_dhis-web-pivot,M_dhis-web-visualizer,M_dhis-web-maps' +
+      'M_dhis-web-event-reports,M_dhis-web-event-visualizer,M_dhis-web-dashboard,M_dhis-web-mapping')" />
+
+    <!-- Apps -->
+
+    <sec:intercept-url pattern="/dhis-web-pivot/**" access="hasAnyRole('ALL,M_dhis-web-pivot')" />
+    <sec:intercept-url pattern="/dhis-web-visualizer/**" access="hasAnyRole('ALL,M_dhis-web-visualizer')" />
+    <sec:intercept-url pattern="/dhis-web-mapping/**" access="hasAnyRole('ALL,M_dhis-web-mapping')" />
+    <sec:intercept-url pattern="/dhis-web-maps/**" access="hasAnyRole('ALL,M_dhis-web-maps')" />
+    <sec:intercept-url pattern="/dhis-web-event-reports/**" access="hasAnyRole('ALL,M_dhis-web-event-reports')" />
+    <sec:intercept-url pattern="/dhis-web-event-visualizer/**" access="hasAnyRole('ALL,M_dhis-web-event-visualizer')" />
+    <sec:intercept-url pattern="/dhis-web-settings/**" access="hasAnyRole('ALL,M_dhis-web-settings')" />
+    <sec:intercept-url pattern="/dhis-web-maintenance/**" access="hasAnyRole('ALL,M_dhis-web-maintenance')" />
+    <sec:intercept-url pattern="/dhis-web-app-management/**" access="hasAnyRole('ALL,M_dhis-web-app-management')" />
+    <sec:intercept-url pattern="/dhis-web-usage-analytics/**" access="hasAnyRole('ALL,M_dhis-web-usage-analytics')" />
+    <sec:intercept-url pattern="/dhis-web-event-capture/**" access="hasAnyRole('ALL,M_dhis-web-event-capture')" />
+    <sec:intercept-url pattern="/dhis-web-tracker-capture/**" access="hasAnyRole('ALL,M_dhis-web-tracker-capture')" />
+    <sec:intercept-url pattern="/dhis-web-cache-cleaner/**" access="hasAnyRole('ALL,M_dhis-web-cache-cleaner')" />
+    <sec:intercept-url pattern="/dhis-web-data-administration/**" access="hasAnyRole('ALL,M_dhis-web-data-administration')" />
+    <sec:intercept-url pattern="/dhis-web-data-quality/**" access="hasAnyRole('ALL,F_PERFORM_MAINTENANCE')" />
+
+    <sec:intercept-url pattern="/**" access="isAuthenticated()" />
+    <sec:custom-filter ref="resourceServerFilter" before="PRE_AUTH_FILTER" />
+    <sec:custom-filter ref="automaticAccessFilter" before="LOGOUT_FILTER" />
+    <sec:custom-filter ref="corsFilter" before="BASIC_AUTH_FILTER" />
+    <sec:custom-filter ref="customAuthenticationFilter" before="FORM_LOGIN_FILTER" />
+  </sec:http>
+
+  <bean id="analyticPluginResources" class="org.springframework.security.web.util.matcher.RegexRequestMatcher">
+        <constructor-arg name="pattern" value=".*(dhis-web-mapping\/map.js|dhis-web-visualizer\/chart.js|dhis-web-maps\/map.js|dhis-web-event-reports\/eventreport.js|dhis-web-event-visualizer\/eventchart.js|dhis-web-pivot\/reporttable.js)"/>
+        <constructor-arg name="httpMethod" value="GET"/>
+  </bean>
+
+  <bean id="securityExceptionTranslationHandler"
+    class="org.hisp.dhis.security.CustomExceptionMappingAuthenticationFailureHandler">
+    <property name="exceptionMappings">
+      <props>
+        <prop key="org.springframework.security.authentication.CredentialsExpiredException">/dhis-web-commons/security/expired.action</prop>
+      </props>
+    </property>
+    <property name="defaultFailureUrl" value="/dhis-web-commons/security/login.action?failed=true" />
+  </bean>
+
+  <!-- Security : Action -->
+
+  <bean id="restrictOrganisationUnitsAction" class="org.hisp.dhis.security.action.RestrictOrganisationUnitsAction"
+    scope="prototype">
+    <property name="currentUserService" ref="org.hisp.dhis.user.CurrentUserService" />
+    <property name="selectionManager" ref="org.hisp.dhis.ouwt.manager.OrganisationUnitSelectionManager" />
+    <property name="selectionTreeManager" ref="org.hisp.dhis.oust.manager.SelectionTreeManager" />
+  </bean>
+
+  <bean id="automaticAccessFilter" class="org.hisp.dhis.security.filter.AutomaticAccessFilter">
+    <property name="accessProviders">
+      <map>
+        <entry key="databaseAdmin" value-ref="databaseAutomaticAccessProvider" />
+        <entry key="ghostAdmin" value-ref="ghostAutomaticAccessProvider" />
+      </map>
+    </property>
+  </bean>
+
+  <!-- Security : Listener -->
+
+  <bean id="loggerListener" class="org.springframework.security.authentication.event.LoggerListener" />
+
+  <!-- Security : AccessProvider -->
+
+  <bean id="databaseAutomaticAccessProvider" class="org.hisp.dhis.security.DatabaseAutomaticAccessProvider">
+    <property name="userService" ref="org.hisp.dhis.user.UserService" />
+    <property name="systemAuthoritiesProvider" ref="simpleSystemAuthoritiesProvider" />
+  </bean>
+
+  <bean id="ghostAutomaticAccessProvider" class="org.hisp.dhis.security.GhostAutomaticAccessProvider">
+    <property name="userService" ref="org.hisp.dhis.user.UserService" />
+    <property name="systemAuthoritiesProvider" ref="simpleSystemAuthoritiesProvider" />
+  </bean>
+
+  <!-- Security : AccessDecision/Voter -->
+
+  <bean id="accessDecisionManager" class="org.hisp.dhis.security.vote.LogicalOrAccessDecisionManager">
+    <property name="accessDecisionManagers">
+      <list>
+        <ref bean="adminAccessDecisionVoting" />
+        <ref bean="regularAccessDecisionVoting" />
+        <ref bean="webAccessDecisionVoting" />
+        <ref bean="externalAccessDecisionVoting" />
+        <ref bean="authenticatedVoting" />
+      </list>
+    </property>
+  </bean>
+
+  <bean id="authenticatedVoter" class="org.springframework.security.access.vote.AuthenticatedVoter" />
+
+  <bean id="authenticatedVoting" class="org.springframework.security.access.vote.UnanimousBased">
+    <constructor-arg name="decisionVoters">
+      <list>
+        <ref bean="authenticatedVoter" />
+      </list>
+    </constructor-arg>
+  </bean>
+
+  <bean id="methodSecurityExpressionHandler" class="org.springframework.security.access.expression.method.DefaultMethodSecurityExpressionHandler">
+    <property name="defaultRolePrefix" value="" />
+  </bean>
+
+  <bean id="webSecurityExpressionHandler" class="org.springframework.security.web.access.expression.DefaultWebSecurityExpressionHandler">
+    <property name="defaultRolePrefix" value="" />
+  </bean>
+
+  <bean id="webExpressionVoter" class="org.springframework.security.web.access.expression.WebExpressionVoter">
+    <property name="expressionHandler" ref="webSecurityExpressionHandler" />
+  </bean>
+
+  <bean id="externalAccessVoter" class="org.hisp.dhis.security.vote.ExternalAccessVoter" />
+
+  <bean id="regularAccessDecisionVoting" class="org.springframework.security.access.vote.UnanimousBased">
+    <constructor-arg name="decisionVoters">
+      <list>
+        <ref bean="actionAccessVoter" />
+        <ref bean="moduleAccessVoter" />
+      </list>
+    </constructor-arg>
+  </bean>
+
+  <bean id="adminAccessDecisionVoting" class="org.springframework.security.access.vote.UnanimousBased">
+    <constructor-arg name="decisionVoters">
+      <list>
+        <ref bean="adminAccessVoter" />
+      </list>
+    </constructor-arg>
+  </bean>
+
+  <bean id="adminAccessVoter" class="org.hisp.dhis.security.vote.SimpleAccessVoter">
+    <property name="requiredAuthority" value="ALL" />
+  </bean>
+
+  <bean id="webAccessDecisionVoting" class="org.springframework.security.access.vote.UnanimousBased">
+    <constructor-arg name="decisionVoters">
+      <list>
+        <ref bean="webExpressionVoter" />
+      </list>
+    </constructor-arg>
+  </bean>
+
+  <bean id="externalAccessDecisionVoting" class="org.springframework.security.access.vote.UnanimousBased">
+    <constructor-arg name="decisionVoters">
+      <list>
+        <ref bean="externalAccessVoter" />
+      </list>
+    </constructor-arg>
+  </bean>
+
+  <bean id="actionAccessVoter" class="org.hisp.dhis.security.vote.ActionAccessVoter">
+    <property name="attributePrefix" value="F_" />
+    <property name="requiredAuthoritiesKey" value="requiredAuthorities" />
+    <property name="anyAuthoritiesKey" value="anyAuthorities" />
+  </bean>
+
+  <bean id="moduleAccessVoter" class="org.hisp.dhis.security.vote.ModuleAccessVoter">
+    <property name="attributePrefix" value="M_" />
+    <property name="alwaysAccessible">
+      <set>
+        <value>dhis-web-commons-menu</value>
+        <value>dhis-web-commons-oust</value>
+        <value>dhis-web-commons-ouwt</value>
+        <value>dhis-web-commons-security</value>
+        <value>dhis-web-commons-i18n</value>
+        <value>dhis-web-commons-ajax</value>
+        <value>dhis-web-commons-ajax-json</value>
+        <value>dhis-web-commons-ajax-html</value>
+        <value>dhis-web-commons-stream</value>
+        <value>dhis-web-commons-help</value>
+        <value>dhis-web-commons-about</value>
+        <value>dhis-web-menu-management</value>
+        <value>dhis-web-apps</value>
+        <value>dhis-web-api-mobile</value>
+        <value>dhis-web-portal</value>
+        <value>dhis-web-uaa</value>
+      </set>
+    </property>
+  </bean>
+
+  <bean id="org.hisp.dhis.security.ActionAccessResolver"
+    class="org.hisp.dhis.security.SpringSecurityActionAccessResolver">
+    <property name="requiredAuthoritiesProvider" ref="org.hisp.dhis.security.authority.RequiredAuthoritiesProvider" />
+    <property name="accessDecisionManager" ref="accessDecisionManager" />
+  </bean>
+
+  <!-- Security : Interceptor -->
+
+  <bean id="org.hisp.dhis.security.intercept.LoginInterceptor" class="org.hisp.dhis.security.intercept.LoginInterceptor">
+    <property name="actions">
+      <list>
+        <ref bean="restrictOrganisationUnitsAction" />
+      </list>
+    </property>
+  </bean>
+
+  <bean id="org.hisp.dhis.security.intercept.XWorkSecurityInterceptor"
+    class="org.hisp.dhis.security.intercept.XWorkSecurityInterceptor">
+    <property name="accessDecisionManager" ref="accessDecisionManager" />
+    <property name="authenticationManager" ref="authenticationManager" />
+    <property name="validateConfigAttributes" value="false" />
+    <property name="requiredAuthoritiesProvider" ref="org.hisp.dhis.security.authority.RequiredAuthoritiesProvider" />
+    <property name="actionAccessResolver" ref="org.hisp.dhis.security.ActionAccessResolver" />
+    <property name="securityService" ref="org.hisp.dhis.security.SecurityService" />
+  </bean>
+
+  <!-- Security : AuthorityProvider -->
+
+  <bean id="org.hisp.dhis.security.authority.RequiredAuthoritiesProvider"
+    class="org.hisp.dhis.security.authority.DefaultRequiredAuthoritiesProvider">
+    <property name="requiredAuthoritiesKey" value="requiredAuthorities" />
+    <property name="anyAuthoritiesKey" value="anyAuthorities" />
+    <property name="globalAttributes">
+      <set>
+        <value>M_MODULE_ACCESS_VOTER_ENABLED</value>
+      </set>
+    </property>
+  </bean>
+
+  <bean id="org.hisp.dhis.security.authority.SystemAuthoritiesProvider"
+    class="org.hisp.dhis.security.authority.CompositeSystemAuthoritiesProvider">
+    <property name="sources">
+      <set>
+        <bean class="org.hisp.dhis.security.authority.CachingSystemAuthoritiesProvider">
+          <property name="source" ref="detectingSystemAuthoritiesProvider" />
+        </bean>
+        <bean class="org.hisp.dhis.security.authority.CachingSystemAuthoritiesProvider">
+          <property name="source" ref="moduleSystemAuthoritiesProvider" />
+        </bean>
+        <bean class="org.hisp.dhis.security.authority.CachingSystemAuthoritiesProvider">
+          <property name="source" ref="simpleSystemAuthoritiesProvider" />
+        </bean>
+        <ref bean="appsSystemAuthoritiesProvider" />
+        <ref bean="schemaAuthoritiesProvider" />
+      </set>
+    </property>
+  </bean>
+
+  <bean id="detectingSystemAuthoritiesProvider"
+    class="org.hisp.dhis.security.authority.DetectingSystemAuthoritiesProvider">
+    <property name="requiredAuthoritiesProvider" ref="org.hisp.dhis.security.authority.RequiredAuthoritiesProvider" />
+  </bean>
+
+  <bean id="moduleSystemAuthoritiesProvider" class="org.hisp.dhis.security.authority.ModuleSystemAuthoritiesProvider">
+    <property name="authorityPrefix" value="M_" />
+    <property name="moduleManager" ref="org.hisp.dhis.webportal.module.ModuleManager" />
+    <property name="excludes">
+      <set>
+        <value>dhis-web-commons-menu</value>
+        <value>dhis-web-commons-menu-management</value>
+        <value>dhis-web-commons-oust</value>
+        <value>dhis-web-commons-ouwt</value>
+        <value>dhis-web-commons-security</value>
+        <value>dhis-web-commons-i18n</value>
+        <value>dhis-web-commons-ajax</value>
+        <value>dhis-web-commons-ajax-json</value>
+        <value>dhis-web-commons-ajax-html</value>
+        <value>dhis-web-commons-stream</value>
+        <value>dhis-web-commons-help</value>
+        <value>dhis-web-commons-about</value>
+        <value>dhis-web-apps</value>
+        <value>dhis-web-api-mobile</value>
+        <value>dhis-web-portal</value>
+      </set>
+    </property>
+  </bean>
+
+  <bean id="schemaAuthoritiesProvider" class="org.hisp.dhis.security.authority.SchemaAuthoritiesProvider" />
+
+  <bean id="simpleSystemAuthoritiesProvider" class="org.hisp.dhis.security.authority.SimpleSystemAuthoritiesProvider">
+    <property name="authorities">
+      <set>
+        <value>ALL</value>
+        <!-- Import - export -->
+        <value>F_METADATA_EXPORT</value>
+        <value>F_METADATA_IMPORT</value>
+        <value>F_EXPORT_DATA</value>
+        <value>F_IMPORT_DATA</value>
+        <value>F_EXPORT_EVENTS</value>
+        <value>F_IMPORT_EVENTS</value>
+        <!-- Approval -->
+        <value>F_APPROVE_DATA</value>
+        <value>F_APPROVE_DATA_LOWER_LEVELS</value>
+        <value>F_ACCEPT_DATA_LOWER_LEVELS</value>
+        <!-- Various -->
+        <value>F_PERFORM_MAINTENANCE</value>
+        <value>F_LOCALE_ADD</value>
+        <value>F_GENERATE_MIN_MAX_VALUES</value>
+        <value>F_RUN_VALIDATION</value>
+        <value>F_PREDICTOR_RUN</value>
+        <value>F_SEND_EMAIL</value>
+        <value>F_ORGANISATIONUNIT_MOVE</value>
+        <value>F_INSERT_CUSTOM_JS_CSS</value>
+        <value>F_VIEW_UNAPPROVED_DATA</value>
+        <!-- User -->
+        <value>F_USER_VIEW</value>
+        <value>F_REPLICATE_USER</value>
+        <value>F_USERGROUP_MANAGING_RELATIONSHIPS_ADD</value>
+        <value>F_USERGROUP_MANAGING_RELATIONSHIPS_VIEW</value>
+        <value>F_USER_GROUPS_READ_ONLY_ADD_MEMBERS</value>
+        <!-- Tracker -->
+        <value>F_PROGRAM_DASHBOARD_CONFIG_ADMIN</value>
+        <value>F_TRACKED_ENTITY_INSTANCE_SEARCH_IN_ALL_ORGUNITS</value>
+        <value>F_TEI_CASCADE_DELETE</value>
+        <value>F_ENROLLMENT_CASCADE_DELETE</value>
+        <value>F_UNCOMPLETE_EVENT</value>
+        <value>F_EDIT_EXPIRED</value>
+      </set>
+    </property>
+  </bean>
+
+  <bean id="appsSystemAuthoritiesProvider" class="org.hisp.dhis.security.authority.AppsSystemAuthoritiesProvider" />
+
+  <bean id="authenticationListener" class="org.hisp.dhis.security.AuthenticationListener"/>
+</beans>