package org.hisp.dhis.security.config;

/*
 * Copyright (c) 2004-2020, University of Oslo
 * All rights reserved.
 *
 * Redistribution and use in source and binary forms, with or without
 * modification, are permitted provided that the following conditions are met:
 * Redistributions of source code must retain the above copyright notice, this
 * list of conditions and the following disclaimer.
 *
 * Redistributions in binary form must reproduce the above copyright notice,
 * this list of conditions and the following disclaimer in the documentation
 * and/or other materials provided with the distribution.
 * Neither the name of the HISP project nor the names of its contributors may
 * be used to endorse or promote products derived from this software without
 * specific prior written permission.
 *
 * THIS SOFTWARE IS PROVIDED BY THE COPYRIGHT HOLDERS AND CONTRIBUTORS "AS IS" AND
 * ANY EXPRESS OR IMPLIED WARRANTIES, INCLUDING, BUT NOT LIMITED TO, THE IMPLIED
 * WARRANTIES OF MERCHANTABILITY AND FITNESS FOR A PARTICULAR PURPOSE ARE
 * DISCLAIMED. IN NO EVENT SHALL THE COPYRIGHT OWNER OR CONTRIBUTORS BE LIABLE FOR
 * ANY DIRECT, INDIRECT, INCIDENTAL, SPECIAL, EXEMPLARY, OR CONSEQUENTIAL DAMAGES
 * (INCLUDING, BUT NOT LIMITED TO, PROCUREMENT OF SUBSTITUTE GOODS OR SERVICES;
 * LOSS OF USE, DATA, OR PROFITS; OR BUSINESS INTERRUPTION) HOWEVER CAUSED AND ON
 * ANY THEORY OF LIABILITY, WHETHER IN CONTRACT, STRICT LIABILITY, OR TORT
 * (INCLUDING NEGLIGENCE OR OTHERWISE) ARISING IN ANY WAY OUT OF THE USE OF THIS
 * SOFTWARE, EVEN IF ADVISED OF THE POSSIBILITY OF SUCH DAMAGE.
 */

import com.google.common.collect.ImmutableList;
import com.google.common.collect.ImmutableMap;
import com.google.common.collect.ImmutableSet;
import org.hisp.dhis.external.conf.ConfigurationKey;
import org.hisp.dhis.external.conf.DhisConfigurationProvider;
import org.hisp.dhis.i18n.I18nManager;
import org.hisp.dhis.security.MappedRedirectStrategy;
import org.hisp.dhis.security.spring2fa.TwoFactorWebAuthenticationDetailsSource;
import org.hisp.dhis.security.vote.ActionAccessVoter;
import org.hisp.dhis.security.vote.ExternalAccessVoter;
import org.hisp.dhis.security.vote.LogicalOrAccessDecisionManager;
import org.hisp.dhis.security.vote.ModuleAccessVoter;
import org.hisp.dhis.security.vote.SimpleAccessVoter;
import org.hisp.dhis.webapi.filter.CorsFilter;
import org.hisp.dhis.webapi.filter.CustomAuthenticationFilter;
import org.hisp.dhis.webapi.handler.DefaultAuthenticationSuccessHandler;
import org.hisp.dhis.webapi.handler.CustomExceptionMappingAuthenticationFailureHandler;
import org.hisp.dhis.webapi.security.Http401LoginUrlAuthenticationEntryPoint;
import org.springframework.beans.factory.annotation.Autowired;
import org.springframework.context.annotation.Bean;
import org.springframework.context.annotation.Configuration;
import org.springframework.context.annotation.ImportResource;
import org.springframework.core.annotation.Order;
import org.springframework.mobile.device.DeviceResolver;
import org.springframework.mobile.device.LiteDeviceResolver;
import org.springframework.security.access.AccessDecisionManager;
import org.springframework.security.access.vote.AuthenticatedVoter;
import org.springframework.security.access.vote.UnanimousBased;
import org.springframework.security.config.annotation.web.builders.HttpSecurity;
import org.springframework.security.config.annotation.web.builders.WebSecurity;
import org.springframework.security.config.annotation.web.configuration.WebSecurityConfigurerAdapter;
import org.springframework.security.config.http.SessionCreationPolicy;
import org.springframework.security.core.session.SessionRegistryImpl;
import org.springframework.security.web.access.expression.DefaultWebSecurityExpressionHandler;
import org.springframework.security.web.access.expression.WebExpressionVoter;
import org.springframework.security.web.authentication.UsernamePasswordAuthenticationFilter;
import org.springframework.security.web.authentication.www.BasicAuthenticationFilter;
import org.springframework.security.web.util.matcher.RequestMatcher;

import java.util.Arrays;
import java.util.List;

import static org.hisp.dhis.webapi.security.config.DhisWebApiWebSecurityConfig.setHttpHeaders;

/**
 * @author Morten Svanæs <msvanaes@dhis2.org>
 */
@Configuration
@Order( 2000 )
@ImportResource( locations = { "classpath*:/META-INF/dhis/beans.xml", "classpath*:/META-INF/dhis/beans-dataentry.xml",
    "classpath*:/META-INF/dhis/beans-maintenance-mobile.xml", "classpath*:/META-INF/dhis/beans-approval.xml" } )
public class DhisWebCommonsWebSecurityConfig
{
    /**
     * This configuration class is responsible for setting up the session management.
     */
    @Configuration
    @Order( 3300 )
    public static class SessionWebSecurityConfigurerAdapter extends WebSecurityConfigurerAdapter
    {
        @Bean
        public static SessionRegistryImpl sessionRegistry()
        {
            return new org.springframework.security.core.session.SessionRegistryImpl();
        }

        @Override
        protected void configure( HttpSecurity http )
            throws Exception
        {
            http
                .sessionManagement()
                .sessionCreationPolicy( SessionCreationPolicy.ALWAYS )
                .enableSessionUrlRewriting( false )
                .maximumSessions( 10 )
                .expiredUrl( "/dhis-web-commons-security/logout.action" )
                .sessionRegistry( sessionRegistry() );
        }
    }

    /**
     * This configuration class is responsible for setting up the form login and everything related to the web pages.
     */
    @Configuration
    @Order( 2200 )
    public static class FormLoginWebSecurityConfigurerAdapter extends WebSecurityConfigurerAdapter
    {
        @Autowired
        private TwoFactorWebAuthenticationDetailsSource twoFactorWebAuthenticationDetailsSource;

        @Autowired
        private I18nManager i18nManager;

        @Autowired
        private I18nManager i18nManager;

        @Autowired
        private DhisConfigurationProvider configurationProvider;

        @Autowired
        private ExternalAccessVoter externalAccessVoter;

        @Override
        public void configure( WebSecurity web )
            throws Exception
        {
            super.configure( web );
            web
                .ignoring()
                .antMatchers( "/dhis-web-commons/javascripts/**" )
                .antMatchers( "/dhis-web-commons/css/**" )
                .antMatchers( "/dhis-web-commons/flags/**" )
                .antMatchers( "/dhis-web-commons/fonts/**" )
                .antMatchers( "/dhis-web-commons/i18nJavaScript.action" )
                .antMatchers( "/api/files/style/external" )
                .antMatchers( "/external-static/**" )
                .antMatchers( "/favicon.ico" );
        }

        @Override
        protected void configure( HttpSecurity http )
            throws Exception
        {
            http
                .authorizeRequests()

                .accessDecisionManager( accessDecisionManager() )

                .requestMatchers( analyticsPluginResources() ).permitAll()

<<<<<<< HEAD
                .antMatchers( "/dhis-web-commons/security/login.action" ).permitAll()
=======
                .antMatchers( "/dhis-web-commons/security/*" ).permitAll()
>>>>>>> 17751460
                .antMatchers( "/oauth2/**" ).permitAll()
                .antMatchers( "/dhis-web-dashboard/**" ).hasAnyAuthority( "ALL", "M_dhis-web-dashboard" )
                .antMatchers( "/dhis-web-pivot/**" ).hasAnyAuthority( "ALL", "M_dhis-web-pivot" )
                .antMatchers( "/dhis-web-visualizer/**" ).hasAnyAuthority( "ALL", "M_dhis-web-visualizer" )
                .antMatchers( "/dhis-web-data-visualizer/**" ).hasAnyAuthority( "ALL", "M_dhis-web-data-visualizer" )
                .antMatchers( "/dhis-web-mapping/**" ).hasAnyAuthority( "ALL", "M_dhis-web-mapping" )
                .antMatchers( "/dhis-web-maps/**" ).hasAnyAuthority( "ALL", "M_dhis-web-maps" )
                .antMatchers( "/dhis-web-event-reports/**" ).hasAnyAuthority( "ALL", "M_dhis-web-event-reports" )
                .antMatchers( "/dhis-web-event-visualizer/**" ).hasAnyAuthority( "ALL", "M_dhis-web-event-visualizer" )
                .antMatchers( "/dhis-web-interpretation/**" ).hasAnyAuthority( "ALL", "M_dhis-web-interpretation" )
                .antMatchers( "/dhis-web-settings/**" ).hasAnyAuthority( "ALL", "M_dhis-web-settings" )
                .antMatchers( "/dhis-web-maintenance/**" ).hasAnyAuthority( "ALL", "M_dhis-web-maintenance" )
                .antMatchers( "/dhis-web-app-management/**" ).hasAnyAuthority( "ALL", "M_dhis-web-app-management" )
                .antMatchers( "/dhis-web-usage-analytics/**" ).hasAnyAuthority( "ALL", "M_dhis-web-usage-analytics" )
                .antMatchers( "/dhis-web-event-capture/**" ).hasAnyAuthority( "ALL", "M_dhis-web-event-capture" )
                .antMatchers( "/dhis-web-tracker-capture/**" ).hasAnyAuthority( "ALL", "M_dhis-web-tracker-capture" )
                .antMatchers( "/dhis-web-cache-cleaner/**" ).hasAnyAuthority( "ALL", "M_dhis-web-cache-cleaner" )
                .antMatchers( "/dhis-web-data-administration/**" )
                .hasAnyAuthority( "ALL", "M_dhis-web-data-administration" )
                .antMatchers( "/dhis-web-data-quality/**" ).hasAnyAuthority( "ALL", "M_dhis-web-data-quality" )
                .antMatchers( "/dhis-web-messaging/**" ).hasAnyAuthority( "ALL", "M_dhis-web-messaging" )
                .antMatchers( "/dhis-web-datastore/**" ).hasAnyAuthority( "ALL", "M_dhis-web-datastore" )
                .antMatchers( "/dhis-web-scheduler/**" ).hasAnyAuthority( "ALL", "M_dhis-web-scheduler" )
                .antMatchers( "/dhis-web-user/**" ).hasAnyAuthority( "ALL", "M_dhis-web-user" )

                .antMatchers( "/**" ).authenticated()
                .and()

                .formLogin()
<<<<<<< HEAD
=======
                .authenticationDetailsSource( twoFactorWebAuthenticationDetailsSource )
>>>>>>> 17751460
                .loginPage( "/dhis-web-commons/security/login.action" )
                .usernameParameter( "j_username" ).passwordParameter( "j_password" )
                .loginProcessingUrl( "/dhis-web-commons-security/login.action" )
                .failureHandler( authenticationFailureHandler() )
                .successHandler( authenticationSuccessHandler() )
                .permitAll()
                .and()

                .logout()
                .logoutUrl( "/dhis-web-commons-security/logout.action" )
                .logoutSuccessUrl( "/" )
                .deleteCookies( "JSESSIONID" )
                .permitAll()
                .and()

                .exceptionHandling()
                .authenticationEntryPoint( entryPoint() )

                .and()

                .csrf()
                .disable()

                .addFilterBefore( CorsFilter.get(), BasicAuthenticationFilter.class )
                .addFilterBefore( CustomAuthenticationFilter.get(), UsernamePasswordAuthenticationFilter.class );

            setHttpHeaders( http );
        }

        @Bean
        public Http401LoginUrlAuthenticationEntryPoint entryPoint()
        {
            // Converts to a HTTP basic login if  "XMLHttpRequest".equals( request.getHeader( "X-Requested-With" ) )
            return new Http401LoginUrlAuthenticationEntryPoint( "/dhis-web-commons/security/login.action" );
        }

        @Bean
        public DefaultAuthenticationSuccessHandler authenticationSuccessHandler()
        {
            DefaultAuthenticationSuccessHandler successHandler = new DefaultAuthenticationSuccessHandler();
            successHandler.setRedirectStrategy( mappedRedirectStrategy() );
            if ( configurationProvider.getProperty( ConfigurationKey.SYSTEM_SESSION_TIMEOUT ) != null )
            {
                successHandler.setSessionTimeout(
                    Integer.parseInt( configurationProvider.getProperty( ConfigurationKey.SYSTEM_SESSION_TIMEOUT ) ) );
            }

            return successHandler;
        }

        @Bean
        public MappedRedirectStrategy mappedRedirectStrategy()
        {
            MappedRedirectStrategy mappedRedirectStrategy = new MappedRedirectStrategy();
            mappedRedirectStrategy.setRedirectMap( ImmutableMap.of( "/dhis-web-commons-stream/ping.action", "/" ) );
            mappedRedirectStrategy.setDeviceResolver( deviceResolver() );

            return mappedRedirectStrategy;
        }

        @Bean
        public CustomExceptionMappingAuthenticationFailureHandler authenticationFailureHandler()
        {
            CustomExceptionMappingAuthenticationFailureHandler handler =
                new CustomExceptionMappingAuthenticationFailureHandler( i18nManager );

            // Handles the special case when a user failed to login because it has expired...
            handler.setExceptionMappings(
                ImmutableMap.of(
                    "org.springframework.security.authentication.CredentialsExpiredException",
                    "/dhis-web-commons/security/expired.action" ) );

            handler.setDefaultFailureUrl( "/dhis-web-commons/security/login.action?failed=true" );

            return handler;
        }

        @Bean
        public DeviceResolver deviceResolver()
        {
            return new LiteDeviceResolver();
        }

        @Bean
        public RequestMatcher analyticsPluginResources()
        {
            String pattern = ".*(dhis-web-mapping\\/map.js|dhis-web-visualizer\\/chart.js|dhis-web-maps\\" +
                "/map.js|dhis-web-event-reports\\/eventreport.js|dhis-web-event-visualizer\\/eventchart.js|dhis-web-pivot\\/reporttable.js)";

            return new org.springframework.security.web.util.matcher.RegexRequestMatcher( pattern, "GET" );
        }

        @Bean
        public ModuleAccessVoter moduleAccessVoter()
        {
            ModuleAccessVoter voter = new ModuleAccessVoter();
            voter.setAttributePrefix( "M_" );
            voter.setAlwaysAccessible( ImmutableSet.of(
                "dhis-web-commons-menu",
                "dhis-web-commons-oust",
                "dhis-web-commons-ouwt",
                "dhis-web-commons-security",
                "dhis-web-commons-i18n",
                "dhis-web-commons-ajax",
                "dhis-web-commons-ajax-json",
                "dhis-web-commons-ajax-html",
                "dhis-web-commons-stream",
                "dhis-web-commons-help",
                "dhis-web-commons-about",
                "dhis-web-menu-management",
                "dhis-web-apps",
                "dhis-web-api-mobile",
                "dhis-web-portal",
                "dhis-web-uaa"
            ) );
            return voter;
        }

        @Bean
        public ActionAccessVoter actionAccessVoter()
        {
            ActionAccessVoter voter = new ActionAccessVoter();
            voter.setAttributePrefix( "F_" );
            voter.setRequiredAuthoritiesKey( "requiredAuthorities" );
            voter.setAnyAuthoritiesKey( "anyAuthorities" );
            return voter;
        }

        @Bean
        public WebExpressionVoter webExpressionVoter()
        {
            DefaultWebSecurityExpressionHandler h = new DefaultWebSecurityExpressionHandler();
            h.setDefaultRolePrefix( "" );
            WebExpressionVoter voter = new WebExpressionVoter();
            voter.setExpressionHandler( h );
            return voter;
        }

        @Bean( "accessDecisionManager" )
        public LogicalOrAccessDecisionManager accessDecisionManager()
        {
            List<AccessDecisionManager> decisionVoters = Arrays.asList(
                new UnanimousBased( ImmutableList.of( new SimpleAccessVoter( "ALL" ) ) ),
                new UnanimousBased( ImmutableList.of( actionAccessVoter(), moduleAccessVoter() ) ),
                new UnanimousBased( ImmutableList.of( webExpressionVoter() ) ),
                new UnanimousBased( ImmutableList.of( externalAccessVoter ) ),
                new UnanimousBased( ImmutableList.of( new AuthenticatedVoter() ) )
            );
            return new LogicalOrAccessDecisionManager( decisionVoters );
        }
    }
}<|MERGE_RESOLUTION|>--- conflicted
+++ resolved
@@ -158,11 +158,7 @@
 
                 .requestMatchers( analyticsPluginResources() ).permitAll()
 
-<<<<<<< HEAD
-                .antMatchers( "/dhis-web-commons/security/login.action" ).permitAll()
-=======
                 .antMatchers( "/dhis-web-commons/security/*" ).permitAll()
->>>>>>> 17751460
                 .antMatchers( "/oauth2/**" ).permitAll()
                 .antMatchers( "/dhis-web-dashboard/**" ).hasAnyAuthority( "ALL", "M_dhis-web-dashboard" )
                 .antMatchers( "/dhis-web-pivot/**" ).hasAnyAuthority( "ALL", "M_dhis-web-pivot" )
@@ -192,10 +188,7 @@
                 .and()
 
                 .formLogin()
-<<<<<<< HEAD
-=======
                 .authenticationDetailsSource( twoFactorWebAuthenticationDetailsSource )
->>>>>>> 17751460
                 .loginPage( "/dhis-web-commons/security/login.action" )
                 .usernameParameter( "j_username" ).passwordParameter( "j_password" )
                 .loginProcessingUrl( "/dhis-web-commons-security/login.action" )
