--- conflicted
+++ resolved
@@ -79,18 +79,9 @@
 
     public RequestIdentifierFilter( DhisConfigurationProvider dhisConfig )
     {
-<<<<<<< HEAD
-        this.dhisConfig = dhisConfig;
-
-        this.HASH_ALGO = this.dhisConfig.getProperty( MONITORING_LOG_REQUESTID_HASHALGO );
-        this.MAX_SIZE = Integer.parseInt( this.dhisConfig.getProperty( MONITORING_LOG_REQUESTID_MAXSIZE ) );
-
-        this.enabled = this.dhisConfig.isEnabled( MONITORING_LOG_REQUESTID_ENABLED );
-=======
         this.hashAlgo = dhisConfig.getProperty( MONITORING_LOG_REQUESTID_HASHALGO );
         this.maxSize = Integer.parseInt( dhisConfig.getProperty( MONITORING_LOG_REQUESTID_MAXSIZE ) );
         this.enabled = dhisConfig.isEnabled( MONITORING_LOG_REQUESTID_ENABLED );
->>>>>>> 7b41699e
     }
 
     @Override
