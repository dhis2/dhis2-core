package org.hisp.dhis.security.vote;

/*
 * Copyright (c) 2004-2020, University of Oslo
 * All rights reserved.
 *
 * Redistribution and use in source and binary forms, with or without
 * modification, are permitted provided that the following conditions are met:
 * Redistributions of source code must retain the above copyright notice, this
 * list of conditions and the following disclaimer.
 *
 * Redistributions in binary form must reproduce the above copyright notice,
 * this list of conditions and the following disclaimer in the documentation
 * and/or other materials provided with the distribution.
 * Neither the name of the HISP project nor the names of its contributors may
 * be used to endorse or promote products derived from this software without
 * specific prior written permission.
 *
 * THIS SOFTWARE IS PROVIDED BY THE COPYRIGHT HOLDERS AND CONTRIBUTORS "AS IS" AND
 * ANY EXPRESS OR IMPLIED WARRANTIES, INCLUDING, BUT NOT LIMITED TO, THE IMPLIED
 * WARRANTIES OF MERCHANTABILITY AND FITNESS FOR A PARTICULAR PURPOSE ARE
 * DISCLAIMED. IN NO EVENT SHALL THE COPYRIGHT OWNER OR CONTRIBUTORS BE LIABLE FOR
 * ANY DIRECT, INDIRECT, INCIDENTAL, SPECIAL, EXEMPLARY, OR CONSEQUENTIAL DAMAGES
 * (INCLUDING, BUT NOT LIMITED TO, PROCUREMENT OF SUBSTITUTE GOODS OR SERVICES;
 * LOSS OF USE, DATA, OR PROFITS; OR BUSINESS INTERRUPTION) HOWEVER CAUSED AND ON
 * ANY THEORY OF LIABILITY, WHETHER IN CONTRACT, STRICT LIABILITY, OR TORT
 * (INCLUDING NEGLIGENCE OR OTHERWISE) ARISING IN ANY WAY OUT OF THE USE OF THIS
 * SOFTWARE, EVEN IF ADVISED OF THE POSSIBILITY OF SUCH DAMAGE.
 */

import lombok.extern.slf4j.Slf4j;
import org.hisp.dhis.common.CodeGenerator;
import org.hisp.dhis.common.IdentifiableObject;
import org.hisp.dhis.common.IdentifiableObjectManager;
import org.hisp.dhis.document.Document;
import org.hisp.dhis.eventchart.EventChart;
import org.hisp.dhis.eventreport.EventReport;
import org.hisp.dhis.report.Report;
import org.hisp.dhis.sqlview.SqlView;
<<<<<<< HEAD
import org.springframework.beans.factory.InitializingBean;
import org.springframework.beans.factory.annotation.Autowired;
=======
import org.hisp.dhis.visualization.Visualization;
>>>>>>> 79bd77ec
import org.springframework.security.access.AccessDecisionVoter;
import org.springframework.security.access.ConfigAttribute;
import org.springframework.security.core.Authentication;
import org.springframework.security.web.FilterInvocation;
import org.springframework.stereotype.Component;
import org.springframework.web.bind.annotation.RequestMethod;

import java.util.Collection;
import java.util.HashMap;
import java.util.Map;

/**
 * Allows certain type/uid combinations to be externally accessed (no login required).
 *
 * @author Morten Olav Hansen <mortenoh@gmail.com>
 */
@Slf4j
@Component
public class ExternalAccessVoter implements AccessDecisionVoter<FilterInvocation>, InitializingBean
{
    private static ExternalAccessVoter instance;

    @Override
    public void afterPropertiesSet()
        throws Exception
    {
        instance = this;
    }

    public static ExternalAccessVoter get()
    {
        return instance;
    }


    // this should probably be moved somewhere else, but leaving it here for now
    private static final Map<String, Class<? extends IdentifiableObject>> externalClasses = new HashMap<>();

    static
    {
        // TODO charts/reportTables APIs are deprecated and will be removed, clean this up when they are
        externalClasses.put( "charts", Visualization.class );
        externalClasses.put( "reportTables", Visualization.class );
        externalClasses.put( "maps", org.hisp.dhis.mapping.Map.class );
        externalClasses.put( "reports", Report.class );
        externalClasses.put( "documents", Document.class );
        externalClasses.put( "sqlViews", SqlView.class );
        externalClasses.put( "eventReports", EventReport.class );
        externalClasses.put( "eventCharts", EventChart.class );
    }

    // -------------------------------------------------------------------------
    // Dependencies
    // -------------------------------------------------------------------------

    @Autowired
    private IdentifiableObjectManager manager;

    // -------------------------------------------------------------------------
    // AccessDecisionVoter Implementation
    // -------------------------------------------------------------------------

    @Override
    public boolean supports( ConfigAttribute attribute )
    {
        return false;
    }

    @Override
    public boolean supports( Class<?> clazz )
    {
        return clazz.isAssignableFrom( FilterInvocation.class );
    }

    @Override
    public int vote( Authentication authentication, FilterInvocation filterInvocation, Collection<ConfigAttribute> attributes )
    {
        if ( authentication.getPrincipal().equals( "anonymousUser" ) && authentication.isAuthenticated() &&
            filterInvocation.getRequest().getMethod().equals( RequestMethod.GET.name() ) )
        {
            String requestUrl = filterInvocation.getRequestUrl();
            String[] urlSplit = requestUrl.split( "/" );

            if ( urlSplit.length > 3 )
            {
                String type = urlSplit[2];

                if ( urlSplit[1].equals( "api" ) && externalClasses.get( type ) != null )
                {
                    String uid = getUidPart( urlSplit[3] );

                    if ( CodeGenerator.isValidUid( uid ) )
                    {
                        IdentifiableObject identifiableObject = manager.get( externalClasses.get( type ), uid );

                        if ( identifiableObject != null && identifiableObject.getExternalAccess() )
                        {
                            log.debug( "ACCESS_GRANTED [" + filterInvocation.toString() + "]" );

                            return ACCESS_GRANTED;
                        }
                    }
                }
            }
        }

        log.debug( "ACCESS_ABSTAIN [" + filterInvocation.toString() + "]: No supported attributes." );

        return ACCESS_ABSTAIN;
    }

    private String getUidPart( String uidPath )
    {
        if ( uidPath.contains( "." ) )
        {
            return uidPath.substring( 0, uidPath.indexOf( "." ) );
        }

        return uidPath;
    }
}<|MERGE_RESOLUTION|>--- conflicted
+++ resolved
@@ -37,12 +37,8 @@
 import org.hisp.dhis.eventreport.EventReport;
 import org.hisp.dhis.report.Report;
 import org.hisp.dhis.sqlview.SqlView;
-<<<<<<< HEAD
 import org.springframework.beans.factory.InitializingBean;
 import org.springframework.beans.factory.annotation.Autowired;
-=======
-import org.hisp.dhis.visualization.Visualization;
->>>>>>> 79bd77ec
 import org.springframework.security.access.AccessDecisionVoter;
 import org.springframework.security.access.ConfigAttribute;
 import org.springframework.security.core.Authentication;
@@ -76,7 +72,6 @@
     {
         return instance;
     }
-
 
     // this should probably be moved somewhere else, but leaving it here for now
     private static final Map<String, Class<? extends IdentifiableObject>> externalClasses = new HashMap<>();
@@ -118,7 +113,8 @@
     }
 
     @Override
-    public int vote( Authentication authentication, FilterInvocation filterInvocation, Collection<ConfigAttribute> attributes )
+    public int vote( Authentication authentication, FilterInvocation filterInvocation,
+        Collection<ConfigAttribute> attributes )
     {
         if ( authentication.getPrincipal().equals( "anonymousUser" ) && authentication.isAuthenticated() &&
             filterInvocation.getRequest().getMethod().equals( RequestMethod.GET.name() ) )
