--- conflicted
+++ resolved
@@ -39,16 +39,11 @@
 import org.hisp.dhis.report.Report;
 import org.hisp.dhis.reporttable.ReportTable;
 import org.hisp.dhis.sqlview.SqlView;
-<<<<<<< HEAD
-import org.springframework.beans.factory.InitializingBean;
 import org.springframework.beans.factory.annotation.Autowired;
-=======
->>>>>>> 3caf638f
 import org.springframework.security.access.AccessDecisionVoter;
 import org.springframework.security.access.ConfigAttribute;
 import org.springframework.security.core.Authentication;
 import org.springframework.security.web.FilterInvocation;
-import org.springframework.stereotype.Component;
 import org.springframework.web.bind.annotation.RequestMethod;
 
 import java.util.Collection;
@@ -61,24 +56,8 @@
  * @author Morten Olav Hansen <mortenoh@gmail.com>
  */
 @Slf4j
-@Component
-public class ExternalAccessVoter implements AccessDecisionVoter<FilterInvocation>, InitializingBean
+public class ExternalAccessVoter implements AccessDecisionVoter<FilterInvocation>
 {
-
-    private static ExternalAccessVoter instance;
-
-    @Override
-    public void afterPropertiesSet()
-        throws Exception
-    {
-        instance = this;
-    }
-
-    public static ExternalAccessVoter get()
-    {
-        return instance;
-    }
-
     // this should probably be moved somewhere else, but leaving it here for now
     private static final Map<String, Class<? extends IdentifiableObject>> externalClasses = new HashMap<>();
 
@@ -98,12 +77,8 @@
     // Dependencies
     // -------------------------------------------------------------------------
 
-    private final IdentifiableObjectManager manager;
-
-    public ExternalAccessVoter( IdentifiableObjectManager manager )
-    {
-        this.manager = manager;
-    }
+    @Autowired
+    private IdentifiableObjectManager manager;
 
     // -------------------------------------------------------------------------
     // AccessDecisionVoter Implementation
@@ -122,8 +97,7 @@
     }
 
     @Override
-    public int vote( Authentication authentication, FilterInvocation filterInvocation,
-        Collection<ConfigAttribute> attributes )
+    public int vote( Authentication authentication, FilterInvocation filterInvocation, Collection<ConfigAttribute> attributes )
     {
         if ( authentication.getPrincipal().equals( "anonymousUser" ) && authentication.isAuthenticated() &&
             filterInvocation.getRequest().getMethod().equals( RequestMethod.GET.name() ) )
