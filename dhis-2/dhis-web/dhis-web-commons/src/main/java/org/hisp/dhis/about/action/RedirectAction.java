package org.hisp.dhis.about.action;

/*
 * Copyright (c) 2004-2018, University of Oslo
 * All rights reserved.
 *
 * Redistribution and use in source and binary forms, with or without
 * modification, are permitted provided that the following conditions are met:
 * Redistributions of source code must retain the above copyright notice, this
 * list of conditions and the following disclaimer.
 *
 * Redistributions in binary form must reproduce the above copyright notice,
 * this list of conditions and the following disclaimer in the documentation
 * and/or other materials provided with the distribution.
 * Neither the name of the HISP project nor the names of its contributors may
 * be used to endorse or promote products derived from this software without
 * specific prior written permission.
 *
 * THIS SOFTWARE IS PROVIDED BY THE COPYRIGHT HOLDERS AND CONTRIBUTORS "AS IS" AND
 * ANY EXPRESS OR IMPLIED WARRANTIES, INCLUDING, BUT NOT LIMITED TO, THE IMPLIED
 * WARRANTIES OF MERCHANTABILITY AND FITNESS FOR A PARTICULAR PURPOSE ARE
 * DISCLAIMED. IN NO EVENT SHALL THE COPYRIGHT OWNER OR CONTRIBUTORS BE LIABLE FOR
 * ANY DIRECT, INDIRECT, INCIDENTAL, SPECIAL, EXEMPLARY, OR CONSEQUENTIAL DAMAGES
 * (INCLUDING, BUT NOT LIMITED TO, PROCUREMENT OF SUBSTITUTE GOODS OR SERVICES;
 * LOSS OF USE, DATA, OR PROFITS; OR BUSINESS INTERRUPTION) HOWEVER CAUSED AND ON
 * ANY THEORY OF LIABILITY, WHETHER IN CONTRACT, STRICT LIABILITY, OR TORT
 * (INCLUDING NEGLIGENCE OR OTHERWISE) ARISING IN ANY WAY OUT OF THE USE OF THIS
 * SOFTWARE, EVEN IF ADVISED OF THE POSSIBILITY OF SUCH DAMAGE.
 */

import com.opensymphony.xwork2.Action;

import org.apache.struts2.ServletActionContext;
import org.hisp.dhis.appmanager.App;
import org.hisp.dhis.appmanager.AppManager;
import org.hisp.dhis.setting.SettingKey;
import org.hisp.dhis.setting.SystemSettingManager;
import org.hisp.dhis.webapi.utils.ContextUtils;
import org.springframework.beans.factory.annotation.Autowired;

import java.util.List;

/**
 * @author Lars Helge Overland
 */
public class RedirectAction
    implements Action
{
    @Autowired
    private SystemSettingManager systemSettingManager;

    @Autowired
    private AppManager appManager;

    private String redirectUrl;

    public String getRedirectUrl()
    {
        return redirectUrl;
    }

    @Override
    public String execute()
        throws Exception
    {
        String startModule = (String) systemSettingManager.getSystemSetting( SettingKey.START_MODULE );

        String contextPath = (String) ContextUtils.getContextPath( ServletActionContext.getRequest() );

        if ( startModule != null && !startModule.trim().isEmpty() )
        {
            if ( startModule.startsWith( "app:" ) )
            {
                List<App> apps = appManager.getApps( contextPath );

                for ( App app : apps )
                {
                    if ( app.getName().equals( startModule.substring( "app:".length() ) ) )
                    {
                        redirectUrl = app.getLaunchUrl();
                        return SUCCESS;
                    }
                }
            }
            else
            {
                redirectUrl = "../" + startModule + "/";
                return SUCCESS;
            }
        }

        redirectUrl = "../dhis-web-dashboard/";
<<<<<<< HEAD

=======
>>>>>>> 8fb1d93a
        return SUCCESS;
    }
}<|MERGE_RESOLUTION|>--- conflicted
+++ resolved
@@ -90,10 +90,6 @@
         }
 
         redirectUrl = "../dhis-web-dashboard/";
-<<<<<<< HEAD
-
-=======
->>>>>>> 8fb1d93a
         return SUCCESS;
     }
 }