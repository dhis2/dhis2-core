
dhis2.util.namespace( 'dhis2.de' );
dhis2.util.namespace( 'dhis2.de.api' );
dhis2.util.namespace( 'dhis2.de.event' );
dhis2.util.namespace( 'dhis2.de.cst' );

// API / methods to be used externally from forms / scripts

/**
 * Returns an object representing the currently selected state of the UI.
 * Contains properties for "ds", "pe", "ou" and the identifier of each
 * category with matching identifier values of the selected option.
 */
dhis2.de.api.getSelections = function() {
    var sel = dhis2.de.getCurrentCategorySelections();
    sel["ds"] = $( '#selectedDataSetId' ).val(),
        sel["pe"] = $( '#selectedPeriodId').val(),
        sel["ou"] = dhis2.de.currentOrganisationUnitId;
    return sel;
}

// whether current user has any organisation units
dhis2.de.emptyOrganisationUnits = false;

// Identifiers for which zero values are insignificant, also used in entry.js
dhis2.de.significantZeros = [];

// Array with associative arrays for each data element, populated in select.vm
dhis2.de.dataElements = [];

// Associative array with [indicator id, expression] for indicators in form,
// also used in entry.js
dhis2.de.indicatorFormulas = [];

// Array with associative arrays for each data set, populated in select.vm
dhis2.de.dataSets = [];

// Maps input field to optionSet
dhis2.de.optionSets = {};

// Associative array with identifier and array of assigned data sets
dhis2.de.dataSetAssociationSets = [];

// Associate array with mapping between organisation unit identifier and data
// set association set identifier
dhis2.de.organisationUnitAssociationSetMap = [];

// Default category combo uid
dhis2.de.defaultCategoryCombo = undefined;

// Category combinations for data value attributes
dhis2.de.categoryCombos = {};

// Categories for data value attributes
dhis2.de.categories = {};

// Array with keys {dataelementid}-{optioncomboid}-min/max with min/max values
dhis2.de.currentMinMaxValueMap = [];

// Indicates whether any data entry form has been loaded
dhis2.de.dataEntryFormIsLoaded = false;

// Indicates whether meta data is loaded
dhis2.de.metaDataIsLoaded = false;

// Currently selected organisation unit identifier
dhis2.de.currentOrganisationUnitId = null;

// Currently selected data set identifier
dhis2.de.currentDataSetId = null;

// Array with category objects, null if default category combo / no categories
dhis2.de.currentCategories = null;

// Current offset, next or previous corresponding to increasing or decreasing value
dhis2.de.currentPeriodOffset = 0;

// Current existing data value, prior to entry or modification
dhis2.de.currentExistingValue = null;

// Associative array with currently-displayed period choices, keyed by iso
dhis2.de.periodChoices = [];

// Username of user who marked the current data set as complete if any
dhis2.de.currentCompletedByUser = null;

// Instance of the StorageManager
dhis2.de.storageManager = new StorageManager();

// Indicates whether current form is multi org unit
dhis2.de.multiOrganisationUnit = false;

// Indicates whether multi org unit is enabled on instance
dhis2.de.multiOrganisationUnitEnabled = false;

// Simple object to see if we have tried to fetch children DS for a parent before
dhis2.de.fetchedDataSets = {};

// "organisationUnits" object inherited from ouwt.js

// Constants

dhis2.de.cst.defaultType = 'INTEGER';
dhis2.de.cst.defaultName = '[unknown]';
dhis2.de.cst.dropDownMaxItems = 30;
dhis2.de.cst.formulaPattern = /#\{.+?\}/g;
dhis2.de.cst.separator = '.';
dhis2.de.cst.valueMaxLength = 50000;
dhis2.de.cst.metaData = 'dhis2.de.cst.metaData';
dhis2.de.cst.dataSetAssociations = 'dhis2.de.cst.dataSetAssociations';

// Colors

dhis2.de.cst.colorGreen = '#b9ffb9';
dhis2.de.cst.colorYellow = '#fffe8c';
dhis2.de.cst.colorRed = '#ff8a8a';
dhis2.de.cst.colorOrange = '#ff6600';
dhis2.de.cst.colorWhite = '#fff';
dhis2.de.cst.colorGrey = '#ccc';
dhis2.de.cst.colorBorderActive = '#73ad72';
dhis2.de.cst.colorBorder = '#aaa';
dhis2.de.cst.colorLightGrey = '#dcdcdc';

// Form types

dhis2.de.cst.formTypeCustom = 'CUSTOM';
dhis2.de.cst.formTypeSection = 'SECTION';
dhis2.de.cst.formTypeMultiOrgSection = 'SECTION_MULTIORG';
dhis2.de.cst.formTypeDefault = 'DEFAULT';

// Events

dhis2.de.event.formLoaded = "dhis2.de.event.formLoaded";
dhis2.de.event.dataValuesLoaded = "dhis2.de.event.dataValuesLoaded";
dhis2.de.event.formReady = "dhis2.de.event.formReady";
dhis2.de.event.dataValueSaved = "dhis2.de.event.dataValueSaved";
dhis2.de.event.completed = "dhis2.de.event.completed";
dhis2.de.event.uncompleted = "dhis2.de.event.uncompleted";
dhis2.de.event.validationSucces = "dhis2.de.event.validationSuccess";
dhis2.de.event.validationError = "dhis2.de.event.validationError";

/**
 * Convenience method to be used from inside custom forms. When a function is
 * registered inside a form it will be loaded every time the form is loaded,
 * hence the need to unregister and the register the function.
 */
dhis2.de.on = function( event, fn )
{
    $( document ).off( event ).on( event, fn );
};

var DAO = DAO || {};

dhis2.de.getCurrentOrganisationUnit = function()
{
    if ( $.isArray( dhis2.de.currentOrganisationUnitId ) )
    {
        return dhis2.de.currentOrganisationUnitId[0];
    }

    return dhis2.de.currentOrganisationUnitId;
};

DAO.store = new dhis2.storage.Store( {
    name: 'dhis2de',
    adapters: [ dhis2.storage.IndexedDBAdapter, dhis2.storage.DomSessionStorageAdapter, dhis2.storage.InMemoryAdapter ],
    objectStores: [ 'optionSets', 'forms' ]
} );

( function( $ ) {
    $.safeEach = function( arr, fn )
    {
        if ( arr )
        {
            $.each( arr, fn );
        }
    };
} )( jQuery );

$(document).bind('dhis2.online', function( event, loggedIn ) {
    if( loggedIn ) {
        if( dhis2.de.storageManager.hasLocalData() ) {
            var message = i18n_need_to_sync_notification
                + ' <button id="sync_button" type="button">' + i18n_sync_now + '</button>';

            setHeaderMessage(message);

            $('#sync_button').bind('click', dhis2.de.uploadLocalData);
        }
        else {
            if( dhis2.de.emptyOrganisationUnits ) {
                setHeaderMessage(i18n_no_orgunits);
            }
            else {
                setHeaderDelayMessage(i18n_online_notification);
            }
        }
    }
    else {
        var form = [
            '<form style="display:inline;">',
            '<label for="username">Username</label>',
            '<input name="username" id="username" type="text" style="width: 70px; margin-left: 10px; margin-right: 10px" size="10"/>',
            '<label for="password">Password</label>',
            '<input name="password" id="password" type="password" style="width: 70px; margin-left: 10px; margin-right: 10px" size="10"/>',
            '<button id="login_button" type="button">Login</button>',
            '</form>'
        ].join('');

        setHeaderMessage(form);
        dhis2.de.ajaxLogin();
    }
});

$(document).bind('dhis2.offline', function() {
    if( dhis2.de.emptyOrganisationUnits ) {
        setHeaderMessage(i18n_no_orgunits);
    }
    else {
        setHeaderMessage(i18n_offline_notification);
    }
});

/**
 * Page init. The order of events is:
 *
 * 1. Load ouwt 2. Load meta-data (and notify ouwt) 3. Check and potentially
 * download updated forms from server
 */
$( document ).ready( function()
{
    /**
     * Cache false necessary to prevent IE from caching by default.
     */
    $.ajaxSetup( {
        cache: false
    } );

    $( '#loaderSpan' ).show();

    $( '#orgUnitTree' ).one( 'ouwtLoaded', function( event, ids, names )
    {
        console.log( 'Ouwt loaded' );

        $.when( dhis2.de.getMultiOrgUnitSetting(), dhis2.de.loadMetaData(), dhis2.de.loadDataSetAssociations() ).done( function() {
            dhis2.de.setMetaDataLoaded();
            organisationUnitSelected( ids, names );
        } );
    } );
} );

dhis2.de.shouldFetchDataSets = function( ids ) {
    if( !dhis2.de.multiOrganisationUnitEnabled ) {
        return false;
    }

    if( !$.isArray(ids) || ids.length === 0 || (ids.length > 0 && dhis2.de.fetchedDataSets[ids[0]]) ) {
        return false;
    }

    var c = organisationUnits[ids[0]].c;

    if( $.isArray(c) && c.length > 0 && dhis2.de.organisationUnitAssociationSetMap[c[0]] ) {
        return false;
    }

    return true;
};

dhis2.de.getMultiOrgUnitSetting = function()
{
    return $.ajax({
        url: '../api/systemSettings/multiOrganisationUnitForms',
        dataType: 'json',
        async: false,
        type: 'GET',
        success: function( data ) {
            dhis2.de.multiOrganisationUnitEnabled = data;
            selection.setIncludeChildren(data);
        }
    });
};

dhis2.de.ajaxLogin = function()
{
    $( '#login_button' ).bind( 'click', function()
    {
        var username = $( '#username' ).val();
        var password = $( '#password' ).val();

        $.post( '../dhis-web-commons-security/login.action', {
            'j_username' : username,
            'j_password' : password
        } ).success( function()
        {
            var ret = dhis2.availability.syncCheckAvailability();

            if ( !ret )
            {
                alert( i18n_ajax_login_failed );
            }
        } );
    } );
};

dhis2.de.loadMetaData = function()
{
    var def = $.Deferred();

    $.ajax( {
        url: 'getMetaData.action',
        dataType: 'json',
        success: function( json )
        {
            sessionStorage[dhis2.de.cst.metaData] = JSON.stringify( json.metaData );
        },
        complete: function()
        {
            var metaData = JSON.parse( sessionStorage[dhis2.de.cst.metaData] );
            dhis2.de.emptyOrganisationUnits = metaData.emptyOrganisationUnits;
            dhis2.de.significantZeros = metaData.significantZeros;
            dhis2.de.dataElements = metaData.dataElements;
            dhis2.de.indicatorFormulas = metaData.indicatorFormulas;
            dhis2.de.dataSets = metaData.dataSets;
            dhis2.de.optionSets = metaData.optionSets;
            dhis2.de.defaultCategoryCombo = metaData.defaultCategoryCombo;
            dhis2.de.categoryCombos = metaData.categoryCombos;
            dhis2.de.categories = metaData.categories;
            def.resolve();
        }
    } );

    return def.promise();
};

dhis2.de.loadDataSetAssociations = function()
{
    var def = $.Deferred();

    $.ajax( {
        url: 'getDataSetAssociations.action',
        dataType: 'json',
        success: function( json )
        {
            sessionStorage[dhis2.de.cst.dataSetAssociations] = JSON.stringify( json.dataSetAssociations );
        },
        complete: function()
        {
            var metaData = JSON.parse( sessionStorage[dhis2.de.cst.dataSetAssociations] );
            dhis2.de.dataSetAssociationSets = metaData.dataSetAssociationSets ;
            dhis2.de.organisationUnitAssociationSetMap = metaData.organisationUnitAssociationSetMap;
            def.resolve();
        }
    } );

    return def.promise();
};

dhis2.de.setMetaDataLoaded = function()
{
    dhis2.de.metaDataIsLoaded = true;
    $( '#loaderSpan' ).hide();
    console.log( 'Meta-data loaded' );

    updateForms();
};

dhis2.de.discardLocalData = function() {
    if( confirm( i18n_remove_local_data ) ) {
        dhis2.de.storageManager.clearAllDataValues();
        hideHeaderMessage();
    }
};

dhis2.de.uploadLocalData = function()
{
    if ( !dhis2.de.storageManager.hasLocalData() )
    {
        return;
    }

    var dataValues = dhis2.de.storageManager.getAllDataValues();
    var completeDataSets = dhis2.de.storageManager.getCompleteDataSets();

    setHeaderWaitMessage( i18n_uploading_data_notification );

    var dataValuesArray = dataValues ? Object.keys( dataValues ) : [];
    var completeDataSetsArray = completeDataSets ? Object.keys( completeDataSets ) : [];

    function pushCompleteDataSets( array )
    {
        if ( array.length < 1 )
        {
            return;
        }

        var key = array[0];
        var value = completeDataSets[key];

        console.log( 'Uploaded complete data set: ' + key + ', with value: ' + value );

        $.ajax( {
<<<<<<< HEAD
            url: '../api/completeDataSetRegistrations',
=======
            url: '../api/26/completeDataSetRegistrations',
>>>>>>> a3105210
            data: value,
            dataType: 'json',
            success: function( data, textStatus, jqXHR )
            {
                dhis2.de.storageManager.clearCompleteDataSet( value );
                console.log( 'Successfully saved complete dataset with value: ' + value );
                ( array = array.slice( 1 ) ).length && pushCompleteDataSets( array );

                if ( array.length < 1 )
                {
                    setHeaderDelayMessage( i18n_sync_success );
                }
            },
            error: function( jqXHR, textStatus, errorThrown )
            {
                if ( 409 === xhr.status || 500 === xhr.status ) // Invalid value or locked
                {
                    // Ignore value for now TODO needs better handling for locking

                    dhis2.de.storageManager.clearCompleteDataSet( value );
                }
                else // Connection lost during upload
                {
                    var message = i18n_sync_failed
                        + ' <button id="sync_button" type="button">' + i18n_sync_now + '</button>'
                        + ' <button id="discard_button" type="button">' + i18n_discard + '</button>';

                    setHeaderMessage( message );

                    $( '#sync_button' ).bind( 'click', dhis2.de.uploadLocalData );
                    $( '#discard_button' ).bind( 'click', dhis2.de.discardLocalData );
                }
            }
        } );
    }

    ( function pushDataValues( array )
    {
        if ( array.length < 1 )
        {
            setHeaderDelayMessage( i18n_online_notification );

            pushCompleteDataSets( completeDataSetsArray );

            return;
        }

        var key = array[0];
        var value = dataValues[key];

        if ( value !== undefined && value.value !== undefined && value.value.length > 254 )
        {
            value.value = value.value.slice(0, 254);
        }

        console.log( 'Uploading data value: ' + key + ', with value: ' + value );

        $.ajax( {
            url: '../api/dataValues',
            data: value,
            dataType: 'text',
            type: 'post',
            success: function( data, textStatus, xhr )
            {
                dhis2.de.storageManager.clearDataValueJSON( value );
                console.log( 'Successfully saved data value with value: ' + value );
                ( array = array.slice( 1 ) ).length && pushDataValues( array );

                if ( array.length < 1 && completeDataSetsArray.length > 0 )
                {
                    pushCompleteDataSets( completeDataSetsArray );
                }
                else
                {
                    setHeaderDelayMessage( i18n_sync_success );
                }
            },
            error: function( xhr, textStatus, errorThrown )
            {
                if ( 409 === xhr.status || 500 === xhr.status ) // Invalid value or locked
                {
                    // Ignore value for now TODO needs better handling for locking

                    dhis2.de.storageManager.clearDataValueJSON( value );
                }
                else // Connection lost during upload
                {
                    var message = i18n_sync_failed
                        + ' <button id="sync_button" type="button">' + i18n_sync_now + '</button>'
                        + ' <button id="discard_button" type="button">' + i18n_discard + '</button>';

                    setHeaderMessage( message );

                    $( '#sync_button' ).bind( 'click', dhis2.de.uploadLocalData );
                    $( '#discard_button' ).bind( 'click', dhis2.de.discardLocalData );
                }
            }
        } );
    } )( dataValuesArray );
};

dhis2.de.addEventListeners = function()
{
    $( '.entryfield, .entrytime' ).each( function( i )
    {
        var id = $( this ).attr( 'id' );
        var isTimeField = $( this ).hasClass('entrytime');

        // If entry field is a date picker, remove old target field, and change id
        if( /-dp$/.test( id ) )
        {
            var dpTargetId = id.substring( 0, id.length - 3 );
            $( '#' + dpTargetId ).remove();
            $( this ).attr( 'id', dpTargetId ).calendarsPicker( 'destroy' );
            id = dpTargetId;
        }

        var split = dhis2.de.splitFieldId( id );
        var dataElementId = split.dataElementId;
        var optionComboId = split.optionComboId;
        dhis2.de.currentOrganisationUnitId = split.organisationUnitId;

        var type = getDataElementType( dataElementId );

        $( this ).unbind( 'focus' );
        $( this ).unbind( 'blur' );
        $( this ).unbind( 'change' );
        $( this ).unbind( 'dblclick' );
        $( this ).unbind( 'keyup' );

        $( this ).focus( valueFocus );

        $( this ).blur( valueBlur );

        $( this ).change( function()
        {
            saveVal( dataElementId, optionComboId, id );
        } );

        $( this ).dblclick( function()
        {
            viewHist( dataElementId, optionComboId );
        } );

        $( this ).keyup( function( event )
        {
            keyPress( event, this );
        } );

        if ( ( type === 'DATE' || type === 'DATETIME' ) && !isTimeField )
        {
            // Fake event, needed for valueBlur / valueFocus when using date-picker
            var fakeEvent = {
                target: {
                    id: id + '-dp'
                }
            };

            dhis2.period.picker.createInstance( '#' + id, false, false, {
                onSelect: function() {
                    saveVal( dataElementId, optionComboId, id, fakeEvent.target.id );
                },
                onClose: function() {
                    valueBlur( fakeEvent );
                },
                onShow: function() {
                    valueFocus( fakeEvent );
                },
                minDate: null,
                maxDate: null
            } );
        }
    } );

    $( '.entryselect' ).each( function()
    {
        var id = $( this ).attr( 'id' );
        var split = dhis2.de.splitFieldId( id );

        var dataElementId = split.dataElementId;
        var optionComboId = split.optionComboId;
        var name = dataElementId + "-" + optionComboId + "-val";

        $( this ).click( function()
        {
            if ( $(this).hasClass( "checked" ) )
            {
                $( this ).removeClass( "checked" );
                $( this ).prop('checked', false );
            }
            else
            {
                $(  '[name='+ name +']' ).each( function()
                {
                    $( this ).removeClass( 'checked' );
                    $( this ).prop( 'checked', false );
                });

                $( this ).prop( 'checked', true );
                $( this ).addClass( 'checked' );
            }

            saveBoolean( dataElementId, optionComboId, id );
        } );
    } );

    $( '.entrytrueonly' ).each( function( i )
    {
        var id = $( this ).attr( 'id' );
        var split = dhis2.de.splitFieldId( id );

        var dataElementId = split.dataElementId;
        var optionComboId = split.optionComboId;

        $( this ).unbind( 'focus' );
        $( this ).unbind( 'change' );

        $( this ).focus( valueFocus );
        $( this ).blur( valueBlur );

        $( this ).change( function()
        {
            saveTrueOnly( dataElementId, optionComboId, id );
        } );
    } );

    $( '.commentlink' ).each( function( i )
    {
        var id = $( this ).attr( 'id' );
        var split = dhis2.de.splitFieldId( id );

        var dataElementId = split.dataElementId;
        var optionComboId = split.optionComboId;

        $( this ).unbind( 'click' );

        $( this ).attr( "src", "../images/comment.png" );
        $( this ).attr( "title", i18n_view_comment );

        $( this ).css( "cursor", "pointer" );

        $( this ).click( function()
        {
            viewHist( dataElementId, optionComboId );
        } );
    } );

    $( '.entryfileresource' ).each( function()
    {
        $( this ).fileEntryField();
    } );
}

dhis2.de.resetSectionFilters = function()
{
    $( '#filterDataSetSectionDiv' ).hide();
    $( '.formSection' ).show();
}

dhis2.de.clearSectionFilters = function()
{
    $( '#filterDataSetSection' ).children().remove();
    $( '#filterDataSetSectionDiv' ).hide();
    $( '.formSection' ).show();
}

dhis2.de.clearPeriod = function()
{
    clearListById( 'selectedPeriodId' );
    dhis2.de.clearEntryForm();
}

dhis2.de.clearEntryForm = function()
{
    $( '#contentDiv' ).html( '' );

    dhis2.de.currentPeriodOffset = 0;

    dhis2.de.dataEntryFormIsLoaded = false;

    $( '#completenessDiv' ).hide();
    $( '#infoDiv' ).hide();
}

dhis2.de.loadForm = function()
{
    var dataSetId = dhis2.de.currentDataSetId;

    dhis2.de.currentOrganisationUnitId = selection.getSelected()[0];

    if ( !dhis2.de.multiOrganisationUnit  )
    {
        dhis2.de.storageManager.formExists( dataSetId ).done( function( value )
        {
            if ( value )
            {
                console.log( 'Loading form locally: ' + dataSetId );

                dhis2.de.storageManager.getForm( dataSetId ).done( function( html )
                {
                    $( '#contentDiv' ).html( html );

                    if ( dhis2.de.dataSets[dataSetId].renderAsTabs )
                    {
                        $( "#tabs" ).tabs();
                    }

                    dhis2.de.enableSectionFilter();
                    $( document ).trigger( dhis2.de.event.formLoaded, dhis2.de.currentDataSetId );

                    loadDataValues();
                    var table = $( '.sectionTable' );
                    table.floatThead({
                        position: 'absolute',
                        top: 44,
                        zIndex: 9
                    });



                    dhis2.de.insertOptionSets();
                    dhis2.de.enableDEDescriptionEvent();

                } );
            }
            else {
                dhis2.de.storageManager.formExistsRemotely( dataSetId ).done( function( value ) {
                    console.log( 'Loading form remotely: ' + dataSetId );

                    dhis2.de.storageManager.getForm( dataSetId ).done( function( html )
                    {
                        $( '#contentDiv' ).html( html );

                        if ( dhis2.de.dataSets[dataSetId].renderAsTabs )
                        {
                            $( "#tabs" ).tabs();
                        }

                        dhis2.de.enableSectionFilter();
                        $( document ).trigger( dhis2.de.event.formLoaded, dhis2.de.currentDataSetId );

                        loadDataValues();
                        dhis2.de.insertOptionSets();
                        dhis2.de.enableDEDescriptionEvent();
                    } );
                });
            }
        } );
    }
    else
    {
        console.log( 'Loading form remotely: ' + dataSetId );

        $( '#contentDiv' ).load( 'loadForm.action',
            {
                dataSetId : dataSetId,
                multiOrganisationUnit: dhis2.de.multiOrganisationUnit ? dhis2.de.getCurrentOrganisationUnit() : ''
            },
            function()
            {
                if ( !dhis2.de.multiOrganisationUnit )
                {
                    if ( dhis2.de.dataSets[dataSetId].renderAsTabs )
                    {
                        $( "#tabs" ).tabs();
                    }

                    dhis2.de.enableSectionFilter();
                }
                else
                {
                    $( '#currentOrganisationUnit' ).html( i18n_no_organisationunit_selected );
                }

                dhis2.de.insertOptionSets();

                loadDataValues();
            } );
    }
}

//------------------------------------------------------------------------------
// Section filter
//------------------------------------------------------------------------------

dhis2.de.enableSectionFilter = function()
{
    var $sectionHeaders = $( '.formSection .cent h3' );
    dhis2.de.clearSectionFilters();

    if ( $sectionHeaders.size() > 1)
    {
        $( '#filterDataSetSection' ).append( "<option value='all'>" + i18n_show_all_sections + "</option>" );

        $sectionHeaders.each( function( idx, value )
        {
            $( '#filterDataSetSection' ).append( "<option value='" + idx + "'>" + value.innerHTML + "</option>" );
        } );

        $( '#filterDataSetSectionDiv' ).show();
    }
    else
    {
        $( '#filterDataSetSectionDiv' ).hide();
    }
}

dhis2.de.filterOnSection = function()
{
    var $filterDataSetSection = $( '#filterDataSetSection' );
    var value = $filterDataSetSection.val();

    if ( value == 'all' )
    {
        $( '.formSection' ).show();
    }
    else
    {
        $( '.formSection' ).hide();
        $( $( '.formSection' )[value] ).show();
    }
}

dhis2.de.filterInSection = function( $this )
{
    var $tbody = $this.closest('.sectionTable').find("tbody");
    var thisTable = $tbody.parent().get(0);
    var $trTarget = $tbody.find( 'tr');

    if ( $this.val() == '' )
    {
        $trTarget.show();
    }
    else
    {
        var $trTargetChildren = $trTarget.find( 'td:first-child' );

        $trTargetChildren.each( function( idx, item )
        {
            var text1 = $this.val().toUpperCase();
            var text2 = $( item ).find( 'span' ).html();

            if( text2 && text2 != "")
            {
                text2 = text2.toUpperCase();

                if ( text2.indexOf( text1 ) >= 0 )
                {
                    $( item ).parent().show();
                }
                else
                {
                    $( item ).parent().hide();
                }
            }

        } );
    }

    refreshZebraStripes( $tbody );
    $.each($( '.sectionTable' ), function(index, table){
        if(table == thisTable) return;
        $(table).trigger( 'reflow' );
    });

    dhis2.de.populateColumnTotals();
}

//------------------------------------------------------------------------------
// Supportive methods
//------------------------------------------------------------------------------

/**
 * Splits an id based on the multi org unit variable.
 */
dhis2.de.splitFieldId = function( id )
{
    var split = {};

    if ( dhis2.de.multiOrganisationUnit )
    {
        split.organisationUnitId = id.split( '-' )[0];
        split.dataElementId = id.split( '-' )[1];
        split.optionComboId = id.split( '-' )[2];
    }
    else
    {
        split.organisationUnitId = dhis2.de.getCurrentOrganisationUnit();
        split.dataElementId = id.split( '-' )[0];
        split.optionComboId = id.split( '-' )[1];
    }

    return split;
}

function refreshZebraStripes( $tbody )
{
    $tbody.find( 'tr:not([colspan]):visible:even' ).find( 'td:first-child' ).removeClass( 'reg alt' ).addClass( 'alt' );
    $tbody.find( 'tr:not([colspan]):visible:odd' ).find( 'td:first-child' ).removeClass( 'reg alt' ).addClass( 'reg' );
}

function getDataElementType( dataElementId )
{
    if ( dhis2.de.dataElements[dataElementId] != null )
    {
        return dhis2.de.dataElements[dataElementId];
    }

    console.log( 'Data element not present in data set, falling back to default type: ' + dataElementId );
    return dhis2.de.cst.defaultType;
}

function getDataElementName( dataElementId )
{
    var span = $( '#' + dataElementId + '-dataelement' );

    if ( span != null )
    {
        return span.text();
    }

    console.log( 'Data element not present in form, falling back to default name: ' + dataElementId );
    return dhis2.de.cst.defaultName;
}

function getOptionComboName( optionComboId )
{
    var span = $( '#' + optionComboId + '-optioncombo' );

    if ( span != null )
    {
        return span.text();
    }

    console.log( 'Category option combo not present in form, falling back to default name: ' + optionComboId );
    return dhis2.de.cst.defaultName;
}

// ----------------------------------------------------------------------------
// OrganisationUnit Selection
// -----------------------------------------------------------------------------

/**
 * Callback for changes in organisation unit selections.
 */
function organisationUnitSelected( orgUnits, orgUnitNames, children )
{
    if ( dhis2.de.metaDataIsLoaded == false )
    {
        return false;
    }

    if( dhis2.de.shouldFetchDataSets(orgUnits) ) {
        dhis2.de.fetchDataSets( orgUnits[0] ).always(function() {
            selection.responseReceived();
        });

        return false;
    }

    dhis2.de.currentOrganisationUnitId = orgUnits[0];
    var organisationUnitName = orgUnitNames[0];

    $( '#selectedOrganisationUnit' ).val( organisationUnitName );
    $( '#currentOrganisationUnit' ).html( organisationUnitName );

    dhis2.de.getOrFetchDataSetList().then(function(data) {
        var dataSetList = data;

        $( '#selectedDataSetId' ).removeAttr( 'disabled' );

        var dataSetId = $( '#selectedDataSetId' ).val();
        var periodId = $( '#selectedPeriodId').val();

        clearListById( 'selectedDataSetId' );
        addOptionById( 'selectedDataSetId', '-1', '[ ' + i18n_select_data_set + ' ]' );

        var dataSetValid = false;
        var multiDataSetValid = false;

        $.safeEach( dataSetList, function( idx, item )
        {
            if ( item )
            {
                addOptionById( 'selectedDataSetId', item.id, item.name );

                if ( dataSetId == item.id )
                {
                    dataSetValid = true;
                }
            }
        } );

        if ( children )
        {
            var childrenDataSets = getSortedDataSetListForOrgUnits( children );

            if ( childrenDataSets && childrenDataSets.length > 0 )
            {
                $( '#selectedDataSetId' ).append( '<optgroup label="' + i18n_childrens_forms + '">' );

                $.safeEach( childrenDataSets, function( idx, item )
                {
                    if ( dataSetId == item.id && dhis2.de.multiOrganisationUnit )
                    {
                        multiDataSetValid = true;
                    }

                    $( '<option />' ).attr( 'data-multiorg', true ).attr( 'value', item.id).html( item.name ).appendTo( '#selectedDataSetId' );
                } );

                $( '#selectDataSetId' ).append( '</optgroup>' );
            }
        }

        if ( !dhis2.de.multiOrganisationUnit && dataSetValid && dataSetId ) {
            $( '#selectedDataSetId' ).val( dataSetId ); // Restore selected data set

            if ( dhis2.de.inputSelected() && dhis2.de.dataEntryFormIsLoaded ) {
                dhis2.de.resetSectionFilters();
                showLoader();
                loadDataValues();
            }
        }
        else if ( dhis2.de.multiOrganisationUnit && multiDataSetValid && dataSetId ) {
            $( '#selectedDataSetId' ).val( dataSetId ); // Restore selected data set
            dataSetSelected();
        }
        else {
            dhis2.de.multiOrganisationUnit = false;
            dhis2.de.currentDataSetId = null;

            dhis2.de.clearSectionFilters();
            dhis2.de.clearPeriod();
            dhis2.de.clearAttributes();
        }

        var dsl = document.getElementById( 'selectedDataSetId' );

        if ( dsl && dsl.options && dsl.options.length == 2 )
        {
            $( '#selectedDataSetId' ).val( dsl.options[1].value );
            dataSetSelected();
        }

    });

}

/**
 * Fetch data-sets for a orgUnit + data-sets for its children.
 *
 * @param {String} ou Organisation Unit ID to fetch data-sets for
 * @returns {$.Deferred}
 */
dhis2.de.fetchDataSets = function( ou )
{
    var def = $.Deferred();

    $.ajax({
        type: 'GET',
        url: '../api/organisationUnits/' + ou,
        data: {
            fields: 'id,dataSets[id],children[id,dataSets[id]]'
        }
    }).done(function(data) {
        dhis2.de._updateDataSets(data);

        data.children.forEach(function( item ) {
            dhis2.de._updateDataSets(item);
        });

        dhis2.de.fetchedDataSets[ou] = true;
        def.resolve(data);
    });

    return def.promise();
};

/**
 * Internal method that will go through all data-sets on the object and add them to
 * {@see dhis2.de.dataSetAssociationSets} and {@see dhis2.de.organisationUnitAssociationSetMap}.
 *
 * @param {Object} ou Object that matches the format id,dataSets[id].
 * @private
 */
dhis2.de._updateDataSets = function( ou ) {
    var dataSets = [];

    ou.dataSets.forEach(function( item ) {
        dataSets.push(item.id);
    });

    dhis2.de.dataSetAssociationSets[Object.keys(dhis2.de.dataSetAssociationSets).length] = dataSets;
    dhis2.de.organisationUnitAssociationSetMap[ou.id] = Object.keys(dhis2.de.dataSetAssociationSets).length - 1;
};

/**
 * Get a list of sorted data-sets for a orgUnit, if data-set list is empty, it will
 * try and fetch data-sets from the server.
 *
 * @param {String} [ou] Organisation unit to fetch data-sets for
 * @returns {$.Deferred}
 */
dhis2.de.getOrFetchDataSetList = function( ou ) {
    var def = $.Deferred();

    var dataSets = getSortedDataSetList(ou);
    ou = ou || dhis2.de.getCurrentOrganisationUnit();

    if ( dataSets.length > 0 ) {
        def.resolve(dataSets);
    }
    else {
        dhis2.de.fetchDataSets(ou).then(function() {
            def.resolve(getSortedDataSetList(ou));
        });
    }

    /* TODO check if data sets are accessible for current user */




    return def.promise();
};

/**
 * Returns an array containing associative array elements with id and name
 * properties. The array is sorted on the element name property.
 */
function getSortedDataSetList( orgUnit )
{
    var associationSet = orgUnit !== undefined ? dhis2.de.organisationUnitAssociationSetMap[orgUnit] : dhis2.de.organisationUnitAssociationSetMap[dhis2.de.getCurrentOrganisationUnit()];
    var orgUnitDataSets = dhis2.de.dataSetAssociationSets[associationSet];

    var dataSetList = [];

    $.safeEach( orgUnitDataSets, function( idx, item )
    {
        var dataSetId = orgUnitDataSets[idx];

        if ( dhis2.de.dataSets[dataSetId] )
        {
            var dataSetName = dhis2.de.dataSets[dataSetId].name;

            var row = [];
            row['id'] = dataSetId;
            row['name'] = dataSetName;
            dataSetList[idx] = row;
        }
    } );

    dataSetList.sort( function( a, b )
    {
        return a.name > b.name ? 1 : a.name < b.name ? -1 : 0;
    } );

    return dataSetList;
}

/**
 * Gets list of data sets for selected organisation units.
 */
function getSortedDataSetListForOrgUnits( orgUnits )
{
    var dataSetList = [];

    $.safeEach( orgUnits, function( idx, item )
    {
        dataSetList.push.apply( dataSetList, getSortedDataSetList(item) )
    } );

    var filteredDataSetList = [];

    $.safeEach( dataSetList, function( idx, item )
    {
        var formType = dhis2.de.dataSets[item.id].type;
        var found = false;

        $.safeEach( filteredDataSetList, function( i, el )
        {
            if( item.name == el.name )
            {
                found = true;
            }
        } );

        if ( !found && ( formType == dhis2.de.cst.formTypeSection || formType == dhis2.de.cst.formTypeDefault ) )
        {
            filteredDataSetList.push(item);
        }
    } );

    return filteredDataSetList;
}

// -----------------------------------------------------------------------------
// DataSet Selection
// -----------------------------------------------------------------------------

/**
 * Callback for changes in data set list. For previous selection to be valid and
 * the period selection to remain, the period type of the previous data set must
 * equal the current data set, and the allow future periods property of the previous
 * data set must equal the current data set or the current period offset must not
 * be in the future.
 */
function dataSetSelected()
{
    var previousDataSetValid = ( dhis2.de.currentDataSetId && dhis2.de.currentDataSetId != -1 );
    var previousDataSet = !!previousDataSetValid ? dhis2.de.dataSets[dhis2.de.currentDataSetId] : undefined;
    var previousPeriodType = previousDataSet ? previousDataSet.periodType : undefined;
    var previousOpenFuturePeriods = previousDataSet ? previousDataSet.openFuturePeriods : 0;

    dhis2.de.currentDataSetId = $( '#selectedDataSetId' ).val();

    if ( dhis2.de.currentDataSetId && dhis2.de.currentDataSetId !== -1 )
    {
        $( '#selectedPeriodId' ).removeAttr( 'disabled' );
        $( '#prevButton' ).removeAttr( 'disabled' );
        $( '#nextButton' ).removeAttr( 'disabled' );

        var periodType = dhis2.de.dataSets[dhis2.de.currentDataSetId].periodType;
        var openFuturePeriods = dhis2.de.dataSets[dhis2.de.currentDataSetId].openFuturePeriods;

        var previousSelectionValid = !!( periodType == previousPeriodType && openFuturePeriods == previousOpenFuturePeriods );

        dhis2.de.currentCategories = dhis2.de.getCategories( dhis2.de.currentDataSetId );

        dhis2.de.setAttributesMarkup();

        dhis2.de.multiOrganisationUnit = !!$( '#selectedDataSetId :selected' ).data( 'multiorg' );

        if ( dhis2.de.inputSelected() && previousSelectionValid )
        {
            showLoader();
            dhis2.de.loadForm();
        }
        else
        {
            dhis2.de.currentPeriodOffset = 0;
            displayPeriods();
            dhis2.de.clearSectionFilters();
            dhis2.de.clearEntryForm();
        }
    }
    else
    {
        $( '#selectedPeriodId').val( "" );
        $( '#selectedPeriodId' ).attr( 'disabled', 'disabled' );
        $( '#prevButton' ).attr( 'disabled', 'disabled' );
        $( '#nextButton' ).attr( 'disabled', 'disabled' );

        dhis2.de.clearEntryForm();
        dhis2.de.clearAttributes();
    }
}

// -----------------------------------------------------------------------------
// Period Selection
// -----------------------------------------------------------------------------

/**
 * Callback for changes in period select list.
 */
function periodSelected()
{
    var periodName = $( '#selectedPeriodId :selected' ).text();

    $( '#currentPeriod' ).html( periodName );

    dhis2.de.setAttributesMarkup();

    if ( dhis2.de.inputSelected() )
    {
        showLoader();

        if ( dhis2.de.dataEntryFormIsLoaded )
        {
            loadDataValues();
        }
        else
        {
            dhis2.de.loadForm();
        }
    }
    else
    {
        dhis2.de.clearEntryForm();
    }
}

/**
 * Handles the onClick event for the next period button.
 */
function nextPeriodsSelected()
{
    var openFuturePeriods = !!( dhis2.de.currentDataSetId && dhis2.de.dataSets[dhis2.de.currentDataSetId].openFuturePeriods );

    if ( dhis2.de.currentPeriodOffset < 0 || openFuturePeriods )
    {
        dhis2.de.currentPeriodOffset++;
        displayPeriods();
    }
}

/**
 * Handles the onClick event for the previous period button.
 */
function previousPeriodsSelected()
{
    dhis2.de.currentPeriodOffset--;
    displayPeriods();
}

/**
 * Generates the period select list options.
 */
function displayPeriods()
{
    var dataSetId = $( '#selectedDataSetId' ).val();
    var periodType = dhis2.de.dataSets[dataSetId].periodType;
    var openFuturePeriods = dhis2.de.dataSets[dataSetId].openFuturePeriods;
    var dsStartDate = dhis2.de.dataSets[dataSetId].startDate;
    var dsEndDate = dhis2.de.dataSets[dataSetId].endDate;
    var periods = dhis2.period.generator.generateReversedPeriods( periodType, dhis2.de.currentPeriodOffset );

    periods = dhis2.period.generator.filterOpenPeriods( periodType, periods, openFuturePeriods, dsStartDate, dsEndDate );

    var periodWhitelist = dhis2.de.dataSets[dataSetId].dataInputPeriods
        .filter(function(dip) { return ( dip.openingDate == "" || new Date( dip.openingDate ) <= Date.now() ) && ( dip.closingDate == "" || Date.now() <= new Date( dip.closingDate )); })
        .map(function(dip) { return dip.period.isoPeriod; });

    if ( periodWhitelist.length > 0 ) {
        periods = periods
            .filter(function (period) {
                return periodWhitelist.indexOf(period.iso) > -1
            });
    }

    clearListById( 'selectedPeriodId' );

    if ( periods.length > 0 )
    {
        addOptionById( 'selectedPeriodId', "", '[ ' + i18n_select_period + ' ]' );
    }
    else
    {
        addOptionById( 'selectedPeriodId', "", i18n_no_periods_click_prev_year_button );
    }

    dhis2.de.periodChoices = [];

    $.safeEach( periods, function( idx, item )
    {
        addOptionById( 'selectedPeriodId', item.iso, item.name );
        dhis2.de.periodChoices[ item.iso ] = item;
    } );
}

//------------------------------------------------------------------------------
// Attributes / Categories Selection
//------------------------------------------------------------------------------

/**
 * Returns an array of category objects for the given data set identifier. Categories
 * are looked up using the category combo of the data set. Null is returned if
 * the given data set has the default category combo.
 */
dhis2.de.getCategories = function( dataSetId )
{
    var dataSet = dhis2.de.dataSets[dataSetId];

    if ( !dataSet || !dataSet.categoryCombo || dhis2.de.defaultCategoryCombo === dataSet.categoryCombo ) {
        return null;
    }

    var categoryCombo = dhis2.de.categoryCombos[dataSet.categoryCombo];

    var categories = [];

    $.safeEach( categoryCombo.categories, function( idx, cat ) {
        var category = dhis2.de.categories[cat];
        categories.push( category );
    } );

    return categories;
};

/**
 * Indicates whether all present categories have been selected. True is returned
 * if no categories are present. False is returned if less selections have been
 * made thant here are categories present.
 */
dhis2.de.categoriesSelected = function()
{
    if ( !dhis2.de.currentCategories || dhis2.de.currentCategories.length == 0 ) {
        return true; // No categories present which can be selected
    }

    var options = dhis2.de.getCurrentCategoryOptions();

    if ( !options || options.length < dhis2.de.currentCategories.length ) {
        return false; // Less selected options than categories present
    }

    return true;
};

/**
 * Returns attribute category combo identifier. Based on the dhis2.de.currentDataSetId
 * global variable. Returns null if there is no current data set or if current
 * data set has the default category combo.
 */
dhis2.de.getCurrentCategoryCombo = function()
{
    var dataSet = dhis2.de.dataSets[dhis2.de.currentDataSetId];

    if ( !dataSet || !dataSet.categoryCombo || dhis2.de.defaultCategoryCombo === dataSet.categoryCombo ) {
        return null;
    }

    return dataSet.categoryCombo;
};

/**
 * Returns an array of the currently selected attribute category option identifiers.
 * Based on the dhis2.de.currentCategories global variable. Returns null if there
 * are no current categories.
 */
dhis2.de.getCurrentCategoryOptions = function()
{
    if ( !dhis2.de.currentCategories || dhis2.de.currentCategories.length == 0 ) {
        return null;
    }

    var options = [];

    $.safeEach( dhis2.de.currentCategories, function( idx, category ) {
        var option = $( '#category-' + category.id ).val();

        if ( option && option != -1 ) {
            options.push( option );
        }
    } );

    return options;
};

/**
 * Returns an object for the currently selected attribute category options
 * with properties for the identifiers of each category and matching values
 * for the identifier of the selected category option. Returns an empty
 * object if there are no current categories.
 */
dhis2.de.getCurrentCategorySelections = function()
{
    var selections = {};

    if ( !dhis2.de.currentCategories || dhis2.de.currentCategories.length == 0 ) {
        return selections;
    }

    $.safeEach( dhis2.de.currentCategories, function( idx, category ) {
        var option = $( '#category-' + category.id ).val();

        if ( option && option != -1 ) {
            selections[category.id] = option;
        }
    } );

    return selections;
}

/**
 * Returns a query param value for the currently selected category options where
 * each option is separated by the ; character.
 */
dhis2.de.getCurrentCategoryOptionsQueryValue = function()
{
    if ( !dhis2.de.getCurrentCategoryOptions() ) {
        return null;
    }

    var value = '';

    $.safeEach( dhis2.de.getCurrentCategoryOptions(), function( idx, option ) {
        value += option + ';';
    } );

    if ( value ) {
        value = value.slice( 0, -1 );
    }

    return value;
}

/**
 * Tests to see if a category option is valid during a period.
 *
 * TODO proper date comparison
 */
dhis2.de.optionValidWithinPeriod = function( option, period )
{
    return ( !option.start || option.start <= dhis2.de.periodChoices[ period ].endDate )
        && ( !option.end || option.end >= dhis2.de.periodChoices[ period ].startDate )
}

/**
 * Tests to see if attribute category option is valid for the selected org unit.
 */
dhis2.de.optionValidForSelectedOrgUnit = function( option )
{
    var isValid = true;

    if (option.ous && option.ous.length) {
        isValid = false;
        var path = organisationUnits[dhis2.de.getCurrentOrganisationUnit()].path;
        $.safeEach(option.ous, function (idx, uid) {
            if (path.indexOf(uid) >= 0) {
                isValid = true;
                return false;
            }
        });
    }

    return isValid;
}

/**
 * Sets the markup for attribute selections.
 */
dhis2.de.setAttributesMarkup = function()
{
    var attributeMarkup = dhis2.de.getAttributesMarkup();
    $( '#attributeComboDiv' ).html( attributeMarkup );
}

/**
 * Returns markup for drop down boxes to be put in the selection box for the
 * given categories. The empty string is returned if no categories are given.
 *
 * TODO check for category option validity for selected organisation unit.
 */
dhis2.de.getAttributesMarkup = function()
{
    var html = '';

    var period = $( '#selectedPeriodId' ).val();

    var options = dhis2.de.getCurrentCategoryOptions();

    if ( !dhis2.de.currentCategories || dhis2.de.currentCategories.length == 0 || !period ) {
        return html;
    }

    $.safeEach( dhis2.de.currentCategories, function( idx, category ) {
        html += '<div class="selectionBoxRow">';
        html += '<div class="selectionLabel">' + category.name + '</div>&nbsp;';
        html += '<select id="category-' + category.id + '" class="selectionBoxSelect" onchange="dhis2.de.attributeSelected(\'' + category.id + '\')">';
        html += '<option value="-1">[ ' + i18n_select_option + ' ]</option>';

        $.safeEach( category.options, function( idx, option ) {
            if ( dhis2.de.optionValidWithinPeriod( option, period ) && dhis2.de.optionValidForSelectedOrgUnit( option ) ) {
                var selected = ( $.inArray( option.id, options ) != -1 ) || category.options.length == 1 ? " selected" : "";
                html += '<option value="' + option.id + '"' + selected + '>' + option.name + '</option>';
            }
        } );

        html += '</select>';
        html += '</div>';
    } );

    return html;
};

/**
 * Clears the markup for attribute select lists.
 */
dhis2.de.clearAttributes = function()
{
    $( '#attributeComboDiv' ).html( '' );
};

/**
 * Callback for changes in attribute select lists.
 */
dhis2.de.attributeSelected = function( categoryId )
{
    if ( dhis2.de.inputSelected() ) {
        showLoader();

        if ( dhis2.de.dataEntryFormIsLoaded ) {
            loadDataValues();
        }
        else {
            dhis2.de.loadForm();
        }
    }
    else
    {
        dhis2.de.clearEntryForm();
    }
};

// -----------------------------------------------------------------------------
// Form
// -----------------------------------------------------------------------------

/**
 * Indicates whether all required inpout selections have been made.
 */
dhis2.de.inputSelected = function()
{
    var dataSetId = $( '#selectedDataSetId' ).val();
    var periodId = $( '#selectedPeriodId').val();

    if (
        dhis2.de.currentOrganisationUnitId &&
        dataSetId && dataSetId != -1 &&
        periodId && periodId != "" &&
        dhis2.de.categoriesSelected() ) {
        return true;
    }

    return false;
};

function loadDataValues()
{
    $( '#completeButton' ).removeAttr( 'disabled' );
    $( '#undoButton' ).attr( 'disabled', 'disabled' );
    $( '#infoDiv' ).css( 'display', 'none' );

    dhis2.de.currentOrganisationUnitId = selection.getSelected()[0];

    getAndInsertDataValues();
    displayEntryFormCompleted();
}

function clearFileEntryFields() {
    var $fields = $( '.entryfileresource' );
    $fields.find( '.upload-fileinfo-name' ).text( '' );
    $fields.find( '.upload-fileinfo-size' ).text( '' );

    $fields.find( '.upload-field' ).css( 'background-color', dhis2.de.cst.colorWhite );
    $fields.find( 'input' ).val( '' );

    $('.select2-container').select2("val", "");
}

function getAndInsertDataValues()
{
    var periodId = $( '#selectedPeriodId').val();
    var dataSetId = $( '#selectedDataSetId' ).val();

    // Clear existing values and colors, grey disabled fields

    $( '.entryfield' ).val( '' );
    $( '.entrytime' ).val( '' );
    $( '.entryselect' ).removeAttr( 'checked' );
    $( '.entrytrueonly' ).removeAttr( 'checked' );
    $( '.entrytrueonly' ).removeAttr( 'onclick' );
    $( '.entrytrueonly' ).removeAttr( 'onkeydown' );

    $( '.entryfield' ).css( 'background-color', dhis2.de.cst.colorWhite ).css( 'border', '1px solid ' + dhis2.de.cst.colorBorder );
    $( '.entryselect' ).css( 'background-color', dhis2.de.cst.colorWhite ).css( 'border', '1px solid ' + dhis2.de.cst.colorBorder );
    $( '.indicator' ).css( 'background-color', dhis2.de.cst.colorLightGrey  ).css( 'border', '1px solid ' + dhis2.de.cst.colorBorder );
    $( '.entrytrueonly' ).css( 'background-color', dhis2.de.cst.colorWhite );

    clearFileEntryFields();


    $( '[name="min"]' ).html( '' );
    $( '[name="max"]' ).html( '' );

    $( '.entryfield' ).filter( ':disabled' ).css( 'background-color', dhis2.de.cst.colorGrey );

    var params = {
        periodId : periodId,
        dataSetId : dataSetId,
        organisationUnitId : dhis2.de.getCurrentOrganisationUnit(),
        multiOrganisationUnit: dhis2.de.multiOrganisationUnit
    };

    var cc = dhis2.de.getCurrentCategoryCombo();
    var cp = dhis2.de.getCurrentCategoryOptionsQueryValue();

    if ( cc && cp )
    {
        params.cc = cc;
        params.cp = cp;
    }

    $.ajax( {
        url: 'getDataValues.action',
        data: params,
        dataType: 'json',
        error: function() // offline
        {
            $( '#completenessDiv' ).show();
            $( '#infoDiv' ).hide();

            var json = getOfflineDataValueJson( params );

            insertDataValues( json );
        },
        success: function( json ) // online
        {
            insertDataValues( json );
        },
        complete: function()
        {
            $( '.indicator' ).attr( 'readonly', 'readonly' );
            $( '.dataelementtotal' ).attr( 'readonly', 'readonly' );
            $( document ).trigger( dhis2.de.event.dataValuesLoaded, dhis2.de.currentDataSetId );

            //populate section row/column totals
            dhis2.de.populateRowTotals();
            dhis2.de.populateColumnTotals();
        }
    } );
}

function getOfflineDataValueJson( params )
{
    var dataValues = dhis2.de.storageManager.getDataValuesInForm( params );
    var complete = dhis2.de.storageManager.hasCompleteDataSet( params );

    var json = {};
    json.dataValues = new Array();
    json.locked = false;
    json.complete = complete;
    json.date = "";
    json.storedBy = "";

    for ( var i = 0; i < dataValues.length; i++ )
    {
        var dataValue = dataValues[i];

        json.dataValues.push( {
            'id': dataValue.de + '-' + dataValue.co,
            'val': dataValue.value
        } );
    }

    return json;
}

function insertDataValues( json )
{
    var dataValueMap = []; // Reset
    dhis2.de.currentMinMaxValueMap = []; // Reset

    if ( json.locked )
    {
        dhis2.de.lockForm();
        setHeaderDelayMessage( i18n_dataset_is_locked );
    }
    else
    {
        $( '#contentDiv input' ).removeAttr( 'readonly' );
        $( '#contentDiv textarea' ).removeAttr( 'readonly' );
        $( '#completenessDiv' ).show();
    }

    // Set the data-disabled attribute on any file upload fields
    $( '#contentDiv .entryfileresource' ).data( 'disabled', json.locked );

    // Set data values, works for selects too as data value=select value

    var period = dhis2.de.getSelectedPeriod();

    if ( !dhis2.de.multiOrganisationUnit  )
    {
        if ( period )
        {
            if ( dhis2.de.validateOrgUnitOpening( organisationUnits[dhis2.de.getCurrentOrganisationUnit()], period ) )
            {
                dhis2.de.lockForm();
                setHeaderDelayMessage( i18n_orgunit_is_closed );
                return;
            }
        }
    }

    else{

        var orgUnitClosed = false;

        $.each( organisationUnitList, function( idx, item )
        {
            orgUnitClosed = dhis2.de.validateOrgUnitOpening( organisationUnits[item.uid], period ) ;

            if( orgUnitClosed )
            {
                return;
            }
        } );

        if ( orgUnitClosed )
        {
            dhis2.de.lockForm();
            setHeaderDelayMessage( i18n_orgunit_is_closed );
            return;
        }

    }

    $.safeEach( json.dataValues, function( i, value )
    {
        var fieldId = '#' + value.id + '-val';
        var commentId = '#' + value.id + '-comment';
        if ( $( fieldId ).length > 0 ) // Set values
        {
            if ( $( fieldId ).attr( 'name' ) == 'entrytrueonly' && 'true' == value.val )
            {
                $( fieldId ).prop( 'checked', true );
            }
            else if ( $( fieldId ).attr( 'name' ) == 'entryoptionset' || $( fieldId ).hasClass( "entryoptionset" ) )
            {
                dhis2.de.setOptionNameInField( fieldId, value );
            }
            else if ( $( fieldId ).attr( 'class' ) == 'entryselect' )
            {
                var fId = fieldId.substring(1, fieldId.length);

                console.log("id "+fId);

                if( value.val == 'true' )
                {
                    $('input[id=' + fId + ']')[0].click();
                }
                else if ( value.val == 'false')
                {
                    $('input[id=' + fId + ']')[1].click();
                }
                else{
                    $('input[id=' + fId + ']')[0].prop('checked',false);
                    $('input[id=' + fId + ']')[1].prop('checked',false);
                }
            }
            else if ( $( fieldId ).attr( 'class' ) == 'entryfileresource' )
            {
                var $field = $( fieldId );

                $field.find( 'input[class="entryfileresource-input"]' ).val( value.val );

                var split = dhis2.de.splitFieldId( value.id );

                var dvParams = {
                    'de': split.dataElementId,
                    'co': split.optionComboId,
                    'ou': split.organisationUnitId,
                    'pe': $( '#selectedPeriodId' ).val(),
                    'ds': $( '#selectedDataSetId' ).val()
                };

                var cc = dhis2.de.getCurrentCategoryCombo();
                var cp = dhis2.de.getCurrentCategoryOptionsQueryValue;

                if( cc && cp )
                {
                    dvParams.cc = cc;
                    dvParams.cp = cp;
                }

                var name = "", size = "";

                if ( value.fileMeta )
                {
                    name = value.fileMeta.name;
                    size = '(' + filesize( value.fileMeta.size ) + ')';
                }
                else
                {
                    name = i18n_loading_file_info_failed;
                }

                var $filename = $field.find( '.upload-fileinfo-name' );

                $( '<a>', {
                    text: name,
                    title: name,
                    target: '_blank',
                    href: "../api/dataValues/files?" + $.param( dvParams )
                } ).appendTo( $filename );

                $field.find( '.upload-fileinfo-size' ).text( size );
            }
            else if ( $( fieldId.replace('val', 'time') ).length > 0 )
            {
                $( fieldId ).val( value.val );
                $( fieldId.replace('val', 'time') ).val( value.val.split('T')[1] );
            }
            else
            {
                $( fieldId ).val( value.val );
            }
        }

        if ( 'true' == value.com ) // Set active comments
        {
            if ( $( commentId ).length > 0 )
            {
                $( commentId ).attr( 'src', '../images/comment_active.png' );
            }
            else if ( $( fieldId ).length > 0 )
            {
                $( fieldId ).css( 'border-color', dhis2.de.cst.colorBorderActive )
            }
        }

        dataValueMap[value.id] = value.val;

        dhis2.period.picker.updateDate(fieldId);

    } );

    // Set min-max values and colorize violation fields

    if ( !json.locked )
    {
        $.safeEach( json.minMaxDataElements, function( i, value )
        {
            var minId = value.id + '-min';
            var maxId = value.id + '-max';

            var valFieldId = '#' + value.id + '-val';

            var dataValue = dataValueMap[value.id];

            if ( dataValue && ( ( value.min && new Number( dataValue ) < new Number(
                    value.min ) ) || ( value.max && new Number( dataValue ) > new Number( value.max ) ) ) )
            {
                $( valFieldId ).css( 'background-color', dhis2.de.cst.colorOrange );
            }

            dhis2.de.currentMinMaxValueMap[minId] = value.min;
            dhis2.de.currentMinMaxValueMap[maxId] = value.max;
        } );
    }

    // Update indicator values in form

    dhis2.de.updateIndicators();
    dhis2.de.updateDataElementTotals();

    // Set completeness button

    if ( json.complete && !json.locked)
    {
        $( '#completeButton' ).attr( 'disabled', 'disabled' );
        $( '#undoButton' ).removeAttr( 'disabled' );

        if ( json.storedBy )
        {
            $( '#infoDiv' ).show();
            $( '#completedBy' ).html( json.storedBy );
            $( '#completedDate' ).html( json.date );

            dhis2.de.currentCompletedByUser = json.storedBy;
        }
    }
    else
    {
        $( '#completeButton' ).removeAttr( 'disabled' );
        $( '#undoButton' ).attr( 'disabled', 'disabled' );
        $( '#infoDiv' ).hide();
    }

    if ( json.locked )
    {
        $( '#contentDiv input' ).css( 'backgroundColor', '#eee' );
        $( '.sectionFilter' ).css( 'backgroundColor', '#fff' );
    }
}

function displayEntryFormCompleted()
{
    dhis2.de.addEventListeners();

    $( '#validationButton' ).removeAttr( 'disabled' );
    $( '#validateButton' ).removeAttr( 'disabled' );

    dhis2.de.dataEntryFormIsLoaded = true;
    hideLoader();

    $( document ).trigger( dhis2.de.event.formReady, dhis2.de.currentDataSetId );
}

function valueFocus( e )
{
    var id = e.target.id;
    var value = e.target.value;

    var split = dhis2.de.splitFieldId( id );
    var dataElementId = split.dataElementId;
    var optionComboId = split.optionComboId;
    dhis2.de.currentOrganisationUnitId = split.organisationUnitId;
    dhis2.de.currentExistingValue = value;

    var dataElementName = getDataElementName( dataElementId );
    var optionComboName = getOptionComboName( optionComboId );
    var organisationUnitName = organisationUnits[dhis2.de.getCurrentOrganisationUnit()].n;

    $( '#currentOrganisationUnit' ).html( organisationUnitName );
    $( '#currentDataElement' ).html( dataElementName + ' ' + optionComboName );

    $( '#' + dataElementId + '-cell' ).addClass( 'currentRow' );
}

function valueBlur( e )
{
    var id = e.target.id;

    var split = dhis2.de.splitFieldId( id );
    var dataElementId = split.dataElementId;

    $( '#' + dataElementId + '-cell' ).removeClass( 'currentRow' );
}

function keyPress( event, field )
{
    var key = event.keyCode || event.charCode || event.which;

    var focusField = ( key == 13 || key == 40 ) ? getNextEntryField( field )
        : ( key == 38 ) ? getPreviousEntryField( field ) : false;

    if ( focusField )
    {
        focusField.focus();
    }
}

function getNextEntryField( field )
{
    var index = field.getAttribute( 'tabindex' );

    field = $( 'input[name="entryfield"][tabindex="' + ( ++index ) + '"]' );

    while ( field )
    {
        if ( field.is( ':disabled' ) || field.is( ':hidden' ) )
        {
            field = $( 'input[name="entryfield"][tabindex="' + ( ++index ) + '"]' );
        }
        else
        {
            return field;
        }
    }
}

function getPreviousEntryField( field )
{
    var index = field.getAttribute( 'tabindex' );

    field = $( 'input[name="entryfield"][tabindex="' + ( --index ) + '"]' );

    while ( field )
    {
        if ( field.is( ':disabled' ) || field.is( ':hidden' ) )
        {
            field = $( 'input[name="entryfield"][tabindex="' + ( --index ) + '"]' );
        }
        else
        {
            return field;
        }
    }
}

// -----------------------------------------------------------------------------
// Data completeness
// -----------------------------------------------------------------------------

function registerCompleteDataSet()
{
    if ( !confirm( i18n_confirm_complete ) )
    {
        return false;
    }

    dhis2.de.validate( true, function()
    {
        var params = dhis2.de.storageManager.getCurrentCompleteDataSetParams();

        var cc = dhis2.de.getCurrentCategoryCombo();
        var cp = dhis2.de.getCurrentCategoryOptionsQueryValue();

        if ( cc && cp )
        {
            params.cc = cc;
            params.cp = cp;
        }

        var cdsrs =  {
            attributeOptionComboIdScheme : 'UID',
            idScheme:'UID',
            dataSetIdScheme :'UID',
            orgUnitIdScheme : 'UID',
            dryRun : 'false',
            strategy :'NEW_AND_UPDATES',
            completeDataSetRegistrations : []
        };

        var cdsr = {
            dataSet : params.ds,
            period : params.pe,
            organisationUnit : params.ou
        };

        cdsrs.completeDataSetRegistrations.push(cdsr);

        dhis2.de.storageManager.saveCompleteDataSet( params );
<<<<<<< HEAD

        $.ajax( {
            url: '../api/completeDataSetRegistrations',
            data: JSON.stringify(cdsrs),
            dataType: 'json',
            type: 'post',
            success: function( data, textStatus, xhr )
            {
=======
        
        var cdsr = {completeDataSetRegistrations: []};
        
        if( params.multiOu )
        {
            $.each( organisationUnitList, function( idx, item )
            {
                if( item.uid )
                {    			  	        
                    cdsr.completeDataSetRegistrations.push( {cc: params.cc, cp: params.cp, dataSet: params.ds,period: params.pe, organisationUnit: item.uid} );
                }            
            } );
        }
        else
        {
            cdsr.completeDataSetRegistrations.push( {cc: params.cc, cp: params.cp, dataSet: params.ds,period: params.pe, organisationUnit: params.ou} );
        }
	
	    $.ajax( {
	    	url: '../api/completeDataSetRegistrations',
	    	data: JSON.stringify( cdsr ),
            contentType: "application/json; charset=utf-8",
	        dataType: 'json',
	        type: 'post',
	    	success: function( data, textStatus, xhr )
	        {
>>>>>>> a3105210
                $( document ).trigger( dhis2.de.event.completed, [ dhis2.de.currentDataSetId, params ] );
                disableCompleteButton();
                dhis2.de.storageManager.clearCompleteDataSet( params );
            },
            error:  function( xhr, textStatus, errorThrown )
            {
                if ( 409 == xhr.status || 500 == xhr.status ) // Invalid value or locked
                {
                    setHeaderMessage( xhr.responseText );
                }
                else // Offline, keep local value
                {
                    $( document ).trigger( dhis2.de.event.completed, [ dhis2.de.currentDataSetId, params ] );
                    disableCompleteButton();
                    setHeaderMessage( i18n_offline_notification );
                }
            }
        } );
    } );
}

function undoCompleteDataSet()
{
    if ( !confirm( i18n_confirm_undo ) )
    {
        return false;
    }

    var params = dhis2.de.storageManager.getCurrentCompleteDataSetParams();

    var cc = dhis2.de.getCurrentCategoryCombo();
    var cp = dhis2.de.getCurrentCategoryOptionsQueryValue();

    var params =
        '?ds=' + params.ds +
        '&pe=' + params.pe +
        '&ou=' + params.ou +
        '&multiOu=' + params.multiOu;

    if ( cc && cp )
    {
        params += '&cc=' + cc;
        params += '&cp=' + cp;
    }

    $.ajax( {
<<<<<<< HEAD
        url: '../api/completeDataSetRegistrations' + params,
        dataType: 'json',
        type: 'delete',
        success: function( data, textStatus, xhr )
        {
            $( document ).trigger( dhis2.de.event.uncompleted, dhis2.de.currentDataSetId );
            disableUndoButton();
            dhis2.de.storageManager.clearCompleteDataSet( params );
=======
    	url: '../api/completeDataSetRegistrations' + params,
    	dataType: 'json',
    	type: 'delete',
    	success: function( data, textStatus, xhr )
        {
          $( document ).trigger( dhis2.de.event.uncompleted, dhis2.de.currentDataSetId );
          disableUndoButton();
          dhis2.de.storageManager.clearCompleteDataSet( params );
>>>>>>> a3105210
        },
        error: function( xhr, textStatus, errorThrown )
        {
            if ( 409 == xhr.status || 500 == xhr.status ) // Invalid value or locked
            {
                setHeaderMessage( xhr.responseText );
            }
            else // Offline, keep local value
            {
                $( document ).trigger( dhis2.de.event.uncompleted, dhis2.de.currentDataSetId );
                disableUndoButton();
                setHeaderMessage( i18n_offline_notification );
            }

            dhis2.de.storageManager.clearCompleteDataSet( params );
        }
    } );
}

function disableUndoButton()
{
    $( '#completeButton' ).removeAttr( 'disabled' );
    $( '#undoButton' ).attr( 'disabled', 'disabled' );
}

function disableCompleteButton()
{
    $( '#completeButton' ).attr( 'disabled', 'disabled' );
    $( '#undoButton' ).removeAttr( 'disabled' );
}

function displayUserDetails()
{
    if ( dhis2.de.currentCompletedByUser )
    {
        var url = '../dhis-web-commons-ajax-json/getUser.action';

        $.getJSON( url, { username: dhis2.de.currentCompletedByUser }, function( json )
        {
            $( '#userFullName' ).html( json.user.firstName + ' ' + json.user.surname );
            $( '#userUsername' ).html( json.user.username );
            $( '#userEmail' ).html( json.user.email );
            $( '#userPhoneNumber' ).html( json.user.phoneNumber );
            $( '#userOrganisationUnits' ).html( joinNameableObjects( json.user.organisationUnits ) );
            $( '#userUserRoles' ).html( joinNameableObjects( json.user.roles ) );

            $( '#completedByDiv' ).dialog( {
                modal : true,
                width : 350,
                height : 350,
                title : 'User'
            } );
        } );
    }
}

// -----------------------------------------------------------------------------
// Validation
// -----------------------------------------------------------------------------

dhis2.de.validateCompulsoryDataElements = function ()
{
    var compulsoryValid = true;

    $('[required=required]').each( function() {

        if ( $(this).prop("disabled") )
        {
            return;
        }

        if ( $(this).hasClass("entryselect") )
        {
            var entrySelectName =  $(this).attr("name");
            var value  = $("[name="+entrySelectName+"]:checked").val();

            if( value == undefined )
            {
                $(this).parents("td").addClass("required");
                compulsoryValid = false;
            }
        }
        else if( $.trim( $( this ).val() ).length == 0 )
        {
            if( $(this).hasClass("entryoptionset") )
            {
                $(this).siblings("div.entryoptionset").css("border", "1px solid red");
            }
            else
            {
                $(this).css( 'background-color', dhis2.de.cst.colorRed );
            }

            compulsoryValid = false;
        }
    }) ;
    return compulsoryValid;
}

/**
 * Executes all validation checks.
 *
 * @param ignoreValidationSuccess indicates whether no dialog should be display
 *        if validation is successful.
 * @param successCallback the function to execute if validation is successful.
 */
dhis2.de.validate = function( ignoreValidationSuccess, successCallback )
{
<<<<<<< HEAD
    var compulsoryCombinationsValid = dhis2.de.validateCompulsoryCombinations();

    var compulsoryDataElementsValid = dhis2.de.validateCompulsoryDataElements();

    // Check for compulsory combinations and return false if violated

    if ( !compulsoryCombinationsValid || !compulsoryDataElementsValid )
    {
        var html = '<h3>' + i18n_validation_result + ' &nbsp;<img src="../images/warning_small.png"></h3>' +
            '<p class="bold">' + i18n_all_values_for_data_element_must_be_filled + '</p>';

        dhis2.de.displayValidationDialog( html, 300 );

        return false;
    }

    // Check for validation rules and whether complete is only allowed if valid

    var successHtml = '<h3>' + i18n_validation_result + ' &nbsp;<img src="../images/success_small.png"></h3>' +
        '<p class="bold">' + i18n_successful_validation + '</p>';

    var validCompleteOnly = dhis2.de.dataSets[dhis2.de.currentDataSetId].validCompleteOnly;
=======
	var compulsoryCombinationsValid = dhis2.de.validateCompulsoryCombinations();

    var compulsoryDataElementsValid = dhis2.de.validateCompulsoryDataElements();
    
    var compulsoryFieldsCompleteOnly = dhis2.de.dataSets[dhis2.de.currentDataSetId].compulsoryFieldsCompleteOnly;
	
	// Check for compulsory combinations and return false if violated
	
	if ( !compulsoryCombinationsValid || !compulsoryDataElementsValid )
	{
        if( !compulsoryDataElementsValid && !compulsoryFieldsCompleteOnly )
        {
            setHeaderDelayMessage( i18n_complete_compulsory_notification );
        }
        else
        {
            var html = '<h3>' + i18n_validation_result + ' &nbsp;<img src="../images/warning_small.png"></h3>' +
        	'<p class="bold">' + i18n_all_values_for_data_element_must_be_filled + '</p>';
		
            dhis2.de.displayValidationDialog( html, 300 );

            return false;            
        }    	
	}    

	// Check for validation rules and whether complete is only allowed if valid
	
	var successHtml = '<h3>' + i18n_validation_result + ' &nbsp;<img src="../images/success_small.png"></h3>' +
		'<p class="bold">' + i18n_successful_validation + '</p>';

	var validCompleteOnly = dhis2.de.dataSets[dhis2.de.currentDataSetId].validCompleteOnly;
>>>>>>> a3105210

    var cc = dhis2.de.getCurrentCategoryCombo();
    var cp = dhis2.de.getCurrentCategoryOptionsQueryValue();

    var params = dhis2.de.storageManager.getCurrentCompleteDataSetParams();

    if ( cc && cp )
    {
        params.cc = dhis2.de.getCurrentCategoryCombo();
        params.cp = dhis2.de.getCurrentCategoryOptionsQueryValue();
    }

    $( '#validationDiv' ).load( 'validate.action', params, function( response, status, xhr ) {
        var success = null;

        if ( status == 'error' && !ignoreValidationSuccess )
        {
            window.alert( i18n_operation_not_available_offline );
            success = true;  // Accept if offline
        }
        else
        {
            var hasViolations = isDefined( response ) && $.trim( response ).length > 0;
            var success = !( hasViolations && validCompleteOnly );

            if ( hasViolations )
            {
                dhis2.de.displayValidationDialog( response, 500 );
            }
            else if ( !ignoreValidationSuccess )
            {
                dhis2.de.displayValidationDialog( successHtml, 200 );
            }
        }

        if ( success && $.isFunction( successCallback ) )
        {
            successCallback.call();
        }

        if ( success )
        {
            $( document ).trigger( dhis2.de.event.validationSucces, dhis2.de.currentDataSetId );
        }
        else
        {
            $( document ).trigger( dhis2.de.event.validationError, dhis2.de.currentDataSetId );
        }
    } );
}

/**
 * Displays the validation dialog.
 *
 * @param html the html content to display in the dialog.
 * @param height the height of the dialog.
 */
dhis2.de.displayValidationDialog = function( html, height )
{
    height = isDefined( height ) ? height : 500;

    $( '#validationDiv' ).html( html );

    $( '#validationDiv' ).dialog( {
        modal: true,
        title: 'Validation',
        width: 920,
        height: height
    } );
}

/**
 * Validates that all category option combinations have all values or no values
 * per data element given that the fieldCombinationRequired is true for the
 * current data set.
 */
dhis2.de.validateCompulsoryCombinations = function()
{
    var fieldCombinationRequired = dhis2.de.dataSets[dhis2.de.currentDataSetId].fieldCombinationRequired;

    if ( fieldCombinationRequired )
    {
        var violations = false;

        $( '.entryfield' ).add( '[name="entryselect"]' ).each( function( i )
        {
            if ( $(this).prop("disabled") )
            {
                return;
            }

            var id = $( this ).attr( 'id' );

            var split = dhis2.de.splitFieldId( id );
            var dataElementId = split.dataElementId;
            var hasValue = $.trim( $( this ).val() ).length > 0;

            if ( hasValue )
            {
                $selector = $( '[name="entryfield"][id^="' + dataElementId + '-"]' ).
                add( '[name="entryselect"][id^="' + dataElementId + '-"]' );

                $selector.each( function( i )
                {
                    if ( $.trim( $( this ).val() ).length == 0 )
                    {
                        violations = true;
                        $selector.css( 'background-color', dhis2.de.cst.colorRed );
                        return false;
                    }
                } );
            }
        } );

        if ( violations )
        {
            return false;
        }
    }

    return true;
};

dhis2.de.validateOrgUnitOpening = function(organisationUnit, period)
{
    var iso8601 = $.calendars.instance( 'gregorian' );
    var odate, cdate;

    if ( organisationUnit.odate ) {
        odate = dhis2.period.calendar.fromJD( iso8601.parseDate( "yyyy-mm-dd", organisationUnit.odate ).toJD() );
    }

    if ( organisationUnit.cdate ) {
        cdate = dhis2.period.calendar.fromJD( iso8601.parseDate( "yyyy-mm-dd", organisationUnit.cdate ).toJD() );
    }

    var startDate = dhis2.period.calendar.parseDate( dhis2.period.format, period.startDate );
    var endDate = dhis2.period.calendar.parseDate( dhis2.period.format, period.endDate );

    if ( odate && startDate.compareTo( odate ) == -1 || cdate && endDate.compareTo( cdate ) == 1 ) {
        $( '#contentDiv input' ).attr( 'readonly', 'readonly' );
        $( '#contentDiv textarea' ).attr( 'readonly', 'readonly' );
        $( '.entrytrueonly' ).attr( 'onclick', 'return false;');
        $( '.entrytrueonly' ).attr( 'onkeydown', 'return false;');
        return true;
    }

    return false;
};

// -----------------------------------------------------------------------------
// History
// -----------------------------------------------------------------------------

function displayHistoryDialog( operandName )
{
    $( '#historyDiv' ).dialog( {
        modal: true,
        title: operandName,
        width: 580,
        height: 620
    } );
}

function viewHist( dataElementId, optionComboId )
{
    var periodId = $( '#selectedPeriodId').val();

    if ( dataElementId && optionComboId && periodId && periodId != -1 )
    {
        var dataElementName = getDataElementName( dataElementId );
        var optionComboName = getOptionComboName( optionComboId );
        var operandName = dataElementName + ' ' + optionComboName;

        var params = {
            dataElementId : dataElementId,
            optionComboId : optionComboId,
            periodId : periodId,
            organisationUnitId : dhis2.de.getCurrentOrganisationUnit()
        };

        var cc = dhis2.de.getCurrentCategoryCombo();
        var cp = dhis2.de.getCurrentCategoryOptionsQueryValue();

        if ( cc && cp )
        {
            params.cc = cc;
            params.cp = cp;
        }

        $( '#historyDiv' ).load( 'viewHistory.action', params,
            function( response, status, xhr )
            {
                if ( status == 'error' )
                {
                    window.alert( i18n_operation_not_available_offline );
                }
                else
                {
                    displayHistoryDialog( operandName );
                }
            } );
    }
}

function closeCurrentSelection()
{
    $( '#currentSelection' ).fadeOut();
}

// -----------------------------------------------------------------------------
// Local storage of forms
// -----------------------------------------------------------------------------

function updateForms()
{
    DAO.store.open()
        .then(purgeLocalForms)
        .then(updateExistingLocalForms)
        .then(downloadRemoteForms)
        .then(dhis2.de.loadOptionSets)
        .done( function() {
            dhis2.availability.startAvailabilityCheck();
            console.log( 'Started availability check' );
            selection.responseReceived();
        } );
}

function purgeLocalForms()
{
    var def = $.Deferred();

    dhis2.de.storageManager.getAllForms().done(function( formIds ) {
        var keys = [];

        $.safeEach( formIds, function( idx, item )
        {
            if ( dhis2.de.dataSets[item] == null )
            {
                keys.push(item);
                dhis2.de.storageManager.deleteFormVersion( item );
                console.log( 'Deleted locally stored form: ' + item );
            }
        } );

        def.resolve();

        console.log( 'Purged local forms' );
    });

    return def.promise();
}

function updateExistingLocalForms()
{
    var def = $.Deferred();

    dhis2.de.storageManager.getAllForms().done(function( formIds ) {
        var formVersions = dhis2.de.storageManager.getAllFormVersions();

        $.safeEach( formIds, function( idx, item )
        {
            var ds = dhis2.de.dataSets[item];
            var remoteVersion = ds ? ds.version : null;
            var localVersion = formVersions[item];

            if ( remoteVersion == null || localVersion == null || remoteVersion != localVersion )
            {
                dhis2.de.storageManager.downloadForm( item, remoteVersion )
            }
        } );

        def.resolve();
    });

    return def.promise();
}

function downloadRemoteForms()
{
    var def = $.Deferred();
    var chain = [];

    $.safeEach( dhis2.de.dataSets, function( idx, item )
    {
        var remoteVersion = item.version;

        if ( !item.skipOffline )
        {
            dhis2.de.storageManager.formExists( idx ).done(function( value ) {
                if( !value ) {
                    chain.push(dhis2.de.storageManager.downloadForm( idx, remoteVersion ));
                }
            });
        }
    } );

    $.when.apply($, chain).then(function() {
        def.resolve();
    });

    return def.promise();
}

// -----------------------------------------------------------------------------
// StorageManager
// -----------------------------------------------------------------------------

/**
 * This object provides utility methods for localStorage and manages data entry
 * forms and data values.
 */
function StorageManager()
{
    var KEY_FORM_VERSIONS = 'formversions';
    var KEY_DATAVALUES = 'datavalues';
    var KEY_COMPLETEDATASETS = 'completedatasets';

    /**
     * Gets the content of a data entry form.
     *
     * @param dataSetId the identifier of the data set of the form.
     * @return the content of a data entry form.
     */
    this.getForm = function( dataSetId )
    {
        var def = $.Deferred();

        DAO.store.get( "forms", dataSetId ).done( function( form ) {
            if( typeof form !== 'undefined' ) {
                def.resolve( form.data );
            } else {
                dhis2.de.storageManager.loadForm( dataSetId ).done(function( data ) {
                    def.resolve( data );
                }).fail(function() {
                    def.resolve( "A form with that ID is not available. Please clear browser cache and try again." );
                });
            }
        });

        return def.promise();
    };

    /**
     * Returns an array of the identifiers of all forms.
     *
     * @return array with form identifiers.
     */
    this.getAllForms = function()
    {
        var def = $.Deferred();

        DAO.store.getKeys( "forms" ).done( function( keys ) {
            def.resolve( keys );
        });

        return def.promise();
    };

    /**
     * Indicates whether a form exists.
     *
     * @param dataSetId the identifier of the data set of the form.
     * @return true if a form exists, false otherwise.
     */
    this.formExists = function( dataSetId )
    {
        var def = $.Deferred();

        DAO.store.contains( "forms", dataSetId ).done( function( found ) {
            def.resolve( found );
        });

        return def.promise();
    };

    /**
     * Indicates whether a form exists remotely.
     *
     * @param dataSetId the identifier of the data set of the form.
     * @return true if a form exists, false otherwise.
     */
    this.formExistsRemotely = function( dataSetId )
    {
        var def = $.Deferred();

        $.ajax({
            url: '../api/dataSets/' + dataSetId,
            accept: 'application/json',
            type: 'GET'
        }).done(function() {
            def.resolve( true );
        }).fail(function() {
            def.resolve( false );
        });

        return def.promise();
    };

    /**
     * Loads a form directly from the server, does not try to save it in the
     * browser (so that it doesn't interfere with any current downloads).
     *
     * @param dataSetId
     * @returns {*}
     */
    this.loadForm = function( dataSetId )
    {
        return $.ajax({
            url: 'loadForm.action',
            data: {
                dataSetId: dataSetId
            },
            dataType: 'text'
        });
    };

    /**
     * Downloads the form for the data set with the given identifier from the
     * remote server and saves the form locally. Potential existing forms with
     * the same identifier will be overwritten. Updates the form version.
     *
     * @param dataSetId the identifier of the data set of the form.
     * @param formVersion the version of the form of the remote data set.
     */
    this.downloadForm = function( dataSetId, formVersion )
    {
        var def = $.Deferred();

        console.log( 'Starting download of form: ' + dataSetId );

        $.ajax( {
            url: 'loadForm.action',
            data:
                {
                    dataSetId : dataSetId
                },
            dataSetId: dataSetId,
            formVersion: formVersion,
            dataType: 'text',
            success: function( data )
            {
                var dataSet = {
                    id: dataSetId,
                    version: formVersion,
                    data: data
                };

                DAO.store.set( "forms", dataSet ).done(function() {
                    console.log( 'Successfully stored form: ' + dataSetId );
                    def.resolve();
                });

                dhis2.de.storageManager.saveFormVersion( this.dataSetId, this.formVersion );
            }
        } );

        return def.promise();
    };

    /**
     * Saves a version for a form.
     *
     * @param dataSetId the identifier of the data set of the form.
     * @param formVersion the version of the form.
     */
    this.saveFormVersion = function( dataSetId, formVersion )
    {
        var formVersions = {};

        if ( localStorage[KEY_FORM_VERSIONS] != null )
        {
            formVersions = JSON.parse( localStorage[KEY_FORM_VERSIONS] );
        }

        formVersions[dataSetId] = formVersion;

        try
        {
            localStorage[KEY_FORM_VERSIONS] = JSON.stringify( formVersions );

            console.log( 'Successfully stored form version: ' + dataSetId );
        }
        catch ( e )
        {
            console.log( 'Max local storage quota reached, ignored form version: ' + dataSetId );
        }
    };

    /**
     * Returns the version of the form of the data set with the given
     * identifier.
     *
     * @param dataSetId the identifier of the data set of the form.
     * @return the form version.
     */
    this.getFormVersion = function( dataSetId )
    {
        if ( localStorage[KEY_FORM_VERSIONS] != null )
        {
            var formVersions = JSON.parse( localStorage[KEY_FORM_VERSIONS] );

            return formVersions[dataSetId];
        }

        return null;
    };

    /**
     * Deletes the form version of the data set with the given identifier.
     *
     * @param dataSetId the identifier of the data set of the form.
     */
    this.deleteFormVersion = function( dataSetId )
    {
        if ( localStorage[KEY_FORM_VERSIONS] != null )
        {
            var formVersions = JSON.parse( localStorage[KEY_FORM_VERSIONS] );

            if ( formVersions[dataSetId] != null )
            {
                delete formVersions[dataSetId];
                localStorage[KEY_FORM_VERSIONS] = JSON.stringify( formVersions );
            }
        }
    };

    this.getAllFormVersions = function()
    {
        return localStorage[KEY_FORM_VERSIONS] != null ? JSON.parse( localStorage[KEY_FORM_VERSIONS] ) : null;
    };

    /**
     * Saves a data value.
     *
     * @param dataValue The datavalue and identifiers in json format.
     */
    this.saveDataValue = function( dataValue )
    {
        var id = this.getDataValueIdentifier( dataValue.de,
            dataValue.co, dataValue.pe, dataValue.ou );

        var dataValues = {};

        if ( localStorage[KEY_DATAVALUES] != null )
        {
            dataValues = JSON.parse( localStorage[KEY_DATAVALUES] );
        }

        dataValues[id] = dataValue;

        try
        {
            localStorage[KEY_DATAVALUES] = JSON.stringify( dataValues );

            console.log( 'Successfully stored data value' );
        }
        catch ( e )
        {
            console.log( 'Max local storage quota reached, not storing data value locally' );
        }
    };

    /**
     * Gets the value for the data value with the given arguments, or null if it
     * does not exist.
     *
     * @param de the data element identifier.
     * @param co the category option combo identifier.
     * @param pe the period identifier.
     * @param ou the organisation unit identifier.
     * @return the value for the data value with the given arguments, null if
     *         non-existing.
     */
    this.getDataValue = function( de, co, pe, ou )
    {
        var id = this.getDataValueIdentifier( de, co, pe, ou );

        if ( localStorage[KEY_DATAVALUES] != null )
        {
            var dataValues = JSON.parse( localStorage[KEY_DATAVALUES] );

            return dataValues[id];
        }

        return null;
    };

    /**
     * Returns the data values for the given period and organisation unit
     * identifiers as an array.
     *
     * @param json object with periodId and organisationUnitId properties.
     */
    this.getDataValuesInForm = function( json )
    {
        var dataValues = this.getDataValuesAsArray();
        var valuesInForm = new Array();

        for ( var i = 0; i < dataValues.length; i++ )
        {
            var val = dataValues[i];

            if ( val.pe == json.periodId && val.ou == json.organisationUnitId )
            {
                valuesInForm.push( val );
            }
        }

        return valuesInForm;
    }

    /**
     * Removes the given dataValue from localStorage.
     *
     * @param dataValue The datavalue and identifiers in json format.
     */
    this.clearDataValueJSON = function( dataValue )
    {
        this.clearDataValue( dataValue.de, dataValue.co, dataValue.pe,
            dataValue.ou );
    };

    /**
     * Removes the given dataValue from localStorage.
     *
     * @param de the data element identifier.
     * @param co the category option combo identifier.
     * @param pe the period identifier.
     * @param ou the organisation unit identifier.
     */
    this.clearDataValue = function( de, co, pe, ou )
    {
        var id = this.getDataValueIdentifier( de, co, pe, ou );
        var dataValues = this.getAllDataValues();

        if ( dataValues != null && dataValues[id] != null )
        {
            delete dataValues[id];
            localStorage[KEY_DATAVALUES] = JSON.stringify( dataValues );
        }
    };

    /**
     * Returns a JSON associative array where the keys are on the form <data
     * element id>-<category option combo id>-<period id>-<organisation unit
     * id> and the data values are the values.
     *
     * @return a JSON associative array.
     */
    this.getAllDataValues = function()
    {
        return localStorage[KEY_DATAVALUES] != null ? JSON.parse( localStorage[KEY_DATAVALUES] ) : null;
    };

    this.clearAllDataValues = function()
    {
        localStorage[KEY_DATAVALUES] = "";
    };

    /**
     * Returns all data value objects in an array. Returns an empty array if no
     * data values exist. Items in array are guaranteed not to be undefined.
     */
    this.getDataValuesAsArray = function()
    {
        var values = new Array();
        var dataValues = this.getAllDataValues();

        if ( undefined === dataValues )
        {
            return values;
        }

        for ( i in dataValues )
        {
            if ( dataValues.hasOwnProperty( i ) && undefined !== dataValues[i] )
            {
                values.push( dataValues[i] );
            }
        }

        return values;
    }

    /**
     * Generates an identifier.
     */
    this.getDataValueIdentifier = function( de, co, pe, ou )
    {
        return de + '-' + co + '-' + pe + '-' + ou;
    };

    /**
     * Generates an identifier.
     */
    this.getCompleteDataSetId = function( json )
    {
        return json.ds + '-' + json.pe + '-' + json.ou;
    };

    /**
     * Returns current state in data entry form as associative array.
     *
     * @return an associative array.
     */
    this.getCurrentCompleteDataSetParams = function()
    {
        var params = {
            'ds': $( '#selectedDataSetId' ).val(),
            'pe': $( '#selectedPeriodId').val(),
            'ou': dhis2.de.getCurrentOrganisationUnit(),
            'multiOu': dhis2.de.multiOrganisationUnit
        };

        return params;
    };

    /**
     * Gets all complete data set registrations as JSON.
     *
     * @return all complete data set registrations as JSON.
     */
    this.getCompleteDataSets = function()
    {
        if ( localStorage[KEY_COMPLETEDATASETS] != null )
        {
            return JSON.parse( localStorage[KEY_COMPLETEDATASETS] );
        }

        return null;
    };

    /**
     * Saves a complete data set registration.
     *
     * @param json the complete data set registration as JSON.
     */
    this.saveCompleteDataSet = function( json )
    {
        var completeDataSets = this.getCompleteDataSets();
        var completeDataSetId = this.getCompleteDataSetId( json );

        if ( completeDataSets != null )
        {
            completeDataSets[completeDataSetId] = json;
        }
        else
        {
            completeDataSets = {};
            completeDataSets[completeDataSetId] = json;
        }

        try
        {
            localStorage[KEY_COMPLETEDATASETS] = JSON.stringify( completeDataSets );

            log( 'Successfully stored complete registration' );
        }
        catch ( e )
        {
            log( 'Max local storage quota reached, not storing complete registration locally' );
        }
    };

    /**
     * Indicates whether a complete data set registration exists for the given
     * argument.
     *
     * @param json object with periodId, dataSetId, organisationUnitId properties.
     */
    this.hasCompleteDataSet = function( json )
    {
        var id = this.getCompleteDataSetId( json );
        var registrations = this.getCompleteDataSets();

        if ( null != registrations && undefined !== registrations && undefined !== registrations[id] )
        {
            return true;
        }

        return false;
    }

    /**
     * Removes the given complete data set registration.
     *
     * @param json the complete data set registration as JSON.
     */
    this.clearCompleteDataSet = function( json )
    {
        var completeDataSets = this.getCompleteDataSets();
        var completeDataSetId = this.getCompleteDataSetId( json );

        if ( completeDataSets != null )
        {
            delete completeDataSets[completeDataSetId];

            if ( completeDataSets.length > 0 )
            {
                localStorage.removeItem( KEY_COMPLETEDATASETS );
            }
            else
            {
                localStorage[KEY_COMPLETEDATASETS] = JSON.stringify( completeDataSets );
            }
        }
    };

    /**
     * Indicates whether there exists data values or complete data set
     * registrations in the local storage.
     *
     * @return true if local data exists, false otherwise.
     */
    this.hasLocalData = function()
    {
        var dataValues = this.getAllDataValues();
        var completeDataSets = this.getCompleteDataSets();

        if ( dataValues == null && completeDataSets == null )
        {
            return false;
        }
        else if ( dataValues != null )
        {
            if ( Object.keys( dataValues ).length < 1 )
            {
                return false;
            }
        }
        else if ( completeDataSets != null )
        {
            if ( Object.keys( completeDataSets ).length < 1 )
            {
                return false;
            }
        }

        return true;
    };
}

// -----------------------------------------------------------------------------
// Option set
// -----------------------------------------------------------------------------

/**
 * Inserts the name of the option set in the input field with the given identifier.
 * The option set input fields should use the name as label and code as value to
 * be saved.
 *
 * @fieldId the identifier of the field on the form #deuid-cocuid-val.
 * @value the value with properties id (deuid-cocuid) and val (option name).
 */
dhis2.de.setOptionNameInField = function( fieldId, value )
{
    var id = value.id;

    if(value.id.split("-").length == 3)
    {
        id = id.substr(12);
    }

    var optionSetUid = dhis2.de.optionSets[id].uid;

    DAO.store.get( 'optionSets', optionSetUid ).done( function( obj ) {
        if ( obj && obj.optionSet && obj.optionSet.options ) {
            $.each( obj.optionSet.options, function( inx, option ) {
                if ( option && option.code == value.val ) {
                    option.id = option.code;
                    option.text = option.displayName;
                    $( fieldId ).select2('data', option);
                    return false;
                }
            } );
        }
    } );
};

/**
 * Performs a search for options for the option set with the given identifier based
 * on the given query. If query is null, the first MAX options for the option set
 * is used. Checks and uses option set from local store, if not fetches option
 * set from server.
 */
dhis2.de.searchOptionSet = function( uid, query, success )
{
    var noneVal = '[No value]';

    if ( window.DAO !== undefined && window.DAO.store !== undefined ) {
        DAO.store.get( 'optionSets', uid ).done( function ( obj ) {
            if ( obj && obj.optionSet ) {
                var options = [];

                if ( query == null || query == '' || query == noneVal ) {
                    options = obj.optionSet.options.slice( 0, dhis2.de.cst.dropDownMaxItems - 1 );
                }
                else {
                    query = query.toLowerCase();

                    for ( var idx=0, len = obj.optionSet.options.length; idx < len; idx++ ) {
                        var item = obj.optionSet.options[idx];

                        if ( options.length >= dhis2.de.cst.dropDownMaxItems ) {
                            break;
                        }

                        if ( item.name.toLowerCase().indexOf( query ) != -1 ) {
                            options.push( item );
                        }
                    }
                }

                if ( options && options.length > 0 ) {
                    options.push( { name: noneVal, code: '' } );
                }

                success( $.map( options, function ( item ) {
                    return {
                        label: item.displayName,
                        id: item.code
                    };
                } ) );
            }
            else {
                dhis2.de.getOptions( uid, query, success );
            }
        } );
    }
    else {
        dhis2.de.getOptions( uid, query, success );
    }
};

/**
 * Retrieves options from server. Provides result as jquery ui structure to the
 * given jquery ui success callback.
 */
dhis2.de.getOptions = function( uid, query, success )
{
    return $.ajax( {
        url: '../api/optionSets/' + uid + '.json?fields=:all,options[:all]&links=false&q=' + query,
        dataType: "json",
        cache: false,
        type: 'GET',
        success: function ( data ) {
            success( $.map( data.options, function ( item ) {
                return {
                    label: item.displayName,
                    id: item.code
                };
            } ) );
        }
    } );
};

/**
 * Loads option sets from server into local store.
 */
dhis2.de.loadOptionSets = function()
{
    var options = _.uniq( _.values( dhis2.de.optionSets ), function( item ) {
        return item.uid;
    }); // Array of objects with uid and v

    var uids = [];

    var deferred = $.Deferred();
    var promise = deferred.promise();

    _.each( options, function ( item, idx ) {
        if ( uids.indexOf( item.uid ) == -1 ) {
            DAO.store.get( 'optionSets', item.uid ).done( function( obj ) {
                if( !obj || !obj.optionSet || !obj.optionSet.version || !item.v || obj.optionSet.version !== item.v ) {
                    promise = promise.then( function () {
                        return $.ajax( {
                            url: '../api/optionSets/' + item.uid + '.json?fields=:all,options[:all]',
                            type: 'GET',
                            cache: false
                        } ).done( function ( data ) {
                            console.log( 'Successfully stored optionSet: ' + item.uid );

                            var obj = {};
                            obj.id = item.uid;
                            obj.optionSet = data;
                            DAO.store.set( 'optionSets', obj );
                        } );
                    } );

                    uids.push( item.uid );
                }
            });
        }
    } );

    promise = promise.then( function () {
    } );

    deferred.resolve();
};

/**
 * Enable event for showing DataElement description when click on
 * a DataElement label
 */
dhis2.de.enableDEDescriptionEvent = function()
{
    $('.dataelement-label, .indicator-label').on({
        "click": function () {
            var description = $('#' + $(this).attr('id') + '-description' ).val();
            $(this).tooltip({ items: '#' + $(this).attr('id'), content: description });
            $(this).tooltip("open");
        },
        "mouseout" : function() {
            if ( $(this).is(":ui-tooltip") ) {
                $(this).tooltip("disable");
            }
        }
    });
}

/**
 * Inserts option sets in the appropriate input fields.
 */
dhis2.de.insertOptionSets = function()
{
    $( '.entryoptionset').each( function( idx, item ) {

        var fieldId = item.id;

        var split = dhis2.de.splitFieldId( fieldId );

        var dataElementId = split.dataElementId;
        var optionComboId = split.optionComboId;

        var optionSetKey = dhis2.de.splitFieldId( item.id );
        var s2prefix = 's2id_';
        optionSetKey.dataElementId = optionSetKey.dataElementId.indexOf(s2prefix) != -1 ? optionSetKey.dataElementId.substring(s2prefix.length, optionSetKey.dataElementId.length) : optionSetKey.dataElementId;

        if ( dhis2.de.multiOrganisationUnit ) {
            item = optionSetKey.organisationUnitId + '-' + optionSetKey.dataElementId + '-' + optionSetKey.optionComboId;
        }
        else {
            item = optionSetKey.dataElementId + '-' + optionSetKey.optionComboId;
        }

        item = item + '-val';
        optionSetKey = optionSetKey.dataElementId + '-' + optionSetKey.optionComboId;
        var optionSetUid = dhis2.de.optionSets[optionSetKey].uid;

        DAO.store.get( 'optionSets', optionSetUid ).done( function( obj ) {
            if ( obj && obj.optionSet && obj.optionSet.options ) {

                $.each( obj.optionSet.options, function( inx, option ) {
                    option.text = option.displayName;
                    option.id = option.code;
                } );

                $("#" + item).select2({
                    placeholder: i18n_select_option ,
                    allowClear: true,
                    dataType: 'json',
                    data: obj.optionSet.options
                }).on("change", function(e){
                    saveVal( dataElementId, optionComboId, fieldId );
                });
            }
        } );
    } );
};

/**
 * Applies the autocomplete widget on the given input field using the option set
 * with the given identifier.
 */
dhis2.de.autocompleteOptionSetField = function( idField, optionSetUid )
{
    var input = jQuery( '#' + idField );

    if ( !input ) {
        return;
    }

    input.autocomplete( {
        delay: 0,
        minLength: 0,
        source: function ( request, response ) {
            dhis2.de.searchOptionSet( optionSetUid, input.val(), response );
        },
        select: function ( event, ui ) {
            input.val( ui.item.id );
            input.autocomplete( 'close' );
            input.change();
        },
        change: function( event, ui ) {
            if( ui.item == null ) {
                $( this ).val("");
                $( this ).focus();
            }
        }
    } ).addClass( 'ui-widget' );

    input.data( 'ui-autocomplete' )._renderItem = function ( ul, item ) {
        return $( '<li></li>' )
            .data( 'item.autocomplete', item )
            .append( '<a>' + item.label + '</a>' )
            .appendTo( ul );
    };

    var wrapper = this.wrapper = $( '<span style="width:200px">' )
        .addClass( 'ui-combobox' )
        .insertAfter( input );

    var button = $( '<a style="width:20px; margin-bottom:1px; height:20px;">' )
        .attr( 'tabIndex', -1 )
        .attr( 'title', i18n_show_all_items )
        .appendTo( wrapper )
        .button( {
            icons: {
                primary: 'ui-icon-triangle-1-s'
            },
            text: false
        } )
        .addClass( 'small-button' )
        .click( function () {
            if ( input.autocomplete( 'widget' ).is( ':visible' ) ) {
                input.autocomplete( 'close' );
                return;
            }
            $( this ).blur();
            input.autocomplete( 'search', '' );
            input.focus();
        } );
};

/*
 * get selected period - full object - with start and end dates
 */
dhis2.de.getSelectedPeriod = function()
{

    var periodId = $( '#selectedPeriodId').val();

    var period = null;

    if( periodId && periodId != "" )
    {
        period = dhis2.de.periodChoices[ periodId ];
    }

    return period;
}

/*
 * lock all input filed in data entry form
 */
dhis2.de.lockForm = function()
{
    $( '#contentDiv input').attr( 'readonly', 'readonly' );
    $( '#contentDiv textarea').attr( 'readonly', 'readonly' );
    $( '.sectionFilter').removeAttr( 'disabled' );
    $( '#completenessDiv' ).hide();
}

/*
 * populate section row totals
 */
dhis2.de.populateRowTotals = function(){

    if( !dhis2.de.multiOrganisationUnit )
    {
        $("input[id^='row-']").each(function(i, el){
            var ids = this.id.split('-');
            if( ids.length > 2 )
            {
                var de = ids[1], total = new Number();
                for( var i=2; i<ids.length; i++ )
                {
                    var val = $( '#' + de + "-" + ids[i] + "-val" ).val();
                    if( dhis2.validation.isNumber( val ) )
                    {
                        total += new Number( val );
                    }
                }
                $(this).val( total );
            }
        });
    }
};

/*
 * populate section column totals
 */
dhis2.de.populateColumnTotals = function(){

    if( !dhis2.de.multiOrganisationUnit )
    {
        $("input[id^='col-']").each(function(i, el){

            var $tbody = $(this).closest('.sectionTable').find("tbody");
            var $trTarget = $tbody.find( 'tr');

            var ids = this.id.split('-');

            if( ids.length > 1 )
            {
                var total = new Number();
                for( var i=1; i<ids.length; i++ )
                {
                    $trTarget.each( function( idx, item )
                    {
                        var inputs = $( item ).find( '.entryfield' );
                        inputs.each( function(k, e){
                            if( this.id.indexOf( ids[i] ) !== -1 && $(this).is(':visible') )
                            {
                                var val = $( this ).val();
                                if( dhis2.validation.isNumber( val ) )
                                {
                                    total += new Number( val );
                                }
                            }
                        });
                    } );
                }
                $(this).val( total );
            }
        });
    }
};

// -----------------------------------------------------------------------------
// Various
// -----------------------------------------------------------------------------

function printBlankForm()
{
    $( '#contentDiv input, select' ).css( 'display', 'none' );
    window.print();
    $( '#contentDiv input, select' ).css( 'display', '' );
}<|MERGE_RESOLUTION|>--- conflicted
+++ resolved
@@ -400,11 +400,7 @@
         console.log( 'Uploaded complete data set: ' + key + ', with value: ' + value );
 
         $.ajax( {
-<<<<<<< HEAD
-            url: '../api/completeDataSetRegistrations',
-=======
             url: '../api/26/completeDataSetRegistrations',
->>>>>>> a3105210
             data: value,
             dataType: 'json',
             success: function( data, textStatus, jqXHR )
@@ -2122,34 +2118,24 @@
         cdsrs.completeDataSetRegistrations.push(cdsr);
 
         dhis2.de.storageManager.saveCompleteDataSet( params );
-<<<<<<< HEAD
-
-        $.ajax( {
-            url: '../api/completeDataSetRegistrations',
-            data: JSON.stringify(cdsrs),
-            dataType: 'json',
-            type: 'post',
-            success: function( data, textStatus, xhr )
-            {
-=======
-        
+
         var cdsr = {completeDataSetRegistrations: []};
-        
+
         if( params.multiOu )
         {
             $.each( organisationUnitList, function( idx, item )
             {
                 if( item.uid )
-                {    			  	        
+                {
                     cdsr.completeDataSetRegistrations.push( {cc: params.cc, cp: params.cp, dataSet: params.ds,period: params.pe, organisationUnit: item.uid} );
-                }            
+                }
             } );
         }
         else
         {
             cdsr.completeDataSetRegistrations.push( {cc: params.cc, cp: params.cp, dataSet: params.ds,period: params.pe, organisationUnit: params.ou} );
         }
-	
+
 	    $.ajax( {
 	    	url: '../api/completeDataSetRegistrations',
 	    	data: JSON.stringify( cdsr ),
@@ -2158,7 +2144,6 @@
 	        type: 'post',
 	    	success: function( data, textStatus, xhr )
 	        {
->>>>>>> a3105210
                 $( document ).trigger( dhis2.de.event.completed, [ dhis2.de.currentDataSetId, params ] );
                 disableCompleteButton();
                 dhis2.de.storageManager.clearCompleteDataSet( params );
@@ -2205,25 +2190,14 @@
     }
 
     $.ajax( {
-<<<<<<< HEAD
-        url: '../api/completeDataSetRegistrations' + params,
-        dataType: 'json',
-        type: 'delete',
-        success: function( data, textStatus, xhr )
-        {
-            $( document ).trigger( dhis2.de.event.uncompleted, dhis2.de.currentDataSetId );
-            disableUndoButton();
-            dhis2.de.storageManager.clearCompleteDataSet( params );
-=======
     	url: '../api/completeDataSetRegistrations' + params,
     	dataType: 'json',
     	type: 'delete',
     	success: function( data, textStatus, xhr )
         {
-          $( document ).trigger( dhis2.de.event.uncompleted, dhis2.de.currentDataSetId );
-          disableUndoButton();
-          dhis2.de.storageManager.clearCompleteDataSet( params );
->>>>>>> a3105210
+            $( document ).trigger( dhis2.de.event.uncompleted, dhis2.de.currentDataSetId );
+            disableUndoButton();
+            dhis2.de.storageManager.clearCompleteDataSet( params );
         },
         error: function( xhr, textStatus, errorThrown )
         {
@@ -2332,38 +2306,14 @@
  */
 dhis2.de.validate = function( ignoreValidationSuccess, successCallback )
 {
-<<<<<<< HEAD
     var compulsoryCombinationsValid = dhis2.de.validateCompulsoryCombinations();
 
     var compulsoryDataElementsValid = dhis2.de.validateCompulsoryDataElements();
 
-    // Check for compulsory combinations and return false if violated
-
-    if ( !compulsoryCombinationsValid || !compulsoryDataElementsValid )
-    {
-        var html = '<h3>' + i18n_validation_result + ' &nbsp;<img src="../images/warning_small.png"></h3>' +
-            '<p class="bold">' + i18n_all_values_for_data_element_must_be_filled + '</p>';
-
-        dhis2.de.displayValidationDialog( html, 300 );
-
-        return false;
-    }
-
-    // Check for validation rules and whether complete is only allowed if valid
-
-    var successHtml = '<h3>' + i18n_validation_result + ' &nbsp;<img src="../images/success_small.png"></h3>' +
-        '<p class="bold">' + i18n_successful_validation + '</p>';
-
-    var validCompleteOnly = dhis2.de.dataSets[dhis2.de.currentDataSetId].validCompleteOnly;
-=======
-	var compulsoryCombinationsValid = dhis2.de.validateCompulsoryCombinations();
-
-    var compulsoryDataElementsValid = dhis2.de.validateCompulsoryDataElements();
-    
     var compulsoryFieldsCompleteOnly = dhis2.de.dataSets[dhis2.de.currentDataSetId].compulsoryFieldsCompleteOnly;
-	
+
 	// Check for compulsory combinations and return false if violated
-	
+
 	if ( !compulsoryCombinationsValid || !compulsoryDataElementsValid )
 	{
         if( !compulsoryDataElementsValid && !compulsoryFieldsCompleteOnly )
@@ -2374,20 +2324,19 @@
         {
             var html = '<h3>' + i18n_validation_result + ' &nbsp;<img src="../images/warning_small.png"></h3>' +
         	'<p class="bold">' + i18n_all_values_for_data_element_must_be_filled + '</p>';
-		
+
             dhis2.de.displayValidationDialog( html, 300 );
 
-            return false;            
-        }    	
-	}    
-
-	// Check for validation rules and whether complete is only allowed if valid
-	
-	var successHtml = '<h3>' + i18n_validation_result + ' &nbsp;<img src="../images/success_small.png"></h3>' +
-		'<p class="bold">' + i18n_successful_validation + '</p>';
-
-	var validCompleteOnly = dhis2.de.dataSets[dhis2.de.currentDataSetId].validCompleteOnly;
->>>>>>> a3105210
+            return false;
+        }
+	}
+
+    // Check for validation rules and whether complete is only allowed if valid
+
+    var successHtml = '<h3>' + i18n_validation_result + ' &nbsp;<img src="../images/success_small.png"></h3>' +
+        '<p class="bold">' + i18n_successful_validation + '</p>';
+
+    var validCompleteOnly = dhis2.de.dataSets[dhis2.de.currentDataSetId].validCompleteOnly;
 
     var cc = dhis2.de.getCurrentCategoryCombo();
     var cp = dhis2.de.getCurrentCategoryOptionsQueryValue();
