--- conflicted
+++ resolved
@@ -1306,18 +1306,13 @@
     var periodWhitelist = dhis2.de.dataSets[dataSetId].dataInputPeriods
         .filter(function(dip) { return ( dip.openingDate == "" || new Date( dip.openingDate ) <= Date.now() ) && ( dip.closingDate == "" || Date.now() <= new Date( dip.closingDate )); })
         .map(function(dip) { return dip.period.isoPeriod; });
-
-<<<<<<< HEAD
+  
     if ( periodWhitelist.length > 0 ) {
         periods = periods
             .filter(function (period) {
                 return periodWhitelist.indexOf(period.iso) > -1
             });
     }
-=======
-    periods = periods
-        .filter(function(period) { return periodWhitelist.indexOf(period.iso) > -1});
->>>>>>> c52c798e
 
     clearListById( 'selectedPeriodId' );
 
