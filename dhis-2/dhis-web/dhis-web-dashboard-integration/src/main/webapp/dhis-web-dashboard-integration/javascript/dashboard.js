dhis2.util.namespace('dhis2.db');

dhis2.db.currentKey = undefined;

dhis2.db.current = function () {
    var current = localStorage[dhis2.db.currentKey];
    current = ( current == "undefined" ) ? undefined : current;
    return current;
}

dhis2.db.setCurrent = function (id) {
    localStorage[dhis2.db.currentKey] = id;
}

dhis2.db.clearCurrent = function () {
    localStorage.removeItem(dhis2.db.currentKey);
}

dhis2.db.currentItem;
dhis2.db.currentItemPos;
dhis2.db.currentShareType;
dhis2.db.currentShareId;
dhis2.db.currentMaxType = [];
dhis2.db.currentUserOrgUnit = [];
dhis2.db.contextPath;
dhis2.db.maxItems = 40;
dhis2.db.shapeNormal = "NORMAL";
dhis2.db.shapeDoubleWidth = "DOUBLE_WIDTH";
dhis2.db.shapeFullWidth = "FULL_WIDTH";
dhis2.db.widthNormal = 408;
dhis2.db.widthDouble = 847;
dhis2.db.visualItemTypes = ["CHART", "EVENT_CHART", "MAP", "REPORT_TABLE", "EVENT_REPORT", "APP"];
dhis2.db.itemContentHeight = 308;
dhis2.db.itemScrollbarWidth = /\bchrome\b/.test(navigator.userAgent.toLowerCase()) ? 8 : 17;
dhis2.db.reportTableItems = [];

// TODO support table as link and embedded
// TODO double horizontal size

//------------------------------------------------------------------------------
// Document ready
//------------------------------------------------------------------------------

$(document).ready(function () {
    $("#interpretationArea").autogrow();

    $(document).click(dhis2.db.hideSearch);

    $(window).resize(dhis2.db.drawWideItems);

    $("#searchField").focus(function () {
        $("#searchDiv").css("border-color", "#999");
    }).blur(function () {
        $("#searchDiv").css("border-color", "#aaa");
    });

    $("#searchField").focus();
    $("#searchField").keyup(dhis2.db.search);

    selectionTreeSelection.setMultipleSelectionAllowed(true);
    selectionTree.clearSelectedOrganisationUnitsAndBuildTree();

    $.getJSON("../api/me/user-account.json?" + dhis2.util.cacheBust(), function (json) {
        dhis2.db.currentKey = "dhis2.dashboard.current." + json.username;
        dhis2.db.renderDashboardListLoadFirst();
    });

    $.getJSON("../api/system/info.json", function (json) {
        dhis2.db.contextPath = json.contextPath;
    });
});

//------------------------------------------------------------------------------
// Dashboard
//------------------------------------------------------------------------------

dhis2.db.tmpl = {
    dashboardLink: "<li id='dashboard-${id}'><a href='javascript:dhis2.db.renderDashboardWithEvent( \"${id}\" )'>${name}</a></li>",

    moduleIntro: "<li><div class='dasboardIntro'>${i18n_click}</div></li>",

    dashboardIntro: "<li><div class='dasboardIntro'>${i18n_add}</div><div class='dasboardTip'>${i18n_arrange}</div></li>",

    hitHeader: "<li class='hitHeader'><span class='bold'>${title}</span> &nbsp; " +
    "<a id='hitMore-${type}' href='javascript:dhis2.db.searchMore( \"${type}\" )'>${i18n_see_more_hits} &raquo;</a>" +
    "<a id='hitFewer-${type}' href='javascript:dhis2.db.searchFewer( \"${type}\" )' style='display:none'>&laquo; ${i18n_see_fewer_hits}</a></li>",

    hitItem: "<li><a class='viewLink' href='${link}'><img src='../images/${img}.png'>${name}</a>" +
    "{{if canManage}}<a class='addLink' href='javascript:dhis2.db.addItemContent( \"${type}\", \"${id}\" )'>${i18n_add}</a>{{/if}}</li>",

    appHitItem: "<li><a class='viewLink' href='javascript:dhis2.db.addItemContent( \"${type}\", \"${id}\" )'><img src='../images/${img}.png'>${name}</a>" +
    "{{if canManage}}<a class='addLink' href='javascript:dhis2.db.addItemContent( \"${type}\", \"${id}\" )'>${i18n_add}</a>{{/if}}</li>",

    chartItem: "<li id='liDrop-${itemId}' class='liDropItem'><div class='dropItem' id='drop-${itemId}' style='${style}' data-item='${itemId}'></div></li>" +
    "<li id='li-${itemId}' class='liItem'><div class='item' id='${itemId}' style='${style}'><div class='itemHeader'><a href='javascript:dhis2.db.removeItem( \"${itemId}\" )'>${i18n_remove}</a>" +
    "<a href='javascript:dhis2.db.viewShareForm( \"${id}\", \"chart\", \"${name}\" )'>${i18n_share}</a>" +
    "<a href='javascript:dhis2.db.exploreChart( \"${id}\" )'>${i18n_explore}</a>" +
    "<a href='javascript:dhis2.db.resizeItem( \"${itemId}\" )'>${i18n_resize}</a>" +
    "<i class=\"fa fa-arrows dragIcon\" title=\"${i18n_click_and_drag_to_new_position}\"></i></div>" +
    "<div id='plugin-${itemId}' style='font-family:sans-serif !important'></div>" +
    "</div></li>",

    eventChartItem: "<li id='liDrop-${itemId}' class='liDropItem'><div class='dropItem' id='drop-${itemId}' style='${style}' data-item='${itemId}'></div></li>" +
    "<li id='li-${itemId}' class='liItem'><div class='item' id='${itemId}' style='${style}'><div class='itemHeader'><a href='javascript:dhis2.db.removeItem( \"${itemId}\" )'>${i18n_remove}</a>" +
    "<a href='javascript:dhis2.db.exploreEventChart( \"${id}\" )'>${i18n_explore}</a>" +
    "<a href='javascript:dhis2.db.resizeItem( \"${itemId}\" )'>${i18n_resize}</a>" +
    "<i class=\"fa fa-arrows dragIcon\" title=\"${i18n_click_and_drag_to_new_position}\"></i></div>" +
    "<div id='plugin-${itemId}'></div>" +
    "</div></li>",

    mapItem: "<li id='liDrop-${itemId}' class='liDropItem'><div class='dropItem' id='drop-${itemId}' style='${style}' data-item='${itemId}'></div></li>" +
    "<li id='li-${itemId}' class='liItem'><div class='item' id='${itemId}' style='${style}'><div class='itemHeader'><a href='javascript:dhis2.db.removeItem( \"${itemId}\" )'>${i18n_remove}</a>" +
    "<a href='javascript:dhis2.db.viewShareForm( \"${id}\", \"map\", \"${name}\" )'>${i18n_share}</a>" +
    "<a href='javascript:dhis2.db.exploreMap( \"${id}\" )'>${i18n_explore}</a>" +
    "<a href='javascript:dhis2.db.resizeItem( \"${itemId}\" )'>${i18n_resize}</a>" +
    "<i class=\"fa fa-arrows dragIcon\" title=\"${i18n_click_and_drag_to_new_position}\"></i></div>" +
    "<div id='plugin-${itemId}' style='width:100%; height:${height}px'></div>" +
    "</div></li>",

    reportTableItem: "<li id='liDrop-${itemId}' class='liDropItem'><div class='dropItem' id='drop-${itemId}' data-item='${itemId}'></div></li>" +
    "<li id='li-${itemId}' class='liItem'><div class='item' id='${itemId}' style='${style}'><div class='itemHeader'><a href='javascript:dhis2.db.removeItem( \"${itemId}\" )'>${i18n_remove}</a>" +
    "<a href='javascript:dhis2.db.viewShareForm( \"${id}\", \"reportTable\", \"${name}\" )'>${i18n_share}</a>" +
    "<a href='javascript:dhis2.db.exploreReportTable( \"${id}\" )'>${i18n_explore}</a>" +
    "<a href='javascript:dhis2.db.resizeItem( \"${itemId}\", true )'>${i18n_resize}</a>" +
    "<i class=\"fa fa-arrows dragIcon\" title=\"${i18n_click_and_drag_to_new_position}\"></i></div>" +
    "<div id='plugin-${itemId}'></div>" +
    "</div></li>",

    eventReportItem: "<li id='liDrop-${itemId}' class='liDropItem'><div class='dropItem' id='drop-${itemId}' data-item='${itemId}'></div></li>" +
    "<li id='li-${itemId}' class='liItem'><div class='item' id='${itemId}' style='${style}'><div class='itemHeader'><a href='javascript:dhis2.db.removeItem( \"${itemId}\" )'>${i18n_remove}</a>" +
    "<a href='javascript:dhis2.db.exploreEventReport( \"${id}\" )'>${i18n_explore}</a>" +
    "<a href='javascript:dhis2.db.resizeItem( \"${itemId}\", true )'>${i18n_resize}</a>" +
    "<i class=\"fa fa-arrows dragIcon\" title=\"${i18n_click_and_drag_to_new_position}\"></i></div>" +
    "<div id='plugin-${itemId}'></div>" +
    "</div></li>",

    loadingAppItem: "<li id='liDrop-${itemId}' class='liDropItem'><div class='dropItem' id='drop-${itemId}' data-item='${itemId}'></div><li>" +
    "<li id='li-${itemId}' class='liItem'><div class='item' id='${itemId}' style='${style}'><div class='itemHeader'>" +
    "<a href='javascript:dhis2.db.removeItem( \"${itemId}\" )'>${i18n_remove}</a>" +
    "<a href='javascript:dhis2.db.resizeItem( \"${itemId}\", true )'>${i18n_resize}</a>" +
    "<i class=\"fa fa-arrows dragIcon\" title=\"${i18n_click_and_drag_to_new_position}\"></i>" +
    "</div><div style='position:relative'>" +
    "<div id='plugin-${itemId}' style='width:100%;height:${dhis2.db.itemContentHeight}px'></div>" +
    "</div></div></li>",

    missingAppItem: "<li id='liDrop-${itemId}' class='liDropItem'><div class='dropItem' id='drop-${itemId}' data-item='${itemId}'></div><li>" +
    "<li id='li-${itemId}' class='liItem'><div class='item' id='${itemId}' style='${style}'><div class='itemHeader'>" +
    "<a href='javascript:dhis2.db.removeItem( \"${itemId}\" )'>${i18n_remove}</a>" +
    "<a href='javascript:dhis2.db.resizeItem( \"${itemId}\", true )'>${i18n_resize}</a>" +
    "<i class=\"fa fa-arrows dragIcon\" title=\"${i18n_click_and_drag_to_new_position}\"></i>" +
    "</div><div style='position:relative'>" +
    "<div id='plugin-${itemId}' style='width:100%;height:${dhis2.db.itemContentHeight}px'>${i18n_missing_dashboard_app}: ${appKey}</div>" +
    "</div></div></li>",

    appItem: "<li id='liDrop-${itemId}' class='liDropItem'><div class='dropItem' id='drop-${itemId}' data-item='${itemId}'></div><li>" +
    "<li id='li-${itemId}' class='liItem'><div class='item' id='${itemId}' style='${style}'><div class='itemHeader'>" +
    "<a href='javascript:dhis2.db.removeItem( \"${itemId}\" )'>${i18n_remove}</a>" +
    "<a href='javascript:dhis2.db.exploreApp( \"${appKey}\", \"${itemId}\" )'>${i18n_explore}</a>" +
    "<a href='javascript:dhis2.db.resizeItem( \"${itemId}\", true )'>${i18n_resize}</a>" +
    "<i class=\"fa fa-arrows dragIcon\" title=\"${i18n_click_and_drag_to_new_position}\"></i>" +
    "</div><div style='position:relative'>" +
    "<iframe id='plugin-${itemId}' style='width:100%;height:${dhis2.db.itemContentHeight-4}px;border:0' allowfullscreen src='${app.launchUrl}?dashboardItemId=${itemId}'></iframe>" +
    "</div></div></li>"
};

dhis2.db.dashboardReady = function () {
    $(".item").draggable({
        containment: "#contentDiv",
        helper: "clone",
        stack: ".item",
        revert: "invalid",
        start: dhis2.db.dragStart,
        stop: dhis2.db.dragStop
    });

    $(".item").droppable({
        accept: ".item",
        over: dhis2.db.dropOver
    });

    $(".dropItem").droppable({
        accept: ".item",
        drop: dhis2.db.dropItem
    });

    $(".lastDropItem").droppable({
        accept: ".item",
        over: dhis2.db.lastDropOver,
        out: dhis2.db.lastDropOut
    });
}

dhis2.db.addDragDrop = function (id) {
    $("#" + id).draggable({
        containment: "#contentDiv",
        helper: "clone",
        stack: ".item",
        revert: "invalid",
        start: dhis2.db.dragStart,
        stop: dhis2.db.dragStop
    });

    $("#" + id).droppable({
        accept: ".item",
        over: dhis2.db.dropOver
    });

    $("#drop-" + id).droppable({
        accept: ".item",
        drop: dhis2.db.dropItem
    });
}

dhis2.db.dragStart = function (event, ui) {
    $(this).hide();
    dhis2.db.currentItem = $(this).attr("id");
    dhis2.db.currentItemPos = dhis2.db.getIndex(dhis2.db.currentItem);
}

dhis2.db.dragStop = function (event, ui) {
    $(this).show();
    $(".dropItem").not(".lastDropItem").hide();
    $(".lastDropItem").removeClass("blankDropItem").addClass("blankDropItem");
    dhis2.db.currentItem = undefined;
    dhis2.db.currentItemPos = undefined;
}

dhis2.db.dropOver = function (event, ui) {
    $(".dropItem").not("#dropLast").hide();
    var itemId = $(this).attr("id");
    var dropItemId = "drop-" + itemId;
    $("#" + dropItemId).show();
}

dhis2.db.lastDropOver = function (event, ui) {
    $(".dropItem").not("#dropLast").hide();
    $(this).removeClass("blankDropItem").css("display", "block");
}

dhis2.db.lastDropOut = function (event, ui) {
    $(this).addClass("blankDropItem");
}

dhis2.db.dropItem = function (event, ui) {
    var destItemId = $(this).data("item");
    var position = dhis2.db.getIndex(destItemId);

    dhis2.db.moveItem(dhis2.db.currentItem, destItemId, position);
}

dhis2.db.scrollLeft = function () {
    $("#dashboardListWrapper").animate({
        scrollTop: "-=29"
    }, 180);
}

dhis2.db.scrollRight = function () {
    $("#dashboardListWrapper").animate({
        scrollTop: "+=29"
    }, 180);
}

dhis2.db.openAddDashboardForm = function () {
    $("#addDashboardForm").dialog({
        autoOpen: true,
        modal: true,
        width: 415,
        height: 100,
        resizable: false,
        title: "Add new dashboard"
    });
}

dhis2.db.openManageDashboardForm = function () {
    if (undefined !== dhis2.db.current()) {
        $.getJSON("../api/dashboards/" + dhis2.db.current(), function (data) {
            var name = data.name;
            $("#dashboardRename").val(name);
            $("#manageDashboardForm").dialog({
                autoOpen: true,
                modal: true,
<<<<<<< HEAD
                width: 500,
                height: 380,
=======
                width: 405,
                height: 430,
>>>>>>> b3036b87
                resizable: false,
                title: name
            });
        });
    }
}

dhis2.db.addDashboard = function () {
    var item = '{"name": "' + $("#dashboardName").val() + '"}';

    $("#addDashboardForm").dialog("destroy");

    $.ajax({
        type: "post",
        url: "../api/dashboards",
        data: item,
        contentType: "application/json",
        success: function (data, text, xhr) {
            $("#dashboardName").val("");
            var location = xhr.getResponseHeader("Location");

            if (location !== undefined && location.lastIndexOf("/") != -1) {
                var itemId = location.substring(( location.lastIndexOf("/") + 1 ));
                dhis2.db.setCurrent(itemId);
            }

            dhis2.db.renderDashboardListLoadFirst();
        }
    });
}

dhis2.db.renameDashboard = function () {
    var name = $("#dashboardRename").val();

    $("#manageDashboardForm").dialog("destroy");

    if (undefined !== dhis2.db.current() && undefined !== name && name.trim().length > 0) {
        var data = "{ \"name\": \"" + name + "\"}";

        $.ajax({
            type: "put",
            url: "../api/dashboards/" + dhis2.db.current(),
            contentType: "application/json",
            data: data,
            success: function () {
                $("#dashboardRename").val("");
                dhis2.db.renderDashboardListLoadFirst();
            }
        });
    }
}

dhis2.db.removeDashboard = function () {
    if (undefined !== dhis2.db.current()) {
        $.ajax({
            type: "delete",
            url: "../api/dashboards/" + dhis2.db.current(),
            success: function () {
                $("#manageDashboardForm").dialog("destroy");
                dhis2.db.clearCurrent();
                dhis2.db.renderDashboardListLoadFirst();
            }
        });
    }
}


dhis2.db.translateDashboard = function () {
    if (undefined !== dhis2.db.current()) {
        var currentPage = "/dhis-web-dashboard-integration/index.action"
        document.location.href = "../dhis-web-commons/i18n.action?className=Dashboard&uid=" + dhis2.db.current() + "&returnUrl=" + currentPage;
    }
}

function updateSharing(dashboard) {
    $('#dashboardMenu').data('canManage', dashboard.access.manage);

    if (dashboard.access.manage) {
        var manageLink = $('<a/>')
            .addClass('bold')
            .text(i18n_manage)
            .attr('href', 'javascript:dhis2.db.openManageDashboardForm()');
        $('#manageDashboard').html(manageLink);

        var sharingLink = $('<a/>')
            .addClass('bold')
            .text(i18n_share)
            .attr('href', 'javascript:showSharingDialog("dashboard", "' + dashboard.id + '")');
        $('#manageSharing').html(sharingLink);
    }
    else {
        var manageLink = $('<a/>')
            .addClass('bold')
            .css({
                'cursor': 'default',
                'text-decoration': 'none',
                'color': '#888'
            })
            .text(i18n_manage);
        $('#manageDashboard').html(manageLink);

        var sharingLink = $('<a/>')
            .addClass('bold')
            .css({
                'cursor': 'default',
                'text-decoration': 'none',
                'color': '#888'
            })
            .text(i18n_share);
        $('#manageSharing').html(sharingLink);
    }
}

dhis2.db.renderDashboardListLoadFirst = function () {
    var $l = $("#dashboardList");

    $l.empty();

    $.getJSON("../api/dashboards.json?fields=id,displayName&paging=false&links=false&" + dhis2.util.cacheBust(), function (data) {
        if (undefined !== data.dashboards) {
            var first;

            $.each(data.dashboards, function (index, dashboard) {
                $l.append($.tmpl(dhis2.db.tmpl.dashboardLink, {"id": dashboard.id, "name": dashboard.displayName}));

                if (index == 0) {
                    first = dashboard.id;
                }
            });

            if (undefined === dhis2.db.current()) {
                dhis2.db.setCurrent(first);
            }

            if (undefined !== dhis2.db.current()) {
                dhis2.db.renderDashboard(dhis2.db.current());
            }
            else {
                dhis2.db.clearDashboard();
            }
        }
        else {
            dhis2.db.clearDashboard();
            $("#contentList").append($.tmpl(dhis2.db.tmpl.moduleIntro, {"i18n_click": i18n_click_add_new_to_get_started}));
        }
    });
}

dhis2.db.clearDashboard = function () {
    $d = $("#contentList").empty();
}

dhis2.db.getFullWidth = function () {
    var viewPortWidth = $(window).width(),
        spacing = 31,
        itemWidth = 408,
        items = Math.floor(( viewPortWidth - spacing ) / ( itemWidth + spacing )),
        fullWidth = ( items * itemWidth ) + ( ( items - 1 ) * spacing );

    return fullWidth;
}

/**
 * Toggles size of item. The order is 1) normal 2) double 3) full.
 */
dhis2.db.resizeItem = function (id, isScrollbar) {
    $.getJSON("../api/dashboardItems/" + id, function (item) {

        var newShape = dhis2.db.shapeNormal;

        if (dhis2.db.shapeDoubleWidth == item.shape) {
            newShape = dhis2.db.shapeFullWidth;
            dhis2.db.setFullItemWidth(id, isScrollbar);
        }
        else if (dhis2.db.shapeFullWidth == item.shape) {
            newShape = dhis2.db.shapeNormal;
            dhis2.db.setNormalItemWidth(id, isScrollbar);
        }
        else {
            newShape = dhis2.db.shapeDoubleWidth;
            dhis2.db.setDoubleItemWidth(id, isScrollbar);
        }

        if (newShape) {
            $.ajax({
                url: "../api/dashboardItems/" + id + "/shape/" + newShape,
                type: "put"
            });
        }
    });
}

dhis2.db.onSetItemWidth = function (id, width, isScrollbar) {
    var el = Ext.get("plugin-" + id);
    var fn = el.setViewportWidth || el.dom.setViewportWidth;
    if (fn) {
        fn(width - (isScrollbar ? this.itemScrollbarWidth : 0));
    }
}

dhis2.db.setNormalItemWidth = function (id, isScrollbar) {
    $("#" + id).css("width", dhis2.db.widthNormal + "px");
    $("#drop-" + id).css("width", dhis2.db.widthNormal + "px");
    this.onSetItemWidth(id, this.widthNormal, isScrollbar);
}

dhis2.db.setDoubleItemWidth = function (id, isScrollbar) {
    $("#" + id).css("width", dhis2.db.widthDouble + "px");
    $("#drop-" + id).css("width", dhis2.db.widthDouble + "px");
    this.onSetItemWidth(id, this.widthDouble, isScrollbar);
}

dhis2.db.setFullItemWidth = function (id, isScrollbar) {
    var fullWidth = dhis2.db.getFullWidth();
    $("#" + id).css("width", fullWidth + "px");
    $("#drop-" + id).css("width", fullWidth + "px");
    this.onSetItemWidth(id, fullWidth, isScrollbar);
}

dhis2.db.drawWideItems = function () {
    if (undefined !== dhis2.db.current()) {
        var url = "../api/dashboards/" + dhis2.db.current() + "?fields=dashboardItems[id,shape]",
            viewPortWidth = $(window).width(),
            marginAndSpacing = 60,
            realWidth = ( viewPortWidth - marginAndSpacing );

        $.getJSON(url, function (dashboard) {
            $.each(dashboard.dashboardItems, function (i, item) {
                if (dhis2.db.shapeFullWidth == item.shape) {
                    dhis2.db.setFullItemWidth(item.id);
                }
                else if (realWidth <= dhis2.db.widthDouble && dhis2.db.shapeDoubleWidth == item.shape) {
                    dhis2.db.setNormalItemWidth(item.id);
                }
                else if (realWidth > dhis2.db.widthDouble && dhis2.db.shapeDoubleWidth == item.shape) {
                    dhis2.db.setDoubleItemWidth(item.id);
                }
            });
        });
    }
}

dhis2.db.renderDashboardWithEvent = function (id) {
	dhis2.db.renderDashboard(id);
    dhis2.db.registerDashboardViewEvent();
}	

dhis2.db.renderDashboard = function (id) {
    if (!id) {
        return;
    }

    dhis2.db.reportTableItems = [];

    var fullWidth = dhis2.db.getFullWidth();

    $("#dashboard-" + dhis2.db.current()).removeClass("currentDashboard");

    dhis2.db.setCurrent(id);

    $("#dashboard-" + dhis2.db.current()).addClass("currentDashboard");

    $.getJSON("../api/dashboards/" + id + "?fields=:all,dashboardItems[:all,reports[id,displayName],chart[id,displayName],map[id,displayName],reportTable[id,displayName],resources[id,displayName],users[id,displayName]]&" + dhis2.util.cacheBust(), function (data) {
        $( "#dashboardTitle" ).html( data.displayName );
        $d = $("#contentList").empty();

        updateSharing(data);

        if (data.dashboardItems && data.dashboardItems.length) {
            $.each(data.dashboardItems, function (index, dashboardItem) {
                if (!dashboardItem) {
                    return true;
                }

                var width = dhis2.db.widthNormal;

                if (dhis2.db.shapeFullWidth == dashboardItem.shape) {
                    width = fullWidth;
                }
                else if (dhis2.db.shapeDoubleWidth == dashboardItem.shape) {
                    width = dhis2.db.widthDouble;
                }

                dhis2.db.renderItem($d, dashboardItem, width, false);
            });

            // report table
            reportTablePlugin.url = '..';
            reportTablePlugin.showTitles = true;
            reportTablePlugin.load(dhis2.db.reportTableItems);

            dhis2.db.renderLastDropItem($d);
        }
        else {
            $d.append($.tmpl(dhis2.db.tmpl.dashboardIntro, {
                "i18n_add": i18n_add_stuff_by_searching,
                "i18n_arrange": i18n_arrange_dashboard_by_dragging_and_dropping
            }));
        }

        dhis2.db.dashboardReady();
    });
}

dhis2.db.linkItemHeaderHtml = function (itemId, title) {
    var html =
        "<li id='liDrop-" + itemId + "' class='liDropItem'><div class='dropItem' id='drop-" + itemId + "' data-item='" + itemId + "'></div></li>" +
        "<li id='li-" + itemId + "' class='liItem'><div class='item' id='" + itemId + "'><div class='itemHeader'><a href='javascript:dhis2.db.removeItem( \"" + itemId + "\" )'>" + i18n_remove + "</a></div>" +
        "<ul id='ul-" + itemId + "' class='itemList'><li class='itemTitle' title='" + i18n_drag_to_new_position + "'>" + title + "</li>";

    return html;
}

dhis2.db.renderItem = function ($d, dashboardItem, width, prepend, autoRender) {
    width = width || dhis2.db.widthNormal;
    prepend = prepend || false;
    autoRender = autoRender || false;

    var graphStyle = "width:" + width + "px; overflow:hidden;";
    var tableStyle = "width:" + width + "px;";
    var userOrgUnit = dhis2.db.currentUserOrgUnit || [];

    if ("CHART" == dashboardItem.type) {
        var content = $.tmpl(dhis2.db.tmpl.chartItem, {
            "itemId": dashboardItem.id,
            "id": dashboardItem.chart.id,
            "name": dashboardItem.chart.displayName,
            "style": graphStyle,
            "i18n_remove": i18n_remove,
            "i18n_get_as_image": i18n_get_as_image,
            "i18n_share": i18n_share_interpretation,
            "i18n_click_and_drag_to_new_position": i18n_click_and_drag_to_new_position
        });
        dhis2.db.preOrAppend($d, content, prepend);

        DHIS.getChart({
            url: '..',
            el: 'plugin-' + dashboardItem.id,
            id: dashboardItem.chart.id,
            width: width,
            height: dhis2.db.itemContentHeight,
            dashboard: true,
            crossDomain: false,
            skipMask: true,
            userOrgUnit: userOrgUnit,
            domainAxisStyle: {
                labelRotation: 45,
                labelFont: '10px sans-serif',
                labelColor: '#111'
            },
            rangeAxisStyle: {
                labelFont: '9px sans-serif'
            },
            legendStyle: {
                labelFont: 'normal 10px sans-serif',
                labelColor: '#222',
                labelMarkerSize: 10,
                titleFont: 'bold 12px sans-serif',
                titleColor: '#333'
            },
            seriesStyle: {
                labelColor: '#333',
                labelFont: '9px sans-serif'
            }
        });
    }
    else if ("EVENT_CHART" == dashboardItem.type) {
        var content = $.tmpl(dhis2.db.tmpl.eventChartItem, {
            "itemId": dashboardItem.id,
            "id": dashboardItem.eventChart.id,
            "name": dashboardItem.eventChart.displayName,
            "style": graphStyle,
            "i18n_remove": i18n_remove,
            "i18n_get_as_image": i18n_get_as_image,
            "i18n_share": i18n_share_interpretation,
            "i18n_click_and_drag_to_new_position": i18n_click_and_drag_to_new_position,
            "i18n_explore": i18n_explore
        });
        dhis2.db.preOrAppend($d, content, prepend);

        DHIS.getEventChart({
            url: '..',
            el: 'plugin-' + dashboardItem.id,
            id: dashboardItem.eventChart.id,
            width: width,
            height: dhis2.db.itemContentHeight,
            dashboard: true,
            crossDomain: false,
            skipMask: true,
            userOrgUnit: userOrgUnit,
            domainAxisStyle: {
                labelRotation: 45,
                labelFont: '10px sans-serif',
                labelColor: '#111'
            },
            rangeAxisStyle: {
                labelFont: '9px sans-serif'
            },
            legendStyle: {
                labelFont: 'normal 10px sans-serif',
                labelColor: '#222',
                labelMarkerSize: 10,
                titleFont: 'bold 12px sans-serif',
                titleColor: '#333'
            },
            seriesStyle: {
                labelColor: '#333',
                labelFont: '9px sans-serif'
            }
        });
    }
    else if ("MAP" == dashboardItem.type) {
        var content = $.tmpl(dhis2.db.tmpl.mapItem, {
            "itemId": dashboardItem.id,
            "id": dashboardItem.map.id,
            "name": dashboardItem.map.displayName,
            "style": graphStyle,
            "height": dhis2.db.itemContentHeight,
            "i18n_remove": i18n_remove,
            "i18n_get_as_image": i18n_get_as_image,
            "i18n_share": i18n_share_interpretation,
            "i18n_click_and_drag_to_new_position": i18n_click_and_drag_to_new_position
        });
        dhis2.db.preOrAppend($d, content, prepend);

        DHIS.getMap({
            url: '..',
            el: 'plugin-' + dashboardItem.id,
            id: dashboardItem.map.id,
            hideLegend: true,
            dashboard: true,
            crossDomain: false,
            skipMask: true,
            mapViews: [{
                userOrgUnit: userOrgUnit
            }]
        });
    }
    else if ("REPORT_TABLE" == dashboardItem.type) {
        var pluginItems = dhis2.db.reportTableItems;
        var content = $.tmpl(dhis2.db.tmpl.reportTableItem, {
            "itemId": dashboardItem.id,
            "id": dashboardItem.reportTable.id,
            "name": dashboardItem.reportTable.displayName,
            "style": tableStyle,
            "i18n_remove": i18n_remove,
            "i18n_share": i18n_share_interpretation,
            "i18n_click_and_drag_to_new_position": i18n_click_and_drag_to_new_position
        });
        dhis2.db.preOrAppend($d, content, prepend);

        var pluginItem = {
            url: '..',
            el: 'plugin-' + dashboardItem.id,
            id: dashboardItem.reportTable.id,
            displayDensity: 'COMPACT',
            fontSize: 'SMALL',
            userOrgUnit: userOrgUnit
        };

        if (autoRender) {
            reportTablePlugin.load(pluginItem);
        }
        else {
            pluginItems.push(pluginItem);
        }
    }
    else if ("EVENT_REPORT" == dashboardItem.type) {
        var content = $.tmpl(dhis2.db.tmpl.eventReportItem, {
            "itemId": dashboardItem.id,
            "id": dashboardItem.eventReport.id,
            "name": dashboardItem.eventReport.displayName,
            "style": tableStyle,
            "i18n_remove": i18n_remove,
            "i18n_share": i18n_share_interpretation,
            "i18n_click_and_drag_to_new_position": i18n_click_and_drag_to_new_position
        });
        dhis2.db.preOrAppend($d, content, prepend);

        DHIS.getEventReport({
            url: '..',
            el: 'plugin-' + dashboardItem.id,
            id: dashboardItem.eventReport.id,
            dashboard: true,
            crossDomain: false,
            skipMask: true,
            displayDensity: 'compact',
            fontSize: 'small',
            userOrgUnit: userOrgUnit
        });
    }
    else if ("USERS" == dashboardItem.type) {
        dhis2.db.renderLinkItem($d, dashboardItem.id, dashboardItem.users, "Users", "../dhis-web-dashboard-integration/profile.action?id=", "");
    }
    else if ("REPORTS" == dashboardItem.type) {
        dhis2.db.renderLinkItem($d, dashboardItem.id, dashboardItem.reports, "Reports", "../dhis-web-reporting/getReportParams.action?mode=report&uid=", "");
    }
    else if ("RESOURCES" == dashboardItem.type) {
        dhis2.db.renderLinkItem($d, dashboardItem.id, dashboardItem.resources, "Resources", "../api/documents/", "/data");
    }
    else if ("MESSAGES" == dashboardItem.type) {
        dhis2.db.renderMessagesItem($d, dashboardItem.id);
    }
    else if ("APP" == dashboardItem.type) {
        if (undefined === dhis2.db.apps) {
            $.getJSON('../api/apps', function (apps) {
                dhis2.db.apps = {};
                $.each(apps, function (i, app) {
                    dhis2.db.apps[app.key] = app;
                });
                dhis2.db.renderDashboard(dhis2.db.current());
            })
                .fail(function (xhr, status, err) {
                    console.warn('Failed to load apps:', err);
                    dhis2.db.apps = {};
                    dhis2.db.renderDashboard(dhis2.db.current());
                });
        }

        var content = $.tmpl(dhis2.db.tmpl.loadingAppItem, {
            "itemId": dashboardItem.id,
            "appKey": dashboardItem.appKey,
            "style": tableStyle,
            "i18n_remove": i18n_remove,
            "i18n_share": i18n_share_interpretation,
            "i18n_click_and_drag_to_new_position": i18n_click_and_drag_to_new_position
        });

        if (dhis2.db.apps) {
            if (dhis2.db.apps.hasOwnProperty(dashboardItem.appKey)) {
                content = $.tmpl(dhis2.db.tmpl.appItem, {
                    "itemId": dashboardItem.id,
                    "appKey": dashboardItem.appKey,
                    "app": dhis2.db.apps[dashboardItem.appKey],
                    "style": tableStyle,
                    "i18n_remove": i18n_remove,
                    "i18n_share": i18n_share_interpretation,
                    "i18n_click_and_drag_to_new_position": i18n_click_and_drag_to_new_position
                });
            }
            else {
                content = $.tmpl(dhis2.db.tmpl.missingAppItem, {
                    "itemId": dashboardItem.id,
                    "appKey": dashboardItem.appKey,
                    "style": tableStyle,
                    "i18n_remove": i18n_remove,
                    "i18n_share": i18n_share_interpretation,
                    "i18n_click_and_drag_to_new_position": i18n_click_and_drag_to_new_position
                });
            }
        }

        dhis2.db.preOrAppend($d, content, prepend);
    }
}

/**
 * Initializes and populates the Message widget for dashboard
 * @param $d container to append widget
 * @param itemId unique to this widget
 */
dhis2.db.renderMessagesItem = function ($d, itemId) {

    // Create widget container and append to the dashboard
    $d.append(dhis2.db.linkItemHeaderHtml(itemId, "Messages") + "</ul></div></li>");

    // Select widget list
    var $ul = $("#ul-" + itemId);

    // Add paging after list
    dhis2.db.createMessagePaging($ul, itemId);

    // Populate the widget
    dhis2.db.updateMessagesItem($ul, itemId, 1);
}

/**
 * Generates HTML based on the message
 * @param message message data to render
 * @returns {string} HTML representing the message
 */
dhis2.db.getMessageHtml = function (message) {

    function getSender() {
        var firstName = message.lastSenderFirstname || "";
        var surname = message.lastSenderSurname || "";

        return firstName + " " + surname;
    }

    function getCount() {
        return (message.messageCount > 1 ? "(" + message.messageCount + ")" : "");
    }

    return "<li class='message-item'> <a href='readMessage.action?id=" + message.id + "' class='" + (message.read ? "" : "bold") +
        "'> <div> <span>" + getSender() + " " + getCount() + "</span> <span class='tipText' style='float:right'>" + message.lastMessage +
        "</span> </div> <div> <span>" + message.name + "</span> </div> </a> </li>";
}

/**
 * Generates HTML for the message paging
 * @param $ul Element to insert after
 */
dhis2.db.createMessagePaging = function ($ul, itemId) {

    // Add page counter
    $ul.children(".itemTitle").append("<span style='float: right'></span>");

    // Add button container
    $ul.after("<div id='message-dashboard-pager-"+itemId+"' class='message-dashboard-pager'></div>");

    var $div = $("#message-dashboard-pager-"+itemId);

    // Add buttons
    $div.append(
        "<a href='#' id='message-"+itemId+"-prev-page' data-page-link='0' class='material-icons' style='text-decoration:none'>navigate_before</a>" +
        "<a href='#' id='message-"+itemId+"-next-page' data-page-link='0' class='material-icons' style='text-decoration:none'>navigate_next</a>");

    // Add clickHandler
    $div.children("*").click(function() {
        dhis2.db.updateMessagesItem($ul, itemId, $(this).attr("data-page-link"));
    });
}

/**
 * Updates the actual messages based on the current page
 * @param $ul list to update
 * @param page to update to
 */
dhis2.db.updateMessagesItem = function($ul, itemId, page) {

    // Ignore page == -1
    if(page == -1) {
        return false;
    }

    // Clear previous list of messages
    $ul.children( ".message-item").remove();

    // Fetch new list of messages
    $.get("../api/messageConversations.json?fields=:all&pageSize=5&page=" + page, function (json) {
        $.each(json.messageConversations, function (index, message) {

            // Generate HTML for each message
            $ul.append(dhis2.db.getMessageHtml(message));

        });

        // Update counter to reflect new page
        dhis2.db.updateMessagePaging($ul, itemId, page, json.pager.pageCount);
    });
}

/**
 * Updates the page number, and buttons to reflect the current page
 */
dhis2.db.updateMessagePaging = function($ul, itemId, page, pageCount) {
    // Ignore bad values
    if(page < 1 || page > pageCount) {
        return false;
    }

    page = parseInt(page);

    // Update counter
    $ul.children(".itemTitle").children("span").html("Page: " + page + "/" + pageCount);

    // Update buttons
    $("#message-"+itemId+"-prev-page")
        .attr("data-page-link", (page > 1 ? (page-1) : -1))
        .css("color", (page < 2 ? "#ccc" : "#000"));

    $("#message-"+itemId+"-next-page")
        .attr("data-page-link", (page < pageCount ? (page+1) : -1))
        .css("color", (page >= pageCount ? "#ccc" : "#000"));

}

dhis2.db.renderLinkItem = function ($d, itemId, contents, title, baseUrl, urlSuffix) {
    var html = dhis2.db.linkItemHeaderHtml(itemId, title);

    $.each(contents, function (index, content) {
        if (null == content || undefined === content) {
            return true;
        }

        html +=
            "<li><a href='" + baseUrl + content.id + urlSuffix + "'>" + content.displayName + "</a>" +
            "<a class='removeItemLink' href='javascript:dhis2.db.removeItemContent( \"" + itemId + "\", \"" + content.id + "\" )' title='" + i18n_remove + "'>" +
            "<img src='../images/hide.png'></a></li>";
    });

    html += "</ul></div></li>";

    $d.append(html);
}

dhis2.db.renderLastDropItem = function ($d) {
    var html = "<li id='liDrop-dropLast' class='liDropItem'><div class='dropItem lastDropItem blankDropItem' id='dropLast' data-item='dropLast'></div></li>";

    $d.append(html);
}

dhis2.db.moveItem = function (id, destItemId, position) {
    var $targetDropLi = $("#liDrop-" + dhis2.db.currentItem);
    var $targetLi = $("#li-" + dhis2.db.currentItem);

    var $destLi = $("#liDrop-" + destItemId);
    $targetDropLi.insertBefore($destLi);
    $targetLi.insertBefore($destLi);

    var url = "../api/dashboards/" + dhis2.db.current() + "/items/" + id + "/position/" + position;

    $.post(url, function () {
    });
}

dhis2.db.addItemContent = function (type, id) {
    if (undefined !== dhis2.db.current()) {
        $.ajax({
            type: "post",
            url: "../api/dashboards/" + dhis2.db.current() + "/items/content",
            data: {
                type: type,
                id: id
            },
            success: function (data, textStatus, xhr) {

                var location = xhr.getResponseHeader("Location");

                if (location) {
                    $.getJSON("../api" + location, function (item) {
                        if (item && $.inArray(item.type, dhis2.db.visualItemTypes) != -1) {
                            $d = $("#contentList");
                            dhis2.db.renderItem($d, item, undefined, true, true);
                            dhis2.db.addDragDrop(item.id);
                        }
                        else {
                            dhis2.db.renderDashboard(dhis2.db.current());
                        }
                    });
                }
                else {
                    dhis2.db.renderDashboard(dhis2.db.current());
                }
            },
            error: function (xhr) {
                var error = JSON.parse(xhr.responseText);
                setHeaderDelayMessage(error.message);
            }
        });
    }
}

dhis2.db.removeItem = function (id) {
    $.ajax({
        type: "delete",
        url: "../api/dashboards/" + dhis2.db.current() + "/items/" + id,
        success: function () {
            dhis2.db.currentItem = undefined;
            $("#liDrop-" + id).remove();
            $("#li-" + id).remove();
        }
    });
}

dhis2.db.removeItemContent = function (itemId, contentId) {
    $.ajax({
        type: "delete",
        url: "../api/dashboards/" + dhis2.db.current() + "/items/" + itemId + "/content/" + contentId,
        success: function () {
            dhis2.db.renderDashboard(dhis2.db.current());
        }
    });
}

dhis2.db.addMessagesContent = function () {
    dhis2.db.addItemContent("MESSAGES", "");
    $("#manageDashboardForm").dialog("destroy");
}

dhis2.db.getIndex = function (itemId) {
    return parseInt($(".liDropItem").index($("#liDrop-" + itemId)));
}

dhis2.db.exploreChart = function (uid) {
    window.location.href = "../dhis-web-visualizer/index.html?id=" + uid;
}

dhis2.db.exploreEventChart = function (uid) {
    window.location.href = "../dhis-web-event-visualizer/index.html?id=" + uid;
}

dhis2.db.exploreMap = function (uid) {
    window.location.href = "../dhis-web-mapping/index.html?id=" + uid;
}

dhis2.db.exploreReportTable = function (uid) {
    window.location.href = "../dhis-web-pivot/index.html?id=" + uid;
}

dhis2.db.exploreEventReport = function (uid) {
    window.location.href = "../dhis-web-event-reports/index.html?id=" + uid;
}

dhis2.db.exploreApp = function (appKey, itemId) {
    window.open(dhis2.db.apps[appKey].launchUrl + '?dashboardItemId=' + itemId, 'win' + dhis2.util.cacheBust());
}

dhis2.db.renderReportTable = function (tableId, itemId) {
    $.get("../api/reportTables/" + tableId + "/data.html", function (data) {
        $("#pivot-" + itemId).html(data);
    });
}

/**
 * Prepends or appends the given content to the given jQuery element.
 *
 * @param $el the jQuery element.
 * @param content the content.
 * @param prepend indicates whether to prepend or append.
 */
dhis2.db.preOrAppend = function ($el, content, prepend) {
    if (prepend && prepend == true) {
        $el.prepend(content);
    }
    else {
        $el.append(content);
    }
}

//------------------------------------------------------------------------------
// Search
//------------------------------------------------------------------------------

dhis2.db.searchMore = function (type) {
    dhis2.db.currentMaxType.push(type);
    dhis2.db.search();
}

dhis2.db.searchFewer = function (type) {
    dhis2.db.currentMaxType.splice($.inArray(type, dhis2.db.currentMaxType), 1);
    dhis2.db.search();
}

dhis2.db.search = function () {
    var query = $.trim($("#searchField").val());

    if (query.length == 0) {
        dhis2.db.hideSearch();
        return undefined;
    }

    var url = "../api/dashboards/q/" + query + dhis2.db.getMaxParams();

    var hits = $.ajax({
        url: url,
        dataType: "json",
        cache: false,
        success: function (data) {
            var $h = $("#hitDiv");
            dhis2.db.renderSearch(data, $h);
            dhis2.db.setHitLinks();
            $h.show();
            $("#searchField").focus();
        }
    });
}

dhis2.db.setHitLinks = function () {
    for (var i = 0; i < dhis2.db.currentMaxType.length; i++) {
        var type = dhis2.db.currentMaxType[i];

        $("#hitMore-" + type).hide();
        $("#hitFewer-" + type).show();
    }
}

dhis2.db.getMaxParams = function () {
    var params = "?";

    if (dhis2.db.currentMaxType.length) {
        for (var i = 0; i < dhis2.db.currentMaxType.length; i++) {
            params += "max=" + dhis2.db.currentMaxType[i] + "&";
        }
    }

    return params.substring(0, ( params.length - 1 ));
}

dhis2.db.renderSearch = function (data, $h) {
    $h.empty().append("<ul>");
    var canManage = $('#dashboardMenu').data('canManage');

    if (data.searchCount > 0) {
        if (data.userCount > 0) {
            $h.append($.tmpl(dhis2.db.tmpl.hitHeader, {
                "title": "Users",
                "type": "USERS",
                "i18n_see_more_hits": i18n_see_more_hits,
                "i18n_see_fewer_hits": i18n_see_fewer_hits
            }));

            for (var i in data.users) {
                var o = data.users[i];
                $h.append($.tmpl(dhis2.db.tmpl.hitItem, {
                    "canManage": canManage,
                    "link": "profile.action?id=" + o.id,
                    "img": "user_small",
                    "name": o.name,
                    "type": "USERS",
                    "id": o.id,
                    "i18n_add": i18n_add
                }));
            }
        }

        if (data.chartCount > 0) {
            $h.append($.tmpl(dhis2.db.tmpl.hitHeader, {
                "title": "Charts",
                "type": "CHART",
                "i18n_see_more_hits": i18n_see_more_hits,
                "i18n_see_fewer_hits": i18n_see_fewer_hits
            }));

            for (var i in data.charts) {
                var o = data.charts[i];
                $h.append($.tmpl(dhis2.db.tmpl.hitItem, {
                    "canManage": canManage,
                    "link": "../dhis-web-visualizer/index.html?id=" + o.id,
                    "img": "chart_small",
                    "name": o.name,
                    "type": "CHART",
                    "id": o.id,
                    "i18n_add": i18n_add
                }));
            }
        }

        if (data.eventChartCount > 0) {
            $h.append($.tmpl(dhis2.db.tmpl.hitHeader, {
                "title": "Event charts",
                "type": "EVENT_CHART",
                "i18n_see_more_hits": i18n_see_more_hits,
                "i18n_see_fewer_hits": i18n_see_fewer_hits
            }));

            for (var i in data.eventCharts) {
                var o = data.eventCharts[i];
                $h.append($.tmpl(dhis2.db.tmpl.hitItem, {
                    "canManage": canManage,
                    "link": "../dhis-web-event-visualizer/index.html?id=" + o.id,
                    "img": "chart_small",
                    "name": o.name,
                    "type": "EVENT_CHART",
                    "id": o.id,
                    "i18n_add": i18n_add
                }));
            }
        }

        if (data.mapCount > 0) {
            $h.append($.tmpl(dhis2.db.tmpl.hitHeader, {
                "title": "Maps",
                "type": "MAP",
                "i18n_see_more_hits": i18n_see_more_hits,
                "i18n_see_fewer_hits": i18n_see_fewer_hits
            }));

            for (var i in data.maps) {
                var o = data.maps[i];
                $h.append($.tmpl(dhis2.db.tmpl.hitItem, {
                    "canManage": canManage,
                    "link": "../dhis-web-mapping/index.html?id=" + o.id,
                    "img": "map_small",
                    "name": o.name,
                    "type": "MAP",
                    "id": o.id,
                    "i18n_add": i18n_add
                }));
            }
        }

        if (data.reportTableCount > 0) {
            $h.append($.tmpl(dhis2.db.tmpl.hitHeader, {
                "title": "Pivot tables",
                "type": "REPORT_TABLE",
                "i18n_see_more_hits": i18n_see_more_hits,
                "i18n_see_fewer_hits": i18n_see_fewer_hits
            }));

            for (var i in data.reportTables) {
                var o = data.reportTables[i];
                $h.append($.tmpl(dhis2.db.tmpl.hitItem, {
                    "canManage": canManage,
                    "link": "../dhis-web-pivot/index.html?id=" + o.id,
                    "img": "table_small",
                    "name": o.name,
                    "type": "REPORT_TABLE",
                    "id": o.id,
                    "i18n_add": i18n_add
                }));
            }
        }

        if (data.eventReportCount > 0) {
            $h.append($.tmpl(dhis2.db.tmpl.hitHeader, {
                "title": "Event reports",
                "type": "EVENT_REPORT",
                "i18n_see_more_hits": i18n_see_more_hits,
                "i18n_see_fewer_hits": i18n_see_fewer_hits
            }));

            for (var i in data.eventReports) {
                var o = data.eventReports[i];
                $h.append($.tmpl(dhis2.db.tmpl.hitItem, {
                    "canManage": canManage,
                    "link": "../dhis-web-event-reports/index.html?id=" + o.id,
                    "img": "table_small",
                    "name": o.name,
                    "type": "EVENT_REPORT",
                    "id": o.id,
                    "i18n_add": i18n_add
                }));
            }
        }

        if (data.reportCount > 0) {
            $h.append($.tmpl(dhis2.db.tmpl.hitHeader, {
                "title": "Standard reports",
                "type": "REPORTS",
                "i18n_see_more_hits": i18n_see_more_hits,
                "i18n_see_fewer_hits": i18n_see_fewer_hits
            }));

            for (var i in data.reports) {
                var o = data.reports[i];
                $h.append($.tmpl(dhis2.db.tmpl.hitItem, {
                    "canManage": canManage,
                    "link": "../dhis-web-reporting/getReportParams.action?uid=" + o.id,
                    "img": "standard_report_small",
                    "name": o.name,
                    "type": "REPORTS",
                    "id": o.id,
                    "i18n_add": i18n_add
                }));
            }
        }

        if (data.resourceCount > 0) {
            $h.append($.tmpl(dhis2.db.tmpl.hitHeader, {
                "title": "Resources",
                "type": "RESOURCES",
                "i18n_see_more_hits": i18n_see_more_hits,
                "i18n_see_fewer_hits": i18n_see_fewer_hits
            }));

            for (var i in data.resources) {
                var o = data.resources[i];
                $h.append($.tmpl(dhis2.db.tmpl.hitItem, {
                    "canManage": canManage,
                    "link": "../api/documents/" + o.id,
                    "img": "document_small",
                    "name": o.name,
                    "type": "RESOURCES",
                    "id": o.id,
                    "i18n_add": i18n_add
                }));
            }
        }

        if (data.appCount > 0) {
            $h.append($.tmpl(dhis2.db.tmpl.hitHeader, {
                "title": "Apps",
                "type": "APP",
                "i18n_see_more_hits": i18n_see_more_hits,
                "i18n_see_fewer_hits": i18n_see_fewer_hits
            }));

            for (var i in data.apps) {
                var o = data.apps[i];
                $h.append($.tmpl(dhis2.db.tmpl.appHitItem, {
                    "canManage": canManage,
                    "link": "../api/apps/" + o.key,
                    "img": "app_small",
                    "name": o.name,
                    "type": "APP",
                    "id": o.key,
                    "i18n_add": i18n_add
                }));
            }
        }
    }
    else {
        $h.append($.tmpl(dhis2.db.tmpl.hitHeader, {"title": "No results found"}));
    }
}

dhis2.db.hideSearch = function () {
    $("#hitDiv").hide();
}

dhis2.db.registerDashboardViewEvent = function () {
    var fav = dhis2.db.current() || "";

    $.post("../api/dataStatistics?eventType=DASHBOARD_VIEW&favorite=" + fav);
}

//------------------------------------------------------------------------------
// Share
//------------------------------------------------------------------------------

dhis2.db.viewShareForm = function (id, type, name) {
    dhis2.db.currentShareId = id;
    dhis2.db.currentShareType = type;

    var title = i18n_share_your_interpretation_of + " " + name;

    $("#shareForm").dialog({
        modal: true,
        width: 550,
        resizable: false,
        title: title
    });
}

dhis2.db.shareInterpretation = function () {
    var text = $("#interpretationArea").val();

    if (text.length && $.trim(text).length) {
        text = $.trim(text);

        var url = "../api/interpretations/" + dhis2.db.currentShareType + "/" + dhis2.db.currentShareId;

        // TODO url += ( ou && ou.length ) ? "?ou=" + ou : "";

        $.ajax({
            type: "post",
            url: url,
            contentType: "text/html",
            data: text,
            success: function () {
                $("#shareForm").dialog("close");
                $("#interpretationArea").val("");
                setHeaderDelayMessage(i18n_interpretation_was_shared);
            },
            error: function(xhr, status, error) {
				setHeaderDelayMessage(xhr.responseText);
			}
        });
    }
}

dhis2.db.showShareHelp = function () {
    $("#shareHelpForm").dialog({
        modal: true,
        width: 380,
        resizable: false,
        title: "Share your data interpretations"
    });
}

//------------------------------------------------------------------------------
// Full size view
//------------------------------------------------------------------------------

dhis2.db.viewReportDialog = function (url, name) {
    var width = 820,
        height = 550,
        title = i18n_viewing + " " + name;

    $.get(url, function (data) {
        $("#reportDialogView").html(data);
    });

    $("#reportDialogView").dialog({
        autoOpen: true,
        modal: true,
        height: height + 65,
        width: width + 25,
        resizable: false,
        title: title
    });
}

dhis2.db.downloadImage = function () {
    var url = $("#chartImage").attr("src");

    if (url) {
        url = url + "&attachment=true";
        window.location.href = url;
    }
}

//------------------------------------------------------------------------------
// Org unit selector
//------------------------------------------------------------------------------

dhis2.db.viewOrgUnitSelector = function () {
    $("#orgUnitSelectorForm").dialog({
        autoOpen: true,
        modal: true,
        width: 370,
        height: 500,
        resizable: false,
        title: i18n_user_org_unit_filter
    });
}

dhis2.db.updateSelectedOrgUnits = function () {
    var ous = selectionTreeSelection.getSelectedUid();
    dhis2.db.currentUserOrgUnit = ous;
    dhis2.db.renderDashboard(dhis2.db.current());
    $("#orgUnitSelectorForm").dialog("destroy");
}

dhis2.db.clearSelectedOrgUnits = function () {
    dhis2.db.currentUserOrgUnit = [];
    selectionTree.clearSelectedOrganisationUnitsAndBuildTree();
    dhis2.db.renderDashboard(dhis2.db.current());
    $("#orgUnitSelectorForm").dialog("destroy");
}
<|MERGE_RESOLUTION|>--- conflicted
+++ resolved
@@ -1,1510 +1,1505 @@
-dhis2.util.namespace('dhis2.db');
-
-dhis2.db.currentKey = undefined;
-
-dhis2.db.current = function () {
-    var current = localStorage[dhis2.db.currentKey];
-    current = ( current == "undefined" ) ? undefined : current;
-    return current;
-}
-
-dhis2.db.setCurrent = function (id) {
-    localStorage[dhis2.db.currentKey] = id;
-}
-
-dhis2.db.clearCurrent = function () {
-    localStorage.removeItem(dhis2.db.currentKey);
-}
-
-dhis2.db.currentItem;
-dhis2.db.currentItemPos;
-dhis2.db.currentShareType;
-dhis2.db.currentShareId;
-dhis2.db.currentMaxType = [];
-dhis2.db.currentUserOrgUnit = [];
-dhis2.db.contextPath;
-dhis2.db.maxItems = 40;
-dhis2.db.shapeNormal = "NORMAL";
-dhis2.db.shapeDoubleWidth = "DOUBLE_WIDTH";
-dhis2.db.shapeFullWidth = "FULL_WIDTH";
-dhis2.db.widthNormal = 408;
-dhis2.db.widthDouble = 847;
-dhis2.db.visualItemTypes = ["CHART", "EVENT_CHART", "MAP", "REPORT_TABLE", "EVENT_REPORT", "APP"];
-dhis2.db.itemContentHeight = 308;
-dhis2.db.itemScrollbarWidth = /\bchrome\b/.test(navigator.userAgent.toLowerCase()) ? 8 : 17;
-dhis2.db.reportTableItems = [];
-
-// TODO support table as link and embedded
-// TODO double horizontal size
-
-//------------------------------------------------------------------------------
-// Document ready
-//------------------------------------------------------------------------------
-
-$(document).ready(function () {
-    $("#interpretationArea").autogrow();
-
-    $(document).click(dhis2.db.hideSearch);
-
-    $(window).resize(dhis2.db.drawWideItems);
-
-    $("#searchField").focus(function () {
-        $("#searchDiv").css("border-color", "#999");
-    }).blur(function () {
-        $("#searchDiv").css("border-color", "#aaa");
-    });
-
-    $("#searchField").focus();
-    $("#searchField").keyup(dhis2.db.search);
-
-    selectionTreeSelection.setMultipleSelectionAllowed(true);
-    selectionTree.clearSelectedOrganisationUnitsAndBuildTree();
-
-    $.getJSON("../api/me/user-account.json?" + dhis2.util.cacheBust(), function (json) {
-        dhis2.db.currentKey = "dhis2.dashboard.current." + json.username;
-        dhis2.db.renderDashboardListLoadFirst();
-    });
-
-    $.getJSON("../api/system/info.json", function (json) {
-        dhis2.db.contextPath = json.contextPath;
-    });
-});
-
-//------------------------------------------------------------------------------
-// Dashboard
-//------------------------------------------------------------------------------
-
-dhis2.db.tmpl = {
-    dashboardLink: "<li id='dashboard-${id}'><a href='javascript:dhis2.db.renderDashboardWithEvent( \"${id}\" )'>${name}</a></li>",
-
-    moduleIntro: "<li><div class='dasboardIntro'>${i18n_click}</div></li>",
-
-    dashboardIntro: "<li><div class='dasboardIntro'>${i18n_add}</div><div class='dasboardTip'>${i18n_arrange}</div></li>",
-
-    hitHeader: "<li class='hitHeader'><span class='bold'>${title}</span> &nbsp; " +
-    "<a id='hitMore-${type}' href='javascript:dhis2.db.searchMore( \"${type}\" )'>${i18n_see_more_hits} &raquo;</a>" +
-    "<a id='hitFewer-${type}' href='javascript:dhis2.db.searchFewer( \"${type}\" )' style='display:none'>&laquo; ${i18n_see_fewer_hits}</a></li>",
-
-    hitItem: "<li><a class='viewLink' href='${link}'><img src='../images/${img}.png'>${name}</a>" +
-    "{{if canManage}}<a class='addLink' href='javascript:dhis2.db.addItemContent( \"${type}\", \"${id}\" )'>${i18n_add}</a>{{/if}}</li>",
-
-    appHitItem: "<li><a class='viewLink' href='javascript:dhis2.db.addItemContent( \"${type}\", \"${id}\" )'><img src='../images/${img}.png'>${name}</a>" +
-    "{{if canManage}}<a class='addLink' href='javascript:dhis2.db.addItemContent( \"${type}\", \"${id}\" )'>${i18n_add}</a>{{/if}}</li>",
-
-    chartItem: "<li id='liDrop-${itemId}' class='liDropItem'><div class='dropItem' id='drop-${itemId}' style='${style}' data-item='${itemId}'></div></li>" +
-    "<li id='li-${itemId}' class='liItem'><div class='item' id='${itemId}' style='${style}'><div class='itemHeader'><a href='javascript:dhis2.db.removeItem( \"${itemId}\" )'>${i18n_remove}</a>" +
-    "<a href='javascript:dhis2.db.viewShareForm( \"${id}\", \"chart\", \"${name}\" )'>${i18n_share}</a>" +
-    "<a href='javascript:dhis2.db.exploreChart( \"${id}\" )'>${i18n_explore}</a>" +
-    "<a href='javascript:dhis2.db.resizeItem( \"${itemId}\" )'>${i18n_resize}</a>" +
-    "<i class=\"fa fa-arrows dragIcon\" title=\"${i18n_click_and_drag_to_new_position}\"></i></div>" +
-    "<div id='plugin-${itemId}' style='font-family:sans-serif !important'></div>" +
-    "</div></li>",
-
-    eventChartItem: "<li id='liDrop-${itemId}' class='liDropItem'><div class='dropItem' id='drop-${itemId}' style='${style}' data-item='${itemId}'></div></li>" +
-    "<li id='li-${itemId}' class='liItem'><div class='item' id='${itemId}' style='${style}'><div class='itemHeader'><a href='javascript:dhis2.db.removeItem( \"${itemId}\" )'>${i18n_remove}</a>" +
-    "<a href='javascript:dhis2.db.exploreEventChart( \"${id}\" )'>${i18n_explore}</a>" +
-    "<a href='javascript:dhis2.db.resizeItem( \"${itemId}\" )'>${i18n_resize}</a>" +
-    "<i class=\"fa fa-arrows dragIcon\" title=\"${i18n_click_and_drag_to_new_position}\"></i></div>" +
-    "<div id='plugin-${itemId}'></div>" +
-    "</div></li>",
-
-    mapItem: "<li id='liDrop-${itemId}' class='liDropItem'><div class='dropItem' id='drop-${itemId}' style='${style}' data-item='${itemId}'></div></li>" +
-    "<li id='li-${itemId}' class='liItem'><div class='item' id='${itemId}' style='${style}'><div class='itemHeader'><a href='javascript:dhis2.db.removeItem( \"${itemId}\" )'>${i18n_remove}</a>" +
-    "<a href='javascript:dhis2.db.viewShareForm( \"${id}\", \"map\", \"${name}\" )'>${i18n_share}</a>" +
-    "<a href='javascript:dhis2.db.exploreMap( \"${id}\" )'>${i18n_explore}</a>" +
-    "<a href='javascript:dhis2.db.resizeItem( \"${itemId}\" )'>${i18n_resize}</a>" +
-    "<i class=\"fa fa-arrows dragIcon\" title=\"${i18n_click_and_drag_to_new_position}\"></i></div>" +
-    "<div id='plugin-${itemId}' style='width:100%; height:${height}px'></div>" +
-    "</div></li>",
-
-    reportTableItem: "<li id='liDrop-${itemId}' class='liDropItem'><div class='dropItem' id='drop-${itemId}' data-item='${itemId}'></div></li>" +
-    "<li id='li-${itemId}' class='liItem'><div class='item' id='${itemId}' style='${style}'><div class='itemHeader'><a href='javascript:dhis2.db.removeItem( \"${itemId}\" )'>${i18n_remove}</a>" +
-    "<a href='javascript:dhis2.db.viewShareForm( \"${id}\", \"reportTable\", \"${name}\" )'>${i18n_share}</a>" +
-    "<a href='javascript:dhis2.db.exploreReportTable( \"${id}\" )'>${i18n_explore}</a>" +
-    "<a href='javascript:dhis2.db.resizeItem( \"${itemId}\", true )'>${i18n_resize}</a>" +
-    "<i class=\"fa fa-arrows dragIcon\" title=\"${i18n_click_and_drag_to_new_position}\"></i></div>" +
-    "<div id='plugin-${itemId}'></div>" +
-    "</div></li>",
-
-    eventReportItem: "<li id='liDrop-${itemId}' class='liDropItem'><div class='dropItem' id='drop-${itemId}' data-item='${itemId}'></div></li>" +
-    "<li id='li-${itemId}' class='liItem'><div class='item' id='${itemId}' style='${style}'><div class='itemHeader'><a href='javascript:dhis2.db.removeItem( \"${itemId}\" )'>${i18n_remove}</a>" +
-    "<a href='javascript:dhis2.db.exploreEventReport( \"${id}\" )'>${i18n_explore}</a>" +
-    "<a href='javascript:dhis2.db.resizeItem( \"${itemId}\", true )'>${i18n_resize}</a>" +
-    "<i class=\"fa fa-arrows dragIcon\" title=\"${i18n_click_and_drag_to_new_position}\"></i></div>" +
-    "<div id='plugin-${itemId}'></div>" +
-    "</div></li>",
-
-    loadingAppItem: "<li id='liDrop-${itemId}' class='liDropItem'><div class='dropItem' id='drop-${itemId}' data-item='${itemId}'></div><li>" +
-    "<li id='li-${itemId}' class='liItem'><div class='item' id='${itemId}' style='${style}'><div class='itemHeader'>" +
-    "<a href='javascript:dhis2.db.removeItem( \"${itemId}\" )'>${i18n_remove}</a>" +
-    "<a href='javascript:dhis2.db.resizeItem( \"${itemId}\", true )'>${i18n_resize}</a>" +
-    "<i class=\"fa fa-arrows dragIcon\" title=\"${i18n_click_and_drag_to_new_position}\"></i>" +
-    "</div><div style='position:relative'>" +
-    "<div id='plugin-${itemId}' style='width:100%;height:${dhis2.db.itemContentHeight}px'></div>" +
-    "</div></div></li>",
-
-    missingAppItem: "<li id='liDrop-${itemId}' class='liDropItem'><div class='dropItem' id='drop-${itemId}' data-item='${itemId}'></div><li>" +
-    "<li id='li-${itemId}' class='liItem'><div class='item' id='${itemId}' style='${style}'><div class='itemHeader'>" +
-    "<a href='javascript:dhis2.db.removeItem( \"${itemId}\" )'>${i18n_remove}</a>" +
-    "<a href='javascript:dhis2.db.resizeItem( \"${itemId}\", true )'>${i18n_resize}</a>" +
-    "<i class=\"fa fa-arrows dragIcon\" title=\"${i18n_click_and_drag_to_new_position}\"></i>" +
-    "</div><div style='position:relative'>" +
-    "<div id='plugin-${itemId}' style='width:100%;height:${dhis2.db.itemContentHeight}px'>${i18n_missing_dashboard_app}: ${appKey}</div>" +
-    "</div></div></li>",
-
-    appItem: "<li id='liDrop-${itemId}' class='liDropItem'><div class='dropItem' id='drop-${itemId}' data-item='${itemId}'></div><li>" +
-    "<li id='li-${itemId}' class='liItem'><div class='item' id='${itemId}' style='${style}'><div class='itemHeader'>" +
-    "<a href='javascript:dhis2.db.removeItem( \"${itemId}\" )'>${i18n_remove}</a>" +
-    "<a href='javascript:dhis2.db.exploreApp( \"${appKey}\", \"${itemId}\" )'>${i18n_explore}</a>" +
-    "<a href='javascript:dhis2.db.resizeItem( \"${itemId}\", true )'>${i18n_resize}</a>" +
-    "<i class=\"fa fa-arrows dragIcon\" title=\"${i18n_click_and_drag_to_new_position}\"></i>" +
-    "</div><div style='position:relative'>" +
-    "<iframe id='plugin-${itemId}' style='width:100%;height:${dhis2.db.itemContentHeight-4}px;border:0' allowfullscreen src='${app.launchUrl}?dashboardItemId=${itemId}'></iframe>" +
-    "</div></div></li>"
-};
-
-dhis2.db.dashboardReady = function () {
-    $(".item").draggable({
-        containment: "#contentDiv",
-        helper: "clone",
-        stack: ".item",
-        revert: "invalid",
-        start: dhis2.db.dragStart,
-        stop: dhis2.db.dragStop
-    });
-
-    $(".item").droppable({
-        accept: ".item",
-        over: dhis2.db.dropOver
-    });
-
-    $(".dropItem").droppable({
-        accept: ".item",
-        drop: dhis2.db.dropItem
-    });
-
-    $(".lastDropItem").droppable({
-        accept: ".item",
-        over: dhis2.db.lastDropOver,
-        out: dhis2.db.lastDropOut
-    });
-}
-
-dhis2.db.addDragDrop = function (id) {
-    $("#" + id).draggable({
-        containment: "#contentDiv",
-        helper: "clone",
-        stack: ".item",
-        revert: "invalid",
-        start: dhis2.db.dragStart,
-        stop: dhis2.db.dragStop
-    });
-
-    $("#" + id).droppable({
-        accept: ".item",
-        over: dhis2.db.dropOver
-    });
-
-    $("#drop-" + id).droppable({
-        accept: ".item",
-        drop: dhis2.db.dropItem
-    });
-}
-
-dhis2.db.dragStart = function (event, ui) {
-    $(this).hide();
-    dhis2.db.currentItem = $(this).attr("id");
-    dhis2.db.currentItemPos = dhis2.db.getIndex(dhis2.db.currentItem);
-}
-
-dhis2.db.dragStop = function (event, ui) {
-    $(this).show();
-    $(".dropItem").not(".lastDropItem").hide();
-    $(".lastDropItem").removeClass("blankDropItem").addClass("blankDropItem");
-    dhis2.db.currentItem = undefined;
-    dhis2.db.currentItemPos = undefined;
-}
-
-dhis2.db.dropOver = function (event, ui) {
-    $(".dropItem").not("#dropLast").hide();
-    var itemId = $(this).attr("id");
-    var dropItemId = "drop-" + itemId;
-    $("#" + dropItemId).show();
-}
-
-dhis2.db.lastDropOver = function (event, ui) {
-    $(".dropItem").not("#dropLast").hide();
-    $(this).removeClass("blankDropItem").css("display", "block");
-}
-
-dhis2.db.lastDropOut = function (event, ui) {
-    $(this).addClass("blankDropItem");
-}
-
-dhis2.db.dropItem = function (event, ui) {
-    var destItemId = $(this).data("item");
-    var position = dhis2.db.getIndex(destItemId);
-
-    dhis2.db.moveItem(dhis2.db.currentItem, destItemId, position);
-}
-
-dhis2.db.scrollLeft = function () {
-    $("#dashboardListWrapper").animate({
-        scrollTop: "-=29"
-    }, 180);
-}
-
-dhis2.db.scrollRight = function () {
-    $("#dashboardListWrapper").animate({
-        scrollTop: "+=29"
-    }, 180);
-}
-
-dhis2.db.openAddDashboardForm = function () {
-    $("#addDashboardForm").dialog({
-        autoOpen: true,
-        modal: true,
-        width: 415,
-        height: 100,
-        resizable: false,
-        title: "Add new dashboard"
-    });
-}
-
-dhis2.db.openManageDashboardForm = function () {
-    if (undefined !== dhis2.db.current()) {
-        $.getJSON("../api/dashboards/" + dhis2.db.current(), function (data) {
-            var name = data.name;
-            $("#dashboardRename").val(name);
-            $("#manageDashboardForm").dialog({
-                autoOpen: true,
-                modal: true,
-<<<<<<< HEAD
-                width: 500,
-                height: 380,
-=======
-                width: 405,
-                height: 430,
->>>>>>> b3036b87
-                resizable: false,
-                title: name
-            });
-        });
-    }
-}
-
-dhis2.db.addDashboard = function () {
-    var item = '{"name": "' + $("#dashboardName").val() + '"}';
-
-    $("#addDashboardForm").dialog("destroy");
-
-    $.ajax({
-        type: "post",
-        url: "../api/dashboards",
-        data: item,
-        contentType: "application/json",
-        success: function (data, text, xhr) {
-            $("#dashboardName").val("");
-            var location = xhr.getResponseHeader("Location");
-
-            if (location !== undefined && location.lastIndexOf("/") != -1) {
-                var itemId = location.substring(( location.lastIndexOf("/") + 1 ));
-                dhis2.db.setCurrent(itemId);
-            }
-
-            dhis2.db.renderDashboardListLoadFirst();
-        }
-    });
-}
-
-dhis2.db.renameDashboard = function () {
-    var name = $("#dashboardRename").val();
-
-    $("#manageDashboardForm").dialog("destroy");
-
-    if (undefined !== dhis2.db.current() && undefined !== name && name.trim().length > 0) {
-        var data = "{ \"name\": \"" + name + "\"}";
-
-        $.ajax({
-            type: "put",
-            url: "../api/dashboards/" + dhis2.db.current(),
-            contentType: "application/json",
-            data: data,
-            success: function () {
-                $("#dashboardRename").val("");
-                dhis2.db.renderDashboardListLoadFirst();
-            }
-        });
-    }
-}
-
-dhis2.db.removeDashboard = function () {
-    if (undefined !== dhis2.db.current()) {
-        $.ajax({
-            type: "delete",
-            url: "../api/dashboards/" + dhis2.db.current(),
-            success: function () {
-                $("#manageDashboardForm").dialog("destroy");
-                dhis2.db.clearCurrent();
-                dhis2.db.renderDashboardListLoadFirst();
-            }
-        });
-    }
-}
-
-
-dhis2.db.translateDashboard = function () {
-    if (undefined !== dhis2.db.current()) {
-        var currentPage = "/dhis-web-dashboard-integration/index.action"
-        document.location.href = "../dhis-web-commons/i18n.action?className=Dashboard&uid=" + dhis2.db.current() + "&returnUrl=" + currentPage;
-    }
-}
-
-function updateSharing(dashboard) {
-    $('#dashboardMenu').data('canManage', dashboard.access.manage);
-
-    if (dashboard.access.manage) {
-        var manageLink = $('<a/>')
-            .addClass('bold')
-            .text(i18n_manage)
-            .attr('href', 'javascript:dhis2.db.openManageDashboardForm()');
-        $('#manageDashboard').html(manageLink);
-
-        var sharingLink = $('<a/>')
-            .addClass('bold')
-            .text(i18n_share)
-            .attr('href', 'javascript:showSharingDialog("dashboard", "' + dashboard.id + '")');
-        $('#manageSharing').html(sharingLink);
-    }
-    else {
-        var manageLink = $('<a/>')
-            .addClass('bold')
-            .css({
-                'cursor': 'default',
-                'text-decoration': 'none',
-                'color': '#888'
-            })
-            .text(i18n_manage);
-        $('#manageDashboard').html(manageLink);
-
-        var sharingLink = $('<a/>')
-            .addClass('bold')
-            .css({
-                'cursor': 'default',
-                'text-decoration': 'none',
-                'color': '#888'
-            })
-            .text(i18n_share);
-        $('#manageSharing').html(sharingLink);
-    }
-}
-
-dhis2.db.renderDashboardListLoadFirst = function () {
-    var $l = $("#dashboardList");
-
-    $l.empty();
-
-    $.getJSON("../api/dashboards.json?fields=id,displayName&paging=false&links=false&" + dhis2.util.cacheBust(), function (data) {
-        if (undefined !== data.dashboards) {
-            var first;
-
-            $.each(data.dashboards, function (index, dashboard) {
-                $l.append($.tmpl(dhis2.db.tmpl.dashboardLink, {"id": dashboard.id, "name": dashboard.displayName}));
-
-                if (index == 0) {
-                    first = dashboard.id;
-                }
-            });
-
-            if (undefined === dhis2.db.current()) {
-                dhis2.db.setCurrent(first);
-            }
-
-            if (undefined !== dhis2.db.current()) {
-                dhis2.db.renderDashboard(dhis2.db.current());
-            }
-            else {
-                dhis2.db.clearDashboard();
-            }
-        }
-        else {
-            dhis2.db.clearDashboard();
-            $("#contentList").append($.tmpl(dhis2.db.tmpl.moduleIntro, {"i18n_click": i18n_click_add_new_to_get_started}));
-        }
-    });
-}
-
-dhis2.db.clearDashboard = function () {
-    $d = $("#contentList").empty();
-}
-
-dhis2.db.getFullWidth = function () {
-    var viewPortWidth = $(window).width(),
-        spacing = 31,
-        itemWidth = 408,
-        items = Math.floor(( viewPortWidth - spacing ) / ( itemWidth + spacing )),
-        fullWidth = ( items * itemWidth ) + ( ( items - 1 ) * spacing );
-
-    return fullWidth;
-}
-
-/**
- * Toggles size of item. The order is 1) normal 2) double 3) full.
- */
-dhis2.db.resizeItem = function (id, isScrollbar) {
-    $.getJSON("../api/dashboardItems/" + id, function (item) {
-
-        var newShape = dhis2.db.shapeNormal;
-
-        if (dhis2.db.shapeDoubleWidth == item.shape) {
-            newShape = dhis2.db.shapeFullWidth;
-            dhis2.db.setFullItemWidth(id, isScrollbar);
-        }
-        else if (dhis2.db.shapeFullWidth == item.shape) {
-            newShape = dhis2.db.shapeNormal;
-            dhis2.db.setNormalItemWidth(id, isScrollbar);
-        }
-        else {
-            newShape = dhis2.db.shapeDoubleWidth;
-            dhis2.db.setDoubleItemWidth(id, isScrollbar);
-        }
-
-        if (newShape) {
-            $.ajax({
-                url: "../api/dashboardItems/" + id + "/shape/" + newShape,
-                type: "put"
-            });
-        }
-    });
-}
-
-dhis2.db.onSetItemWidth = function (id, width, isScrollbar) {
-    var el = Ext.get("plugin-" + id);
-    var fn = el.setViewportWidth || el.dom.setViewportWidth;
-    if (fn) {
-        fn(width - (isScrollbar ? this.itemScrollbarWidth : 0));
-    }
-}
-
-dhis2.db.setNormalItemWidth = function (id, isScrollbar) {
-    $("#" + id).css("width", dhis2.db.widthNormal + "px");
-    $("#drop-" + id).css("width", dhis2.db.widthNormal + "px");
-    this.onSetItemWidth(id, this.widthNormal, isScrollbar);
-}
-
-dhis2.db.setDoubleItemWidth = function (id, isScrollbar) {
-    $("#" + id).css("width", dhis2.db.widthDouble + "px");
-    $("#drop-" + id).css("width", dhis2.db.widthDouble + "px");
-    this.onSetItemWidth(id, this.widthDouble, isScrollbar);
-}
-
-dhis2.db.setFullItemWidth = function (id, isScrollbar) {
-    var fullWidth = dhis2.db.getFullWidth();
-    $("#" + id).css("width", fullWidth + "px");
-    $("#drop-" + id).css("width", fullWidth + "px");
-    this.onSetItemWidth(id, fullWidth, isScrollbar);
-}
-
-dhis2.db.drawWideItems = function () {
-    if (undefined !== dhis2.db.current()) {
-        var url = "../api/dashboards/" + dhis2.db.current() + "?fields=dashboardItems[id,shape]",
-            viewPortWidth = $(window).width(),
-            marginAndSpacing = 60,
-            realWidth = ( viewPortWidth - marginAndSpacing );
-
-        $.getJSON(url, function (dashboard) {
-            $.each(dashboard.dashboardItems, function (i, item) {
-                if (dhis2.db.shapeFullWidth == item.shape) {
-                    dhis2.db.setFullItemWidth(item.id);
-                }
-                else if (realWidth <= dhis2.db.widthDouble && dhis2.db.shapeDoubleWidth == item.shape) {
-                    dhis2.db.setNormalItemWidth(item.id);
-                }
-                else if (realWidth > dhis2.db.widthDouble && dhis2.db.shapeDoubleWidth == item.shape) {
-                    dhis2.db.setDoubleItemWidth(item.id);
-                }
-            });
-        });
-    }
-}
-
-dhis2.db.renderDashboardWithEvent = function (id) {
-	dhis2.db.renderDashboard(id);
-    dhis2.db.registerDashboardViewEvent();
-}	
-
-dhis2.db.renderDashboard = function (id) {
-    if (!id) {
-        return;
-    }
-
-    dhis2.db.reportTableItems = [];
-
-    var fullWidth = dhis2.db.getFullWidth();
-
-    $("#dashboard-" + dhis2.db.current()).removeClass("currentDashboard");
-
-    dhis2.db.setCurrent(id);
-
-    $("#dashboard-" + dhis2.db.current()).addClass("currentDashboard");
-
-    $.getJSON("../api/dashboards/" + id + "?fields=:all,dashboardItems[:all,reports[id,displayName],chart[id,displayName],map[id,displayName],reportTable[id,displayName],resources[id,displayName],users[id,displayName]]&" + dhis2.util.cacheBust(), function (data) {
-        $( "#dashboardTitle" ).html( data.displayName );
-        $d = $("#contentList").empty();
-
-        updateSharing(data);
-
-        if (data.dashboardItems && data.dashboardItems.length) {
-            $.each(data.dashboardItems, function (index, dashboardItem) {
-                if (!dashboardItem) {
-                    return true;
-                }
-
-                var width = dhis2.db.widthNormal;
-
-                if (dhis2.db.shapeFullWidth == dashboardItem.shape) {
-                    width = fullWidth;
-                }
-                else if (dhis2.db.shapeDoubleWidth == dashboardItem.shape) {
-                    width = dhis2.db.widthDouble;
-                }
-
-                dhis2.db.renderItem($d, dashboardItem, width, false);
-            });
-
-            // report table
-            reportTablePlugin.url = '..';
-            reportTablePlugin.showTitles = true;
-            reportTablePlugin.load(dhis2.db.reportTableItems);
-
-            dhis2.db.renderLastDropItem($d);
-        }
-        else {
-            $d.append($.tmpl(dhis2.db.tmpl.dashboardIntro, {
-                "i18n_add": i18n_add_stuff_by_searching,
-                "i18n_arrange": i18n_arrange_dashboard_by_dragging_and_dropping
-            }));
-        }
-
-        dhis2.db.dashboardReady();
-    });
-}
-
-dhis2.db.linkItemHeaderHtml = function (itemId, title) {
-    var html =
-        "<li id='liDrop-" + itemId + "' class='liDropItem'><div class='dropItem' id='drop-" + itemId + "' data-item='" + itemId + "'></div></li>" +
-        "<li id='li-" + itemId + "' class='liItem'><div class='item' id='" + itemId + "'><div class='itemHeader'><a href='javascript:dhis2.db.removeItem( \"" + itemId + "\" )'>" + i18n_remove + "</a></div>" +
-        "<ul id='ul-" + itemId + "' class='itemList'><li class='itemTitle' title='" + i18n_drag_to_new_position + "'>" + title + "</li>";
-
-    return html;
-}
-
-dhis2.db.renderItem = function ($d, dashboardItem, width, prepend, autoRender) {
-    width = width || dhis2.db.widthNormal;
-    prepend = prepend || false;
-    autoRender = autoRender || false;
-
-    var graphStyle = "width:" + width + "px; overflow:hidden;";
-    var tableStyle = "width:" + width + "px;";
-    var userOrgUnit = dhis2.db.currentUserOrgUnit || [];
-
-    if ("CHART" == dashboardItem.type) {
-        var content = $.tmpl(dhis2.db.tmpl.chartItem, {
-            "itemId": dashboardItem.id,
-            "id": dashboardItem.chart.id,
-            "name": dashboardItem.chart.displayName,
-            "style": graphStyle,
-            "i18n_remove": i18n_remove,
-            "i18n_get_as_image": i18n_get_as_image,
-            "i18n_share": i18n_share_interpretation,
-            "i18n_click_and_drag_to_new_position": i18n_click_and_drag_to_new_position
-        });
-        dhis2.db.preOrAppend($d, content, prepend);
-
-        DHIS.getChart({
-            url: '..',
-            el: 'plugin-' + dashboardItem.id,
-            id: dashboardItem.chart.id,
-            width: width,
-            height: dhis2.db.itemContentHeight,
-            dashboard: true,
-            crossDomain: false,
-            skipMask: true,
-            userOrgUnit: userOrgUnit,
-            domainAxisStyle: {
-                labelRotation: 45,
-                labelFont: '10px sans-serif',
-                labelColor: '#111'
-            },
-            rangeAxisStyle: {
-                labelFont: '9px sans-serif'
-            },
-            legendStyle: {
-                labelFont: 'normal 10px sans-serif',
-                labelColor: '#222',
-                labelMarkerSize: 10,
-                titleFont: 'bold 12px sans-serif',
-                titleColor: '#333'
-            },
-            seriesStyle: {
-                labelColor: '#333',
-                labelFont: '9px sans-serif'
-            }
-        });
-    }
-    else if ("EVENT_CHART" == dashboardItem.type) {
-        var content = $.tmpl(dhis2.db.tmpl.eventChartItem, {
-            "itemId": dashboardItem.id,
-            "id": dashboardItem.eventChart.id,
-            "name": dashboardItem.eventChart.displayName,
-            "style": graphStyle,
-            "i18n_remove": i18n_remove,
-            "i18n_get_as_image": i18n_get_as_image,
-            "i18n_share": i18n_share_interpretation,
-            "i18n_click_and_drag_to_new_position": i18n_click_and_drag_to_new_position,
-            "i18n_explore": i18n_explore
-        });
-        dhis2.db.preOrAppend($d, content, prepend);
-
-        DHIS.getEventChart({
-            url: '..',
-            el: 'plugin-' + dashboardItem.id,
-            id: dashboardItem.eventChart.id,
-            width: width,
-            height: dhis2.db.itemContentHeight,
-            dashboard: true,
-            crossDomain: false,
-            skipMask: true,
-            userOrgUnit: userOrgUnit,
-            domainAxisStyle: {
-                labelRotation: 45,
-                labelFont: '10px sans-serif',
-                labelColor: '#111'
-            },
-            rangeAxisStyle: {
-                labelFont: '9px sans-serif'
-            },
-            legendStyle: {
-                labelFont: 'normal 10px sans-serif',
-                labelColor: '#222',
-                labelMarkerSize: 10,
-                titleFont: 'bold 12px sans-serif',
-                titleColor: '#333'
-            },
-            seriesStyle: {
-                labelColor: '#333',
-                labelFont: '9px sans-serif'
-            }
-        });
-    }
-    else if ("MAP" == dashboardItem.type) {
-        var content = $.tmpl(dhis2.db.tmpl.mapItem, {
-            "itemId": dashboardItem.id,
-            "id": dashboardItem.map.id,
-            "name": dashboardItem.map.displayName,
-            "style": graphStyle,
-            "height": dhis2.db.itemContentHeight,
-            "i18n_remove": i18n_remove,
-            "i18n_get_as_image": i18n_get_as_image,
-            "i18n_share": i18n_share_interpretation,
-            "i18n_click_and_drag_to_new_position": i18n_click_and_drag_to_new_position
-        });
-        dhis2.db.preOrAppend($d, content, prepend);
-
-        DHIS.getMap({
-            url: '..',
-            el: 'plugin-' + dashboardItem.id,
-            id: dashboardItem.map.id,
-            hideLegend: true,
-            dashboard: true,
-            crossDomain: false,
-            skipMask: true,
-            mapViews: [{
-                userOrgUnit: userOrgUnit
-            }]
-        });
-    }
-    else if ("REPORT_TABLE" == dashboardItem.type) {
-        var pluginItems = dhis2.db.reportTableItems;
-        var content = $.tmpl(dhis2.db.tmpl.reportTableItem, {
-            "itemId": dashboardItem.id,
-            "id": dashboardItem.reportTable.id,
-            "name": dashboardItem.reportTable.displayName,
-            "style": tableStyle,
-            "i18n_remove": i18n_remove,
-            "i18n_share": i18n_share_interpretation,
-            "i18n_click_and_drag_to_new_position": i18n_click_and_drag_to_new_position
-        });
-        dhis2.db.preOrAppend($d, content, prepend);
-
-        var pluginItem = {
-            url: '..',
-            el: 'plugin-' + dashboardItem.id,
-            id: dashboardItem.reportTable.id,
-            displayDensity: 'COMPACT',
-            fontSize: 'SMALL',
-            userOrgUnit: userOrgUnit
-        };
-
-        if (autoRender) {
-            reportTablePlugin.load(pluginItem);
-        }
-        else {
-            pluginItems.push(pluginItem);
-        }
-    }
-    else if ("EVENT_REPORT" == dashboardItem.type) {
-        var content = $.tmpl(dhis2.db.tmpl.eventReportItem, {
-            "itemId": dashboardItem.id,
-            "id": dashboardItem.eventReport.id,
-            "name": dashboardItem.eventReport.displayName,
-            "style": tableStyle,
-            "i18n_remove": i18n_remove,
-            "i18n_share": i18n_share_interpretation,
-            "i18n_click_and_drag_to_new_position": i18n_click_and_drag_to_new_position
-        });
-        dhis2.db.preOrAppend($d, content, prepend);
-
-        DHIS.getEventReport({
-            url: '..',
-            el: 'plugin-' + dashboardItem.id,
-            id: dashboardItem.eventReport.id,
-            dashboard: true,
-            crossDomain: false,
-            skipMask: true,
-            displayDensity: 'compact',
-            fontSize: 'small',
-            userOrgUnit: userOrgUnit
-        });
-    }
-    else if ("USERS" == dashboardItem.type) {
-        dhis2.db.renderLinkItem($d, dashboardItem.id, dashboardItem.users, "Users", "../dhis-web-dashboard-integration/profile.action?id=", "");
-    }
-    else if ("REPORTS" == dashboardItem.type) {
-        dhis2.db.renderLinkItem($d, dashboardItem.id, dashboardItem.reports, "Reports", "../dhis-web-reporting/getReportParams.action?mode=report&uid=", "");
-    }
-    else if ("RESOURCES" == dashboardItem.type) {
-        dhis2.db.renderLinkItem($d, dashboardItem.id, dashboardItem.resources, "Resources", "../api/documents/", "/data");
-    }
-    else if ("MESSAGES" == dashboardItem.type) {
-        dhis2.db.renderMessagesItem($d, dashboardItem.id);
-    }
-    else if ("APP" == dashboardItem.type) {
-        if (undefined === dhis2.db.apps) {
-            $.getJSON('../api/apps', function (apps) {
-                dhis2.db.apps = {};
-                $.each(apps, function (i, app) {
-                    dhis2.db.apps[app.key] = app;
-                });
-                dhis2.db.renderDashboard(dhis2.db.current());
-            })
-                .fail(function (xhr, status, err) {
-                    console.warn('Failed to load apps:', err);
-                    dhis2.db.apps = {};
-                    dhis2.db.renderDashboard(dhis2.db.current());
-                });
-        }
-
-        var content = $.tmpl(dhis2.db.tmpl.loadingAppItem, {
-            "itemId": dashboardItem.id,
-            "appKey": dashboardItem.appKey,
-            "style": tableStyle,
-            "i18n_remove": i18n_remove,
-            "i18n_share": i18n_share_interpretation,
-            "i18n_click_and_drag_to_new_position": i18n_click_and_drag_to_new_position
-        });
-
-        if (dhis2.db.apps) {
-            if (dhis2.db.apps.hasOwnProperty(dashboardItem.appKey)) {
-                content = $.tmpl(dhis2.db.tmpl.appItem, {
-                    "itemId": dashboardItem.id,
-                    "appKey": dashboardItem.appKey,
-                    "app": dhis2.db.apps[dashboardItem.appKey],
-                    "style": tableStyle,
-                    "i18n_remove": i18n_remove,
-                    "i18n_share": i18n_share_interpretation,
-                    "i18n_click_and_drag_to_new_position": i18n_click_and_drag_to_new_position
-                });
-            }
-            else {
-                content = $.tmpl(dhis2.db.tmpl.missingAppItem, {
-                    "itemId": dashboardItem.id,
-                    "appKey": dashboardItem.appKey,
-                    "style": tableStyle,
-                    "i18n_remove": i18n_remove,
-                    "i18n_share": i18n_share_interpretation,
-                    "i18n_click_and_drag_to_new_position": i18n_click_and_drag_to_new_position
-                });
-            }
-        }
-
-        dhis2.db.preOrAppend($d, content, prepend);
-    }
-}
-
-/**
- * Initializes and populates the Message widget for dashboard
- * @param $d container to append widget
- * @param itemId unique to this widget
- */
-dhis2.db.renderMessagesItem = function ($d, itemId) {
-
-    // Create widget container and append to the dashboard
-    $d.append(dhis2.db.linkItemHeaderHtml(itemId, "Messages") + "</ul></div></li>");
-
-    // Select widget list
-    var $ul = $("#ul-" + itemId);
-
-    // Add paging after list
-    dhis2.db.createMessagePaging($ul, itemId);
-
-    // Populate the widget
-    dhis2.db.updateMessagesItem($ul, itemId, 1);
-}
-
-/**
- * Generates HTML based on the message
- * @param message message data to render
- * @returns {string} HTML representing the message
- */
-dhis2.db.getMessageHtml = function (message) {
-
-    function getSender() {
-        var firstName = message.lastSenderFirstname || "";
-        var surname = message.lastSenderSurname || "";
-
-        return firstName + " " + surname;
-    }
-
-    function getCount() {
-        return (message.messageCount > 1 ? "(" + message.messageCount + ")" : "");
-    }
-
-    return "<li class='message-item'> <a href='readMessage.action?id=" + message.id + "' class='" + (message.read ? "" : "bold") +
-        "'> <div> <span>" + getSender() + " " + getCount() + "</span> <span class='tipText' style='float:right'>" + message.lastMessage +
-        "</span> </div> <div> <span>" + message.name + "</span> </div> </a> </li>";
-}
-
-/**
- * Generates HTML for the message paging
- * @param $ul Element to insert after
- */
-dhis2.db.createMessagePaging = function ($ul, itemId) {
-
-    // Add page counter
-    $ul.children(".itemTitle").append("<span style='float: right'></span>");
-
-    // Add button container
-    $ul.after("<div id='message-dashboard-pager-"+itemId+"' class='message-dashboard-pager'></div>");
-
-    var $div = $("#message-dashboard-pager-"+itemId);
-
-    // Add buttons
-    $div.append(
-        "<a href='#' id='message-"+itemId+"-prev-page' data-page-link='0' class='material-icons' style='text-decoration:none'>navigate_before</a>" +
-        "<a href='#' id='message-"+itemId+"-next-page' data-page-link='0' class='material-icons' style='text-decoration:none'>navigate_next</a>");
-
-    // Add clickHandler
-    $div.children("*").click(function() {
-        dhis2.db.updateMessagesItem($ul, itemId, $(this).attr("data-page-link"));
-    });
-}
-
-/**
- * Updates the actual messages based on the current page
- * @param $ul list to update
- * @param page to update to
- */
-dhis2.db.updateMessagesItem = function($ul, itemId, page) {
-
-    // Ignore page == -1
-    if(page == -1) {
-        return false;
-    }
-
-    // Clear previous list of messages
-    $ul.children( ".message-item").remove();
-
-    // Fetch new list of messages
-    $.get("../api/messageConversations.json?fields=:all&pageSize=5&page=" + page, function (json) {
-        $.each(json.messageConversations, function (index, message) {
-
-            // Generate HTML for each message
-            $ul.append(dhis2.db.getMessageHtml(message));
-
-        });
-
-        // Update counter to reflect new page
-        dhis2.db.updateMessagePaging($ul, itemId, page, json.pager.pageCount);
-    });
-}
-
-/**
- * Updates the page number, and buttons to reflect the current page
- */
-dhis2.db.updateMessagePaging = function($ul, itemId, page, pageCount) {
-    // Ignore bad values
-    if(page < 1 || page > pageCount) {
-        return false;
-    }
-
-    page = parseInt(page);
-
-    // Update counter
-    $ul.children(".itemTitle").children("span").html("Page: " + page + "/" + pageCount);
-
-    // Update buttons
-    $("#message-"+itemId+"-prev-page")
-        .attr("data-page-link", (page > 1 ? (page-1) : -1))
-        .css("color", (page < 2 ? "#ccc" : "#000"));
-
-    $("#message-"+itemId+"-next-page")
-        .attr("data-page-link", (page < pageCount ? (page+1) : -1))
-        .css("color", (page >= pageCount ? "#ccc" : "#000"));
-
-}
-
-dhis2.db.renderLinkItem = function ($d, itemId, contents, title, baseUrl, urlSuffix) {
-    var html = dhis2.db.linkItemHeaderHtml(itemId, title);
-
-    $.each(contents, function (index, content) {
-        if (null == content || undefined === content) {
-            return true;
-        }
-
-        html +=
-            "<li><a href='" + baseUrl + content.id + urlSuffix + "'>" + content.displayName + "</a>" +
-            "<a class='removeItemLink' href='javascript:dhis2.db.removeItemContent( \"" + itemId + "\", \"" + content.id + "\" )' title='" + i18n_remove + "'>" +
-            "<img src='../images/hide.png'></a></li>";
-    });
-
-    html += "</ul></div></li>";
-
-    $d.append(html);
-}
-
-dhis2.db.renderLastDropItem = function ($d) {
-    var html = "<li id='liDrop-dropLast' class='liDropItem'><div class='dropItem lastDropItem blankDropItem' id='dropLast' data-item='dropLast'></div></li>";
-
-    $d.append(html);
-}
-
-dhis2.db.moveItem = function (id, destItemId, position) {
-    var $targetDropLi = $("#liDrop-" + dhis2.db.currentItem);
-    var $targetLi = $("#li-" + dhis2.db.currentItem);
-
-    var $destLi = $("#liDrop-" + destItemId);
-    $targetDropLi.insertBefore($destLi);
-    $targetLi.insertBefore($destLi);
-
-    var url = "../api/dashboards/" + dhis2.db.current() + "/items/" + id + "/position/" + position;
-
-    $.post(url, function () {
-    });
-}
-
-dhis2.db.addItemContent = function (type, id) {
-    if (undefined !== dhis2.db.current()) {
-        $.ajax({
-            type: "post",
-            url: "../api/dashboards/" + dhis2.db.current() + "/items/content",
-            data: {
-                type: type,
-                id: id
-            },
-            success: function (data, textStatus, xhr) {
-
-                var location = xhr.getResponseHeader("Location");
-
-                if (location) {
-                    $.getJSON("../api" + location, function (item) {
-                        if (item && $.inArray(item.type, dhis2.db.visualItemTypes) != -1) {
-                            $d = $("#contentList");
-                            dhis2.db.renderItem($d, item, undefined, true, true);
-                            dhis2.db.addDragDrop(item.id);
-                        }
-                        else {
-                            dhis2.db.renderDashboard(dhis2.db.current());
-                        }
-                    });
-                }
-                else {
-                    dhis2.db.renderDashboard(dhis2.db.current());
-                }
-            },
-            error: function (xhr) {
-                var error = JSON.parse(xhr.responseText);
-                setHeaderDelayMessage(error.message);
-            }
-        });
-    }
-}
-
-dhis2.db.removeItem = function (id) {
-    $.ajax({
-        type: "delete",
-        url: "../api/dashboards/" + dhis2.db.current() + "/items/" + id,
-        success: function () {
-            dhis2.db.currentItem = undefined;
-            $("#liDrop-" + id).remove();
-            $("#li-" + id).remove();
-        }
-    });
-}
-
-dhis2.db.removeItemContent = function (itemId, contentId) {
-    $.ajax({
-        type: "delete",
-        url: "../api/dashboards/" + dhis2.db.current() + "/items/" + itemId + "/content/" + contentId,
-        success: function () {
-            dhis2.db.renderDashboard(dhis2.db.current());
-        }
-    });
-}
-
-dhis2.db.addMessagesContent = function () {
-    dhis2.db.addItemContent("MESSAGES", "");
-    $("#manageDashboardForm").dialog("destroy");
-}
-
-dhis2.db.getIndex = function (itemId) {
-    return parseInt($(".liDropItem").index($("#liDrop-" + itemId)));
-}
-
-dhis2.db.exploreChart = function (uid) {
-    window.location.href = "../dhis-web-visualizer/index.html?id=" + uid;
-}
-
-dhis2.db.exploreEventChart = function (uid) {
-    window.location.href = "../dhis-web-event-visualizer/index.html?id=" + uid;
-}
-
-dhis2.db.exploreMap = function (uid) {
-    window.location.href = "../dhis-web-mapping/index.html?id=" + uid;
-}
-
-dhis2.db.exploreReportTable = function (uid) {
-    window.location.href = "../dhis-web-pivot/index.html?id=" + uid;
-}
-
-dhis2.db.exploreEventReport = function (uid) {
-    window.location.href = "../dhis-web-event-reports/index.html?id=" + uid;
-}
-
-dhis2.db.exploreApp = function (appKey, itemId) {
-    window.open(dhis2.db.apps[appKey].launchUrl + '?dashboardItemId=' + itemId, 'win' + dhis2.util.cacheBust());
-}
-
-dhis2.db.renderReportTable = function (tableId, itemId) {
-    $.get("../api/reportTables/" + tableId + "/data.html", function (data) {
-        $("#pivot-" + itemId).html(data);
-    });
-}
-
-/**
- * Prepends or appends the given content to the given jQuery element.
- *
- * @param $el the jQuery element.
- * @param content the content.
- * @param prepend indicates whether to prepend or append.
- */
-dhis2.db.preOrAppend = function ($el, content, prepend) {
-    if (prepend && prepend == true) {
-        $el.prepend(content);
-    }
-    else {
-        $el.append(content);
-    }
-}
-
-//------------------------------------------------------------------------------
-// Search
-//------------------------------------------------------------------------------
-
-dhis2.db.searchMore = function (type) {
-    dhis2.db.currentMaxType.push(type);
-    dhis2.db.search();
-}
-
-dhis2.db.searchFewer = function (type) {
-    dhis2.db.currentMaxType.splice($.inArray(type, dhis2.db.currentMaxType), 1);
-    dhis2.db.search();
-}
-
-dhis2.db.search = function () {
-    var query = $.trim($("#searchField").val());
-
-    if (query.length == 0) {
-        dhis2.db.hideSearch();
-        return undefined;
-    }
-
-    var url = "../api/dashboards/q/" + query + dhis2.db.getMaxParams();
-
-    var hits = $.ajax({
-        url: url,
-        dataType: "json",
-        cache: false,
-        success: function (data) {
-            var $h = $("#hitDiv");
-            dhis2.db.renderSearch(data, $h);
-            dhis2.db.setHitLinks();
-            $h.show();
-            $("#searchField").focus();
-        }
-    });
-}
-
-dhis2.db.setHitLinks = function () {
-    for (var i = 0; i < dhis2.db.currentMaxType.length; i++) {
-        var type = dhis2.db.currentMaxType[i];
-
-        $("#hitMore-" + type).hide();
-        $("#hitFewer-" + type).show();
-    }
-}
-
-dhis2.db.getMaxParams = function () {
-    var params = "?";
-
-    if (dhis2.db.currentMaxType.length) {
-        for (var i = 0; i < dhis2.db.currentMaxType.length; i++) {
-            params += "max=" + dhis2.db.currentMaxType[i] + "&";
-        }
-    }
-
-    return params.substring(0, ( params.length - 1 ));
-}
-
-dhis2.db.renderSearch = function (data, $h) {
-    $h.empty().append("<ul>");
-    var canManage = $('#dashboardMenu').data('canManage');
-
-    if (data.searchCount > 0) {
-        if (data.userCount > 0) {
-            $h.append($.tmpl(dhis2.db.tmpl.hitHeader, {
-                "title": "Users",
-                "type": "USERS",
-                "i18n_see_more_hits": i18n_see_more_hits,
-                "i18n_see_fewer_hits": i18n_see_fewer_hits
-            }));
-
-            for (var i in data.users) {
-                var o = data.users[i];
-                $h.append($.tmpl(dhis2.db.tmpl.hitItem, {
-                    "canManage": canManage,
-                    "link": "profile.action?id=" + o.id,
-                    "img": "user_small",
-                    "name": o.name,
-                    "type": "USERS",
-                    "id": o.id,
-                    "i18n_add": i18n_add
-                }));
-            }
-        }
-
-        if (data.chartCount > 0) {
-            $h.append($.tmpl(dhis2.db.tmpl.hitHeader, {
-                "title": "Charts",
-                "type": "CHART",
-                "i18n_see_more_hits": i18n_see_more_hits,
-                "i18n_see_fewer_hits": i18n_see_fewer_hits
-            }));
-
-            for (var i in data.charts) {
-                var o = data.charts[i];
-                $h.append($.tmpl(dhis2.db.tmpl.hitItem, {
-                    "canManage": canManage,
-                    "link": "../dhis-web-visualizer/index.html?id=" + o.id,
-                    "img": "chart_small",
-                    "name": o.name,
-                    "type": "CHART",
-                    "id": o.id,
-                    "i18n_add": i18n_add
-                }));
-            }
-        }
-
-        if (data.eventChartCount > 0) {
-            $h.append($.tmpl(dhis2.db.tmpl.hitHeader, {
-                "title": "Event charts",
-                "type": "EVENT_CHART",
-                "i18n_see_more_hits": i18n_see_more_hits,
-                "i18n_see_fewer_hits": i18n_see_fewer_hits
-            }));
-
-            for (var i in data.eventCharts) {
-                var o = data.eventCharts[i];
-                $h.append($.tmpl(dhis2.db.tmpl.hitItem, {
-                    "canManage": canManage,
-                    "link": "../dhis-web-event-visualizer/index.html?id=" + o.id,
-                    "img": "chart_small",
-                    "name": o.name,
-                    "type": "EVENT_CHART",
-                    "id": o.id,
-                    "i18n_add": i18n_add
-                }));
-            }
-        }
-
-        if (data.mapCount > 0) {
-            $h.append($.tmpl(dhis2.db.tmpl.hitHeader, {
-                "title": "Maps",
-                "type": "MAP",
-                "i18n_see_more_hits": i18n_see_more_hits,
-                "i18n_see_fewer_hits": i18n_see_fewer_hits
-            }));
-
-            for (var i in data.maps) {
-                var o = data.maps[i];
-                $h.append($.tmpl(dhis2.db.tmpl.hitItem, {
-                    "canManage": canManage,
-                    "link": "../dhis-web-mapping/index.html?id=" + o.id,
-                    "img": "map_small",
-                    "name": o.name,
-                    "type": "MAP",
-                    "id": o.id,
-                    "i18n_add": i18n_add
-                }));
-            }
-        }
-
-        if (data.reportTableCount > 0) {
-            $h.append($.tmpl(dhis2.db.tmpl.hitHeader, {
-                "title": "Pivot tables",
-                "type": "REPORT_TABLE",
-                "i18n_see_more_hits": i18n_see_more_hits,
-                "i18n_see_fewer_hits": i18n_see_fewer_hits
-            }));
-
-            for (var i in data.reportTables) {
-                var o = data.reportTables[i];
-                $h.append($.tmpl(dhis2.db.tmpl.hitItem, {
-                    "canManage": canManage,
-                    "link": "../dhis-web-pivot/index.html?id=" + o.id,
-                    "img": "table_small",
-                    "name": o.name,
-                    "type": "REPORT_TABLE",
-                    "id": o.id,
-                    "i18n_add": i18n_add
-                }));
-            }
-        }
-
-        if (data.eventReportCount > 0) {
-            $h.append($.tmpl(dhis2.db.tmpl.hitHeader, {
-                "title": "Event reports",
-                "type": "EVENT_REPORT",
-                "i18n_see_more_hits": i18n_see_more_hits,
-                "i18n_see_fewer_hits": i18n_see_fewer_hits
-            }));
-
-            for (var i in data.eventReports) {
-                var o = data.eventReports[i];
-                $h.append($.tmpl(dhis2.db.tmpl.hitItem, {
-                    "canManage": canManage,
-                    "link": "../dhis-web-event-reports/index.html?id=" + o.id,
-                    "img": "table_small",
-                    "name": o.name,
-                    "type": "EVENT_REPORT",
-                    "id": o.id,
-                    "i18n_add": i18n_add
-                }));
-            }
-        }
-
-        if (data.reportCount > 0) {
-            $h.append($.tmpl(dhis2.db.tmpl.hitHeader, {
-                "title": "Standard reports",
-                "type": "REPORTS",
-                "i18n_see_more_hits": i18n_see_more_hits,
-                "i18n_see_fewer_hits": i18n_see_fewer_hits
-            }));
-
-            for (var i in data.reports) {
-                var o = data.reports[i];
-                $h.append($.tmpl(dhis2.db.tmpl.hitItem, {
-                    "canManage": canManage,
-                    "link": "../dhis-web-reporting/getReportParams.action?uid=" + o.id,
-                    "img": "standard_report_small",
-                    "name": o.name,
-                    "type": "REPORTS",
-                    "id": o.id,
-                    "i18n_add": i18n_add
-                }));
-            }
-        }
-
-        if (data.resourceCount > 0) {
-            $h.append($.tmpl(dhis2.db.tmpl.hitHeader, {
-                "title": "Resources",
-                "type": "RESOURCES",
-                "i18n_see_more_hits": i18n_see_more_hits,
-                "i18n_see_fewer_hits": i18n_see_fewer_hits
-            }));
-
-            for (var i in data.resources) {
-                var o = data.resources[i];
-                $h.append($.tmpl(dhis2.db.tmpl.hitItem, {
-                    "canManage": canManage,
-                    "link": "../api/documents/" + o.id,
-                    "img": "document_small",
-                    "name": o.name,
-                    "type": "RESOURCES",
-                    "id": o.id,
-                    "i18n_add": i18n_add
-                }));
-            }
-        }
-
-        if (data.appCount > 0) {
-            $h.append($.tmpl(dhis2.db.tmpl.hitHeader, {
-                "title": "Apps",
-                "type": "APP",
-                "i18n_see_more_hits": i18n_see_more_hits,
-                "i18n_see_fewer_hits": i18n_see_fewer_hits
-            }));
-
-            for (var i in data.apps) {
-                var o = data.apps[i];
-                $h.append($.tmpl(dhis2.db.tmpl.appHitItem, {
-                    "canManage": canManage,
-                    "link": "../api/apps/" + o.key,
-                    "img": "app_small",
-                    "name": o.name,
-                    "type": "APP",
-                    "id": o.key,
-                    "i18n_add": i18n_add
-                }));
-            }
-        }
-    }
-    else {
-        $h.append($.tmpl(dhis2.db.tmpl.hitHeader, {"title": "No results found"}));
-    }
-}
-
-dhis2.db.hideSearch = function () {
-    $("#hitDiv").hide();
-}
-
-dhis2.db.registerDashboardViewEvent = function () {
-    var fav = dhis2.db.current() || "";
-
-    $.post("../api/dataStatistics?eventType=DASHBOARD_VIEW&favorite=" + fav);
-}
-
-//------------------------------------------------------------------------------
-// Share
-//------------------------------------------------------------------------------
-
-dhis2.db.viewShareForm = function (id, type, name) {
-    dhis2.db.currentShareId = id;
-    dhis2.db.currentShareType = type;
-
-    var title = i18n_share_your_interpretation_of + " " + name;
-
-    $("#shareForm").dialog({
-        modal: true,
-        width: 550,
-        resizable: false,
-        title: title
-    });
-}
-
-dhis2.db.shareInterpretation = function () {
-    var text = $("#interpretationArea").val();
-
-    if (text.length && $.trim(text).length) {
-        text = $.trim(text);
-
-        var url = "../api/interpretations/" + dhis2.db.currentShareType + "/" + dhis2.db.currentShareId;
-
-        // TODO url += ( ou && ou.length ) ? "?ou=" + ou : "";
-
-        $.ajax({
-            type: "post",
-            url: url,
-            contentType: "text/html",
-            data: text,
-            success: function () {
-                $("#shareForm").dialog("close");
-                $("#interpretationArea").val("");
-                setHeaderDelayMessage(i18n_interpretation_was_shared);
-            },
-            error: function(xhr, status, error) {
-				setHeaderDelayMessage(xhr.responseText);
-			}
-        });
-    }
-}
-
-dhis2.db.showShareHelp = function () {
-    $("#shareHelpForm").dialog({
-        modal: true,
-        width: 380,
-        resizable: false,
-        title: "Share your data interpretations"
-    });
-}
-
-//------------------------------------------------------------------------------
-// Full size view
-//------------------------------------------------------------------------------
-
-dhis2.db.viewReportDialog = function (url, name) {
-    var width = 820,
-        height = 550,
-        title = i18n_viewing + " " + name;
-
-    $.get(url, function (data) {
-        $("#reportDialogView").html(data);
-    });
-
-    $("#reportDialogView").dialog({
-        autoOpen: true,
-        modal: true,
-        height: height + 65,
-        width: width + 25,
-        resizable: false,
-        title: title
-    });
-}
-
-dhis2.db.downloadImage = function () {
-    var url = $("#chartImage").attr("src");
-
-    if (url) {
-        url = url + "&attachment=true";
-        window.location.href = url;
-    }
-}
-
-//------------------------------------------------------------------------------
-// Org unit selector
-//------------------------------------------------------------------------------
-
-dhis2.db.viewOrgUnitSelector = function () {
-    $("#orgUnitSelectorForm").dialog({
-        autoOpen: true,
-        modal: true,
-        width: 370,
-        height: 500,
-        resizable: false,
-        title: i18n_user_org_unit_filter
-    });
-}
-
-dhis2.db.updateSelectedOrgUnits = function () {
-    var ous = selectionTreeSelection.getSelectedUid();
-    dhis2.db.currentUserOrgUnit = ous;
-    dhis2.db.renderDashboard(dhis2.db.current());
-    $("#orgUnitSelectorForm").dialog("destroy");
-}
-
-dhis2.db.clearSelectedOrgUnits = function () {
-    dhis2.db.currentUserOrgUnit = [];
-    selectionTree.clearSelectedOrganisationUnitsAndBuildTree();
-    dhis2.db.renderDashboard(dhis2.db.current());
-    $("#orgUnitSelectorForm").dialog("destroy");
-}
+dhis2.util.namespace('dhis2.db');
+
+dhis2.db.currentKey = undefined;
+
+dhis2.db.current = function () {
+    var current = localStorage[dhis2.db.currentKey];
+    current = ( current == "undefined" ) ? undefined : current;
+    return current;
+}
+
+dhis2.db.setCurrent = function (id) {
+    localStorage[dhis2.db.currentKey] = id;
+}
+
+dhis2.db.clearCurrent = function () {
+    localStorage.removeItem(dhis2.db.currentKey);
+}
+
+dhis2.db.currentItem;
+dhis2.db.currentItemPos;
+dhis2.db.currentShareType;
+dhis2.db.currentShareId;
+dhis2.db.currentMaxType = [];
+dhis2.db.currentUserOrgUnit = [];
+dhis2.db.contextPath;
+dhis2.db.maxItems = 40;
+dhis2.db.shapeNormal = "NORMAL";
+dhis2.db.shapeDoubleWidth = "DOUBLE_WIDTH";
+dhis2.db.shapeFullWidth = "FULL_WIDTH";
+dhis2.db.widthNormal = 408;
+dhis2.db.widthDouble = 847;
+dhis2.db.visualItemTypes = ["CHART", "EVENT_CHART", "MAP", "REPORT_TABLE", "EVENT_REPORT", "APP"];
+dhis2.db.itemContentHeight = 308;
+dhis2.db.itemScrollbarWidth = /\bchrome\b/.test(navigator.userAgent.toLowerCase()) ? 8 : 17;
+dhis2.db.reportTableItems = [];
+
+// TODO support table as link and embedded
+// TODO double horizontal size
+
+//------------------------------------------------------------------------------
+// Document ready
+//------------------------------------------------------------------------------
+
+$(document).ready(function () {
+    $("#interpretationArea").autogrow();
+
+    $(document).click(dhis2.db.hideSearch);
+
+    $(window).resize(dhis2.db.drawWideItems);
+
+    $("#searchField").focus(function () {
+        $("#searchDiv").css("border-color", "#999");
+    }).blur(function () {
+        $("#searchDiv").css("border-color", "#aaa");
+    });
+
+    $("#searchField").focus();
+    $("#searchField").keyup(dhis2.db.search);
+
+    selectionTreeSelection.setMultipleSelectionAllowed(true);
+    selectionTree.clearSelectedOrganisationUnitsAndBuildTree();
+
+    $.getJSON("../api/me/user-account.json?" + dhis2.util.cacheBust(), function (json) {
+        dhis2.db.currentKey = "dhis2.dashboard.current." + json.username;
+        dhis2.db.renderDashboardListLoadFirst();
+    });
+
+    $.getJSON("../api/system/info.json", function (json) {
+        dhis2.db.contextPath = json.contextPath;
+    });
+});
+
+//------------------------------------------------------------------------------
+// Dashboard
+//------------------------------------------------------------------------------
+
+dhis2.db.tmpl = {
+    dashboardLink: "<li id='dashboard-${id}'><a href='javascript:dhis2.db.renderDashboardWithEvent( \"${id}\" )'>${name}</a></li>",
+
+    moduleIntro: "<li><div class='dasboardIntro'>${i18n_click}</div></li>",
+
+    dashboardIntro: "<li><div class='dasboardIntro'>${i18n_add}</div><div class='dasboardTip'>${i18n_arrange}</div></li>",
+
+    hitHeader: "<li class='hitHeader'><span class='bold'>${title}</span> &nbsp; " +
+    "<a id='hitMore-${type}' href='javascript:dhis2.db.searchMore( \"${type}\" )'>${i18n_see_more_hits} &raquo;</a>" +
+    "<a id='hitFewer-${type}' href='javascript:dhis2.db.searchFewer( \"${type}\" )' style='display:none'>&laquo; ${i18n_see_fewer_hits}</a></li>",
+
+    hitItem: "<li><a class='viewLink' href='${link}'><img src='../images/${img}.png'>${name}</a>" +
+    "{{if canManage}}<a class='addLink' href='javascript:dhis2.db.addItemContent( \"${type}\", \"${id}\" )'>${i18n_add}</a>{{/if}}</li>",
+
+    appHitItem: "<li><a class='viewLink' href='javascript:dhis2.db.addItemContent( \"${type}\", \"${id}\" )'><img src='../images/${img}.png'>${name}</a>" +
+    "{{if canManage}}<a class='addLink' href='javascript:dhis2.db.addItemContent( \"${type}\", \"${id}\" )'>${i18n_add}</a>{{/if}}</li>",
+
+    chartItem: "<li id='liDrop-${itemId}' class='liDropItem'><div class='dropItem' id='drop-${itemId}' style='${style}' data-item='${itemId}'></div></li>" +
+    "<li id='li-${itemId}' class='liItem'><div class='item' id='${itemId}' style='${style}'><div class='itemHeader'><a href='javascript:dhis2.db.removeItem( \"${itemId}\" )'>${i18n_remove}</a>" +
+    "<a href='javascript:dhis2.db.viewShareForm( \"${id}\", \"chart\", \"${name}\" )'>${i18n_share}</a>" +
+    "<a href='javascript:dhis2.db.exploreChart( \"${id}\" )'>${i18n_explore}</a>" +
+    "<a href='javascript:dhis2.db.resizeItem( \"${itemId}\" )'>${i18n_resize}</a>" +
+    "<i class=\"fa fa-arrows dragIcon\" title=\"${i18n_click_and_drag_to_new_position}\"></i></div>" +
+    "<div id='plugin-${itemId}' style='font-family:sans-serif !important'></div>" +
+    "</div></li>",
+
+    eventChartItem: "<li id='liDrop-${itemId}' class='liDropItem'><div class='dropItem' id='drop-${itemId}' style='${style}' data-item='${itemId}'></div></li>" +
+    "<li id='li-${itemId}' class='liItem'><div class='item' id='${itemId}' style='${style}'><div class='itemHeader'><a href='javascript:dhis2.db.removeItem( \"${itemId}\" )'>${i18n_remove}</a>" +
+    "<a href='javascript:dhis2.db.exploreEventChart( \"${id}\" )'>${i18n_explore}</a>" +
+    "<a href='javascript:dhis2.db.resizeItem( \"${itemId}\" )'>${i18n_resize}</a>" +
+    "<i class=\"fa fa-arrows dragIcon\" title=\"${i18n_click_and_drag_to_new_position}\"></i></div>" +
+    "<div id='plugin-${itemId}'></div>" +
+    "</div></li>",
+
+    mapItem: "<li id='liDrop-${itemId}' class='liDropItem'><div class='dropItem' id='drop-${itemId}' style='${style}' data-item='${itemId}'></div></li>" +
+    "<li id='li-${itemId}' class='liItem'><div class='item' id='${itemId}' style='${style}'><div class='itemHeader'><a href='javascript:dhis2.db.removeItem( \"${itemId}\" )'>${i18n_remove}</a>" +
+    "<a href='javascript:dhis2.db.viewShareForm( \"${id}\", \"map\", \"${name}\" )'>${i18n_share}</a>" +
+    "<a href='javascript:dhis2.db.exploreMap( \"${id}\" )'>${i18n_explore}</a>" +
+    "<a href='javascript:dhis2.db.resizeItem( \"${itemId}\" )'>${i18n_resize}</a>" +
+    "<i class=\"fa fa-arrows dragIcon\" title=\"${i18n_click_and_drag_to_new_position}\"></i></div>" +
+    "<div id='plugin-${itemId}' style='width:100%; height:${height}px'></div>" +
+    "</div></li>",
+
+    reportTableItem: "<li id='liDrop-${itemId}' class='liDropItem'><div class='dropItem' id='drop-${itemId}' data-item='${itemId}'></div></li>" +
+    "<li id='li-${itemId}' class='liItem'><div class='item' id='${itemId}' style='${style}'><div class='itemHeader'><a href='javascript:dhis2.db.removeItem( \"${itemId}\" )'>${i18n_remove}</a>" +
+    "<a href='javascript:dhis2.db.viewShareForm( \"${id}\", \"reportTable\", \"${name}\" )'>${i18n_share}</a>" +
+    "<a href='javascript:dhis2.db.exploreReportTable( \"${id}\" )'>${i18n_explore}</a>" +
+    "<a href='javascript:dhis2.db.resizeItem( \"${itemId}\", true )'>${i18n_resize}</a>" +
+    "<i class=\"fa fa-arrows dragIcon\" title=\"${i18n_click_and_drag_to_new_position}\"></i></div>" +
+    "<div id='plugin-${itemId}'></div>" +
+    "</div></li>",
+
+    eventReportItem: "<li id='liDrop-${itemId}' class='liDropItem'><div class='dropItem' id='drop-${itemId}' data-item='${itemId}'></div></li>" +
+    "<li id='li-${itemId}' class='liItem'><div class='item' id='${itemId}' style='${style}'><div class='itemHeader'><a href='javascript:dhis2.db.removeItem( \"${itemId}\" )'>${i18n_remove}</a>" +
+    "<a href='javascript:dhis2.db.exploreEventReport( \"${id}\" )'>${i18n_explore}</a>" +
+    "<a href='javascript:dhis2.db.resizeItem( \"${itemId}\", true )'>${i18n_resize}</a>" +
+    "<i class=\"fa fa-arrows dragIcon\" title=\"${i18n_click_and_drag_to_new_position}\"></i></div>" +
+    "<div id='plugin-${itemId}'></div>" +
+    "</div></li>",
+
+    loadingAppItem: "<li id='liDrop-${itemId}' class='liDropItem'><div class='dropItem' id='drop-${itemId}' data-item='${itemId}'></div><li>" +
+    "<li id='li-${itemId}' class='liItem'><div class='item' id='${itemId}' style='${style}'><div class='itemHeader'>" +
+    "<a href='javascript:dhis2.db.removeItem( \"${itemId}\" )'>${i18n_remove}</a>" +
+    "<a href='javascript:dhis2.db.resizeItem( \"${itemId}\", true )'>${i18n_resize}</a>" +
+    "<i class=\"fa fa-arrows dragIcon\" title=\"${i18n_click_and_drag_to_new_position}\"></i>" +
+    "</div><div style='position:relative'>" +
+    "<div id='plugin-${itemId}' style='width:100%;height:${dhis2.db.itemContentHeight}px'></div>" +
+    "</div></div></li>",
+
+    missingAppItem: "<li id='liDrop-${itemId}' class='liDropItem'><div class='dropItem' id='drop-${itemId}' data-item='${itemId}'></div><li>" +
+    "<li id='li-${itemId}' class='liItem'><div class='item' id='${itemId}' style='${style}'><div class='itemHeader'>" +
+    "<a href='javascript:dhis2.db.removeItem( \"${itemId}\" )'>${i18n_remove}</a>" +
+    "<a href='javascript:dhis2.db.resizeItem( \"${itemId}\", true )'>${i18n_resize}</a>" +
+    "<i class=\"fa fa-arrows dragIcon\" title=\"${i18n_click_and_drag_to_new_position}\"></i>" +
+    "</div><div style='position:relative'>" +
+    "<div id='plugin-${itemId}' style='width:100%;height:${dhis2.db.itemContentHeight}px'>${i18n_missing_dashboard_app}: ${appKey}</div>" +
+    "</div></div></li>",
+
+    appItem: "<li id='liDrop-${itemId}' class='liDropItem'><div class='dropItem' id='drop-${itemId}' data-item='${itemId}'></div><li>" +
+    "<li id='li-${itemId}' class='liItem'><div class='item' id='${itemId}' style='${style}'><div class='itemHeader'>" +
+    "<a href='javascript:dhis2.db.removeItem( \"${itemId}\" )'>${i18n_remove}</a>" +
+    "<a href='javascript:dhis2.db.exploreApp( \"${appKey}\", \"${itemId}\" )'>${i18n_explore}</a>" +
+    "<a href='javascript:dhis2.db.resizeItem( \"${itemId}\", true )'>${i18n_resize}</a>" +
+    "<i class=\"fa fa-arrows dragIcon\" title=\"${i18n_click_and_drag_to_new_position}\"></i>" +
+    "</div><div style='position:relative'>" +
+    "<iframe id='plugin-${itemId}' style='width:100%;height:${dhis2.db.itemContentHeight-4}px;border:0' allowfullscreen src='${app.launchUrl}?dashboardItemId=${itemId}'></iframe>" +
+    "</div></div></li>"
+};
+
+dhis2.db.dashboardReady = function () {
+    $(".item").draggable({
+        containment: "#contentDiv",
+        helper: "clone",
+        stack: ".item",
+        revert: "invalid",
+        start: dhis2.db.dragStart,
+        stop: dhis2.db.dragStop
+    });
+
+    $(".item").droppable({
+        accept: ".item",
+        over: dhis2.db.dropOver
+    });
+
+    $(".dropItem").droppable({
+        accept: ".item",
+        drop: dhis2.db.dropItem
+    });
+
+    $(".lastDropItem").droppable({
+        accept: ".item",
+        over: dhis2.db.lastDropOver,
+        out: dhis2.db.lastDropOut
+    });
+}
+
+dhis2.db.addDragDrop = function (id) {
+    $("#" + id).draggable({
+        containment: "#contentDiv",
+        helper: "clone",
+        stack: ".item",
+        revert: "invalid",
+        start: dhis2.db.dragStart,
+        stop: dhis2.db.dragStop
+    });
+
+    $("#" + id).droppable({
+        accept: ".item",
+        over: dhis2.db.dropOver
+    });
+
+    $("#drop-" + id).droppable({
+        accept: ".item",
+        drop: dhis2.db.dropItem
+    });
+}
+
+dhis2.db.dragStart = function (event, ui) {
+    $(this).hide();
+    dhis2.db.currentItem = $(this).attr("id");
+    dhis2.db.currentItemPos = dhis2.db.getIndex(dhis2.db.currentItem);
+}
+
+dhis2.db.dragStop = function (event, ui) {
+    $(this).show();
+    $(".dropItem").not(".lastDropItem").hide();
+    $(".lastDropItem").removeClass("blankDropItem").addClass("blankDropItem");
+    dhis2.db.currentItem = undefined;
+    dhis2.db.currentItemPos = undefined;
+}
+
+dhis2.db.dropOver = function (event, ui) {
+    $(".dropItem").not("#dropLast").hide();
+    var itemId = $(this).attr("id");
+    var dropItemId = "drop-" + itemId;
+    $("#" + dropItemId).show();
+}
+
+dhis2.db.lastDropOver = function (event, ui) {
+    $(".dropItem").not("#dropLast").hide();
+    $(this).removeClass("blankDropItem").css("display", "block");
+}
+
+dhis2.db.lastDropOut = function (event, ui) {
+    $(this).addClass("blankDropItem");
+}
+
+dhis2.db.dropItem = function (event, ui) {
+    var destItemId = $(this).data("item");
+    var position = dhis2.db.getIndex(destItemId);
+
+    dhis2.db.moveItem(dhis2.db.currentItem, destItemId, position);
+}
+
+dhis2.db.scrollLeft = function () {
+    $("#dashboardListWrapper").animate({
+        scrollTop: "-=29"
+    }, 180);
+}
+
+dhis2.db.scrollRight = function () {
+    $("#dashboardListWrapper").animate({
+        scrollTop: "+=29"
+    }, 180);
+}
+
+dhis2.db.openAddDashboardForm = function () {
+    $("#addDashboardForm").dialog({
+        autoOpen: true,
+        modal: true,
+        width: 415,
+        height: 100,
+        resizable: false,
+        title: "Add new dashboard"
+    });
+}
+
+dhis2.db.openManageDashboardForm = function () {
+    if (undefined !== dhis2.db.current()) {
+        $.getJSON("../api/dashboards/" + dhis2.db.current(), function (data) {
+            var name = data.name;
+            $("#dashboardRename").val(name);
+            $("#manageDashboardForm").dialog({
+                autoOpen: true,
+                modal: true,
+                width: 405,
+                height: 430,
+                resizable: false,
+                title: name
+            });
+        });
+    }
+}
+
+dhis2.db.addDashboard = function () {
+    var item = '{"name": "' + $("#dashboardName").val() + '"}';
+
+    $("#addDashboardForm").dialog("destroy");
+
+    $.ajax({
+        type: "post",
+        url: "../api/dashboards",
+        data: item,
+        contentType: "application/json",
+        success: function (data, text, xhr) {
+            $("#dashboardName").val("");
+            var location = xhr.getResponseHeader("Location");
+
+            if (location !== undefined && location.lastIndexOf("/") != -1) {
+                var itemId = location.substring(( location.lastIndexOf("/") + 1 ));
+                dhis2.db.setCurrent(itemId);
+            }
+
+            dhis2.db.renderDashboardListLoadFirst();
+        }
+    });
+}
+
+dhis2.db.renameDashboard = function () {
+    var name = $("#dashboardRename").val();
+
+    $("#manageDashboardForm").dialog("destroy");
+
+    if (undefined !== dhis2.db.current() && undefined !== name && name.trim().length > 0) {
+        var data = "{ \"name\": \"" + name + "\"}";
+
+        $.ajax({
+            type: "put",
+            url: "../api/dashboards/" + dhis2.db.current(),
+            contentType: "application/json",
+            data: data,
+            success: function () {
+                $("#dashboardRename").val("");
+                dhis2.db.renderDashboardListLoadFirst();
+            }
+        });
+    }
+}
+
+dhis2.db.removeDashboard = function () {
+    if (undefined !== dhis2.db.current()) {
+        $.ajax({
+            type: "delete",
+            url: "../api/dashboards/" + dhis2.db.current(),
+            success: function () {
+                $("#manageDashboardForm").dialog("destroy");
+                dhis2.db.clearCurrent();
+                dhis2.db.renderDashboardListLoadFirst();
+            }
+        });
+    }
+}
+
+
+dhis2.db.translateDashboard = function () {
+    if (undefined !== dhis2.db.current()) {
+        var currentPage = "/dhis-web-dashboard-integration/index.action"
+        document.location.href = "../dhis-web-commons/i18n.action?className=Dashboard&uid=" + dhis2.db.current() + "&returnUrl=" + currentPage;
+    }
+}
+
+function updateSharing(dashboard) {
+    $('#dashboardMenu').data('canManage', dashboard.access.manage);
+
+    if (dashboard.access.manage) {
+        var manageLink = $('<a/>')
+            .addClass('bold')
+            .text(i18n_manage)
+            .attr('href', 'javascript:dhis2.db.openManageDashboardForm()');
+        $('#manageDashboard').html(manageLink);
+
+        var sharingLink = $('<a/>')
+            .addClass('bold')
+            .text(i18n_share)
+            .attr('href', 'javascript:showSharingDialog("dashboard", "' + dashboard.id + '")');
+        $('#manageSharing').html(sharingLink);
+    }
+    else {
+        var manageLink = $('<a/>')
+            .addClass('bold')
+            .css({
+                'cursor': 'default',
+                'text-decoration': 'none',
+                'color': '#888'
+            })
+            .text(i18n_manage);
+        $('#manageDashboard').html(manageLink);
+
+        var sharingLink = $('<a/>')
+            .addClass('bold')
+            .css({
+                'cursor': 'default',
+                'text-decoration': 'none',
+                'color': '#888'
+            })
+            .text(i18n_share);
+        $('#manageSharing').html(sharingLink);
+    }
+}
+
+dhis2.db.renderDashboardListLoadFirst = function () {
+    var $l = $("#dashboardList");
+
+    $l.empty();
+
+    $.getJSON("../api/dashboards.json?fields=id,displayName&paging=false&links=false&" + dhis2.util.cacheBust(), function (data) {
+        if (undefined !== data.dashboards) {
+            var first;
+
+            $.each(data.dashboards, function (index, dashboard) {
+                $l.append($.tmpl(dhis2.db.tmpl.dashboardLink, {"id": dashboard.id, "name": dashboard.displayName}));
+
+                if (index == 0) {
+                    first = dashboard.id;
+                }
+            });
+
+            if (undefined === dhis2.db.current()) {
+                dhis2.db.setCurrent(first);
+            }
+
+            if (undefined !== dhis2.db.current()) {
+                dhis2.db.renderDashboard(dhis2.db.current());
+            }
+            else {
+                dhis2.db.clearDashboard();
+            }
+        }
+        else {
+            dhis2.db.clearDashboard();
+            $("#contentList").append($.tmpl(dhis2.db.tmpl.moduleIntro, {"i18n_click": i18n_click_add_new_to_get_started}));
+        }
+    });
+}
+
+dhis2.db.clearDashboard = function () {
+    $d = $("#contentList").empty();
+}
+
+dhis2.db.getFullWidth = function () {
+    var viewPortWidth = $(window).width(),
+        spacing = 31,
+        itemWidth = 408,
+        items = Math.floor(( viewPortWidth - spacing ) / ( itemWidth + spacing )),
+        fullWidth = ( items * itemWidth ) + ( ( items - 1 ) * spacing );
+
+    return fullWidth;
+}
+
+/**
+ * Toggles size of item. The order is 1) normal 2) double 3) full.
+ */
+dhis2.db.resizeItem = function (id, isScrollbar) {
+    $.getJSON("../api/dashboardItems/" + id, function (item) {
+
+        var newShape = dhis2.db.shapeNormal;
+
+        if (dhis2.db.shapeDoubleWidth == item.shape) {
+            newShape = dhis2.db.shapeFullWidth;
+            dhis2.db.setFullItemWidth(id, isScrollbar);
+        }
+        else if (dhis2.db.shapeFullWidth == item.shape) {
+            newShape = dhis2.db.shapeNormal;
+            dhis2.db.setNormalItemWidth(id, isScrollbar);
+        }
+        else {
+            newShape = dhis2.db.shapeDoubleWidth;
+            dhis2.db.setDoubleItemWidth(id, isScrollbar);
+        }
+
+        if (newShape) {
+            $.ajax({
+                url: "../api/dashboardItems/" + id + "/shape/" + newShape,
+                type: "put"
+            });
+        }
+    });
+}
+
+dhis2.db.onSetItemWidth = function (id, width, isScrollbar) {
+    var el = Ext.get("plugin-" + id);
+    var fn = el.setViewportWidth || el.dom.setViewportWidth;
+    if (fn) {
+        fn(width - (isScrollbar ? this.itemScrollbarWidth : 0));
+    }
+}
+
+dhis2.db.setNormalItemWidth = function (id, isScrollbar) {
+    $("#" + id).css("width", dhis2.db.widthNormal + "px");
+    $("#drop-" + id).css("width", dhis2.db.widthNormal + "px");
+    this.onSetItemWidth(id, this.widthNormal, isScrollbar);
+}
+
+dhis2.db.setDoubleItemWidth = function (id, isScrollbar) {
+    $("#" + id).css("width", dhis2.db.widthDouble + "px");
+    $("#drop-" + id).css("width", dhis2.db.widthDouble + "px");
+    this.onSetItemWidth(id, this.widthDouble, isScrollbar);
+}
+
+dhis2.db.setFullItemWidth = function (id, isScrollbar) {
+    var fullWidth = dhis2.db.getFullWidth();
+    $("#" + id).css("width", fullWidth + "px");
+    $("#drop-" + id).css("width", fullWidth + "px");
+    this.onSetItemWidth(id, fullWidth, isScrollbar);
+}
+
+dhis2.db.drawWideItems = function () {
+    if (undefined !== dhis2.db.current()) {
+        var url = "../api/dashboards/" + dhis2.db.current() + "?fields=dashboardItems[id,shape]",
+            viewPortWidth = $(window).width(),
+            marginAndSpacing = 60,
+            realWidth = ( viewPortWidth - marginAndSpacing );
+
+        $.getJSON(url, function (dashboard) {
+            $.each(dashboard.dashboardItems, function (i, item) {
+                if (dhis2.db.shapeFullWidth == item.shape) {
+                    dhis2.db.setFullItemWidth(item.id);
+                }
+                else if (realWidth <= dhis2.db.widthDouble && dhis2.db.shapeDoubleWidth == item.shape) {
+                    dhis2.db.setNormalItemWidth(item.id);
+                }
+                else if (realWidth > dhis2.db.widthDouble && dhis2.db.shapeDoubleWidth == item.shape) {
+                    dhis2.db.setDoubleItemWidth(item.id);
+                }
+            });
+        });
+    }
+}
+
+dhis2.db.renderDashboardWithEvent = function (id) {
+	dhis2.db.renderDashboard(id);
+    dhis2.db.registerDashboardViewEvent();
+}	
+
+dhis2.db.renderDashboard = function (id) {
+    if (!id) {
+        return;
+    }
+
+    dhis2.db.reportTableItems = [];
+
+    var fullWidth = dhis2.db.getFullWidth();
+
+    $("#dashboard-" + dhis2.db.current()).removeClass("currentDashboard");
+
+    dhis2.db.setCurrent(id);
+
+    $("#dashboard-" + dhis2.db.current()).addClass("currentDashboard");
+
+    $.getJSON("../api/dashboards/" + id + "?fields=:all,dashboardItems[:all,reports[id,displayName],chart[id,displayName],map[id,displayName],reportTable[id,displayName],resources[id,displayName],users[id,displayName]]&" + dhis2.util.cacheBust(), function (data) {
+        $( "#dashboardTitle" ).html( data.displayName );
+        $d = $("#contentList").empty();
+
+        updateSharing(data);
+
+        if (data.dashboardItems && data.dashboardItems.length) {
+            $.each(data.dashboardItems, function (index, dashboardItem) {
+                if (!dashboardItem) {
+                    return true;
+                }
+
+                var width = dhis2.db.widthNormal;
+
+                if (dhis2.db.shapeFullWidth == dashboardItem.shape) {
+                    width = fullWidth;
+                }
+                else if (dhis2.db.shapeDoubleWidth == dashboardItem.shape) {
+                    width = dhis2.db.widthDouble;
+                }
+
+                dhis2.db.renderItem($d, dashboardItem, width, false);
+            });
+
+            // report table
+            reportTablePlugin.url = '..';
+            reportTablePlugin.showTitles = true;
+            reportTablePlugin.load(dhis2.db.reportTableItems);
+
+            dhis2.db.renderLastDropItem($d);
+        }
+        else {
+            $d.append($.tmpl(dhis2.db.tmpl.dashboardIntro, {
+                "i18n_add": i18n_add_stuff_by_searching,
+                "i18n_arrange": i18n_arrange_dashboard_by_dragging_and_dropping
+            }));
+        }
+
+        dhis2.db.dashboardReady();
+    });
+}
+
+dhis2.db.linkItemHeaderHtml = function (itemId, title) {
+    var html =
+        "<li id='liDrop-" + itemId + "' class='liDropItem'><div class='dropItem' id='drop-" + itemId + "' data-item='" + itemId + "'></div></li>" +
+        "<li id='li-" + itemId + "' class='liItem'><div class='item' id='" + itemId + "'><div class='itemHeader'><a href='javascript:dhis2.db.removeItem( \"" + itemId + "\" )'>" + i18n_remove + "</a></div>" +
+        "<ul id='ul-" + itemId + "' class='itemList'><li class='itemTitle' title='" + i18n_drag_to_new_position + "'>" + title + "</li>";
+
+    return html;
+}
+
+dhis2.db.renderItem = function ($d, dashboardItem, width, prepend, autoRender) {
+    width = width || dhis2.db.widthNormal;
+    prepend = prepend || false;
+    autoRender = autoRender || false;
+
+    var graphStyle = "width:" + width + "px; overflow:hidden;";
+    var tableStyle = "width:" + width + "px;";
+    var userOrgUnit = dhis2.db.currentUserOrgUnit || [];
+
+    if ("CHART" == dashboardItem.type) {
+        var content = $.tmpl(dhis2.db.tmpl.chartItem, {
+            "itemId": dashboardItem.id,
+            "id": dashboardItem.chart.id,
+            "name": dashboardItem.chart.displayName,
+            "style": graphStyle,
+            "i18n_remove": i18n_remove,
+            "i18n_get_as_image": i18n_get_as_image,
+            "i18n_share": i18n_share_interpretation,
+            "i18n_click_and_drag_to_new_position": i18n_click_and_drag_to_new_position
+        });
+        dhis2.db.preOrAppend($d, content, prepend);
+
+        DHIS.getChart({
+            url: '..',
+            el: 'plugin-' + dashboardItem.id,
+            id: dashboardItem.chart.id,
+            width: width,
+            height: dhis2.db.itemContentHeight,
+            dashboard: true,
+            crossDomain: false,
+            skipMask: true,
+            userOrgUnit: userOrgUnit,
+            domainAxisStyle: {
+                labelRotation: 45,
+                labelFont: '10px sans-serif',
+                labelColor: '#111'
+            },
+            rangeAxisStyle: {
+                labelFont: '9px sans-serif'
+            },
+            legendStyle: {
+                labelFont: 'normal 10px sans-serif',
+                labelColor: '#222',
+                labelMarkerSize: 10,
+                titleFont: 'bold 12px sans-serif',
+                titleColor: '#333'
+            },
+            seriesStyle: {
+                labelColor: '#333',
+                labelFont: '9px sans-serif'
+            }
+        });
+    }
+    else if ("EVENT_CHART" == dashboardItem.type) {
+        var content = $.tmpl(dhis2.db.tmpl.eventChartItem, {
+            "itemId": dashboardItem.id,
+            "id": dashboardItem.eventChart.id,
+            "name": dashboardItem.eventChart.displayName,
+            "style": graphStyle,
+            "i18n_remove": i18n_remove,
+            "i18n_get_as_image": i18n_get_as_image,
+            "i18n_share": i18n_share_interpretation,
+            "i18n_click_and_drag_to_new_position": i18n_click_and_drag_to_new_position,
+            "i18n_explore": i18n_explore
+        });
+        dhis2.db.preOrAppend($d, content, prepend);
+
+        DHIS.getEventChart({
+            url: '..',
+            el: 'plugin-' + dashboardItem.id,
+            id: dashboardItem.eventChart.id,
+            width: width,
+            height: dhis2.db.itemContentHeight,
+            dashboard: true,
+            crossDomain: false,
+            skipMask: true,
+            userOrgUnit: userOrgUnit,
+            domainAxisStyle: {
+                labelRotation: 45,
+                labelFont: '10px sans-serif',
+                labelColor: '#111'
+            },
+            rangeAxisStyle: {
+                labelFont: '9px sans-serif'
+            },
+            legendStyle: {
+                labelFont: 'normal 10px sans-serif',
+                labelColor: '#222',
+                labelMarkerSize: 10,
+                titleFont: 'bold 12px sans-serif',
+                titleColor: '#333'
+            },
+            seriesStyle: {
+                labelColor: '#333',
+                labelFont: '9px sans-serif'
+            }
+        });
+    }
+    else if ("MAP" == dashboardItem.type) {
+        var content = $.tmpl(dhis2.db.tmpl.mapItem, {
+            "itemId": dashboardItem.id,
+            "id": dashboardItem.map.id,
+            "name": dashboardItem.map.displayName,
+            "style": graphStyle,
+            "height": dhis2.db.itemContentHeight,
+            "i18n_remove": i18n_remove,
+            "i18n_get_as_image": i18n_get_as_image,
+            "i18n_share": i18n_share_interpretation,
+            "i18n_click_and_drag_to_new_position": i18n_click_and_drag_to_new_position
+        });
+        dhis2.db.preOrAppend($d, content, prepend);
+
+        DHIS.getMap({
+            url: '..',
+            el: 'plugin-' + dashboardItem.id,
+            id: dashboardItem.map.id,
+            hideLegend: true,
+            dashboard: true,
+            crossDomain: false,
+            skipMask: true,
+            mapViews: [{
+                userOrgUnit: userOrgUnit
+            }]
+        });
+    }
+    else if ("REPORT_TABLE" == dashboardItem.type) {
+        var pluginItems = dhis2.db.reportTableItems;
+        var content = $.tmpl(dhis2.db.tmpl.reportTableItem, {
+            "itemId": dashboardItem.id,
+            "id": dashboardItem.reportTable.id,
+            "name": dashboardItem.reportTable.displayName,
+            "style": tableStyle,
+            "i18n_remove": i18n_remove,
+            "i18n_share": i18n_share_interpretation,
+            "i18n_click_and_drag_to_new_position": i18n_click_and_drag_to_new_position
+        });
+        dhis2.db.preOrAppend($d, content, prepend);
+
+        var pluginItem = {
+            url: '..',
+            el: 'plugin-' + dashboardItem.id,
+            id: dashboardItem.reportTable.id,
+            displayDensity: 'COMPACT',
+            fontSize: 'SMALL',
+            userOrgUnit: userOrgUnit
+        };
+
+        if (autoRender) {
+            reportTablePlugin.load(pluginItem);
+        }
+        else {
+            pluginItems.push(pluginItem);
+        }
+    }
+    else if ("EVENT_REPORT" == dashboardItem.type) {
+        var content = $.tmpl(dhis2.db.tmpl.eventReportItem, {
+            "itemId": dashboardItem.id,
+            "id": dashboardItem.eventReport.id,
+            "name": dashboardItem.eventReport.displayName,
+            "style": tableStyle,
+            "i18n_remove": i18n_remove,
+            "i18n_share": i18n_share_interpretation,
+            "i18n_click_and_drag_to_new_position": i18n_click_and_drag_to_new_position
+        });
+        dhis2.db.preOrAppend($d, content, prepend);
+
+        DHIS.getEventReport({
+            url: '..',
+            el: 'plugin-' + dashboardItem.id,
+            id: dashboardItem.eventReport.id,
+            dashboard: true,
+            crossDomain: false,
+            skipMask: true,
+            displayDensity: 'compact',
+            fontSize: 'small',
+            userOrgUnit: userOrgUnit
+        });
+    }
+    else if ("USERS" == dashboardItem.type) {
+        dhis2.db.renderLinkItem($d, dashboardItem.id, dashboardItem.users, "Users", "../dhis-web-dashboard-integration/profile.action?id=", "");
+    }
+    else if ("REPORTS" == dashboardItem.type) {
+        dhis2.db.renderLinkItem($d, dashboardItem.id, dashboardItem.reports, "Reports", "../dhis-web-reporting/getReportParams.action?mode=report&uid=", "");
+    }
+    else if ("RESOURCES" == dashboardItem.type) {
+        dhis2.db.renderLinkItem($d, dashboardItem.id, dashboardItem.resources, "Resources", "../api/documents/", "/data");
+    }
+    else if ("MESSAGES" == dashboardItem.type) {
+        dhis2.db.renderMessagesItem($d, dashboardItem.id);
+    }
+    else if ("APP" == dashboardItem.type) {
+        if (undefined === dhis2.db.apps) {
+            $.getJSON('../api/apps', function (apps) {
+                dhis2.db.apps = {};
+                $.each(apps, function (i, app) {
+                    dhis2.db.apps[app.key] = app;
+                });
+                dhis2.db.renderDashboard(dhis2.db.current());
+            })
+                .fail(function (xhr, status, err) {
+                    console.warn('Failed to load apps:', err);
+                    dhis2.db.apps = {};
+                    dhis2.db.renderDashboard(dhis2.db.current());
+                });
+        }
+
+        var content = $.tmpl(dhis2.db.tmpl.loadingAppItem, {
+            "itemId": dashboardItem.id,
+            "appKey": dashboardItem.appKey,
+            "style": tableStyle,
+            "i18n_remove": i18n_remove,
+            "i18n_share": i18n_share_interpretation,
+            "i18n_click_and_drag_to_new_position": i18n_click_and_drag_to_new_position
+        });
+
+        if (dhis2.db.apps) {
+            if (dhis2.db.apps.hasOwnProperty(dashboardItem.appKey)) {
+                content = $.tmpl(dhis2.db.tmpl.appItem, {
+                    "itemId": dashboardItem.id,
+                    "appKey": dashboardItem.appKey,
+                    "app": dhis2.db.apps[dashboardItem.appKey],
+                    "style": tableStyle,
+                    "i18n_remove": i18n_remove,
+                    "i18n_share": i18n_share_interpretation,
+                    "i18n_click_and_drag_to_new_position": i18n_click_and_drag_to_new_position
+                });
+            }
+            else {
+                content = $.tmpl(dhis2.db.tmpl.missingAppItem, {
+                    "itemId": dashboardItem.id,
+                    "appKey": dashboardItem.appKey,
+                    "style": tableStyle,
+                    "i18n_remove": i18n_remove,
+                    "i18n_share": i18n_share_interpretation,
+                    "i18n_click_and_drag_to_new_position": i18n_click_and_drag_to_new_position
+                });
+            }
+        }
+
+        dhis2.db.preOrAppend($d, content, prepend);
+    }
+}
+
+/**
+ * Initializes and populates the Message widget for dashboard
+ * @param $d container to append widget
+ * @param itemId unique to this widget
+ */
+dhis2.db.renderMessagesItem = function ($d, itemId) {
+
+    // Create widget container and append to the dashboard
+    $d.append(dhis2.db.linkItemHeaderHtml(itemId, "Messages") + "</ul></div></li>");
+
+    // Select widget list
+    var $ul = $("#ul-" + itemId);
+
+    // Add paging after list
+    dhis2.db.createMessagePaging($ul, itemId);
+
+    // Populate the widget
+    dhis2.db.updateMessagesItem($ul, itemId, 1);
+}
+
+/**
+ * Generates HTML based on the message
+ * @param message message data to render
+ * @returns {string} HTML representing the message
+ */
+dhis2.db.getMessageHtml = function (message) {
+
+    function getSender() {
+        var firstName = message.lastSenderFirstname || "";
+        var surname = message.lastSenderSurname || "";
+
+        return firstName + " " + surname;
+    }
+
+    function getCount() {
+        return (message.messageCount > 1 ? "(" + message.messageCount + ")" : "");
+    }
+
+    return "<li class='message-item'> <a href='readMessage.action?id=" + message.id + "' class='" + (message.read ? "" : "bold") +
+        "'> <div> <span>" + getSender() + " " + getCount() + "</span> <span class='tipText' style='float:right'>" + message.lastMessage +
+        "</span> </div> <div> <span>" + message.name + "</span> </div> </a> </li>";
+}
+
+/**
+ * Generates HTML for the message paging
+ * @param $ul Element to insert after
+ */
+dhis2.db.createMessagePaging = function ($ul, itemId) {
+
+    // Add page counter
+    $ul.children(".itemTitle").append("<span style='float: right'></span>");
+
+    // Add button container
+    $ul.after("<div id='message-dashboard-pager-"+itemId+"' class='message-dashboard-pager'></div>");
+
+    var $div = $("#message-dashboard-pager-"+itemId);
+
+    // Add buttons
+    $div.append(
+        "<a href='#' id='message-"+itemId+"-prev-page' data-page-link='0' class='material-icons' style='text-decoration:none'>navigate_before</a>" +
+        "<a href='#' id='message-"+itemId+"-next-page' data-page-link='0' class='material-icons' style='text-decoration:none'>navigate_next</a>");
+
+    // Add clickHandler
+    $div.children("*").click(function() {
+        dhis2.db.updateMessagesItem($ul, itemId, $(this).attr("data-page-link"));
+    });
+}
+
+/**
+ * Updates the actual messages based on the current page
+ * @param $ul list to update
+ * @param page to update to
+ */
+dhis2.db.updateMessagesItem = function($ul, itemId, page) {
+
+    // Ignore page == -1
+    if(page == -1) {
+        return false;
+    }
+
+    // Clear previous list of messages
+    $ul.children( ".message-item").remove();
+
+    // Fetch new list of messages
+    $.get("../api/messageConversations.json?fields=:all&pageSize=5&page=" + page, function (json) {
+        $.each(json.messageConversations, function (index, message) {
+
+            // Generate HTML for each message
+            $ul.append(dhis2.db.getMessageHtml(message));
+
+        });
+
+        // Update counter to reflect new page
+        dhis2.db.updateMessagePaging($ul, itemId, page, json.pager.pageCount);
+    });
+}
+
+/**
+ * Updates the page number, and buttons to reflect the current page
+ */
+dhis2.db.updateMessagePaging = function($ul, itemId, page, pageCount) {
+    // Ignore bad values
+    if(page < 1 || page > pageCount) {
+        return false;
+    }
+
+    page = parseInt(page);
+
+    // Update counter
+    $ul.children(".itemTitle").children("span").html("Page: " + page + "/" + pageCount);
+
+    // Update buttons
+    $("#message-"+itemId+"-prev-page")
+        .attr("data-page-link", (page > 1 ? (page-1) : -1))
+        .css("color", (page < 2 ? "#ccc" : "#000"));
+
+    $("#message-"+itemId+"-next-page")
+        .attr("data-page-link", (page < pageCount ? (page+1) : -1))
+        .css("color", (page >= pageCount ? "#ccc" : "#000"));
+
+}
+
+dhis2.db.renderLinkItem = function ($d, itemId, contents, title, baseUrl, urlSuffix) {
+    var html = dhis2.db.linkItemHeaderHtml(itemId, title);
+
+    $.each(contents, function (index, content) {
+        if (null == content || undefined === content) {
+            return true;
+        }
+
+        html +=
+            "<li><a href='" + baseUrl + content.id + urlSuffix + "'>" + content.displayName + "</a>" +
+            "<a class='removeItemLink' href='javascript:dhis2.db.removeItemContent( \"" + itemId + "\", \"" + content.id + "\" )' title='" + i18n_remove + "'>" +
+            "<img src='../images/hide.png'></a></li>";
+    });
+
+    html += "</ul></div></li>";
+
+    $d.append(html);
+}
+
+dhis2.db.renderLastDropItem = function ($d) {
+    var html = "<li id='liDrop-dropLast' class='liDropItem'><div class='dropItem lastDropItem blankDropItem' id='dropLast' data-item='dropLast'></div></li>";
+
+    $d.append(html);
+}
+
+dhis2.db.moveItem = function (id, destItemId, position) {
+    var $targetDropLi = $("#liDrop-" + dhis2.db.currentItem);
+    var $targetLi = $("#li-" + dhis2.db.currentItem);
+
+    var $destLi = $("#liDrop-" + destItemId);
+    $targetDropLi.insertBefore($destLi);
+    $targetLi.insertBefore($destLi);
+
+    var url = "../api/dashboards/" + dhis2.db.current() + "/items/" + id + "/position/" + position;
+
+    $.post(url, function () {
+    });
+}
+
+dhis2.db.addItemContent = function (type, id) {
+    if (undefined !== dhis2.db.current()) {
+        $.ajax({
+            type: "post",
+            url: "../api/dashboards/" + dhis2.db.current() + "/items/content",
+            data: {
+                type: type,
+                id: id
+            },
+            success: function (data, textStatus, xhr) {
+
+                var location = xhr.getResponseHeader("Location");
+
+                if (location) {
+                    $.getJSON("../api" + location, function (item) {
+                        if (item && $.inArray(item.type, dhis2.db.visualItemTypes) != -1) {
+                            $d = $("#contentList");
+                            dhis2.db.renderItem($d, item, undefined, true, true);
+                            dhis2.db.addDragDrop(item.id);
+                        }
+                        else {
+                            dhis2.db.renderDashboard(dhis2.db.current());
+                        }
+                    });
+                }
+                else {
+                    dhis2.db.renderDashboard(dhis2.db.current());
+                }
+            },
+            error: function (xhr) {
+                var error = JSON.parse(xhr.responseText);
+                setHeaderDelayMessage(error.message);
+            }
+        });
+    }
+}
+
+dhis2.db.removeItem = function (id) {
+    $.ajax({
+        type: "delete",
+        url: "../api/dashboards/" + dhis2.db.current() + "/items/" + id,
+        success: function () {
+            dhis2.db.currentItem = undefined;
+            $("#liDrop-" + id).remove();
+            $("#li-" + id).remove();
+        }
+    });
+}
+
+dhis2.db.removeItemContent = function (itemId, contentId) {
+    $.ajax({
+        type: "delete",
+        url: "../api/dashboards/" + dhis2.db.current() + "/items/" + itemId + "/content/" + contentId,
+        success: function () {
+            dhis2.db.renderDashboard(dhis2.db.current());
+        }
+    });
+}
+
+dhis2.db.addMessagesContent = function () {
+    dhis2.db.addItemContent("MESSAGES", "");
+    $("#manageDashboardForm").dialog("destroy");
+}
+
+dhis2.db.getIndex = function (itemId) {
+    return parseInt($(".liDropItem").index($("#liDrop-" + itemId)));
+}
+
+dhis2.db.exploreChart = function (uid) {
+    window.location.href = "../dhis-web-visualizer/index.html?id=" + uid;
+}
+
+dhis2.db.exploreEventChart = function (uid) {
+    window.location.href = "../dhis-web-event-visualizer/index.html?id=" + uid;
+}
+
+dhis2.db.exploreMap = function (uid) {
+    window.location.href = "../dhis-web-mapping/index.html?id=" + uid;
+}
+
+dhis2.db.exploreReportTable = function (uid) {
+    window.location.href = "../dhis-web-pivot/index.html?id=" + uid;
+}
+
+dhis2.db.exploreEventReport = function (uid) {
+    window.location.href = "../dhis-web-event-reports/index.html?id=" + uid;
+}
+
+dhis2.db.exploreApp = function (appKey, itemId) {
+    window.open(dhis2.db.apps[appKey].launchUrl + '?dashboardItemId=' + itemId, 'win' + dhis2.util.cacheBust());
+}
+
+dhis2.db.renderReportTable = function (tableId, itemId) {
+    $.get("../api/reportTables/" + tableId + "/data.html", function (data) {
+        $("#pivot-" + itemId).html(data);
+    });
+}
+
+/**
+ * Prepends or appends the given content to the given jQuery element.
+ *
+ * @param $el the jQuery element.
+ * @param content the content.
+ * @param prepend indicates whether to prepend or append.
+ */
+dhis2.db.preOrAppend = function ($el, content, prepend) {
+    if (prepend && prepend == true) {
+        $el.prepend(content);
+    }
+    else {
+        $el.append(content);
+    }
+}
+
+//------------------------------------------------------------------------------
+// Search
+//------------------------------------------------------------------------------
+
+dhis2.db.searchMore = function (type) {
+    dhis2.db.currentMaxType.push(type);
+    dhis2.db.search();
+}
+
+dhis2.db.searchFewer = function (type) {
+    dhis2.db.currentMaxType.splice($.inArray(type, dhis2.db.currentMaxType), 1);
+    dhis2.db.search();
+}
+
+dhis2.db.search = function () {
+    var query = $.trim($("#searchField").val());
+
+    if (query.length == 0) {
+        dhis2.db.hideSearch();
+        return undefined;
+    }
+
+    var url = "../api/dashboards/q/" + query + dhis2.db.getMaxParams();
+
+    var hits = $.ajax({
+        url: url,
+        dataType: "json",
+        cache: false,
+        success: function (data) {
+            var $h = $("#hitDiv");
+            dhis2.db.renderSearch(data, $h);
+            dhis2.db.setHitLinks();
+            $h.show();
+            $("#searchField").focus();
+        }
+    });
+}
+
+dhis2.db.setHitLinks = function () {
+    for (var i = 0; i < dhis2.db.currentMaxType.length; i++) {
+        var type = dhis2.db.currentMaxType[i];
+
+        $("#hitMore-" + type).hide();
+        $("#hitFewer-" + type).show();
+    }
+}
+
+dhis2.db.getMaxParams = function () {
+    var params = "?";
+
+    if (dhis2.db.currentMaxType.length) {
+        for (var i = 0; i < dhis2.db.currentMaxType.length; i++) {
+            params += "max=" + dhis2.db.currentMaxType[i] + "&";
+        }
+    }
+
+    return params.substring(0, ( params.length - 1 ));
+}
+
+dhis2.db.renderSearch = function (data, $h) {
+    $h.empty().append("<ul>");
+    var canManage = $('#dashboardMenu').data('canManage');
+
+    if (data.searchCount > 0) {
+        if (data.userCount > 0) {
+            $h.append($.tmpl(dhis2.db.tmpl.hitHeader, {
+                "title": "Users",
+                "type": "USERS",
+                "i18n_see_more_hits": i18n_see_more_hits,
+                "i18n_see_fewer_hits": i18n_see_fewer_hits
+            }));
+
+            for (var i in data.users) {
+                var o = data.users[i];
+                $h.append($.tmpl(dhis2.db.tmpl.hitItem, {
+                    "canManage": canManage,
+                    "link": "profile.action?id=" + o.id,
+                    "img": "user_small",
+                    "name": o.name,
+                    "type": "USERS",
+                    "id": o.id,
+                    "i18n_add": i18n_add
+                }));
+            }
+        }
+
+        if (data.chartCount > 0) {
+            $h.append($.tmpl(dhis2.db.tmpl.hitHeader, {
+                "title": "Charts",
+                "type": "CHART",
+                "i18n_see_more_hits": i18n_see_more_hits,
+                "i18n_see_fewer_hits": i18n_see_fewer_hits
+            }));
+
+            for (var i in data.charts) {
+                var o = data.charts[i];
+                $h.append($.tmpl(dhis2.db.tmpl.hitItem, {
+                    "canManage": canManage,
+                    "link": "../dhis-web-visualizer/index.html?id=" + o.id,
+                    "img": "chart_small",
+                    "name": o.name,
+                    "type": "CHART",
+                    "id": o.id,
+                    "i18n_add": i18n_add
+                }));
+            }
+        }
+
+        if (data.eventChartCount > 0) {
+            $h.append($.tmpl(dhis2.db.tmpl.hitHeader, {
+                "title": "Event charts",
+                "type": "EVENT_CHART",
+                "i18n_see_more_hits": i18n_see_more_hits,
+                "i18n_see_fewer_hits": i18n_see_fewer_hits
+            }));
+
+            for (var i in data.eventCharts) {
+                var o = data.eventCharts[i];
+                $h.append($.tmpl(dhis2.db.tmpl.hitItem, {
+                    "canManage": canManage,
+                    "link": "../dhis-web-event-visualizer/index.html?id=" + o.id,
+                    "img": "chart_small",
+                    "name": o.name,
+                    "type": "EVENT_CHART",
+                    "id": o.id,
+                    "i18n_add": i18n_add
+                }));
+            }
+        }
+
+        if (data.mapCount > 0) {
+            $h.append($.tmpl(dhis2.db.tmpl.hitHeader, {
+                "title": "Maps",
+                "type": "MAP",
+                "i18n_see_more_hits": i18n_see_more_hits,
+                "i18n_see_fewer_hits": i18n_see_fewer_hits
+            }));
+
+            for (var i in data.maps) {
+                var o = data.maps[i];
+                $h.append($.tmpl(dhis2.db.tmpl.hitItem, {
+                    "canManage": canManage,
+                    "link": "../dhis-web-mapping/index.html?id=" + o.id,
+                    "img": "map_small",
+                    "name": o.name,
+                    "type": "MAP",
+                    "id": o.id,
+                    "i18n_add": i18n_add
+                }));
+            }
+        }
+
+        if (data.reportTableCount > 0) {
+            $h.append($.tmpl(dhis2.db.tmpl.hitHeader, {
+                "title": "Pivot tables",
+                "type": "REPORT_TABLE",
+                "i18n_see_more_hits": i18n_see_more_hits,
+                "i18n_see_fewer_hits": i18n_see_fewer_hits
+            }));
+
+            for (var i in data.reportTables) {
+                var o = data.reportTables[i];
+                $h.append($.tmpl(dhis2.db.tmpl.hitItem, {
+                    "canManage": canManage,
+                    "link": "../dhis-web-pivot/index.html?id=" + o.id,
+                    "img": "table_small",
+                    "name": o.name,
+                    "type": "REPORT_TABLE",
+                    "id": o.id,
+                    "i18n_add": i18n_add
+                }));
+            }
+        }
+
+        if (data.eventReportCount > 0) {
+            $h.append($.tmpl(dhis2.db.tmpl.hitHeader, {
+                "title": "Event reports",
+                "type": "EVENT_REPORT",
+                "i18n_see_more_hits": i18n_see_more_hits,
+                "i18n_see_fewer_hits": i18n_see_fewer_hits
+            }));
+
+            for (var i in data.eventReports) {
+                var o = data.eventReports[i];
+                $h.append($.tmpl(dhis2.db.tmpl.hitItem, {
+                    "canManage": canManage,
+                    "link": "../dhis-web-event-reports/index.html?id=" + o.id,
+                    "img": "table_small",
+                    "name": o.name,
+                    "type": "EVENT_REPORT",
+                    "id": o.id,
+                    "i18n_add": i18n_add
+                }));
+            }
+        }
+
+        if (data.reportCount > 0) {
+            $h.append($.tmpl(dhis2.db.tmpl.hitHeader, {
+                "title": "Standard reports",
+                "type": "REPORTS",
+                "i18n_see_more_hits": i18n_see_more_hits,
+                "i18n_see_fewer_hits": i18n_see_fewer_hits
+            }));
+
+            for (var i in data.reports) {
+                var o = data.reports[i];
+                $h.append($.tmpl(dhis2.db.tmpl.hitItem, {
+                    "canManage": canManage,
+                    "link": "../dhis-web-reporting/getReportParams.action?uid=" + o.id,
+                    "img": "standard_report_small",
+                    "name": o.name,
+                    "type": "REPORTS",
+                    "id": o.id,
+                    "i18n_add": i18n_add
+                }));
+            }
+        }
+
+        if (data.resourceCount > 0) {
+            $h.append($.tmpl(dhis2.db.tmpl.hitHeader, {
+                "title": "Resources",
+                "type": "RESOURCES",
+                "i18n_see_more_hits": i18n_see_more_hits,
+                "i18n_see_fewer_hits": i18n_see_fewer_hits
+            }));
+
+            for (var i in data.resources) {
+                var o = data.resources[i];
+                $h.append($.tmpl(dhis2.db.tmpl.hitItem, {
+                    "canManage": canManage,
+                    "link": "../api/documents/" + o.id,
+                    "img": "document_small",
+                    "name": o.name,
+                    "type": "RESOURCES",
+                    "id": o.id,
+                    "i18n_add": i18n_add
+                }));
+            }
+        }
+
+        if (data.appCount > 0) {
+            $h.append($.tmpl(dhis2.db.tmpl.hitHeader, {
+                "title": "Apps",
+                "type": "APP",
+                "i18n_see_more_hits": i18n_see_more_hits,
+                "i18n_see_fewer_hits": i18n_see_fewer_hits
+            }));
+
+            for (var i in data.apps) {
+                var o = data.apps[i];
+                $h.append($.tmpl(dhis2.db.tmpl.appHitItem, {
+                    "canManage": canManage,
+                    "link": "../api/apps/" + o.key,
+                    "img": "app_small",
+                    "name": o.name,
+                    "type": "APP",
+                    "id": o.key,
+                    "i18n_add": i18n_add
+                }));
+            }
+        }
+    }
+    else {
+        $h.append($.tmpl(dhis2.db.tmpl.hitHeader, {"title": "No results found"}));
+    }
+}
+
+dhis2.db.hideSearch = function () {
+    $("#hitDiv").hide();
+}
+
+dhis2.db.registerDashboardViewEvent = function () {
+    var fav = dhis2.db.current() || "";
+
+    $.post("../api/dataStatistics?eventType=DASHBOARD_VIEW&favorite=" + fav);
+}
+
+//------------------------------------------------------------------------------
+// Share
+//------------------------------------------------------------------------------
+
+dhis2.db.viewShareForm = function (id, type, name) {
+    dhis2.db.currentShareId = id;
+    dhis2.db.currentShareType = type;
+
+    var title = i18n_share_your_interpretation_of + " " + name;
+
+    $("#shareForm").dialog({
+        modal: true,
+        width: 550,
+        resizable: false,
+        title: title
+    });
+}
+
+dhis2.db.shareInterpretation = function () {
+    var text = $("#interpretationArea").val();
+
+    if (text.length && $.trim(text).length) {
+        text = $.trim(text);
+
+        var url = "../api/interpretations/" + dhis2.db.currentShareType + "/" + dhis2.db.currentShareId;
+
+        // TODO url += ( ou && ou.length ) ? "?ou=" + ou : "";
+
+        $.ajax({
+            type: "post",
+            url: url,
+            contentType: "text/html",
+            data: text,
+            success: function () {
+                $("#shareForm").dialog("close");
+                $("#interpretationArea").val("");
+                setHeaderDelayMessage(i18n_interpretation_was_shared);
+            },
+            error: function(xhr, status, error) {
+				setHeaderDelayMessage(xhr.responseText);
+			}
+        });
+    }
+}
+
+dhis2.db.showShareHelp = function () {
+    $("#shareHelpForm").dialog({
+        modal: true,
+        width: 380,
+        resizable: false,
+        title: "Share your data interpretations"
+    });
+}
+
+//------------------------------------------------------------------------------
+// Full size view
+//------------------------------------------------------------------------------
+
+dhis2.db.viewReportDialog = function (url, name) {
+    var width = 820,
+        height = 550,
+        title = i18n_viewing + " " + name;
+
+    $.get(url, function (data) {
+        $("#reportDialogView").html(data);
+    });
+
+    $("#reportDialogView").dialog({
+        autoOpen: true,
+        modal: true,
+        height: height + 65,
+        width: width + 25,
+        resizable: false,
+        title: title
+    });
+}
+
+dhis2.db.downloadImage = function () {
+    var url = $("#chartImage").attr("src");
+
+    if (url) {
+        url = url + "&attachment=true";
+        window.location.href = url;
+    }
+}
+
+//------------------------------------------------------------------------------
+// Org unit selector
+//------------------------------------------------------------------------------
+
+dhis2.db.viewOrgUnitSelector = function () {
+    $("#orgUnitSelectorForm").dialog({
+        autoOpen: true,
+        modal: true,
+        width: 370,
+        height: 500,
+        resizable: false,
+        title: i18n_user_org_unit_filter
+    });
+}
+
+dhis2.db.updateSelectedOrgUnits = function () {
+    var ous = selectionTreeSelection.getSelectedUid();
+    dhis2.db.currentUserOrgUnit = ous;
+    dhis2.db.renderDashboard(dhis2.db.current());
+    $("#orgUnitSelectorForm").dialog("destroy");
+}
+
+dhis2.db.clearSelectedOrgUnits = function () {
+    dhis2.db.currentUserOrgUnit = [];
+    selectionTree.clearSelectedOrganisationUnitsAndBuildTree();
+    dhis2.db.renderDashboard(dhis2.db.current());
+    $("#orgUnitSelectorForm").dialog("destroy");
+}