--- conflicted
+++ resolved
@@ -1,176 +1,172 @@
-<script type="text/javascript" src="javascript/allUser.js"></script>
-<script type="text/javascript">
-    var i18n_confirm_delete = '$encoder.jsEscape( $i18n.getString( "confirm_delete_user" ) , "'")';
-    var i18n_none = '$encoder.jsEscape( $i18n.getString( "none" ) , "'")';
-    var i18n_yes = '$encoder.jsEscape( $i18n.getString( "yes" ) , "'")';
-    var i18n_no = '$encoder.jsEscape( $i18n.getString( "no" ) , "'")';
-	var i18n_edit = '$encoder.jsEscape( $i18n.getString( "edit" ) , "'")';
-	var i18n_remove = '$encoder.jsEscape( $i18n.getString( "remove" ) , "'")';
-	var i18n_show_details = '$encoder.jsEscape( $i18n.getString( "show_details" ) , "'")';
-	var i18n_username = '$encoder.jsEscape( $i18n.getString( "username" ) , "'")';
-	var i18n_name = '$encoder.jsEscape( $i18n.getString( "name" ) , "'")';
-	var i18n_operations = '$encoder.jsEscape( $i18n.getString( "operations" ) , "'")';
-	var i18n_invitation_sent = '$encoder.jsEscape( $i18n.getString( "invitation_sent" ) , "'")';
-	var currentUserName = '$currentUsername';
-	var i18n_search_orgunit = '$encoder.jsEscape( $i18n.getString( "search_orgunit" ) , "'" )';
-	var i18n_save_button_label = '$encoder.jsEscape( $i18n.getString( "save" ) , "'" )';
-	var i18n_close_button_label = '$encoder.jsEscape( $i18n.getString( "close" ) , "'" )';
-	var i18n_success= '$encoder.jsEscape( $i18n.getString( "success" ) , "'" )';
-</script>
-
-<<<<<<< HEAD
-#set( $canReplicate = $currentUser.getUserCredentials().isAuthorized( 'F_REPLICATE_USER' ) )
-#set( $canTransferMetadata = $currentUser.getUserCredentials().isAuthorized( 'F_TRANSFER_METADATA' ) )
-=======
-#set( $canReplicate = $sender.getUserCredentials().isAuthorized( 'F_REPLICATE_USER' ) )
->>>>>>> cfbb3e4b
-
-<h3>$i18n.getString( "user_management" ) #openHelp( "user_management" )</h3>
-
-<div id="contextMenu" class="contextMenu" style="width: 210px;">
-  <ul id="contextMenuItems" class="contextMenuItems">
-    <li><a data-target-fn="showUserProfile"><i class="fa fa-user"></i>&nbsp;&nbsp;$i18n.getString( "profile" )</a></li>
-    <li data-enabled="canUpdate"><a data-target-fn="showUpdateUserForm"><i class="fa fa-edit"></i>&nbsp;&nbsp;$i18n.getString( "edit" )</a></li>
-	<li data-enabled="canUpdate"><a data-target-fn="showAssignOrgUnitsToUser"><i class="fa fa-plus"></i>&nbsp;&nbsp;$i18n.getString( "assign_search_orgunit" )</a></li>
-    <li data-enabled="canDelete"><a data-target-fn="removeUser"><i class="fa fa-trash-o"></i>&nbsp;&nbsp;$i18n.getString( "remove" )</a></li>
-    <li data-enabled="canReplicate"><a data-target-fn="showReplicateUserDialog"><i class="fa fa-copy"></i>&nbsp;&nbsp;$i18n.getString( "replicate" )</a></li>
-    <li data-enabled="canReinvite"><a data-target-fn="resendInvitation"><i class="fa fa-repeat"></i>&nbsp;&nbsp;$i18n.getString( "resend_invitation" )</a></li>
-    <li data-enabled="canTransfer"><a data-target-fn="showTransferMetadataDialog"><i class="fa fa-repeat"></i>&nbsp;&nbsp;$i18n.getString( "transfer_metadata" )</a></li>
-    <li><a data-target-fn="showUserDetails"><i class="fa fa-info-circle"></i>&nbsp;&nbsp;$i18n.getString( "show_details" )</a></li>
-    <li data-enabled="userEnabled"><a data-target-fn="disableUser"><i class="fa fa-ban"></i>&nbsp;&nbsp;$i18n.getString( "disable")</a></li>
-    <li data-enabled="userDisabled"><a data-target-fn="enableUser"><i class="fa fa-ban"></i>&nbsp;&nbsp;$i18n.getString( "enable" )</a></li>
-  </ul>
-</div>
-
-<table style="width:100%">
-	<tr>
-		<td style="vertical-align:top">
-			<table width="100%">
-				<tr>
-					<td>
-						#filterDiv( "alluser" )
-					</td>
-					<td colspan="3" style="text-align:right">
-						<input type="button" value="$i18n.getString( 'add_new' )" onclick="window.location.href='showAddUserForm.action'"/>
-					</td>
-				</tr>
-				<tr>
-					<td>
-						<select id="months" style="width:155px" onchange="filterUsers()">
-							<option value="">[$i18n.getString( "show_by_inactivity" )]</option>
-							<option value="1"#if( $months == 1 ) selected="selected"#end>1 $i18n.getString( "month" )</option>
-							#foreach( $m in [2..12] )
-							<option value="${m}"#if( $$months == $m ) selected="selected"#end>${m} $i18n.getString( "months" )</option>
-							#end
-						</select>
-						<select id="selfRegistered" style="width:155px" onchange="filterUsers()">
-							<option value="false">[$i18n.getString( "show_self_registrations" )]</option>
-							<option value="true"#if( $selfRegistered == true ) selected="selected"#end>$i18n.getString( "self_registered_users" )</option>
-						</select>
-						<select id="invitationStatus" style="width:155px" onchange="filterUsers()">
-							<option value="">[$i18n.getString( "show_invitations" )]</option>
-							<option value="all"#if( $invitationStatus == "all" ) selected="selected"#end>$i18n.getString( "all_invitations" )</option>
-							<option value="expired"#if( $invitationStatus == "expired" ) selected="selected"#end>$i18n.getString( "expired_invitations" )</option>
-						</select>
-					</td>
-				</tr>
-			</table>
-			<table class="listTable" id="userList" width='100%'>
-				<thead>
-				<tr>
-					<th>$i18n.getString( "name" )</th>
-					<th>$i18n.getString( "username" )</th>
-				</tr>
-				</thead>
-				<tbody id="list">
-				#foreach( $user in $users )
-				<tr id="tr${user.id}" data-id="$!user.id" data-uid="$!user.uid" data-type="UserCredentials"
-                    data-name="$encoder.htmlEncode( $!user.displayName )"
-                    data-username="$encoder.htmlEncode( $!user.userCredentials.username )"
-				    data-can-manage="$security.canManage( $user.userCredentials )"
-				    data-can-update="$security.canUpdate( $user.userCredentials )"
-				    data-can-delete="$security.canDelete( $user.userCredentials )"
-            data-can-transfer="$canTransferMetadata"
-				    data-can-reinvite="#if( $user.userCredentials.isInvitation() && $security.canUpdate( $user.userCredentials ) )true#{else}false#end"
-				    data-can-replicate="$canReplicate"
-                    data-user-enabled="#if( !$user.userCredentials.disabled )true#{else}false#end"
-                    data-user-disabled="$user.userCredentials.disabled">
-				    <td>$encoder.htmlEncode( $!user.surname ), $encoder.htmlEncode( $!user.firstName )</td>
-				    <td>$encoder.htmlEncode( $!user.userCredentials.username )</td>
-                </tr>
-				#end
-				</tbody>
-			</table>
-			<p></p>
-	  		<div class="paging-container">
-				#parse( "/dhis-web-commons/paging/paging.vm" )
-			</div>
-		</td>
-
-		<td id="detailsData">
-        
-        	<div id="detailsArea">
-        		<div id="hideDetailsArea">
-          			<a href="javascript:hideDetails()" title="$i18n.getString( 'hide_details' )"><img src="../images/hide.png" alt="$i18n.getString( 'hide_details' )"/></a>
-				</div>
-				<p><label>$i18n.getString( "username" ):</label><br><span id="usernameField"></span></p>
-				<p><label>$i18n.getString( "fullname" ):</label><br><span id="fullNameField"></span></p>
-				<p><label>$i18n.getString( "email" ):</label><br><span id="emailField"></span></p>
-                <p><label>$i18n.getString( "phone_number" ):</label><br><span id="phoneNumberField"></span></p>
-				<p><label>$i18n.getString( "last_login"):</label><br><span id="lastLoginField"></span></p>
-				<p><label>$i18n.getString( "created" ):</label><br><span id="createdField"></span></p>
-                <p><label>$i18n.getString( "disabled" ):</label><br><span id="disabledField"></span></p>
-				<p><label>$i18n.getString( "organisation_units" ):</label><br/><span id="assignedOrgunitField"></span></p>
-				<p><label>$i18n.getString( "roles" ):</label><br/><span id="roleField"></span></p>
-				<p><label>$i18n.getString( "id" ):</label><br/><span id="idField"></span></p>
-			</div>
-			
-			<div id="warningArea">
-				<div id="hideDetailsArea">
-					<a href="javascript:hideWarning()" title="$i18n.getString( 'hide_warning' )"><img src="../images/hide.png" alt="$i18n.getString( 'hide_warning' )"/></a>
-				</div>
-				<p><span id="warningField"></span></p>
-			</div>
-
-		</td>
-	</tr>
-</table>
-
-<div id="transferMetadataForm" class="inputForm" style="display: none;">
-  <input type="hidden" id="fromUserId" val=""/> </td>
-  <table>
-    <tr>
-      <td>$i18n.getString("transfer_from_user")</td>
-      <td><b><span id="fromUser"></span></b></td>
-    </tr>
-    <tr>
-      <td style="vertical-align: top;"><label>$i18n.getString("select_target_user")</label></td>
-      <td><div id="userListContainer"></div></td>
-    </tr>
-  </table>
-
-</div>
-
-<div id="replicateUserForm" class="inputForm" style="display:none">
-	<table>
-		<tr>
-	        <td><label>$i18n.getString( "username" )</label></td>
-			<td><input type="text" id="replicaUsername" autocomplete="off"></td>
-		</tr>
-		<tr>
-			<td><label>$i18n.getString( "password" )</label></td>
-			<td><input type="password" id="replicaPassword" autocomplete="off"></td>
-		</tr>
-		<tr>
-			<td></td>
-			<td>
-				<input type="button" value="$i18n.getString( "replicate" )" onclick="replicateUser()" style="width:100px">
-				<input type="button" value="$i18n.getString( "cancel" )" onclick="cancelReplicateUser()" style="width:100px">
-				<input type="hidden" id="replicaId">
-		</tr>
-	</table>
-</div>
-
-<div id="searchOrgUnitForm" style="display:none;"></div>
-
-
+<script type="text/javascript" src="javascript/allUser.js"></script>
+<script type="text/javascript">
+    var i18n_confirm_delete = '$encoder.jsEscape( $i18n.getString( "confirm_delete_user" ) , "'")';
+    var i18n_none = '$encoder.jsEscape( $i18n.getString( "none" ) , "'")';
+    var i18n_yes = '$encoder.jsEscape( $i18n.getString( "yes" ) , "'")';
+    var i18n_no = '$encoder.jsEscape( $i18n.getString( "no" ) , "'")';
+	var i18n_edit = '$encoder.jsEscape( $i18n.getString( "edit" ) , "'")';
+	var i18n_remove = '$encoder.jsEscape( $i18n.getString( "remove" ) , "'")';
+	var i18n_show_details = '$encoder.jsEscape( $i18n.getString( "show_details" ) , "'")';
+	var i18n_username = '$encoder.jsEscape( $i18n.getString( "username" ) , "'")';
+	var i18n_name = '$encoder.jsEscape( $i18n.getString( "name" ) , "'")';
+	var i18n_operations = '$encoder.jsEscape( $i18n.getString( "operations" ) , "'")';
+	var i18n_invitation_sent = '$encoder.jsEscape( $i18n.getString( "invitation_sent" ) , "'")';
+	var currentUserName = '$currentUsername';
+	var i18n_search_orgunit = '$encoder.jsEscape( $i18n.getString( "search_orgunit" ) , "'" )';
+	var i18n_save_button_label = '$encoder.jsEscape( $i18n.getString( "save" ) , "'" )';
+	var i18n_close_button_label = '$encoder.jsEscape( $i18n.getString( "close" ) , "'" )';
+	var i18n_success= '$encoder.jsEscape( $i18n.getString( "success" ) , "'" )';
+</script>
+
+#set( $canReplicate = $sender.getUserCredentials().isAuthorized( 'F_REPLICATE_USER' ) )
+#set( $canTransferMetadata = $currentUser.getUserCredentials().isAuthorized( 'F_TRANSFER_METADATA' ) )
+
+<h3>$i18n.getString( "user_management" ) #openHelp( "user_management" )</h3>
+
+<div id="contextMenu" class="contextMenu" style="width: 210px;">
+  <ul id="contextMenuItems" class="contextMenuItems">
+    <li><a data-target-fn="showUserProfile"><i class="fa fa-user"></i>&nbsp;&nbsp;$i18n.getString( "profile" )</a></li>
+    <li data-enabled="canUpdate"><a data-target-fn="showUpdateUserForm"><i class="fa fa-edit"></i>&nbsp;&nbsp;$i18n.getString( "edit" )</a></li>
+	<li data-enabled="canUpdate"><a data-target-fn="showAssignOrgUnitsToUser"><i class="fa fa-plus"></i>&nbsp;&nbsp;$i18n.getString( "assign_search_orgunit" )</a></li>
+    <li data-enabled="canDelete"><a data-target-fn="removeUser"><i class="fa fa-trash-o"></i>&nbsp;&nbsp;$i18n.getString( "remove" )</a></li>
+    <li data-enabled="canReplicate"><a data-target-fn="showReplicateUserDialog"><i class="fa fa-copy"></i>&nbsp;&nbsp;$i18n.getString( "replicate" )</a></li>
+    <li data-enabled="canReinvite"><a data-target-fn="resendInvitation"><i class="fa fa-repeat"></i>&nbsp;&nbsp;$i18n.getString( "resend_invitation" )</a></li>
+    <li data-enabled="canTransfer"><a data-target-fn="showTransferMetadataDialog"><i class="fa fa-repeat"></i>&nbsp;&nbsp;$i18n.getString( "transfer_metadata" )</a></li>
+    <li><a data-target-fn="showUserDetails"><i class="fa fa-info-circle"></i>&nbsp;&nbsp;$i18n.getString( "show_details" )</a></li>
+    <li data-enabled="userEnabled"><a data-target-fn="disableUser"><i class="fa fa-ban"></i>&nbsp;&nbsp;$i18n.getString( "disable")</a></li>
+    <li data-enabled="userDisabled"><a data-target-fn="enableUser"><i class="fa fa-ban"></i>&nbsp;&nbsp;$i18n.getString( "enable" )</a></li>
+  </ul>
+</div>
+
+<table style="width:100%">
+	<tr>
+		<td style="vertical-align:top">
+			<table width="100%">
+				<tr>
+					<td>
+						#filterDiv( "alluser" )
+					</td>
+					<td colspan="3" style="text-align:right">
+						<input type="button" value="$i18n.getString( 'add_new' )" onclick="window.location.href='showAddUserForm.action'"/>
+					</td>
+				</tr>
+				<tr>
+					<td>
+						<select id="months" style="width:155px" onchange="filterUsers()">
+							<option value="">[$i18n.getString( "show_by_inactivity" )]</option>
+							<option value="1"#if( $months == 1 ) selected="selected"#end>1 $i18n.getString( "month" )</option>
+							#foreach( $m in [2..12] )
+							<option value="${m}"#if( $$months == $m ) selected="selected"#end>${m} $i18n.getString( "months" )</option>
+							#end
+						</select>
+						<select id="selfRegistered" style="width:155px" onchange="filterUsers()">
+							<option value="false">[$i18n.getString( "show_self_registrations" )]</option>
+							<option value="true"#if( $selfRegistered == true ) selected="selected"#end>$i18n.getString( "self_registered_users" )</option>
+						</select>
+						<select id="invitationStatus" style="width:155px" onchange="filterUsers()">
+							<option value="">[$i18n.getString( "show_invitations" )]</option>
+							<option value="all"#if( $invitationStatus == "all" ) selected="selected"#end>$i18n.getString( "all_invitations" )</option>
+							<option value="expired"#if( $invitationStatus == "expired" ) selected="selected"#end>$i18n.getString( "expired_invitations" )</option>
+						</select>
+					</td>
+				</tr>
+			</table>
+			<table class="listTable" id="userList" width='100%'>
+				<thead>
+				<tr>
+					<th>$i18n.getString( "name" )</th>
+					<th>$i18n.getString( "username" )</th>
+				</tr>
+				</thead>
+				<tbody id="list">
+				#foreach( $user in $users )
+				<tr id="tr${user.id}" data-id="$!user.id" data-uid="$!user.uid" data-type="UserCredentials"
+                    data-name="$encoder.htmlEncode( $!user.displayName )"
+                    data-username="$encoder.htmlEncode( $!user.userCredentials.username )"
+				    data-can-manage="$security.canManage( $user.userCredentials )"
+				    data-can-update="$security.canUpdate( $user.userCredentials )"
+				    data-can-delete="$security.canDelete( $user.userCredentials )"
+            data-can-transfer="$canTransferMetadata"
+				    data-can-reinvite="#if( $user.userCredentials.isInvitation() && $security.canUpdate( $user.userCredentials ) )true#{else}false#end"
+				    data-can-replicate="$canReplicate"
+                    data-user-enabled="#if( !$user.userCredentials.disabled )true#{else}false#end"
+                    data-user-disabled="$user.userCredentials.disabled">
+				    <td>$encoder.htmlEncode( $!user.surname ), $encoder.htmlEncode( $!user.firstName )</td>
+				    <td>$encoder.htmlEncode( $!user.userCredentials.username )</td>
+                </tr>
+				#end
+				</tbody>
+			</table>
+			<p></p>
+	  		<div class="paging-container">
+				#parse( "/dhis-web-commons/paging/paging.vm" )
+			</div>
+		</td>
+
+		<td id="detailsData">
+        
+        	<div id="detailsArea">
+        		<div id="hideDetailsArea">
+          			<a href="javascript:hideDetails()" title="$i18n.getString( 'hide_details' )"><img src="../images/hide.png" alt="$i18n.getString( 'hide_details' )"/></a>
+				</div>
+				<p><label>$i18n.getString( "username" ):</label><br><span id="usernameField"></span></p>
+				<p><label>$i18n.getString( "fullname" ):</label><br><span id="fullNameField"></span></p>
+				<p><label>$i18n.getString( "email" ):</label><br><span id="emailField"></span></p>
+                <p><label>$i18n.getString( "phone_number" ):</label><br><span id="phoneNumberField"></span></p>
+				<p><label>$i18n.getString( "last_login"):</label><br><span id="lastLoginField"></span></p>
+				<p><label>$i18n.getString( "created" ):</label><br><span id="createdField"></span></p>
+                <p><label>$i18n.getString( "disabled" ):</label><br><span id="disabledField"></span></p>
+				<p><label>$i18n.getString( "organisation_units" ):</label><br/><span id="assignedOrgunitField"></span></p>
+				<p><label>$i18n.getString( "roles" ):</label><br/><span id="roleField"></span></p>
+				<p><label>$i18n.getString( "id" ):</label><br/><span id="idField"></span></p>
+			</div>
+			
+			<div id="warningArea">
+				<div id="hideDetailsArea">
+					<a href="javascript:hideWarning()" title="$i18n.getString( 'hide_warning' )"><img src="../images/hide.png" alt="$i18n.getString( 'hide_warning' )"/></a>
+				</div>
+				<p><span id="warningField"></span></p>
+			</div>
+
+		</td>
+	</tr>
+</table>
+
+<div id="transferMetadataForm" class="inputForm" style="display: none;">
+  <input type="hidden" id="fromUserId" val=""/> </td>
+  <table>
+    <tr>
+      <td>$i18n.getString("transfer_from_user")</td>
+      <td><b><span id="fromUser"></span></b></td>
+    </tr>
+    <tr>
+      <td style="vertical-align: top;"><label>$i18n.getString("select_target_user")</label></td>
+      <td><div id="userListContainer"></div></td>
+    </tr>
+  </table>
+
+</div>
+
+<div id="replicateUserForm" class="inputForm" style="display:none">
+	<table>
+		<tr>
+	        <td><label>$i18n.getString( "username" )</label></td>
+			<td><input type="text" id="replicaUsername" autocomplete="off"></td>
+		</tr>
+		<tr>
+			<td><label>$i18n.getString( "password" )</label></td>
+			<td><input type="password" id="replicaPassword" autocomplete="off"></td>
+		</tr>
+		<tr>
+			<td></td>
+			<td>
+				<input type="button" value="$i18n.getString( "replicate" )" onclick="replicateUser()" style="width:100px">
+				<input type="button" value="$i18n.getString( "cancel" )" onclick="cancelReplicateUser()" style="width:100px">
+				<input type="hidden" id="replicaId">
+		</tr>
+	</table>
+</div>
+
+<div id="searchOrgUnitForm" style="display:none;"></div>
+
+