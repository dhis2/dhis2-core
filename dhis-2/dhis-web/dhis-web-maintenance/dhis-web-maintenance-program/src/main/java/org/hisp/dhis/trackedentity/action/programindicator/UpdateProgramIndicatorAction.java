package org.hisp.dhis.trackedentity.action.programindicator;

/*
 * Copyright (c) 2004-2016, University of Oslo
 * All rights reserved.
 *
 * Redistribution and use in source and binary forms, with or without
 * modification, are permitted provided that the following conditions are met:
 * Redistributions of source code must retain the above copyright notice, this
 * list of conditions and the following disclaimer.
 *
 * Redistributions in binary form must reproduce the above copyright notice,
 * this list of conditions and the following disclaimer in the documentation
 * and/or other materials provided with the distribution.
 * Neither the name of the HISP project nor the names of its contributors may
 * be used to endorse or promote products derived from this software without
 * specific prior written permission.
 *
 * THIS SOFTWARE IS PROVIDED BY THE COPYRIGHT HOLDERS AND CONTRIBUTORS "AS IS" AND
 * ANY EXPRESS OR IMPLIED WARRANTIES, INCLUDING, BUT NOT LIMITED TO, THE IMPLIED
 * WARRANTIES OF MERCHANTABILITY AND FITNESS FOR A PARTICULAR PURPOSE ARE
 * DISCLAIMED. IN NO EVENT SHALL THE COPYRIGHT OWNER OR CONTRIBUTORS BE LIABLE FOR
 * ANY DIRECT, INDIRECT, INCIDENTAL, SPECIAL, EXEMPLARY, OR CONSEQUENTIAL DAMAGES
 * (INCLUDING, BUT NOT LIMITED TO, PROCUREMENT OF SUBSTITUTE GOODS OR SERVICES;
 * LOSS OF USE, DATA, OR PROFITS; OR BUSINESS INTERRUPTION) HOWEVER CAUSED AND ON
 * ANY THEORY OF LIABILITY, WHETHER IN CONTRACT, STRICT LIABILITY, OR TORT
 * (INCLUDING NEGLIGENCE OR OTHERWISE) ARISING IN ANY WAY OUT OF THE USE OF THIS
 * SOFTWARE, EVEN IF ADVISED OF THE POSSIBILITY OF SUCH DAMAGE.
 */

import com.google.common.collect.ImmutableList;
import com.opensymphony.xwork2.Action;
<<<<<<< HEAD

=======
>>>>>>> b383e1b1
import org.apache.commons.lang3.StringUtils;
import org.hisp.dhis.analytics.AggregationType;
import org.hisp.dhis.attribute.AttributeService;
import org.hisp.dhis.legend.LegendService;
import org.hisp.dhis.legend.LegendSet;
import org.hisp.dhis.program.ProgramIndicator;
import org.hisp.dhis.program.ProgramIndicatorAnalyticsType;
import org.hisp.dhis.program.ProgramIndicatorService;
import org.springframework.beans.factory.annotation.Autowired;

import java.util.List;

/**
 * @author Chau Thu Tran
 * @version $ UpdateProgramIndicatorAction Apr 16, 2013 3:24:51 PM $
 */
public class UpdateProgramIndicatorAction
    implements Action
{
    // -------------------------------------------------------------------------
    // Dependencies
    // -------------------------------------------------------------------------

    private ProgramIndicatorService programIndicatorService;

    public void setProgramIndicatorService( ProgramIndicatorService programIndicatorService )
    {
        this.programIndicatorService = programIndicatorService;
    }

    @Autowired
    private LegendService legendService;

    @Autowired
    private AttributeService attributeService;

    // -------------------------------------------------------------------------
    // Setters
    // -------------------------------------------------------------------------

    private Integer id;

    public void setId( Integer id )
    {
        this.id = id;
    }

    private String name;

    public void setName( String name )
    {
        this.name = name;
    }

    private String shortName;

    public void setShortName( String shortName )
    {
        this.shortName = shortName;
    }

    private String code;

    public void setCode( String code )
    {
        this.code = code;
    }

    private String description;

    public void setDescription( String description )
    {
        this.description = description;
    }

    private String expression;

    public void setExpression( String expression )
    {
        this.expression = expression;
    }

    private String filter;

    public void setFilter( String filter )
    {
        this.filter = filter;
    }

    private String aggregationType;
    
    public void setAggregationType( String aggregationType )
    {
        this.aggregationType = aggregationType;
    }

    private Integer decimals;

    public void setDecimals( Integer decimals )
    {
        this.decimals = decimals;
    }

    private Integer legendSetId;
    
    public void setLegendSetId( Integer legendSetId )
    {
        this.legendSetId = legendSetId;
    }

    private Boolean displayInForm;

    public void setDisplayInForm( Boolean displayInForm )
    {
        this.displayInForm = displayInForm;
    }

    private String aggregateExportCategoryOptionCombo;
    
    public void setAggregateExportCategoryOptionCombo( String aggregateExportCategoryOptionCombo )
    {
        this.aggregateExportCategoryOptionCombo = aggregateExportCategoryOptionCombo;
    }

    private String aggregateExportAttributeOptionCombo;

    public void setAggregateExportAttributeOptionCombo( String aggregateExportAttributeOptionCombo )
    {
        this.aggregateExportAttributeOptionCombo = aggregateExportAttributeOptionCombo;
    }

    private Integer programId;

    public Integer getProgramId()
    {
        return programId;
    }

    private List<String> jsonAttributeValues;

    public void setJsonAttributeValues( List<String> jsonAttributeValues )
    {
        this.jsonAttributeValues = jsonAttributeValues;
    }
<<<<<<< HEAD
    
    private ProgramIndicatorAnalyticsType programIndicatorAnalyticsType;
    
    public void setProgramIndicatorAnalyticsType( ProgramIndicatorAnalyticsType programIndicatorAnalyticsType )
    {
        this.programIndicatorAnalyticsType = programIndicatorAnalyticsType;
    }
    
=======

>>>>>>> b383e1b1
    // -------------------------------------------------------------------------
    // Action implementation
    // -------------------------------------------------------------------------

    @Override
    public String execute()
        throws Exception
    {
        ProgramIndicator indicator = programIndicatorService.getProgramIndicator( id );

        LegendSet legendSet = legendService.getLegendSet( legendSetId );
        
        indicator.setName( StringUtils.trimToNull( name ) );
        indicator.setShortName( StringUtils.trimToNull( shortName ) );
        indicator.setCode( StringUtils.trimToNull( code ) );
        indicator.setDescription( StringUtils.trimToNull( description ) );
        indicator.setExpression( StringUtils.trimToNull( expression ) );
        indicator.setFilter( StringUtils.trimToNull( filter ) );
        indicator.setAggregationType( AggregationType.valueOf( aggregationType ) );
        indicator.setDecimals( decimals );
        indicator.setLegendSets( (legendSet != null ? ImmutableList.<LegendSet>builder().add( legendSet ).build() : ImmutableList.<LegendSet>builder().build()) );
        indicator.setDisplayInForm( displayInForm );
        indicator.setAggregateExportCategoryOptionCombo( aggregateExportCategoryOptionCombo );
        indicator.setAggregateExportAttributeOptionCombo( aggregateExportAttributeOptionCombo );
<<<<<<< HEAD
        indicator.setProgramIndicatorAnalyticsType( programIndicatorAnalyticsType );
        
=======

>>>>>>> b383e1b1
        if ( jsonAttributeValues != null )
        {
            attributeService.updateAttributeValues( indicator, jsonAttributeValues );
        }

        programIndicatorService.updateProgramIndicator( indicator );

        programId = indicator.getProgram().getId();

        return SUCCESS;
    }
}
<|MERGE_RESOLUTION|>--- conflicted
+++ resolved
@@ -1,234 +1,214 @@
-package org.hisp.dhis.trackedentity.action.programindicator;
-
-/*
- * Copyright (c) 2004-2016, University of Oslo
- * All rights reserved.
- *
- * Redistribution and use in source and binary forms, with or without
- * modification, are permitted provided that the following conditions are met:
- * Redistributions of source code must retain the above copyright notice, this
- * list of conditions and the following disclaimer.
- *
- * Redistributions in binary form must reproduce the above copyright notice,
- * this list of conditions and the following disclaimer in the documentation
- * and/or other materials provided with the distribution.
- * Neither the name of the HISP project nor the names of its contributors may
- * be used to endorse or promote products derived from this software without
- * specific prior written permission.
- *
- * THIS SOFTWARE IS PROVIDED BY THE COPYRIGHT HOLDERS AND CONTRIBUTORS "AS IS" AND
- * ANY EXPRESS OR IMPLIED WARRANTIES, INCLUDING, BUT NOT LIMITED TO, THE IMPLIED
- * WARRANTIES OF MERCHANTABILITY AND FITNESS FOR A PARTICULAR PURPOSE ARE
- * DISCLAIMED. IN NO EVENT SHALL THE COPYRIGHT OWNER OR CONTRIBUTORS BE LIABLE FOR
- * ANY DIRECT, INDIRECT, INCIDENTAL, SPECIAL, EXEMPLARY, OR CONSEQUENTIAL DAMAGES
- * (INCLUDING, BUT NOT LIMITED TO, PROCUREMENT OF SUBSTITUTE GOODS OR SERVICES;
- * LOSS OF USE, DATA, OR PROFITS; OR BUSINESS INTERRUPTION) HOWEVER CAUSED AND ON
- * ANY THEORY OF LIABILITY, WHETHER IN CONTRACT, STRICT LIABILITY, OR TORT
- * (INCLUDING NEGLIGENCE OR OTHERWISE) ARISING IN ANY WAY OUT OF THE USE OF THIS
- * SOFTWARE, EVEN IF ADVISED OF THE POSSIBILITY OF SUCH DAMAGE.
- */
-
-import com.google.common.collect.ImmutableList;
-import com.opensymphony.xwork2.Action;
-<<<<<<< HEAD
-
-=======
->>>>>>> b383e1b1
-import org.apache.commons.lang3.StringUtils;
-import org.hisp.dhis.analytics.AggregationType;
-import org.hisp.dhis.attribute.AttributeService;
-import org.hisp.dhis.legend.LegendService;
-import org.hisp.dhis.legend.LegendSet;
-import org.hisp.dhis.program.ProgramIndicator;
-import org.hisp.dhis.program.ProgramIndicatorAnalyticsType;
-import org.hisp.dhis.program.ProgramIndicatorService;
-import org.springframework.beans.factory.annotation.Autowired;
-
-import java.util.List;
-
-/**
- * @author Chau Thu Tran
- * @version $ UpdateProgramIndicatorAction Apr 16, 2013 3:24:51 PM $
- */
-public class UpdateProgramIndicatorAction
-    implements Action
-{
-    // -------------------------------------------------------------------------
-    // Dependencies
-    // -------------------------------------------------------------------------
-
-    private ProgramIndicatorService programIndicatorService;
-
-    public void setProgramIndicatorService( ProgramIndicatorService programIndicatorService )
-    {
-        this.programIndicatorService = programIndicatorService;
-    }
-
-    @Autowired
-    private LegendService legendService;
-
-    @Autowired
-    private AttributeService attributeService;
-
-    // -------------------------------------------------------------------------
-    // Setters
-    // -------------------------------------------------------------------------
-
-    private Integer id;
-
-    public void setId( Integer id )
-    {
-        this.id = id;
-    }
-
-    private String name;
-
-    public void setName( String name )
-    {
-        this.name = name;
-    }
-
-    private String shortName;
-
-    public void setShortName( String shortName )
-    {
-        this.shortName = shortName;
-    }
-
-    private String code;
-
-    public void setCode( String code )
-    {
-        this.code = code;
-    }
-
-    private String description;
-
-    public void setDescription( String description )
-    {
-        this.description = description;
-    }
-
-    private String expression;
-
-    public void setExpression( String expression )
-    {
-        this.expression = expression;
-    }
-
-    private String filter;
-
-    public void setFilter( String filter )
-    {
-        this.filter = filter;
-    }
-
-    private String aggregationType;
-    
-    public void setAggregationType( String aggregationType )
-    {
-        this.aggregationType = aggregationType;
-    }
-
-    private Integer decimals;
-
-    public void setDecimals( Integer decimals )
-    {
-        this.decimals = decimals;
-    }
-
-    private Integer legendSetId;
-    
-    public void setLegendSetId( Integer legendSetId )
-    {
-        this.legendSetId = legendSetId;
-    }
-
-    private Boolean displayInForm;
-
-    public void setDisplayInForm( Boolean displayInForm )
-    {
-        this.displayInForm = displayInForm;
-    }
-
-    private String aggregateExportCategoryOptionCombo;
-    
-    public void setAggregateExportCategoryOptionCombo( String aggregateExportCategoryOptionCombo )
-    {
-        this.aggregateExportCategoryOptionCombo = aggregateExportCategoryOptionCombo;
-    }
-
-    private String aggregateExportAttributeOptionCombo;
-
-    public void setAggregateExportAttributeOptionCombo( String aggregateExportAttributeOptionCombo )
-    {
-        this.aggregateExportAttributeOptionCombo = aggregateExportAttributeOptionCombo;
-    }
-
-    private Integer programId;
-
-    public Integer getProgramId()
-    {
-        return programId;
-    }
-
-    private List<String> jsonAttributeValues;
-
-    public void setJsonAttributeValues( List<String> jsonAttributeValues )
-    {
-        this.jsonAttributeValues = jsonAttributeValues;
-    }
-<<<<<<< HEAD
-    
-    private ProgramIndicatorAnalyticsType programIndicatorAnalyticsType;
-    
-    public void setProgramIndicatorAnalyticsType( ProgramIndicatorAnalyticsType programIndicatorAnalyticsType )
-    {
-        this.programIndicatorAnalyticsType = programIndicatorAnalyticsType;
-    }
-    
-=======
-
->>>>>>> b383e1b1
-    // -------------------------------------------------------------------------
-    // Action implementation
-    // -------------------------------------------------------------------------
-
-    @Override
-    public String execute()
-        throws Exception
-    {
-        ProgramIndicator indicator = programIndicatorService.getProgramIndicator( id );
-
-        LegendSet legendSet = legendService.getLegendSet( legendSetId );
-        
-        indicator.setName( StringUtils.trimToNull( name ) );
-        indicator.setShortName( StringUtils.trimToNull( shortName ) );
-        indicator.setCode( StringUtils.trimToNull( code ) );
-        indicator.setDescription( StringUtils.trimToNull( description ) );
-        indicator.setExpression( StringUtils.trimToNull( expression ) );
-        indicator.setFilter( StringUtils.trimToNull( filter ) );
-        indicator.setAggregationType( AggregationType.valueOf( aggregationType ) );
-        indicator.setDecimals( decimals );
-        indicator.setLegendSets( (legendSet != null ? ImmutableList.<LegendSet>builder().add( legendSet ).build() : ImmutableList.<LegendSet>builder().build()) );
-        indicator.setDisplayInForm( displayInForm );
-        indicator.setAggregateExportCategoryOptionCombo( aggregateExportCategoryOptionCombo );
-        indicator.setAggregateExportAttributeOptionCombo( aggregateExportAttributeOptionCombo );
-<<<<<<< HEAD
-        indicator.setProgramIndicatorAnalyticsType( programIndicatorAnalyticsType );
-        
-=======
-
->>>>>>> b383e1b1
-        if ( jsonAttributeValues != null )
-        {
-            attributeService.updateAttributeValues( indicator, jsonAttributeValues );
-        }
-
-        programIndicatorService.updateProgramIndicator( indicator );
-
-        programId = indicator.getProgram().getId();
-
-        return SUCCESS;
-    }
-}
+package org.hisp.dhis.trackedentity.action.programindicator;
+
+/*
+ * Copyright (c) 2004-2016, University of Oslo
+ * All rights reserved.
+ *
+ * Redistribution and use in source and binary forms, with or without
+ * modification, are permitted provided that the following conditions are met:
+ * Redistributions of source code must retain the above copyright notice, this
+ * list of conditions and the following disclaimer.
+ *
+ * Redistributions in binary form must reproduce the above copyright notice,
+ * this list of conditions and the following disclaimer in the documentation
+ * and/or other materials provided with the distribution.
+ * Neither the name of the HISP project nor the names of its contributors may
+ * be used to endorse or promote products derived from this software without
+ * specific prior written permission.
+ *
+ * THIS SOFTWARE IS PROVIDED BY THE COPYRIGHT HOLDERS AND CONTRIBUTORS "AS IS" AND
+ * ANY EXPRESS OR IMPLIED WARRANTIES, INCLUDING, BUT NOT LIMITED TO, THE IMPLIED
+ * WARRANTIES OF MERCHANTABILITY AND FITNESS FOR A PARTICULAR PURPOSE ARE
+ * DISCLAIMED. IN NO EVENT SHALL THE COPYRIGHT OWNER OR CONTRIBUTORS BE LIABLE FOR
+ * ANY DIRECT, INDIRECT, INCIDENTAL, SPECIAL, EXEMPLARY, OR CONSEQUENTIAL DAMAGES
+ * (INCLUDING, BUT NOT LIMITED TO, PROCUREMENT OF SUBSTITUTE GOODS OR SERVICES;
+ * LOSS OF USE, DATA, OR PROFITS; OR BUSINESS INTERRUPTION) HOWEVER CAUSED AND ON
+ * ANY THEORY OF LIABILITY, WHETHER IN CONTRACT, STRICT LIABILITY, OR TORT
+ * (INCLUDING NEGLIGENCE OR OTHERWISE) ARISING IN ANY WAY OUT OF THE USE OF THIS
+ * SOFTWARE, EVEN IF ADVISED OF THE POSSIBILITY OF SUCH DAMAGE.
+ */
+
+import com.google.common.collect.ImmutableList;
+import com.opensymphony.xwork2.Action;
+import org.apache.commons.lang3.StringUtils;
+import org.hisp.dhis.analytics.AggregationType;
+import org.hisp.dhis.attribute.AttributeService;
+import org.hisp.dhis.legend.LegendService;
+import org.hisp.dhis.legend.LegendSet;
+import org.hisp.dhis.program.ProgramIndicator;
+import org.hisp.dhis.program.ProgramIndicatorAnalyticsType;
+import org.hisp.dhis.program.ProgramIndicatorService;
+import org.springframework.beans.factory.annotation.Autowired;
+
+import java.util.List;
+
+/**
+ * @author Chau Thu Tran
+ * @version $ UpdateProgramIndicatorAction Apr 16, 2013 3:24:51 PM $
+ */
+public class UpdateProgramIndicatorAction
+    implements Action
+{
+    // -------------------------------------------------------------------------
+    // Dependencies
+    // -------------------------------------------------------------------------
+
+    private ProgramIndicatorService programIndicatorService;
+
+    public void setProgramIndicatorService( ProgramIndicatorService programIndicatorService )
+    {
+        this.programIndicatorService = programIndicatorService;
+    }
+
+    @Autowired
+    private LegendService legendService;
+
+    @Autowired
+    private AttributeService attributeService;
+
+    // -------------------------------------------------------------------------
+    // Setters
+    // -------------------------------------------------------------------------
+
+    private Integer id;
+
+    public void setId( Integer id )
+    {
+        this.id = id;
+    }
+
+    private String name;
+
+    public void setName( String name )
+    {
+        this.name = name;
+    }
+
+    private String shortName;
+
+    public void setShortName( String shortName )
+    {
+        this.shortName = shortName;
+    }
+
+    private String code;
+
+    public void setCode( String code )
+    {
+        this.code = code;
+    }
+
+    private String description;
+
+    public void setDescription( String description )
+    {
+        this.description = description;
+    }
+
+    private String expression;
+
+    public void setExpression( String expression )
+    {
+        this.expression = expression;
+    }
+
+    private String filter;
+
+    public void setFilter( String filter )
+    {
+        this.filter = filter;
+    }
+
+    private String aggregationType;
+    
+    public void setAggregationType( String aggregationType )
+    {
+        this.aggregationType = aggregationType;
+    }
+
+    private Integer decimals;
+
+    public void setDecimals( Integer decimals )
+    {
+        this.decimals = decimals;
+    }
+
+    private Integer legendSetId;
+    
+    public void setLegendSetId( Integer legendSetId )
+    {
+        this.legendSetId = legendSetId;
+    }
+
+    private Boolean displayInForm;
+
+    public void setDisplayInForm( Boolean displayInForm )
+    {
+        this.displayInForm = displayInForm;
+    }
+
+    private String aggregateExportCategoryOptionCombo;
+    
+    public void setAggregateExportCategoryOptionCombo( String aggregateExportCategoryOptionCombo )
+    {
+        this.aggregateExportCategoryOptionCombo = aggregateExportCategoryOptionCombo;
+    }
+
+    private String aggregateExportAttributeOptionCombo;
+
+    public void setAggregateExportAttributeOptionCombo( String aggregateExportAttributeOptionCombo )
+    {
+        this.aggregateExportAttributeOptionCombo = aggregateExportAttributeOptionCombo;
+    }
+
+    private Integer programId;
+
+    public Integer getProgramId()
+    {
+        return programId;
+    }
+
+    private List<String> jsonAttributeValues;
+
+    public void setJsonAttributeValues( List<String> jsonAttributeValues )
+    {
+        this.jsonAttributeValues = jsonAttributeValues;
+    }
+
+    // -------------------------------------------------------------------------
+    // Action implementation
+    // -------------------------------------------------------------------------
+
+    @Override
+    public String execute()
+        throws Exception
+    {
+        ProgramIndicator indicator = programIndicatorService.getProgramIndicator( id );
+
+        LegendSet legendSet = legendService.getLegendSet( legendSetId );
+        
+        indicator.setName( StringUtils.trimToNull( name ) );
+        indicator.setShortName( StringUtils.trimToNull( shortName ) );
+        indicator.setCode( StringUtils.trimToNull( code ) );
+        indicator.setDescription( StringUtils.trimToNull( description ) );
+        indicator.setExpression( StringUtils.trimToNull( expression ) );
+        indicator.setFilter( StringUtils.trimToNull( filter ) );
+        indicator.setAggregationType( AggregationType.valueOf( aggregationType ) );
+        indicator.setDecimals( decimals );
+        indicator.setLegendSets( (legendSet != null ? ImmutableList.<LegendSet>builder().add( legendSet ).build() : ImmutableList.<LegendSet>builder().build()) );
+        indicator.setDisplayInForm( displayInForm );
+        indicator.setAggregateExportCategoryOptionCombo( aggregateExportCategoryOptionCombo );
+        indicator.setAggregateExportAttributeOptionCombo( aggregateExportAttributeOptionCombo );
+
+        if ( jsonAttributeValues != null )
+        {
+            attributeService.updateAttributeValues( indicator, jsonAttributeValues );
+        }
+
+        programIndicatorService.updateProgramIndicator( indicator );
+
+        programId = indicator.getProgram().getId();
+
+        return SUCCESS;
+    }
+}