package org.hisp.dhis.trackedentity.action.notification;

/*
 * Copyright (c) 2004-2017, University of Oslo
 * All rights reserved.
 *
 * Redistribution and use in source and binary forms, with or without
 * modification, are permitted provided that the following conditions are met:
 * Redistributions of source code must retain the above copyright notice, this
 * list of conditions and the following disclaimer.
 *
 * Redistributions in binary form must reproduce the above copyright notice,
 * this list of conditions and the following disclaimer in the documentation
 * and/or other materials provided with the distribution.
 * Neither the name of the HISP project nor the names of its contributors may
 * be used to endorse or promote products derived from this software without
 * specific prior written permission.
 *
 * THIS SOFTWARE IS PROVIDED BY THE COPYRIGHT HOLDERS AND CONTRIBUTORS "AS IS" AND
 * ANY EXPRESS OR IMPLIED WARRANTIES, INCLUDING, BUT NOT LIMITED TO, THE IMPLIED
 * WARRANTIES OF MERCHANTABILITY AND FITNESS FOR A PARTICULAR PURPOSE ARE
 * DISCLAIMED. IN NO EVENT SHALL THE COPYRIGHT OWNER OR CONTRIBUTORS BE LIABLE FOR
 * ANY DIRECT, INDIRECT, INCIDENTAL, SPECIAL, EXEMPLARY, OR CONSEQUENTIAL DAMAGES
 * (INCLUDING, BUT NOT LIMITED TO, PROCUREMENT OF SUBSTITUTE GOODS OR SERVICES;
 * LOSS OF USE, DATA, OR PROFITS; OR BUSINESS INTERRUPTION) HOWEVER CAUSED AND ON
 * ANY THEORY OF LIABILITY, WHETHER IN CONTRACT, STRICT LIABILITY, OR TORT
 * (INCLUDING NEGLIGENCE OR OTHERWISE) ARISING IN ANY WAY OUT OF THE USE OF THIS
 * SOFTWARE, EVEN IF ADVISED OF THE POSSIBILITY OF SUCH DAMAGE.
 */

import com.google.common.collect.Lists;
import com.opensymphony.xwork2.Action;
import org.hisp.dhis.common.IdentifiableObjectManager;
import org.hisp.dhis.common.ValueType;
import org.hisp.dhis.dataelement.DataElement;
import org.hisp.dhis.program.ProgramStage;
import org.hisp.dhis.program.ProgramStageDataElement;
import org.hisp.dhis.program.notification.ProgramNotificationTemplate;
import org.hisp.dhis.trackedentity.TrackedEntityAttribute;
import org.hisp.dhis.user.UserGroup;
import org.hisp.dhis.user.UserGroupService;

import java.util.List;
import java.util.stream.Collectors;

/**
 * @author Halvdan Hoem Grelland
 */
public class ShowUpdateProgramStageNotificationAction
    implements Action
{
    private IdentifiableObjectManager manager;

    public void setManager( IdentifiableObjectManager manager )
    {
        this.manager = manager;
    }

    private UserGroupService userGroupService;

    public void setUserGroupService( UserGroupService userGroupService )
    {
        this.userGroupService = userGroupService;
    }

    // -------------------------------------------------------------------------
    // Input/Output
    // -------------------------------------------------------------------------

    private String templateUid;

    public void setUid( String templateUid )
    {
        this.templateUid = templateUid;
    }

    private String programStageUid;

    public void setProgramStageUid( String programStageUid )
    {
        this.programStageUid = programStageUid;
    }

    private ProgramNotificationTemplate template;

    public ProgramNotificationTemplate getTemplate()
    {
        return template;
    }

    private ProgramStage programStage;

    public ProgramStage getProgramStage()
    {
        return programStage;
    }

    private List<UserGroup> userGroups;

    public List<UserGroup> getUserGroups()
    {
        return userGroups;
    }

    private List<TrackedEntityAttribute> attributes;

    public List<TrackedEntityAttribute> getAttributes()
    {
        return attributes;
    }

    private List<DataElement> dataElements;

    public List<DataElement> getDataElements()
    {
        return dataElements;
    }

    private List<TrackedEntityAttribute> phoneNumberAttributes;

    public List<TrackedEntityAttribute> getPhoneNumberAttributes()
    {
        return phoneNumberAttributes;
    }

    private List<TrackedEntityAttribute> emailAttributes;

    public List<TrackedEntityAttribute> getEmailAttributes()
    {
        return emailAttributes;
    }

    private List<DataElement> phoneNumberDataElements;

    public List<DataElement> getPhoneNumberDataElements()
    {
        return phoneNumberDataElements;
    }

    private List<DataElement> emailDataElements;

    public List<DataElement> getEmailDataElements()
    {
        return emailDataElements;
    }

    // -------------------------------------------------------------------------
    // Action implementation
    // -------------------------------------------------------------------------

    @Override
    public String execute() throws Exception
    {
        template = manager.get( ProgramNotificationTemplate.class, templateUid );
        userGroups = userGroupService.getAllUserGroups();

        programStage = manager.get( ProgramStage.class, programStageUid );

        if ( programStage != null )
        {
            attributes = programStage.getProgram().getTrackedEntityAttributes();
            dataElements = programStage.getProgramStageDataElements().stream()
<<<<<<< HEAD
                .map( psde -> psde.getDataElement() )
=======
                .map( ProgramStageDataElement::getDataElement )
>>>>>>> 5c96ed8e
                .collect( Collectors.toList() );

            phoneNumberAttributes = getAttributeBasedOnValueType( attributes, ValueType.PHONE_NUMBER );
            emailAttributes = getAttributeBasedOnValueType( attributes, ValueType.EMAIL );

            phoneNumberDataElements = getDataElementBasedOnValueType( dataElements, ValueType.PHONE_NUMBER );
            emailDataElements = getDataElementBasedOnValueType( dataElements, ValueType.EMAIL );
        }
        else
        {
            attributes = Lists.newArrayList();
        }

        return SUCCESS;
    }

    private List<TrackedEntityAttribute> getAttributeBasedOnValueType( List<TrackedEntityAttribute> attributes, ValueType valueType )
    {
        return attributes.stream().filter( attr -> attr.getValueType().equals( valueType ) ).collect( Collectors.toList() );
    }

<<<<<<< HEAD
    private List<DataElement> getDataElementBasedOnValueType(List<DataElement> dataElements, ValueType valueType )
=======
    private List<DataElement> getDataElementBasedOnValueType( List<DataElement> dataElements, ValueType valueType )
>>>>>>> 5c96ed8e
    {
        return dataElements.stream().filter( de -> de.getValueType().equals( valueType ) ).collect( Collectors.toList() );
    }
}<|MERGE_RESOLUTION|>--- conflicted
+++ resolved
@@ -160,11 +160,7 @@
         {
             attributes = programStage.getProgram().getTrackedEntityAttributes();
             dataElements = programStage.getProgramStageDataElements().stream()
-<<<<<<< HEAD
-                .map( psde -> psde.getDataElement() )
-=======
                 .map( ProgramStageDataElement::getDataElement )
->>>>>>> 5c96ed8e
                 .collect( Collectors.toList() );
 
             phoneNumberAttributes = getAttributeBasedOnValueType( attributes, ValueType.PHONE_NUMBER );
@@ -186,11 +182,7 @@
         return attributes.stream().filter( attr -> attr.getValueType().equals( valueType ) ).collect( Collectors.toList() );
     }
 
-<<<<<<< HEAD
-    private List<DataElement> getDataElementBasedOnValueType(List<DataElement> dataElements, ValueType valueType )
-=======
     private List<DataElement> getDataElementBasedOnValueType( List<DataElement> dataElements, ValueType valueType )
->>>>>>> 5c96ed8e
     {
         return dataElements.stream().filter( de -> de.getValueType().equals( valueType ) ).collect( Collectors.toList() );
     }
