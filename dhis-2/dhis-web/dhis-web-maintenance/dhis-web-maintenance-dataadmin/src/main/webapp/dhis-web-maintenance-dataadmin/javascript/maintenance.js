--- conflicted
+++ resolved
@@ -1,52 +1,47 @@
-function performMaintenance() {
-    var clearAnalytics = $("#clearAnalytics").is(":checked");
-    var analyzeAnalytics = $("#analyzeAnalytics").is(":checked");
-    var zeroValues = $("#zeroValues").is(":checked");
-    var softDeletedValues = $("#softDeletedValues").is(":checked");
-    var softDeletedEvents = $("#softDeletedEvents").is(":checked");
-    var prunePeriods = $("#prunePeriods").is(":checked");
-    var removeExpiredInvitations = $("#removeExpiredInvitations").is(":checked");
-    var dropSqlViews = $("#dropSqlViews").is(":checked");
-    var createSqlViews = $("#createSqlViews").is(":checked");
-    var updateCategoryOptionCombos = $("#updateCategoryOptionCombos").is(":checked");
-    var updateOrganisationUnitPaths = $("#updateOrganisationUnitPaths").is(":checked");
-    var clearApplicationCache = $("#clearApplicationCache").is(":checked");
-    var reloadApps = $("#reloadApps").is(":checked");
-
-<<<<<<< HEAD
-    if (clearAnalytics || zeroValues || softDeletedValues || softDeletedEvents || prunePeriods || removeExpiredInvitations ||
-        dropSqlViews || createSqlViews || updateCategoryOptionCombos || updateOrganisationUnitPaths || clearApplicationCache || reloadApps) {
-=======
-    if ( clearAnalytics || analyzeAnalytics || zeroValues || softDeletedValues || softDeletedEvents || prunePeriods || removeExpiredInvitations ||
-        dropSqlViews || createSqlViews || updateCategoryOptionCombos || updateOrganisationUnitPaths || clearApplicationCache || reloadApps ) {
->>>>>>> a98710ee
-
-        setHeaderWaitMessage(i18n_performing_maintenance);
-
-        var params = "analyticsTableClear=" + clearAnalytics +
-        	"&analyticsTableAnalyze=" + analyzeAnalytics +
-            "&zeroDataValueRemoval=" + zeroValues +
-            "&softDeletedDataValueRemoval=" + softDeletedValues +
-            "&softDeletedEventRemoval=" + softDeletedEvents +
-            "&periodPruning=" + prunePeriods +
-            "&expiredInvitationsClear=" + removeExpiredInvitations +
-            "&sqlViewsDrop=" + dropSqlViews +
-            "&sqlViewsCreate=" + createSqlViews +
-            "&categoryOptionComboUpdate=" + updateCategoryOptionCombos +
-            "&ouPathsUpdate=" + updateOrganisationUnitPaths +
-            "&cacheClear=" + clearApplicationCache +
-            "&appReload=" + reloadApps;
-
-        $.ajax({
-            type: "post",
-            url: "../api/maintenance",
-            data: params,
-            success: function (result) {
-                setHeaderDelayMessage(i18n_maintenance_performed);
-            }
-        });
-    }
-    else {
-        setHeaderDelayMessage(i18n_select_options);
-    }
-}
+function performMaintenance() {
+    var clearAnalytics = $("#clearAnalytics").is(":checked");
+    var analyzeAnalytics = $("#analyzeAnalytics").is(":checked");
+    var zeroValues = $("#zeroValues").is(":checked");
+    var softDeletedValues = $("#softDeletedValues").is(":checked");
+    var softDeletedEvents = $("#softDeletedEvents").is(":checked");
+    var prunePeriods = $("#prunePeriods").is(":checked");
+    var removeExpiredInvitations = $("#removeExpiredInvitations").is(":checked");
+    var dropSqlViews = $("#dropSqlViews").is(":checked");
+    var createSqlViews = $("#createSqlViews").is(":checked");
+    var updateCategoryOptionCombos = $("#updateCategoryOptionCombos").is(":checked");
+    var updateOrganisationUnitPaths = $("#updateOrganisationUnitPaths").is(":checked");
+    var clearApplicationCache = $("#clearApplicationCache").is(":checked");
+    var reloadApps = $("#reloadApps").is(":checked");
+
+    if ( clearAnalytics || analyzeAnalytics || zeroValues || softDeletedValues || softDeletedEvents || prunePeriods || removeExpiredInvitations ||
+        dropSqlViews || createSqlViews || updateCategoryOptionCombos || updateOrganisationUnitPaths || clearApplicationCache || reloadApps ) {
+
+        setHeaderWaitMessage(i18n_performing_maintenance);
+
+        var params = "analyticsTableClear=" + clearAnalytics +
+        	"&analyticsTableAnalyze=" + analyzeAnalytics +
+            "&zeroDataValueRemoval=" + zeroValues +
+            "&softDeletedDataValueRemoval=" + softDeletedValues +
+            "&softDeletedEventRemoval=" + softDeletedEvents +
+            "&periodPruning=" + prunePeriods +
+            "&expiredInvitationsClear=" + removeExpiredInvitations +
+            "&sqlViewsDrop=" + dropSqlViews +
+            "&sqlViewsCreate=" + createSqlViews +
+            "&categoryOptionComboUpdate=" + updateCategoryOptionCombos +
+            "&ouPathsUpdate=" + updateOrganisationUnitPaths +
+            "&cacheClear=" + clearApplicationCache +
+            "&appReload=" + reloadApps;
+
+        $.ajax({
+            type: "post",
+            url: "../api/maintenance",
+            data: params,
+            success: function (result) {
+                setHeaderDelayMessage(i18n_maintenance_performed);
+            }
+        });
+    }
+    else {
+        setHeaderDelayMessage(i18n_select_options);
+    }
+}