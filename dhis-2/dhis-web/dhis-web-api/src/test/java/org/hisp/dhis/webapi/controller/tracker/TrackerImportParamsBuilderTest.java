--- conflicted
+++ resolved
@@ -2,19 +2,12 @@
 
 import static org.hamcrest.CoreMatchers.is;
 import static org.hamcrest.MatcherAssert.assertThat;
-<<<<<<< HEAD
-import static org.hisp.dhis.webapi.controller.tracker.TrackerImportParamsBuilder.FLUSH_MODE_KEY;
-import static org.hisp.dhis.webapi.controller.tracker.TrackerImportParamsBuilder.IMPORT_MODE_KEY;
-import static org.hisp.dhis.webapi.controller.tracker.TrackerImportParamsBuilder.IMPORT_STRATEGY_KEY;
-import static org.hisp.dhis.webapi.controller.tracker.TrackerImportParamsBuilder.VALIDATION_MODE_KEY;
-=======
 
 import static org.hisp.dhis.webapi.controller.tracker.TrackerImportParamsBuilder.TrackerImportParamKey.ATOMIC_MODE_KEY;
 import static org.hisp.dhis.webapi.controller.tracker.TrackerImportParamsBuilder.TrackerImportParamKey.FLUSH_MODE_KEY;
 import static org.hisp.dhis.webapi.controller.tracker.TrackerImportParamsBuilder.TrackerImportParamKey.IMPORT_MODE_KEY;
 import static org.hisp.dhis.webapi.controller.tracker.TrackerImportParamsBuilder.TrackerImportParamKey.IMPORT_STRATEGY_KEY;
 import static org.hisp.dhis.webapi.controller.tracker.TrackerImportParamsBuilder.TrackerImportParamKey.VALIDATION_MODE_KEY;
->>>>>>> 757b281a
 
 import java.util.Arrays;
 import java.util.Collections;
@@ -22,6 +15,7 @@
 import java.util.List;
 import java.util.Map;
 
+import org.hisp.dhis.tracker.AtomicMode;
 import org.hisp.dhis.tracker.FlushMode;
 import org.hisp.dhis.tracker.TrackerIdScheme;
 import org.hisp.dhis.tracker.TrackerIdentifier;
@@ -67,8 +61,6 @@
     }
 
     @Test
-<<<<<<< HEAD
-=======
     public void testAtomicMode()
     {
         Arrays.stream( AtomicMode.values() ).forEach( e -> {
@@ -79,7 +71,6 @@
     }
 
     @Test
->>>>>>> 757b281a
     public void testFlushMode()
     {
         Arrays.stream( FlushMode.values() ).forEach( e -> {
@@ -144,6 +135,7 @@
         assertThat( params.getValidationMode(), is( ValidationMode.FULL ) );
         assertThat( params.getImportMode(), is( TrackerBundleMode.COMMIT ) );
         assertThat( params.getImportStrategy(), is( TrackerImportStrategy.CREATE_AND_UPDATE ) );
+        assertThat( params.getAtomicMode(), is( AtomicMode.ALL ) );
         assertThat( params.getFlushMode(), is( FlushMode.AUTO ) );
 
         TrackerIdentifierParams identifiers = params.getIdentifiers();
