--- conflicted
+++ resolved
@@ -33,11 +33,6 @@
 import org.hisp.dhis.dxf2.webmessage.WebMessageUtils;
 import org.hisp.dhis.message.MessageSender;
 import org.hisp.dhis.outboundmessage.OutboundMessageResponse;
-<<<<<<< HEAD
-=======
-import org.hisp.dhis.program.message.ProgramMessageService;
-import org.hisp.dhis.program.notification.ProgramNotificationInstance;
->>>>>>> 92946876
 import org.hisp.dhis.render.RenderService;
 import org.hisp.dhis.sms.command.SMSCommand;
 import org.hisp.dhis.sms.command.SMSCommandService;
@@ -56,7 +51,6 @@
 import org.hisp.dhis.webapi.service.WebMessageService;
 import org.springframework.beans.factory.annotation.Qualifier;
 import org.springframework.security.access.prepost.PreAuthorize;
-import org.springframework.web.bind.annotation.PathVariable;
 import org.springframework.web.bind.annotation.RequestMapping;
 import org.springframework.web.bind.annotation.RequestMethod;
 import org.springframework.web.bind.annotation.RequestParam;
@@ -92,12 +86,6 @@
         RenderService renderService,
         SMSCommandService smsCommandService,
         UserService userService,
-<<<<<<< HEAD
-=======
-        @Qualifier( "org.hisp.dhis.program.notification.ProgramNotificationInstanceStore" )
-        IdentifiableObjectStore<ProgramNotificationInstance> programNotificationInstanceStore,
-        ProgramMessageService programMessageService,
->>>>>>> 92946876
         CurrentUserService currentUserService,
         OutboundSmsService outboundSmsService )
     {
@@ -116,17 +104,11 @@
     // -------------------------------------------------------------------------
 
     @PreAuthorize( "hasRole('ALL') or hasRole('F_MOBILE_SENDSMS')" )
-<<<<<<< HEAD
     @RequestMapping( value = "/outbound/messages", method = RequestMethod.GET, produces = "application/json" )
     public void getOutboundMessages( @RequestParam( required = false ) OutboundSmsStatus status, HttpServletResponse response ) throws IOException
     {
         response.setContentType( "application/json" );
 
-=======
-    @RequestMapping( value = "/outbound/messages", method = RequestMethod.GET )
-    public void getOutboundMessages( @RequestParam( required = false ) OutboundSmsStatus status, HttpServletResponse response ) throws IOException
-    {
->>>>>>> 92946876
         if ( status == null )
         {
             renderService.toJson( response.getOutputStream(), outboundSmsService.getAllOutboundSms() );
@@ -137,20 +119,13 @@
     }
 
     @PreAuthorize( "hasRole('ALL') or hasRole('F_MOBILE_SENDSMS')" )
-<<<<<<< HEAD
     @RequestMapping( value = "/inbound/messages", method = RequestMethod.GET, produces = "application/json" )
-=======
-    @RequestMapping( value = "/inbound/messages", method = RequestMethod.GET )
->>>>>>> 92946876
     public void getInboundMessages( @RequestParam( required = false ) SmsMessageStatus status,
         @RequestParam( required = false ) String originator,
         HttpServletResponse response ) throws IOException
     {
-<<<<<<< HEAD
         response.setContentType( "application/json" );
 
-=======
->>>>>>> 92946876
         if ( status == null )
         {
             renderService.toJson( response.getOutputStream(), incomingSMSService.listAllMessage() );
@@ -266,11 +241,7 @@
 
     @RequestMapping( value = "/outbound/message", method = RequestMethod.DELETE )
     @PreAuthorize( "hasRole('ALL') or hasRole('F_MOBILE_SETTINGS')" )
-<<<<<<< HEAD
-    public void deleteOutboundMessage( @RequestParam List<Long> ids, HttpServletRequest request, HttpServletResponse response )
-=======
-    public void deleteOutboundMessage( @RequestParam List<String> ids, HttpServletRequest request, HttpServletResponse response )
->>>>>>> 92946876
+    public void deleteOutboundMessage( @RequestParam List<Integer> ids, HttpServletRequest request, HttpServletResponse response )
     {
         ids.forEach( outboundSmsService::deleteById );
 
@@ -281,11 +252,7 @@
     @PreAuthorize( "hasRole('ALL') or hasRole('F_MOBILE_SETTINGS')" )
     public void deleteInboundMessage( @RequestParam List<Integer> ids, HttpServletRequest request, HttpServletResponse response )
     {
-<<<<<<< HEAD
         ids.forEach( incomingSMSService::deleteById );
-=======
-        ids.forEach( outboundSmsService::deleteById );
->>>>>>> 92946876
 
         webMessageService.send( WebMessageUtils.ok( "Objects deleted" ), response, request );
     }
