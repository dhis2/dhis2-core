package org.hisp.dhis.webapi.controller;

/*
 * Copyright (c) 2004-2018, University of Oslo
 * All rights reserved.
 *
 * Redistribution and use in source and binary forms, with or without
 * modification, are permitted provided that the following conditions are met:
 * Redistributions of source code must retain the above copyright notice, this
 * list of conditions and the following disclaimer.
 *
 * Redistributions in binary form must reproduce the above copyright notice,
 * this list of conditions and the following disclaimer in the documentation
 * and/or other materials provided with the distribution.
 * Neither the name of the HISP project nor the names of its contributors may
 * be used to endorse or promote products derived from this software without
 * specific prior written permission.
 *
 * THIS SOFTWARE IS PROVIDED BY THE COPYRIGHT HOLDERS AND CONTRIBUTORS "AS IS" AND
 * ANY EXPRESS OR IMPLIED WARRANTIES, INCLUDING, BUT NOT LIMITED TO, THE IMPLIED
 * WARRANTIES OF MERCHANTABILITY AND FITNESS FOR A PARTICULAR PURPOSE ARE
 * DISCLAIMED. IN NO EVENT SHALL THE COPYRIGHT OWNER OR CONTRIBUTORS BE LIABLE FOR
 * ANY DIRECT, INDIRECT, INCIDENTAL, SPECIAL, EXEMPLARY, OR CONSEQUENTIAL DAMAGES
 * (INCLUDING, BUT NOT LIMITED TO, PROCUREMENT OF SUBSTITUTE GOODS OR SERVICES;
 * LOSS OF USE, DATA, OR PROFITS; OR BUSINESS INTERRUPTION) HOWEVER CAUSED AND ON
 * ANY THEORY OF LIABILITY, WHETHER IN CONTRACT, STRICT LIABILITY, OR TORT
 * (INCLUDING NEGLIGENCE OR OTHERWISE) ARISING IN ANY WAY OUT OF THE USE OF THIS
 * SOFTWARE, EVEN IF ADVISED OF THE POSSIBILITY OF SUCH DAMAGE.
 */

import org.apache.commons.io.IOUtils;
import org.apache.commons.logging.Log;
import org.apache.commons.logging.LogFactory;
import org.hibernate.SessionFactory;
import org.hisp.dhis.common.DhisApiVersion;
import org.hisp.dhis.common.IdSchemes;
import org.hisp.dhis.datavalue.DataExportParams;
import org.hisp.dhis.dxf2.adx.AdxDataService;
import org.hisp.dhis.dxf2.adx.AdxException;
import org.hisp.dhis.dxf2.common.ImportOptions;
import org.hisp.dhis.dxf2.datavalueset.DataValueSetService;
import org.hisp.dhis.dxf2.datavalueset.tasks.ImportDataValueTask;
import org.hisp.dhis.dxf2.importsummary.ImportSummary;
import org.hisp.dhis.render.RenderService;
<<<<<<< HEAD
import org.hisp.dhis.scheduling.JobId;
import org.hisp.dhis.scheduling.SchedulingManager;
=======
import org.hisp.dhis.scheduling.JobConfiguration;
import org.hisp.dhis.system.scheduling.Scheduler;
>>>>>>> 3b5b42fa
import org.hisp.dhis.user.CurrentUserService;
import org.hisp.dhis.webapi.mvc.annotation.ApiVersion;
import org.hisp.dhis.webapi.utils.ContextUtils;
import org.springframework.beans.factory.annotation.Autowired;
import org.springframework.security.access.prepost.PreAuthorize;
import org.springframework.stereotype.Controller;
import org.springframework.web.bind.annotation.RequestMapping;
import org.springframework.web.bind.annotation.RequestMethod;
import org.springframework.web.bind.annotation.RequestParam;

import javax.servlet.http.HttpServletRequest;
import javax.servlet.http.HttpServletResponse;
import java.io.BufferedInputStream;
import java.io.File;
import java.io.FileInputStream;
import java.io.FileOutputStream;
import java.io.IOException;
import java.io.InputStream;
import java.util.Date;
import java.util.Set;

import static org.hisp.dhis.scheduling.JobType.DATAVALUE_IMPORT;
import static org.hisp.dhis.webapi.utils.ContextUtils.*;

/**
 * @author Lars Helge Overland
 */
@Controller
@RequestMapping( value = DataValueSetController.RESOURCE_PATH )
@ApiVersion( { DhisApiVersion.DEFAULT, DhisApiVersion.ALL } )
public class DataValueSetController
{
    private static final Log log = LogFactory.getLog( DataValueSetController.class );

    public static final String RESOURCE_PATH = "/dataValueSets";

    @Autowired
    private DataValueSetService dataValueSetService;

    @Autowired
    private AdxDataService adxDataService;

    @Autowired
    private RenderService renderService;

    @Autowired
    private CurrentUserService currentUserService;

    @Autowired
    private SchedulingManager schedulingManager;

    @Autowired
    private SessionFactory sessionFactory;

    // -------------------------------------------------------------------------
    // Get
    // -------------------------------------------------------------------------

    @RequestMapping( method = RequestMethod.GET, produces = CONTENT_TYPE_XML )
    public void getDataValueSetXml(
        @RequestParam( required = false ) Set<String> dataSet,
        @RequestParam( required = false ) Set<String> dataElementGroup,
        @RequestParam( required = false ) Set<String> period,
        @RequestParam( required = false ) Date startDate,
        @RequestParam( required = false ) Date endDate,
        @RequestParam( required = false ) Set<String> orgUnit,
        @RequestParam( required = false ) boolean children,
        @RequestParam( required = false ) Set<String> orgUnitGroup,
        @RequestParam( required = false ) Set<String> attributeOptionCombo,
        @RequestParam( required = false ) boolean includeDeleted,
        @RequestParam( required = false ) Date lastUpdated,
        @RequestParam( required = false ) String lastUpdatedDuration,
        @RequestParam( required = false ) Integer limit,
        IdSchemes idSchemes, HttpServletResponse response ) throws IOException
    {
        response.setContentType( CONTENT_TYPE_XML );
        setNoStore( response );

        DataExportParams params = dataValueSetService.getFromUrl( dataSet, dataElementGroup,
            period, startDate, endDate, orgUnit, children, orgUnitGroup, attributeOptionCombo, 
            includeDeleted, lastUpdated, lastUpdatedDuration, limit, idSchemes );

        dataValueSetService.writeDataValueSetXml( params, response.getOutputStream() );
    }

    @RequestMapping( method = RequestMethod.GET, produces = CONTENT_TYPE_XML_ADX )
    public void getDataValueSetXmlAdx(
        @RequestParam Set<String> dataSet,
        @RequestParam( required = false ) Set<String> period,
        @RequestParam( required = false ) Date startDate,
        @RequestParam( required = false ) Date endDate,
        @RequestParam Set<String> orgUnit,
        @RequestParam( required = false ) boolean children,
        @RequestParam( required = false ) boolean includeDeleted,
        @RequestParam( required = false ) Date lastUpdated,
        @RequestParam( required = false ) Integer limit,
        IdSchemes idSchemes, HttpServletResponse response ) throws IOException, AdxException
    {
        response.setContentType( CONTENT_TYPE_XML_ADX );
        setNoStore( response );

        DataExportParams params = adxDataService.getFromUrl( dataSet, period,
            startDate, endDate, orgUnit, children, includeDeleted, lastUpdated, limit, idSchemes );

        adxDataService.writeDataValueSet( params, response.getOutputStream() );
    }

    @RequestMapping( method = RequestMethod.GET, produces = CONTENT_TYPE_JSON )
    public void getDataValueSetJson(
        @RequestParam( required = false ) Set<String> dataSet,
        @RequestParam( required = false ) Set<String> dataElementGroup,
        @RequestParam( required = false ) Set<String> period,
        @RequestParam( required = false ) Date startDate,
        @RequestParam( required = false ) Date endDate,
        @RequestParam( required = false ) Set<String> orgUnit,
        @RequestParam( required = false ) boolean children,
        @RequestParam( required = false ) Set<String> orgUnitGroup,
        @RequestParam( required = false ) Set<String> attributeOptionCombo,
        @RequestParam( required = false ) boolean includeDeleted,
        @RequestParam( required = false ) Date lastUpdated,
        @RequestParam( required = false ) String lastUpdatedDuration,
        @RequestParam( required = false ) Integer limit,
        IdSchemes idSchemes, HttpServletResponse response ) throws IOException
    {
        response.setContentType( CONTENT_TYPE_JSON );
        setNoStore( response );

        DataExportParams params = dataValueSetService.getFromUrl( dataSet, dataElementGroup,
            period, startDate, endDate, orgUnit, children, orgUnitGroup, attributeOptionCombo,
            includeDeleted, lastUpdated, lastUpdatedDuration, limit, idSchemes );

        dataValueSetService.writeDataValueSetJson( params, response.getOutputStream() );
    }

    @RequestMapping( method = RequestMethod.GET, produces = CONTENT_TYPE_CSV )
    public void getDataValueSetCsv(
        @RequestParam( required = false ) Set<String> dataSet,
        @RequestParam( required = false ) Set<String> dataElementGroup,
        @RequestParam( required = false ) Set<String> period,
        @RequestParam( required = false ) Date startDate,
        @RequestParam( required = false ) Date endDate,
        @RequestParam( required = false ) Set<String> orgUnit,
        @RequestParam( required = false ) boolean children,
        @RequestParam( required = false ) Set<String> orgUnitGroup,
        @RequestParam( required = false ) Set<String> attributeOptionCombo,
        @RequestParam( required = false ) boolean includeDeleted,
        @RequestParam( required = false ) Date lastUpdated,
        @RequestParam( required = false ) String lastUpdatedDuration,
        @RequestParam( required = false ) Integer limit,
        IdSchemes idSchemes,
        HttpServletResponse response ) throws IOException
    {
        response.setContentType( CONTENT_TYPE_CSV );
        setNoStore( response );

        DataExportParams params = dataValueSetService.getFromUrl( dataSet, dataElementGroup,
            period, startDate, endDate, orgUnit, children, orgUnitGroup, attributeOptionCombo,
            includeDeleted, lastUpdated, lastUpdatedDuration, limit, idSchemes );

        dataValueSetService.writeDataValueSetCsv( params, response.getWriter() );
    }

    // -------------------------------------------------------------------------
    // Post
    // -------------------------------------------------------------------------

    @RequestMapping( method = RequestMethod.POST, consumes = "application/xml" )
    @PreAuthorize( "hasRole('ALL') or hasRole('F_DATAVALUE_ADD')" )
    public void postDxf2DataValueSet( ImportOptions importOptions,
        HttpServletRequest request, HttpServletResponse response ) throws IOException
    {
        if ( importOptions.isAsync() )
        {
            startAsyncImport( importOptions, ImportDataValueTask.FORMAT_XML, request, response );
        }
        else
        {
            ImportSummary summary = dataValueSetService.saveDataValueSet( request.getInputStream(), importOptions );
            summary.setImportOptions( importOptions );

            response.setContentType( CONTENT_TYPE_XML );
            renderService.toXml( response.getOutputStream(), summary );
        }
    }

    @RequestMapping( method = RequestMethod.POST, consumes = CONTENT_TYPE_XML_ADX )
    @PreAuthorize( "hasRole('ALL') or hasRole('F_DATAVALUE_ADD')" )
    public void postAdxDataValueSet( ImportOptions importOptions,
        HttpServletRequest request, HttpServletResponse response ) throws IOException
    {
        if ( importOptions.isAsync() )
        {
            startAsyncImport( importOptions, ImportDataValueTask.FORMAT_ADX, request, response );
        }
        else
        {
            try
            {
                ImportSummary summary = adxDataService.saveDataValueSet( request.getInputStream(), importOptions, null );

                summary.setImportOptions( importOptions );

                response.setContentType( CONTENT_TYPE_XML );
                renderService.toXml( response.getOutputStream(), summary );
            }
            catch ( Exception ex )
            {
                log.error( "ADX Import error: ", ex );

                throw ex;
            }
        }
    }

    @RequestMapping( method = RequestMethod.POST, consumes = "application/json" )
    @PreAuthorize( "hasRole('ALL') or hasRole('F_DATAVALUE_ADD')" )
    public void postJsonDataValueSet( ImportOptions importOptions,
        HttpServletRequest request, HttpServletResponse response ) throws IOException
    {
        if ( importOptions.isAsync() )
        {
            startAsyncImport( importOptions, ImportDataValueTask.FORMAT_JSON, request, response );
        }
        else
        {
            ImportSummary summary = dataValueSetService.saveDataValueSetJson( request.getInputStream(), importOptions );
            summary.setImportOptions( importOptions );

            response.setContentType( CONTENT_TYPE_JSON );
            renderService.toJson( response.getOutputStream(), summary );
        }
    }

    @RequestMapping( method = RequestMethod.POST, consumes = "application/csv" )
    @PreAuthorize( "hasRole('ALL') or hasRole('F_DATAVALUE_ADD')" )
    public void postCsvDataValueSet( ImportOptions importOptions,
        HttpServletRequest request, HttpServletResponse response ) throws IOException
    {
        if ( importOptions.isAsync() )
        {
            startAsyncImport( importOptions, ImportDataValueTask.FORMAT_CSV, request, response );
        }
        else
        {
            ImportSummary summary = dataValueSetService.saveDataValueSetCsv( request.getInputStream(), importOptions );
            summary.setImportOptions( importOptions );

            response.setContentType( CONTENT_TYPE_XML );
            renderService.toXml( response.getOutputStream(), summary );
        }
    }

    // -------------------------------------------------------------------------
    // Supportive methods
    // -------------------------------------------------------------------------

    /**
     * Starts an asynchronous import task.
     *
     * @param importOptions the ImportOptions.
     * @param format        the resource representation format.
     * @param request       the HttpRequest.
     * @param response      the HttpResponse.
     * @throws IOException
     */
    private void startAsyncImport( ImportOptions importOptions, String format, HttpServletRequest request, HttpServletResponse response )
        throws IOException
    {
        InputStream inputStream = saveTmp( request.getInputStream() );

<<<<<<< HEAD
        JobId jobId = new JobId( DATAVALUE_IMPORT, currentUserService.getCurrentUser().getUid() );
        schedulingManager
            .executeJob( new ImportDataValueTask( dataValueSetService, adxDataService, sessionFactory, inputStream, importOptions,
            jobId, format ) );
=======
        JobConfiguration jobId = new JobConfiguration( "dataValueImport", DATAVALUE_IMPORT, currentUserService.getCurrentUser().getUid(), true );
        scheduler.executeJob(
            new ImportDataValueTask( dataValueSetService, adxDataService, sessionFactory, inputStream, importOptions,
                jobId, format ) );
>>>>>>> 3b5b42fa

        response.setHeader( "Location", ContextUtils.getRootPath( request ) + "/system/tasks/" + DATAVALUE_IMPORT );
        response.setStatus( HttpServletResponse.SC_ACCEPTED );
    }

    /**
     * Writes the input stream to a temporary file, and returns a new input
     * stream connected to the file.
     *
     * @param in the InputStream.
     * @return an InputStream.
     * @throws IOException
     */
    private InputStream saveTmp( InputStream in )
        throws IOException
    {
        File tmpFile = File.createTempFile( "dvs", null );

        tmpFile.deleteOnExit();

        try ( FileOutputStream out = new FileOutputStream( tmpFile ) )
        {
            IOUtils.copy( in, out );
        }

        return new BufferedInputStream( new FileInputStream( tmpFile ) );
    }
}<|MERGE_RESOLUTION|>--- conflicted
+++ resolved
@@ -42,13 +42,8 @@
 import org.hisp.dhis.dxf2.datavalueset.tasks.ImportDataValueTask;
 import org.hisp.dhis.dxf2.importsummary.ImportSummary;
 import org.hisp.dhis.render.RenderService;
-<<<<<<< HEAD
-import org.hisp.dhis.scheduling.JobId;
+import org.hisp.dhis.scheduling.JobConfiguration;
 import org.hisp.dhis.scheduling.SchedulingManager;
-=======
-import org.hisp.dhis.scheduling.JobConfiguration;
-import org.hisp.dhis.system.scheduling.Scheduler;
->>>>>>> 3b5b42fa
 import org.hisp.dhis.user.CurrentUserService;
 import org.hisp.dhis.webapi.mvc.annotation.ApiVersion;
 import org.hisp.dhis.webapi.utils.ContextUtils;
@@ -319,17 +314,10 @@
     {
         InputStream inputStream = saveTmp( request.getInputStream() );
 
-<<<<<<< HEAD
-        JobId jobId = new JobId( DATAVALUE_IMPORT, currentUserService.getCurrentUser().getUid() );
-        schedulingManager
-            .executeJob( new ImportDataValueTask( dataValueSetService, adxDataService, sessionFactory, inputStream, importOptions,
-            jobId, format ) );
-=======
         JobConfiguration jobId = new JobConfiguration( "dataValueImport", DATAVALUE_IMPORT, currentUserService.getCurrentUser().getUid(), true );
-        scheduler.executeJob(
+        schedulingManager.executeJob(
             new ImportDataValueTask( dataValueSetService, adxDataService, sessionFactory, inputStream, importOptions,
                 jobId, format ) );
->>>>>>> 3b5b42fa
 
         response.setHeader( "Location", ContextUtils.getRootPath( request ) + "/system/tasks/" + DATAVALUE_IMPORT );
         response.setStatus( HttpServletResponse.SC_ACCEPTED );
