package org.hisp.dhis.webapi.controller;

/*
 * Copyright (c) 2004-2017, University of Oslo
 * All rights reserved.
 *
 * Redistribution and use in source and binary forms, with or without
 * modification, are permitted provided that the following conditions are met:
 * Redistributions of source code must retain the above copyright notice, this
 * list of conditions and the following disclaimer.
 *
 * Redistributions in binary form must reproduce the above copyright notice,
 * this list of conditions and the following disclaimer in the documentation
 * and/or other materials provided with the distribution.
 * Neither the name of the HISP project nor the names of its contributors may
 * be used to endorse or promote products derived from this software without
 * specific prior written permission.
 *
 * THIS SOFTWARE IS PROVIDED BY THE COPYRIGHT HOLDERS AND CONTRIBUTORS "AS IS" AND
 * ANY EXPRESS OR IMPLIED WARRANTIES, INCLUDING, BUT NOT LIMITED TO, THE IMPLIED
 * WARRANTIES OF MERCHANTABILITY AND FITNESS FOR A PARTICULAR PURPOSE ARE
 * DISCLAIMED. IN NO EVENT SHALL THE COPYRIGHT OWNER OR CONTRIBUTORS BE LIABLE FOR
 * ANY DIRECT, INDIRECT, INCIDENTAL, SPECIAL, EXEMPLARY, OR CONSEQUENTIAL DAMAGES
 * (INCLUDING, BUT NOT LIMITED TO, PROCUREMENT OF SUBSTITUTE GOODS OR SERVICES;
 * LOSS OF USE, DATA, OR PROFITS; OR BUSINESS INTERRUPTION) HOWEVER CAUSED AND ON
 * ANY THEORY OF LIABILITY, WHETHER IN CONTRACT, STRICT LIABILITY, OR TORT
 * (INCLUDING NEGLIGENCE OR OTHERWISE) ARISING IN ANY WAY OUT OF THE USE OF THIS
 * SOFTWARE, EVEN IF ADVISED OF THE POSSIBILITY OF SUCH DAMAGE.
 */

import com.fasterxml.jackson.databind.ObjectMapper;
import org.apache.commons.lang3.StringUtils;
import org.apache.commons.logging.Log;
import org.apache.commons.logging.LogFactory;
import org.hisp.dhis.configuration.ConfigurationService;
import org.hisp.dhis.dxf2.webmessage.WebMessageException;
import org.hisp.dhis.dxf2.webmessage.WebMessageUtils;
import org.hisp.dhis.organisationunit.OrganisationUnit;
import org.hisp.dhis.security.PasswordManager;
import org.hisp.dhis.security.RestoreOptions;
import org.hisp.dhis.security.RestoreType;
import org.hisp.dhis.security.SecurityService;
import org.hisp.dhis.setting.SystemSettingManager;
import org.hisp.dhis.system.util.ValidationUtils;
import org.hisp.dhis.user.*;
import org.hisp.dhis.webapi.mvc.annotation.ApiVersion;
import org.hisp.dhis.common.DhisApiVersion;
import org.hisp.dhis.webapi.service.WebMessageService;
import org.hisp.dhis.webapi.utils.ContextUtils;
import org.springframework.beans.factory.annotation.Autowired;
import org.springframework.security.authentication.AuthenticationManager;
import org.springframework.security.authentication.UsernamePasswordAuthenticationToken;
import org.springframework.security.core.Authentication;
import org.springframework.security.core.GrantedAuthority;
import org.springframework.security.core.authority.SimpleGrantedAuthority;
import org.springframework.security.core.context.SecurityContextHolder;
import org.springframework.stereotype.Controller;
import org.springframework.util.LinkedMultiValueMap;
import org.springframework.util.MultiValueMap;
import org.springframework.web.bind.annotation.RequestMapping;
import org.springframework.web.bind.annotation.RequestMethod;
import org.springframework.web.bind.annotation.RequestParam;
import org.springframework.web.client.RestTemplate;

import javax.servlet.http.HttpServletRequest;
import javax.servlet.http.HttpServletResponse;
import javax.servlet.http.HttpSession;
import java.io.IOException;
import java.util.Collection;
import java.util.HashMap;
import java.util.HashSet;
import java.util.Map;
import java.util.Set;

/**
 * @author Lars Helge Overland
 */
@Controller
@RequestMapping( value = "/account" )
@ApiVersion( { DhisApiVersion.DEFAULT, DhisApiVersion.ALL } )
public class AccountController
{
    private static final Log log = LogFactory.getLog( AccountController.class );

    private static final String RECAPTCHA_VERIFY_URL = "https://www.google.com/recaptcha/api/verify";
    protected static final String PUB_KEY = "6LcM6tcSAAAAANwYsFp--0SYtcnze_WdYn8XwMMk";
    private static final String KEY = "6LcM6tcSAAAAAFnHo1f3lLstk3rZv3EVinNROfRq";
    private static final String TRUE = "true";
    private static final String SPLIT = "\n";
    private static final int MAX_LENGTH = 80;
    private static final int MAX_PHONE_NO_LENGTH = 30;

    @Autowired
    private RestTemplate restTemplate;

    @Autowired
    private UserService userService;

    @Autowired
    private AuthenticationManager authenticationManager;

    @Autowired
    private ConfigurationService configurationService;

    @Autowired
    private PasswordManager passwordManager;

    @Autowired
    private SecurityService securityService;

    @Autowired
    private SystemSettingManager systemSettingManager;

    @Autowired
    private WebMessageService webMessageService;

    @Autowired
    private PasswordValidationService passwordValidationService;

    private ObjectMapper objectMapper = new ObjectMapper();

    @RequestMapping( value = "/recovery", method = RequestMethod.POST )
    public void recoverAccount(
        @RequestParam String username,
        HttpServletRequest request,
        HttpServletResponse response ) throws WebMessageException
    {
        String rootPath = ContextUtils.getContextPath( request );

        if ( !systemSettingManager.accountRecoveryEnabled() )
        {
            throw new WebMessageException( WebMessageUtils.conflict( "Account recovery is not enabled" ) );
        }

        UserCredentials credentials = userService.getUserCredentialsByUsername( username );

        if ( credentials == null )
        {
            throw new WebMessageException( WebMessageUtils.conflict( "User does not exist: " + username ) );
        }

        boolean recover = securityService.sendRestoreMessage( credentials, rootPath, RestoreOptions.RECOVER_PASSWORD_OPTION );

        if ( !recover )
        {
            throw new WebMessageException( WebMessageUtils.conflict( "Account could not be recovered" ) );
        }

        log.info( "Recovery message sent for user: " + username );

        webMessageService.send( WebMessageUtils.ok( "Recovery message sent" ), response, request );
    }

    @RequestMapping( value = "/restore", method = RequestMethod.POST )
    public void restoreAccount(
        @RequestParam String username,
        @RequestParam String token,
        @RequestParam String code,
        @RequestParam String password,
        HttpServletRequest request,
        HttpServletResponse response ) throws WebMessageException
    {
        if ( !systemSettingManager.accountRecoveryEnabled() )
        {
            throw new WebMessageException( WebMessageUtils.conflict( "Account recovery is not enabled" ) );
        }

        if ( password == null || !ValidationUtils.passwordIsValid( password ) )
        {
            throw new WebMessageException( WebMessageUtils.badRequest( "Password is not specified or invalid" ) );
        }

        if ( password.trim().equals( username.trim() ) )
        {
            throw new WebMessageException( WebMessageUtils.badRequest( "Password cannot be equal to username" ) );
        }

        UserCredentials credentials = userService.getUserCredentialsByUsername( username );

        if ( credentials == null )
        {
            throw new WebMessageException( WebMessageUtils.conflict( "User does not exist: " + username ) );
        }

        boolean restore = securityService.restore( credentials, token, code, password, RestoreType.RECOVER_PASSWORD );

        if ( !restore )
        {
            throw new WebMessageException( WebMessageUtils.badRequest( "Account could not be restored" ) );
        }

        log.info( "Account restored for user: " + username );

        webMessageService.send( WebMessageUtils.ok( "Account restored" ), response, request );
    }

    @RequestMapping( method = RequestMethod.POST )
    public void createAccount(
        @RequestParam String username,
        @RequestParam String firstName,
        @RequestParam String surname,
        @RequestParam String password,
        @RequestParam String email,
        @RequestParam String phoneNumber,
        @RequestParam String employer,
        @RequestParam( required = false ) String inviteUsername,
        @RequestParam( required = false ) String inviteToken,
        @RequestParam( required = false ) String inviteCode,
        @RequestParam( value = "recaptcha_challenge_field", required = false ) String recapChallenge,
        @RequestParam( value = "recaptcha_response_field", required = false ) String recapResponse,
        HttpServletRequest request,
        HttpServletResponse response ) throws WebMessageException
    {
        UserCredentials credentials = null;

        boolean invitedByEmail = (inviteUsername != null && !inviteUsername.isEmpty());

        boolean canChooseUsername = true;

        if ( invitedByEmail )
        {
            credentials = userService.getUserCredentialsByUsername( inviteUsername );

            if ( credentials == null )
            {
                throw new WebMessageException( WebMessageUtils.badRequest( "Invitation link not valid" ) );
            }

            boolean canRestore = securityService.canRestore( credentials, inviteToken, inviteCode, RestoreType.INVITE );

            if ( !canRestore )
            {
                throw new WebMessageException( WebMessageUtils.badRequest( "Invitation code not valid" ) );
            }

            RestoreOptions restoreOptions = securityService.getRestoreOptions( inviteToken );

            canChooseUsername = restoreOptions.isUsernameChoice();
        }
        else
        {
            boolean allowed = configurationService.getConfiguration().selfRegistrationAllowed();

            if ( !allowed )
            {
                throw new WebMessageException( WebMessageUtils.badRequest( "User self registration is not allowed" ) );
            }
        }

        // ---------------------------------------------------------------------
        // Trim input
        // ---------------------------------------------------------------------

        username = StringUtils.trimToNull( username );
        firstName = StringUtils.trimToNull( firstName );
        surname = StringUtils.trimToNull( surname );
        password = StringUtils.trimToNull( password );
        email = StringUtils.trimToNull( email );
        phoneNumber = StringUtils.trimToNull( phoneNumber );
        employer = StringUtils.trimToNull( employer );
        recapChallenge = StringUtils.trimToNull( recapChallenge );
        recapResponse = StringUtils.trimToNull( recapResponse );

        Map<String, String> parameters = new HashMap<>();
        parameters.put( "username", username );
        parameters.put( "password", password );
        parameters.put( "email", email );

        // ---------------------------------------------------------------------
        // Validate input, return 400 if invalid
        // ---------------------------------------------------------------------

        if ( username == null || username.trim().length() > MAX_LENGTH )
        {
            throw new WebMessageException( WebMessageUtils.badRequest( "User name is not specified or invalid" ) );
        }

        UserCredentials usernameAlreadyTakenCredentials = userService.getUserCredentialsByUsername( username );

        if ( canChooseUsername && usernameAlreadyTakenCredentials != null )
        {
            throw new WebMessageException( WebMessageUtils.badRequest( "User name is already taken" ) );
        }

        if ( firstName == null || firstName.trim().length() > MAX_LENGTH )
        {
            throw new WebMessageException( WebMessageUtils.badRequest( "First name is not specified or invalid" ) );
        }

        if ( surname == null || surname.trim().length() > MAX_LENGTH )
        {
            throw new WebMessageException( WebMessageUtils.badRequest( "Last name is not specified or invalid" ) );
        }

        if ( password == null )
        {
            throw new WebMessageException( WebMessageUtils.badRequest( "Password is not specified" ) );
        }

        PasswordValidationResult result = passwordValidationService.validate( parameters, true );

        if ( !result.isValid() )
        {
            throw new WebMessageException( WebMessageUtils.badRequest( result.getErrorMessage() ) );
        }

        if ( email == null || !ValidationUtils.emailIsValid( email ) )
        {
            throw new WebMessageException( WebMessageUtils.badRequest( "Email is not specified or invalid" ) );
        }

        if ( phoneNumber == null || phoneNumber.trim().length() > MAX_PHONE_NO_LENGTH )
        {
            throw new WebMessageException( WebMessageUtils.badRequest( "Phone number is not specified or invalid" ) );
        }

        if ( employer == null || employer.trim().length() > MAX_LENGTH )
        {
            throw new WebMessageException( WebMessageUtils.badRequest( "Employer is not specified or invalid" ) );
        }

        if ( !systemSettingManager.selfRegistrationNoRecaptcha() )
        {
            if ( recapChallenge == null )
            {
                throw new WebMessageException( WebMessageUtils.badRequest( "Recaptcha challenge must be specified" ) );
            }

            if ( recapResponse == null )
            {
                throw new WebMessageException( WebMessageUtils.badRequest( "Recaptcha response must be specified" ) );
            }

            // ---------------------------------------------------------------------
            // Check result from API, return 500 if not
            // ---------------------------------------------------------------------

            String[] results = checkRecaptcha( KEY, request.getRemoteAddr(), recapChallenge, recapResponse );

            if ( results == null || results.length == 0 )
            {
                throw new WebMessageException( WebMessageUtils.error( "Captcha could not be verified due to a server error" ) );
            }

            // ---------------------------------------------------------------------
            // Check if verification was successful, return 400 if not
            // ---------------------------------------------------------------------

            if ( !TRUE.equalsIgnoreCase( results[0] ) )
            {
                log.info( "Recaptcha failed with code: " + (results.length > 0 ? results[1] : "") );

                throw new WebMessageException( WebMessageUtils.badRequest( "The characters you entered did not match the word verification, try again" ) );
            }
        }

        // ---------------------------------------------------------------------
        // Create and save user, return 201
        // ---------------------------------------------------------------------

        if ( invitedByEmail )
        {
            boolean restored = securityService.restore( credentials, inviteToken, inviteCode, password, RestoreType.INVITE );

            if ( !restored )
            {
                log.info( "Invite restore failed for: " + inviteUsername );

                throw new WebMessageException( WebMessageUtils.badRequest( "Unable to create invited user account" ) );
            }

            User user = credentials.getUserInfo();
            user.setFirstName( firstName );
            user.setSurname( surname );
            user.setEmail( email );
            user.setPhoneNumber( phoneNumber );
            user.setEmployer( employer );

            if ( canChooseUsername )
            {
                credentials.setUsername( username );
            }
            else
            {
                username = credentials.getUsername();
            }

            userService.encodeAndSetPassword( credentials, password );

            userService.updateUser( user );
            userService.updateUserCredentials( credentials );

            log.info( "User " + username + " accepted invitation for " + inviteUsername );
        }
        else
        {
            UserAuthorityGroup userRole = configurationService.getConfiguration().getSelfRegistrationRole();
            OrganisationUnit orgUnit = configurationService.getConfiguration().getSelfRegistrationOrgUnit();

            User user = new User();
            user.setFirstName( firstName );
            user.setSurname( surname );
            user.setEmail( email );
            user.setPhoneNumber( phoneNumber );
            user.setEmployer( employer );
            user.getOrganisationUnits().add( orgUnit );
            user.getDataViewOrganisationUnits().add( orgUnit );

            credentials = new UserCredentials();
            credentials.setUsername( username );
            userService.encodeAndSetPassword( credentials, password );
            credentials.setSelfRegistered( true );
            credentials.setUserInfo( user );
            credentials.getUserAuthorityGroups().add( userRole );

            user.setUserCredentials( credentials );

            userService.addUser( user );
            userService.addUserCredentials( credentials );

            log.info( "Created user with username: " + username );
        }

        Set<GrantedAuthority> authorities = getAuthorities( credentials.getUserAuthorityGroups() );

        authenticate( username, password, authorities, request );

        webMessageService.send( WebMessageUtils.ok( "Account created" ), response, request );
    }

    @RequestMapping( value = "/password", method = RequestMethod.POST )
    public void updatePassword(
        @RequestParam String oldPassword,
        @RequestParam String password,
        HttpServletRequest request,
        HttpServletResponse response ) throws IOException
    {
        String username = (String) request.getSession().getAttribute( "username" );
        UserCredentials credentials = userService.getUserCredentialsByUsername( username );

        Map<String, String> parameters = new HashMap<>();
        parameters.put( "username", username );
        parameters.put( "password", password );

        Map<String, String> result = new HashMap<>();
        result.put( "status", "OK" );

        if ( credentials == null )
        {
            result.put( "status", "NON_EXPIRED" );
            result.put( "message", "Username is not valid, redirecting to login." );

            ContextUtils.badRequestResponse( response, objectMapper.writeValueAsString( result ) );
            return;
        }

        if ( userService.credentialsNonExpired( credentials ) )
        {
            result.put( "status", "NON_EXPIRED" );
            result.put( "message", "Account is not expired, redirecting to login." );

            ContextUtils.badRequestResponse( response, objectMapper.writeValueAsString( result ) );
            return;
        }

        if ( !passwordManager.matches( oldPassword, credentials.getPassword() ) )
        {
            result.put( "status", "NON_MATCHING_PASSWORD" );
            result.put( "message", "Old password is wrong, please correct and try again." );

            ContextUtils.badRequestResponse( response, objectMapper.writeValueAsString( result ) );
            return;
        }

<<<<<<< HEAD

        PasswordValidationResult passwordValidationResult = passwordValidationService.validate( parameters, false );
=======
        PasswordValidationResult passwordValidationResult = passwordValidationService.validate( username, password, false );
>>>>>>> 41f39346

        if ( !passwordValidationResult.isValid() )
        {
            result.put( "status", "PASSWORD_INVALID" );
            result.put( "message", passwordValidationResult.getErrorMessage() );

            ContextUtils.badRequestResponse( response, objectMapper.writeValueAsString( result ) );
            return;
        }

        if ( password.trim().equals( username.trim() ) )
        {
            result.put( "status", "PASSWORD_EQUAL_TO_USERNAME" );
            result.put( "message", "Password cannot be equal to username" );

            ContextUtils.badRequestResponse( response, objectMapper.writeValueAsString( result ) );
            return;
        }

        userService.encodeAndSetPassword( credentials, password );
        userService.updateUserCredentials( credentials );

        authenticate( username, password, getAuthorities( credentials.getUserAuthorityGroups() ), request );

        result.put( "message", "Account was updated." );

        ContextUtils.okResponse( response, objectMapper.writeValueAsString( result ) );
    }

    @RequestMapping( value = "/username", method = RequestMethod.GET )
    public void validateUserName( @RequestParam String username, HttpServletResponse response ) throws IOException
    {
        boolean valid = username != null && userService.getUserCredentialsByUsername( username ) == null;

        // Custom code required because of our hacked jQuery validation

        Map<String, String> result = new HashMap<>();

        result.put( "response", valid ? "success" : "error" );
        result.put( "message", valid ? "" : "Username is already taken" );

        ContextUtils.okResponse( response, objectMapper.writeValueAsString( result ) );
    }

    @RequestMapping( value = "/password", method = RequestMethod.GET )
    public void validatePassword( @RequestParam String password, HttpServletResponse response ) throws IOException
    {
        Map<String, String> parameters = new HashMap<>();
        parameters.put( "password", password );

        PasswordValidationResult passwordValidationResult = passwordValidationService.validate( parameters, true );

        // Custom code required because of our hacked jQuery validation

        Map<String, String> result = new HashMap<>();

        result.put( "response", passwordValidationResult.isValid() ? "success" : "error" );
        result.put( "message", passwordValidationResult.isValid() ? "" : passwordValidationResult.getErrorMessage() );

        ContextUtils.okResponse( response, objectMapper.writeValueAsString( result ) );
    }

    // ---------------------------------------------------------------------
    // Supportive methods
    // ---------------------------------------------------------------------

    private String[] checkRecaptcha( String privateKey, String remoteIp, String challenge, String response )
    {
        MultiValueMap<String, String> params = new LinkedMultiValueMap<>();

        params.add( "privatekey", privateKey );
        params.add( "remoteip", remoteIp );
        params.add( "challenge", challenge );
        params.add( "response", response );

        String result = restTemplate.postForObject( RECAPTCHA_VERIFY_URL, params, String.class );

        log.info( "Recaptcha result: " + result );

        return result != null ? result.split( SPLIT ) : null;
    }

    private void authenticate( String username, String rawPassword, Collection<GrantedAuthority> authorities, HttpServletRequest request )
    {
        UsernamePasswordAuthenticationToken token =
            new UsernamePasswordAuthenticationToken( username, rawPassword, authorities );

        Authentication auth = authenticationManager.authenticate( token );

        SecurityContextHolder.getContext().setAuthentication( auth );

        HttpSession session = request.getSession();

        session.setAttribute( "SPRING_SECURITY_CONTEXT", SecurityContextHolder.getContext() );
    }

    private Set<GrantedAuthority> getAuthorities( Set<UserAuthorityGroup> userRoles )
    {
        Set<GrantedAuthority> auths = new HashSet<>();

        for ( UserAuthorityGroup userRole : userRoles )
        {
            auths.addAll( getAuthorities( userRole ) );
        }

        return auths;
    }

    private Set<GrantedAuthority> getAuthorities( UserAuthorityGroup userRole )
    {
        Set<GrantedAuthority> auths = new HashSet<>();

        for ( String auth : userRole.getAuthorities() )
        {
            auths.add( new SimpleGrantedAuthority( auth ) );
        }

        return auths;
    }
}<|MERGE_RESOLUTION|>--- conflicted
+++ resolved
@@ -472,12 +472,7 @@
             return;
         }
 
-<<<<<<< HEAD
-
         PasswordValidationResult passwordValidationResult = passwordValidationService.validate( parameters, false );
-=======
-        PasswordValidationResult passwordValidationResult = passwordValidationService.validate( username, password, false );
->>>>>>> 41f39346
 
         if ( !passwordValidationResult.isValid() )
         {
