--- conflicted
+++ resolved
@@ -112,11 +112,7 @@
 
         OutboundMessageResponse emailResponse = emailService.sendSystemEmail( email );
 
-<<<<<<< HEAD
-        webMessageService.send( WebMessageUtils.ok( "System notifications email sent" ), response, request );
-=======
         emailResponseHandler( emailResponse, request, response );
->>>>>>> 442c4065
     }
 
     @PreAuthorize( "hasRole('ALL') or hasRole('F_SEND_EMAIL')" )
