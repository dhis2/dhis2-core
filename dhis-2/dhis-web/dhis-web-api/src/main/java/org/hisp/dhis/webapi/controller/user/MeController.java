package org.hisp.dhis.webapi.controller.user;

/*
 * Copyright (c) 2004-2019, University of Oslo
 * All rights reserved.
 *
 * Redistribution and use in source and binary forms, with or without
 * modification, are permitted provided that the following conditions are met:
 * Redistributions of source code must retain the above copyright notice, this
 * list of conditions and the following disclaimer.
 *
 * Redistributions in binary form must reproduce the above copyright notice,
 * this list of conditions and the following disclaimer in the documentation
 * and/or other materials provided with the distribution.
 * Neither the name of the HISP project nor the names of its contributors may
 * be used to endorse or promote products derived from this software without
 * specific prior written permission.
 *
 * THIS SOFTWARE IS PROVIDED BY THE COPYRIGHT HOLDERS AND CONTRIBUTORS "AS IS" AND
 * ANY EXPRESS OR IMPLIED WARRANTIES, INCLUDING, BUT NOT LIMITED TO, THE IMPLIED
 * WARRANTIES OF MERCHANTABILITY AND FITNESS FOR A PARTICULAR PURPOSE ARE
 * DISCLAIMED. IN NO EVENT SHALL THE COPYRIGHT OWNER OR CONTRIBUTORS BE LIABLE FOR
 * ANY DIRECT, INDIRECT, INCIDENTAL, SPECIAL, EXEMPLARY, OR CONSEQUENTIAL DAMAGES
 * (INCLUDING, BUT NOT LIMITED TO, PROCUREMENT OF SUBSTITUTE GOODS OR SERVICES;
 * LOSS OF USE, DATA, OR PROFITS; OR BUSINESS INTERRUPTION) HOWEVER CAUSED AND ON
 * ANY THEORY OF LIABILITY, WHETHER IN CONTRACT, STRICT LIABILITY, OR TORT
 * (INCLUDING NEGLIGENCE OR OTHERWISE) ARISING IN ANY WAY OUT OF THE USE OF THIS
 * SOFTWARE, EVEN IF ADVISED OF THE POSSIBILITY OF SUCH DAMAGE.
 */

import static org.hisp.dhis.webapi.utils.ContextUtils.setNoStore;

import java.io.IOException;
import java.io.Serializable;
import java.util.Collections;
import java.util.HashSet;
import java.util.List;
import java.util.Map;
import java.util.Optional;
import java.util.Set;
import java.util.stream.Collectors;

import javax.servlet.http.HttpServletRequest;
import javax.servlet.http.HttpServletResponse;

import org.hisp.dhis.common.BaseIdentifiableObject;
import org.hisp.dhis.common.DhisApiVersion;
import org.hisp.dhis.common.IdentifiableObjectManager;
import org.hisp.dhis.dataset.DataSetService;
import org.hisp.dhis.dxf2.webmessage.WebMessageException;
import org.hisp.dhis.dxf2.webmessage.WebMessageUtils;
import org.hisp.dhis.fieldfilter.FieldFilterParams;
import org.hisp.dhis.fieldfilter.FieldFilterService;
import org.hisp.dhis.interpretation.InterpretationService;
import org.hisp.dhis.message.MessageService;
import org.hisp.dhis.node.NodeService;
import org.hisp.dhis.node.NodeUtils;
import org.hisp.dhis.node.Preset;
import org.hisp.dhis.node.types.CollectionNode;
import org.hisp.dhis.node.types.ComplexNode;
import org.hisp.dhis.node.types.RootNode;
import org.hisp.dhis.node.types.SimpleNode;
import org.hisp.dhis.program.ProgramService;
import org.hisp.dhis.render.RenderService;
import org.hisp.dhis.security.PasswordManager;
import org.hisp.dhis.system.util.ValidationUtils;
import org.hisp.dhis.user.CredentialsInfo;
import org.hisp.dhis.user.CurrentUserService;
import org.hisp.dhis.user.PasswordValidationResult;
import org.hisp.dhis.user.PasswordValidationService;
import org.hisp.dhis.user.User;
import org.hisp.dhis.user.UserCredentials;
import org.hisp.dhis.user.UserService;
import org.hisp.dhis.user.UserSettingKey;
import org.hisp.dhis.user.UserSettingService;
import org.hisp.dhis.webapi.controller.exception.NotAuthenticatedException;
import org.hisp.dhis.webapi.mvc.annotation.ApiVersion;
import org.hisp.dhis.webapi.service.ContextService;
import org.hisp.dhis.webapi.webdomain.user.Dashboard;
import org.springframework.beans.factory.annotation.Autowired;
import org.springframework.http.HttpStatus;
import org.springframework.http.MediaType;
import org.springframework.stereotype.Controller;
import org.springframework.util.StringUtils;
import org.springframework.web.bind.annotation.PathVariable;
import org.springframework.web.bind.annotation.PostMapping;
import org.springframework.web.bind.annotation.RequestBody;
import org.springframework.web.bind.annotation.RequestMapping;
import org.springframework.web.bind.annotation.RequestMethod;
import org.springframework.web.bind.annotation.ResponseBody;
import org.springframework.web.bind.annotation.ResponseStatus;

import com.google.common.collect.Lists;
import com.google.common.collect.Sets;

/**
 * @author Morten Olav Hansen <mortenoh@gmail.com>
 */
@Controller
@ApiVersion( { DhisApiVersion.DEFAULT, DhisApiVersion.ALL } )
@RequestMapping( value = "/me", method = RequestMethod.GET )
public class MeController
{
    @Autowired
    private UserService userService;

    @Autowired
    private CurrentUserService currentUserService;

    @Autowired
    protected ContextService contextService;

    @Autowired
    private RenderService renderService;

    @Autowired
    private FieldFilterService fieldFilterService;

    @Autowired
    private IdentifiableObjectManager manager;

    @Autowired
    private PasswordManager passwordManager;

    @Autowired
    private MessageService messageService;

    @Autowired
    private InterpretationService interpretationService;

    @Autowired
    private NodeService nodeService;

    @Autowired
    private UserSettingService userSettingService;

    @Autowired
    private PasswordValidationService passwordValidationService;

    @Autowired
    private ProgramService programService;

    @Autowired
    private DataSetService dataSetService;

    private static final Set<UserSettingKey> USER_SETTING_KEYS = new HashSet<>( Sets.newHashSet( UserSettingKey.values() ) );

    @RequestMapping( value = "", method = RequestMethod.GET )
    public void getCurrentUser( HttpServletResponse response ) throws Exception
    {
        List<String> fields = Lists.newArrayList( contextService.getParameterValues( "fields" ) );

        User user = currentUserService.getCurrentUser();

        if ( user == null )
        {
            throw new NotAuthenticatedException();
        }

        if ( fields.isEmpty() )
        {
            fields.addAll( Preset.ALL.getFields() );
        }

        CollectionNode collectionNode = fieldFilterService.toCollectionNode( User.class,
            new FieldFilterParams( Collections.singletonList( user ), fields ) );

        response.setContentType( MediaType.APPLICATION_JSON_VALUE );
        setNoStore( response );

        RootNode rootNode = NodeUtils.createRootNode( collectionNode.getChildren().get( 0 ) );

        if ( fieldsContains( "settings", fields ) )
        {
            rootNode.addChild( new ComplexNode( "settings" ) ).addChildren(
                NodeUtils.createSimples( userSettingService.getUserSettingsWithFallbackByUserAsMap( user, USER_SETTING_KEYS, true ) ) );
        }

        if ( fieldsContains( "authorities", fields ) )
        {
            rootNode.addChild( new CollectionNode( "authorities" ) ).addChildren(
                NodeUtils.createSimples( user.getUserCredentials().getAllAuthorities() ) );
        }

        if ( fieldsContains( "programs", fields ) )
        {
            rootNode.addChild( new CollectionNode( "programs" ) ).addChildren(
                NodeUtils.createSimples( programService.getUserPrograms().stream()
                    .map( BaseIdentifiableObject::getUid )
                    .collect( Collectors.toList() ) )
            );
        }

        if ( fieldsContains( "dataSets", fields ) )
        {
            rootNode.addChild( new CollectionNode( "dataSets" ) ).addChildren(
                NodeUtils.createSimples( dataSetService.getUserDataRead( user ).stream()
                    .map( BaseIdentifiableObject::getUid )
                    .collect( Collectors.toList() ) )
            );
        }

        nodeService.serialize( rootNode, "application/json", response.getOutputStream() );
    }

    private boolean fieldsContains( String key, List<String> fields )
    {
        for ( String field : fields )
        {
            if ( field.contains( key ) || field.equals( "*" ) || field.startsWith( ":" ) )
            {
                return true;
            }
        }

        return false;
    }

    @RequestMapping( value = "", method = RequestMethod.PUT, consumes = MediaType.APPLICATION_JSON_VALUE )
    public void updateCurrentUser( HttpServletRequest request, HttpServletResponse response ) throws Exception
    {
        List<String> fields = Lists.newArrayList( contextService.getParameterValues( "fields" ) );

        User currentUser = currentUserService.getCurrentUser();

        if ( currentUser == null )
        {
            throw new NotAuthenticatedException();
        }

        User user = renderService.fromJson( request.getInputStream(), User.class );
        merge( currentUser, user );

        if ( user.getUserCredentials() != null )
        {
            updatePassword( currentUser, user.getUserCredentials().getPassword() );
        }

        if ( user.getWhatsApp() != null && !ValidationUtils.validateWhatsapp( user.getWhatsApp() ) )
        {
            throw new WebMessageException( WebMessageUtils.conflict( "Invalid format for WhatsApp value '" + user.getWhatsApp() + "'" ) );
        }

        manager.update( currentUser );

        if ( fields.isEmpty() )
        {
            fields.addAll( Preset.ALL.getFields() );
        }

        CollectionNode collectionNode = fieldFilterService.toCollectionNode( User.class,
            new FieldFilterParams( Collections.singletonList( currentUser ), fields ) );

        response.setContentType( MediaType.APPLICATION_JSON_VALUE );
        nodeService.serialize( NodeUtils.createRootNode( collectionNode.getChildren().get( 0 ) ), "application/json", response.getOutputStream() );
    }

    @RequestMapping( value = { "/authorization", "/authorities" } )
    public void getAuthorities( HttpServletResponse response ) throws IOException, NotAuthenticatedException
    {
        User currentUser = currentUserService.getCurrentUser();

        if ( currentUser == null )
        {
            throw new NotAuthenticatedException();
        }

        response.setContentType( MediaType.APPLICATION_JSON_VALUE );
        setNoStore( response );
        renderService.toJson( response.getOutputStream(), currentUser.getUserCredentials().getAllAuthorities() );
    }

    @RequestMapping( value = { "/authorization/{authority}", "/authorities/{authority}" } )
    public void hasAuthority( HttpServletResponse response, @PathVariable String authority ) throws IOException, NotAuthenticatedException
    {
        User currentUser = currentUserService.getCurrentUser();

        if ( currentUser == null )
        {
            throw new NotAuthenticatedException();
        }

        boolean hasAuthority = currentUser.getUserCredentials().isAuthorized( authority );

        response.setContentType( MediaType.APPLICATION_JSON_VALUE );
        setNoStore( response );
        renderService.toJson( response.getOutputStream(), hasAuthority );
    }

    @RequestMapping( value = "/settings" )
    public void getSettings( HttpServletResponse response ) throws IOException, NotAuthenticatedException
    {
        User currentUser = currentUserService.getCurrentUser();

        if ( currentUser == null )
        {
            throw new NotAuthenticatedException();
        }

        Map<String, Serializable> userSettings = userSettingService.getUserSettingsWithFallbackByUserAsMap(
            currentUser, USER_SETTING_KEYS, true );

        response.setContentType( MediaType.APPLICATION_JSON_VALUE );
        setNoStore( response );
        renderService.toJson( response.getOutputStream(), userSettings );
    }

    @RequestMapping( value = "/settings/{key}" )
    public void getSetting( HttpServletResponse response, @PathVariable String key ) throws IOException, WebMessageException, NotAuthenticatedException
    {
        User currentUser = currentUserService.getCurrentUser();

        if ( currentUser == null )
        {
            throw new NotAuthenticatedException();
        }

        Optional<UserSettingKey> keyEnum = UserSettingKey.getByName( key );

        if ( !keyEnum.isPresent() )
        {
            throw new WebMessageException( WebMessageUtils.conflict( "Key is not supported: " + key ) );
        }

        Serializable value = userSettingService.getUserSetting( keyEnum.get(), currentUser );

        if ( value == null )
        {
            throw new WebMessageException( WebMessageUtils.notFound( "User setting not found for key: " + key ) );
        }

        response.setContentType( MediaType.APPLICATION_JSON_VALUE );
        setNoStore( response );
        renderService.toJson( response.getOutputStream(), value );
    }

    @RequestMapping( value = "/password", method = { RequestMethod.POST, RequestMethod.PUT }, consumes = "text/*" )
    public @ResponseBody RootNode changePassword( @RequestBody String password, HttpServletResponse response )
        throws WebMessageException, NotAuthenticatedException
    {
        User currentUser = currentUserService.getCurrentUser();

        if ( currentUser == null )
        {
            throw new NotAuthenticatedException();
        }

        updatePassword( currentUser, password );
        manager.update( currentUser );

        return null;
    }

    @RequestMapping( value = "/changePassword", method = RequestMethod.PUT , consumes = { "text/*", "application/*" } )
    @ResponseStatus( HttpStatus.ACCEPTED )
    public void changePassword( @RequestBody Map<String, String> body, HttpServletResponse response )
        throws WebMessageException, NotAuthenticatedException
    {
        User currentUser = currentUserService.getCurrentUser();

        if ( currentUser == null )
        {
            throw new NotAuthenticatedException();
        }

        String oldPassword = body.get( "oldPassword" );
        String newPassword = body.get( "newPassword" );

        if ( StringUtils.isEmpty( oldPassword ) || StringUtils.isEmpty( newPassword ) )
        {
            throw new WebMessageException( WebMessageUtils.conflict( "OldPassword and newPassword must be provided" ) );
        }

        boolean valid = passwordManager.matches( oldPassword, currentUser.getUserCredentials().getPassword() );

        if ( !valid )
        {
            throw new WebMessageException( WebMessageUtils.conflict( "OldPassword is incorrect" ) );
        }

        updatePassword( currentUser, newPassword );
        manager.update( currentUser );
<<<<<<< HEAD

        currentUserService.expireUserSessions();
=======
>>>>>>> 5fe20d4e
    }

    @RequestMapping( value = "/verifyPassword", method = RequestMethod.POST, consumes = "text/*" )
    public @ResponseBody RootNode verifyPasswordText( @RequestBody String password, HttpServletResponse response )
        throws WebMessageException
    {
        return verifyPasswordInternal( password, getCurrentUserOrThrow() );
    }

    @RequestMapping( value = "/validatePassword", method = RequestMethod.POST, consumes = "text/*" )
    public @ResponseBody RootNode validatePasswordText( @RequestBody String password, HttpServletResponse response )
        throws WebMessageException
    {
        return validatePasswordInternal( password, getCurrentUserOrThrow() );
    }

    @RequestMapping( value = "/verifyPassword", method = RequestMethod.POST, consumes = MediaType.APPLICATION_JSON_VALUE )
    public @ResponseBody RootNode verifyPasswordJson( @RequestBody Map<String, String> body, HttpServletResponse response )
        throws WebMessageException
    {
        return verifyPasswordInternal( body.get( "password" ), getCurrentUserOrThrow() );
    }

    @RequestMapping( value = "/dashboard" )
    public @ResponseBody Dashboard getDashboard( HttpServletResponse response ) throws Exception
    {
        User currentUser = currentUserService.getCurrentUser();

        if ( currentUser == null )
        {
            throw new NotAuthenticatedException();
        }

        Dashboard dashboard = new Dashboard();
        dashboard.setUnreadMessageConversations( messageService.getUnreadMessageConversationCount() );
        dashboard.setUnreadInterpretations( interpretationService.getNewInterpretationCount() );

        setNoStore( response );
        return dashboard;
    }

    @PostMapping( value = "/dashboard/interpretations/read" )
    @ResponseStatus( value = HttpStatus.NO_CONTENT )
    @ApiVersion( include = { DhisApiVersion.ALL, DhisApiVersion.DEFAULT } )
    public void updateInterpretationsLastRead()
    {
        interpretationService.updateCurrentUserLastChecked();
    }

    //------------------------------------------------------------------------------------------------
    // Supportive methods
    //------------------------------------------------------------------------------------------------

    private RootNode verifyPasswordInternal( String password, User currentUser )
        throws WebMessageException
    {
        if ( password == null )
        {
            throw new WebMessageException( WebMessageUtils.conflict( "Required attribute 'password' missing or null." ) );
        }

        boolean valid = passwordManager.matches( password, currentUser.getUserCredentials().getPassword() );

        RootNode rootNode = NodeUtils.createRootNode( "response" );
        rootNode.addChild( new SimpleNode( "isCorrectPassword", valid ) );

        return rootNode;
    }

    private RootNode validatePasswordInternal( String password, User currentUser )
        throws WebMessageException
    {
        if ( password == null )
        {
            throw new WebMessageException( WebMessageUtils.conflict( "Required attribute 'password' missing or null." ) );
        }

        CredentialsInfo credentialsInfo = new CredentialsInfo( currentUser.getUsername(), password, currentUser.getEmail(), false );

        PasswordValidationResult result = passwordValidationService.validate( credentialsInfo );

        RootNode rootNode = NodeUtils.createRootNode( "response" );
        rootNode.addChild( new SimpleNode( "isValidPassword", result.isValid() ) );

        if ( !result.isValid() )
        {
            rootNode.addChild( new SimpleNode( "errorMessage", result.getErrorMessage() ) );
        }

        return rootNode;
    }

    private User getCurrentUserOrThrow() throws WebMessageException
    {
        User user = currentUserService.getCurrentUser();

        if ( user == null || user.getUserCredentials() == null )
        {
            throw new WebMessageException( WebMessageUtils.unathorized( "Not authenticated" ) );
        }

        return user;
    }

    private void merge( User currentUser, User user )
    {
        currentUser.setFirstName( stringWithDefault( user.getFirstName(), currentUser.getFirstName() ) );
        currentUser.setSurname( stringWithDefault( user.getSurname(), currentUser.getSurname() ) );
        currentUser.setEmail( stringWithDefault( user.getEmail(), currentUser.getEmail() ) );
        currentUser.setPhoneNumber( stringWithDefault( user.getPhoneNumber(), currentUser.getPhoneNumber() ) );
        currentUser.setJobTitle( stringWithDefault( user.getJobTitle(), currentUser.getJobTitle() ) );
        currentUser.setIntroduction( stringWithDefault( user.getIntroduction(), currentUser.getIntroduction() ) );
        currentUser.setGender( stringWithDefault( user.getGender(), currentUser.getGender() ) );

        currentUser.setAvatar( user.getAvatar() != null ? user.getAvatar() : currentUser.getAvatar() );

        currentUser.setSkype( stringWithDefault( user.getSkype(), currentUser.getSkype() ) );
        currentUser.setFacebookMessenger( stringWithDefault( user.getFacebookMessenger(), currentUser.getFacebookMessenger() ) );
        currentUser.setTelegram( stringWithDefault( user.getTelegram(), currentUser.getTelegram() ) );
        currentUser.setWhatsApp( stringWithDefault( user.getWhatsApp(), currentUser.getWhatsApp() ) );
        currentUser.setTwitter( stringWithDefault( user.getTwitter(), currentUser.getTwitter() ) );

        if ( user.getBirthday() != null )
        {
            currentUser.setBirthday( user.getBirthday() );
        }

        currentUser.setNationality( stringWithDefault( user.getNationality(), currentUser.getNationality() ) );
        currentUser.setEmployer( stringWithDefault( user.getEmployer(), currentUser.getEmployer() ) );
        currentUser.setEducation( stringWithDefault( user.getEducation(), currentUser.getEducation() ) );
        currentUser.setInterests( stringWithDefault( user.getInterests(), currentUser.getInterests() ) );
        currentUser.setLanguages( stringWithDefault( user.getLanguages(), currentUser.getLanguages() ) );

        if ( user.getUserCredentials() != null && currentUser.getUserCredentials() != null )
        {
            UserCredentials userCredentials = user.getUserCredentials();
            currentUser.getUserCredentials().setOpenId( userCredentials.getOpenId() );
            currentUser.getUserCredentials().setLdapId( userCredentials.getLdapId() );
            currentUser.getUserCredentials().setTwoFA( userCredentials.isTwoFA() );
        }
    }

    private void updatePassword( User currentUser, String password ) throws WebMessageException
    {
        if ( !StringUtils.isEmpty( password ) )
        {
            CredentialsInfo credentialsInfo = new CredentialsInfo( currentUser.getUsername(), password, currentUser.getEmail(), false );

            PasswordValidationResult result = passwordValidationService.validate( credentialsInfo );

            if ( result.isValid() )
            {
                userService.encodeAndSetPassword( currentUser.getUserCredentials(), password );
            }
            else
            {
                throw new WebMessageException( WebMessageUtils.conflict( result.getErrorMessage() ) );
            }
        }
    }

    private String stringWithDefault( String value, String defaultValue )
    {
        return !StringUtils.isEmpty( value ) ? value : defaultValue;
    }
}<|MERGE_RESOLUTION|>--- conflicted
+++ resolved
@@ -380,11 +380,8 @@
 
         updatePassword( currentUser, newPassword );
         manager.update( currentUser );
-<<<<<<< HEAD
 
         currentUserService.expireUserSessions();
-=======
->>>>>>> 5fe20d4e
     }
 
     @RequestMapping( value = "/verifyPassword", method = RequestMethod.POST, consumes = "text/*" )
