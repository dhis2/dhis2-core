package org.hisp.dhis.webapi.controller.datastatistics;

/*
 * Copyright (c) 2004-2016, University of Oslo
 * All rights reserved.
 *
 * Redistribution and use in source and binary forms, with or without
 * modification, are permitted provided that the following conditions are met:
 * Redistributions of source code must retain the above copyright notice, this
 * list of conditions and the following disclaimer.
 *
 * Redistributions in binary form must reproduce the above copyright notice,
 * this list of conditions and the following disclaimer in the documentation
 * and/or other materials provided with the distribution.
 * Neither the name of the HISP project nor the names of its contributors may
 * be used to endorse or promote products derived from this software without
 * specific prior written permission.
 *
 * THIS SOFTWARE IS PROVIDED BY THE COPYRIGHT HOLDERS AND CONTRIBUTORS "AS IS" AND
 * ANY EXPRESS OR IMPLIED WARRANTIES, INCLUDING, BUT NOT LIMITED TO, THE IMPLIED
 * WARRANTIES OF MERCHANTABILITY AND FITNESS FOR A PARTICULAR PURPOSE ARE
 * DISCLAIMED. IN NO EVENT SHALL THE COPYRIGHT OWNER OR CONTRIBUTORS BE LIABLE FOR
 * ANY DIRECT, INDIRECT, INCIDENTAL, SPECIAL, EXEMPLARY, OR CONSEQUENTIAL DAMAGES
 * (INCLUDING, BUT NOT LIMITED TO, PROCUREMENT OF SUBSTITUTE GOODS OR SERVICES;
 * LOSS OF USE, DATA, OR PROFITS; OR BUSINESS INTERRUPTION) HOWEVER CAUSED AND ON
 * ANY THEORY OF LIABILITY, WHETHER IN CONTRACT, STRICT LIABILITY, OR TORT
 * (INCLUDING NEGLIGENCE OR OTHERWISE) ARISING IN ANY WAY OUT OF THE USE OF THIS
 * SOFTWARE, EVEN IF ADVISED OF THE POSSIBILITY OF SUCH DAMAGE.
 */

import org.hisp.dhis.analytics.SortOrder;
import org.hisp.dhis.datastatistics.AggregatedStatistics;
import org.hisp.dhis.datastatistics.DataStatisticsEvent;
import org.hisp.dhis.datastatistics.DataStatisticsEventType;
import org.hisp.dhis.datastatistics.DataStatisticsService;
import org.hisp.dhis.datastatistics.EventInterval;
import org.hisp.dhis.datastatistics.FavoriteStatistics;
import org.hisp.dhis.dxf2.webmessage.WebMessageException;
import org.hisp.dhis.user.CurrentUserService;
import org.hisp.dhis.util.ObjectUtils;
import org.hisp.dhis.webapi.mvc.annotation.ApiVersion;
import org.hisp.dhis.webapi.utils.WebMessageUtils;
import org.springframework.beans.factory.annotation.Autowired;
import org.springframework.http.HttpStatus;
import org.springframework.stereotype.Controller;
import org.springframework.web.bind.annotation.PathVariable;
import org.springframework.web.bind.annotation.RequestMapping;
import org.springframework.web.bind.annotation.RequestMethod;
import org.springframework.web.bind.annotation.RequestParam;
import org.springframework.web.bind.annotation.ResponseBody;
import org.springframework.web.bind.annotation.ResponseStatus;

import javax.servlet.http.HttpServletResponse;
import java.util.Date;
import java.util.List;

/**
 * @author Yrjan A. F. Fraschetti
 * @author Julie Hill Roa
 */
@Controller
@ApiVersion( { ApiVersion.Version.DEFAULT, ApiVersion.Version.ALL } )
public class DataStatisticsController
{
    private static final String RESOURCE_PATH = "/dataStatistics";
    
    @Autowired
    private CurrentUserService currentUserService;

    @Autowired
    private DataStatisticsService dataStatisticsService;

    @RequestMapping( value = RESOURCE_PATH, method = RequestMethod.POST )
    @ResponseStatus( HttpStatus.CREATED )
    public void saveEvent( @RequestParam DataStatisticsEventType eventType, String favorite )
    {
        Date timestamp = new Date();
        String username = currentUserService.getCurrentUsername();

        DataStatisticsEvent event = new DataStatisticsEvent( eventType, timestamp, username, favorite );
        dataStatisticsService.addEvent( event );
    }

    @RequestMapping( value = RESOURCE_PATH, method = RequestMethod.GET )
    public @ResponseBody List<AggregatedStatistics> getReports( @RequestParam Date startDate,
        @RequestParam Date endDate, @RequestParam EventInterval interval, HttpServletResponse response )
        throws WebMessageException
    {
        if ( startDate.after( endDate ) )
        {
            throw new WebMessageException( WebMessageUtils.conflict( "Start date is after end date" ) );
        }

        return dataStatisticsService.getReports( startDate, endDate, interval );
    }

    @RequestMapping( value = RESOURCE_PATH + "/favorites", method = RequestMethod.GET )
    public @ResponseBody List<FavoriteStatistics> getTopFavorites( @RequestParam DataStatisticsEventType eventType,
        @RequestParam( required = false ) Integer pageSize, @RequestParam( required = false ) SortOrder sortOrder,
        @RequestParam( required = false ) String username )
        throws WebMessageException
    {
        pageSize = ObjectUtils.firstNonNull( pageSize, 20 );
        sortOrder = ObjectUtils.firstNonNull( sortOrder, SortOrder.DESC );

        return dataStatisticsService.getTopFavorites( eventType, pageSize, sortOrder, username );
    }
<<<<<<< HEAD
    
    @RequestMapping( value = RESOURCE_PATH + "/favorites/{uid}", method = RequestMethod.GET )
=======

    
    @RequestMapping( value = "/dataStatistics/favorites/{uid}", method = RequestMethod.GET )
>>>>>>> 37d7125e
    public @ResponseBody FavoriteStatistics getFavoriteStatistics( @PathVariable( "uid" ) String uid )
    {
        return dataStatisticsService.getFavoriteStatistics( uid );
    }
}<|MERGE_RESOLUTION|>--- conflicted
+++ resolved
@@ -105,14 +105,8 @@
 
         return dataStatisticsService.getTopFavorites( eventType, pageSize, sortOrder, username );
     }
-<<<<<<< HEAD
-    
-    @RequestMapping( value = RESOURCE_PATH + "/favorites/{uid}", method = RequestMethod.GET )
-=======
-
     
     @RequestMapping( value = "/dataStatistics/favorites/{uid}", method = RequestMethod.GET )
->>>>>>> 37d7125e
     public @ResponseBody FavoriteStatistics getFavoriteStatistics( @PathVariable( "uid" ) String uid )
     {
         return dataStatisticsService.getFavoriteStatistics( uid );
