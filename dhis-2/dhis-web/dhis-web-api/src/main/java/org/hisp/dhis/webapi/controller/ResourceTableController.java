package org.hisp.dhis.webapi.controller;

/*
 * Copyright (c) 2004-2018, University of Oslo
 * All rights reserved.
 *
 * Redistribution and use in source and binary forms, with or without
 * modification, are permitted provided that the following conditions are met:
 * Redistributions of source code must retain the above copyright notice, this
 * list of conditions and the following disclaimer.
 *
 * Redistributions in binary form must reproduce the above copyright notice,
 * this list of conditions and the following disclaimer in the documentation
 * and/or other materials provided with the distribution.
 * Neither the name of the HISP project nor the names of its contributors may
 * be used to endorse or promote products derived from this software without
 * specific prior written permission.
 *
 * THIS SOFTWARE IS PROVIDED BY THE COPYRIGHT HOLDERS AND CONTRIBUTORS "AS IS" AND
 * ANY EXPRESS OR IMPLIED WARRANTIES, INCLUDING, BUT NOT LIMITED TO, THE IMPLIED
 * WARRANTIES OF MERCHANTABILITY AND FITNESS FOR A PARTICULAR PURPOSE ARE
 * DISCLAIMED. IN NO EVENT SHALL THE COPYRIGHT OWNER OR CONTRIBUTORS BE LIABLE FOR
 * ANY DIRECT, INDIRECT, INCIDENTAL, SPECIAL, EXEMPLARY, OR CONSEQUENTIAL DAMAGES
 * (INCLUDING, BUT NOT LIMITED TO, PROCUREMENT OF SUBSTITUTE GOODS OR SERVICES;
 * LOSS OF USE, DATA, OR PROFITS; OR BUSINESS INTERRUPTION) HOWEVER CAUSED AND ON
 * ANY THEORY OF LIABILITY, WHETHER IN CONTRACT, STRICT LIABILITY, OR TORT
 * (INCLUDING NEGLIGENCE OR OTHERWISE) ARISING IN ANY WAY OUT OF THE USE OF THIS
 * SOFTWARE, EVEN IF ADVISED OF THE POSSIBILITY OF SUCH DAMAGE.
 */

import org.hisp.dhis.analytics.AnalyticsTableType;
import org.hisp.dhis.analytics.AnalyticsTableUpdateParams;
import org.hisp.dhis.common.DhisApiVersion;
import org.hisp.dhis.scheduling.JobConfiguration;
import org.hisp.dhis.scheduling.JobType;
<<<<<<< HEAD
import org.hisp.dhis.scheduling.SchedulingManager;
import org.hisp.dhis.scheduling.parameters.MonitoringJobParameters;
=======
import org.hisp.dhis.scheduling.parameters.AnalyticsJobParameters;
import org.hisp.dhis.scheduling.parameters.MonitoringJobParameters;
import org.hisp.dhis.system.scheduling.Scheduler;
import org.hisp.dhis.system.util.JacksonUtils;
>>>>>>> 3b5b42fa
import org.hisp.dhis.user.CurrentUserService;
import org.hisp.dhis.webapi.mvc.annotation.ApiVersion;
import org.hisp.dhis.webapi.service.WebMessageService;
import org.springframework.beans.factory.annotation.Autowired;
import org.springframework.security.access.prepost.PreAuthorize;
import org.springframework.stereotype.Controller;
import org.springframework.web.bind.annotation.RequestMapping;
import org.springframework.web.bind.annotation.RequestMethod;
import org.springframework.web.bind.annotation.RequestParam;

import javax.servlet.http.HttpServletRequest;
import javax.servlet.http.HttpServletResponse;
import java.util.HashSet;
import java.util.Set;

/**
 * @author Lars Helge Overland
 */
@Controller
@RequestMapping( value = ResourceTableController.RESOURCE_PATH )
@ApiVersion( { DhisApiVersion.DEFAULT, DhisApiVersion.ALL } )
public class ResourceTableController
{
    public static final String RESOURCE_PATH = "/resourceTables";

    @Autowired
<<<<<<< HEAD
    private AnalyticsTableGenerator analyticsTableGenerator;

    @Autowired
    private SchedulingManager schedulingManager;
=======
    private Scheduler scheduler;
>>>>>>> 3b5b42fa

    @Autowired
    private CurrentUserService currentUserService;

    @Autowired
    private WebMessageService webMessageService;

    @RequestMapping( value = "/analytics", method = { RequestMethod.PUT, RequestMethod.POST } )
    @PreAuthorize( "hasRole('ALL') or hasRole('F_DATA_MART_ADMIN')" )
    public void analytics(
        @RequestParam( required = false ) boolean skipResourceTables,
        @RequestParam( required = false ) boolean skipAggregate,
        @RequestParam( required = false ) boolean skipEvents,
        @RequestParam( required = false ) boolean skipEnrollment,
        @RequestParam( required = false ) Integer lastYears,
        HttpServletResponse response, HttpServletRequest request )
    {
        Set<AnalyticsTableType> skipTableTypes = new HashSet<>();
        
        if ( skipAggregate )
        {
            skipTableTypes.add( AnalyticsTableType.DATA_VALUE );
            skipTableTypes.add( AnalyticsTableType.COMPLETENESS );
            skipTableTypes.add( AnalyticsTableType.COMPLETENESS_TARGET );
        }
        
        if ( skipEvents )
        {
            skipTableTypes.add( AnalyticsTableType.EVENT );
        }
        
        if ( skipEnrollment )
        {
            skipTableTypes.add( AnalyticsTableType.ENROLLMENT );
        }
<<<<<<< HEAD
        
        AnalyticsTableUpdateParams params = AnalyticsTableUpdateParams.newBuilder()
            .withLastYears( lastYears )
            .withTaskId( jobId )
            .withSkipTableTypes( skipTableTypes )
            .withSkipResourceTables( skipResourceTables )
            .build();

        schedulingManager.executeJob( () -> analyticsTableGenerator.generateTables( params ) );
        
        webMessageService.send( WebMessageUtils.ok( "Initiated analytics table update" ), response, request );
=======

        AnalyticsJobParameters analyticsJobParameters = new AnalyticsJobParameters( lastYears, skipTableTypes, skipResourceTables );

        JobConfiguration analyticsTableJob = new JobConfiguration( "inMemoryAnalyticsJob", JobType.ANALYTICS_TABLE, "", analyticsJobParameters, false, true, true );
        analyticsTableJob.setUserUid( currentUserService.getCurrentUser().getUid() );

        scheduler.executeJob( analyticsTableJob );

        JacksonUtils.fromObjectToReponse( response, analyticsTableJob );
>>>>>>> 3b5b42fa
    }

    @RequestMapping( method = { RequestMethod.PUT, RequestMethod.POST } )
    @PreAuthorize( "hasRole('ALL') or hasRole('F_PERFORM_MAINTENANCE')" )
    public void resourceTables( HttpServletResponse response, HttpServletRequest request )
    {
        JobConfiguration resourceTableJob = new JobConfiguration( "inMemoryResourceTableJob",
            JobType.RESOURCE_TABLE, currentUserService.getCurrentUser().getUid(), true );

<<<<<<< HEAD
        schedulingManager.executeJob( () -> analyticsTableGenerator.generateResourceTables( jobId ) );
=======
        scheduler.executeJob( resourceTableJob );
>>>>>>> 3b5b42fa

        JacksonUtils.fromObjectToReponse( response, resourceTableJob );
    }

    @RequestMapping( value = "/monitoring", method = { RequestMethod.PUT, RequestMethod.POST } )
    @PreAuthorize( "hasRole('ALL') or hasRole('F_PERFORM_MAINTENANCE')" )
    public void monitoring( HttpServletResponse response, HttpServletRequest request )
    {
        JobConfiguration monitoringJob = new JobConfiguration( "inMemoryMonitoringJob", JobType.MONITORING, "", new MonitoringJobParameters(),
            false, true, true );

        schedulingManager.executeJob( monitoringJob );

        JacksonUtils.fromObjectToReponse( response, monitoringJob );
    }
}<|MERGE_RESOLUTION|>--- conflicted
+++ resolved
@@ -29,19 +29,14 @@
  */
 
 import org.hisp.dhis.analytics.AnalyticsTableType;
-import org.hisp.dhis.analytics.AnalyticsTableUpdateParams;
 import org.hisp.dhis.common.DhisApiVersion;
+import org.hisp.dhis.dxf2.webmessage.WebMessageUtils;
 import org.hisp.dhis.scheduling.JobConfiguration;
 import org.hisp.dhis.scheduling.JobType;
-<<<<<<< HEAD
 import org.hisp.dhis.scheduling.SchedulingManager;
-import org.hisp.dhis.scheduling.parameters.MonitoringJobParameters;
-=======
 import org.hisp.dhis.scheduling.parameters.AnalyticsJobParameters;
 import org.hisp.dhis.scheduling.parameters.MonitoringJobParameters;
-import org.hisp.dhis.system.scheduling.Scheduler;
 import org.hisp.dhis.system.util.JacksonUtils;
->>>>>>> 3b5b42fa
 import org.hisp.dhis.user.CurrentUserService;
 import org.hisp.dhis.webapi.mvc.annotation.ApiVersion;
 import org.hisp.dhis.webapi.service.WebMessageService;
@@ -68,14 +63,7 @@
     public static final String RESOURCE_PATH = "/resourceTables";
 
     @Autowired
-<<<<<<< HEAD
-    private AnalyticsTableGenerator analyticsTableGenerator;
-
-    @Autowired
     private SchedulingManager schedulingManager;
-=======
-    private Scheduler scheduler;
->>>>>>> 3b5b42fa
 
     @Autowired
     private CurrentUserService currentUserService;
@@ -111,29 +99,15 @@
         {
             skipTableTypes.add( AnalyticsTableType.ENROLLMENT );
         }
-<<<<<<< HEAD
-        
-        AnalyticsTableUpdateParams params = AnalyticsTableUpdateParams.newBuilder()
-            .withLastYears( lastYears )
-            .withTaskId( jobId )
-            .withSkipTableTypes( skipTableTypes )
-            .withSkipResourceTables( skipResourceTables )
-            .build();
-
-        schedulingManager.executeJob( () -> analyticsTableGenerator.generateTables( params ) );
-        
-        webMessageService.send( WebMessageUtils.ok( "Initiated analytics table update" ), response, request );
-=======
 
         AnalyticsJobParameters analyticsJobParameters = new AnalyticsJobParameters( lastYears, skipTableTypes, skipResourceTables );
 
         JobConfiguration analyticsTableJob = new JobConfiguration( "inMemoryAnalyticsJob", JobType.ANALYTICS_TABLE, "", analyticsJobParameters, false, true, true );
         analyticsTableJob.setUserUid( currentUserService.getCurrentUser().getUid() );
 
-        scheduler.executeJob( analyticsTableJob );
-
-        JacksonUtils.fromObjectToReponse( response, analyticsTableJob );
->>>>>>> 3b5b42fa
+        schedulingManager.executeJob( analyticsTableJob );
+        
+        webMessageService.send( WebMessageUtils.ok( "Initiated analytics table update" ), response, request );
     }
 
     @RequestMapping( method = { RequestMethod.PUT, RequestMethod.POST } )
@@ -143,11 +117,7 @@
         JobConfiguration resourceTableJob = new JobConfiguration( "inMemoryResourceTableJob",
             JobType.RESOURCE_TABLE, currentUserService.getCurrentUser().getUid(), true );
 
-<<<<<<< HEAD
-        schedulingManager.executeJob( () -> analyticsTableGenerator.generateResourceTables( jobId ) );
-=======
-        scheduler.executeJob( resourceTableJob );
->>>>>>> 3b5b42fa
+        schedulingManager.executeJob( resourceTableJob );
 
         JacksonUtils.fromObjectToReponse( response, resourceTableJob );
     }
