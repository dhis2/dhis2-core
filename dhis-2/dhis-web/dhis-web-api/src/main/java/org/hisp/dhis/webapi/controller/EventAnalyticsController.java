package org.hisp.dhis.webapi.controller;

/*
 * Copyright (c) 2004-2016, University of Oslo
 * All rights reserved.
 *
 * Redistribution and use in source and binary forms, with or without
 * modification, are permitted provided that the following conditions are met:
 * Redistributions of source code must retain the above copyright notice, this
 * list of conditions and the following disclaimer.
 *
 * Redistributions in binary form must reproduce the above copyright notice,
 * this list of conditions and the following disclaimer in the documentation
 * and/or other materials provided with the distribution.
 * Neither the name of the HISP project nor the names of its contributors may
 * be used to endorse or promote products derived from this software without
 * specific prior written permission.
 *
 * THIS SOFTWARE IS PROVIDED BY THE COPYRIGHT HOLDERS AND CONTRIBUTORS "AS IS" AND
 * ANY EXPRESS OR IMPLIED WARRANTIES, INCLUDING, BUT NOT LIMITED TO, THE IMPLIED
 * WARRANTIES OF MERCHANTABILITY AND FITNESS FOR A PARTICULAR PURPOSE ARE
 * DISCLAIMED. IN NO EVENT SHALL THE COPYRIGHT OWNER OR CONTRIBUTORS BE LIABLE FOR
 * ANY DIRECT, INDIRECT, INCIDENTAL, SPECIAL, EXEMPLARY, OR CONSEQUENTIAL DAMAGES
 * (INCLUDING, BUT NOT LIMITED TO, PROCUREMENT OF SUBSTITUTE GOODS OR SERVICES;
 * LOSS OF USE, DATA, OR PROFITS; OR BUSINESS INTERRUPTION) HOWEVER CAUSED AND ON
 * ANY THEORY OF LIABILITY, WHETHER IN CONTRACT, STRICT LIABILITY, OR TORT
 * (INCLUDING NEGLIGENCE OR OTHERWISE) ARISING IN ANY WAY OUT OF THE USE OF THIS
 * SOFTWARE, EVEN IF ADVISED OF THE POSSIBILITY OF SUCH DAMAGE.
 */

import org.hisp.dhis.analytics.AggregationType;
import org.hisp.dhis.analytics.AnalyticsMetaDataKey;
import org.hisp.dhis.analytics.EventOutputType;
import org.hisp.dhis.analytics.Rectangle;
import org.hisp.dhis.analytics.SortOrder;
import org.hisp.dhis.analytics.event.EventAnalyticsService;
import org.hisp.dhis.analytics.event.EventDataQueryService;
import org.hisp.dhis.analytics.event.EventQueryParams;
import org.hisp.dhis.common.DisplayProperty;
import org.hisp.dhis.common.Grid;
import org.hisp.dhis.common.OrganisationUnitSelectionMode;
import org.hisp.dhis.common.cache.CacheStrategy;
import org.hisp.dhis.event.EventStatus;
import org.hisp.dhis.i18n.I18nManager;
import org.hisp.dhis.program.ProgramStatus;
import org.hisp.dhis.system.grid.GridUtils;
import org.hisp.dhis.webapi.mvc.annotation.ApiVersion;
import org.hisp.dhis.webapi.utils.ContextUtils;
import org.springframework.beans.factory.annotation.Autowired;
import org.springframework.security.access.prepost.PreAuthorize;
import org.springframework.stereotype.Controller;
import org.springframework.ui.Model;
import org.springframework.web.bind.annotation.PathVariable;
import org.springframework.web.bind.annotation.RequestMapping;
import org.springframework.web.bind.annotation.RequestMethod;
import org.springframework.web.bind.annotation.RequestParam;
import org.springframework.web.bind.annotation.ResponseBody;

import javax.servlet.http.HttpServletResponse;
import java.util.Date;
import java.util.Map;
import java.util.Set;

/**
 * @author Lars Helge Overland
 */
@Controller
@ApiVersion( { ApiVersion.Version.DEFAULT, ApiVersion.Version.ALL } )
public class EventAnalyticsController
{
    private static final String RESOURCE_PATH = "/analytics/events";

    @Autowired
    private EventDataQueryService eventDataQueryService;

    @Autowired
    private EventAnalyticsService analyticsService;

    @Autowired
    private ContextUtils contextUtils;

    @Autowired
    private I18nManager i18nManager;

    // -------------------------------------------------------------------------
    // Aggregate
    // -------------------------------------------------------------------------

    @PreAuthorize( "hasRole('ALL') or hasRole('F_VIEW_EVENT_ANALYTICS')" )
    @RequestMapping( value = RESOURCE_PATH + "/aggregate/{program}", method = RequestMethod.GET, produces = { "application/json", "application/javascript" } )
    public @ResponseBody Grid getAggregateJson( // JSON, JSONP
        @PathVariable String program,
        @RequestParam( required = false ) String stage,
        @RequestParam( required = false ) Date startDate,
        @RequestParam( required = false ) Date endDate,
        @RequestParam Set<String> dimension,
        @RequestParam( required = false ) Set<String> filter,
        @RequestParam( required = false ) String value,
        @RequestParam( required = false ) AggregationType aggregationType,
        @RequestParam( required = false ) boolean skipMeta,
        @RequestParam( required = false ) boolean skipData,
        @RequestParam( required = false ) boolean skipRounding,
        @RequestParam( required = false ) boolean completedOnly,
        @RequestParam( required = false ) boolean hierarchyMeta,
        @RequestParam( required = false ) boolean showHierarchy,
        @RequestParam( required = false ) SortOrder sortOrder,
        @RequestParam( required = false ) Integer limit,
        @RequestParam( required = false ) EventOutputType outputType,
        @RequestParam( required = false ) EventStatus eventStatus,
        @RequestParam( required = false ) ProgramStatus programStatus,
        @RequestParam( required = false ) boolean collapseDataDimensions,
        @RequestParam( required = false ) boolean aggregateData,
        @RequestParam( required = false ) DisplayProperty displayProperty,
        @RequestParam( required = false ) Date relativePeriodDate,
        @RequestParam( required = false ) String userOrgUnit,
        @RequestParam( required = false ) ProgramStatus programStatus,
        Model model,
        HttpServletResponse response ) throws Exception
    {
        EventQueryParams params = eventDataQueryService.getFromUrl( program, stage, startDate, endDate, dimension, filter,
            value, aggregationType, skipMeta, skipData, skipRounding, completedOnly, hierarchyMeta, showHierarchy, sortOrder, limit, outputType,
<<<<<<< HEAD
            eventStatus, programStatus, collapseDataDimensions, aggregateData, displayProperty, userOrgUnit, i18nManager.getI18nFormat() );
=======
            eventStatus, programStatus, collapseDataDimensions, aggregateData, displayProperty, relativePeriodDate, userOrgUnit, i18nManager.getI18nFormat() );
>>>>>>> b383e1b1

        contextUtils.configureResponse( response, ContextUtils.CONTENT_TYPE_JSON, CacheStrategy.RESPECT_SYSTEM_SETTING );
        return analyticsService.getAggregatedEventData( params );
    }

    @PreAuthorize( "hasRole('ALL') or hasRole('F_VIEW_EVENT_ANALYTICS')" )
    @RequestMapping( value = RESOURCE_PATH + "/aggregate/{program}.xml", method = RequestMethod.GET )
    public void getAggregateXml(
        @PathVariable String program,
        @RequestParam( required = false ) String stage,
        @RequestParam( required = false ) Date startDate,
        @RequestParam( required = false ) Date endDate,
        @RequestParam Set<String> dimension,
        @RequestParam( required = false ) Set<String> filter,
        @RequestParam( required = false ) String value,
        @RequestParam( required = false ) AggregationType aggregationType,
        @RequestParam( required = false ) boolean skipMeta,
        @RequestParam( required = false ) boolean skipData,
        @RequestParam( required = false ) boolean skipRounding,
        @RequestParam( required = false ) boolean completedOnly,
        @RequestParam( required = false ) boolean hierarchyMeta,
        @RequestParam( required = false ) boolean showHierarchy,
        @RequestParam( required = false ) SortOrder sortOrder,
        @RequestParam( required = false ) Integer limit,
        @RequestParam( required = false ) EventOutputType outputType,
        @RequestParam( required = false ) EventStatus eventStatus,
        @RequestParam( required = false ) ProgramStatus programStatus,
        @RequestParam( required = false ) boolean collapseDataDimensions,
        @RequestParam( required = false ) boolean aggregateData,
        @RequestParam( required = false ) DisplayProperty displayProperty,
        @RequestParam( required = false ) Date relativePeriodDate,
        @RequestParam( required = false ) String userOrgUnit,
        @RequestParam( required = false ) ProgramStatus programStatus,
        Model model,
        HttpServletResponse response ) throws Exception
    {
        EventQueryParams params = eventDataQueryService.getFromUrl( program, stage, startDate, endDate, dimension, filter,
            value, aggregationType, skipMeta, skipData, skipRounding, completedOnly, hierarchyMeta, showHierarchy, sortOrder, limit, outputType,
<<<<<<< HEAD
            eventStatus, programStatus, collapseDataDimensions, aggregateData, displayProperty, userOrgUnit, i18nManager.getI18nFormat() );
=======
            eventStatus, programStatus, collapseDataDimensions, aggregateData, displayProperty, relativePeriodDate, userOrgUnit, i18nManager.getI18nFormat() );
>>>>>>> b383e1b1

        contextUtils.configureResponse( response, ContextUtils.CONTENT_TYPE_XML, CacheStrategy.RESPECT_SYSTEM_SETTING, "events.xml", false );
        Grid grid = analyticsService.getAggregatedEventData( params );
        GridUtils.toXml( substituteMetaData( grid ), response.getOutputStream() );
    }

    @PreAuthorize( "hasRole('ALL') or hasRole('F_VIEW_EVENT_ANALYTICS')" )
    @RequestMapping( value = RESOURCE_PATH + "/aggregate/{program}.xls", method = RequestMethod.GET )
    public void getAggregateXls(
        @PathVariable String program,
        @RequestParam( required = false ) String stage,
        @RequestParam( required = false ) Date startDate,
        @RequestParam( required = false ) Date endDate,
        @RequestParam Set<String> dimension,
        @RequestParam( required = false ) Set<String> filter,
        @RequestParam( required = false ) String value,
        @RequestParam( required = false ) AggregationType aggregationType,
        @RequestParam( required = false ) boolean skipMeta,
        @RequestParam( required = false ) boolean skipData,
        @RequestParam( required = false ) boolean skipRounding,
        @RequestParam( required = false ) boolean completedOnly,
        @RequestParam( required = false ) boolean hierarchyMeta,
        @RequestParam( required = false ) boolean showHierarchy,
        @RequestParam( required = false ) SortOrder sortOrder,
        @RequestParam( required = false ) Integer limit,
        @RequestParam( required = false ) EventOutputType outputType,
        @RequestParam( required = false ) EventStatus eventStatus,
        @RequestParam( required = false ) ProgramStatus programStatus,
        @RequestParam( required = false ) boolean collapseDataDimensions,
        @RequestParam( required = false ) boolean aggregateData,
        @RequestParam( required = false ) DisplayProperty displayProperty,
        @RequestParam( required = false ) Date relativePeriodDate,
        @RequestParam( required = false ) String userOrgUnit,
        @RequestParam( required = false ) ProgramStatus programStatus,
        Model model,
        HttpServletResponse response ) throws Exception
    {
        EventQueryParams params = eventDataQueryService.getFromUrl( program, stage, startDate, endDate, dimension, filter,
            value, aggregationType, skipMeta, skipData, skipRounding, completedOnly, hierarchyMeta, showHierarchy, sortOrder, limit, outputType,
<<<<<<< HEAD
            eventStatus, programStatus, collapseDataDimensions, aggregateData, displayProperty, userOrgUnit, i18nManager.getI18nFormat() );
=======
            eventStatus, programStatus, collapseDataDimensions, aggregateData, displayProperty, relativePeriodDate, userOrgUnit, i18nManager.getI18nFormat() );
>>>>>>> b383e1b1

        contextUtils.configureResponse( response, ContextUtils.CONTENT_TYPE_EXCEL, CacheStrategy.RESPECT_SYSTEM_SETTING, "events.xls", true );
        Grid grid = analyticsService.getAggregatedEventData( params );
        GridUtils.toXls( substituteMetaData( grid ), response.getOutputStream() );
    }

    @PreAuthorize( "hasRole('ALL') or hasRole('F_VIEW_EVENT_ANALYTICS')" )
    @RequestMapping( value = RESOURCE_PATH + "/aggregate/{program}.csv", method = RequestMethod.GET )
    public void getAggregateCsv(
        @PathVariable String program,
        @RequestParam( required = false ) String stage,
        @RequestParam( required = false ) Date startDate,
        @RequestParam( required = false ) Date endDate,
        @RequestParam Set<String> dimension,
        @RequestParam( required = false ) Set<String> filter,
        @RequestParam( required = false ) String value,
        @RequestParam( required = false ) AggregationType aggregationType,
        @RequestParam( required = false ) boolean skipMeta,
        @RequestParam( required = false ) boolean skipData,
        @RequestParam( required = false ) boolean skipRounding,
        @RequestParam( required = false ) boolean completedOnly,
        @RequestParam( required = false ) boolean hierarchyMeta,
        @RequestParam( required = false ) boolean showHierarchy,
        @RequestParam( required = false ) SortOrder sortOrder,
        @RequestParam( required = false ) Integer limit,
        @RequestParam( required = false ) EventOutputType outputType,
        @RequestParam( required = false ) EventStatus eventStatus,
        @RequestParam( required = false ) ProgramStatus programStatus,
        @RequestParam( required = false ) boolean collapseDataDimensions,
        @RequestParam( required = false ) boolean aggregateData,
        @RequestParam( required = false ) DisplayProperty displayProperty,
        @RequestParam( required = false ) Date relativePeriodDate,
        @RequestParam( required = false ) String userOrgUnit,
        @RequestParam( required = false ) ProgramStatus programStatus,
        Model model,
        HttpServletResponse response ) throws Exception
    {
        EventQueryParams params = eventDataQueryService.getFromUrl( program, stage, startDate, endDate, dimension, filter,
            value, aggregationType, skipMeta, skipData, skipRounding, completedOnly, hierarchyMeta, showHierarchy, sortOrder, limit, outputType,
<<<<<<< HEAD
            eventStatus, programStatus, collapseDataDimensions, aggregateData, displayProperty, userOrgUnit, i18nManager.getI18nFormat() );
=======
            eventStatus, programStatus, collapseDataDimensions, aggregateData, displayProperty, relativePeriodDate, userOrgUnit, i18nManager.getI18nFormat() );
>>>>>>> b383e1b1

        contextUtils.configureResponse( response, ContextUtils.CONTENT_TYPE_CSV, CacheStrategy.RESPECT_SYSTEM_SETTING, "events.csv", true );
        Grid grid = analyticsService.getAggregatedEventData( params );
        GridUtils.toCsv( substituteMetaData( grid ), response.getWriter() );
    }

    @PreAuthorize( "hasRole('ALL') or hasRole('F_VIEW_EVENT_ANALYTICS')" )
    @RequestMapping( value = RESOURCE_PATH + "/aggregate/{program}.html", method = RequestMethod.GET )
    public void getAggregateHtml(
        @PathVariable String program,
        @RequestParam( required = false ) String stage,
        @RequestParam( required = false ) Date startDate,
        @RequestParam( required = false ) Date endDate,
        @RequestParam Set<String> dimension,
        @RequestParam( required = false ) Set<String> filter,
        @RequestParam( required = false ) String value,
        @RequestParam( required = false ) AggregationType aggregationType,
        @RequestParam( required = false ) boolean skipMeta,
        @RequestParam( required = false ) boolean skipData,
        @RequestParam( required = false ) boolean skipRounding,
        @RequestParam( required = false ) boolean completedOnly,
        @RequestParam( required = false ) boolean hierarchyMeta,
        @RequestParam( required = false ) boolean showHierarchy,
        @RequestParam( required = false ) SortOrder sortOrder,
        @RequestParam( required = false ) Integer limit,
        @RequestParam( required = false ) EventOutputType outputType,
        @RequestParam( required = false ) EventStatus eventStatus,
        @RequestParam( required = false ) ProgramStatus programStatus,
        @RequestParam( required = false ) boolean collapseDataDimensions,
        @RequestParam( required = false ) boolean aggregateData,
        @RequestParam( required = false ) DisplayProperty displayProperty,
        @RequestParam( required = false ) Date relativePeriodDate,
        @RequestParam( required = false ) String userOrgUnit,
        @RequestParam( required = false ) ProgramStatus programStatus,
        Model model,
        HttpServletResponse response ) throws Exception
    {
        EventQueryParams params = eventDataQueryService.getFromUrl( program, stage, startDate, endDate, dimension, filter,
            value, aggregationType, skipMeta, skipData, skipRounding, completedOnly, hierarchyMeta, showHierarchy, sortOrder, limit, outputType,
<<<<<<< HEAD
            eventStatus, programStatus, collapseDataDimensions, aggregateData, displayProperty, userOrgUnit, i18nManager.getI18nFormat() );
=======
            eventStatus, programStatus, collapseDataDimensions, aggregateData, displayProperty, relativePeriodDate, userOrgUnit, i18nManager.getI18nFormat() );
>>>>>>> b383e1b1

        contextUtils.configureResponse( response, ContextUtils.CONTENT_TYPE_HTML, CacheStrategy.RESPECT_SYSTEM_SETTING, "events.html", false );
        Grid grid = analyticsService.getAggregatedEventData( params );
        GridUtils.toHtml( substituteMetaData( grid ), response.getWriter() );
    }

    @PreAuthorize( "hasRole('ALL') or hasRole('F_VIEW_EVENT_ANALYTICS')" )
    @RequestMapping( value = RESOURCE_PATH + "/aggregate/{program}.html+css", method = RequestMethod.GET )
    public void getAggregateHtmlCss(
        @PathVariable String program,
        @RequestParam( required = false ) String stage,
        @RequestParam( required = false ) Date startDate,
        @RequestParam( required = false ) Date endDate,
        @RequestParam Set<String> dimension,
        @RequestParam( required = false ) Set<String> filter,
        @RequestParam( required = false ) String value,
        @RequestParam( required = false ) AggregationType aggregationType,
        @RequestParam( required = false ) boolean skipMeta,
        @RequestParam( required = false ) boolean skipData,
        @RequestParam( required = false ) boolean skipRounding,
        @RequestParam( required = false ) boolean completedOnly,
        @RequestParam( required = false ) boolean hierarchyMeta,
        @RequestParam( required = false ) boolean showHierarchy,
        @RequestParam( required = false ) SortOrder sortOrder,
        @RequestParam( required = false ) Integer limit,
        @RequestParam( required = false ) EventOutputType outputType,
        @RequestParam( required = false ) EventStatus eventStatus,
        @RequestParam( required = false ) ProgramStatus programStatus,
        @RequestParam( required = false ) boolean collapseDataDimensions,
        @RequestParam( required = false ) boolean aggregateData,
        @RequestParam( required = false ) DisplayProperty displayProperty,
        @RequestParam( required = false ) Date relativePeriodDate,
        @RequestParam( required = false ) String userOrgUnit,
        @RequestParam( required = false ) ProgramStatus programStatus,
        Model model,
        HttpServletResponse response ) throws Exception
    {
        EventQueryParams params = eventDataQueryService.getFromUrl( program, stage, startDate, endDate, dimension, filter,
            value, aggregationType, skipMeta, skipData, skipRounding, completedOnly, hierarchyMeta, showHierarchy, sortOrder, limit, outputType,
<<<<<<< HEAD
            eventStatus, programStatus, collapseDataDimensions, aggregateData, displayProperty, userOrgUnit, i18nManager.getI18nFormat() );
=======
            eventStatus, programStatus, collapseDataDimensions, aggregateData, displayProperty, relativePeriodDate, userOrgUnit, i18nManager.getI18nFormat() );
>>>>>>> b383e1b1

        contextUtils.configureResponse( response, ContextUtils.CONTENT_TYPE_HTML, CacheStrategy.RESPECT_SYSTEM_SETTING, "events.html", false );
        Grid grid = analyticsService.getAggregatedEventData( params );
        GridUtils.toHtmlCss( substituteMetaData( grid ), response.getWriter() );
    }

    // -------------------------------------------------------------------------
    // Count / rectangle
    // -------------------------------------------------------------------------

    @RequestMapping( value = RESOURCE_PATH + "/count/{program}", method = RequestMethod.GET, produces = { "application/json", "application/javascript" } )
    public @ResponseBody Rectangle getCountJson( // JSON, JSONP
        @PathVariable String program,
        @RequestParam( required = false ) String stage,
        @RequestParam( required = false ) Date startDate,
        @RequestParam( required = false ) Date endDate,
        @RequestParam Set<String> dimension,
        @RequestParam( required = false ) Set<String> filter,
        @RequestParam( required = false ) OrganisationUnitSelectionMode ouMode,
        @RequestParam( required = false ) Set<String> asc,
        @RequestParam( required = false ) Set<String> desc,
        @RequestParam( required = false ) boolean skipMeta,
        @RequestParam( required = false ) boolean skipData,
        @RequestParam( required = false ) boolean completedOnly,
        @RequestParam( required = false ) boolean hierarchyMeta,
        @RequestParam( required = false ) boolean coordinatesOnly,
        @RequestParam( required = false ) EventStatus eventStatus,
        @RequestParam( required = false ) ProgramStatus programStatus,
        @RequestParam( required = false ) Integer page,
        @RequestParam( required = false ) Integer pageSize,
        @RequestParam( required = false ) DisplayProperty displayProperty,
        @RequestParam( required = false ) Date relativePeriodDate,
        @RequestParam( required = false ) String userOrgUnit,
<<<<<<< HEAD
        @RequestParam( required = false ) ProgramStatus programStatus,
=======
        @RequestParam( required = false ) String coordinateField,
>>>>>>> b383e1b1
        Model model,
        HttpServletResponse response ) throws Exception
    {
        EventQueryParams params = eventDataQueryService.getFromUrl( program, stage, startDate, endDate, dimension, filter,
            ouMode, asc, desc, skipMeta, skipData, completedOnly, hierarchyMeta, coordinatesOnly, eventStatus, programStatus,
<<<<<<< HEAD
            displayProperty, userOrgUnit, page, pageSize, i18nManager.getI18nFormat() );
=======
            displayProperty, relativePeriodDate, userOrgUnit, coordinateField, page, pageSize, i18nManager.getI18nFormat() );
>>>>>>> b383e1b1

        contextUtils.configureResponse( response, ContextUtils.CONTENT_TYPE_JSON, CacheStrategy.RESPECT_SYSTEM_SETTING );
        return analyticsService.getRectangle( params );
    }

    // -------------------------------------------------------------------------
    // Clustering
    // -------------------------------------------------------------------------

    @RequestMapping( value = RESOURCE_PATH + "/cluster/{program}", method = RequestMethod.GET, produces = { "application/json", "application/javascript" } )
    public @ResponseBody Grid getClusterJson( // JSON, JSONP
        @PathVariable String program,
        @RequestParam( required = false ) String stage,
        @RequestParam( required = false ) Date startDate,
        @RequestParam( required = false ) Date endDate,
        @RequestParam Set<String> dimension,
        @RequestParam( required = false ) Set<String> filter,
        @RequestParam( required = false ) OrganisationUnitSelectionMode ouMode,
        @RequestParam( required = false ) Set<String> asc,
        @RequestParam( required = false ) Set<String> desc,
        @RequestParam( required = false ) boolean skipMeta,
        @RequestParam( required = false ) boolean skipData,
        @RequestParam( required = false ) boolean completedOnly,
        @RequestParam( required = false ) boolean hierarchyMeta,
        @RequestParam( required = false ) boolean coordinatesOnly,
        @RequestParam( required = false ) EventStatus eventStatus,
        @RequestParam( required = false ) ProgramStatus programStatus,
        @RequestParam( required = false ) Integer page,
        @RequestParam( required = false ) Integer pageSize,
        @RequestParam( required = false ) DisplayProperty displayProperty,
        @RequestParam( required = false ) Date relativePeriodDate,
        @RequestParam( required = false ) String userOrgUnit,
        @RequestParam Long clusterSize,
        @RequestParam( required = false ) String coordinateField,
        @RequestParam String bbox,
        @RequestParam( required = false ) boolean includeClusterPoints,
        @RequestParam( required = false ) ProgramStatus programStatus,
        Model model,
        HttpServletResponse response ) throws Exception
    {
        EventQueryParams params = eventDataQueryService.getFromUrl( program, stage, startDate, endDate, dimension, filter,
            ouMode, asc, desc, skipMeta, skipData, completedOnly, hierarchyMeta, coordinatesOnly, eventStatus, programStatus,
<<<<<<< HEAD
            displayProperty, userOrgUnit, page, pageSize, i18nManager.getI18nFormat() );
=======
            displayProperty, relativePeriodDate, userOrgUnit, coordinateField, page, pageSize, i18nManager.getI18nFormat() );
>>>>>>> b383e1b1

        params = new EventQueryParams.Builder( params )
            .withClusterSize( clusterSize )
            .withBbox( bbox )
            .withIncludeClusterPoints( includeClusterPoints )
            .build();

        contextUtils.configureResponse( response, ContextUtils.CONTENT_TYPE_JSON, CacheStrategy.RESPECT_SYSTEM_SETTING );

        return analyticsService.getEventClusters( params );
    }

    // -------------------------------------------------------------------------
    // Query
    // -------------------------------------------------------------------------

    @PreAuthorize( "hasRole('ALL') or hasRole('F_VIEW_EVENT_ANALYTICS')" )
    @RequestMapping( value = RESOURCE_PATH + "/query/{program}", method = RequestMethod.GET, produces = { "application/json", "application/javascript" } )
    public @ResponseBody Grid getQueryJson( // JSON, JSONP
        @PathVariable String program,
        @RequestParam( required = false ) String stage,
        @RequestParam( required = false ) Date startDate,
        @RequestParam( required = false ) Date endDate,
        @RequestParam Set<String> dimension,
        @RequestParam( required = false ) Set<String> filter,
        @RequestParam( required = false ) OrganisationUnitSelectionMode ouMode,
        @RequestParam( required = false ) Set<String> asc,
        @RequestParam( required = false ) Set<String> desc,
        @RequestParam( required = false ) boolean skipMeta,
        @RequestParam( required = false ) boolean skipData,
        @RequestParam( required = false ) boolean completedOnly,
        @RequestParam( required = false ) boolean hierarchyMeta,
        @RequestParam( required = false ) boolean coordinatesOnly,
        @RequestParam( required = false ) EventStatus eventStatus,
        @RequestParam( required = false ) ProgramStatus programStatus,
        @RequestParam( required = false ) Integer page,
        @RequestParam( required = false ) Integer pageSize,
        @RequestParam( required = false ) DisplayProperty displayProperty,
        @RequestParam( required = false ) Date relativePeriodDate,
        @RequestParam( required = false ) String userOrgUnit,
<<<<<<< HEAD
        @RequestParam( required = false ) ProgramStatus programStatus,
=======
        @RequestParam( required = false ) String coordinateField,
>>>>>>> b383e1b1
        Model model,
        HttpServletResponse response ) throws Exception
    {
        EventQueryParams params = eventDataQueryService.getFromUrl( program, stage, startDate, endDate, dimension, filter,
            ouMode, asc, desc, skipMeta, skipData, completedOnly, hierarchyMeta, coordinatesOnly, eventStatus, programStatus,
<<<<<<< HEAD
            displayProperty, userOrgUnit, page, pageSize, i18nManager.getI18nFormat() );
=======
            displayProperty, relativePeriodDate, userOrgUnit, coordinateField, page, pageSize, i18nManager.getI18nFormat() );
>>>>>>> b383e1b1

        contextUtils.configureResponse( response, ContextUtils.CONTENT_TYPE_JSON, CacheStrategy.RESPECT_SYSTEM_SETTING );
        return analyticsService.getEvents( params );
    }

    @PreAuthorize( "hasRole('ALL') or hasRole('F_VIEW_EVENT_ANALYTICS')" )
    @RequestMapping( value = RESOURCE_PATH + "/query/{program}.xml", method = RequestMethod.GET )
    public void getQueryXml(
        @PathVariable String program,
        @RequestParam( required = false ) String stage,
        @RequestParam( required = false ) Date startDate,
        @RequestParam( required = false ) Date endDate,
        @RequestParam Set<String> dimension,
        @RequestParam( required = false ) Set<String> filter,
        @RequestParam( required = false ) OrganisationUnitSelectionMode ouMode,
        @RequestParam( required = false ) Set<String> asc,
        @RequestParam( required = false ) Set<String> desc,
        @RequestParam( required = false ) boolean skipMeta,
        @RequestParam( required = false ) boolean skipData,
        @RequestParam( required = false ) boolean completedOnly,
        @RequestParam( required = false ) boolean hierarchyMeta,
        @RequestParam( required = false ) boolean coordinatesOnly,
        @RequestParam( required = false ) EventStatus eventStatus,
        @RequestParam( required = false ) ProgramStatus programStatus,
        @RequestParam( required = false ) Integer page,
        @RequestParam( required = false ) Integer pageSize,
        @RequestParam( required = false ) DisplayProperty displayProperty,
        @RequestParam( required = false ) Date relativePeriodDate,
        @RequestParam( required = false ) String userOrgUnit,
<<<<<<< HEAD
        @RequestParam( required = false ) ProgramStatus programStatus,
=======
        @RequestParam( required = false ) String coordinateField,
>>>>>>> b383e1b1
        Model model,
        HttpServletResponse response ) throws Exception
    {
        EventQueryParams params = eventDataQueryService.getFromUrl( program, stage, startDate, endDate, dimension, filter,
            ouMode, asc, desc, skipMeta, skipData, completedOnly, hierarchyMeta, coordinatesOnly, eventStatus, programStatus,
<<<<<<< HEAD
            displayProperty, userOrgUnit, page, pageSize, i18nManager.getI18nFormat() );
=======
            displayProperty, relativePeriodDate, userOrgUnit, coordinateField, page, pageSize, i18nManager.getI18nFormat() );
>>>>>>> b383e1b1

        contextUtils.configureResponse( response, ContextUtils.CONTENT_TYPE_XML, CacheStrategy.RESPECT_SYSTEM_SETTING, "events.xml", false );
        Grid grid = analyticsService.getEvents( params );
        GridUtils.toXml( substituteMetaData( grid ), response.getOutputStream() );
    }

    @PreAuthorize( "hasRole('ALL') or hasRole('F_VIEW_EVENT_ANALYTICS')" )
    @RequestMapping( value = RESOURCE_PATH + "/query/{program}.xls", method = RequestMethod.GET )
    public void getQueryXls(
        @PathVariable String program,
        @RequestParam( required = false ) String stage,
        @RequestParam( required = false ) Date startDate,
        @RequestParam( required = false ) Date endDate,
        @RequestParam Set<String> dimension,
        @RequestParam( required = false ) Set<String> filter,
        @RequestParam( required = false ) OrganisationUnitSelectionMode ouMode,
        @RequestParam( required = false ) Set<String> asc,
        @RequestParam( required = false ) Set<String> desc,
        @RequestParam( required = false ) boolean skipMeta,
        @RequestParam( required = false ) boolean skipData,
        @RequestParam( required = false ) boolean completedOnly,
        @RequestParam( required = false ) boolean hierarchyMeta,
        @RequestParam( required = false ) boolean coordinatesOnly,
        @RequestParam( required = false ) EventStatus eventStatus,
        @RequestParam( required = false ) ProgramStatus programStatus,
        @RequestParam( required = false ) Integer page,
        @RequestParam( required = false ) Integer pageSize,
        @RequestParam( required = false ) DisplayProperty displayProperty,
        @RequestParam( required = false ) Date relativePeriodDate,
        @RequestParam( required = false ) String userOrgUnit,
<<<<<<< HEAD
        @RequestParam( required = false ) ProgramStatus programStatus,
=======
        @RequestParam( required = false ) String coordinateField,
>>>>>>> b383e1b1
        Model model,
        HttpServletResponse response ) throws Exception
    {
        EventQueryParams params = eventDataQueryService.getFromUrl( program, stage, startDate, endDate, dimension, filter,
            ouMode, asc, desc, skipMeta, skipData, completedOnly, hierarchyMeta, coordinatesOnly, eventStatus, programStatus,
<<<<<<< HEAD
            displayProperty, userOrgUnit, page, pageSize, i18nManager.getI18nFormat() );
=======
            displayProperty, relativePeriodDate, userOrgUnit, coordinateField, page, pageSize, i18nManager.getI18nFormat() );
>>>>>>> b383e1b1

        contextUtils.configureResponse( response, ContextUtils.CONTENT_TYPE_EXCEL, CacheStrategy.RESPECT_SYSTEM_SETTING, "events.xls", true );
        Grid grid = analyticsService.getEvents( params );
        GridUtils.toXls( substituteMetaData( grid ), response.getOutputStream() );
    }

    @PreAuthorize( "hasRole('ALL') or hasRole('F_VIEW_EVENT_ANALYTICS')" )
    @RequestMapping( value = RESOURCE_PATH + "/query/{program}.csv", method = RequestMethod.GET )
    public void getQueryCsv(
        @PathVariable String program,
        @RequestParam( required = false ) String stage,
        @RequestParam( required = false ) Date startDate,
        @RequestParam( required = false ) Date endDate,
        @RequestParam Set<String> dimension,
        @RequestParam( required = false ) Set<String> filter,
        @RequestParam( required = false ) OrganisationUnitSelectionMode ouMode,
        @RequestParam( required = false ) Set<String> asc,
        @RequestParam( required = false ) Set<String> desc,
        @RequestParam( required = false ) boolean skipMeta,
        @RequestParam( required = false ) boolean skipData,
        @RequestParam( required = false ) boolean completedOnly,
        @RequestParam( required = false ) boolean hierarchyMeta,
        @RequestParam( required = false ) boolean coordinatesOnly,
        @RequestParam( required = false ) EventStatus eventStatus,
        @RequestParam( required = false ) ProgramStatus programStatus,
        @RequestParam( required = false ) Integer page,
        @RequestParam( required = false ) Integer pageSize,
        @RequestParam( required = false ) DisplayProperty displayProperty,
        @RequestParam( required = false ) Date relativePeriodDate,
        @RequestParam( required = false ) String userOrgUnit,
<<<<<<< HEAD
        @RequestParam( required = false ) ProgramStatus programStatus,
=======
        @RequestParam( required = false ) String coordinateField,
>>>>>>> b383e1b1
        Model model,
        HttpServletResponse response ) throws Exception
    {
        EventQueryParams params = eventDataQueryService.getFromUrl( program, stage, startDate, endDate, dimension, filter,
            ouMode, asc, desc, skipMeta, skipData, completedOnly, hierarchyMeta, coordinatesOnly, eventStatus, programStatus,
<<<<<<< HEAD
            displayProperty, userOrgUnit, page, pageSize, i18nManager.getI18nFormat() );
=======
            displayProperty, relativePeriodDate, userOrgUnit, coordinateField, page, pageSize, i18nManager.getI18nFormat() );
>>>>>>> b383e1b1

        contextUtils.configureResponse( response, ContextUtils.CONTENT_TYPE_CSV, CacheStrategy.RESPECT_SYSTEM_SETTING, "events.csv", true );
        Grid grid = analyticsService.getEvents( params );
        GridUtils.toCsv( substituteMetaData( grid ), response.getWriter() );
    }

    @PreAuthorize( "hasRole('ALL') or hasRole('F_VIEW_EVENT_ANALYTICS')" )
    @RequestMapping( value = RESOURCE_PATH + "/query/{program}.html", method = RequestMethod.GET )
    public void getQueryHtml(
        @PathVariable String program,
        @RequestParam( required = false ) String stage,
        @RequestParam( required = false ) Date startDate,
        @RequestParam( required = false ) Date endDate,
        @RequestParam Set<String> dimension,
        @RequestParam( required = false ) Set<String> filter,
        @RequestParam( required = false ) OrganisationUnitSelectionMode ouMode,
        @RequestParam( required = false ) Set<String> asc,
        @RequestParam( required = false ) Set<String> desc,
        @RequestParam( required = false ) boolean skipMeta,
        @RequestParam( required = false ) boolean skipData,
        @RequestParam( required = false ) boolean completedOnly,
        @RequestParam( required = false ) boolean hierarchyMeta,
        @RequestParam( required = false ) boolean coordinatesOnly,
        @RequestParam( required = false ) EventStatus eventStatus,
        @RequestParam( required = false ) ProgramStatus programStatus,
        @RequestParam( required = false ) Integer page,
        @RequestParam( required = false ) Integer pageSize,
        @RequestParam( required = false ) DisplayProperty displayProperty,
        @RequestParam( required = false ) Date relativePeriodDate,
        @RequestParam( required = false ) String userOrgUnit,
<<<<<<< HEAD
        @RequestParam( required = false ) ProgramStatus programStatus,
=======
        @RequestParam( required = false ) String coordinateField,
>>>>>>> b383e1b1
        Model model,
        HttpServletResponse response ) throws Exception
    {
        EventQueryParams params = eventDataQueryService.getFromUrl( program, stage, startDate, endDate, dimension, filter,
            ouMode, asc, desc, skipMeta, skipData, completedOnly, hierarchyMeta, coordinatesOnly, eventStatus, programStatus,
<<<<<<< HEAD
            displayProperty, userOrgUnit, page, pageSize, i18nManager.getI18nFormat() );
=======
            displayProperty, relativePeriodDate, userOrgUnit, coordinateField, page, pageSize, i18nManager.getI18nFormat() );
>>>>>>> b383e1b1

        contextUtils.configureResponse( response, ContextUtils.CONTENT_TYPE_HTML, CacheStrategy.RESPECT_SYSTEM_SETTING, "events.html", false );
        Grid grid = analyticsService.getEvents( params );
        GridUtils.toHtml( substituteMetaData( grid ), response.getWriter() );
    }

    @PreAuthorize( "hasRole('ALL') or hasRole('F_VIEW_EVENT_ANALYTICS')" )
    @RequestMapping( value = RESOURCE_PATH + "/query/{program}.html+css", method = RequestMethod.GET )
    public void getQueryHtmlCss(
        @PathVariable String program,
        @RequestParam( required = false ) String stage,
        @RequestParam( required = false ) Date startDate,
        @RequestParam( required = false ) Date endDate,
        @RequestParam Set<String> dimension,
        @RequestParam( required = false ) Set<String> filter,
        @RequestParam( required = false ) OrganisationUnitSelectionMode ouMode,
        @RequestParam( required = false ) Set<String> asc,
        @RequestParam( required = false ) Set<String> desc,
        @RequestParam( required = false ) boolean skipMeta,
        @RequestParam( required = false ) boolean skipData,
        @RequestParam( required = false ) boolean completedOnly,
        @RequestParam( required = false ) boolean hierarchyMeta,
        @RequestParam( required = false ) boolean coordinatesOnly,
        @RequestParam( required = false ) EventStatus eventStatus,
        @RequestParam( required = false ) ProgramStatus programStatus,
        @RequestParam( required = false ) Integer page,
        @RequestParam( required = false ) Integer pageSize,
        @RequestParam( required = false ) DisplayProperty displayProperty,
        @RequestParam( required = false ) Date relativePeriodDate,
        @RequestParam( required = false ) String userOrgUnit,
<<<<<<< HEAD
        @RequestParam( required = false ) ProgramStatus programStatus,
=======
        @RequestParam( required = false ) String coordinateField,
>>>>>>> b383e1b1
        Model model,
        HttpServletResponse response ) throws Exception
    {
        EventQueryParams params = eventDataQueryService.getFromUrl( program, stage, startDate, endDate, dimension, filter,
            ouMode, asc, desc, skipMeta, skipData, completedOnly, hierarchyMeta, coordinatesOnly, eventStatus, programStatus,
<<<<<<< HEAD
            displayProperty, userOrgUnit, page, pageSize, i18nManager.getI18nFormat() );
=======
            displayProperty, relativePeriodDate, userOrgUnit, coordinateField, page, pageSize, i18nManager.getI18nFormat() );
>>>>>>> b383e1b1

        contextUtils.configureResponse( response, ContextUtils.CONTENT_TYPE_HTML, CacheStrategy.RESPECT_SYSTEM_SETTING, "events.html", false );
        Grid grid = analyticsService.getEvents( params );
        GridUtils.toHtmlCss( substituteMetaData( grid ), response.getWriter() );
    }

    // -------------------------------------------------------------------------
    // Supportive methods
    // -------------------------------------------------------------------------

    @SuppressWarnings( "unchecked" )
    private Grid substituteMetaData( Grid grid )
    {
        if ( grid.getMetaData() != null && grid.getMetaData().containsKey( AnalyticsMetaDataKey.NAMES.getKey() ) )
        {
            grid.substituteMetaData( (Map<Object, Object>) grid.getMetaData().get( AnalyticsMetaDataKey.NAMES.getKey() ) );
        }

        return grid;
    }
}<|MERGE_RESOLUTION|>--- conflicted
+++ resolved
@@ -113,17 +113,12 @@
         @RequestParam( required = false ) DisplayProperty displayProperty,
         @RequestParam( required = false ) Date relativePeriodDate,
         @RequestParam( required = false ) String userOrgUnit,
-        @RequestParam( required = false ) ProgramStatus programStatus,
         Model model,
         HttpServletResponse response ) throws Exception
     {
         EventQueryParams params = eventDataQueryService.getFromUrl( program, stage, startDate, endDate, dimension, filter,
             value, aggregationType, skipMeta, skipData, skipRounding, completedOnly, hierarchyMeta, showHierarchy, sortOrder, limit, outputType,
-<<<<<<< HEAD
-            eventStatus, programStatus, collapseDataDimensions, aggregateData, displayProperty, userOrgUnit, i18nManager.getI18nFormat() );
-=======
             eventStatus, programStatus, collapseDataDimensions, aggregateData, displayProperty, relativePeriodDate, userOrgUnit, i18nManager.getI18nFormat() );
->>>>>>> b383e1b1
 
         contextUtils.configureResponse( response, ContextUtils.CONTENT_TYPE_JSON, CacheStrategy.RESPECT_SYSTEM_SETTING );
         return analyticsService.getAggregatedEventData( params );
@@ -156,17 +151,12 @@
         @RequestParam( required = false ) DisplayProperty displayProperty,
         @RequestParam( required = false ) Date relativePeriodDate,
         @RequestParam( required = false ) String userOrgUnit,
-        @RequestParam( required = false ) ProgramStatus programStatus,
         Model model,
         HttpServletResponse response ) throws Exception
     {
         EventQueryParams params = eventDataQueryService.getFromUrl( program, stage, startDate, endDate, dimension, filter,
             value, aggregationType, skipMeta, skipData, skipRounding, completedOnly, hierarchyMeta, showHierarchy, sortOrder, limit, outputType,
-<<<<<<< HEAD
-            eventStatus, programStatus, collapseDataDimensions, aggregateData, displayProperty, userOrgUnit, i18nManager.getI18nFormat() );
-=======
             eventStatus, programStatus, collapseDataDimensions, aggregateData, displayProperty, relativePeriodDate, userOrgUnit, i18nManager.getI18nFormat() );
->>>>>>> b383e1b1
 
         contextUtils.configureResponse( response, ContextUtils.CONTENT_TYPE_XML, CacheStrategy.RESPECT_SYSTEM_SETTING, "events.xml", false );
         Grid grid = analyticsService.getAggregatedEventData( params );
@@ -200,17 +190,12 @@
         @RequestParam( required = false ) DisplayProperty displayProperty,
         @RequestParam( required = false ) Date relativePeriodDate,
         @RequestParam( required = false ) String userOrgUnit,
-        @RequestParam( required = false ) ProgramStatus programStatus,
         Model model,
         HttpServletResponse response ) throws Exception
     {
         EventQueryParams params = eventDataQueryService.getFromUrl( program, stage, startDate, endDate, dimension, filter,
             value, aggregationType, skipMeta, skipData, skipRounding, completedOnly, hierarchyMeta, showHierarchy, sortOrder, limit, outputType,
-<<<<<<< HEAD
-            eventStatus, programStatus, collapseDataDimensions, aggregateData, displayProperty, userOrgUnit, i18nManager.getI18nFormat() );
-=======
             eventStatus, programStatus, collapseDataDimensions, aggregateData, displayProperty, relativePeriodDate, userOrgUnit, i18nManager.getI18nFormat() );
->>>>>>> b383e1b1
 
         contextUtils.configureResponse( response, ContextUtils.CONTENT_TYPE_EXCEL, CacheStrategy.RESPECT_SYSTEM_SETTING, "events.xls", true );
         Grid grid = analyticsService.getAggregatedEventData( params );
@@ -244,17 +229,12 @@
         @RequestParam( required = false ) DisplayProperty displayProperty,
         @RequestParam( required = false ) Date relativePeriodDate,
         @RequestParam( required = false ) String userOrgUnit,
-        @RequestParam( required = false ) ProgramStatus programStatus,
         Model model,
         HttpServletResponse response ) throws Exception
     {
         EventQueryParams params = eventDataQueryService.getFromUrl( program, stage, startDate, endDate, dimension, filter,
             value, aggregationType, skipMeta, skipData, skipRounding, completedOnly, hierarchyMeta, showHierarchy, sortOrder, limit, outputType,
-<<<<<<< HEAD
-            eventStatus, programStatus, collapseDataDimensions, aggregateData, displayProperty, userOrgUnit, i18nManager.getI18nFormat() );
-=======
             eventStatus, programStatus, collapseDataDimensions, aggregateData, displayProperty, relativePeriodDate, userOrgUnit, i18nManager.getI18nFormat() );
->>>>>>> b383e1b1
 
         contextUtils.configureResponse( response, ContextUtils.CONTENT_TYPE_CSV, CacheStrategy.RESPECT_SYSTEM_SETTING, "events.csv", true );
         Grid grid = analyticsService.getAggregatedEventData( params );
@@ -288,17 +268,12 @@
         @RequestParam( required = false ) DisplayProperty displayProperty,
         @RequestParam( required = false ) Date relativePeriodDate,
         @RequestParam( required = false ) String userOrgUnit,
-        @RequestParam( required = false ) ProgramStatus programStatus,
         Model model,
         HttpServletResponse response ) throws Exception
     {
         EventQueryParams params = eventDataQueryService.getFromUrl( program, stage, startDate, endDate, dimension, filter,
             value, aggregationType, skipMeta, skipData, skipRounding, completedOnly, hierarchyMeta, showHierarchy, sortOrder, limit, outputType,
-<<<<<<< HEAD
-            eventStatus, programStatus, collapseDataDimensions, aggregateData, displayProperty, userOrgUnit, i18nManager.getI18nFormat() );
-=======
             eventStatus, programStatus, collapseDataDimensions, aggregateData, displayProperty, relativePeriodDate, userOrgUnit, i18nManager.getI18nFormat() );
->>>>>>> b383e1b1
 
         contextUtils.configureResponse( response, ContextUtils.CONTENT_TYPE_HTML, CacheStrategy.RESPECT_SYSTEM_SETTING, "events.html", false );
         Grid grid = analyticsService.getAggregatedEventData( params );
@@ -332,17 +307,12 @@
         @RequestParam( required = false ) DisplayProperty displayProperty,
         @RequestParam( required = false ) Date relativePeriodDate,
         @RequestParam( required = false ) String userOrgUnit,
-        @RequestParam( required = false ) ProgramStatus programStatus,
         Model model,
         HttpServletResponse response ) throws Exception
     {
         EventQueryParams params = eventDataQueryService.getFromUrl( program, stage, startDate, endDate, dimension, filter,
             value, aggregationType, skipMeta, skipData, skipRounding, completedOnly, hierarchyMeta, showHierarchy, sortOrder, limit, outputType,
-<<<<<<< HEAD
-            eventStatus, programStatus, collapseDataDimensions, aggregateData, displayProperty, userOrgUnit, i18nManager.getI18nFormat() );
-=======
             eventStatus, programStatus, collapseDataDimensions, aggregateData, displayProperty, relativePeriodDate, userOrgUnit, i18nManager.getI18nFormat() );
->>>>>>> b383e1b1
 
         contextUtils.configureResponse( response, ContextUtils.CONTENT_TYPE_HTML, CacheStrategy.RESPECT_SYSTEM_SETTING, "events.html", false );
         Grid grid = analyticsService.getAggregatedEventData( params );
@@ -376,21 +346,13 @@
         @RequestParam( required = false ) DisplayProperty displayProperty,
         @RequestParam( required = false ) Date relativePeriodDate,
         @RequestParam( required = false ) String userOrgUnit,
-<<<<<<< HEAD
-        @RequestParam( required = false ) ProgramStatus programStatus,
-=======
-        @RequestParam( required = false ) String coordinateField,
->>>>>>> b383e1b1
-        Model model,
-        HttpServletResponse response ) throws Exception
-    {
-        EventQueryParams params = eventDataQueryService.getFromUrl( program, stage, startDate, endDate, dimension, filter,
-            ouMode, asc, desc, skipMeta, skipData, completedOnly, hierarchyMeta, coordinatesOnly, eventStatus, programStatus,
-<<<<<<< HEAD
-            displayProperty, userOrgUnit, page, pageSize, i18nManager.getI18nFormat() );
-=======
-            displayProperty, relativePeriodDate, userOrgUnit, coordinateField, page, pageSize, i18nManager.getI18nFormat() );
->>>>>>> b383e1b1
+        @RequestParam( required = false ) String coordinateField,
+        Model model,
+        HttpServletResponse response ) throws Exception
+    {
+        EventQueryParams params = eventDataQueryService.getFromUrl( program, stage, startDate, endDate, dimension, filter,
+            ouMode, asc, desc, skipMeta, skipData, completedOnly, hierarchyMeta, coordinatesOnly, eventStatus, programStatus,
+            displayProperty, relativePeriodDate, userOrgUnit, coordinateField, page, pageSize, i18nManager.getI18nFormat() );
 
         contextUtils.configureResponse( response, ContextUtils.CONTENT_TYPE_JSON, CacheStrategy.RESPECT_SYSTEM_SETTING );
         return analyticsService.getRectangle( params );
@@ -427,17 +389,12 @@
         @RequestParam( required = false ) String coordinateField,
         @RequestParam String bbox,
         @RequestParam( required = false ) boolean includeClusterPoints,
-        @RequestParam( required = false ) ProgramStatus programStatus,
-        Model model,
-        HttpServletResponse response ) throws Exception
-    {
-        EventQueryParams params = eventDataQueryService.getFromUrl( program, stage, startDate, endDate, dimension, filter,
-            ouMode, asc, desc, skipMeta, skipData, completedOnly, hierarchyMeta, coordinatesOnly, eventStatus, programStatus,
-<<<<<<< HEAD
-            displayProperty, userOrgUnit, page, pageSize, i18nManager.getI18nFormat() );
-=======
-            displayProperty, relativePeriodDate, userOrgUnit, coordinateField, page, pageSize, i18nManager.getI18nFormat() );
->>>>>>> b383e1b1
+        Model model,
+        HttpServletResponse response ) throws Exception
+    {
+        EventQueryParams params = eventDataQueryService.getFromUrl( program, stage, startDate, endDate, dimension, filter,
+            ouMode, asc, desc, skipMeta, skipData, completedOnly, hierarchyMeta, coordinatesOnly, eventStatus, programStatus,
+            displayProperty, relativePeriodDate, userOrgUnit, coordinateField, page, pageSize, i18nManager.getI18nFormat() );
 
         params = new EventQueryParams.Builder( params )
             .withClusterSize( clusterSize )
@@ -478,21 +435,13 @@
         @RequestParam( required = false ) DisplayProperty displayProperty,
         @RequestParam( required = false ) Date relativePeriodDate,
         @RequestParam( required = false ) String userOrgUnit,
-<<<<<<< HEAD
-        @RequestParam( required = false ) ProgramStatus programStatus,
-=======
-        @RequestParam( required = false ) String coordinateField,
->>>>>>> b383e1b1
-        Model model,
-        HttpServletResponse response ) throws Exception
-    {
-        EventQueryParams params = eventDataQueryService.getFromUrl( program, stage, startDate, endDate, dimension, filter,
-            ouMode, asc, desc, skipMeta, skipData, completedOnly, hierarchyMeta, coordinatesOnly, eventStatus, programStatus,
-<<<<<<< HEAD
-            displayProperty, userOrgUnit, page, pageSize, i18nManager.getI18nFormat() );
-=======
-            displayProperty, relativePeriodDate, userOrgUnit, coordinateField, page, pageSize, i18nManager.getI18nFormat() );
->>>>>>> b383e1b1
+        @RequestParam( required = false ) String coordinateField,
+        Model model,
+        HttpServletResponse response ) throws Exception
+    {
+        EventQueryParams params = eventDataQueryService.getFromUrl( program, stage, startDate, endDate, dimension, filter,
+            ouMode, asc, desc, skipMeta, skipData, completedOnly, hierarchyMeta, coordinatesOnly, eventStatus, programStatus,
+            displayProperty, relativePeriodDate, userOrgUnit, coordinateField, page, pageSize, i18nManager.getI18nFormat() );
 
         contextUtils.configureResponse( response, ContextUtils.CONTENT_TYPE_JSON, CacheStrategy.RESPECT_SYSTEM_SETTING );
         return analyticsService.getEvents( params );
@@ -522,21 +471,13 @@
         @RequestParam( required = false ) DisplayProperty displayProperty,
         @RequestParam( required = false ) Date relativePeriodDate,
         @RequestParam( required = false ) String userOrgUnit,
-<<<<<<< HEAD
-        @RequestParam( required = false ) ProgramStatus programStatus,
-=======
-        @RequestParam( required = false ) String coordinateField,
->>>>>>> b383e1b1
-        Model model,
-        HttpServletResponse response ) throws Exception
-    {
-        EventQueryParams params = eventDataQueryService.getFromUrl( program, stage, startDate, endDate, dimension, filter,
-            ouMode, asc, desc, skipMeta, skipData, completedOnly, hierarchyMeta, coordinatesOnly, eventStatus, programStatus,
-<<<<<<< HEAD
-            displayProperty, userOrgUnit, page, pageSize, i18nManager.getI18nFormat() );
-=======
-            displayProperty, relativePeriodDate, userOrgUnit, coordinateField, page, pageSize, i18nManager.getI18nFormat() );
->>>>>>> b383e1b1
+        @RequestParam( required = false ) String coordinateField,
+        Model model,
+        HttpServletResponse response ) throws Exception
+    {
+        EventQueryParams params = eventDataQueryService.getFromUrl( program, stage, startDate, endDate, dimension, filter,
+            ouMode, asc, desc, skipMeta, skipData, completedOnly, hierarchyMeta, coordinatesOnly, eventStatus, programStatus,
+            displayProperty, relativePeriodDate, userOrgUnit, coordinateField, page, pageSize, i18nManager.getI18nFormat() );
 
         contextUtils.configureResponse( response, ContextUtils.CONTENT_TYPE_XML, CacheStrategy.RESPECT_SYSTEM_SETTING, "events.xml", false );
         Grid grid = analyticsService.getEvents( params );
@@ -567,21 +508,13 @@
         @RequestParam( required = false ) DisplayProperty displayProperty,
         @RequestParam( required = false ) Date relativePeriodDate,
         @RequestParam( required = false ) String userOrgUnit,
-<<<<<<< HEAD
-        @RequestParam( required = false ) ProgramStatus programStatus,
-=======
-        @RequestParam( required = false ) String coordinateField,
->>>>>>> b383e1b1
-        Model model,
-        HttpServletResponse response ) throws Exception
-    {
-        EventQueryParams params = eventDataQueryService.getFromUrl( program, stage, startDate, endDate, dimension, filter,
-            ouMode, asc, desc, skipMeta, skipData, completedOnly, hierarchyMeta, coordinatesOnly, eventStatus, programStatus,
-<<<<<<< HEAD
-            displayProperty, userOrgUnit, page, pageSize, i18nManager.getI18nFormat() );
-=======
-            displayProperty, relativePeriodDate, userOrgUnit, coordinateField, page, pageSize, i18nManager.getI18nFormat() );
->>>>>>> b383e1b1
+        @RequestParam( required = false ) String coordinateField,
+        Model model,
+        HttpServletResponse response ) throws Exception
+    {
+        EventQueryParams params = eventDataQueryService.getFromUrl( program, stage, startDate, endDate, dimension, filter,
+            ouMode, asc, desc, skipMeta, skipData, completedOnly, hierarchyMeta, coordinatesOnly, eventStatus, programStatus,
+            displayProperty, relativePeriodDate, userOrgUnit, coordinateField, page, pageSize, i18nManager.getI18nFormat() );
 
         contextUtils.configureResponse( response, ContextUtils.CONTENT_TYPE_EXCEL, CacheStrategy.RESPECT_SYSTEM_SETTING, "events.xls", true );
         Grid grid = analyticsService.getEvents( params );
@@ -612,21 +545,13 @@
         @RequestParam( required = false ) DisplayProperty displayProperty,
         @RequestParam( required = false ) Date relativePeriodDate,
         @RequestParam( required = false ) String userOrgUnit,
-<<<<<<< HEAD
-        @RequestParam( required = false ) ProgramStatus programStatus,
-=======
-        @RequestParam( required = false ) String coordinateField,
->>>>>>> b383e1b1
-        Model model,
-        HttpServletResponse response ) throws Exception
-    {
-        EventQueryParams params = eventDataQueryService.getFromUrl( program, stage, startDate, endDate, dimension, filter,
-            ouMode, asc, desc, skipMeta, skipData, completedOnly, hierarchyMeta, coordinatesOnly, eventStatus, programStatus,
-<<<<<<< HEAD
-            displayProperty, userOrgUnit, page, pageSize, i18nManager.getI18nFormat() );
-=======
-            displayProperty, relativePeriodDate, userOrgUnit, coordinateField, page, pageSize, i18nManager.getI18nFormat() );
->>>>>>> b383e1b1
+        @RequestParam( required = false ) String coordinateField,
+        Model model,
+        HttpServletResponse response ) throws Exception
+    {
+        EventQueryParams params = eventDataQueryService.getFromUrl( program, stage, startDate, endDate, dimension, filter,
+            ouMode, asc, desc, skipMeta, skipData, completedOnly, hierarchyMeta, coordinatesOnly, eventStatus, programStatus,
+            displayProperty, relativePeriodDate, userOrgUnit, coordinateField, page, pageSize, i18nManager.getI18nFormat() );
 
         contextUtils.configureResponse( response, ContextUtils.CONTENT_TYPE_CSV, CacheStrategy.RESPECT_SYSTEM_SETTING, "events.csv", true );
         Grid grid = analyticsService.getEvents( params );
@@ -657,21 +582,13 @@
         @RequestParam( required = false ) DisplayProperty displayProperty,
         @RequestParam( required = false ) Date relativePeriodDate,
         @RequestParam( required = false ) String userOrgUnit,
-<<<<<<< HEAD
-        @RequestParam( required = false ) ProgramStatus programStatus,
-=======
-        @RequestParam( required = false ) String coordinateField,
->>>>>>> b383e1b1
-        Model model,
-        HttpServletResponse response ) throws Exception
-    {
-        EventQueryParams params = eventDataQueryService.getFromUrl( program, stage, startDate, endDate, dimension, filter,
-            ouMode, asc, desc, skipMeta, skipData, completedOnly, hierarchyMeta, coordinatesOnly, eventStatus, programStatus,
-<<<<<<< HEAD
-            displayProperty, userOrgUnit, page, pageSize, i18nManager.getI18nFormat() );
-=======
-            displayProperty, relativePeriodDate, userOrgUnit, coordinateField, page, pageSize, i18nManager.getI18nFormat() );
->>>>>>> b383e1b1
+        @RequestParam( required = false ) String coordinateField,
+        Model model,
+        HttpServletResponse response ) throws Exception
+    {
+        EventQueryParams params = eventDataQueryService.getFromUrl( program, stage, startDate, endDate, dimension, filter,
+            ouMode, asc, desc, skipMeta, skipData, completedOnly, hierarchyMeta, coordinatesOnly, eventStatus, programStatus,
+            displayProperty, relativePeriodDate, userOrgUnit, coordinateField, page, pageSize, i18nManager.getI18nFormat() );
 
         contextUtils.configureResponse( response, ContextUtils.CONTENT_TYPE_HTML, CacheStrategy.RESPECT_SYSTEM_SETTING, "events.html", false );
         Grid grid = analyticsService.getEvents( params );
@@ -702,21 +619,13 @@
         @RequestParam( required = false ) DisplayProperty displayProperty,
         @RequestParam( required = false ) Date relativePeriodDate,
         @RequestParam( required = false ) String userOrgUnit,
-<<<<<<< HEAD
-        @RequestParam( required = false ) ProgramStatus programStatus,
-=======
-        @RequestParam( required = false ) String coordinateField,
->>>>>>> b383e1b1
-        Model model,
-        HttpServletResponse response ) throws Exception
-    {
-        EventQueryParams params = eventDataQueryService.getFromUrl( program, stage, startDate, endDate, dimension, filter,
-            ouMode, asc, desc, skipMeta, skipData, completedOnly, hierarchyMeta, coordinatesOnly, eventStatus, programStatus,
-<<<<<<< HEAD
-            displayProperty, userOrgUnit, page, pageSize, i18nManager.getI18nFormat() );
-=======
-            displayProperty, relativePeriodDate, userOrgUnit, coordinateField, page, pageSize, i18nManager.getI18nFormat() );
->>>>>>> b383e1b1
+        @RequestParam( required = false ) String coordinateField,
+        Model model,
+        HttpServletResponse response ) throws Exception
+    {
+        EventQueryParams params = eventDataQueryService.getFromUrl( program, stage, startDate, endDate, dimension, filter,
+            ouMode, asc, desc, skipMeta, skipData, completedOnly, hierarchyMeta, coordinatesOnly, eventStatus, programStatus,
+            displayProperty, relativePeriodDate, userOrgUnit, coordinateField, page, pageSize, i18nManager.getI18nFormat() );
 
         contextUtils.configureResponse( response, ContextUtils.CONTENT_TYPE_HTML, CacheStrategy.RESPECT_SYSTEM_SETTING, "events.html", false );
         Grid grid = analyticsService.getEvents( params );
