/*
 * Copyright (c) 2004-2021, University of Oslo
 * All rights reserved.
 *
 * Redistribution and use in source and binary forms, with or without
 * modification, are permitted provided that the following conditions are met:
 * Redistributions of source code must retain the above copyright notice, this
 * list of conditions and the following disclaimer.
 *
 * Redistributions in binary form must reproduce the above copyright notice,
 * this list of conditions and the following disclaimer in the documentation
 * and/or other materials provided with the distribution.
 * Neither the name of the HISP project nor the names of its contributors may
 * be used to endorse or promote products derived from this software without
 * specific prior written permission.
 *
 * THIS SOFTWARE IS PROVIDED BY THE COPYRIGHT HOLDERS AND CONTRIBUTORS "AS IS" AND
 * ANY EXPRESS OR IMPLIED WARRANTIES, INCLUDING, BUT NOT LIMITED TO, THE IMPLIED
 * WARRANTIES OF MERCHANTABILITY AND FITNESS FOR A PARTICULAR PURPOSE ARE
 * DISCLAIMED. IN NO EVENT SHALL THE COPYRIGHT OWNER OR CONTRIBUTORS BE LIABLE FOR
 * ANY DIRECT, INDIRECT, INCIDENTAL, SPECIAL, EXEMPLARY, OR CONSEQUENTIAL DAMAGES
 * (INCLUDING, BUT NOT LIMITED TO, PROCUREMENT OF SUBSTITUTE GOODS OR SERVICES;
 * LOSS OF USE, DATA, OR PROFITS; OR BUSINESS INTERRUPTION) HOWEVER CAUSED AND ON
 * ANY THEORY OF LIABILITY, WHETHER IN CONTRACT, STRICT LIABILITY, OR TORT
 * (INCLUDING NEGLIGENCE OR OTHERWISE) ARISING IN ANY WAY OUT OF THE USE OF THIS
 * SOFTWARE, EVEN IF ADVISED OF THE POSSIBILITY OF SUCH DAMAGE.
 */
package org.hisp.dhis.webapi.controller.event.webrequest.tracker.mapper;

import org.hisp.dhis.webapi.controller.event.webrequest.TrackedEntityInstanceCriteria;
import org.hisp.dhis.webapi.controller.event.webrequest.tracker.TrackerTrackedEntityCriteria;
import org.mapstruct.Mapper;
import org.mapstruct.Mapping;

/**
 * TODO: It should be removed when we will implement new services.
 *
 * Mapper to convert new tracker criteria to old one, to be used until we have
 * new services for new Tracker.
 */
@Mapper
public interface TrackerTrackedEntityCriteriaMapper
{
    @Mapping( source = "orgUnit", target = "ou" )
<<<<<<< HEAD
    @Mapping( source = "updatedAfter", target = "lastUpdatedStartDate" )
    @Mapping( source = "updatedBefore", target = "lastUpdatedEndDate" )
    @Mapping( source = "updatedWithin", target = "lastUpdatedDuration" )
    @Mapping( source = "enrollmentEnrolledAfter", target = "programStartDate" )
    @Mapping( source = "enrollmentEnrolledBefore", target = "programEndDate" )
    @Mapping( source = "enrollmentOccurredAfter", target = "programIncidentStartDate" )
    @Mapping( source = "enrollmentOccurredBefore", target = "programIncidentEndDate" )
    @Mapping( source = "trackedEntity", target = "trackedEntityInstance" )
    @Mapping( source = "eventOccurredAfter", target = "eventStartDate" )
    @Mapping( source = "eventOccurredBefore", target = "eventEndDate" )
=======
    @Mapping( source = "updatedAtFrom", target = "lastUpdatedStartDate" )
    @Mapping( source = "updatedAtTo", target = "lastUpdatedEndDate" )
    @Mapping( source = "updatedAtWithin", target = "lastUpdatedDuration" )
    @Mapping( source = "enrolledAtFrom", target = "programStartDate" )
    @Mapping( source = "enrolledAtTo", target = "programEndDate" )
    @Mapping( source = "occurredAtFrom", target = "programIncidentStartDate" )
    @Mapping( source = "occurredAtTo", target = "programIncidentEndDate" )
    @Mapping( source = "trackedEntity", target = "trackedEntityInstance" )
    @Mapping( source = "eventExecutedAtFrom", target = "eventStartDate" )
    @Mapping( source = "eventExecutedAtTo", target = "eventEndDate" )
>>>>>>> df238ea1
    TrackedEntityInstanceCriteria toTrackedEntityInstanceCriteria( TrackerTrackedEntityCriteria from );
}<|MERGE_RESOLUTION|>--- conflicted
+++ resolved
@@ -42,7 +42,7 @@
 public interface TrackerTrackedEntityCriteriaMapper
 {
     @Mapping( source = "orgUnit", target = "ou" )
-<<<<<<< HEAD
+    @Mapping( source = "orgUnit", target = "ou" )
     @Mapping( source = "updatedAfter", target = "lastUpdatedStartDate" )
     @Mapping( source = "updatedBefore", target = "lastUpdatedEndDate" )
     @Mapping( source = "updatedWithin", target = "lastUpdatedDuration" )
@@ -53,17 +53,5 @@
     @Mapping( source = "trackedEntity", target = "trackedEntityInstance" )
     @Mapping( source = "eventOccurredAfter", target = "eventStartDate" )
     @Mapping( source = "eventOccurredBefore", target = "eventEndDate" )
-=======
-    @Mapping( source = "updatedAtFrom", target = "lastUpdatedStartDate" )
-    @Mapping( source = "updatedAtTo", target = "lastUpdatedEndDate" )
-    @Mapping( source = "updatedAtWithin", target = "lastUpdatedDuration" )
-    @Mapping( source = "enrolledAtFrom", target = "programStartDate" )
-    @Mapping( source = "enrolledAtTo", target = "programEndDate" )
-    @Mapping( source = "occurredAtFrom", target = "programIncidentStartDate" )
-    @Mapping( source = "occurredAtTo", target = "programIncidentEndDate" )
-    @Mapping( source = "trackedEntity", target = "trackedEntityInstance" )
-    @Mapping( source = "eventExecutedAtFrom", target = "eventStartDate" )
-    @Mapping( source = "eventExecutedAtTo", target = "eventEndDate" )
->>>>>>> df238ea1
     TrackedEntityInstanceCriteria toTrackedEntityInstanceCriteria( TrackerTrackedEntityCriteria from );
 }