package org.hisp.dhis.webapi.controller;

/*
 * Copyright (c) 2004-2016, University of Oslo
 * All rights reserved.
 *
 * Redistribution and use in source and binary forms, with or without
 * modification, are permitted provided that the following conditions are met:
 * Redistributions of source code must retain the above copyright notice, this
 * list of conditions and the following disclaimer.
 *
 * Redistributions in binary form must reproduce the above copyright notice,
 * this list of conditions and the following disclaimer in the documentation
 * and/or other materials provided with the distribution.
 * Neither the name of the HISP project nor the names of its contributors may
 * be used to endorse or promote products derived from this software without
 * specific prior written permission.
 *
 * THIS SOFTWARE IS PROVIDED BY THE COPYRIGHT HOLDERS AND CONTRIBUTORS "AS IS" AND
 * ANY EXPRESS OR IMPLIED WARRANTIES, INCLUDING, BUT NOT LIMITED TO, THE IMPLIED
 * WARRANTIES OF MERCHANTABILITY AND FITNESS FOR A PARTICULAR PURPOSE ARE
 * DISCLAIMED. IN NO EVENT SHALL THE COPYRIGHT OWNER OR CONTRIBUTORS BE LIABLE FOR
 * ANY DIRECT, INDIRECT, INCIDENTAL, SPECIAL, EXEMPLARY, OR CONSEQUENTIAL DAMAGES
 * (INCLUDING, BUT NOT LIMITED TO, PROCUREMENT OF SUBSTITUTE GOODS OR SERVICES;
 * LOSS OF USE, DATA, OR PROFITS; OR BUSINESS INTERRUPTION) HOWEVER CAUSED AND ON
 * ANY THEORY OF LIABILITY, WHETHER IN CONTRACT, STRICT LIABILITY, OR TORT
 * (INCLUDING NEGLIGENCE OR OTHERWISE) ARISING IN ANY WAY OUT OF THE USE OF THIS
 * SOFTWARE, EVEN IF ADVISED OF THE POSSIBILITY OF SUCH DAMAGE.
 */

import org.hisp.dhis.analytics.AnalyticsTableService;
import org.hisp.dhis.analytics.partition.PartitionManager;
import org.hisp.dhis.appmanager.AppManager;
import org.hisp.dhis.cache.HibernateCacheManager;
import org.hisp.dhis.dataelement.DataElement;
import org.hisp.dhis.dataelement.DataElementCategoryService;
import org.hisp.dhis.dataelement.DataElementService;
import org.hisp.dhis.dxf2.webmessage.WebMessage;
import org.hisp.dhis.dxf2.webmessage.WebMessageUtils;
import org.hisp.dhis.maintenance.MaintenanceService;
import org.hisp.dhis.organisationunit.OrganisationUnit;
import org.hisp.dhis.organisationunit.OrganisationUnitService;
import org.hisp.dhis.render.RenderService;
import org.hisp.dhis.resourcetable.ResourceTableService;
import org.hisp.dhis.webapi.mvc.annotation.ApiVersion;
import org.hisp.dhis.common.DhisApiVersion;
import org.hisp.dhis.webapi.service.WebMessageService;
import org.springframework.beans.factory.annotation.Autowired;
import org.springframework.http.HttpStatus;
import org.springframework.security.access.prepost.PreAuthorize;
import org.springframework.stereotype.Controller;
import org.springframework.web.bind.annotation.PathVariable;
import org.springframework.web.bind.annotation.RequestMapping;
import org.springframework.web.bind.annotation.RequestMethod;
import org.springframework.web.bind.annotation.RequestParam;
import org.springframework.web.bind.annotation.ResponseStatus;

import javax.servlet.http.HttpServletResponse;
import java.io.IOException;
import java.util.List;

/**
 * @author Lars Helge Overland
 */
@Controller
@RequestMapping( value = MaintenanceController.RESOURCE_PATH )
@ApiVersion( { DhisApiVersion.DEFAULT, DhisApiVersion.ALL } )
public class MaintenanceController
{
    public static final String RESOURCE_PATH = "/maintenance";

    @Autowired
    private WebMessageService webMessageService;

    @Autowired
    private MaintenanceService maintenanceService;

    @Autowired
    private DataElementCategoryService categoryService;

    @Autowired
    private HibernateCacheManager cacheManager;

    @Autowired
    private PartitionManager partitionManager;

    @Autowired
    private RenderService renderService;

    @Autowired
    private ResourceTableService resourceTableService;

    @Autowired
    private OrganisationUnitService organisationUnitService;

    @Autowired
    private DataElementService dataElementService;

    @Autowired
    private List<AnalyticsTableService> analyticsTableService;

    @Autowired
    private AppManager appManager;

    @RequestMapping( value = "/analyticsTablesClear", method = { RequestMethod.PUT, RequestMethod.POST } )
    @PreAuthorize( "hasRole('ALL') or hasRole('F_PERFORM_MAINTENANCE')" )
    @ResponseStatus( HttpStatus.NO_CONTENT )
    public void clearAnalyticsTables()
    {
        analyticsTableService.forEach( AnalyticsTableService::dropTables );
    }

    @RequestMapping( value = "/analyticsTablesAnalyze", method = { RequestMethod.PUT, RequestMethod.POST } )
    @PreAuthorize( "hasRole('ALL') or hasRole('F_PERFORM_MAINTENANCE')" )
    @ResponseStatus( HttpStatus.NO_CONTENT )
    public void analyzeAnalyticsTables()
    {
        analyticsTableService.forEach( AnalyticsTableService::analyzeAnalyticsTables );
    }

    @RequestMapping( value = "/expiredInvitationsClear", method = { RequestMethod.PUT, RequestMethod.POST } )
    @PreAuthorize( "hasRole('ALL') or hasRole('F_PERFORM_MAINTENANCE')" )
    @ResponseStatus( HttpStatus.NO_CONTENT )
    public void clearExpiredInvitations()
    {
        maintenanceService.removeExpiredInvitations();
    }

    @RequestMapping( value = "/ouPathsUpdate", method = { RequestMethod.PUT, RequestMethod.POST } )
    @PreAuthorize( "hasRole('ALL') or hasRole('F_PERFORM_MAINTENANCE')" )
    @ResponseStatus( HttpStatus.NO_CONTENT )
    public void forceUpdatePaths()
    {
        organisationUnitService.forceUpdatePaths();
    }

    @RequestMapping( value = "/periodPruning", method = { RequestMethod.PUT, RequestMethod.POST } )
    @PreAuthorize( "hasRole('ALL') or hasRole('F_PERFORM_MAINTENANCE')" )
    @ResponseStatus( HttpStatus.NO_CONTENT )
    public void prunePeriods()
    {
        maintenanceService.prunePeriods();
    }

    @RequestMapping( value = "/zeroDataValueRemoval", method = { RequestMethod.PUT, RequestMethod.POST } )
    @PreAuthorize( "hasRole('ALL') or hasRole('F_PERFORM_MAINTENANCE')" )
    @ResponseStatus( HttpStatus.NO_CONTENT )
    public void deleteZeroDataValues()
    {
        maintenanceService.deleteZeroDataValues();
    }

    @RequestMapping( value = "/softDeletedDataValueRemoval", method = { RequestMethod.PUT, RequestMethod.POST } )
    @PreAuthorize( "hasRole('ALL') or hasRole('F_PERFORM_MAINTENANCE')" )
    @ResponseStatus( HttpStatus.NO_CONTENT )
    public void deleteSoftDeletedDataValues()
    {
        maintenanceService.deleteSoftDeletedDataValues();
    }

    @RequestMapping( value = "/softDeletedProgramStageInstanceRemoval", method = { RequestMethod.PUT, RequestMethod.POST } )
    @PreAuthorize( "hasRole('ALL') or hasRole('F_PERFORM_MAINTENANCE')" )
    @ResponseStatus( HttpStatus.NO_CONTENT )
    public void deleteSoftDeletedProgramStageInstances()
    {
        maintenanceService.deleteSoftDeletedProgramStageInstances();
    }
<<<<<<< HEAD
    
=======

>>>>>>> a98710ee
    @RequestMapping( value = "/sqlViewsCreate", method = { RequestMethod.PUT, RequestMethod.POST } )
    @PreAuthorize( "hasRole('ALL') or hasRole('F_PERFORM_MAINTENANCE')" )
    @ResponseStatus( HttpStatus.NO_CONTENT )
    public void createSqlViews()
    {
        resourceTableService.createAllSqlViews();
    }

    @RequestMapping( value = "/sqlViewsDrop", method = { RequestMethod.PUT, RequestMethod.POST } )
    @PreAuthorize( "hasRole('ALL') or hasRole('F_PERFORM_MAINTENANCE')" )
    @ResponseStatus( HttpStatus.NO_CONTENT )
    public void dropSqlViews()
    {
        resourceTableService.dropAllSqlViews();
    }

    @RequestMapping( value = "/categoryOptionComboUpdate", method = { RequestMethod.PUT, RequestMethod.POST } )
    @PreAuthorize( "hasRole('ALL') or hasRole('F_PERFORM_MAINTENANCE')" )
    @ResponseStatus( HttpStatus.NO_CONTENT )
    public void updateCategoryOptionCombos()
    {
        categoryService.addAndPruneAllOptionCombos();
    }

    @RequestMapping( value = { "/cacheClear", "/cache" }, method = { RequestMethod.PUT, RequestMethod.POST } )
    @PreAuthorize( "hasRole('ALL') or hasRole('F_PERFORM_MAINTENANCE')" )
    @ResponseStatus( HttpStatus.NO_CONTENT )
    public void clearCache()
    {
        cacheManager.clearCache();
        partitionManager.clearCaches();
    }

    @RequestMapping( value = "/dataPruning/organisationUnits/{uid}", method = { RequestMethod.PUT, RequestMethod.POST } )
    @PreAuthorize( "hasRole('ALL')" )
    @ResponseStatus( HttpStatus.NO_CONTENT )
    public void pruneDataByOrganisationUnit( @PathVariable String uid, HttpServletResponse response )
        throws Exception
    {
        OrganisationUnit organisationUnit = organisationUnitService.getOrganisationUnit( uid );

        if ( organisationUnit == null )
        {
            webMessageService
                .sendJson( WebMessageUtils.conflict( "Organisation unit does not exist: " + uid ), response );
            return;
        }

        boolean result = maintenanceService.pruneData( organisationUnit );

        WebMessage message = result ?
            WebMessageUtils.ok( "Data was pruned successfully" ) :
            WebMessageUtils.conflict( "Data could not be pruned" );

        webMessageService.sendJson( message, response );
    }

    @RequestMapping( value = "/dataPruning/dataElements/{uid}", method = { RequestMethod.PUT, RequestMethod.POST } )
    @PreAuthorize( "hasRole('ALL')" )
    @ResponseStatus( HttpStatus.NO_CONTENT )
    public void pruneDataByDataElement( @PathVariable String uid, HttpServletResponse response )
        throws Exception
    {
        DataElement dataElement = dataElementService.getDataElement( uid );

        if ( dataElement == null )
        {
            webMessageService
                .sendJson( WebMessageUtils.conflict( "Data element does not exist: " + uid ), response );
            return;
        }

        boolean result = maintenanceService.pruneData( dataElement );

        WebMessage message = result ?
            WebMessageUtils.ok( "Data was pruned successfully" ) :
            WebMessageUtils.conflict( "Data could not be pruned" );

        webMessageService.sendJson( message, response );
    }

    @RequestMapping( value = "/appReload", method = RequestMethod.GET )
    @PreAuthorize( "hasRole('ALL') or hasRole('F_PERFORM_MAINTENANCE')" )
    public void appReload( HttpServletResponse response )
        throws IOException
    {
        appManager.reloadApps();
        renderService.toJson( response.getOutputStream(), WebMessageUtils.ok( "Apps reloaded" ) );
    }

    @RequestMapping( method = { RequestMethod.PUT, RequestMethod.POST } )
    @PreAuthorize( "hasRole('ALL') or hasRole('F_PERFORM_MAINTENANCE')" )
    @ResponseStatus( HttpStatus.NO_CONTENT )
    public void performMaintenance(
        @RequestParam( required = false ) boolean analyticsTableClear,
        @RequestParam( required = false ) boolean analyticsTableAnalyze,
        @RequestParam( required = false ) boolean expiredInvitationsClear,
        @RequestParam( required = false ) boolean ouPathsUpdate,
        @RequestParam( required = false ) boolean periodPruning,
        @RequestParam( required = false ) boolean zeroDataValueRemoval,
        @RequestParam( required = false ) boolean softDeletedDataValueRemoval,
        @RequestParam( required = false ) boolean softDeletedEventRemoval,
        @RequestParam( required = false ) boolean sqlViewsDrop,
        @RequestParam( required = false ) boolean sqlViewsCreate,
        @RequestParam( required = false ) boolean categoryOptionComboUpdate,
        @RequestParam( required = false ) boolean cacheClear,
        @RequestParam( required = false ) boolean appReload )
    {
        if ( analyticsTableClear )
        {
            clearAnalyticsTables();
        }

        if ( analyticsTableAnalyze )
        {
            analyzeAnalyticsTables();
        }

        if ( expiredInvitationsClear )
        {
            clearExpiredInvitations();
        }

        if ( ouPathsUpdate )
        {
            forceUpdatePaths();
        }

        if ( periodPruning )
        {
            prunePeriods();
        }

        if ( zeroDataValueRemoval )
        {
            deleteZeroDataValues();
        }

        if ( softDeletedDataValueRemoval )
        {
            deleteSoftDeletedDataValues();
        }

        if ( softDeletedEventRemoval )
        {
            deleteSoftDeletedProgramStageInstances();
        }

        if ( sqlViewsDrop )
        {
            dropSqlViews();
        }

        if ( sqlViewsCreate )
        {
            createSqlViews();
        }

        if ( categoryOptionComboUpdate )
        {
            updateCategoryOptionCombos();
        }

        if ( cacheClear )
        {
            clearCache();
        }

        if ( appReload )
        {
            appManager.reloadApps();
        }
    }
}<|MERGE_RESOLUTION|>--- conflicted
+++ resolved
@@ -165,11 +165,7 @@
     {
         maintenanceService.deleteSoftDeletedProgramStageInstances();
     }
-<<<<<<< HEAD
-    
-=======
-
->>>>>>> a98710ee
+
     @RequestMapping( value = "/sqlViewsCreate", method = { RequestMethod.PUT, RequestMethod.POST } )
     @PreAuthorize( "hasRole('ALL') or hasRole('F_PERFORM_MAINTENANCE')" )
     @ResponseStatus( HttpStatus.NO_CONTENT )
