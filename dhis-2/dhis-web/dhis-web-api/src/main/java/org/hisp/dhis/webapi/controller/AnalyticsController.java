package org.hisp.dhis.webapi.controller;

/*
 * Copyright (c) 2004-2020, University of Oslo
 * All rights reserved.
 *
 * Redistribution and use in source and binary forms, with or without
 * modification, are permitted provided that the following conditions are met:
 * Redistributions of source code must retain the above copyright notice, this
 * list of conditions and the following disclaimer.
 *
 * Redistributions in binary form must reproduce the above copyright notice,
 * this list of conditions and the following disclaimer in the documentation
 * and/or other materials provided with the distribution.
 * Neither the name of the HISP project nor the names of its contributors may
 * be used to endorse or promote products derived from this software without
 * specific prior written permission.
 *
 * THIS SOFTWARE IS PROVIDED BY THE COPYRIGHT HOLDERS AND CONTRIBUTORS "AS IS" AND
 * ANY EXPRESS OR IMPLIED WARRANTIES, INCLUDING, BUT NOT LIMITED TO, THE IMPLIED
 * WARRANTIES OF MERCHANTABILITY AND FITNESS FOR A PARTICULAR PURPOSE ARE
 * DISCLAIMED. IN NO EVENT SHALL THE COPYRIGHT OWNER OR CONTRIBUTORS BE LIABLE FOR
 * ANY DIRECT, INDIRECT, INCIDENTAL, SPECIAL, EXEMPLARY, OR CONSEQUENTIAL DAMAGES
 * (INCLUDING, BUT NOT LIMITED TO, PROCUREMENT OF SUBSTITUTE GOODS OR SERVICES;
 * LOSS OF USE, DATA, OR PROFITS; OR BUSINESS INTERRUPTION) HOWEVER CAUSED AND ON
 * ANY THEORY OF LIABILITY, WHETHER IN CONTRACT, STRICT LIABILITY, OR TORT
 * (INCLUDING NEGLIGENCE OR OTHERWISE) ARISING IN ANY WAY OUT OF THE USE OF THIS
 * SOFTWARE, EVEN IF ADVISED OF THE POSSIBILITY OF SUCH DAMAGE.
 */

import static org.hisp.dhis.common.DimensionalObjectUtils.getItemsFromParam;
import static org.springframework.http.MediaType.APPLICATION_JSON_VALUE;
import static org.springframework.http.MediaType.TEXT_HTML_VALUE;
import static org.springframework.http.MediaType.TEXT_PLAIN_VALUE;

import javax.servlet.http.HttpServletResponse;

<<<<<<< HEAD
import org.hisp.dhis.analytics.AggregationType;
=======
import lombok.AllArgsConstructor;
import lombok.NonNull;
>>>>>>> 7e7ef0a1
import org.hisp.dhis.analytics.AnalyticsService;
import org.hisp.dhis.analytics.AnalyticsTableType;
import org.hisp.dhis.analytics.DataQueryParams;
import org.hisp.dhis.analytics.DataQueryService;
<<<<<<< HEAD
import org.hisp.dhis.analytics.OutputFormat;
import org.hisp.dhis.analytics.SortOrder;
import org.hisp.dhis.analytics.UserOrgUnitType;
import org.hisp.dhis.analytics.util.AnalyticsUtils;
import org.hisp.dhis.common.DataQueryRequest;
import org.hisp.dhis.common.DhisApiVersion;
import org.hisp.dhis.common.DisplayProperty;
import org.hisp.dhis.common.Grid;
import org.hisp.dhis.common.IdScheme;
=======
import org.hisp.dhis.analytics.util.AnalyticsUtils;
import org.hisp.dhis.common.AggregateAnalyticsQueryCriteria;
import org.hisp.dhis.common.DataQueryRequest;
import org.hisp.dhis.common.DhisApiVersion;
import org.hisp.dhis.common.Grid;
>>>>>>> 7e7ef0a1
import org.hisp.dhis.common.cache.CacheStrategy;
import org.hisp.dhis.dxf2.datavalueset.DataValueSet;
import org.hisp.dhis.system.grid.GridUtils;
import org.hisp.dhis.webapi.mvc.annotation.ApiVersion;
import org.hisp.dhis.webapi.utils.ContextUtils;
import org.springframework.stereotype.Controller;
import org.springframework.web.bind.annotation.GetMapping;
import org.springframework.web.bind.annotation.ResponseBody;

/**
 * @author Lars Helge Overland
 */
@Controller
@ApiVersion( { DhisApiVersion.DEFAULT, DhisApiVersion.ALL } )
@AllArgsConstructor
public class AnalyticsController
{
    private static final String RESOURCE_PATH = "/analytics";
    private static final String DATA_VALUE_SET_PATH = "/dataValueSet";
    private static final String RAW_DATA_PATH = "/rawData";

    @NonNull private final DataQueryService dataQueryService;

    @NonNull private final AnalyticsService analyticsService;

    @NonNull private final ContextUtils contextUtils;

    // -------------------------------------------------------------------------
    // Resources
    // -------------------------------------------------------------------------

    @GetMapping( value = RESOURCE_PATH, produces = { APPLICATION_JSON_VALUE, "application/javascript" } )
    public @ResponseBody Grid getJson( // JSON, JSONP
<<<<<<< HEAD
        @RequestParam Set<String> dimension,
        @RequestParam( required = false ) Set<String> filter,
        @RequestParam( required = false ) AggregationType aggregationType,
        @RequestParam( required = false ) String measureCriteria,
        @RequestParam( required = false ) String preAggregationMeasureCriteria,
        @RequestParam( required = false ) Date startDate,
        @RequestParam( required = false ) Date endDate,
        @RequestParam( required = false ) UserOrgUnitType userOrgUnitType,
        @RequestParam( required = false ) SortOrder order,
        @RequestParam( required = false ) String timeField,
        @RequestParam( required = false ) String orgUnitField,
        @RequestParam( required = false ) boolean skipMeta,
        @RequestParam( required = false ) boolean skipData,
        @RequestParam( required = false ) boolean skipRounding,
        @RequestParam( required = false ) boolean completedOnly,
        @RequestParam( required = false ) boolean hierarchyMeta,
        @RequestParam( required = false ) boolean ignoreLimit,
        @RequestParam( required = false ) boolean hideEmptyRows,
        @RequestParam( required = false ) boolean hideEmptyColumns,
        @RequestParam( required = false ) boolean showHierarchy,
        @RequestParam( required = false ) boolean includeNumDen,
        @RequestParam( required = false ) boolean includeMetadataDetails,
        @RequestParam( required = false ) DisplayProperty displayProperty,
        @RequestParam( required = false ) IdScheme outputIdScheme,
        @RequestParam( required = false ) IdScheme outputDataElementIdScheme,
        @RequestParam( required = false ) IdScheme outputOrgUnitIdScheme,
        @RequestParam( required = false ) IdScheme inputIdScheme,
        @RequestParam( required = false ) String approvalLevel,
        @RequestParam( required = false ) Date relativePeriodDate,
        @RequestParam( required = false ) String userOrgUnit,
        @RequestParam( required = false ) String columns,
        @RequestParam( required = false ) String rows,
=======
        AggregateAnalyticsQueryCriteria criteria,
>>>>>>> 7e7ef0a1
        DhisApiVersion apiVersion,
        HttpServletResponse response )
    {
<<<<<<< HEAD
        DataQueryRequest request = DataQueryRequest.newBuilder().dimension( dimension ).filter( filter )
            .aggregationType( aggregationType ).measureCriteria( measureCriteria )
            .preAggregationMeasureCriteria( preAggregationMeasureCriteria ).startDate( startDate ).endDate( endDate )
            .skipMeta( skipMeta ).skipData( skipData ).skipRounding( skipRounding ).completedOnly( completedOnly )
            .hierarchyMeta( hierarchyMeta ).ignoreLimit( ignoreLimit ).hideEmptyRows( hideEmptyRows )
            .hideEmptyColumns( hideEmptyColumns ).showHierarchy( showHierarchy ).includeNumDen( includeNumDen )
            .includeMetadataDetails( includeMetadataDetails ).displayProperty( displayProperty )
            .outputIdScheme( outputIdScheme ).outputDataElementIdScheme( outputDataElementIdScheme )
            .outputOrgUnitIdScheme( outputOrgUnitIdScheme ).inputIdScheme( inputIdScheme )
            .approvalLevel( approvalLevel ).relativePeriodDate( relativePeriodDate ).userOrgUnit( userOrgUnit )
            .apiVersion( apiVersion ).order( order ).timeField( timeField ).orgUnitField( orgUnitField )
            .userOrgUnitType( userOrgUnitType ).build();

        DataQueryParams params = dataQueryService.getFromRequest( request );

        contextUtils.configureAnalyticsResponse( response, ContextUtils.CONTENT_TYPE_JSON, CacheStrategy.RESPECT_SYSTEM_SETTING, null, false, params.getLatestEndDate() );
        return analyticsService.getAggregatedDataValues( params, getItemsFromParam( columns ), getItemsFromParam( rows ) );
=======
        return getGrid( criteria, apiVersion, ContextUtils.CONTENT_TYPE_JSON, response );
>>>>>>> 7e7ef0a1
    }

    @GetMapping( value = RESOURCE_PATH + ".xml" )
    public void getXml(
<<<<<<< HEAD
        @RequestParam Set<String> dimension,
        @RequestParam( required = false ) Set<String> filter,
        @RequestParam( required = false ) AggregationType aggregationType,
        @RequestParam( required = false ) String measureCriteria,
        @RequestParam( required = false ) String preAggregationMeasureCriteria,
        @RequestParam( required = false ) Date startDate,
        @RequestParam( required = false ) Date endDate,
        @RequestParam( required = false ) UserOrgUnitType userOrgUnitType,
        @RequestParam( required = false ) SortOrder order,
        @RequestParam( required = false ) String timeField,
        @RequestParam( required = false ) String orgUnitField,
        @RequestParam( required = false ) boolean skipMeta,
        @RequestParam( required = false ) boolean skipData,
        @RequestParam( required = false ) boolean skipRounding,
        @RequestParam( required = false ) boolean completedOnly,
        @RequestParam( required = false ) boolean hierarchyMeta,
        @RequestParam( required = false ) boolean ignoreLimit,
        @RequestParam( required = false ) boolean hideEmptyRows,
        @RequestParam( required = false ) boolean hideEmptyColumns,
        @RequestParam( required = false ) boolean showHierarchy,
        @RequestParam( required = false ) boolean includeNumDen,
        @RequestParam( required = false ) boolean includeMetadataDetails,
        @RequestParam( required = false ) DisplayProperty displayProperty,
        @RequestParam( required = false ) IdScheme outputIdScheme,
        @RequestParam( required = false ) IdScheme outputDataElementIdScheme,
        @RequestParam( required = false ) IdScheme outputOrgUnitIdScheme,
        @RequestParam( required = false ) IdScheme inputIdScheme,
        @RequestParam( required = false ) String approvalLevel,
        @RequestParam( required = false ) Date relativePeriodDate,
        @RequestParam( required = false ) String userOrgUnit,
        @RequestParam( required = false ) String columns,
        @RequestParam( required = false ) String rows,
=======
        AggregateAnalyticsQueryCriteria criteria,
>>>>>>> 7e7ef0a1
        DhisApiVersion apiVersion,
        HttpServletResponse response )
        throws Exception
    {
<<<<<<< HEAD
        DataQueryRequest request = DataQueryRequest.newBuilder()
            .dimension( dimension ).filter( filter ).aggregationType( aggregationType )
            .measureCriteria( measureCriteria ).preAggregationMeasureCriteria( preAggregationMeasureCriteria )
            .startDate( startDate ).endDate( endDate ).skipMeta( skipMeta ).skipData( skipData )
            .skipRounding( skipRounding ).completedOnly( completedOnly ).hierarchyMeta( hierarchyMeta )
            .ignoreLimit( ignoreLimit ).hideEmptyRows( hideEmptyRows ).hideEmptyColumns( hideEmptyColumns )
            .showHierarchy( showHierarchy ).includeNumDen( includeNumDen )
            .includeMetadataDetails( includeMetadataDetails ).displayProperty( displayProperty )
            .outputIdScheme( outputIdScheme ).outputDataElementIdScheme( outputDataElementIdScheme )
            .outputOrgUnitIdScheme( outputOrgUnitIdScheme ).inputIdScheme( inputIdScheme )
            .approvalLevel( approvalLevel ).relativePeriodDate( relativePeriodDate ).userOrgUnit( userOrgUnit )
            .apiVersion( apiVersion ).order( order ).timeField( timeField ).orgUnitField( orgUnitField )
            .userOrgUnitType( userOrgUnitType ).build();

        DataQueryParams params = dataQueryService.getFromRequest( request );

        contextUtils.configureAnalyticsResponse( response, ContextUtils.CONTENT_TYPE_XML, CacheStrategy.RESPECT_SYSTEM_SETTING, null, false, params.getLatestEndDate() );
        Grid grid = analyticsService.getAggregatedDataValues( params, getItemsFromParam( columns ), getItemsFromParam( rows ) );
        GridUtils.toXml( grid, response.getOutputStream() );
=======
        GridUtils.toXml( getGrid( criteria, apiVersion, ContextUtils.CONTENT_TYPE_XML, response ),
            response.getOutputStream() );
>>>>>>> 7e7ef0a1
    }

    @GetMapping( value = RESOURCE_PATH + ".html" )
    public void getHtml(
<<<<<<< HEAD
        @RequestParam Set<String> dimension,
        @RequestParam( required = false ) Set<String> filter,
        @RequestParam( required = false ) AggregationType aggregationType,
        @RequestParam( required = false ) String measureCriteria,
        @RequestParam( required = false ) String preAggregationMeasureCriteria,
        @RequestParam( required = false ) Date startDate,
        @RequestParam( required = false ) Date endDate,
        @RequestParam( required = false ) UserOrgUnitType userOrgUnitType,
        @RequestParam( required = false ) SortOrder order,
        @RequestParam( required = false ) String timeField,
        @RequestParam( required = false ) String orgUnitField,
        @RequestParam( required = false ) boolean skipMeta,
        @RequestParam( required = false ) boolean skipData,
        @RequestParam( required = false ) boolean skipRounding,
        @RequestParam( required = false ) boolean completedOnly,
        @RequestParam( required = false ) boolean hierarchyMeta,
        @RequestParam( required = false ) boolean ignoreLimit,
        @RequestParam( required = false ) boolean hideEmptyRows,
        @RequestParam( required = false ) boolean hideEmptyColumns,
        @RequestParam( required = false ) boolean showHierarchy,
        @RequestParam( required = false ) boolean includeNumDen,
        @RequestParam( required = false ) boolean includeMetadataDetails,
        @RequestParam( required = false ) DisplayProperty displayProperty,
        @RequestParam( required = false ) IdScheme outputIdScheme,
        @RequestParam( required = false ) IdScheme outputDataElementIdScheme,
        @RequestParam( required = false ) IdScheme outputOrgUnitIdScheme,
        @RequestParam( required = false ) IdScheme inputIdScheme,
        @RequestParam( required = false ) String approvalLevel,
        @RequestParam( required = false ) Date relativePeriodDate,
        @RequestParam( required = false ) String userOrgUnit,
        @RequestParam( required = false ) String columns,
        @RequestParam( required = false ) String rows,
=======
        AggregateAnalyticsQueryCriteria criteria,
>>>>>>> 7e7ef0a1
        DhisApiVersion apiVersion,
        HttpServletResponse response ) throws Exception
    {
<<<<<<< HEAD
        DataQueryRequest request = DataQueryRequest.newBuilder()
            .dimension( dimension ).filter( filter ).aggregationType( aggregationType )
            .measureCriteria( measureCriteria ).preAggregationMeasureCriteria( preAggregationMeasureCriteria )
            .startDate( startDate ).endDate( endDate ).skipMeta( skipMeta ).skipData( skipData )
            .skipRounding( skipRounding ).completedOnly( completedOnly ).hierarchyMeta( hierarchyMeta )
            .ignoreLimit( ignoreLimit ).hideEmptyRows( hideEmptyRows ).hideEmptyColumns( hideEmptyColumns )
            .showHierarchy( showHierarchy ).includeNumDen( includeNumDen )
            .includeMetadataDetails( includeMetadataDetails ).displayProperty( displayProperty )
            .outputIdScheme( outputIdScheme ).outputDataElementIdScheme( outputDataElementIdScheme )
            .outputOrgUnitIdScheme( outputOrgUnitIdScheme ).inputIdScheme( inputIdScheme )
            .approvalLevel( approvalLevel ).relativePeriodDate( relativePeriodDate ).userOrgUnit( userOrgUnit )
            .apiVersion( apiVersion ).order( order ).timeField( timeField ).orgUnitField( orgUnitField )
            .userOrgUnitType( userOrgUnitType ).build();

        DataQueryParams params = dataQueryService.getFromRequest( request );

        contextUtils.configureAnalyticsResponse( response, ContextUtils.CONTENT_TYPE_HTML, CacheStrategy.RESPECT_SYSTEM_SETTING, null, false, params.getLatestEndDate() );
        Grid grid = analyticsService.getAggregatedDataValues( params, getItemsFromParam( columns ), getItemsFromParam( rows ) );
        GridUtils.toHtml( grid, response.getWriter() );
=======
        GridUtils.toHtml( getGrid( criteria, apiVersion, ContextUtils.CONTENT_TYPE_HTML, response ),
            response.getWriter() );
>>>>>>> 7e7ef0a1
    }

    @GetMapping( value = RESOURCE_PATH + ".html+css" )
    public void getHtmlCss(
<<<<<<< HEAD
        @RequestParam Set<String> dimension,
        @RequestParam( required = false ) Set<String> filter,
        @RequestParam( required = false ) AggregationType aggregationType,
        @RequestParam( required = false ) String measureCriteria,
        @RequestParam( required = false ) String preAggregationMeasureCriteria,
        @RequestParam( required = false ) Date startDate,
        @RequestParam( required = false ) Date endDate,
        @RequestParam( required = false ) UserOrgUnitType userOrgUnitType,
        @RequestParam( required = false ) SortOrder order,
        @RequestParam( required = false ) String timeField,
        @RequestParam( required = false ) String orgUnitField,
        @RequestParam( required = false ) boolean skipMeta,
        @RequestParam( required = false ) boolean skipData,
        @RequestParam( required = false ) boolean skipRounding,
        @RequestParam( required = false ) boolean completedOnly,
        @RequestParam( required = false ) boolean hierarchyMeta,
        @RequestParam( required = false ) boolean ignoreLimit,
        @RequestParam( required = false ) boolean hideEmptyRows,
        @RequestParam( required = false ) boolean hideEmptyColumns,
        @RequestParam( required = false ) boolean showHierarchy,
        @RequestParam( required = false ) boolean includeNumDen,
        @RequestParam( required = false ) boolean includeMetadataDetails,
        @RequestParam( required = false ) DisplayProperty displayProperty,
        @RequestParam( required = false ) IdScheme outputIdScheme,
        @RequestParam( required = false ) IdScheme outputDataElementIdScheme,
        @RequestParam( required = false ) IdScheme outputOrgUnitIdScheme,
        @RequestParam( required = false ) IdScheme inputIdScheme,
        @RequestParam( required = false ) String approvalLevel,
        @RequestParam( required = false ) Date relativePeriodDate,
        @RequestParam( required = false ) String userOrgUnit,
        @RequestParam( required = false ) String columns,
        @RequestParam( required = false ) String rows,
=======
        AggregateAnalyticsQueryCriteria criteria,
>>>>>>> 7e7ef0a1
        DhisApiVersion apiVersion,
        HttpServletResponse response ) throws Exception
    {
<<<<<<< HEAD
        DataQueryRequest request = DataQueryRequest.newBuilder()
            .dimension( dimension ).filter( filter ).aggregationType( aggregationType )
            .measureCriteria( measureCriteria ).preAggregationMeasureCriteria( preAggregationMeasureCriteria )
            .startDate( startDate ).endDate( endDate ).skipMeta( skipMeta ).skipData( skipData )
            .skipRounding( skipRounding ).completedOnly( completedOnly ).hierarchyMeta( hierarchyMeta )
            .ignoreLimit( ignoreLimit ).hideEmptyRows( hideEmptyRows ).hideEmptyColumns( hideEmptyColumns )
            .showHierarchy( showHierarchy ).includeNumDen( includeNumDen )
            .includeMetadataDetails( includeMetadataDetails ).displayProperty( displayProperty )
            .outputIdScheme( outputIdScheme ).outputDataElementIdScheme( outputDataElementIdScheme )
            .outputOrgUnitIdScheme( outputOrgUnitIdScheme ).inputIdScheme( inputIdScheme )
            .approvalLevel( approvalLevel ).relativePeriodDate( relativePeriodDate ).userOrgUnit( userOrgUnit )
            .apiVersion( apiVersion ).order( order ).timeField( timeField ).orgUnitField( orgUnitField )
            .userOrgUnitType( userOrgUnitType ).build();

        DataQueryParams params = dataQueryService.getFromRequest( request );

        contextUtils.configureAnalyticsResponse( response, ContextUtils.CONTENT_TYPE_HTML, CacheStrategy.RESPECT_SYSTEM_SETTING, null, false, params.getLatestEndDate() );
        Grid grid = analyticsService.getAggregatedDataValues( params, getItemsFromParam( columns ), getItemsFromParam( rows ) );
        GridUtils.toHtmlCss( grid, response.getWriter() );
=======
        GridUtils.toHtmlCss( getGrid( criteria, apiVersion, ContextUtils.CONTENT_TYPE_HTML, response ),
            response.getWriter() );
>>>>>>> 7e7ef0a1
    }

    @GetMapping( value = RESOURCE_PATH + ".csv" )
    public void getCsv(
<<<<<<< HEAD
        @RequestParam Set<String> dimension,
        @RequestParam( required = false ) Set<String> filter,
        @RequestParam( required = false ) AggregationType aggregationType,
        @RequestParam( required = false ) String measureCriteria,
        @RequestParam( required = false ) String preAggregationMeasureCriteria,
        @RequestParam( required = false ) Date startDate,
        @RequestParam( required = false ) Date endDate,
        @RequestParam( required = false ) UserOrgUnitType userOrgUnitType,
        @RequestParam( required = false ) SortOrder order,
        @RequestParam( required = false ) String timeField,
        @RequestParam( required = false ) String orgUnitField,
        @RequestParam( required = false ) boolean skipMeta,
        @RequestParam( required = false ) boolean skipData,
        @RequestParam( required = false ) boolean skipRounding,
        @RequestParam( required = false ) boolean completedOnly,
        @RequestParam( required = false ) boolean hierarchyMeta,
        @RequestParam( required = false ) boolean ignoreLimit,
        @RequestParam( required = false ) boolean hideEmptyRows,
        @RequestParam( required = false ) boolean hideEmptyColumns,
        @RequestParam( required = false ) boolean showHierarchy,
        @RequestParam( required = false ) boolean includeNumDen,
        @RequestParam( required = false ) boolean includeMetadataDetails,
        @RequestParam( required = false ) DisplayProperty displayProperty,
        @RequestParam( required = false ) IdScheme outputIdScheme,
        @RequestParam( required = false ) IdScheme outputDataElementIdScheme,
        @RequestParam( required = false ) IdScheme outputOrgUnitIdScheme,
        @RequestParam( required = false ) IdScheme inputIdScheme,
        @RequestParam( required = false ) String approvalLevel,
        @RequestParam( required = false ) Date relativePeriodDate,
        @RequestParam( required = false ) String userOrgUnit,
        @RequestParam( required = false ) String columns,
        @RequestParam( required = false ) String rows,
=======
        AggregateAnalyticsQueryCriteria criteria,
>>>>>>> 7e7ef0a1
        DhisApiVersion apiVersion,
        HttpServletResponse response ) throws Exception
    {
<<<<<<< HEAD
        DataQueryRequest request = DataQueryRequest.newBuilder()
            .dimension( dimension ).filter( filter ).aggregationType( aggregationType )
            .measureCriteria( measureCriteria ).preAggregationMeasureCriteria( preAggregationMeasureCriteria )
            .startDate( startDate ).endDate( endDate ).skipMeta( skipMeta ).skipData( skipData )
            .skipRounding( skipRounding ).completedOnly( completedOnly ).hierarchyMeta( hierarchyMeta )
            .ignoreLimit( ignoreLimit ).hideEmptyRows( hideEmptyRows ).hideEmptyColumns( hideEmptyColumns )
            .showHierarchy( showHierarchy ).includeNumDen( includeNumDen )
            .includeMetadataDetails( includeMetadataDetails ).displayProperty( displayProperty )
            .outputIdScheme( outputIdScheme ).outputDataElementIdScheme( outputDataElementIdScheme )
            .outputOrgUnitIdScheme( outputOrgUnitIdScheme ).inputIdScheme( inputIdScheme )
            .approvalLevel( approvalLevel ).relativePeriodDate( relativePeriodDate ).userOrgUnit( userOrgUnit )
            .apiVersion( apiVersion ).order( order ).timeField( timeField ).orgUnitField( orgUnitField )
            .userOrgUnitType( userOrgUnitType ).build();

        DataQueryParams params = dataQueryService.getFromRequest( request );

        contextUtils.configureAnalyticsResponse( response, ContextUtils.CONTENT_TYPE_CSV, CacheStrategy.RESPECT_SYSTEM_SETTING, "data.csv", true, params.getLatestEndDate() );
        Grid grid = analyticsService.getAggregatedDataValues( params, getItemsFromParam( columns ), getItemsFromParam( rows ) );
        GridUtils.toCsv( grid, response.getWriter() );
=======
        GridUtils.toCsv(
            getGridWithAttachment( criteria, apiVersion, ContextUtils.CONTENT_TYPE_CSV, "data.csv", response ),
            response.getWriter() );
>>>>>>> 7e7ef0a1
    }

    @GetMapping( value = RESOURCE_PATH + ".xls" )
    public void getXls(
<<<<<<< HEAD
        @RequestParam Set<String> dimension,
        @RequestParam( required = false ) Set<String> filter,
        @RequestParam( required = false ) AggregationType aggregationType,
        @RequestParam( required = false ) String measureCriteria,
        @RequestParam( required = false ) String preAggregationMeasureCriteria,
        @RequestParam( required = false ) Date startDate,
        @RequestParam( required = false ) Date endDate,
        @RequestParam( required = false ) UserOrgUnitType userOrgUnitType,
        @RequestParam( required = false ) SortOrder order,
        @RequestParam( required = false ) String timeField,
        @RequestParam( required = false ) String orgUnitField,
        @RequestParam( required = false ) boolean skipMeta,
        @RequestParam( required = false ) boolean skipData,
        @RequestParam( required = false ) boolean skipRounding,
        @RequestParam( required = false ) boolean completedOnly,
        @RequestParam( required = false ) boolean hierarchyMeta,
        @RequestParam( required = false ) boolean ignoreLimit,
        @RequestParam( required = false ) boolean hideEmptyRows,
        @RequestParam( required = false ) boolean hideEmptyColumns,
        @RequestParam( required = false ) boolean showHierarchy,
        @RequestParam( required = false ) boolean includeNumDen,
        @RequestParam( required = false ) boolean includeMetadataDetails,
        @RequestParam( required = false ) DisplayProperty displayProperty,
        @RequestParam( required = false ) IdScheme outputIdScheme,
        @RequestParam( required = false ) IdScheme outputDataElementIdScheme,
        @RequestParam( required = false ) IdScheme outputOrgUnitIdScheme,
        @RequestParam( required = false ) IdScheme inputIdScheme,
        @RequestParam( required = false ) String approvalLevel,
        @RequestParam( required = false ) Date relativePeriodDate,
        @RequestParam( required = false ) String userOrgUnit,
        @RequestParam( required = false ) String columns,
        @RequestParam( required = false ) String rows,
=======
        AggregateAnalyticsQueryCriteria criteria,
>>>>>>> 7e7ef0a1
        DhisApiVersion apiVersion,
        HttpServletResponse response ) throws Exception
    {
<<<<<<< HEAD
        DataQueryRequest request = DataQueryRequest.newBuilder()
            .dimension( dimension ).filter( filter ).aggregationType( aggregationType )
            .measureCriteria( measureCriteria ).preAggregationMeasureCriteria( preAggregationMeasureCriteria )
            .startDate( startDate ).endDate( endDate ).skipMeta( skipMeta ).skipData( skipData )
            .skipRounding( skipRounding ).completedOnly( completedOnly ).hierarchyMeta( hierarchyMeta )
            .ignoreLimit( ignoreLimit ).hideEmptyRows( hideEmptyRows ).hideEmptyColumns( hideEmptyColumns )
            .showHierarchy( showHierarchy ).includeNumDen( includeNumDen )
            .includeMetadataDetails( includeMetadataDetails ).displayProperty( displayProperty )
            .outputIdScheme( outputIdScheme ).outputDataElementIdScheme( outputDataElementIdScheme )
            .outputOrgUnitIdScheme( outputOrgUnitIdScheme ).inputIdScheme( inputIdScheme )
            .approvalLevel( approvalLevel ).relativePeriodDate( relativePeriodDate ).userOrgUnit( userOrgUnit )
            .apiVersion( apiVersion ).order( order ).timeField( timeField ).orgUnitField( orgUnitField )
            .userOrgUnitType( userOrgUnitType ).build();

        DataQueryParams params = dataQueryService.getFromRequest( request );

        contextUtils.configureAnalyticsResponse( response, ContextUtils.CONTENT_TYPE_EXCEL, CacheStrategy.RESPECT_SYSTEM_SETTING, "data.xls", true, params.getLatestEndDate() );
        Grid grid = analyticsService.getAggregatedDataValues( params, getItemsFromParam( columns ), getItemsFromParam( rows ) );
        GridUtils.toXls( grid, response.getOutputStream() );
=======
        GridUtils.toXls(
            getGridWithAttachment( criteria, apiVersion, ContextUtils.CONTENT_TYPE_EXCEL, "data.xls", response ),
            response.getOutputStream() );
>>>>>>> 7e7ef0a1
    }

    @GetMapping( value = RESOURCE_PATH + ".jrxml" )
    public void getJrxml(
        AggregateAnalyticsQueryCriteria criteria,
        DhisApiVersion apiVersion,
        HttpServletResponse response ) throws Exception
    {
        final DataQueryRequest request = DataQueryRequest.newBuilder().fromCriteria( criteria ).apiVersion( apiVersion )
            .skipMeta( true ).build();
        DataQueryParams params = dataQueryService.getFromRequest( request );

        contextUtils.configureAnalyticsResponse( response, ContextUtils.CONTENT_TYPE_XML, CacheStrategy.RESPECT_SYSTEM_SETTING, "data.jrxml", false, params.getLatestEndDate() );
        Grid grid = analyticsService.getAggregatedDataValues( params );

        GridUtils.toJrxml( grid, null, response.getWriter() );
    }

    @GetMapping( value = RESOURCE_PATH + "/debug/sql", produces = { TEXT_HTML_VALUE, TEXT_PLAIN_VALUE } )
    public @ResponseBody String getDebugSql(
<<<<<<< HEAD
        @RequestParam Set<String> dimension,
        @RequestParam( required = false ) Set<String> filter,
        @RequestParam( required = false ) AggregationType aggregationType,
        @RequestParam( required = false ) String measureCriteria,
        @RequestParam( required = false ) String preAggregationMeasureCriteria,
        @RequestParam( required = false ) Date startDate,
        @RequestParam( required = false ) Date endDate,
        @RequestParam( required = false ) UserOrgUnitType userOrgUnitType,
        @RequestParam( required = false ) SortOrder order,
        @RequestParam( required = false ) String timeField,
        @RequestParam( required = false ) String orgUnitField,
        @RequestParam( required = false ) boolean skipMeta,
        @RequestParam( required = false ) boolean skipData,
        @RequestParam( required = false ) boolean skipRounding,
        @RequestParam( required = false ) boolean completedOnly,
        @RequestParam( required = false ) boolean hierarchyMeta,
        @RequestParam( required = false ) boolean ignoreLimit,
        @RequestParam( required = false ) boolean hideEmptyRows,
        @RequestParam( required = false ) boolean hideEmptyColumns,
        @RequestParam( required = false ) boolean showHierarchy,
        @RequestParam( required = false ) boolean includeNumDen,
        @RequestParam( required = false ) boolean includeMetadataDetails,
        @RequestParam( required = false ) DisplayProperty displayProperty,
        @RequestParam( required = false ) IdScheme outputIdScheme,
        @RequestParam( required = false ) IdScheme outputDataElementIdScheme,
        @RequestParam( required = false ) IdScheme outputOrgUnitIdScheme,
        @RequestParam( required = false ) IdScheme inputIdScheme,
        @RequestParam( required = false ) String approvalLevel,
        @RequestParam( required = false ) Date relativePeriodDate,
        @RequestParam( required = false ) String userOrgUnit,
        @RequestParam( required = false ) String columns,
        @RequestParam( required = false ) String rows,
=======
        AggregateAnalyticsQueryCriteria criteria,
>>>>>>> 7e7ef0a1
        DhisApiVersion apiVersion,
        HttpServletResponse response )
    {
<<<<<<< HEAD
        DataQueryRequest request = DataQueryRequest.newBuilder()
            .dimension( dimension ).filter( filter ).aggregationType( aggregationType )
            .measureCriteria( measureCriteria ).preAggregationMeasureCriteria( preAggregationMeasureCriteria )
            .startDate( startDate ).endDate( endDate ).skipMeta( skipMeta ).skipData( skipData )
            .skipRounding( skipRounding ).completedOnly( completedOnly ).hierarchyMeta( hierarchyMeta )
            .ignoreLimit( ignoreLimit ).hideEmptyRows( hideEmptyRows ).hideEmptyColumns( hideEmptyColumns )
            .showHierarchy( showHierarchy ).includeNumDen( includeNumDen )
            .includeMetadataDetails( includeMetadataDetails ).displayProperty( displayProperty )
            .outputIdScheme( outputIdScheme ).outputDataElementIdScheme( outputDataElementIdScheme )
            .outputOrgUnitIdScheme( outputOrgUnitIdScheme ).inputIdScheme( inputIdScheme )
            .approvalLevel( approvalLevel ).relativePeriodDate( relativePeriodDate ).userOrgUnit( userOrgUnit )
            .apiVersion( apiVersion ).order( order ).timeField( timeField ).orgUnitField( orgUnitField )
            .userOrgUnitType( userOrgUnitType ).build();

        DataQueryParams params = dataQueryService.getFromRequest( request );
=======
        DataQueryParams params = dataQueryService.getFromRequest( mapFromCriteria( criteria, apiVersion) );
>>>>>>> 7e7ef0a1

        contextUtils.configureAnalyticsResponse( response, ContextUtils.CONTENT_TYPE_TEXT, CacheStrategy.NO_CACHE, "debug.sql", false, params.getLatestEndDate() );
        return AnalyticsUtils.getDebugDataSql( params );
    }

    // -------------------------------------------------------------------------
    // Raw data
    // -------------------------------------------------------------------------

    @GetMapping( value = RESOURCE_PATH + RAW_DATA_PATH + ".json" )
    public @ResponseBody Grid getRawDataJson(
<<<<<<< HEAD
        @RequestParam Set<String> dimension,
        @RequestParam( required = false ) Date startDate,
        @RequestParam( required = false ) Date endDate,
        @RequestParam( required = false ) boolean skipMeta,
        @RequestParam( required = false ) boolean skipData,
        @RequestParam( required = false ) boolean hierarchyMeta,
        @RequestParam( required = false ) boolean showHierarchy,
        @RequestParam( required = false ) boolean includeMetadataDetails,
        @RequestParam( required = false ) DisplayProperty displayProperty,
        @RequestParam( required = false ) IdScheme outputIdScheme,
        @RequestParam( required = false ) IdScheme outputDataElementIdScheme,
        @RequestParam( required = false ) IdScheme outputOrgUnitIdScheme,
        @RequestParam( required = false ) IdScheme inputIdScheme,
        @RequestParam( required = false ) String userOrgUnit,
=======
        AggregateAnalyticsQueryCriteria criteria,
>>>>>>> 7e7ef0a1
        DhisApiVersion apiVersion,
        HttpServletResponse response )
    {
<<<<<<< HEAD
        DataQueryRequest request = DataQueryRequest.newBuilder()
            .dimension( dimension ).startDate( startDate ).endDate( endDate ).skipMeta( skipMeta )
            .skipData( skipData ).hierarchyMeta( hierarchyMeta ).showHierarchy( showHierarchy )
            .includeMetadataDetails( includeMetadataDetails ).displayProperty( displayProperty )
            .outputIdScheme( outputIdScheme ).outputDataElementIdScheme( outputDataElementIdScheme )
            .outputOrgUnitIdScheme( outputOrgUnitIdScheme ).inputIdScheme( inputIdScheme ).userOrgUnit( userOrgUnit )
            .allowAllPeriods( true ).apiVersion( apiVersion ).build();
=======
        final DataQueryRequest request = DataQueryRequest.newBuilder().fromCriteria( criteria ).apiVersion( apiVersion )
            .allowAllPeriods( true ).build();
>>>>>>> 7e7ef0a1

        DataQueryParams params = dataQueryService.getFromRequest( request );
        
        contextUtils.configureAnalyticsResponse( response, ContextUtils.CONTENT_TYPE_JSON, CacheStrategy.RESPECT_SYSTEM_SETTING, null, false, params.getLatestEndDate() );
        return analyticsService.getRawDataValues( params );
    }

    @GetMapping( value = RESOURCE_PATH + RAW_DATA_PATH + ".csv" )
    public void getRawDataCsv(
<<<<<<< HEAD
        @RequestParam Set<String> dimension,
        @RequestParam( required = false ) Date startDate,
        @RequestParam( required = false ) Date endDate,
        @RequestParam( required = false ) boolean skipMeta,
        @RequestParam( required = false ) boolean skipData,
        @RequestParam( required = false ) boolean hierarchyMeta,
        @RequestParam( required = false ) boolean showHierarchy,
        @RequestParam( required = false ) boolean includeMetadataDetails,
        @RequestParam( required = false ) DisplayProperty displayProperty,
        @RequestParam( required = false ) IdScheme outputIdScheme,
        @RequestParam( required = false ) IdScheme outputDataElementIdScheme,
        @RequestParam( required = false ) IdScheme outputOrgUnitIdScheme,
        @RequestParam( required = false ) IdScheme inputIdScheme,
        @RequestParam( required = false ) String userOrgUnit,
=======
        AggregateAnalyticsQueryCriteria criteria,
>>>>>>> 7e7ef0a1
        DhisApiVersion apiVersion,
        HttpServletResponse response ) throws Exception
    {
<<<<<<< HEAD
        DataQueryRequest request = DataQueryRequest.newBuilder()
            .dimension( dimension ).startDate( startDate ).endDate( endDate ).skipMeta( skipMeta )
            .skipData( skipData ).hierarchyMeta( hierarchyMeta ).showHierarchy( showHierarchy )
            .includeMetadataDetails( includeMetadataDetails ).displayProperty( displayProperty )
            .outputIdScheme( outputIdScheme ).outputDataElementIdScheme( outputDataElementIdScheme )
            .outputOrgUnitIdScheme( outputOrgUnitIdScheme ).inputIdScheme( inputIdScheme ).userOrgUnit( userOrgUnit )
            .allowAllPeriods( true ).apiVersion( apiVersion ).build();
=======
        final DataQueryRequest request = DataQueryRequest.newBuilder().fromCriteria( criteria ).apiVersion( apiVersion )
                .allowAllPeriods( true ).build();
>>>>>>> 7e7ef0a1

        DataQueryParams params = dataQueryService.getFromRequest( request );

        contextUtils.configureAnalyticsResponse( response, ContextUtils.CONTENT_TYPE_CSV,
            CacheStrategy.RESPECT_SYSTEM_SETTING, null, false, params.getLatestEndDate() );
        Grid grid = analyticsService.getRawDataValues( params );
        GridUtils.toCsv( grid, response.getWriter() );
    }

    // -------------------------------------------------------------------------
    // Data value set
    // -------------------------------------------------------------------------

    @GetMapping( value = RESOURCE_PATH + DATA_VALUE_SET_PATH + ".xml" )
    public @ResponseBody DataValueSet getDataValueSetXml(
<<<<<<< HEAD
        @RequestParam Set<String> dimension,
        @RequestParam( required = false ) Set<String> filter,
        @RequestParam( required = false ) AggregationType aggregationType,
        @RequestParam( required = false ) String measureCriteria,
        @RequestParam( required = false ) String preAggregationMeasureCriteria,
        @RequestParam( required = false ) Date startDate,
        @RequestParam( required = false ) Date endDate,
        @RequestParam( required = false ) boolean skipMeta,
        @RequestParam( required = false ) boolean skipData,
        @RequestParam( required = false ) boolean skipRounding,
        @RequestParam( required = false ) boolean completedOnly,
        @RequestParam( required = false ) boolean hierarchyMeta,
        @RequestParam( required = false ) boolean ignoreLimit,
        @RequestParam( required = false ) boolean hideEmptyRows,
        @RequestParam( required = false ) boolean hideEmptyColumns,
        @RequestParam( required = false ) boolean showHierarchy,
        @RequestParam( required = false ) boolean includeNumDen,
        @RequestParam( required = false ) boolean includeMetadataDetails,
        @RequestParam( required = false ) DisplayProperty displayProperty,
        @RequestParam( required = false ) IdScheme outputIdScheme,
        @RequestParam( required = false ) IdScheme outputDataElementIdScheme,
        @RequestParam( required = false ) IdScheme outputOrgUnitIdScheme,
        @RequestParam( required = false ) IdScheme inputIdScheme,
        @RequestParam( required = false ) boolean duplicatesOnly,
        @RequestParam( required = false ) String approvalLevel,
        @RequestParam( required = false ) Date relativePeriodDate,
        @RequestParam( required = false ) String userOrgUnit,
        @RequestParam( required = false ) String columns,
        @RequestParam( required = false ) String rows,
=======
        AggregateAnalyticsQueryCriteria criteria,
>>>>>>> 7e7ef0a1
        DhisApiVersion apiVersion,
        HttpServletResponse response )
    {
<<<<<<< HEAD
        DataQueryRequest request = DataQueryRequest.newBuilder()
            .dimension( dimension ).filter( filter ).aggregationType( aggregationType ).measureCriteria( measureCriteria )
            .preAggregationMeasureCriteria( preAggregationMeasureCriteria ).startDate( startDate ).endDate( endDate )
            .skipMeta( skipMeta ).skipData( skipData ).skipRounding( skipRounding ).completedOnly( completedOnly )
            .hierarchyMeta( hierarchyMeta ).ignoreLimit( ignoreLimit ).hideEmptyRows( hideEmptyRows )
            .hideEmptyColumns( hideEmptyColumns ).showHierarchy( showHierarchy ).includeNumDen( includeNumDen )
            .includeMetadataDetails( includeMetadataDetails ).displayProperty( displayProperty )
            .outputIdScheme( outputIdScheme ).outputDataElementIdScheme( outputDataElementIdScheme )
            .outputOrgUnitIdScheme( outputOrgUnitIdScheme ).inputIdScheme( inputIdScheme )
            .duplicatesOnly( duplicatesOnly ).approvalLevel( approvalLevel ).relativePeriodDate( relativePeriodDate )
            .userOrgUnit( userOrgUnit ).apiVersion( apiVersion ).build();

        DataQueryParams params = dataQueryService.getFromRequest( request );
=======
        DataQueryParams params = dataQueryService.getFromRequest( mapFromCriteria( criteria, apiVersion) );
>>>>>>> 7e7ef0a1

        contextUtils.configureAnalyticsResponse( response, ContextUtils.CONTENT_TYPE_XML, CacheStrategy.RESPECT_SYSTEM_SETTING, null, false, params.getLatestEndDate() );
        return analyticsService.getAggregatedDataValueSet( params );
    }

    @GetMapping( value = RESOURCE_PATH + DATA_VALUE_SET_PATH + ".json" )
    public @ResponseBody DataValueSet getDataValueSetJson(
<<<<<<< HEAD
        @RequestParam Set<String> dimension,
        @RequestParam( required = false ) Set<String> filter,
        @RequestParam( required = false ) AggregationType aggregationType,
        @RequestParam( required = false ) String measureCriteria,
        @RequestParam( required = false ) String preAggregationMeasureCriteria,
        @RequestParam( required = false ) Date startDate,
        @RequestParam( required = false ) Date endDate,
        @RequestParam( required = false ) boolean skipMeta,
        @RequestParam( required = false ) boolean skipData,
        @RequestParam( required = false ) boolean skipRounding,
        @RequestParam( required = false ) boolean completedOnly,
        @RequestParam( required = false ) boolean hierarchyMeta,
        @RequestParam( required = false ) boolean ignoreLimit,
        @RequestParam( required = false ) boolean hideEmptyRows,
        @RequestParam( required = false ) boolean hideEmptyColumns,
        @RequestParam( required = false ) boolean showHierarchy,
        @RequestParam( required = false ) boolean includeNumDen,
        @RequestParam( required = false ) boolean includeMetadataDetails,
        @RequestParam( required = false ) DisplayProperty displayProperty,
        @RequestParam( required = false ) IdScheme outputIdScheme,
        @RequestParam( required = false ) IdScheme outputDataElementIdScheme,
        @RequestParam( required = false ) IdScheme outputOrgUnitIdScheme,
        @RequestParam( required = false ) IdScheme inputIdScheme,
        @RequestParam( required = false ) boolean duplicatesOnly,
        @RequestParam( required = false ) String approvalLevel,
        @RequestParam( required = false ) Date relativePeriodDate,
        @RequestParam( required = false ) String userOrgUnit,
        @RequestParam( required = false ) String columns,
        @RequestParam( required = false ) String rows,
=======
        AggregateAnalyticsQueryCriteria criteria,
>>>>>>> 7e7ef0a1
        DhisApiVersion apiVersion,
        HttpServletResponse response )
    {
<<<<<<< HEAD
        DataQueryRequest request = DataQueryRequest.newBuilder()
            .dimension( dimension ).filter( filter ).aggregationType( aggregationType ).measureCriteria( measureCriteria )
            .preAggregationMeasureCriteria( preAggregationMeasureCriteria ).startDate( startDate ).endDate( endDate )
            .skipMeta( skipMeta ).skipData( skipData ).skipRounding( skipRounding ).completedOnly( completedOnly )
            .hierarchyMeta( hierarchyMeta ).ignoreLimit( ignoreLimit ).hideEmptyRows( hideEmptyRows )
            .hideEmptyColumns( hideEmptyColumns ).showHierarchy( showHierarchy ).includeNumDen( includeNumDen )
            .includeMetadataDetails( includeMetadataDetails ).displayProperty( displayProperty )
            .outputIdScheme( outputIdScheme ).outputDataElementIdScheme( outputDataElementIdScheme )
            .outputOrgUnitIdScheme( outputOrgUnitIdScheme ).inputIdScheme( inputIdScheme )
            .duplicatesOnly( duplicatesOnly ).approvalLevel( approvalLevel ).relativePeriodDate( relativePeriodDate )
            .userOrgUnit( userOrgUnit ).apiVersion( apiVersion ).build();

        DataQueryParams params = dataQueryService.getFromRequest( request );
=======
        DataQueryParams params = dataQueryService.getFromRequest( mapFromCriteria( criteria, apiVersion) );
>>>>>>> 7e7ef0a1

        contextUtils.configureAnalyticsResponse( response, ContextUtils.CONTENT_TYPE_JSON, CacheStrategy.RESPECT_SYSTEM_SETTING, null, false, params.getLatestEndDate() );
        return analyticsService.getAggregatedDataValueSet( params );
    }

    @GetMapping( value = RESOURCE_PATH + "/tableTypes", produces = { APPLICATION_JSON_VALUE, "application/javascript" } )
    public @ResponseBody AnalyticsTableType[] getTableTypes()
    {
        return AnalyticsTableType.values();
    }

    private Grid getGrid( AggregateAnalyticsQueryCriteria criteria, DhisApiVersion apiVersion, String contentType,
        HttpServletResponse response )
    {
        DataQueryParams params = dataQueryService.getFromRequest( mapFromCriteria( criteria, apiVersion ) );

        contextUtils.configureAnalyticsResponse( response, contentType, CacheStrategy.RESPECT_SYSTEM_SETTING, null,
            false, params.getLatestEndDate() );

        return analyticsService.getAggregatedDataValues( params, getItemsFromParam( criteria.getColumns() ),
            getItemsFromParam( criteria.getRows() ) );
    }

    private Grid getGridWithAttachment( AggregateAnalyticsQueryCriteria criteria, DhisApiVersion apiVersion,
        String contentType, String file,
        HttpServletResponse response )
    {
        DataQueryParams params = dataQueryService.getFromRequest( mapFromCriteria( criteria, apiVersion ) );

        contextUtils.configureAnalyticsResponse( response, contentType, CacheStrategy.RESPECT_SYSTEM_SETTING, file,
            true, params.getLatestEndDate() );

        return analyticsService.getAggregatedDataValues( params, getItemsFromParam( criteria.getColumns() ),
            getItemsFromParam( criteria.getRows() ) );
    }
    
    private DataQueryRequest mapFromCriteria( AggregateAnalyticsQueryCriteria criteria, DhisApiVersion apiVersion )
    {
        return DataQueryRequest.newBuilder().fromCriteria( criteria ).apiVersion( apiVersion )
            .build();
    }
}<|MERGE_RESOLUTION|>--- conflicted
+++ resolved
@@ -35,33 +35,15 @@
 
 import javax.servlet.http.HttpServletResponse;
 
-<<<<<<< HEAD
-import org.hisp.dhis.analytics.AggregationType;
-=======
-import lombok.AllArgsConstructor;
-import lombok.NonNull;
->>>>>>> 7e7ef0a1
 import org.hisp.dhis.analytics.AnalyticsService;
 import org.hisp.dhis.analytics.AnalyticsTableType;
 import org.hisp.dhis.analytics.DataQueryParams;
 import org.hisp.dhis.analytics.DataQueryService;
-<<<<<<< HEAD
-import org.hisp.dhis.analytics.OutputFormat;
-import org.hisp.dhis.analytics.SortOrder;
-import org.hisp.dhis.analytics.UserOrgUnitType;
-import org.hisp.dhis.analytics.util.AnalyticsUtils;
-import org.hisp.dhis.common.DataQueryRequest;
-import org.hisp.dhis.common.DhisApiVersion;
-import org.hisp.dhis.common.DisplayProperty;
-import org.hisp.dhis.common.Grid;
-import org.hisp.dhis.common.IdScheme;
-=======
 import org.hisp.dhis.analytics.util.AnalyticsUtils;
 import org.hisp.dhis.common.AggregateAnalyticsQueryCriteria;
 import org.hisp.dhis.common.DataQueryRequest;
 import org.hisp.dhis.common.DhisApiVersion;
 import org.hisp.dhis.common.Grid;
->>>>>>> 7e7ef0a1
 import org.hisp.dhis.common.cache.CacheStrategy;
 import org.hisp.dhis.dxf2.datavalueset.DataValueSet;
 import org.hisp.dhis.system.grid.GridUtils;
@@ -70,6 +52,9 @@
 import org.springframework.stereotype.Controller;
 import org.springframework.web.bind.annotation.GetMapping;
 import org.springframework.web.bind.annotation.ResponseBody;
+
+import lombok.AllArgsConstructor;
+import lombok.NonNull;
 
 /**
  * @author Lars Helge Overland
@@ -95,404 +80,64 @@
 
     @GetMapping( value = RESOURCE_PATH, produces = { APPLICATION_JSON_VALUE, "application/javascript" } )
     public @ResponseBody Grid getJson( // JSON, JSONP
-<<<<<<< HEAD
-        @RequestParam Set<String> dimension,
-        @RequestParam( required = false ) Set<String> filter,
-        @RequestParam( required = false ) AggregationType aggregationType,
-        @RequestParam( required = false ) String measureCriteria,
-        @RequestParam( required = false ) String preAggregationMeasureCriteria,
-        @RequestParam( required = false ) Date startDate,
-        @RequestParam( required = false ) Date endDate,
-        @RequestParam( required = false ) UserOrgUnitType userOrgUnitType,
-        @RequestParam( required = false ) SortOrder order,
-        @RequestParam( required = false ) String timeField,
-        @RequestParam( required = false ) String orgUnitField,
-        @RequestParam( required = false ) boolean skipMeta,
-        @RequestParam( required = false ) boolean skipData,
-        @RequestParam( required = false ) boolean skipRounding,
-        @RequestParam( required = false ) boolean completedOnly,
-        @RequestParam( required = false ) boolean hierarchyMeta,
-        @RequestParam( required = false ) boolean ignoreLimit,
-        @RequestParam( required = false ) boolean hideEmptyRows,
-        @RequestParam( required = false ) boolean hideEmptyColumns,
-        @RequestParam( required = false ) boolean showHierarchy,
-        @RequestParam( required = false ) boolean includeNumDen,
-        @RequestParam( required = false ) boolean includeMetadataDetails,
-        @RequestParam( required = false ) DisplayProperty displayProperty,
-        @RequestParam( required = false ) IdScheme outputIdScheme,
-        @RequestParam( required = false ) IdScheme outputDataElementIdScheme,
-        @RequestParam( required = false ) IdScheme outputOrgUnitIdScheme,
-        @RequestParam( required = false ) IdScheme inputIdScheme,
-        @RequestParam( required = false ) String approvalLevel,
-        @RequestParam( required = false ) Date relativePeriodDate,
-        @RequestParam( required = false ) String userOrgUnit,
-        @RequestParam( required = false ) String columns,
-        @RequestParam( required = false ) String rows,
-=======
-        AggregateAnalyticsQueryCriteria criteria,
->>>>>>> 7e7ef0a1
-        DhisApiVersion apiVersion,
-        HttpServletResponse response )
-    {
-<<<<<<< HEAD
-        DataQueryRequest request = DataQueryRequest.newBuilder().dimension( dimension ).filter( filter )
-            .aggregationType( aggregationType ).measureCriteria( measureCriteria )
-            .preAggregationMeasureCriteria( preAggregationMeasureCriteria ).startDate( startDate ).endDate( endDate )
-            .skipMeta( skipMeta ).skipData( skipData ).skipRounding( skipRounding ).completedOnly( completedOnly )
-            .hierarchyMeta( hierarchyMeta ).ignoreLimit( ignoreLimit ).hideEmptyRows( hideEmptyRows )
-            .hideEmptyColumns( hideEmptyColumns ).showHierarchy( showHierarchy ).includeNumDen( includeNumDen )
-            .includeMetadataDetails( includeMetadataDetails ).displayProperty( displayProperty )
-            .outputIdScheme( outputIdScheme ).outputDataElementIdScheme( outputDataElementIdScheme )
-            .outputOrgUnitIdScheme( outputOrgUnitIdScheme ).inputIdScheme( inputIdScheme )
-            .approvalLevel( approvalLevel ).relativePeriodDate( relativePeriodDate ).userOrgUnit( userOrgUnit )
-            .apiVersion( apiVersion ).order( order ).timeField( timeField ).orgUnitField( orgUnitField )
-            .userOrgUnitType( userOrgUnitType ).build();
-
-        DataQueryParams params = dataQueryService.getFromRequest( request );
-
-        contextUtils.configureAnalyticsResponse( response, ContextUtils.CONTENT_TYPE_JSON, CacheStrategy.RESPECT_SYSTEM_SETTING, null, false, params.getLatestEndDate() );
-        return analyticsService.getAggregatedDataValues( params, getItemsFromParam( columns ), getItemsFromParam( rows ) );
-=======
+        AggregateAnalyticsQueryCriteria criteria,
+        DhisApiVersion apiVersion,
+        HttpServletResponse response )
+    {
         return getGrid( criteria, apiVersion, ContextUtils.CONTENT_TYPE_JSON, response );
->>>>>>> 7e7ef0a1
     }
 
     @GetMapping( value = RESOURCE_PATH + ".xml" )
     public void getXml(
-<<<<<<< HEAD
-        @RequestParam Set<String> dimension,
-        @RequestParam( required = false ) Set<String> filter,
-        @RequestParam( required = false ) AggregationType aggregationType,
-        @RequestParam( required = false ) String measureCriteria,
-        @RequestParam( required = false ) String preAggregationMeasureCriteria,
-        @RequestParam( required = false ) Date startDate,
-        @RequestParam( required = false ) Date endDate,
-        @RequestParam( required = false ) UserOrgUnitType userOrgUnitType,
-        @RequestParam( required = false ) SortOrder order,
-        @RequestParam( required = false ) String timeField,
-        @RequestParam( required = false ) String orgUnitField,
-        @RequestParam( required = false ) boolean skipMeta,
-        @RequestParam( required = false ) boolean skipData,
-        @RequestParam( required = false ) boolean skipRounding,
-        @RequestParam( required = false ) boolean completedOnly,
-        @RequestParam( required = false ) boolean hierarchyMeta,
-        @RequestParam( required = false ) boolean ignoreLimit,
-        @RequestParam( required = false ) boolean hideEmptyRows,
-        @RequestParam( required = false ) boolean hideEmptyColumns,
-        @RequestParam( required = false ) boolean showHierarchy,
-        @RequestParam( required = false ) boolean includeNumDen,
-        @RequestParam( required = false ) boolean includeMetadataDetails,
-        @RequestParam( required = false ) DisplayProperty displayProperty,
-        @RequestParam( required = false ) IdScheme outputIdScheme,
-        @RequestParam( required = false ) IdScheme outputDataElementIdScheme,
-        @RequestParam( required = false ) IdScheme outputOrgUnitIdScheme,
-        @RequestParam( required = false ) IdScheme inputIdScheme,
-        @RequestParam( required = false ) String approvalLevel,
-        @RequestParam( required = false ) Date relativePeriodDate,
-        @RequestParam( required = false ) String userOrgUnit,
-        @RequestParam( required = false ) String columns,
-        @RequestParam( required = false ) String rows,
-=======
-        AggregateAnalyticsQueryCriteria criteria,
->>>>>>> 7e7ef0a1
+        AggregateAnalyticsQueryCriteria criteria,
         DhisApiVersion apiVersion,
         HttpServletResponse response )
         throws Exception
     {
-<<<<<<< HEAD
-        DataQueryRequest request = DataQueryRequest.newBuilder()
-            .dimension( dimension ).filter( filter ).aggregationType( aggregationType )
-            .measureCriteria( measureCriteria ).preAggregationMeasureCriteria( preAggregationMeasureCriteria )
-            .startDate( startDate ).endDate( endDate ).skipMeta( skipMeta ).skipData( skipData )
-            .skipRounding( skipRounding ).completedOnly( completedOnly ).hierarchyMeta( hierarchyMeta )
-            .ignoreLimit( ignoreLimit ).hideEmptyRows( hideEmptyRows ).hideEmptyColumns( hideEmptyColumns )
-            .showHierarchy( showHierarchy ).includeNumDen( includeNumDen )
-            .includeMetadataDetails( includeMetadataDetails ).displayProperty( displayProperty )
-            .outputIdScheme( outputIdScheme ).outputDataElementIdScheme( outputDataElementIdScheme )
-            .outputOrgUnitIdScheme( outputOrgUnitIdScheme ).inputIdScheme( inputIdScheme )
-            .approvalLevel( approvalLevel ).relativePeriodDate( relativePeriodDate ).userOrgUnit( userOrgUnit )
-            .apiVersion( apiVersion ).order( order ).timeField( timeField ).orgUnitField( orgUnitField )
-            .userOrgUnitType( userOrgUnitType ).build();
-
-        DataQueryParams params = dataQueryService.getFromRequest( request );
-
-        contextUtils.configureAnalyticsResponse( response, ContextUtils.CONTENT_TYPE_XML, CacheStrategy.RESPECT_SYSTEM_SETTING, null, false, params.getLatestEndDate() );
-        Grid grid = analyticsService.getAggregatedDataValues( params, getItemsFromParam( columns ), getItemsFromParam( rows ) );
-        GridUtils.toXml( grid, response.getOutputStream() );
-=======
         GridUtils.toXml( getGrid( criteria, apiVersion, ContextUtils.CONTENT_TYPE_XML, response ),
             response.getOutputStream() );
->>>>>>> 7e7ef0a1
     }
 
     @GetMapping( value = RESOURCE_PATH + ".html" )
     public void getHtml(
-<<<<<<< HEAD
-        @RequestParam Set<String> dimension,
-        @RequestParam( required = false ) Set<String> filter,
-        @RequestParam( required = false ) AggregationType aggregationType,
-        @RequestParam( required = false ) String measureCriteria,
-        @RequestParam( required = false ) String preAggregationMeasureCriteria,
-        @RequestParam( required = false ) Date startDate,
-        @RequestParam( required = false ) Date endDate,
-        @RequestParam( required = false ) UserOrgUnitType userOrgUnitType,
-        @RequestParam( required = false ) SortOrder order,
-        @RequestParam( required = false ) String timeField,
-        @RequestParam( required = false ) String orgUnitField,
-        @RequestParam( required = false ) boolean skipMeta,
-        @RequestParam( required = false ) boolean skipData,
-        @RequestParam( required = false ) boolean skipRounding,
-        @RequestParam( required = false ) boolean completedOnly,
-        @RequestParam( required = false ) boolean hierarchyMeta,
-        @RequestParam( required = false ) boolean ignoreLimit,
-        @RequestParam( required = false ) boolean hideEmptyRows,
-        @RequestParam( required = false ) boolean hideEmptyColumns,
-        @RequestParam( required = false ) boolean showHierarchy,
-        @RequestParam( required = false ) boolean includeNumDen,
-        @RequestParam( required = false ) boolean includeMetadataDetails,
-        @RequestParam( required = false ) DisplayProperty displayProperty,
-        @RequestParam( required = false ) IdScheme outputIdScheme,
-        @RequestParam( required = false ) IdScheme outputDataElementIdScheme,
-        @RequestParam( required = false ) IdScheme outputOrgUnitIdScheme,
-        @RequestParam( required = false ) IdScheme inputIdScheme,
-        @RequestParam( required = false ) String approvalLevel,
-        @RequestParam( required = false ) Date relativePeriodDate,
-        @RequestParam( required = false ) String userOrgUnit,
-        @RequestParam( required = false ) String columns,
-        @RequestParam( required = false ) String rows,
-=======
-        AggregateAnalyticsQueryCriteria criteria,
->>>>>>> 7e7ef0a1
-        DhisApiVersion apiVersion,
-        HttpServletResponse response ) throws Exception
-    {
-<<<<<<< HEAD
-        DataQueryRequest request = DataQueryRequest.newBuilder()
-            .dimension( dimension ).filter( filter ).aggregationType( aggregationType )
-            .measureCriteria( measureCriteria ).preAggregationMeasureCriteria( preAggregationMeasureCriteria )
-            .startDate( startDate ).endDate( endDate ).skipMeta( skipMeta ).skipData( skipData )
-            .skipRounding( skipRounding ).completedOnly( completedOnly ).hierarchyMeta( hierarchyMeta )
-            .ignoreLimit( ignoreLimit ).hideEmptyRows( hideEmptyRows ).hideEmptyColumns( hideEmptyColumns )
-            .showHierarchy( showHierarchy ).includeNumDen( includeNumDen )
-            .includeMetadataDetails( includeMetadataDetails ).displayProperty( displayProperty )
-            .outputIdScheme( outputIdScheme ).outputDataElementIdScheme( outputDataElementIdScheme )
-            .outputOrgUnitIdScheme( outputOrgUnitIdScheme ).inputIdScheme( inputIdScheme )
-            .approvalLevel( approvalLevel ).relativePeriodDate( relativePeriodDate ).userOrgUnit( userOrgUnit )
-            .apiVersion( apiVersion ).order( order ).timeField( timeField ).orgUnitField( orgUnitField )
-            .userOrgUnitType( userOrgUnitType ).build();
-
-        DataQueryParams params = dataQueryService.getFromRequest( request );
-
-        contextUtils.configureAnalyticsResponse( response, ContextUtils.CONTENT_TYPE_HTML, CacheStrategy.RESPECT_SYSTEM_SETTING, null, false, params.getLatestEndDate() );
-        Grid grid = analyticsService.getAggregatedDataValues( params, getItemsFromParam( columns ), getItemsFromParam( rows ) );
-        GridUtils.toHtml( grid, response.getWriter() );
-=======
+        AggregateAnalyticsQueryCriteria criteria,
+        DhisApiVersion apiVersion,
+        HttpServletResponse response ) throws Exception
+    {
         GridUtils.toHtml( getGrid( criteria, apiVersion, ContextUtils.CONTENT_TYPE_HTML, response ),
             response.getWriter() );
->>>>>>> 7e7ef0a1
     }
 
     @GetMapping( value = RESOURCE_PATH + ".html+css" )
     public void getHtmlCss(
-<<<<<<< HEAD
-        @RequestParam Set<String> dimension,
-        @RequestParam( required = false ) Set<String> filter,
-        @RequestParam( required = false ) AggregationType aggregationType,
-        @RequestParam( required = false ) String measureCriteria,
-        @RequestParam( required = false ) String preAggregationMeasureCriteria,
-        @RequestParam( required = false ) Date startDate,
-        @RequestParam( required = false ) Date endDate,
-        @RequestParam( required = false ) UserOrgUnitType userOrgUnitType,
-        @RequestParam( required = false ) SortOrder order,
-        @RequestParam( required = false ) String timeField,
-        @RequestParam( required = false ) String orgUnitField,
-        @RequestParam( required = false ) boolean skipMeta,
-        @RequestParam( required = false ) boolean skipData,
-        @RequestParam( required = false ) boolean skipRounding,
-        @RequestParam( required = false ) boolean completedOnly,
-        @RequestParam( required = false ) boolean hierarchyMeta,
-        @RequestParam( required = false ) boolean ignoreLimit,
-        @RequestParam( required = false ) boolean hideEmptyRows,
-        @RequestParam( required = false ) boolean hideEmptyColumns,
-        @RequestParam( required = false ) boolean showHierarchy,
-        @RequestParam( required = false ) boolean includeNumDen,
-        @RequestParam( required = false ) boolean includeMetadataDetails,
-        @RequestParam( required = false ) DisplayProperty displayProperty,
-        @RequestParam( required = false ) IdScheme outputIdScheme,
-        @RequestParam( required = false ) IdScheme outputDataElementIdScheme,
-        @RequestParam( required = false ) IdScheme outputOrgUnitIdScheme,
-        @RequestParam( required = false ) IdScheme inputIdScheme,
-        @RequestParam( required = false ) String approvalLevel,
-        @RequestParam( required = false ) Date relativePeriodDate,
-        @RequestParam( required = false ) String userOrgUnit,
-        @RequestParam( required = false ) String columns,
-        @RequestParam( required = false ) String rows,
-=======
-        AggregateAnalyticsQueryCriteria criteria,
->>>>>>> 7e7ef0a1
-        DhisApiVersion apiVersion,
-        HttpServletResponse response ) throws Exception
-    {
-<<<<<<< HEAD
-        DataQueryRequest request = DataQueryRequest.newBuilder()
-            .dimension( dimension ).filter( filter ).aggregationType( aggregationType )
-            .measureCriteria( measureCriteria ).preAggregationMeasureCriteria( preAggregationMeasureCriteria )
-            .startDate( startDate ).endDate( endDate ).skipMeta( skipMeta ).skipData( skipData )
-            .skipRounding( skipRounding ).completedOnly( completedOnly ).hierarchyMeta( hierarchyMeta )
-            .ignoreLimit( ignoreLimit ).hideEmptyRows( hideEmptyRows ).hideEmptyColumns( hideEmptyColumns )
-            .showHierarchy( showHierarchy ).includeNumDen( includeNumDen )
-            .includeMetadataDetails( includeMetadataDetails ).displayProperty( displayProperty )
-            .outputIdScheme( outputIdScheme ).outputDataElementIdScheme( outputDataElementIdScheme )
-            .outputOrgUnitIdScheme( outputOrgUnitIdScheme ).inputIdScheme( inputIdScheme )
-            .approvalLevel( approvalLevel ).relativePeriodDate( relativePeriodDate ).userOrgUnit( userOrgUnit )
-            .apiVersion( apiVersion ).order( order ).timeField( timeField ).orgUnitField( orgUnitField )
-            .userOrgUnitType( userOrgUnitType ).build();
-
-        DataQueryParams params = dataQueryService.getFromRequest( request );
-
-        contextUtils.configureAnalyticsResponse( response, ContextUtils.CONTENT_TYPE_HTML, CacheStrategy.RESPECT_SYSTEM_SETTING, null, false, params.getLatestEndDate() );
-        Grid grid = analyticsService.getAggregatedDataValues( params, getItemsFromParam( columns ), getItemsFromParam( rows ) );
-        GridUtils.toHtmlCss( grid, response.getWriter() );
-=======
+        AggregateAnalyticsQueryCriteria criteria,
+        DhisApiVersion apiVersion,
+        HttpServletResponse response ) throws Exception
+    {
         GridUtils.toHtmlCss( getGrid( criteria, apiVersion, ContextUtils.CONTENT_TYPE_HTML, response ),
             response.getWriter() );
->>>>>>> 7e7ef0a1
     }
 
     @GetMapping( value = RESOURCE_PATH + ".csv" )
     public void getCsv(
-<<<<<<< HEAD
-        @RequestParam Set<String> dimension,
-        @RequestParam( required = false ) Set<String> filter,
-        @RequestParam( required = false ) AggregationType aggregationType,
-        @RequestParam( required = false ) String measureCriteria,
-        @RequestParam( required = false ) String preAggregationMeasureCriteria,
-        @RequestParam( required = false ) Date startDate,
-        @RequestParam( required = false ) Date endDate,
-        @RequestParam( required = false ) UserOrgUnitType userOrgUnitType,
-        @RequestParam( required = false ) SortOrder order,
-        @RequestParam( required = false ) String timeField,
-        @RequestParam( required = false ) String orgUnitField,
-        @RequestParam( required = false ) boolean skipMeta,
-        @RequestParam( required = false ) boolean skipData,
-        @RequestParam( required = false ) boolean skipRounding,
-        @RequestParam( required = false ) boolean completedOnly,
-        @RequestParam( required = false ) boolean hierarchyMeta,
-        @RequestParam( required = false ) boolean ignoreLimit,
-        @RequestParam( required = false ) boolean hideEmptyRows,
-        @RequestParam( required = false ) boolean hideEmptyColumns,
-        @RequestParam( required = false ) boolean showHierarchy,
-        @RequestParam( required = false ) boolean includeNumDen,
-        @RequestParam( required = false ) boolean includeMetadataDetails,
-        @RequestParam( required = false ) DisplayProperty displayProperty,
-        @RequestParam( required = false ) IdScheme outputIdScheme,
-        @RequestParam( required = false ) IdScheme outputDataElementIdScheme,
-        @RequestParam( required = false ) IdScheme outputOrgUnitIdScheme,
-        @RequestParam( required = false ) IdScheme inputIdScheme,
-        @RequestParam( required = false ) String approvalLevel,
-        @RequestParam( required = false ) Date relativePeriodDate,
-        @RequestParam( required = false ) String userOrgUnit,
-        @RequestParam( required = false ) String columns,
-        @RequestParam( required = false ) String rows,
-=======
-        AggregateAnalyticsQueryCriteria criteria,
->>>>>>> 7e7ef0a1
-        DhisApiVersion apiVersion,
-        HttpServletResponse response ) throws Exception
-    {
-<<<<<<< HEAD
-        DataQueryRequest request = DataQueryRequest.newBuilder()
-            .dimension( dimension ).filter( filter ).aggregationType( aggregationType )
-            .measureCriteria( measureCriteria ).preAggregationMeasureCriteria( preAggregationMeasureCriteria )
-            .startDate( startDate ).endDate( endDate ).skipMeta( skipMeta ).skipData( skipData )
-            .skipRounding( skipRounding ).completedOnly( completedOnly ).hierarchyMeta( hierarchyMeta )
-            .ignoreLimit( ignoreLimit ).hideEmptyRows( hideEmptyRows ).hideEmptyColumns( hideEmptyColumns )
-            .showHierarchy( showHierarchy ).includeNumDen( includeNumDen )
-            .includeMetadataDetails( includeMetadataDetails ).displayProperty( displayProperty )
-            .outputIdScheme( outputIdScheme ).outputDataElementIdScheme( outputDataElementIdScheme )
-            .outputOrgUnitIdScheme( outputOrgUnitIdScheme ).inputIdScheme( inputIdScheme )
-            .approvalLevel( approvalLevel ).relativePeriodDate( relativePeriodDate ).userOrgUnit( userOrgUnit )
-            .apiVersion( apiVersion ).order( order ).timeField( timeField ).orgUnitField( orgUnitField )
-            .userOrgUnitType( userOrgUnitType ).build();
-
-        DataQueryParams params = dataQueryService.getFromRequest( request );
-
-        contextUtils.configureAnalyticsResponse( response, ContextUtils.CONTENT_TYPE_CSV, CacheStrategy.RESPECT_SYSTEM_SETTING, "data.csv", true, params.getLatestEndDate() );
-        Grid grid = analyticsService.getAggregatedDataValues( params, getItemsFromParam( columns ), getItemsFromParam( rows ) );
-        GridUtils.toCsv( grid, response.getWriter() );
-=======
+        AggregateAnalyticsQueryCriteria criteria,
+        DhisApiVersion apiVersion,
+        HttpServletResponse response ) throws Exception
+    {
         GridUtils.toCsv(
             getGridWithAttachment( criteria, apiVersion, ContextUtils.CONTENT_TYPE_CSV, "data.csv", response ),
             response.getWriter() );
->>>>>>> 7e7ef0a1
     }
 
     @GetMapping( value = RESOURCE_PATH + ".xls" )
     public void getXls(
-<<<<<<< HEAD
-        @RequestParam Set<String> dimension,
-        @RequestParam( required = false ) Set<String> filter,
-        @RequestParam( required = false ) AggregationType aggregationType,
-        @RequestParam( required = false ) String measureCriteria,
-        @RequestParam( required = false ) String preAggregationMeasureCriteria,
-        @RequestParam( required = false ) Date startDate,
-        @RequestParam( required = false ) Date endDate,
-        @RequestParam( required = false ) UserOrgUnitType userOrgUnitType,
-        @RequestParam( required = false ) SortOrder order,
-        @RequestParam( required = false ) String timeField,
-        @RequestParam( required = false ) String orgUnitField,
-        @RequestParam( required = false ) boolean skipMeta,
-        @RequestParam( required = false ) boolean skipData,
-        @RequestParam( required = false ) boolean skipRounding,
-        @RequestParam( required = false ) boolean completedOnly,
-        @RequestParam( required = false ) boolean hierarchyMeta,
-        @RequestParam( required = false ) boolean ignoreLimit,
-        @RequestParam( required = false ) boolean hideEmptyRows,
-        @RequestParam( required = false ) boolean hideEmptyColumns,
-        @RequestParam( required = false ) boolean showHierarchy,
-        @RequestParam( required = false ) boolean includeNumDen,
-        @RequestParam( required = false ) boolean includeMetadataDetails,
-        @RequestParam( required = false ) DisplayProperty displayProperty,
-        @RequestParam( required = false ) IdScheme outputIdScheme,
-        @RequestParam( required = false ) IdScheme outputDataElementIdScheme,
-        @RequestParam( required = false ) IdScheme outputOrgUnitIdScheme,
-        @RequestParam( required = false ) IdScheme inputIdScheme,
-        @RequestParam( required = false ) String approvalLevel,
-        @RequestParam( required = false ) Date relativePeriodDate,
-        @RequestParam( required = false ) String userOrgUnit,
-        @RequestParam( required = false ) String columns,
-        @RequestParam( required = false ) String rows,
-=======
-        AggregateAnalyticsQueryCriteria criteria,
->>>>>>> 7e7ef0a1
-        DhisApiVersion apiVersion,
-        HttpServletResponse response ) throws Exception
-    {
-<<<<<<< HEAD
-        DataQueryRequest request = DataQueryRequest.newBuilder()
-            .dimension( dimension ).filter( filter ).aggregationType( aggregationType )
-            .measureCriteria( measureCriteria ).preAggregationMeasureCriteria( preAggregationMeasureCriteria )
-            .startDate( startDate ).endDate( endDate ).skipMeta( skipMeta ).skipData( skipData )
-            .skipRounding( skipRounding ).completedOnly( completedOnly ).hierarchyMeta( hierarchyMeta )
-            .ignoreLimit( ignoreLimit ).hideEmptyRows( hideEmptyRows ).hideEmptyColumns( hideEmptyColumns )
-            .showHierarchy( showHierarchy ).includeNumDen( includeNumDen )
-            .includeMetadataDetails( includeMetadataDetails ).displayProperty( displayProperty )
-            .outputIdScheme( outputIdScheme ).outputDataElementIdScheme( outputDataElementIdScheme )
-            .outputOrgUnitIdScheme( outputOrgUnitIdScheme ).inputIdScheme( inputIdScheme )
-            .approvalLevel( approvalLevel ).relativePeriodDate( relativePeriodDate ).userOrgUnit( userOrgUnit )
-            .apiVersion( apiVersion ).order( order ).timeField( timeField ).orgUnitField( orgUnitField )
-            .userOrgUnitType( userOrgUnitType ).build();
-
-        DataQueryParams params = dataQueryService.getFromRequest( request );
-
-        contextUtils.configureAnalyticsResponse( response, ContextUtils.CONTENT_TYPE_EXCEL, CacheStrategy.RESPECT_SYSTEM_SETTING, "data.xls", true, params.getLatestEndDate() );
-        Grid grid = analyticsService.getAggregatedDataValues( params, getItemsFromParam( columns ), getItemsFromParam( rows ) );
-        GridUtils.toXls( grid, response.getOutputStream() );
-=======
+        AggregateAnalyticsQueryCriteria criteria,
+        DhisApiVersion apiVersion,
+        HttpServletResponse response ) throws Exception
+    {
         GridUtils.toXls(
             getGridWithAttachment( criteria, apiVersion, ContextUtils.CONTENT_TYPE_EXCEL, "data.xls", response ),
             response.getOutputStream() );
->>>>>>> 7e7ef0a1
     }
 
     @GetMapping( value = RESOURCE_PATH + ".jrxml" )
@@ -513,64 +158,11 @@
 
     @GetMapping( value = RESOURCE_PATH + "/debug/sql", produces = { TEXT_HTML_VALUE, TEXT_PLAIN_VALUE } )
     public @ResponseBody String getDebugSql(
-<<<<<<< HEAD
-        @RequestParam Set<String> dimension,
-        @RequestParam( required = false ) Set<String> filter,
-        @RequestParam( required = false ) AggregationType aggregationType,
-        @RequestParam( required = false ) String measureCriteria,
-        @RequestParam( required = false ) String preAggregationMeasureCriteria,
-        @RequestParam( required = false ) Date startDate,
-        @RequestParam( required = false ) Date endDate,
-        @RequestParam( required = false ) UserOrgUnitType userOrgUnitType,
-        @RequestParam( required = false ) SortOrder order,
-        @RequestParam( required = false ) String timeField,
-        @RequestParam( required = false ) String orgUnitField,
-        @RequestParam( required = false ) boolean skipMeta,
-        @RequestParam( required = false ) boolean skipData,
-        @RequestParam( required = false ) boolean skipRounding,
-        @RequestParam( required = false ) boolean completedOnly,
-        @RequestParam( required = false ) boolean hierarchyMeta,
-        @RequestParam( required = false ) boolean ignoreLimit,
-        @RequestParam( required = false ) boolean hideEmptyRows,
-        @RequestParam( required = false ) boolean hideEmptyColumns,
-        @RequestParam( required = false ) boolean showHierarchy,
-        @RequestParam( required = false ) boolean includeNumDen,
-        @RequestParam( required = false ) boolean includeMetadataDetails,
-        @RequestParam( required = false ) DisplayProperty displayProperty,
-        @RequestParam( required = false ) IdScheme outputIdScheme,
-        @RequestParam( required = false ) IdScheme outputDataElementIdScheme,
-        @RequestParam( required = false ) IdScheme outputOrgUnitIdScheme,
-        @RequestParam( required = false ) IdScheme inputIdScheme,
-        @RequestParam( required = false ) String approvalLevel,
-        @RequestParam( required = false ) Date relativePeriodDate,
-        @RequestParam( required = false ) String userOrgUnit,
-        @RequestParam( required = false ) String columns,
-        @RequestParam( required = false ) String rows,
-=======
-        AggregateAnalyticsQueryCriteria criteria,
->>>>>>> 7e7ef0a1
-        DhisApiVersion apiVersion,
-        HttpServletResponse response )
-    {
-<<<<<<< HEAD
-        DataQueryRequest request = DataQueryRequest.newBuilder()
-            .dimension( dimension ).filter( filter ).aggregationType( aggregationType )
-            .measureCriteria( measureCriteria ).preAggregationMeasureCriteria( preAggregationMeasureCriteria )
-            .startDate( startDate ).endDate( endDate ).skipMeta( skipMeta ).skipData( skipData )
-            .skipRounding( skipRounding ).completedOnly( completedOnly ).hierarchyMeta( hierarchyMeta )
-            .ignoreLimit( ignoreLimit ).hideEmptyRows( hideEmptyRows ).hideEmptyColumns( hideEmptyColumns )
-            .showHierarchy( showHierarchy ).includeNumDen( includeNumDen )
-            .includeMetadataDetails( includeMetadataDetails ).displayProperty( displayProperty )
-            .outputIdScheme( outputIdScheme ).outputDataElementIdScheme( outputDataElementIdScheme )
-            .outputOrgUnitIdScheme( outputOrgUnitIdScheme ).inputIdScheme( inputIdScheme )
-            .approvalLevel( approvalLevel ).relativePeriodDate( relativePeriodDate ).userOrgUnit( userOrgUnit )
-            .apiVersion( apiVersion ).order( order ).timeField( timeField ).orgUnitField( orgUnitField )
-            .userOrgUnitType( userOrgUnitType ).build();
-
-        DataQueryParams params = dataQueryService.getFromRequest( request );
-=======
+        AggregateAnalyticsQueryCriteria criteria,
+        DhisApiVersion apiVersion,
+        HttpServletResponse response )
+    {
         DataQueryParams params = dataQueryService.getFromRequest( mapFromCriteria( criteria, apiVersion) );
->>>>>>> 7e7ef0a1
 
         contextUtils.configureAnalyticsResponse( response, ContextUtils.CONTENT_TYPE_TEXT, CacheStrategy.NO_CACHE, "debug.sql", false, params.getLatestEndDate() );
         return AnalyticsUtils.getDebugDataSql( params );
@@ -582,81 +174,27 @@
 
     @GetMapping( value = RESOURCE_PATH + RAW_DATA_PATH + ".json" )
     public @ResponseBody Grid getRawDataJson(
-<<<<<<< HEAD
-        @RequestParam Set<String> dimension,
-        @RequestParam( required = false ) Date startDate,
-        @RequestParam( required = false ) Date endDate,
-        @RequestParam( required = false ) boolean skipMeta,
-        @RequestParam( required = false ) boolean skipData,
-        @RequestParam( required = false ) boolean hierarchyMeta,
-        @RequestParam( required = false ) boolean showHierarchy,
-        @RequestParam( required = false ) boolean includeMetadataDetails,
-        @RequestParam( required = false ) DisplayProperty displayProperty,
-        @RequestParam( required = false ) IdScheme outputIdScheme,
-        @RequestParam( required = false ) IdScheme outputDataElementIdScheme,
-        @RequestParam( required = false ) IdScheme outputOrgUnitIdScheme,
-        @RequestParam( required = false ) IdScheme inputIdScheme,
-        @RequestParam( required = false ) String userOrgUnit,
-=======
-        AggregateAnalyticsQueryCriteria criteria,
->>>>>>> 7e7ef0a1
-        DhisApiVersion apiVersion,
-        HttpServletResponse response )
-    {
-<<<<<<< HEAD
-        DataQueryRequest request = DataQueryRequest.newBuilder()
-            .dimension( dimension ).startDate( startDate ).endDate( endDate ).skipMeta( skipMeta )
-            .skipData( skipData ).hierarchyMeta( hierarchyMeta ).showHierarchy( showHierarchy )
-            .includeMetadataDetails( includeMetadataDetails ).displayProperty( displayProperty )
-            .outputIdScheme( outputIdScheme ).outputDataElementIdScheme( outputDataElementIdScheme )
-            .outputOrgUnitIdScheme( outputOrgUnitIdScheme ).inputIdScheme( inputIdScheme ).userOrgUnit( userOrgUnit )
-            .allowAllPeriods( true ).apiVersion( apiVersion ).build();
-=======
+        AggregateAnalyticsQueryCriteria criteria,
+        DhisApiVersion apiVersion,
+        HttpServletResponse response )
+    {
         final DataQueryRequest request = DataQueryRequest.newBuilder().fromCriteria( criteria ).apiVersion( apiVersion )
             .allowAllPeriods( true ).build();
->>>>>>> 7e7ef0a1
 
         DataQueryParams params = dataQueryService.getFromRequest( request );
-        
+
         contextUtils.configureAnalyticsResponse( response, ContextUtils.CONTENT_TYPE_JSON, CacheStrategy.RESPECT_SYSTEM_SETTING, null, false, params.getLatestEndDate() );
         return analyticsService.getRawDataValues( params );
     }
 
     @GetMapping( value = RESOURCE_PATH + RAW_DATA_PATH + ".csv" )
     public void getRawDataCsv(
-<<<<<<< HEAD
-        @RequestParam Set<String> dimension,
-        @RequestParam( required = false ) Date startDate,
-        @RequestParam( required = false ) Date endDate,
-        @RequestParam( required = false ) boolean skipMeta,
-        @RequestParam( required = false ) boolean skipData,
-        @RequestParam( required = false ) boolean hierarchyMeta,
-        @RequestParam( required = false ) boolean showHierarchy,
-        @RequestParam( required = false ) boolean includeMetadataDetails,
-        @RequestParam( required = false ) DisplayProperty displayProperty,
-        @RequestParam( required = false ) IdScheme outputIdScheme,
-        @RequestParam( required = false ) IdScheme outputDataElementIdScheme,
-        @RequestParam( required = false ) IdScheme outputOrgUnitIdScheme,
-        @RequestParam( required = false ) IdScheme inputIdScheme,
-        @RequestParam( required = false ) String userOrgUnit,
-=======
-        AggregateAnalyticsQueryCriteria criteria,
->>>>>>> 7e7ef0a1
-        DhisApiVersion apiVersion,
-        HttpServletResponse response ) throws Exception
-    {
-<<<<<<< HEAD
-        DataQueryRequest request = DataQueryRequest.newBuilder()
-            .dimension( dimension ).startDate( startDate ).endDate( endDate ).skipMeta( skipMeta )
-            .skipData( skipData ).hierarchyMeta( hierarchyMeta ).showHierarchy( showHierarchy )
-            .includeMetadataDetails( includeMetadataDetails ).displayProperty( displayProperty )
-            .outputIdScheme( outputIdScheme ).outputDataElementIdScheme( outputDataElementIdScheme )
-            .outputOrgUnitIdScheme( outputOrgUnitIdScheme ).inputIdScheme( inputIdScheme ).userOrgUnit( userOrgUnit )
-            .allowAllPeriods( true ).apiVersion( apiVersion ).build();
-=======
+        AggregateAnalyticsQueryCriteria criteria,
+        DhisApiVersion apiVersion,
+        HttpServletResponse response ) throws Exception
+    {
         final DataQueryRequest request = DataQueryRequest.newBuilder().fromCriteria( criteria ).apiVersion( apiVersion )
-                .allowAllPeriods( true ).build();
->>>>>>> 7e7ef0a1
+            .allowAllPeriods( true ).build();
 
         DataQueryParams params = dataQueryService.getFromRequest( request );
 
@@ -672,59 +210,11 @@
 
     @GetMapping( value = RESOURCE_PATH + DATA_VALUE_SET_PATH + ".xml" )
     public @ResponseBody DataValueSet getDataValueSetXml(
-<<<<<<< HEAD
-        @RequestParam Set<String> dimension,
-        @RequestParam( required = false ) Set<String> filter,
-        @RequestParam( required = false ) AggregationType aggregationType,
-        @RequestParam( required = false ) String measureCriteria,
-        @RequestParam( required = false ) String preAggregationMeasureCriteria,
-        @RequestParam( required = false ) Date startDate,
-        @RequestParam( required = false ) Date endDate,
-        @RequestParam( required = false ) boolean skipMeta,
-        @RequestParam( required = false ) boolean skipData,
-        @RequestParam( required = false ) boolean skipRounding,
-        @RequestParam( required = false ) boolean completedOnly,
-        @RequestParam( required = false ) boolean hierarchyMeta,
-        @RequestParam( required = false ) boolean ignoreLimit,
-        @RequestParam( required = false ) boolean hideEmptyRows,
-        @RequestParam( required = false ) boolean hideEmptyColumns,
-        @RequestParam( required = false ) boolean showHierarchy,
-        @RequestParam( required = false ) boolean includeNumDen,
-        @RequestParam( required = false ) boolean includeMetadataDetails,
-        @RequestParam( required = false ) DisplayProperty displayProperty,
-        @RequestParam( required = false ) IdScheme outputIdScheme,
-        @RequestParam( required = false ) IdScheme outputDataElementIdScheme,
-        @RequestParam( required = false ) IdScheme outputOrgUnitIdScheme,
-        @RequestParam( required = false ) IdScheme inputIdScheme,
-        @RequestParam( required = false ) boolean duplicatesOnly,
-        @RequestParam( required = false ) String approvalLevel,
-        @RequestParam( required = false ) Date relativePeriodDate,
-        @RequestParam( required = false ) String userOrgUnit,
-        @RequestParam( required = false ) String columns,
-        @RequestParam( required = false ) String rows,
-=======
-        AggregateAnalyticsQueryCriteria criteria,
->>>>>>> 7e7ef0a1
-        DhisApiVersion apiVersion,
-        HttpServletResponse response )
-    {
-<<<<<<< HEAD
-        DataQueryRequest request = DataQueryRequest.newBuilder()
-            .dimension( dimension ).filter( filter ).aggregationType( aggregationType ).measureCriteria( measureCriteria )
-            .preAggregationMeasureCriteria( preAggregationMeasureCriteria ).startDate( startDate ).endDate( endDate )
-            .skipMeta( skipMeta ).skipData( skipData ).skipRounding( skipRounding ).completedOnly( completedOnly )
-            .hierarchyMeta( hierarchyMeta ).ignoreLimit( ignoreLimit ).hideEmptyRows( hideEmptyRows )
-            .hideEmptyColumns( hideEmptyColumns ).showHierarchy( showHierarchy ).includeNumDen( includeNumDen )
-            .includeMetadataDetails( includeMetadataDetails ).displayProperty( displayProperty )
-            .outputIdScheme( outputIdScheme ).outputDataElementIdScheme( outputDataElementIdScheme )
-            .outputOrgUnitIdScheme( outputOrgUnitIdScheme ).inputIdScheme( inputIdScheme )
-            .duplicatesOnly( duplicatesOnly ).approvalLevel( approvalLevel ).relativePeriodDate( relativePeriodDate )
-            .userOrgUnit( userOrgUnit ).apiVersion( apiVersion ).build();
-
-        DataQueryParams params = dataQueryService.getFromRequest( request );
-=======
+        AggregateAnalyticsQueryCriteria criteria,
+        DhisApiVersion apiVersion,
+        HttpServletResponse response )
+    {
         DataQueryParams params = dataQueryService.getFromRequest( mapFromCriteria( criteria, apiVersion) );
->>>>>>> 7e7ef0a1
 
         contextUtils.configureAnalyticsResponse( response, ContextUtils.CONTENT_TYPE_XML, CacheStrategy.RESPECT_SYSTEM_SETTING, null, false, params.getLatestEndDate() );
         return analyticsService.getAggregatedDataValueSet( params );
@@ -732,59 +222,11 @@
 
     @GetMapping( value = RESOURCE_PATH + DATA_VALUE_SET_PATH + ".json" )
     public @ResponseBody DataValueSet getDataValueSetJson(
-<<<<<<< HEAD
-        @RequestParam Set<String> dimension,
-        @RequestParam( required = false ) Set<String> filter,
-        @RequestParam( required = false ) AggregationType aggregationType,
-        @RequestParam( required = false ) String measureCriteria,
-        @RequestParam( required = false ) String preAggregationMeasureCriteria,
-        @RequestParam( required = false ) Date startDate,
-        @RequestParam( required = false ) Date endDate,
-        @RequestParam( required = false ) boolean skipMeta,
-        @RequestParam( required = false ) boolean skipData,
-        @RequestParam( required = false ) boolean skipRounding,
-        @RequestParam( required = false ) boolean completedOnly,
-        @RequestParam( required = false ) boolean hierarchyMeta,
-        @RequestParam( required = false ) boolean ignoreLimit,
-        @RequestParam( required = false ) boolean hideEmptyRows,
-        @RequestParam( required = false ) boolean hideEmptyColumns,
-        @RequestParam( required = false ) boolean showHierarchy,
-        @RequestParam( required = false ) boolean includeNumDen,
-        @RequestParam( required = false ) boolean includeMetadataDetails,
-        @RequestParam( required = false ) DisplayProperty displayProperty,
-        @RequestParam( required = false ) IdScheme outputIdScheme,
-        @RequestParam( required = false ) IdScheme outputDataElementIdScheme,
-        @RequestParam( required = false ) IdScheme outputOrgUnitIdScheme,
-        @RequestParam( required = false ) IdScheme inputIdScheme,
-        @RequestParam( required = false ) boolean duplicatesOnly,
-        @RequestParam( required = false ) String approvalLevel,
-        @RequestParam( required = false ) Date relativePeriodDate,
-        @RequestParam( required = false ) String userOrgUnit,
-        @RequestParam( required = false ) String columns,
-        @RequestParam( required = false ) String rows,
-=======
-        AggregateAnalyticsQueryCriteria criteria,
->>>>>>> 7e7ef0a1
-        DhisApiVersion apiVersion,
-        HttpServletResponse response )
-    {
-<<<<<<< HEAD
-        DataQueryRequest request = DataQueryRequest.newBuilder()
-            .dimension( dimension ).filter( filter ).aggregationType( aggregationType ).measureCriteria( measureCriteria )
-            .preAggregationMeasureCriteria( preAggregationMeasureCriteria ).startDate( startDate ).endDate( endDate )
-            .skipMeta( skipMeta ).skipData( skipData ).skipRounding( skipRounding ).completedOnly( completedOnly )
-            .hierarchyMeta( hierarchyMeta ).ignoreLimit( ignoreLimit ).hideEmptyRows( hideEmptyRows )
-            .hideEmptyColumns( hideEmptyColumns ).showHierarchy( showHierarchy ).includeNumDen( includeNumDen )
-            .includeMetadataDetails( includeMetadataDetails ).displayProperty( displayProperty )
-            .outputIdScheme( outputIdScheme ).outputDataElementIdScheme( outputDataElementIdScheme )
-            .outputOrgUnitIdScheme( outputOrgUnitIdScheme ).inputIdScheme( inputIdScheme )
-            .duplicatesOnly( duplicatesOnly ).approvalLevel( approvalLevel ).relativePeriodDate( relativePeriodDate )
-            .userOrgUnit( userOrgUnit ).apiVersion( apiVersion ).build();
-
-        DataQueryParams params = dataQueryService.getFromRequest( request );
-=======
+        AggregateAnalyticsQueryCriteria criteria,
+        DhisApiVersion apiVersion,
+        HttpServletResponse response )
+    {
         DataQueryParams params = dataQueryService.getFromRequest( mapFromCriteria( criteria, apiVersion) );
->>>>>>> 7e7ef0a1
 
         contextUtils.configureAnalyticsResponse( response, ContextUtils.CONTENT_TYPE_JSON, CacheStrategy.RESPECT_SYSTEM_SETTING, null, false, params.getLatestEndDate() );
         return analyticsService.getAggregatedDataValueSet( params );
@@ -820,7 +262,7 @@
         return analyticsService.getAggregatedDataValues( params, getItemsFromParam( criteria.getColumns() ),
             getItemsFromParam( criteria.getRows() ) );
     }
-    
+
     private DataQueryRequest mapFromCriteria( AggregateAnalyticsQueryCriteria criteria, DhisApiVersion apiVersion )
     {
         return DataQueryRequest.newBuilder().fromCriteria( criteria ).apiVersion( apiVersion )
