/*
 * Copyright (c) 2004-2021, University of Oslo
 * All rights reserved.
 *
 * Redistribution and use in source and binary forms, with or without
 * modification, are permitted provided that the following conditions are met:
 * Redistributions of source code must retain the above copyright notice, this
 * list of conditions and the following disclaimer.
 *
 * Redistributions in binary form must reproduce the above copyright notice,
 * this list of conditions and the following disclaimer in the documentation
 * and/or other materials provided with the distribution.
 * Neither the name of the HISP project nor the names of its contributors may
 * be used to endorse or promote products derived from this software without
 * specific prior written permission.
 *
 * THIS SOFTWARE IS PROVIDED BY THE COPYRIGHT HOLDERS AND CONTRIBUTORS "AS IS" AND
 * ANY EXPRESS OR IMPLIED WARRANTIES, INCLUDING, BUT NOT LIMITED TO, THE IMPLIED
 * WARRANTIES OF MERCHANTABILITY AND FITNESS FOR A PARTICULAR PURPOSE ARE
 * DISCLAIMED. IN NO EVENT SHALL THE COPYRIGHT OWNER OR CONTRIBUTORS BE LIABLE FOR
 * ANY DIRECT, INDIRECT, INCIDENTAL, SPECIAL, EXEMPLARY, OR CONSEQUENTIAL DAMAGES
 * (INCLUDING, BUT NOT LIMITED TO, PROCUREMENT OF SUBSTITUTE GOODS OR SERVICES;
 * LOSS OF USE, DATA, OR PROFITS; OR BUSINESS INTERRUPTION) HOWEVER CAUSED AND ON
 * ANY THEORY OF LIABILITY, WHETHER IN CONTRACT, STRICT LIABILITY, OR TORT
 * (INCLUDING NEGLIGENCE OR OTHERWISE) ARISING IN ANY WAY OUT OF THE USE OF THIS
 * SOFTWARE, EVEN IF ADVISED OF THE POSSIBILITY OF SUCH DAMAGE.
 */
package org.hisp.dhis.webapi.controller;

import static org.hisp.dhis.common.DimensionalObjectUtils.getItemsFromParam;
import static org.springframework.http.MediaType.APPLICATION_JSON_VALUE;
import static org.springframework.http.MediaType.TEXT_HTML_VALUE;
import static org.springframework.http.MediaType.TEXT_PLAIN_VALUE;

import javax.servlet.http.HttpServletResponse;

<<<<<<< HEAD
import lombok.AllArgsConstructor;
import lombok.NonNull;

=======
>>>>>>> db94eb0a
import org.hisp.dhis.analytics.AnalyticsService;
import org.hisp.dhis.analytics.AnalyticsTableType;
import org.hisp.dhis.analytics.DataQueryParams;
import org.hisp.dhis.analytics.DataQueryService;
import org.hisp.dhis.analytics.util.AnalyticsUtils;
import org.hisp.dhis.common.AggregateAnalyticsQueryCriteria;
import org.hisp.dhis.common.DataQueryRequest;
import org.hisp.dhis.common.DhisApiVersion;
import org.hisp.dhis.common.Grid;
import org.hisp.dhis.common.cache.CacheStrategy;
import org.hisp.dhis.dxf2.datavalueset.DataValueSet;
import org.hisp.dhis.system.grid.GridUtils;
import org.hisp.dhis.webapi.mvc.annotation.ApiVersion;
import org.hisp.dhis.webapi.utils.ContextUtils;
import org.springframework.stereotype.Controller;
import org.springframework.web.bind.annotation.GetMapping;
import org.springframework.web.bind.annotation.ResponseBody;

import lombok.AllArgsConstructor;
import lombok.NonNull;

/**
 * @author Lars Helge Overland
 */
@Controller
@ApiVersion( { DhisApiVersion.DEFAULT, DhisApiVersion.ALL } )
@AllArgsConstructor
public class AnalyticsController
{
    private static final String RESOURCE_PATH = "/analytics";

    private static final String DATA_VALUE_SET_PATH = "/dataValueSet";

    private static final String RAW_DATA_PATH = "/rawData";

    @NonNull
    private final DataQueryService dataQueryService;

    @NonNull
    private final AnalyticsService analyticsService;

    @NonNull
    private final ContextUtils contextUtils;

    // -------------------------------------------------------------------------
    // Resources
    // -------------------------------------------------------------------------

    @GetMapping( value = RESOURCE_PATH, produces = { APPLICATION_JSON_VALUE, "application/javascript" } )
    public @ResponseBody Grid getJson( // JSON, JSONP
        AggregateAnalyticsQueryCriteria criteria,
        DhisApiVersion apiVersion,
        HttpServletResponse response )
    {
        return getGrid( criteria, apiVersion, ContextUtils.CONTENT_TYPE_JSON, response );
    }

    @GetMapping( value = RESOURCE_PATH + ".xml" )
    public void getXml(
        AggregateAnalyticsQueryCriteria criteria,
        DhisApiVersion apiVersion,
        HttpServletResponse response )
        throws Exception
    {
        GridUtils.toXml( getGrid( criteria, apiVersion, ContextUtils.CONTENT_TYPE_XML, response ),
            response.getOutputStream() );
    }

    @GetMapping( value = RESOURCE_PATH + ".html" )
    public void getHtml(
        AggregateAnalyticsQueryCriteria criteria,
        DhisApiVersion apiVersion,
        HttpServletResponse response )
        throws Exception
    {
        GridUtils.toHtml( getGrid( criteria, apiVersion, ContextUtils.CONTENT_TYPE_HTML, response ),
            response.getWriter() );
    }

    @GetMapping( value = RESOURCE_PATH + ".html+css" )
    public void getHtmlCss(
        AggregateAnalyticsQueryCriteria criteria,
        DhisApiVersion apiVersion,
        HttpServletResponse response )
        throws Exception
    {
        GridUtils.toHtmlCss( getGrid( criteria, apiVersion, ContextUtils.CONTENT_TYPE_HTML, response ),
            response.getWriter() );
    }

    @GetMapping( value = RESOURCE_PATH + ".csv" )
    public void getCsv(
        AggregateAnalyticsQueryCriteria criteria,
        DhisApiVersion apiVersion,
        HttpServletResponse response )
        throws Exception
    {
        GridUtils.toCsv(
            getGridWithAttachment( criteria, apiVersion, ContextUtils.CONTENT_TYPE_CSV, "data.csv", response ),
            response.getWriter() );
    }

    @GetMapping( value = RESOURCE_PATH + ".xls" )
    public void getXls(
        AggregateAnalyticsQueryCriteria criteria,
        DhisApiVersion apiVersion,
        HttpServletResponse response )
        throws Exception
    {
        GridUtils.toXls(
            getGridWithAttachment( criteria, apiVersion, ContextUtils.CONTENT_TYPE_EXCEL, "data.xls", response ),
            response.getOutputStream() );
    }

    @GetMapping( value = RESOURCE_PATH + ".jrxml" )
    public void getJrxml(
        AggregateAnalyticsQueryCriteria criteria,
        DhisApiVersion apiVersion,
        HttpServletResponse response )
        throws Exception
    {
        final DataQueryRequest request = DataQueryRequest.newBuilder().fromCriteria( criteria ).apiVersion( apiVersion )
            .skipMeta( true ).build();
        DataQueryParams params = dataQueryService.getFromRequest( request );

        contextUtils.configureAnalyticsResponse( response, ContextUtils.CONTENT_TYPE_XML,
            CacheStrategy.RESPECT_SYSTEM_SETTING, "data.jrxml", false, params.getLatestEndDate() );
        Grid grid = analyticsService.getAggregatedDataValues( params );

        GridUtils.toJrxml( grid, null, response.getWriter() );
    }

    @GetMapping( value = RESOURCE_PATH + "/debug/sql", produces = { TEXT_HTML_VALUE, TEXT_PLAIN_VALUE } )
    public @ResponseBody String getDebugSql(
        AggregateAnalyticsQueryCriteria criteria,
        DhisApiVersion apiVersion,
        HttpServletResponse response )
    {
        DataQueryParams params = dataQueryService.getFromRequest( mapFromCriteria( criteria, apiVersion ) );

        contextUtils.configureAnalyticsResponse( response, ContextUtils.CONTENT_TYPE_TEXT, CacheStrategy.NO_CACHE,
            "debug.sql", false, params.getLatestEndDate() );
        return AnalyticsUtils.getDebugDataSql( params );
    }

    // -------------------------------------------------------------------------
    // Raw data
    // -------------------------------------------------------------------------

    @GetMapping( value = RESOURCE_PATH + RAW_DATA_PATH + ".json" )
    public @ResponseBody Grid getRawDataJson(
        AggregateAnalyticsQueryCriteria criteria,
        DhisApiVersion apiVersion,
        HttpServletResponse response )
    {
        final DataQueryRequest request = DataQueryRequest.newBuilder().fromCriteria( criteria ).apiVersion( apiVersion )
            .allowAllPeriods( true ).build();

        DataQueryParams params = dataQueryService.getFromRequest( request );

<<<<<<< HEAD
        contextUtils.configureAnalyticsResponse( response, ContextUtils.CONTENT_TYPE_JSON,
            CacheStrategy.RESPECT_SYSTEM_SETTING, null, false, params.getLatestEndDate() );
=======
        contextUtils.configureAnalyticsResponse( response, ContextUtils.CONTENT_TYPE_JSON, CacheStrategy.RESPECT_SYSTEM_SETTING, null, false, params.getLatestEndDate() );
>>>>>>> db94eb0a
        return analyticsService.getRawDataValues( params );
    }

    @GetMapping( value = RESOURCE_PATH + RAW_DATA_PATH + ".csv" )
    public void getRawDataCsv(
        AggregateAnalyticsQueryCriteria criteria,
        DhisApiVersion apiVersion,
        HttpServletResponse response )
        throws Exception
    {
        final DataQueryRequest request = DataQueryRequest.newBuilder().fromCriteria( criteria ).apiVersion( apiVersion )
            .allowAllPeriods( true ).build();

        DataQueryParams params = dataQueryService.getFromRequest( request );

        contextUtils.configureAnalyticsResponse( response, ContextUtils.CONTENT_TYPE_CSV,
            CacheStrategy.RESPECT_SYSTEM_SETTING, null, false, params.getLatestEndDate() );
        Grid grid = analyticsService.getRawDataValues( params );
        GridUtils.toCsv( grid, response.getWriter() );
    }

    // -------------------------------------------------------------------------
    // Data value set
    // -------------------------------------------------------------------------

    @GetMapping( value = RESOURCE_PATH + DATA_VALUE_SET_PATH + ".xml" )
    public @ResponseBody DataValueSet getDataValueSetXml(
        AggregateAnalyticsQueryCriteria criteria,
        DhisApiVersion apiVersion,
        HttpServletResponse response )
    {
        DataQueryParams params = dataQueryService.getFromRequest( mapFromCriteria( criteria, apiVersion ) );

        contextUtils.configureAnalyticsResponse( response, ContextUtils.CONTENT_TYPE_XML,
            CacheStrategy.RESPECT_SYSTEM_SETTING, null, false, params.getLatestEndDate() );
        return analyticsService.getAggregatedDataValueSet( params );
    }

    @GetMapping( value = RESOURCE_PATH + DATA_VALUE_SET_PATH + ".json" )
    public @ResponseBody DataValueSet getDataValueSetJson(
        AggregateAnalyticsQueryCriteria criteria,
        DhisApiVersion apiVersion,
        HttpServletResponse response )
    {
        DataQueryParams params = dataQueryService.getFromRequest( mapFromCriteria( criteria, apiVersion ) );

        contextUtils.configureAnalyticsResponse( response, ContextUtils.CONTENT_TYPE_JSON,
            CacheStrategy.RESPECT_SYSTEM_SETTING, null, false, params.getLatestEndDate() );
        return analyticsService.getAggregatedDataValueSet( params );
    }

    @GetMapping( value = RESOURCE_PATH + "/tableTypes", produces = { APPLICATION_JSON_VALUE,
        "application/javascript" } )
    public @ResponseBody AnalyticsTableType[] getTableTypes()
    {
        return AnalyticsTableType.values();
    }

    private Grid getGrid( AggregateAnalyticsQueryCriteria criteria, DhisApiVersion apiVersion, String contentType,
        HttpServletResponse response )
    {
        DataQueryParams params = dataQueryService.getFromRequest( mapFromCriteria( criteria, apiVersion ) );

        contextUtils.configureAnalyticsResponse( response, contentType, CacheStrategy.RESPECT_SYSTEM_SETTING, null,
            false, params.getLatestEndDate() );

        return analyticsService.getAggregatedDataValues( params, getItemsFromParam( criteria.getColumns() ),
            getItemsFromParam( criteria.getRows() ) );
    }

    private Grid getGridWithAttachment( AggregateAnalyticsQueryCriteria criteria, DhisApiVersion apiVersion,
        String contentType, String file,
        HttpServletResponse response )
    {
        DataQueryParams params = dataQueryService.getFromRequest( mapFromCriteria( criteria, apiVersion ) );

        contextUtils.configureAnalyticsResponse( response, contentType, CacheStrategy.RESPECT_SYSTEM_SETTING, file,
            true, params.getLatestEndDate() );

        return analyticsService.getAggregatedDataValues( params, getItemsFromParam( criteria.getColumns() ),
            getItemsFromParam( criteria.getRows() ) );
    }

    private DataQueryRequest mapFromCriteria( AggregateAnalyticsQueryCriteria criteria, DhisApiVersion apiVersion )
    {
        return DataQueryRequest.newBuilder().fromCriteria( criteria ).apiVersion( apiVersion )
            .build();
    }
}<|MERGE_RESOLUTION|>--- conflicted
+++ resolved
@@ -1,3 +1,5 @@
+package org.hisp.dhis.webapi.controller;
+
 /*
  * Copyright (c) 2004-2021, University of Oslo
  * All rights reserved.
@@ -25,7 +27,6 @@
  * (INCLUDING NEGLIGENCE OR OTHERWISE) ARISING IN ANY WAY OUT OF THE USE OF THIS
  * SOFTWARE, EVEN IF ADVISED OF THE POSSIBILITY OF SUCH DAMAGE.
  */
-package org.hisp.dhis.webapi.controller;
 
 import static org.hisp.dhis.common.DimensionalObjectUtils.getItemsFromParam;
 import static org.springframework.http.MediaType.APPLICATION_JSON_VALUE;
@@ -34,12 +35,6 @@
 
 import javax.servlet.http.HttpServletResponse;
 
-<<<<<<< HEAD
-import lombok.AllArgsConstructor;
-import lombok.NonNull;
-
-=======
->>>>>>> db94eb0a
 import org.hisp.dhis.analytics.AnalyticsService;
 import org.hisp.dhis.analytics.AnalyticsTableType;
 import org.hisp.dhis.analytics.DataQueryParams;
@@ -70,19 +65,14 @@
 public class AnalyticsController
 {
     private static final String RESOURCE_PATH = "/analytics";
-
     private static final String DATA_VALUE_SET_PATH = "/dataValueSet";
-
     private static final String RAW_DATA_PATH = "/rawData";
 
-    @NonNull
-    private final DataQueryService dataQueryService;
-
-    @NonNull
-    private final AnalyticsService analyticsService;
-
-    @NonNull
-    private final ContextUtils contextUtils;
+    @NonNull private final DataQueryService dataQueryService;
+
+    @NonNull private final AnalyticsService analyticsService;
+
+    @NonNull private final ContextUtils contextUtils;
 
     // -------------------------------------------------------------------------
     // Resources
@@ -112,8 +102,7 @@
     public void getHtml(
         AggregateAnalyticsQueryCriteria criteria,
         DhisApiVersion apiVersion,
-        HttpServletResponse response )
-        throws Exception
+        HttpServletResponse response ) throws Exception
     {
         GridUtils.toHtml( getGrid( criteria, apiVersion, ContextUtils.CONTENT_TYPE_HTML, response ),
             response.getWriter() );
@@ -123,8 +112,7 @@
     public void getHtmlCss(
         AggregateAnalyticsQueryCriteria criteria,
         DhisApiVersion apiVersion,
-        HttpServletResponse response )
-        throws Exception
+        HttpServletResponse response ) throws Exception
     {
         GridUtils.toHtmlCss( getGrid( criteria, apiVersion, ContextUtils.CONTENT_TYPE_HTML, response ),
             response.getWriter() );
@@ -134,8 +122,7 @@
     public void getCsv(
         AggregateAnalyticsQueryCriteria criteria,
         DhisApiVersion apiVersion,
-        HttpServletResponse response )
-        throws Exception
+        HttpServletResponse response ) throws Exception
     {
         GridUtils.toCsv(
             getGridWithAttachment( criteria, apiVersion, ContextUtils.CONTENT_TYPE_CSV, "data.csv", response ),
@@ -146,8 +133,7 @@
     public void getXls(
         AggregateAnalyticsQueryCriteria criteria,
         DhisApiVersion apiVersion,
-        HttpServletResponse response )
-        throws Exception
+        HttpServletResponse response ) throws Exception
     {
         GridUtils.toXls(
             getGridWithAttachment( criteria, apiVersion, ContextUtils.CONTENT_TYPE_EXCEL, "data.xls", response ),
@@ -158,15 +144,13 @@
     public void getJrxml(
         AggregateAnalyticsQueryCriteria criteria,
         DhisApiVersion apiVersion,
-        HttpServletResponse response )
-        throws Exception
+        HttpServletResponse response ) throws Exception
     {
         final DataQueryRequest request = DataQueryRequest.newBuilder().fromCriteria( criteria ).apiVersion( apiVersion )
             .skipMeta( true ).build();
         DataQueryParams params = dataQueryService.getFromRequest( request );
 
-        contextUtils.configureAnalyticsResponse( response, ContextUtils.CONTENT_TYPE_XML,
-            CacheStrategy.RESPECT_SYSTEM_SETTING, "data.jrxml", false, params.getLatestEndDate() );
+        contextUtils.configureAnalyticsResponse( response, ContextUtils.CONTENT_TYPE_XML, CacheStrategy.RESPECT_SYSTEM_SETTING, "data.jrxml", false, params.getLatestEndDate() );
         Grid grid = analyticsService.getAggregatedDataValues( params );
 
         GridUtils.toJrxml( grid, null, response.getWriter() );
@@ -178,10 +162,9 @@
         DhisApiVersion apiVersion,
         HttpServletResponse response )
     {
-        DataQueryParams params = dataQueryService.getFromRequest( mapFromCriteria( criteria, apiVersion ) );
-
-        contextUtils.configureAnalyticsResponse( response, ContextUtils.CONTENT_TYPE_TEXT, CacheStrategy.NO_CACHE,
-            "debug.sql", false, params.getLatestEndDate() );
+        DataQueryParams params = dataQueryService.getFromRequest( mapFromCriteria( criteria, apiVersion) );
+
+        contextUtils.configureAnalyticsResponse( response, ContextUtils.CONTENT_TYPE_TEXT, CacheStrategy.NO_CACHE, "debug.sql", false, params.getLatestEndDate() );
         return AnalyticsUtils.getDebugDataSql( params );
     }
 
@@ -200,12 +183,7 @@
 
         DataQueryParams params = dataQueryService.getFromRequest( request );
 
-<<<<<<< HEAD
-        contextUtils.configureAnalyticsResponse( response, ContextUtils.CONTENT_TYPE_JSON,
-            CacheStrategy.RESPECT_SYSTEM_SETTING, null, false, params.getLatestEndDate() );
-=======
         contextUtils.configureAnalyticsResponse( response, ContextUtils.CONTENT_TYPE_JSON, CacheStrategy.RESPECT_SYSTEM_SETTING, null, false, params.getLatestEndDate() );
->>>>>>> db94eb0a
         return analyticsService.getRawDataValues( params );
     }
 
@@ -213,8 +191,7 @@
     public void getRawDataCsv(
         AggregateAnalyticsQueryCriteria criteria,
         DhisApiVersion apiVersion,
-        HttpServletResponse response )
-        throws Exception
+        HttpServletResponse response ) throws Exception
     {
         final DataQueryRequest request = DataQueryRequest.newBuilder().fromCriteria( criteria ).apiVersion( apiVersion )
             .allowAllPeriods( true ).build();
@@ -237,10 +214,9 @@
         DhisApiVersion apiVersion,
         HttpServletResponse response )
     {
-        DataQueryParams params = dataQueryService.getFromRequest( mapFromCriteria( criteria, apiVersion ) );
-
-        contextUtils.configureAnalyticsResponse( response, ContextUtils.CONTENT_TYPE_XML,
-            CacheStrategy.RESPECT_SYSTEM_SETTING, null, false, params.getLatestEndDate() );
+        DataQueryParams params = dataQueryService.getFromRequest( mapFromCriteria( criteria, apiVersion) );
+
+        contextUtils.configureAnalyticsResponse( response, ContextUtils.CONTENT_TYPE_XML, CacheStrategy.RESPECT_SYSTEM_SETTING, null, false, params.getLatestEndDate() );
         return analyticsService.getAggregatedDataValueSet( params );
     }
 
@@ -250,15 +226,13 @@
         DhisApiVersion apiVersion,
         HttpServletResponse response )
     {
-        DataQueryParams params = dataQueryService.getFromRequest( mapFromCriteria( criteria, apiVersion ) );
-
-        contextUtils.configureAnalyticsResponse( response, ContextUtils.CONTENT_TYPE_JSON,
-            CacheStrategy.RESPECT_SYSTEM_SETTING, null, false, params.getLatestEndDate() );
+        DataQueryParams params = dataQueryService.getFromRequest( mapFromCriteria( criteria, apiVersion) );
+
+        contextUtils.configureAnalyticsResponse( response, ContextUtils.CONTENT_TYPE_JSON, CacheStrategy.RESPECT_SYSTEM_SETTING, null, false, params.getLatestEndDate() );
         return analyticsService.getAggregatedDataValueSet( params );
     }
 
-    @GetMapping( value = RESOURCE_PATH + "/tableTypes", produces = { APPLICATION_JSON_VALUE,
-        "application/javascript" } )
+    @GetMapping( value = RESOURCE_PATH + "/tableTypes", produces = { APPLICATION_JSON_VALUE, "application/javascript" } )
     public @ResponseBody AnalyticsTableType[] getTableTypes()
     {
         return AnalyticsTableType.values();
