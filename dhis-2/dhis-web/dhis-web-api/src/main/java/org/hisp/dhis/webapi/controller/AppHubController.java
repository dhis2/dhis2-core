package org.hisp.dhis.webapi.controller;

/*
 * Copyright (c) 2004-2020, University of Oslo
 * All rights reserved.
 *
 * Redistribution and use in source and binary forms, with or without
 * modification, are permitted provided that the following conditions are met:
 * Redistributions of source code must retain the above copyright notice, this
 * list of conditions and the following disclaimer.
 *
 * Redistributions in binary form must reproduce the above copyright notice,
 * this list of conditions and the following disclaimer in the documentation
 * and/or other materials provided with the distribution.
 * Neither the name of the HISP project nor the names of its contributors may
 * be used to endorse or promote products derived from this software without
 * specific prior written permission.
 *
 * THIS SOFTWARE IS PROVIDED BY THE COPYRIGHT HOLDERS AND CONTRIBUTORS "AS IS" AND
 * ANY EXPRESS OR IMPLIED WARRANTIES, INCLUDING, BUT NOT LIMITED TO, THE IMPLIED
 * WARRANTIES OF MERCHANTABILITY AND FITNESS FOR A PARTICULAR PURPOSE ARE
 * DISCLAIMED. IN NO EVENT SHALL THE COPYRIGHT OWNER OR CONTRIBUTORS BE LIABLE FOR
 * ANY DIRECT, INDIRECT, INCIDENTAL, SPECIAL, EXEMPLARY, OR CONSEQUENTIAL DAMAGES
 * (INCLUDING, BUT NOT LIMITED TO, PROCUREMENT OF SUBSTITUTE GOODS OR SERVICES;
 * LOSS OF USE, DATA, OR PROFITS; OR BUSINESS INTERRUPTION) HOWEVER CAUSED AND ON
 * ANY THEORY OF LIABILITY, WHETHER IN CONTRACT, STRICT LIABILITY, OR TORT
 * (INCLUDING NEGLIGENCE OR OTHERWISE) ARISING IN ANY WAY OUT OF THE USE OF THIS
 * SOFTWARE, EVEN IF ADVISED OF THE POSSIBILITY OF SUCH DAMAGE.
 */

import java.io.IOException;
import java.util.List;

import javax.servlet.http.HttpServletRequest;

import org.hisp.dhis.apphub.AppHubService;
import org.hisp.dhis.apphub.WebApp;

import org.hisp.dhis.appmanager.AppStatus;
import org.hisp.dhis.common.DhisApiVersion;
import org.hisp.dhis.dxf2.webmessage.WebMessageException;
import org.hisp.dhis.dxf2.webmessage.WebMessageUtils;
import org.hisp.dhis.i18n.I18nManager;
import org.hisp.dhis.webapi.mvc.annotation.ApiVersion;
import org.hisp.dhis.webapi.utils.ContextUtils;
import org.springframework.beans.factory.annotation.Autowired;
import org.springframework.http.HttpStatus;
import org.springframework.security.access.prepost.PreAuthorize;
import org.springframework.web.bind.annotation.GetMapping;
import org.springframework.web.bind.annotation.PathVariable;
import org.springframework.web.bind.annotation.PostMapping;
import org.springframework.web.bind.annotation.RequestMapping;
import org.springframework.web.bind.annotation.ResponseStatus;
import org.springframework.web.bind.annotation.RestController;

/**
 * @author Zubair Asghar
 */
@RestController
@RequestMapping( AppHubController.RESOURCE_PATH )
@ApiVersion( { DhisApiVersion.DEFAULT, DhisApiVersion.ALL } )
public class AppHubController
{
    public static final String RESOURCE_PATH = "/appHub";

    @Autowired
    private AppHubService appHubService;

    @Autowired
    private I18nManager i18nManager;

<<<<<<< HEAD
    @RequestMapping( method = RequestMethod.GET, produces = "application/json" )
    public @ResponseBody List<WebApp> listAppHub( HttpServletResponse response )
=======
    /**
     * Deprecated as of version 2.35 and should be removed eventually.
     */
    @GetMapping( produces = "application/json" )
    public  List<WebApp> listAppHub()
>>>>>>> d873074d
        throws IOException
    {
        return appHubService.getAppHub();
    }

    @GetMapping( value = "/{apiVersion}/**", produces = "application/json" )
    public String getAppHubApiResponse(
        @PathVariable String apiVersion, HttpServletRequest request )
    {
        String query = ContextUtils.getWildcardPathValue( request );

        return appHubService.getAppHubApiResponse( apiVersion, query );
    }

    @PostMapping( value = "/{versionId}" )
    @PreAuthorize( "hasRole('ALL') or hasRole('M_dhis-web-maintenance-appmanager')" )
    @ResponseStatus( HttpStatus.NO_CONTENT )
    public void installAppFromAppHub( @PathVariable String versionId )
        throws WebMessageException
    {
        AppStatus status = appHubService.installAppFromAppHub( versionId );

        if ( !status.ok() )
        {
            String message = i18nManager.getI18n().getString( status.getMessage() );

            throw new WebMessageException( WebMessageUtils.conflict( message ) );
        }
    }
}<|MERGE_RESOLUTION|>--- conflicted
+++ resolved
@@ -69,16 +69,11 @@
     @Autowired
     private I18nManager i18nManager;
 
-<<<<<<< HEAD
-    @RequestMapping( method = RequestMethod.GET, produces = "application/json" )
-    public @ResponseBody List<WebApp> listAppHub( HttpServletResponse response )
-=======
     /**
      * Deprecated as of version 2.35 and should be removed eventually.
      */
     @GetMapping( produces = "application/json" )
     public  List<WebApp> listAppHub()
->>>>>>> d873074d
         throws IOException
     {
         return appHubService.getAppHub();
