--- conflicted
+++ resolved
@@ -70,8 +70,9 @@
 import com.google.common.base.Preconditions;
 
 /**
- * This a simple component responsible for extracting and encapsulating validation rules from the controller layer. This
- * can be seen as an extension of the controller.
+ * This a simple component responsible for extracting and encapsulating
+ * validation rules from the controller layer. This can be seen as an extension
+ * of the controller.
  */
 @Component
 public class DataValidator
@@ -168,11 +169,7 @@
     }
 
     /**
-<<<<<<< HEAD
-     * Retrieves and validate the respective CategoryOptionCombo (attribute option combo) based on the given arguments.
-=======
      * Retrieves and verifies a category (attribute) option combo.
->>>>>>> 077b0609
      *
      * @param ccUid the category combo identifier.
      * @param cp the category and option query string.
@@ -237,7 +234,8 @@
     }
 
     /**
-     * Validates if the given DataSet uid exists and is accessible and if the DataSet contains the informed DataElement.
+     * Validates if the given DataSet uid exists and is accessible and if the
+     * DataSet contains the informed DataElement.
      *
      * @param uid the DataSet uid.
      * @param dataElement the data element to be checked in the DataSet.
@@ -267,9 +265,6 @@
     }
 
     /**
-<<<<<<< HEAD
-     * Validate if the is after the last future period allowed by the DataElement.
-=======
      * Validates the OrganisationUnit dates against the given period.
      *
      * @param organisationUnit the OrganisationUnit and its dates.
@@ -292,7 +287,6 @@
     /**
      * Validate if the is after the last future period allowed by the
      * DataElement.
->>>>>>> 077b0609
      *
      * @param period the period to be validated.
      * @param dataElement the base DataElement.
@@ -310,7 +304,8 @@
     }
 
     /**
-     * Check for an invalid period withing the given CategoryOptionCombo (attribute option combo).
+     * Check for an invalid period withing the given CategoryOptionCombo
+     * (attribute option combo).
      *
      * @param attributeOptionCombo is the CategoryOptionCombo.
      * @param period the period to be checked.
@@ -339,7 +334,8 @@
     }
 
     /**
-     * Validate if the DataSet or DataElement is locked based on the input arguments.
+     * Validate if the DataSet or DataElement is locked based on the input
+     * arguments.
      *
      * @param user the current User.
      * @param dataElement the DataElement.
@@ -380,7 +376,8 @@
     }
 
     /**
-     * Validates if the given file resource uid has a valid FileResource associated with.
+     * Validates if the given file resource uid has a valid FileResource
+     * associated with.
      *
      * @param fileResourceUid the uid of the FileResource.
      * @param valueType
@@ -457,8 +454,8 @@
     }
 
     /**
-     * Validates if the given dataValue is valid for the given DataElement, and normalize it if the dataValue is a
-     * boolean type.
+     * Validates if the given dataValue is valid for the given DataElement, and
+     * normalize it if the dataValue is a boolean type.
      *
      * @param dataValue the data value.
      * @param dataElement the data element.
@@ -492,26 +489,7 @@
 
         if ( !categoryOptionComboErrors.isEmpty() )
         {
-<<<<<<< HEAD
-            throw new WebMessageException( conflict( "User does not have write access to category option combo: "
-                + categoryOptionCombo.getUid() + ", errors: " + categoryOptionComboErrors ) );
-        }
-    }
-
-    /**
-     * Checks if the User has write access to the given CategoryOptionCombo (attribute option combo).
-     *
-     * @param user the User.
-     * @param attributeOptionCombo the CategoryOptionCombo.
-     * @throws WebMessageException if the validation fails.
-     */
-    void checkAttributeOptionComboAccess( final User user, final CategoryOptionCombo attributeOptionCombo )
-        throws WebMessageException
-    {
-        final List<String> attributeOptionComboErrors = accessManager.canWriteCached( user, attributeOptionCombo );
-=======
             String arg = String.format( "%s %s", categoryOptionCombo.getUid(), categoryOptionComboErrors );
->>>>>>> 077b0609
 
             throw new IllegalQueryException( new ErrorMessage( ErrorCode.E2031, arg ) );
         }
