package org.hisp.dhis.webapi.controller;

/*
 * Copyright (c) 2004-2020, University of Oslo
 * All rights reserved.
 *
 * Redistribution and use in source and binary forms, with or without
 * modification, are permitted provided that the following conditions are met:
 * Redistributions of source code must retain the above copyright notice, this
 * list of conditions and the following disclaimer.
 *
 * Redistributions in binary form must reproduce the above copyright notice,
 * this list of conditions and the following disclaimer in the documentation
 * and/or other materials provided with the distribution.
 * Neither the name of the HISP project nor the names of its contributors may
 * be used to endorse or promote products derived from this software without
 * specific prior written permission.
 *
 * THIS SOFTWARE IS PROVIDED BY THE COPYRIGHT HOLDERS AND CONTRIBUTORS "AS IS" AND
 * ANY EXPRESS OR IMPLIED WARRANTIES, INCLUDING, BUT NOT LIMITED TO, THE IMPLIED
 * WARRANTIES OF MERCHANTABILITY AND FITNESS FOR A PARTICULAR PURPOSE ARE
 * DISCLAIMED. IN NO EVENT SHALL THE COPYRIGHT OWNER OR CONTRIBUTORS BE LIABLE FOR
 * ANY DIRECT, INDIRECT, INCIDENTAL, SPECIAL, EXEMPLARY, OR CONSEQUENTIAL DAMAGES
 * (INCLUDING, BUT NOT LIMITED TO, PROCUREMENT OF SUBSTITUTE GOODS OR SERVICES;
 * LOSS OF USE, DATA, OR PROFITS; OR BUSINESS INTERRUPTION) HOWEVER CAUSED AND ON
 * ANY THEORY OF LIABILITY, WHETHER IN CONTRACT, STRICT LIABILITY, OR TORT
 * (INCLUDING NEGLIGENCE OR OTHERWISE) ARISING IN ANY WAY OUT OF THE USE OF THIS
 * SOFTWARE, EVEN IF ADVISED OF THE POSSIBILITY OF SUCH DAMAGE.
 */

import com.fasterxml.jackson.databind.ObjectMapper;
import com.google.common.base.Enums;
import com.google.common.base.Joiner;
import com.google.common.base.Optional;
import com.google.common.collect.Lists;
import org.cache2k.Cache;
import org.cache2k.Cache2kBuilder;
import org.hisp.dhis.attribute.AttributeService;
import org.hisp.dhis.cache.HibernateCacheManager;
import org.hisp.dhis.common.BaseIdentifiableObject;
import org.hisp.dhis.common.DhisApiVersion;
import org.hisp.dhis.common.IdentifiableObject;
import org.hisp.dhis.common.IdentifiableObjectManager;
import org.hisp.dhis.common.IdentifiableObjects;
import org.hisp.dhis.common.Pager;
import org.hisp.dhis.common.SubscribableObject;
import org.hisp.dhis.common.UserContext;
import org.hisp.dhis.dxf2.common.OrderParams;
import org.hisp.dhis.dxf2.common.TranslateParams;
import org.hisp.dhis.dxf2.metadata.MetadataExportService;
import org.hisp.dhis.dxf2.metadata.MetadataImportParams;
import org.hisp.dhis.dxf2.metadata.MetadataImportService;
import org.hisp.dhis.dxf2.metadata.collection.CollectionService;
import org.hisp.dhis.dxf2.metadata.feedback.ImportReport;
import org.hisp.dhis.dxf2.metadata.feedback.ImportReportMode;
import org.hisp.dhis.dxf2.webmessage.WebMessage;
import org.hisp.dhis.dxf2.webmessage.WebMessageException;
import org.hisp.dhis.dxf2.webmessage.WebMessageUtils;
import org.hisp.dhis.feedback.ErrorCode;
import org.hisp.dhis.feedback.ErrorReport;
import org.hisp.dhis.feedback.ObjectReport;
import org.hisp.dhis.feedback.Status;
import org.hisp.dhis.feedback.TypeReport;
import org.hisp.dhis.fieldfilter.Defaults;
import org.hisp.dhis.fieldfilter.FieldFilterParams;
import org.hisp.dhis.fieldfilter.FieldFilterService;
import org.hisp.dhis.hibernate.exception.CreateAccessDeniedException;
import org.hisp.dhis.hibernate.exception.DeleteAccessDeniedException;
import org.hisp.dhis.hibernate.exception.ReadAccessDeniedException;
import org.hisp.dhis.hibernate.exception.UpdateAccessDeniedException;
import org.hisp.dhis.importexport.ImportStrategy;
import org.hisp.dhis.node.Node;
import org.hisp.dhis.node.NodeUtils;
import org.hisp.dhis.node.Preset;
import org.hisp.dhis.node.config.InclusionStrategy;
import org.hisp.dhis.node.types.CollectionNode;
import org.hisp.dhis.node.types.ComplexNode;
import org.hisp.dhis.node.types.RootNode;
import org.hisp.dhis.node.types.SimpleNode;
import org.hisp.dhis.patch.Patch;
import org.hisp.dhis.patch.PatchParams;
import org.hisp.dhis.patch.PatchService;
import org.hisp.dhis.query.Order;
import org.hisp.dhis.query.Pagination;
import org.hisp.dhis.query.Query;
import org.hisp.dhis.query.QueryParserException;
import org.hisp.dhis.query.QueryService;
import org.hisp.dhis.render.RenderService;
import org.hisp.dhis.schema.MergeService;
import org.hisp.dhis.schema.Property;
import org.hisp.dhis.schema.Schema;
import org.hisp.dhis.schema.SchemaService;
import org.hisp.dhis.security.acl.AclService;
import org.hisp.dhis.translation.Translation;
import org.hisp.dhis.user.CurrentUserService;
import org.hisp.dhis.user.User;
import org.hisp.dhis.user.UserService;
import org.hisp.dhis.user.UserSettingKey;
import org.hisp.dhis.user.UserSettingService;
import org.hisp.dhis.webapi.mvc.annotation.ApiVersion;
import org.hisp.dhis.webapi.service.ContextService;
import org.hisp.dhis.webapi.service.LinkService;
import org.hisp.dhis.webapi.service.WebMessageService;
import org.hisp.dhis.webapi.utils.ContextUtils;
import org.hisp.dhis.webapi.utils.PaginationUtils;
import org.hisp.dhis.webapi.webdomain.WebMetadata;
import org.hisp.dhis.webapi.webdomain.WebOptions;
import org.springframework.beans.factory.annotation.Autowired;
import org.springframework.beans.factory.annotation.Qualifier;
import org.springframework.http.CacheControl;
import org.springframework.http.HttpStatus;
import org.springframework.http.MediaType;
import org.springframework.util.StringUtils;
import org.springframework.web.bind.annotation.PathVariable;
import org.springframework.web.bind.annotation.RequestMapping;
import org.springframework.web.bind.annotation.RequestMethod;
import org.springframework.web.bind.annotation.RequestParam;
import org.springframework.web.bind.annotation.ResponseBody;
import org.springframework.web.bind.annotation.ResponseStatus;

import javax.servlet.http.HttpServletRequest;
import javax.servlet.http.HttpServletResponse;
import java.io.IOException;
import java.lang.reflect.ParameterizedType;
import java.lang.reflect.Type;
import java.util.ArrayList;
import java.util.HashMap;
import java.util.List;
import java.util.Locale;
import java.util.Map;
import java.util.concurrent.TimeUnit;
import java.util.stream.Collectors;

/**
 * @author Morten Olav Hansen <mortenoh@gmail.com>
 */
@ApiVersion( { DhisApiVersion.DEFAULT, DhisApiVersion.ALL } )
public abstract class AbstractCrudController<T extends IdentifiableObject>
{
    protected static final WebOptions NO_WEB_OPTIONS = new WebOptions( new HashMap<>() );

    protected static final String DEFAULTS = "INCLUDE";

<<<<<<< HEAD
    private Cache<String,Long> paginationCountCache = new Cache2kBuilder<String, Long>() {}
=======
    private Cache<String, Integer> paginationCountCache = new Cache2kBuilder<String, Integer>()
    {
    }
>>>>>>> 3a7508dd
        .expireAfterWrite( 1, TimeUnit.MINUTES )
        .build();

    //--------------------------------------------------------------------------
    // Dependencies
    //--------------------------------------------------------------------------

    @Autowired
    protected IdentifiableObjectManager manager;

    @Autowired
    protected CurrentUserService currentUserService;

    @Autowired
    protected FieldFilterService fieldFilterService;

    @Autowired
    protected AclService aclService;

    @Autowired
    protected SchemaService schemaService;

    @Autowired
    protected LinkService linkService;

    @Autowired
    protected RenderService renderService;

    @Autowired
    protected MetadataImportService importService;

    @Autowired
    protected MetadataExportService exportService;

    @Autowired
    protected ContextService contextService;

    @Autowired
    protected QueryService queryService;

    @Autowired
    protected WebMessageService webMessageService;

    @Autowired
    protected HibernateCacheManager hibernateCacheManager;

    @Autowired
    protected UserSettingService userSettingService;

    @Autowired
    protected CollectionService collectionService;

    @Autowired
    protected MergeService mergeService;

    @Autowired
    protected PatchService patchService;

    @Autowired
    protected AttributeService attributeService;

    @Autowired
    protected ObjectMapper jsonMapper;

    @Autowired
    @Qualifier( "xmlMapper" )
    protected ObjectMapper xmlMapper;

    @Autowired
    protected UserService userService;

    //--------------------------------------------------------------------------
    // GET
    //--------------------------------------------------------------------------

    @RequestMapping( method = RequestMethod.GET )
    public @ResponseBody RootNode getObjectList(
        @RequestParam Map<String, String> rpParameters, OrderParams orderParams,
        HttpServletResponse response, User currentUser ) throws QueryParserException
    {
        List<String> fields = Lists.newArrayList( contextService.getParameterValues( "fields" ) );
        List<String> filters = Lists.newArrayList( contextService.getParameterValues( "filter" ) );
        List<Order> orders = orderParams.getOrders( getSchema() );

        if ( fields.isEmpty() )
        {
            fields.addAll( Preset.defaultPreset().getFields() );
        }

        WebOptions options = new WebOptions( rpParameters );
        WebMetadata metadata = new WebMetadata();

        if ( !aclService.canRead( currentUser, getEntityClass() ) )
        {
            throw new ReadAccessDeniedException( "You don't have the proper permissions to read objects of this type." );
        }

        List<T> entities = getEntityList( metadata, options, filters, orders );

        Pager pager = metadata.getPager();

        if ( options.hasPaging() && pager == null )
        {
            long count;
            if ( options.getOptions().containsKey( "query" ) )
            {
                count = entities.size();
                entities = entities.stream().skip( (options.getPage() - 1) * options.getPageSize() ).limit( options.getPageSize() ).collect( Collectors.toList() );
            }
            else
            {
                count = paginationCountCache.computeIfAbsent( calculatePaginationCountKey(currentUser, filters, options), () -> count( options, filters, orders ) );
            }

            pager = new Pager( options.getPage(), count, options.getPageSize() );
        }

        postProcessResponseEntities( entities, options, rpParameters );

        handleLinksAndAccess( entities, fields, false );

        handleAttributeValues( entities, fields );

//        handleSharingAttributes( entities, fields );

        linkService.generatePagerLinks( pager, getEntityClass() );

        RootNode rootNode = NodeUtils.createMetadata();
        rootNode.getConfig().setInclusionStrategy( getInclusionStrategy( rpParameters.get( "inclusionStrategy" ) ) );

        if ( pager != null )
        {
            rootNode.addChild( NodeUtils.createPager( pager ) );
        }

        rootNode.addChild( fieldFilterService.toCollectionNode( getEntityClass(),
            new FieldFilterParams( entities, fields, Defaults.valueOf( options.get( "defaults", DEFAULTS ) ) ) ) );

        response.setHeader( ContextUtils.HEADER_CACHE_CONTROL, CacheControl.noCache().cachePrivate().getHeaderValue() );

        return rootNode;
    }

    @RequestMapping( value = "/{uid}", method = RequestMethod.GET )
    public @ResponseBody RootNode getObject(
        @PathVariable( "uid" ) String pvUid,
        @RequestParam Map<String, String> rpParameters,
        HttpServletRequest request, HttpServletResponse response ) throws Exception
    {
        User user = currentUserService.getCurrentUser();

        if ( !aclService.canRead( user, getEntityClass() ) )
        {
            throw new ReadAccessDeniedException( "You don't have the proper permissions to read objects of this type." );
        }

        List<String> fields = Lists.newArrayList( contextService.getParameterValues( "fields" ) );
        List<String> filters = Lists.newArrayList( contextService.getParameterValues( "filter" ) );

        if ( fields.isEmpty() )
        {
            fields.add( ":all" );
        }

        response.setHeader( ContextUtils.HEADER_CACHE_CONTROL, CacheControl.noCache().cachePrivate().getHeaderValue() );

        return getObjectInternal( pvUid, rpParameters, filters, fields, user );
    }

    @RequestMapping( value = "/{uid}/{property}", method = RequestMethod.GET )
    public @ResponseBody RootNode getObjectProperty(
        @PathVariable( "uid" ) String pvUid, @PathVariable( "property" ) String pvProperty,
        @RequestParam Map<String, String> rpParameters,
        TranslateParams translateParams,
        HttpServletResponse response ) throws Exception
    {
        User user = currentUserService.getCurrentUser();

        if ( !"translations".equals( pvProperty ) )
        {
            setUserContext( user, translateParams );
        }
        else
        {
            setUserContext( null, new TranslateParams( false ) );
        }

        try
        {
            if ( !aclService.canRead( user, getEntityClass() ) )
            {
                throw new ReadAccessDeniedException( "You don't have the proper permissions to read objects of this type." );
            }

            List<String> fields = Lists.newArrayList( contextService.getParameterValues( "fields" ) );

            if ( fields.isEmpty() )
            {
                fields.add( ":all" );
            }

            String fieldFilter = "[" + Joiner.on( ',' ).join( fields ) + "]";

            response.setHeader( ContextUtils.HEADER_CACHE_CONTROL, CacheControl.noCache().cachePrivate().getHeaderValue() );

            return getObjectInternal( pvUid, rpParameters, Lists.newArrayList(), Lists.newArrayList( pvProperty + fieldFilter ), user );
        }
        finally
        {
            UserContext.reset();
        }
    }

    @RequestMapping( value = "/{uid}/translations", method = RequestMethod.PUT )
    public void replaceTranslations(
        @PathVariable( "uid" ) String pvUid, @RequestParam Map<String, String> rpParameters,
        HttpServletRequest request, HttpServletResponse response ) throws Exception
    {
        WebOptions options = new WebOptions( rpParameters );
        List<T> entities = getEntity( pvUid, options );

        if ( entities.isEmpty() )
        {
            throw new WebMessageException( WebMessageUtils.notFound( getEntityClass(), pvUid ) );
        }

        T persistedObject = entities.get( 0 );

        User user = currentUserService.getCurrentUser();

        if ( !aclService.canUpdate( user, persistedObject ) )
        {
            throw new UpdateAccessDeniedException( "You don't have the proper permissions to update this object." );
        }

        T object = renderService.fromJson( request.getInputStream(), getEntityClass() );

        TypeReport typeReport = new TypeReport( Translation.class );

        List<Translation> objectTranslations = Lists.newArrayList( object.getTranslations() );

        for ( int idx = 0; idx < object.getTranslations().size(); idx++ )
        {
            ObjectReport objectReport = new ObjectReport( Translation.class, idx );
            Translation translation = objectTranslations.get( idx );

            if ( translation.getLocale() == null )
            {
                objectReport.addErrorReport( new ErrorReport( Translation.class, ErrorCode.E4000, "locale" ).setErrorKlass( getEntityClass() ) );
            }

            if ( translation.getProperty() == null )
            {
                objectReport.addErrorReport( new ErrorReport( Translation.class, ErrorCode.E4000, "property" ).setErrorKlass( getEntityClass() ) );
            }

            if ( translation.getValue() == null )
            {
                objectReport.addErrorReport( new ErrorReport( Translation.class, ErrorCode.E4000, "value" ).setErrorKlass( getEntityClass() ) );
            }

            typeReport.addObjectReport( objectReport );

            if ( !objectReport.isEmpty() )
            {
                typeReport.getStats().incIgnored();
            }
        }

        if ( !typeReport.getErrorReports().isEmpty() )
        {
            WebMessage webMessage = WebMessageUtils.typeReport( typeReport );
            webMessageService.send( webMessage, response, request );
            return;
        }

        manager.updateTranslations( persistedObject, object.getTranslations() );
        manager.update( persistedObject );

        response.setStatus( HttpServletResponse.SC_NO_CONTENT );
    }

    @RequestMapping( value = "/{uid}", method = RequestMethod.PATCH )
    @ResponseStatus( value = HttpStatus.NO_CONTENT )
    public void partialUpdateObject(
        @PathVariable( "uid" ) String pvUid, @RequestParam Map<String, String> rpParameters,
        HttpServletRequest request ) throws Exception
    {
        WebOptions options = new WebOptions( rpParameters );
        List<T> entities = getEntity( pvUid, options );

        if ( entities.isEmpty() )
        {
            throw new WebMessageException( WebMessageUtils.notFound( getEntityClass(), pvUid ) );
        }

        T persistedObject = entities.get( 0 );

        User user = currentUserService.getCurrentUser();

        if ( !aclService.canUpdate( user, persistedObject ) )
        {
            throw new UpdateAccessDeniedException( "You don't have the proper permissions to update this object." );
        }

        Patch patch = null;

        if ( isJson( request ) )
        {
            patch = patchService.diff(
                new PatchParams( jsonMapper.readTree( request.getInputStream() ) )
            );
        }
        else if ( isXml( request ) )
        {
            patch = patchService.diff(
                new PatchParams( xmlMapper.readTree( request.getInputStream() ) )
            );
        }

        prePatchEntity( persistedObject );
        patchService.apply( patch, persistedObject );
        manager.update( persistedObject );
        postPatchEntity( persistedObject );
    }

    @RequestMapping( value = "/{uid}/{property}", method = { RequestMethod.PUT, RequestMethod.PATCH } )
    @ResponseStatus( value = HttpStatus.NO_CONTENT )
    public void updateObjectProperty(
        @PathVariable( "uid" ) String pvUid, @PathVariable( "property" ) String pvProperty, @RequestParam Map<String, String> rpParameters,
        HttpServletRequest request ) throws Exception
    {
        WebOptions options = new WebOptions( rpParameters );

        List<T> entities = getEntity( pvUid, options );

        if ( entities.isEmpty() )
        {
            throw new WebMessageException( WebMessageUtils.notFound( getEntityClass(), pvUid ) );
        }

        if ( !getSchema().haveProperty( pvProperty ) )
        {
            throw new WebMessageException( WebMessageUtils.notFound( "Property " + pvProperty + " does not exist on " + getEntityName() ) );
        }

        Property property = getSchema().getProperty( pvProperty );
        T persistedObject = entities.get( 0 );

        if ( !aclService.canUpdate( currentUserService.getCurrentUser(), persistedObject ) )
        {
            throw new UpdateAccessDeniedException( "You don't have the proper permissions to update this object." );
        }

        if ( !property.isWritable() )
        {
            throw new UpdateAccessDeniedException( "This property is read-only." );
        }

        T object = deserialize( request );

        if ( object == null )
        {
            throw new WebMessageException( WebMessageUtils.badRequest( "Unknown payload format." ) );
        }

        Object value = property.getGetterMethod().invoke( object );

        property.getSetterMethod().invoke( persistedObject, value );

        manager.update( persistedObject );
        postPatchEntity( persistedObject );
    }

    @SuppressWarnings( "unchecked" )
    private RootNode getObjectInternal( String uid, Map<String, String> parameters,
        List<String> filters, List<String> fields, User user ) throws Exception
    {
        WebOptions options = new WebOptions( parameters );
        List<T> entities = getEntity( uid, options );

        if ( entities.isEmpty() )
        {
            throw new WebMessageException( WebMessageUtils.notFound( getEntityClass(), uid ) );
        }

        Query query = queryService.getQueryFromUrl( getEntityClass(), filters, new ArrayList<>(),
            getPaginationData( options ), options.getRootJunction() );
        query.setUser( user );
        query.setObjects( entities );
        query.setDefaults( Defaults.valueOf( options.get( "defaults", DEFAULTS ) ) );

        entities = (List<T>) queryService.query( query );

        handleLinksAndAccess( entities, fields, true );

        handleAttributeValues( entities, fields );

//        handleSharingAttributes( entities, fields );

        for ( T entity : entities )
        {
            postProcessResponseEntity( entity, options, parameters );
        }

        CollectionNode collectionNode = fieldFilterService.toCollectionNode( getEntityClass(),
            new FieldFilterParams( entities, fields, Defaults.valueOf( options.get( "defaults", DEFAULTS ) ) )
                .setUser( user ) );

        if ( options.isTrue( "useWrapper" ) || entities.size() > 1 )
        {
            RootNode rootNode = NodeUtils.createMetadata( collectionNode );
            rootNode.getConfig().setInclusionStrategy( getInclusionStrategy( parameters.get( "inclusionStrategy" ) ) );

            return rootNode;
        }
        else
        {
            List<Node> children = collectionNode.getChildren();
            RootNode rootNode;

            if ( !children.isEmpty() )
            {
                rootNode = NodeUtils.createRootNode( children.get( 0 ) );
            }
            else
            {
                rootNode = NodeUtils.createRootNode( new ComplexNode( getSchema().getSingular() ) );
            }

            rootNode.getConfig().setInclusionStrategy( getInclusionStrategy( parameters.get( "inclusionStrategy" ) ) );

            return rootNode;
        }
    }

    //--------------------------------------------------------------------------
    // POST
    //--------------------------------------------------------------------------

    @RequestMapping( method = RequestMethod.POST, consumes = "application/json" )
    public void postJsonObject( HttpServletRequest request, HttpServletResponse response )
        throws Exception
    {
        User user = currentUserService.getCurrentUser();

        if ( !aclService.canCreate( user, getEntityClass() ) )
        {
            throw new CreateAccessDeniedException( "You don't have the proper permissions to create this object." );
        }

        T parsed = deserializeJsonEntity( request, response );
        parsed.getTranslations().clear();

        preCreateEntity( parsed );

        MetadataImportParams params = importService.getParamsFromMap( contextService.getParameterValuesMap() )
            .setImportReportMode( ImportReportMode.FULL )
            .setUser( user )
            .setImportStrategy( ImportStrategy.CREATE )
            .addObject( parsed );

        ImportReport importReport = importService.importMetadata( params );
        ObjectReport objectReport = getObjectReport( importReport );
        WebMessage webMessage = WebMessageUtils.objectReport( objectReport );

        if ( objectReport != null && webMessage.getStatus() == Status.OK )
        {
            String location = contextService.getApiPath() + getSchema().getRelativeApiEndpoint() + "/" + objectReport.getUid();

            webMessage.setHttpStatus( HttpStatus.CREATED );
            response.setHeader( ContextUtils.HEADER_LOCATION, location );
            T entity = manager.get( getEntityClass(), objectReport.getUid() );
            postCreateEntity( entity );
        }
        else
        {
            webMessage.setStatus( Status.ERROR );
        }

        webMessageService.send( webMessage, response, request );
    }

    @RequestMapping( method = RequestMethod.POST, consumes = { "application/xml", "text/xml" } )
    public void postXmlObject( HttpServletRequest request, HttpServletResponse response )
        throws Exception
    {
        User user = currentUserService.getCurrentUser();

        if ( !aclService.canCreate( user, getEntityClass() ) )
        {
            throw new CreateAccessDeniedException( "You don't have the proper permissions to create this object." );
        }

        T parsed = deserializeXmlEntity( request );
        parsed.getTranslations().clear();

        preCreateEntity( parsed );

        MetadataImportParams params = importService.getParamsFromMap( contextService.getParameterValuesMap() )
            .setImportReportMode( ImportReportMode.FULL )
            .setUser( user )
            .setImportStrategy( ImportStrategy.CREATE )
            .addObject( parsed );

        ImportReport importReport = importService.importMetadata( params );
        ObjectReport objectReport = getObjectReport( importReport );
        WebMessage webMessage = WebMessageUtils.objectReport( objectReport );

        if ( objectReport != null && webMessage.getStatus() == Status.OK )
        {
            String location = contextService.getApiPath() + getSchema().getRelativeApiEndpoint() + "/" + objectReport.getUid();

            webMessage.setHttpStatus( HttpStatus.CREATED );
            response.setHeader( ContextUtils.HEADER_LOCATION, location );
            T entity = manager.get( getEntityClass(), objectReport.getUid() );
            postCreateEntity( entity );
        }
        else
        {
            webMessage.setStatus( Status.ERROR );
        }

        webMessageService.send( webMessage, response, request );
    }

    private ObjectReport getObjectReport( ImportReport importReport )
    {
        if ( !importReport.getTypeReports().isEmpty() )
        {
            TypeReport typeReport = importReport.getTypeReports().get( 0 );

            if ( !typeReport.getObjectReports().isEmpty() )
            {
                return typeReport.getObjectReports().get( 0 );
            }
        }

        return null;
    }

    @RequestMapping( value = "/{uid}/favorite", method = RequestMethod.POST )
    @ResponseStatus( HttpStatus.OK )
    public void setAsFavorite( @PathVariable( "uid" ) String pvUid, HttpServletRequest request, HttpServletResponse response ) throws Exception
    {
        if ( !getSchema().isFavoritable() )
        {
            throw new WebMessageException( WebMessageUtils.conflict( "Objects of this class cannot be set as favorite" ) );
        }

        List<T> entity = getEntity( pvUid );

        if ( entity.isEmpty() )
        {
            throw new WebMessageException( WebMessageUtils.notFound( getEntityClass(), pvUid ) );
        }

        T object = entity.get( 0 );
        User user = currentUserService.getCurrentUser();

        object.setAsFavorite( user );
        manager.updateNoAcl( object );

        String message = String.format( "Object '%s' set as favorite for user '%s'", pvUid, user.getUsername() );
        webMessageService.send( WebMessageUtils.ok( message ), response, request );
    }

    @RequestMapping( value = "/{uid}/subscriber", method = RequestMethod.POST )
    @ResponseStatus( HttpStatus.OK )
    @SuppressWarnings( "unchecked" )
    public void subscribe( @PathVariable( "uid" ) String pvUid, HttpServletRequest request, HttpServletResponse response ) throws Exception
    {
        if ( !getSchema().isSubscribable() )
        {
            throw new WebMessageException( WebMessageUtils.conflict( "Objects of this class cannot be subscribed to" ) );
        }

        List<SubscribableObject> entity = (List<SubscribableObject>) getEntity( pvUid );

        if ( entity.isEmpty() )
        {
            throw new WebMessageException( WebMessageUtils.notFound( getEntityClass(), pvUid ) );
        }

        SubscribableObject object = entity.get( 0 );
        User user = currentUserService.getCurrentUser();

        object.subscribe( user );
        manager.updateNoAcl( object );

        String message = String.format( "User '%s' subscribed to object '%s'", user.getUsername(), pvUid );
        webMessageService.send( WebMessageUtils.ok( message ), response, request );
    }

    //--------------------------------------------------------------------------
    // PUT
    //--------------------------------------------------------------------------

    @RequestMapping( value = "/{uid}", method = RequestMethod.PUT, consumes = MediaType.APPLICATION_JSON_VALUE )
    public void putJsonObject( @PathVariable( "uid" ) String pvUid, HttpServletRequest request, HttpServletResponse response ) throws Exception
    {
        List<T> objects = getEntity( pvUid );

        if ( objects.isEmpty() )
        {
            throw new WebMessageException( WebMessageUtils.notFound( getEntityClass(), pvUid ) );
        }

        User user = currentUserService.getCurrentUser();

        if ( !aclService.canUpdate( user, objects.get( 0 ) ) )
        {
            throw new UpdateAccessDeniedException( "You don't have the proper permissions to update this object." );
        }

        T parsed = deserializeJsonEntity( request, response );
        ((BaseIdentifiableObject) parsed).setUid( pvUid );

        preUpdateEntity( objects.get( 0 ), parsed );

        MetadataImportParams params = importService.getParamsFromMap( contextService.getParameterValuesMap() )
            .setImportReportMode( ImportReportMode.FULL )
            .setUser( user )
            .setImportStrategy( ImportStrategy.UPDATE )
            .addObject( parsed );

        ImportReport importReport = importService.importMetadata( params );
        WebMessage webMessage = WebMessageUtils.objectReport( importReport );

        if ( importReport.getStatus() == Status.OK )
        {
            T entity = manager.get( getEntityClass(), pvUid );
            postUpdateEntity( entity );
        }
        else
        {
            webMessage.setStatus( Status.ERROR );
        }

        webMessageService.send( webMessage, response, request );
    }

    @RequestMapping( value = "/{uid}", method = RequestMethod.PUT, consumes = { MediaType.APPLICATION_XML_VALUE, MediaType.TEXT_XML_VALUE } )
    public void putXmlObject( @PathVariable( "uid" ) String pvUid, HttpServletRequest request, HttpServletResponse response ) throws Exception
    {
        List<T> objects = getEntity( pvUid );

        if ( objects.isEmpty() )
        {
            throw new WebMessageException( WebMessageUtils.notFound( getEntityClass(), pvUid ) );
        }

        User user = currentUserService.getCurrentUser();

        if ( !aclService.canUpdate( user, objects.get( 0 ) ) )
        {
            throw new UpdateAccessDeniedException( "You don't have the proper permissions to update this object." );
        }

        T parsed = deserializeXmlEntity( request );
        ((BaseIdentifiableObject) parsed).setUid( pvUid );

        preUpdateEntity( objects.get( 0 ), parsed );

        MetadataImportParams params = importService.getParamsFromMap( contextService.getParameterValuesMap() )
            .setImportReportMode( ImportReportMode.FULL )
            .setUser( user )
            .setImportStrategy( ImportStrategy.UPDATE )
            .addObject( parsed );

        ImportReport importReport = importService.importMetadata( params );
        WebMessage webMessage = WebMessageUtils.objectReport( importReport );

        if ( importReport.getStatus() == Status.OK )
        {
            T entity = manager.get( getEntityClass(), pvUid );
            postUpdateEntity( entity );
        }
        else
        {
            webMessage.setStatus( Status.ERROR );
        }

        webMessageService.send( webMessage, response, request );
    }

    //--------------------------------------------------------------------------
    // DELETE
    //--------------------------------------------------------------------------

    @RequestMapping( value = "/{uid}", method = RequestMethod.DELETE )
    @ResponseStatus( HttpStatus.OK )
    public void deleteObject( @PathVariable( "uid" ) String pvUid, HttpServletRequest request, HttpServletResponse response ) throws Exception
    {
        List<T> objects = getEntity( pvUid );

        if ( objects.isEmpty() )
        {
            throw new WebMessageException( WebMessageUtils.notFound( getEntityClass(), pvUid ) );
        }

        User user = currentUserService.getCurrentUser();

        if ( !aclService.canDelete( user, objects.get( 0 ) ) )
        {
            throw new DeleteAccessDeniedException( "You don't have the proper permissions to delete this object." );
        }

        preDeleteEntity( objects.get( 0 ) );

        MetadataImportParams params = new MetadataImportParams()
            .setImportReportMode( ImportReportMode.FULL )
            .setUser( user )
            .setImportStrategy( ImportStrategy.DELETE )
            .addObject( objects.get( 0 ) );

        ImportReport importReport = importService.importMetadata( params );

        postDeleteEntity();

        webMessageService.send( WebMessageUtils.objectReport( importReport ), response, request );
    }

    @RequestMapping( value = "/{uid}/favorite", method = RequestMethod.DELETE )
    @ResponseStatus( HttpStatus.OK )
    public void removeAsFavorite( @PathVariable( "uid" ) String pvUid, HttpServletRequest request, HttpServletResponse response ) throws Exception
    {
        if ( !getSchema().isFavoritable() )
        {
            throw new WebMessageException( WebMessageUtils.conflict( "Objects of this class cannot be set as favorite" ) );
        }

        List<T> entity = getEntity( pvUid );

        if ( entity.isEmpty() )
        {
            throw new WebMessageException( WebMessageUtils.notFound( getEntityClass(), pvUid ) );
        }

        T object = entity.get( 0 );
        User user = currentUserService.getCurrentUser();

        object.removeAsFavorite( user );
        manager.updateNoAcl( object );

        String message = String.format( "Object '%s' removed as favorite for user '%s'", pvUid, user.getUsername() );
        webMessageService.send( WebMessageUtils.ok( message ), response, request );
    }

    @RequestMapping( value = "/{uid}/subscriber", method = RequestMethod.DELETE )
    @ResponseStatus( HttpStatus.OK )
    @SuppressWarnings( "unchecked" )
    public void unsubscribe( @PathVariable( "uid" ) String pvUid, HttpServletRequest request, HttpServletResponse response ) throws Exception
    {
        if ( !getSchema().isSubscribable() )
        {
            throw new WebMessageException( WebMessageUtils.conflict( "Objects of this class cannot be subscribed to" ) );
        }

        List<SubscribableObject> entity = (List<SubscribableObject>) getEntity( pvUid );

        if ( entity.isEmpty() )
        {
            throw new WebMessageException( WebMessageUtils.notFound( getEntityClass(), pvUid ) );
        }

        SubscribableObject object = entity.get( 0 );
        User user = currentUserService.getCurrentUser();

        object.unsubscribe( user );
        manager.updateNoAcl( object );

        String message = String.format( "User '%s' removed as subscriber of object '%s'", user.getUsername(), pvUid );
        webMessageService.send( WebMessageUtils.ok( message ), response, request );
    }

    //--------------------------------------------------------------------------
    // Identifiable object collections add, delete
    //--------------------------------------------------------------------------

    @RequestMapping( value = "/{uid}/{property}/{itemId}", method = RequestMethod.GET )
    public @ResponseBody RootNode getCollectionItem(
        @PathVariable( "uid" ) String pvUid,
        @PathVariable( "property" ) String pvProperty,
        @PathVariable( "itemId" ) String pvItemId,
        @RequestParam Map<String, String> parameters,
        TranslateParams translateParams,
        HttpServletResponse response ) throws Exception
    {
        User user = currentUserService.getCurrentUser();
        setUserContext( user, translateParams );

        try
        {
            if ( !aclService.canRead( user, getEntityClass() ) )
            {
                throw new ReadAccessDeniedException( "You don't have the proper permissions to read objects of this type." );
            }

            RootNode rootNode = getObjectInternal( pvUid, parameters, Lists.newArrayList(), Lists.newArrayList( pvProperty + "[:all]" ), user );

            // TODO optimize this using field filter (collection filtering)
            if ( !rootNode.getChildren().isEmpty() && rootNode.getChildren().get( 0 ).isCollection() )
            {
                rootNode.getChildren().get( 0 ).getChildren().stream().filter( Node::isComplex ).forEach( node ->
                {
                    node.getChildren().stream()
                        .filter( child -> child.isSimple() && child.getName().equals( "id" ) && !((SimpleNode) child).getValue().equals( pvItemId ) )
                        .forEach( child -> rootNode.getChildren().get( 0 ).removeChild( node ) );
                } );
            }

            if ( rootNode.getChildren().isEmpty() || rootNode.getChildren().get( 0 ).getChildren().isEmpty() )
            {
                throw new WebMessageException( WebMessageUtils.notFound( pvProperty + " with ID " + pvItemId + " could not be found." ) );
            }

            response.setHeader( ContextUtils.HEADER_CACHE_CONTROL, CacheControl.noCache().cachePrivate().getHeaderValue() );

            return rootNode;
        }
        finally
        {
            UserContext.reset();
        }
    }

    @RequestMapping( value = "/{uid}/{property}", method = RequestMethod.POST, consumes = MediaType.APPLICATION_JSON_VALUE )
    public void addCollectionItemsJson(
        @PathVariable( "uid" ) String pvUid,
        @PathVariable( "property" ) String pvProperty,
        HttpServletRequest request ) throws Exception
    {
        List<T> objects = getEntity( pvUid );
        IdentifiableObjects identifiableObjects = renderService.fromJson( request.getInputStream(), IdentifiableObjects.class );

        collectionService.delCollectionItems( objects.get( 0 ), pvProperty, Lists.newArrayList( identifiableObjects.getDeletions() ) );
        collectionService.addCollectionItems( objects.get( 0 ), pvProperty, Lists.newArrayList( identifiableObjects.getAdditions() ) );
    }

    @RequestMapping( value = "/{uid}/{property}", method = RequestMethod.POST, consumes = MediaType.APPLICATION_XML_VALUE )
    public void addCollectionItemsXml(
        @PathVariable( "uid" ) String pvUid,
        @PathVariable( "property" ) String pvProperty,
        HttpServletRequest request ) throws Exception
    {
        List<T> objects = getEntity( pvUid );
        IdentifiableObjects identifiableObjects = renderService.fromXml( request.getInputStream(), IdentifiableObjects.class );

        collectionService.delCollectionItems( objects.get( 0 ), pvProperty, Lists.newArrayList( identifiableObjects.getDeletions() ) );
        collectionService.addCollectionItems( objects.get( 0 ), pvProperty, Lists.newArrayList( identifiableObjects.getAdditions() ) );
    }

    @RequestMapping( value = "/{uid}/{property}", method = RequestMethod.PUT, consumes = MediaType.APPLICATION_JSON_VALUE )
    public void replaceCollectionItemsJson(
        @PathVariable( "uid" ) String pvUid,
        @PathVariable( "property" ) String pvProperty,
        HttpServletRequest request ) throws Exception
    {
        List<T> objects = getEntity( pvUid );
        IdentifiableObjects identifiableObjects = renderService.fromJson( request.getInputStream(), IdentifiableObjects.class );

        collectionService.clearCollectionItems( objects.get( 0 ), pvProperty );
        collectionService.addCollectionItems( objects.get( 0 ), pvProperty, Lists.newArrayList( identifiableObjects.getIdentifiableObjects() ) );
    }

    @RequestMapping( value = "/{uid}/{property}", method = RequestMethod.PUT, consumes = MediaType.APPLICATION_XML_VALUE )
    public void replaceCollectionItemsXml(
        @PathVariable( "uid" ) String pvUid,
        @PathVariable( "property" ) String pvProperty,
        HttpServletRequest request ) throws Exception
    {
        List<T> objects = getEntity( pvUid );
        IdentifiableObjects identifiableObjects = renderService.fromXml( request.getInputStream(), IdentifiableObjects.class );

        collectionService.clearCollectionItems( objects.get( 0 ), pvProperty );
        collectionService.addCollectionItems( objects.get( 0 ), pvProperty, Lists.newArrayList( identifiableObjects.getIdentifiableObjects() ) );
    }

    @RequestMapping( value = "/{uid}/{property}/{itemId}", method = RequestMethod.POST )
    public void addCollectionItem(
        @PathVariable( "uid" ) String pvUid,
        @PathVariable( "property" ) String pvProperty,
        @PathVariable( "itemId" ) String pvItemId,
        HttpServletResponse response ) throws Exception
    {
        List<T> objects = getEntity( pvUid );
        response.setStatus( HttpServletResponse.SC_NO_CONTENT );

        if ( objects.isEmpty() )
        {
            throw new WebMessageException( WebMessageUtils.notFound( getEntityClass(), pvUid ) );
        }

        collectionService.addCollectionItems( objects.get( 0 ), pvProperty, Lists.newArrayList( new BaseIdentifiableObject( pvItemId, "", "" ) ) );
    }

    @RequestMapping( value = "/{uid}/{property}", method = RequestMethod.DELETE, consumes = MediaType.APPLICATION_JSON_VALUE )
    public void deleteCollectionItemsJson(
        @PathVariable( "uid" ) String pvUid,
        @PathVariable( "property" ) String pvProperty,
        HttpServletRequest request ) throws Exception
    {
        List<T> objects = getEntity( pvUid );
        IdentifiableObjects identifiableObjects = renderService.fromJson( request.getInputStream(), IdentifiableObjects.class );

        collectionService.delCollectionItems( objects.get( 0 ), pvProperty, Lists.newArrayList( identifiableObjects.getIdentifiableObjects() ) );
    }

    @RequestMapping( value = "/{uid}/{property}", method = RequestMethod.DELETE, consumes = MediaType.APPLICATION_XML_VALUE )
    public void deleteCollectionItemsXml(
        @PathVariable( "uid" ) String pvUid,
        @PathVariable( "property" ) String pvProperty,
        HttpServletRequest request ) throws Exception
    {
        List<T> objects = getEntity( pvUid );
        IdentifiableObjects identifiableObjects = renderService.fromXml( request.getInputStream(), IdentifiableObjects.class );

        collectionService.delCollectionItems( objects.get( 0 ), pvProperty, Lists.newArrayList( identifiableObjects.getIdentifiableObjects() ) );
    }

    @RequestMapping( value = "/{uid}/{property}/{itemId}", method = RequestMethod.DELETE )
    public void deleteCollectionItem(
        @PathVariable( "uid" ) String pvUid,
        @PathVariable( "property" ) String pvProperty,
        @PathVariable( "itemId" ) String pvItemId,
        HttpServletResponse response ) throws Exception
    {
        List<T> objects = getEntity( pvUid );
        response.setStatus( HttpServletResponse.SC_NO_CONTENT );

        if ( objects.isEmpty() )
        {
            throw new WebMessageException( WebMessageUtils.notFound( getEntityClass(), pvUid ) );
        }

        collectionService.delCollectionItems( objects.get( 0 ), pvProperty, Lists.newArrayList( new BaseIdentifiableObject( pvItemId, "", "" ) ) );
    }

    //--------------------------------------------------------------------------
    // Hooks
    //--------------------------------------------------------------------------

    protected T deserializeJsonEntity( HttpServletRequest request, HttpServletResponse response ) throws IOException
    {
        return renderService.fromJson( request.getInputStream(), getEntityClass() );
    }

    protected T deserializeXmlEntity( HttpServletRequest request ) throws IOException
    {
        return renderService.fromXml( request.getInputStream(), getEntityClass() );
    }

    /**
     * Override to process entities after it has been retrieved from
     * storage and before it is returned to the view. Entities is null-safe.
     */
    protected void postProcessResponseEntities( List<T> entityList, WebOptions options, Map<String, String> parameters )
    {
    }

    /**
     * Override to process a single entity after it has been retrieved from
     * storage and before it is returned to the view. Entity is null-safe.
     */
    protected void postProcessResponseEntity( T entity, WebOptions options, Map<String, String> parameters ) throws Exception
    {
    }

    protected void preCreateEntity( T entity )
    {
    }

    protected void postCreateEntity( T entity )
    {
    }

    protected void preUpdateEntity( T entity, T newEntity )
    {
    }

    protected void postUpdateEntity( T entity )
    {
    }

    protected void preDeleteEntity( T entity ) throws Exception
    {
    }

    protected void postDeleteEntity()
    {
    }

    protected void prePatchEntity( T entity ) throws Exception
    {
    }

    protected void postPatchEntity( T entity )
    {
    }

    //--------------------------------------------------------------------------
    // Helpers
    //--------------------------------------------------------------------------

    protected void setUserContext( TranslateParams translateParams )
    {
        setUserContext( currentUserService.getCurrentUser(), translateParams );
    }

    protected void setUserContext( User user, TranslateParams translateParams )
    {
        Locale dbLocale = getLocaleWithDefault( translateParams );
        UserContext.setUser( user );
        UserContext.setUserSetting( UserSettingKey.DB_LOCALE, dbLocale );
    }

    protected Locale getLocaleWithDefault( TranslateParams translateParams )
    {
        return translateParams.isTranslate() ?
            translateParams.getLocaleWithDefault( (Locale) userSettingService.getUserSetting( UserSettingKey.DB_LOCALE ) ) : null;
    }

    protected Pagination getPaginationData( WebOptions options )
    {
        return PaginationUtils.getPaginationData( options );
    }

    @SuppressWarnings( "unchecked" )
    protected List<T> getEntityList( WebMetadata metadata, WebOptions options, List<String> filters, List<Order> orders )
        throws QueryParserException
    {
        List<T> entityList;
        Query query = queryService.getQueryFromUrl( getEntityClass(), filters, orders, getPaginationData( options ), options.getRootJunction(),
            options.isTrue( "restrictToCaptureScope" ) );
        query.setDefaultOrder();
        query.setDefaults( Defaults.valueOf( options.get( "defaults", DEFAULTS ) ) );

        if ( options.getOptions().containsKey( "query" ) )
        {
            entityList = Lists.newArrayList( manager.filter( getEntityClass(), options.getOptions().get( "query" ) ) );
        }
        else
        {
            entityList = (List<T>) queryService.query( query );
        }

        return entityList;
    }

<<<<<<< HEAD
    private long count( WebMetadata metadata, WebOptions options, List<String> filters, List<Order> orders )
=======
    private int count( WebOptions options, List<String> filters, List<Order> orders )
>>>>>>> 3a7508dd
    {
        Query query = queryService.getQueryFromUrl( getEntityClass(), filters, orders, new Pagination(),
            options.getRootJunction(), options.isTrue( "restrictToCaptureScope" ) );
        return queryService.count( query );
    }

    private List<T> getEntity( String uid )
    {
        return getEntity( uid, NO_WEB_OPTIONS );
    }

    protected List<T> getEntity( String uid, WebOptions options )
    {
        ArrayList<T> list = new ArrayList<>();
        java.util.Optional<T> identifiableObject = java.util.Optional.ofNullable( manager.getNoAcl( getEntityClass(), uid ) );

        identifiableObject.ifPresent( list::add );

        return list; //TODO consider ACL
    }

    private Schema schema;

    protected Schema getSchema()
    {
        if ( schema == null )
        {
            schema = schemaService.getDynamicSchema( getEntityClass() );
        }

        return schema;
    }

    protected Schema getSchema( Class<?> klass )
    {
        return schemaService.getDynamicSchema( klass );
    }

    private boolean fieldsContains( String match, List<String> fields )
    {
        for ( String field : fields )
        {
            // for now assume href/access if * or preset is requested
            if ( field.contains( match ) || field.equals( "*" ) || field.startsWith( ":" ) )
            {
                return true;
            }
        }

        return false;
    }

    protected boolean hasHref( List<String> fields )
    {
        return fieldsContains( "href", fields );
    }

    protected boolean hasAccess( List<String> fields )
    {
        return fieldsContains( "access", fields );
    }

    protected void handleLinksAndAccess( List<T> entityList, List<String> fields, boolean deep )
    {
        boolean generateLinks = hasHref( fields );

        if ( generateLinks )
        {
            linkService.generateLinks( entityList, deep );
        }
    }

    protected void handleAttributeValues( List<T> entityList, List<String> fields )
    {
        List<String> hasAttributeValues = fields.stream().filter( field -> field.contains( "attributeValues" ) )
            .collect( Collectors.toList() );

        if ( !hasAttributeValues.isEmpty() )
        {
            attributeService.generateAttributes( entityList );
        }
    }

//    protected void handleSharingAttributes(  List<T> entityList, List<String> fields )
//    {
//        List<String> hasUser = fields.stream().filter( field -> field.contains( "user" ) || fields.contains( ":all" ) )
//            .collect( Collectors.toList() );
//
//        if ( !hasUser.isEmpty() )
//        {
//            entityList.forEach( entity -> {
//                System.out.println( "entity.getSharing().getOwner() = " + entity.getSharing().getOwner() );
//                User user = userService.getUser( entity.getSharing().getOwner() );
//                System.out.println( "userService.getUser( entity.getSharing().getOwner() ) = " + user );
//                entity.setUser( user );
//            } );
//        }
//
//    }

    private InclusionStrategy.Include getInclusionStrategy( String inclusionStrategy )
    {
        if ( inclusionStrategy != null )
        {
            Optional<InclusionStrategy.Include> optional = Enums.getIfPresent( InclusionStrategy.Include.class, inclusionStrategy );

            if ( optional.isPresent() )
            {
                return optional.get();
            }
        }

        return InclusionStrategy.Include.NON_NULL;
    }

    /**
     * Serializes an object, tries to guess output format using this order.
     *
     * @param request  HttpServletRequest from current session
     * @param response HttpServletResponse from current session
     * @param object   Object to serialize
     */
    protected void serialize( HttpServletRequest request, HttpServletResponse response, Object object ) throws IOException
    {
        String type = request.getHeader( "Accept" );
        type = !StringUtils.isEmpty( type ) ? type : request.getContentType();
        type = !StringUtils.isEmpty( type ) ? type : MediaType.APPLICATION_JSON_VALUE;

        // allow type to be overridden by path extension
        if ( request.getPathInfo().endsWith( ".json" ) )
        {
            type = MediaType.APPLICATION_JSON_VALUE;
        }
        else if ( request.getPathInfo().endsWith( ".xml" ) )
        {
            type = MediaType.APPLICATION_XML_VALUE;
        }

        if ( isCompatibleWith( type, MediaType.APPLICATION_JSON ) )
        {
            renderService.toJson( response.getOutputStream(), object );
        }
        else if ( isCompatibleWith( type, MediaType.APPLICATION_XML ) )
        {
            renderService.toXml( response.getOutputStream(), object );
        }
    }

    /**
     * Deserializes a payload from the request, handles JSON/XML payloads
     *
     * @param request HttpServletRequest from current session
     * @return Parsed entity or null if invalid type
     */
    protected T deserialize( HttpServletRequest request ) throws IOException
    {
        String type = request.getContentType();
        type = !StringUtils.isEmpty( type ) ? type : MediaType.APPLICATION_JSON_VALUE;

        // allow type to be overridden by path extension
        if ( request.getPathInfo().endsWith( ".json" ) )
        {
            type = MediaType.APPLICATION_JSON_VALUE;
        }
        else if ( request.getPathInfo().endsWith( ".xml" ) )
        {
            type = MediaType.APPLICATION_XML_VALUE;
        }

        if ( isCompatibleWith( type, MediaType.APPLICATION_JSON ) )
        {
            return renderService.fromJson( request.getInputStream(), getEntityClass() );
        }
        else if ( isCompatibleWith( type, MediaType.APPLICATION_XML ) )
        {
            return renderService.fromXml( request.getInputStream(), getEntityClass() );
        }

        return null;
    }

    /**
     * Are we receiving JSON data?
     *
     * @param request HttpServletRequest from current session
     * @return true if JSON compatible
     */
    protected boolean isJson( HttpServletRequest request )
    {
        String type = request.getContentType();
        type = !StringUtils.isEmpty( type ) ? type : MediaType.APPLICATION_JSON_VALUE;

        // allow type to be overridden by path extension
        if ( request.getPathInfo().endsWith( ".json" ) )
        {
            type = MediaType.APPLICATION_JSON_VALUE;
        }

        return isCompatibleWith( type, MediaType.APPLICATION_JSON );
    }

    /**
     * Are we receiving XML data?
     *
     * @param request HttpServletRequest from current session
     * @return true if XML compatible
     */
    protected boolean isXml( HttpServletRequest request )
    {
        String type = request.getContentType();
        type = !StringUtils.isEmpty( type ) ? type : MediaType.APPLICATION_JSON_VALUE;

        // allow type to be overridden by path extension
        if ( request.getPathInfo().endsWith( ".xml" ) )
        {
            type = MediaType.APPLICATION_XML_VALUE;
        }

        return isCompatibleWith( type, MediaType.APPLICATION_XML );
    }

    protected boolean isCompatibleWith( String type, MediaType mediaType )
    {
        try
        {
            return !StringUtils.isEmpty( type ) && MediaType.parseMediaType( type ).isCompatibleWith( mediaType );
        }
        catch ( Exception ignored )
        {
        }

        return false;
    }

    //--------------------------------------------------------------------------
    // Reflection helpers
    //--------------------------------------------------------------------------

    private Class<T> entityClass;

    private String entityName;

    private String entitySimpleName;

    @SuppressWarnings( "unchecked" )
    protected Class<T> getEntityClass()
    {
        if ( entityClass == null )
        {
            Type[] actualTypeArguments = ((ParameterizedType) getClass().getGenericSuperclass()).getActualTypeArguments();
            entityClass = (Class<T>) actualTypeArguments[0];
        }

        return entityClass;
    }

    protected String getEntityName()
    {
        if ( entityName == null )
        {
            entityName = getEntityClass().getName();
        }

        return entityName;
    }

    protected String getEntitySimpleName()
    {
        if ( entitySimpleName == null )
        {
            entitySimpleName = getEntityClass().getSimpleName();
        }

        return entitySimpleName;
    }

    private String calculatePaginationCountKey( User currentUser, List<String> filters, WebOptions options )
    {
        return currentUser.getUsername() + "." + getEntityName() + "." + String.join( "|", filters ) + "."
            + options.getRootJunction().name() + options.get( "restrictToCaptureScope" );
    }
}<|MERGE_RESOLUTION|>--- conflicted
+++ resolved
@@ -141,13 +141,7 @@
 
     protected static final String DEFAULTS = "INCLUDE";
 
-<<<<<<< HEAD
-    private Cache<String,Long> paginationCountCache = new Cache2kBuilder<String, Long>() {}
-=======
-    private Cache<String, Integer> paginationCountCache = new Cache2kBuilder<String, Integer>()
-    {
-    }
->>>>>>> 3a7508dd
+    private Cache<String, Long> paginationCountCache = new Cache2kBuilder<String, Long>() {}
         .expireAfterWrite( 1, TimeUnit.MINUTES )
         .build();
 
@@ -1198,11 +1192,7 @@
         return entityList;
     }
 
-<<<<<<< HEAD
-    private long count( WebMetadata metadata, WebOptions options, List<String> filters, List<Order> orders )
-=======
     private int count( WebOptions options, List<String> filters, List<Order> orders )
->>>>>>> 3a7508dd
     {
         Query query = queryService.getQueryFromUrl( getEntityClass(), filters, orders, new Pagination(),
             options.getRootJunction(), options.isTrue( "restrictToCaptureScope" ) );
