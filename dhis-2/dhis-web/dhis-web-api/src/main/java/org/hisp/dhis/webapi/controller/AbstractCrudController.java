--- conflicted
+++ resolved
@@ -289,11 +289,6 @@
 
         handleAttributeValues( entities, fields );
 
-<<<<<<< HEAD
-=======
-        // handleSharingAttributes( entities, fields );
-
->>>>>>> da05f641
         linkService.generatePagerLinks( pager, getEntityClass() );
 
         RootNode rootNode = NodeUtils.createMetadata();
@@ -580,11 +575,6 @@
 
         handleAttributeValues( entities, fields );
 
-<<<<<<< HEAD
-=======
-        // handleSharingAttributes( entities, fields );
-
->>>>>>> da05f641
         for ( T entity : entities )
         {
             postProcessResponseEntity( entity, options, parameters );
@@ -1450,30 +1440,6 @@
         }
     }
 
-<<<<<<< HEAD
-=======
-    // protected void handleSharingAttributes( List<T> entityList, List<String>
-    // fields )
-    // {
-    // List<String> hasUser = fields.stream().filter( field -> field.contains(
-    // "user" ) || fields.contains( ":all" ) )
-    // .collect( Collectors.toList() );
-    //
-    // if ( !hasUser.isEmpty() )
-    // {
-    // entityList.forEach( entity -> {
-    // System.out.println( "entity.getSharing().getOwner() = " +
-    // entity.getSharing().getOwner() );
-    // User user = userService.getUser( entity.getSharing().getOwner() );
-    // System.out.println( "userService.getUser( entity.getSharing().getOwner()
-    // ) = " + user );
-    // entity.setUser( user );
-    // } );
-    // }
-    //
-    // }
-
->>>>>>> da05f641
     private InclusionStrategy.Include getInclusionStrategy( String inclusionStrategy )
     {
         if ( inclusionStrategy != null )
