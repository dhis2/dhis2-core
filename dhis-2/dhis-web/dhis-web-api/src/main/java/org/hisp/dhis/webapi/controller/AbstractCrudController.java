--- conflicted
+++ resolved
@@ -660,10 +660,7 @@
 
     @RequestMapping( value = "/{uid}/subscriber", method = RequestMethod.POST )
     @ResponseStatus( HttpStatus.OK )
-<<<<<<< HEAD
-=======
     @SuppressWarnings("unchecked")
->>>>>>> 2f3cfffc
     public void subscribe( @PathVariable( "uid" ) String pvUid, HttpServletRequest request, HttpServletResponse response ) throws Exception
     {
         if ( !getSchema().isSubscribable() )
@@ -845,10 +842,7 @@
 
     @RequestMapping( value = "/{uid}/subscriber", method = RequestMethod.DELETE )
     @ResponseStatus( HttpStatus.OK )
-<<<<<<< HEAD
-=======
     @SuppressWarnings("unchecked")
->>>>>>> 2f3cfffc
     public void unsubscribe( @PathVariable( "uid" ) String pvUid, HttpServletRequest request, HttpServletResponse response ) throws Exception
     {
         if ( !getSchema().isSubscribable() )
