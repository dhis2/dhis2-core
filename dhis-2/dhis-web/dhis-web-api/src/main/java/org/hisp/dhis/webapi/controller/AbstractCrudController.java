--- conflicted
+++ resolved
@@ -663,37 +663,6 @@
         webMessageService.send( WebMessageUtils.ok( message ), response, request );
     }
 
-    @RequestMapping( value = "/{uid}/subscriber", method = RequestMethod.POST )
-    @ResponseStatus( HttpStatus.OK )
-    public void subscribe( @PathVariable( "uid" ) String pvUid, HttpServletRequest request, HttpServletResponse response ) throws Exception
-    {
-        if ( !getSchema().isSubscribable() )
-        {
-            throw new WebMessageException( WebMessageUtils.conflict( "Objects of this class cannot be subscribed to" ) );
-        }
-
-        List<SubscribableObject> entity = (List<SubscribableObject>) getEntity( pvUid );
-
-        if ( entity.isEmpty() )
-        {
-            throw new WebMessageException( WebMessageUtils.notFound( getEntityClass(), pvUid ) );
-        }
-
-        SubscribableObject object = entity.get( 0 );
-        User user = currentUserService.getCurrentUser();
-
-        if ( user == null )
-        {
-            throw new WebMessageException( WebMessageUtils.conflict( "No current user found" ) );
-        }
-
-        object.subscribe( user );
-        manager.updateNoAcl( object );
-
-        String message = String.format( "User '%s' subscribed to object '%s'", user.getUsername(), pvUid );
-        webMessageService.send( WebMessageUtils.ok( message ), response, request );
-    }
-
     //--------------------------------------------------------------------------
     // PUT
     //--------------------------------------------------------------------------
@@ -849,16 +818,11 @@
 
         object.removeAsFavorite( user );
         manager.updateNoAcl( object );
-<<<<<<< HEAD
-        
-=======
-
->>>>>>> f25cca58
+
         String message = String.format( "Object '%s' removed as favorite for user '%s'", pvUid, user.getUsername() );
         webMessageService.send( WebMessageUtils.ok( message ), response, request );
     }
 
-<<<<<<< HEAD
     @RequestMapping( value = "/{uid}/subscriber", method = RequestMethod.DELETE )
     @ResponseStatus( HttpStatus.OK )
     public void unsubscribe( @PathVariable( "uid" ) String pvUid, HttpServletRequest request, HttpServletResponse response ) throws Exception
@@ -890,8 +854,6 @@
         webMessageService.send( WebMessageUtils.ok( message ), response, request );
     }
 
-=======
->>>>>>> f25cca58
     //--------------------------------------------------------------------------
     // Identifiable object collections add, delete
     //--------------------------------------------------------------------------
