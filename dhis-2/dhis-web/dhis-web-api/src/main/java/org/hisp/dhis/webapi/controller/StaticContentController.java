package org.hisp.dhis.webapi.controller;

/*
 * Copyright (c) 2004-2019, University of Oslo
 * All rights reserved.
 *
 * Redistribution and use in source and binary forms, with or without
 * modification, are permitted provided that the following conditions are met:
 * Redistributions of source code must retain the above copyright notice, this
 * list of conditions and the following disclaimer.
 *
 * Redistributions in binary form must reproduce the above copyright notice,
 * this list of conditions and the following disclaimer in the documentation
 * and/or other materials provided with the distribution.
 * Neither the name of the HISP project nor the names of its contributors may
 * be used to endorse or promote products derived from this software without
 * specific prior written permission.
 *
 * THIS SOFTWARE IS PROVIDED BY THE COPYRIGHT HOLDERS AND CONTRIBUTORS "AS IS" AND
 * ANY EXPRESS OR IMPLIED WARRANTIES, INCLUDING, BUT NOT LIMITED TO, THE IMPLIED
 * WARRANTIES OF MERCHANTABILITY AND FITNESS FOR A PARTICULAR PURPOSE ARE
 * DISCLAIMED. IN NO EVENT SHALL THE COPYRIGHT OWNER OR CONTRIBUTORS BE LIABLE FOR
 * ANY DIRECT, INDIRECT, INCIDENTAL, SPECIAL, EXEMPLARY, OR CONSEQUENTIAL DAMAGES
 * (INCLUDING, BUT NOT LIMITED TO, PROCUREMENT OF SUBSTITUTE GOODS OR SERVICES;
 * LOSS OF USE, DATA, OR PROFITS; OR BUSINESS INTERRUPTION) HOWEVER CAUSED AND ON
 * ANY THEORY OF LIABILITY, WHETHER IN CONTRACT, STRICT LIABILITY, OR TORT
 * (INCLUDING NEGLIGENCE OR OTHERWISE) ARISING IN ANY WAY OUT OF THE USE OF THIS
 * SOFTWARE, EVEN IF ADVISED OF THE POSSIBILITY OF SUCH DAMAGE.
 */

import static com.google.common.base.Preconditions.checkNotNull;

import java.io.IOException;
import java.io.InputStream;
import java.util.Map;
import java.util.NoSuchElementException;
import java.util.Optional;

import javax.servlet.http.HttpServletRequest;
import javax.servlet.http.HttpServletResponse;

import com.google.api.client.util.IOUtils;
import org.apache.commons.logging.Log;
import org.apache.commons.logging.LogFactory;
import org.hisp.dhis.common.DhisApiVersion;
import org.hisp.dhis.dxf2.webmessage.WebMessage;
import org.hisp.dhis.dxf2.webmessage.WebMessageException;
import org.hisp.dhis.dxf2.webmessage.WebMessageUtils;
import org.hisp.dhis.feedback.Status;
import org.hisp.dhis.fileresource.*;
import org.hisp.dhis.setting.SettingKey;
import org.hisp.dhis.setting.StyleManager;
import org.hisp.dhis.setting.SystemSettingManager;
import org.hisp.dhis.webapi.mvc.annotation.ApiVersion;
import org.hisp.dhis.webapi.utils.ContextUtils;
import org.hisp.dhis.webapi.utils.FileResourceUtils;
import org.jclouds.ContextBuilder;
import org.jclouds.blobstore.BlobStore;
import org.jclouds.blobstore.BlobStoreContext;
import org.jclouds.blobstore.domain.Blob;
import org.springframework.beans.factory.annotation.Autowired;
import org.springframework.http.HttpStatus;
import org.springframework.http.MediaType;
import org.springframework.security.access.prepost.PreAuthorize;
import org.springframework.stereotype.Controller;
import org.springframework.util.MimeType;
import org.springframework.util.MimeTypeUtils;
import org.springframework.web.bind.annotation.*;
import org.springframework.web.multipart.MultipartFile;

import com.google.common.collect.ImmutableMap;
import com.google.common.io.ByteSource;
import sun.nio.ch.IOUtil;

/**
 * Serves and uploads custom images for the logo on the front page (logo_front)
 * and for the logo on the top banner (logo_banner).
 *
 * @author Stian Sandvold
 */
@Controller
@RequestMapping( "/staticContent" )
@ApiVersion( { DhisApiVersion.DEFAULT, DhisApiVersion.ALL } )
public class StaticContentController
{
    private static final Log log = LogFactory.getLog( StaticContentController.class );

    private SystemSettingManager systemSettingManager;

    private StyleManager styleManager;

    private FileResourceContentStore contentStore;

    protected static final String LOGO_BANNER = "logo_banner";

    protected static final String LOGO_FRONT = "logo_front";

    private static final FileResourceDomain DEFAULT_RESOURCE_DOMAIN = FileResourceDomain.DOCUMENT;

<<<<<<< HEAD
    private static final Map<String, SettingKey> KEY_WHITELIST_MAP = ImmutableMap.<String, SettingKey>builder()
        .put( LOGO_BANNER, SettingKey.USE_CUSTOM_LOGO_BANNER ).put( LOGO_FRONT, SettingKey.USE_CUSTOM_LOGO_FRONT )
        .build();
=======
    private static final Map<String, SettingKey> KEY_WHITELIST_MAP = ImmutableMap.of(
        LOGO_BANNER, SettingKey.USE_CUSTOM_LOGO_BANNER,
        LOGO_FRONT, SettingKey.USE_CUSTOM_LOGO_FRONT );
>>>>>>> 6735a6f3

    @Autowired
    public StaticContentController(
        SystemSettingManager systemSettingManager,
        StyleManager styleManager,
        JCloudsFileResourceContentStore contentStore
    )
    {
        checkNotNull( systemSettingManager );
        checkNotNull( styleManager );
        checkNotNull( contentStore );
        this.systemSettingManager = systemSettingManager;
        this.styleManager = styleManager;
        this.contentStore = contentStore;
    }

    /**
     * Serves the PNG associated with the key. If custom logo is not used the
     * request will redirect to the default.
     *
     * @param key key associated with the file.
     */
    @RequestMapping( value = "/{key}", method = RequestMethod.GET )
    public void getStaticContent(
        @PathVariable( "key" ) String key, HttpServletRequest request,
        HttpServletResponse response
    )
        throws WebMessageException
    {
        if ( !KEY_WHITELIST_MAP.containsKey( key ) )
        {
            throw new WebMessageException( WebMessageUtils.notFound( "Key does not exist." ) );
        }

        boolean useCustomFile = (boolean) systemSettingManager.getSystemSetting( KEY_WHITELIST_MAP.get( key ) );

        if ( !useCustomFile ) // Serve default
        {
            try
            {
                response.sendRedirect( getDefaultLogoUrl( request, key ) );
            }
            catch ( IOException e )
            {
                throw new WebMessageException( WebMessageUtils.error( "Can't read the file." ) );
            }
        }
        else // Serve custom
        {
            try
            {
                response.setContentType( MediaType.IMAGE_PNG_VALUE );

                contentStore.copyContent( FileResourceKeyUtil.makeKey( DEFAULT_RESOURCE_DOMAIN, Optional.of( key ) ),
                    response.getOutputStream() );
            }
            catch ( NoSuchElementException e )
            {
                throw new WebMessageException( WebMessageUtils.notFound( e.getMessage() ) );
            }
            catch ( IOException e )
            {
                throw new WebMessageException( WebMessageUtils.error( "Failed to retrieve image", e.getMessage() ) );
            }
        }
    }

    /**
     * Uploads PNG images based on a key. Only accepts PNG and white listed keys.
     *
     * @param key  the key.
     * @param file the image file.
     */
    @PreAuthorize( "hasRole('ALL') or hasRole('F_SYSTEM_SETTING')" )
    @ResponseStatus( HttpStatus.NO_CONTENT )
    @RequestMapping( value = "/{key}", method = RequestMethod.POST )
    public void updateStaticContent( @PathVariable( "key" ) String key,
        @RequestParam( value = "file" ) MultipartFile file )
        throws WebMessageException
    {
        if ( file == null || file.isEmpty() )
        {
            throw new WebMessageException( WebMessageUtils.badRequest( "Missing parameter 'file'" ) );
        }

        // Only PNG is accepted at the current time

        MimeType mimeType = MimeTypeUtils.parseMimeType( file.getContentType() );

        if ( !mimeType.isCompatibleWith( MimeTypeUtils.IMAGE_PNG ) )
        {
            throw new WebMessageException( new WebMessage( Status.WARNING, HttpStatus.UNSUPPORTED_MEDIA_TYPE ) );
        }

        // Only keys in the white list are accepted at the current time

        if ( !KEY_WHITELIST_MAP.containsKey( key ) )
        {
            throw new WebMessageException( WebMessageUtils.badRequest( "This key is not supported." ) );
        }

        try
        {
            String fileKey = contentStore.saveFileResourceContent(
                FileResourceUtils.build( key, file, DEFAULT_RESOURCE_DOMAIN ), file.getBytes() );

            if ( fileKey == null )
            {
                throw new WebMessageException( WebMessageUtils.badRequest( "The resource was not saved" ) );
            }
            else
            {
                log.info( String.format( "File [%s] uploaded. Storage key: [%s]", file.getName(), fileKey ) );
            }

        }
        catch ( Exception e )
        {
            throw new WebMessageException( WebMessageUtils.error( e.getMessage() ) );
        }

    }

    /**
     * Returns the relative url of the default logo for a given key.
     *
     * @param key the key associated with the logo or null if the key does not
     *            exist.
     * @return the relative url of the logo.
     */
    private String getDefaultLogoUrl( HttpServletRequest request, String key )
    {
        String relativeUrlToImage = ContextUtils.getContextPath( request );

        if ( key.equals( LOGO_BANNER ) )
        {
            relativeUrlToImage += "/dhis-web-commons/css/" + styleManager.getCurrentStyleDirectory()
                + "/logo_banner.png";
        }

        if ( key.equals( LOGO_FRONT ) )
        {
            relativeUrlToImage += "/dhis-web-commons/security/logo_front.png";
        }

        return relativeUrlToImage;
    }
}<|MERGE_RESOLUTION|>--- conflicted
+++ resolved
@@ -97,15 +97,9 @@
 
     private static final FileResourceDomain DEFAULT_RESOURCE_DOMAIN = FileResourceDomain.DOCUMENT;
 
-<<<<<<< HEAD
-    private static final Map<String, SettingKey> KEY_WHITELIST_MAP = ImmutableMap.<String, SettingKey>builder()
-        .put( LOGO_BANNER, SettingKey.USE_CUSTOM_LOGO_BANNER ).put( LOGO_FRONT, SettingKey.USE_CUSTOM_LOGO_FRONT )
-        .build();
-=======
     private static final Map<String, SettingKey> KEY_WHITELIST_MAP = ImmutableMap.of(
         LOGO_BANNER, SettingKey.USE_CUSTOM_LOGO_BANNER,
         LOGO_FRONT, SettingKey.USE_CUSTOM_LOGO_FRONT );
->>>>>>> 6735a6f3
 
     @Autowired
     public StaticContentController(
