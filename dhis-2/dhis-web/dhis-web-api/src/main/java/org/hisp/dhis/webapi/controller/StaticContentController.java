--- conflicted
+++ resolved
@@ -1,230 +1,226 @@
-package org.hisp.dhis.webapi.controller;
-
-/*
- * Copyright (c) 2004-2016, University of Oslo
- * All rights reserved.
- *
- * Redistribution and use in source and binary forms, with or without
- * modification, are permitted provided that the following conditions are met:
- * Redistributions of source code must retain the above copyright notice, this
- * list of conditions and the following disclaimer.
- *
- * Redistributions in binary form must reproduce the above copyright notice,
- * this list of conditions and the following disclaimer in the documentation
- * and/or other materials provided with the distribution.
- * Neither the name of the HISP project nor the names of its contributors may
- * be used to endorse or promote products derived from this software without
- * specific prior written permission.
- *
- * THIS SOFTWARE IS PROVIDED BY THE COPYRIGHT HOLDERS AND CONTRIBUTORS "AS IS" AND
- * ANY EXPRESS OR IMPLIED WARRANTIES, INCLUDING, BUT NOT LIMITED TO, THE IMPLIED
- * WARRANTIES OF MERCHANTABILITY AND FITNESS FOR A PARTICULAR PURPOSE ARE
- * DISCLAIMED. IN NO EVENT SHALL THE COPYRIGHT OWNER OR CONTRIBUTORS BE LIABLE FOR
- * ANY DIRECT, INDIRECT, INCIDENTAL, SPECIAL, EXEMPLARY, OR CONSEQUENTIAL DAMAGES
- * (INCLUDING, BUT NOT LIMITED TO, PROCUREMENT OF SUBSTITUTE GOODS OR SERVICES;
- * LOSS OF USE, DATA, OR PROFITS; OR BUSINESS INTERRUPTION) HOWEVER CAUSED AND ON
- * ANY THEORY OF LIABILITY, WHETHER IN CONTRACT, STRICT LIABILITY, OR TORT
- * (INCLUDING NEGLIGENCE OR OTHERWISE) ARISING IN ANY WAY OUT OF THE USE OF THIS
- * SOFTWARE, EVEN IF ADVISED OF THE POSSIBILITY OF SUCH DAMAGE.
- */
-
-import com.google.common.collect.ImmutableMap;
-import org.apache.commons.io.IOUtils;
-import org.hisp.dhis.dxf2.common.Status;
-import org.hisp.dhis.dxf2.webmessage.WebMessage;
-import org.hisp.dhis.dxf2.webmessage.WebMessageException;
-import org.hisp.dhis.dxf2.webmessage.WebMessageUtils;
-import org.hisp.dhis.external.location.LocationManager;
-import org.hisp.dhis.external.location.LocationManagerException;
-import org.hisp.dhis.setting.SettingKey;
-import org.hisp.dhis.setting.StyleManager;
-import org.hisp.dhis.setting.SystemSettingManager;
-import org.hisp.dhis.webapi.mvc.annotation.ApiVersion;
-import org.hisp.dhis.webapi.utils.ContextUtils;
-<<<<<<< HEAD
-import org.hisp.dhis.dxf2.webmessage.WebMessageUtils;
-=======
->>>>>>> b383e1b1
-import org.springframework.beans.factory.annotation.Autowired;
-import org.springframework.http.HttpStatus;
-import org.springframework.security.access.prepost.PreAuthorize;
-import org.springframework.stereotype.Controller;
-import org.springframework.util.MimeType;
-import org.springframework.util.MimeTypeUtils;
-import org.springframework.web.bind.annotation.PathVariable;
-import org.springframework.web.bind.annotation.RequestMapping;
-import org.springframework.web.bind.annotation.RequestMethod;
-import org.springframework.web.bind.annotation.RequestParam;
-import org.springframework.web.bind.annotation.ResponseStatus;
-import org.springframework.web.multipart.MultipartFile;
-
-import javax.servlet.http.HttpServletRequest;
-import javax.servlet.http.HttpServletResponse;
-import java.io.File;
-import java.io.IOException;
-import java.io.InputStream;
-import java.util.Map;
-
-/**
- * Serves and uploads custom images for the logo on the front page (logo_front)
- * and for the logo on the top banner (logo_banner).
- *
- * @author Stian Sandvold
- */
-@Controller
-@RequestMapping( "/staticContent" )
-@ApiVersion( { ApiVersion.Version.DEFAULT, ApiVersion.Version.ALL } )
-public class StaticContentController
-{
-    @Autowired
-    private LocationManager locationManager;
-
-    @Autowired
-    private SystemSettingManager systemSettingManager;
-
-    @Autowired
-    private StyleManager styleManager;
-
-    private static final String LOGO_BANNER = "logo_banner";
-    private static final String LOGO_FRONT = "logo_front";
-
-    private static final Map<String, SettingKey> KEY_WHITELIST_MAP = ImmutableMap.<String, SettingKey>builder().
-        put( LOGO_BANNER, SettingKey.USE_CUSTOM_LOGO_BANNER ).
-        put( LOGO_FRONT, SettingKey.USE_CUSTOM_LOGO_FRONT ).build();
-
-    /**
-     * Serves the PNG associated with the key. If custom logo is not used the
-     * request will redirect to the default.
-     *
-     * @param key key associated with the file.
-     */
-    @RequestMapping( value = "/{key}", method = RequestMethod.GET )
-    public void getStaticContent(
-        @PathVariable( "key" ) String key, HttpServletRequest request, HttpServletResponse response )
-        throws WebMessageException
-    {
-        if ( !KEY_WHITELIST_MAP.containsKey( key ) )
-        {
-            throw new WebMessageException( WebMessageUtils.notFound( "Key does not exist." ) );
-        }
-
-        boolean useCustomFile = (boolean) systemSettingManager.getSystemSetting( KEY_WHITELIST_MAP.get( key ) );
-
-        if ( !useCustomFile ) // Serve default
-        {
-            try
-            {
-                response.sendRedirect( getDefaultLogoUrl( request, key ) );
-            }
-            catch ( IOException e )
-            {
-                throw new WebMessageException( WebMessageUtils.error( "Can't read the file." ) );
-            }
-        }
-        else // Serve custom
-        {
-            InputStream in = null;
-
-            try
-            {
-                in = locationManager.getInputStream( key + ".png", "static" );
-                response.setContentType( "image/png" );
-                IOUtils.copy( in, response.getOutputStream() );
-            }
-            catch ( LocationManagerException e )
-            {
-                throw new WebMessageException(
-                    WebMessageUtils.notFound( "The requested file could not be found." ) );
-            }
-            catch ( IOException e )
-            {
-                throw new WebMessageException(
-                    WebMessageUtils.error( "Error occurred trying to serve file.",
-                        "An IOException was thrown, indicating a file I/O or networking error." ) );
-            }
-            finally
-            {
-                IOUtils.closeQuietly( in );
-            }
-        }
-    }
-
-    /**
-     * Uploads PNG images based on a key. Only accepts PNG and white listed keys.
-     *
-     * @param key  the key.
-     * @param file the image file.
-     */
-    @PreAuthorize( "hasRole('ALL') or hasRole('F_SYSTEM_SETTING')" )
-    @ResponseStatus( HttpStatus.NO_CONTENT )
-    @RequestMapping( value = "/{key}", method = RequestMethod.POST )
-    public void updateStaticContent(
-        @PathVariable( "key" ) String key, @RequestParam( value = "file" ) MultipartFile file )
-        throws WebMessageException, IOException
-    {
-        if ( file == null || file.isEmpty() )
-        {
-            throw new WebMessageException( WebMessageUtils.badRequest( "Missing parameter 'file'" ) );
-        }
-
-        // Only PNG is accepted at the current time
-
-        MimeType mimeType = MimeTypeUtils.parseMimeType( file.getContentType() );
-
-        if ( !mimeType.isCompatibleWith( MimeTypeUtils.IMAGE_PNG ) )
-        {
-            throw new WebMessageException( new WebMessage( Status.WARNING, HttpStatus.UNSUPPORTED_MEDIA_TYPE ) );
-        }
-
-        // Only keys in the white list are accepted at the current time
-
-        if ( !KEY_WHITELIST_MAP.containsKey( key ) )
-        {
-            throw new WebMessageException(
-                WebMessageUtils.badRequest( "This key is not supported." ) );
-        }
-
-        File out = null;
-
-        try
-        {
-            out = locationManager.getFileForWriting( key + ".png", "static" );
-        }
-        catch ( LocationManagerException e )
-        {
-            throw new WebMessageException( WebMessageUtils.error( e.getMessage() ) );
-        }
-
-        try
-        {
-            file.transferTo( out );
-        }
-        catch ( IOException e )
-        {
-            throw new WebMessageException( WebMessageUtils.error( "Could not save file." ) );
-        }
-    }
-
-    /**
-     * Returns the relative url of the default logo for a given key.
-     *
-     * @param key the key associated with the logo or null if the key does not exist.
-     * @return the relative url of the logo.
-     */
-    private String getDefaultLogoUrl( HttpServletRequest request, String key )
-    {
-        String relativeUrlToImage = ContextUtils.getContextPath( request );
-
-        if ( key.equals( LOGO_BANNER ) )
-        {
-            relativeUrlToImage += "/dhis-web-commons/css/" + styleManager.getCurrentStyleDirectory() + "/logo_banner.png";
-        }
-
-        if ( key.equals( LOGO_FRONT ) )
-        {
-            relativeUrlToImage += "/dhis-web-commons/security/logo_front.png";
-        }
-
-        return relativeUrlToImage;
-    }
-}
+package org.hisp.dhis.webapi.controller;
+
+/*
+ * Copyright (c) 2004-2016, University of Oslo
+ * All rights reserved.
+ *
+ * Redistribution and use in source and binary forms, with or without
+ * modification, are permitted provided that the following conditions are met:
+ * Redistributions of source code must retain the above copyright notice, this
+ * list of conditions and the following disclaimer.
+ *
+ * Redistributions in binary form must reproduce the above copyright notice,
+ * this list of conditions and the following disclaimer in the documentation
+ * and/or other materials provided with the distribution.
+ * Neither the name of the HISP project nor the names of its contributors may
+ * be used to endorse or promote products derived from this software without
+ * specific prior written permission.
+ *
+ * THIS SOFTWARE IS PROVIDED BY THE COPYRIGHT HOLDERS AND CONTRIBUTORS "AS IS" AND
+ * ANY EXPRESS OR IMPLIED WARRANTIES, INCLUDING, BUT NOT LIMITED TO, THE IMPLIED
+ * WARRANTIES OF MERCHANTABILITY AND FITNESS FOR A PARTICULAR PURPOSE ARE
+ * DISCLAIMED. IN NO EVENT SHALL THE COPYRIGHT OWNER OR CONTRIBUTORS BE LIABLE FOR
+ * ANY DIRECT, INDIRECT, INCIDENTAL, SPECIAL, EXEMPLARY, OR CONSEQUENTIAL DAMAGES
+ * (INCLUDING, BUT NOT LIMITED TO, PROCUREMENT OF SUBSTITUTE GOODS OR SERVICES;
+ * LOSS OF USE, DATA, OR PROFITS; OR BUSINESS INTERRUPTION) HOWEVER CAUSED AND ON
+ * ANY THEORY OF LIABILITY, WHETHER IN CONTRACT, STRICT LIABILITY, OR TORT
+ * (INCLUDING NEGLIGENCE OR OTHERWISE) ARISING IN ANY WAY OUT OF THE USE OF THIS
+ * SOFTWARE, EVEN IF ADVISED OF THE POSSIBILITY OF SUCH DAMAGE.
+ */
+
+import com.google.common.collect.ImmutableMap;
+import org.apache.commons.io.IOUtils;
+import org.hisp.dhis.dxf2.common.Status;
+import org.hisp.dhis.dxf2.webmessage.WebMessage;
+import org.hisp.dhis.dxf2.webmessage.WebMessageException;
+import org.hisp.dhis.dxf2.webmessage.WebMessageUtils;
+import org.hisp.dhis.external.location.LocationManager;
+import org.hisp.dhis.external.location.LocationManagerException;
+import org.hisp.dhis.setting.SettingKey;
+import org.hisp.dhis.setting.StyleManager;
+import org.hisp.dhis.setting.SystemSettingManager;
+import org.hisp.dhis.webapi.mvc.annotation.ApiVersion;
+import org.hisp.dhis.webapi.utils.ContextUtils;
+import org.springframework.beans.factory.annotation.Autowired;
+import org.springframework.http.HttpStatus;
+import org.springframework.security.access.prepost.PreAuthorize;
+import org.springframework.stereotype.Controller;
+import org.springframework.util.MimeType;
+import org.springframework.util.MimeTypeUtils;
+import org.springframework.web.bind.annotation.PathVariable;
+import org.springframework.web.bind.annotation.RequestMapping;
+import org.springframework.web.bind.annotation.RequestMethod;
+import org.springframework.web.bind.annotation.RequestParam;
+import org.springframework.web.bind.annotation.ResponseStatus;
+import org.springframework.web.multipart.MultipartFile;
+
+import javax.servlet.http.HttpServletRequest;
+import javax.servlet.http.HttpServletResponse;
+import java.io.File;
+import java.io.IOException;
+import java.io.InputStream;
+import java.util.Map;
+
+/**
+ * Serves and uploads custom images for the logo on the front page (logo_front)
+ * and for the logo on the top banner (logo_banner).
+ *
+ * @author Stian Sandvold
+ */
+@Controller
+@RequestMapping( "/staticContent" )
+@ApiVersion( { ApiVersion.Version.DEFAULT, ApiVersion.Version.ALL } )
+public class StaticContentController
+{
+    @Autowired
+    private LocationManager locationManager;
+
+    @Autowired
+    private SystemSettingManager systemSettingManager;
+
+    @Autowired
+    private StyleManager styleManager;
+
+    private static final String LOGO_BANNER = "logo_banner";
+    private static final String LOGO_FRONT = "logo_front";
+
+    private static final Map<String, SettingKey> KEY_WHITELIST_MAP = ImmutableMap.<String, SettingKey>builder().
+        put( LOGO_BANNER, SettingKey.USE_CUSTOM_LOGO_BANNER ).
+        put( LOGO_FRONT, SettingKey.USE_CUSTOM_LOGO_FRONT ).build();
+
+    /**
+     * Serves the PNG associated with the key. If custom logo is not used the
+     * request will redirect to the default.
+     *
+     * @param key key associated with the file.
+     */
+    @RequestMapping( value = "/{key}", method = RequestMethod.GET )
+    public void getStaticContent(
+        @PathVariable( "key" ) String key, HttpServletRequest request, HttpServletResponse response )
+        throws WebMessageException
+    {
+        if ( !KEY_WHITELIST_MAP.containsKey( key ) )
+        {
+            throw new WebMessageException( WebMessageUtils.notFound( "Key does not exist." ) );
+        }
+
+        boolean useCustomFile = (boolean) systemSettingManager.getSystemSetting( KEY_WHITELIST_MAP.get( key ) );
+
+        if ( !useCustomFile ) // Serve default
+        {
+            try
+            {
+                response.sendRedirect( getDefaultLogoUrl( request, key ) );
+            }
+            catch ( IOException e )
+            {
+                throw new WebMessageException( WebMessageUtils.error( "Can't read the file." ) );
+            }
+        }
+        else // Serve custom
+        {
+            InputStream in = null;
+
+            try
+            {
+                in = locationManager.getInputStream( key + ".png", "static" );
+                response.setContentType( "image/png" );
+                IOUtils.copy( in, response.getOutputStream() );
+            }
+            catch ( LocationManagerException e )
+            {
+                throw new WebMessageException(
+                    WebMessageUtils.notFound( "The requested file could not be found." ) );
+            }
+            catch ( IOException e )
+            {
+                throw new WebMessageException(
+                    WebMessageUtils.error( "Error occurred trying to serve file.",
+                        "An IOException was thrown, indicating a file I/O or networking error." ) );
+            }
+            finally
+            {
+                IOUtils.closeQuietly( in );
+            }
+        }
+    }
+
+    /**
+     * Uploads PNG images based on a key. Only accepts PNG and white listed keys.
+     *
+     * @param key  the key.
+     * @param file the image file.
+     */
+    @PreAuthorize( "hasRole('ALL') or hasRole('F_SYSTEM_SETTING')" )
+    @ResponseStatus( HttpStatus.NO_CONTENT )
+    @RequestMapping( value = "/{key}", method = RequestMethod.POST )
+    public void updateStaticContent(
+        @PathVariable( "key" ) String key, @RequestParam( value = "file" ) MultipartFile file )
+        throws WebMessageException, IOException
+    {
+        if ( file == null || file.isEmpty() )
+        {
+            throw new WebMessageException( WebMessageUtils.badRequest( "Missing parameter 'file'" ) );
+        }
+
+        // Only PNG is accepted at the current time
+
+        MimeType mimeType = MimeTypeUtils.parseMimeType( file.getContentType() );
+
+        if ( !mimeType.isCompatibleWith( MimeTypeUtils.IMAGE_PNG ) )
+        {
+            throw new WebMessageException( new WebMessage( Status.WARNING, HttpStatus.UNSUPPORTED_MEDIA_TYPE ) );
+        }
+
+        // Only keys in the white list are accepted at the current time
+
+        if ( !KEY_WHITELIST_MAP.containsKey( key ) )
+        {
+            throw new WebMessageException(
+                WebMessageUtils.badRequest( "This key is not supported." ) );
+        }
+
+        File out = null;
+
+        try
+        {
+            out = locationManager.getFileForWriting( key + ".png", "static" );
+        }
+        catch ( LocationManagerException e )
+        {
+            throw new WebMessageException( WebMessageUtils.error( e.getMessage() ) );
+        }
+
+        try
+        {
+            file.transferTo( out );
+        }
+        catch ( IOException e )
+        {
+            throw new WebMessageException( WebMessageUtils.error( "Could not save file." ) );
+        }
+    }
+
+    /**
+     * Returns the relative url of the default logo for a given key.
+     *
+     * @param key the key associated with the logo or null if the key does not exist.
+     * @return the relative url of the logo.
+     */
+    private String getDefaultLogoUrl( HttpServletRequest request, String key )
+    {
+        String relativeUrlToImage = ContextUtils.getContextPath( request );
+
+        if ( key.equals( LOGO_BANNER ) )
+        {
+            relativeUrlToImage += "/dhis-web-commons/css/" + styleManager.getCurrentStyleDirectory() + "/logo_banner.png";
+        }
+
+        if ( key.equals( LOGO_FRONT ) )
+        {
+            relativeUrlToImage += "/dhis-web-commons/security/logo_front.png";
+        }
+
+        return relativeUrlToImage;
+    }
+}