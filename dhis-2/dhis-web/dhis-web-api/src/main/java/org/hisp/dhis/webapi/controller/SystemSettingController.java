--- conflicted
+++ resolved
@@ -246,9 +246,6 @@
                 }
             }
 
-<<<<<<< HEAD
-            return systemSettingManager.getSystemSetting( settingKey.get() );
-=======
             Serializable systemSetting = systemSettingManager.getSystemSetting( settingKey.get() );
 
             if ( systemSetting == null )
@@ -257,7 +254,6 @@
             }
 
             return systemSetting;
->>>>>>> 623c1318
         }
 
         return StringUtils.EMPTY;
