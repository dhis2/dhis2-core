package org.hisp.dhis.webapi.controller.event;

/*
 * Copyright (c) 2004-2016, University of Oslo
 * All rights reserved.
 *
 * Redistribution and use in source and binary forms, with or without
 * modification, are permitted provided that the following conditions are met:
 * Redistributions of source code must retain the above copyright notice, this
 * list of conditions and the following disclaimer.
 *
 * Redistributions in binary form must reproduce the above copyright notice,
 * this list of conditions and the following disclaimer in the documentation
 * and/or other materials provided with the distribution.
 * Neither the name of the HISP project nor the names of its contributors may
 * be used to endorse or promote products derived from this software without
 * specific prior written permission.
 *
 * THIS SOFTWARE IS PROVIDED BY THE COPYRIGHT HOLDERS AND CONTRIBUTORS "AS IS" AND
 * ANY EXPRESS OR IMPLIED WARRANTIES, INCLUDING, BUT NOT LIMITED TO, THE IMPLIED
 * WARRANTIES OF MERCHANTABILITY AND FITNESS FOR A PARTICULAR PURPOSE ARE
 * DISCLAIMED. IN NO EVENT SHALL THE COPYRIGHT OWNER OR CONTRIBUTORS BE LIABLE FOR
 * ANY DIRECT, INDIRECT, INCIDENTAL, SPECIAL, EXEMPLARY, OR CONSEQUENTIAL DAMAGES
 * (INCLUDING, BUT NOT LIMITED TO, PROCUREMENT OF SUBSTITUTE GOODS OR SERVICES;
 * LOSS OF USE, DATA, OR PROFITS; OR BUSINESS INTERRUPTION) HOWEVER CAUSED AND ON
 * ANY THEORY OF LIABILITY, WHETHER IN CONTRACT, STRICT LIABILITY, OR TORT
 * (INCLUDING NEGLIGENCE OR OTHERWISE) ARISING IN ANY WAY OUT OF THE USE OF THIS
 * SOFTWARE, EVEN IF ADVISED OF THE POSSIBILITY OF SUCH DAMAGE.
 */

import com.google.common.collect.Lists;
import com.google.common.collect.Sets;
import com.google.common.io.ByteSource;
import org.apache.commons.io.IOUtils;
import org.apache.commons.lang3.StringUtils;
import org.hisp.dhis.common.Grid;
import org.hisp.dhis.common.IdSchemes;
import org.hisp.dhis.common.OrganisationUnitSelectionMode;
import org.hisp.dhis.common.cache.CacheStrategy;
import org.hisp.dhis.commons.util.StreamUtils;
import org.hisp.dhis.commons.util.TextUtils;
import org.hisp.dhis.dataelement.DataElement;
import org.hisp.dhis.dataelement.DataElementCategoryOptionCombo;
import org.hisp.dhis.dataelement.DataElementService;
import org.hisp.dhis.dxf2.common.ImportOptions;
import org.hisp.dhis.dxf2.common.OrderParams;
import org.hisp.dhis.dxf2.events.event.DataValue;
import org.hisp.dhis.dxf2.events.event.Event;
import org.hisp.dhis.dxf2.events.event.EventSearchParams;
import org.hisp.dhis.dxf2.events.event.EventService;
import org.hisp.dhis.dxf2.events.event.Events;
import org.hisp.dhis.dxf2.events.event.ImportEventTask;
import org.hisp.dhis.dxf2.events.event.ImportEventsTask;
import org.hisp.dhis.dxf2.events.event.csv.CsvEventService;
import org.hisp.dhis.dxf2.events.report.EventRowService;
import org.hisp.dhis.dxf2.events.report.EventRows;
import org.hisp.dhis.dxf2.events.trackedentity.TrackedEntityInstanceService;
import org.hisp.dhis.dxf2.importsummary.ImportStatus;
import org.hisp.dhis.dxf2.importsummary.ImportSummaries;
import org.hisp.dhis.dxf2.importsummary.ImportSummary;
import org.hisp.dhis.dxf2.utils.InputUtils;
import org.hisp.dhis.dxf2.webmessage.WebMessage;
import org.hisp.dhis.dxf2.webmessage.WebMessageException;
import org.hisp.dhis.dxf2.webmessage.responses.FileResourceWebMessageResponse;
import org.hisp.dhis.event.EventStatus;
import org.hisp.dhis.fieldfilter.FieldFilterService;
import org.hisp.dhis.fileresource.FileResource;
import org.hisp.dhis.fileresource.FileResourceDomain;
import org.hisp.dhis.fileresource.FileResourceService;
import org.hisp.dhis.fileresource.FileResourceStorageStatus;
import org.hisp.dhis.importexport.ImportStrategy;
import org.hisp.dhis.node.NodeUtils;
import org.hisp.dhis.node.Preset;
import org.hisp.dhis.node.types.RootNode;
import org.hisp.dhis.program.Program;
import org.hisp.dhis.program.ProgramStageInstanceService;
import org.hisp.dhis.program.ProgramStatus;
import org.hisp.dhis.query.Order;
import org.hisp.dhis.render.RenderService;
import org.hisp.dhis.scheduling.TaskCategory;
import org.hisp.dhis.scheduling.TaskId;
import org.hisp.dhis.schema.Schema;
import org.hisp.dhis.schema.SchemaService;
import org.hisp.dhis.system.scheduling.Scheduler;
import org.hisp.dhis.user.CurrentUserService;
import org.hisp.dhis.webapi.mvc.annotation.ApiVersion;
import org.hisp.dhis.webapi.service.ContextService;
import org.hisp.dhis.webapi.service.WebMessageService;
import org.hisp.dhis.webapi.utils.ContextUtils;
import org.hisp.dhis.dxf2.webmessage.WebMessageUtils;
import org.hisp.dhis.webapi.webdomain.WebOptions;
import org.springframework.beans.factory.annotation.Autowired;
import org.springframework.http.HttpHeaders;
import org.springframework.security.access.prepost.PreAuthorize;
import org.springframework.stereotype.Controller;
import org.springframework.ui.Model;
import org.springframework.web.bind.annotation.PathVariable;
import org.springframework.web.bind.annotation.RequestMapping;
import org.springframework.web.bind.annotation.RequestMethod;
import org.springframework.web.bind.annotation.RequestParam;
import org.springframework.web.bind.annotation.ResponseBody;

import javax.servlet.http.HttpServletRequest;
import javax.servlet.http.HttpServletResponse;
import java.io.IOException;
import java.io.InputStream;
import java.io.OutputStream;
import java.net.URI;
import java.util.Arrays;
import java.util.Date;
import java.util.HashMap;
import java.util.List;
import java.util.Map;
import java.util.Set;
import java.util.zip.GZIPOutputStream;

/**
 * @author Morten Olav Hansen <mortenoh@gmail.com>
 */
@Controller
@RequestMapping( value = EventController.RESOURCE_PATH )
@ApiVersion( { ApiVersion.Version.DEFAULT, ApiVersion.Version.ALL } )
public class EventController
{
    public static final String RESOURCE_PATH = "/events";

    private static final String META_DATA_KEY_DE = "de";

    //--------------------------------------------------------------------------
    // Dependencies
    //--------------------------------------------------------------------------

    @Autowired
    private CurrentUserService currentUserService;

    @Autowired
    private Scheduler scheduler;

    @Autowired
    private EventService eventService;

    @Autowired
    private CsvEventService csvEventService;

    @Autowired
    private EventRowService eventRowService;

    @Autowired
    private DataElementService dataElementService;

    @Autowired
    private WebMessageService webMessageService;

    @Autowired
    private InputUtils inputUtils;

    @Autowired
    private RenderService renderService;

    @Autowired
    private ProgramStageInstanceService programStageInstanceService;

    @Autowired
    private FileResourceService fileResourceService;

    @Autowired
    private FieldFilterService fieldFilterService;

    @Autowired
    private ContextService contextService;

    @Autowired
    private SchemaService schemaService;

    @Autowired
    protected TrackedEntityInstanceService entityInstanceService;
    
    @Autowired
    private ContextUtils contextUtils;

    private Schema schema;

    protected Schema getSchema()
    {
        if ( schema == null )
        {
            schema = schemaService.getDynamicSchema( Event.class );
        }

        return schema;
    }

    // -------------------------------------------------------------------------
    // READ
    // -------------------------------------------------------------------------

    @RequestMapping( value = "/query", method = RequestMethod.GET, produces = { ContextUtils.CONTENT_TYPE_JSON, ContextUtils.CONTENT_TYPE_JAVASCRIPT } )
    @PreAuthorize( "hasRole('ALL') or hasRole('F_TRACKED_ENTITY_DATAVALUE_ADD')" )
    public @ResponseBody Grid getEventsGrid(
        @RequestParam( required = false ) String program,
        @RequestParam( required = false ) String programStage,
        @RequestParam( required = false ) ProgramStatus programStatus,
        @RequestParam( required = false ) Boolean followUp,
        @RequestParam( required = false ) String trackedEntityInstance,
        @RequestParam( required = false ) String orgUnit,
        @RequestParam( required = false ) OrganisationUnitSelectionMode ouMode,
        @RequestParam( required = false ) Date startDate,
        @RequestParam( required = false ) Date endDate,
        @RequestParam( required = false ) Date dueDateStart,
        @RequestParam( required = false ) Date dueDateEnd,
        @RequestParam( required = false ) Date lastUpdatedStartDate,
        @RequestParam( required = false ) Date lastUpdatedEndDate,
        @RequestParam( required = false ) EventStatus status,
        @RequestParam( required = false ) String attributeCc,
        @RequestParam( required = false ) String attributeCos,
        @RequestParam( required = false ) boolean skipMeta,
        @RequestParam( required = false ) Integer page,
        @RequestParam( required = false ) Integer pageSize,
        @RequestParam( required = false ) boolean totalPages,
        @RequestParam( required = false ) boolean skipPaging,
        @RequestParam( required = false ) String order,
        @RequestParam( required = false ) String attachment,
        @RequestParam( required = false ) String event,
        @RequestParam( required = false ) Set<String> filter,
        @RequestParam( required = false ) Set<String> dataElement,
        @RequestParam Map<String, String> parameters, IdSchemes idSchemes, Model model, HttpServletResponse response, HttpServletRequest request )
        throws WebMessageException
    {
        List<String> fields = Lists.newArrayList( contextService.getParameterValues( "fields" ) );

        if ( fields.isEmpty() )
        {
            fields.addAll( Preset.ALL.getFields() );
        }

        boolean allowNoAttrOptionCombo = trackedEntityInstance != null && entityInstanceService.getTrackedEntityInstance( trackedEntityInstance ) != null;

        DataElementCategoryOptionCombo attributeOptionCombo = inputUtils.getAttributeOptionCombo( attributeCc, attributeCos, allowNoAttrOptionCombo );

        if ( attributeOptionCombo == null && !allowNoAttrOptionCombo )
        {
            throw new WebMessageException( WebMessageUtils.conflict( "Illegal attribute option combo identifier: " + attributeCc + " " + attributeCos ) );
        }

        Set<String> eventIds = TextUtils.splitToArray( event, TextUtils.SEMICOLON );

        EventSearchParams params = eventService.getFromUrl( program, programStage, programStatus, followUp,
            orgUnit, ouMode, trackedEntityInstance, startDate, endDate, dueDateStart, dueDateEnd, lastUpdatedStartDate, lastUpdatedEndDate, status, attributeOptionCombo,
            idSchemes, page, pageSize, totalPages, skipPaging, null, getGridOrderParams( order ), false, eventIds, filter, dataElement );        
        
        contextUtils.configureResponse( response, ContextUtils.CONTENT_TYPE_JSON, CacheStrategy.NO_CACHE );
        
        return eventService.getEventsGrid( params );
        
    }
    
    @RequestMapping( value = "", method = RequestMethod.GET )
    @PreAuthorize( "hasRole('ALL') or hasRole('F_TRACKED_ENTITY_DATAVALUE_ADD')" )
    public @ResponseBody RootNode getEvents(
        @RequestParam( required = false ) String program,
        @RequestParam( required = false ) String programStage,
        @RequestParam( required = false ) ProgramStatus programStatus,
        @RequestParam( required = false ) Boolean followUp,
        @RequestParam( required = false ) String trackedEntityInstance,
        @RequestParam( required = false ) String orgUnit,
        @RequestParam( required = false ) OrganisationUnitSelectionMode ouMode,
        @RequestParam( required = false ) Date startDate,
        @RequestParam( required = false ) Date endDate,
        @RequestParam( required = false ) Date dueDateStart,
        @RequestParam( required = false ) Date dueDateEnd,
        @RequestParam( required = false ) Date lastUpdatedStartDate,
        @RequestParam( required = false ) Date lastUpdatedEndDate,
        @RequestParam( required = false ) EventStatus status,
        @RequestParam( required = false ) String attributeCc,
        @RequestParam( required = false ) String attributeCos,
        @RequestParam( required = false ) boolean skipMeta,
        @RequestParam( required = false ) Integer page,
        @RequestParam( required = false ) Integer pageSize,
        @RequestParam( required = false ) boolean totalPages,
        @RequestParam( required = false ) boolean skipPaging,
        @RequestParam( required = false ) String order,
        @RequestParam( required = false ) String attachment,
        @RequestParam( required = false, defaultValue = "false" ) boolean includeDeleted,
        @RequestParam( required = false ) String event,
        @RequestParam Map<String, String> parameters, IdSchemes idSchemes, Model model, HttpServletResponse response, HttpServletRequest request )
        throws WebMessageException
    {
        WebOptions options = new WebOptions( parameters );
        List<String> fields = Lists.newArrayList( contextService.getParameterValues( "fields" ) );

        if ( fields.isEmpty() )
        {
            fields.addAll( Preset.ALL.getFields() );
        }

        boolean allowNoAttrOptionCombo = trackedEntityInstance != null && entityInstanceService.getTrackedEntityInstance( trackedEntityInstance ) != null;

        DataElementCategoryOptionCombo attributeOptionCombo = inputUtils.getAttributeOptionCombo( attributeCc, attributeCos, allowNoAttrOptionCombo );

        if ( attributeOptionCombo == null && !allowNoAttrOptionCombo )
        {
            throw new WebMessageException( WebMessageUtils.conflict( "Illegal attribute option combo identifier: " + attributeCc + " " + attributeCos ) );
        }

        Set<String> eventIds = TextUtils.splitToArray( event, TextUtils.SEMICOLON );

        EventSearchParams params = eventService.getFromUrl( program, programStage, programStatus, followUp,
<<<<<<< HEAD
            orgUnit, ouMode, trackedEntityInstance, startDate, endDate, status, lastUpdated, attributeOptionCombo,
            idSchemes, page, pageSize, totalPages, skipPaging, getOrderParams( order ), false, eventIds, null, includeDeleted );
=======
            orgUnit, ouMode, trackedEntityInstance, startDate, endDate, dueDateStart, dueDateEnd, lastUpdatedStartDate, lastUpdatedEndDate, status, attributeOptionCombo,
            idSchemes, page, pageSize, totalPages, skipPaging, getOrderParams( order ), null, false, eventIds, null, null );
>>>>>>> 292044f4

        Events events = eventService.getEvents( params );

        if ( hasHref( fields ) )
        {
            events.getEvents().forEach( e -> e.setHref( ContextUtils.getRootPath( request ) + RESOURCE_PATH + "/" + e.getEvent() ) );
        }

        if ( !skipMeta && params.getProgram() != null )
        {
            events.setMetaData( getMetaData( params.getProgram() ) );
        }

        model.addAttribute( "model", events );
        model.addAttribute( "viewClass", options.getViewClass( "detailed" ) );

        if ( !StringUtils.isEmpty( attachment ) )
        {
            response.addHeader( "Content-Disposition", "attachment; filename=" + attachment );
        }

        RootNode rootNode = NodeUtils.createMetadata();

        if ( events.getPager() != null )
        {
            rootNode.addChild( NodeUtils.createPager( events.getPager() ) );
        }

        rootNode.addChild( fieldFilterService.filter( Event.class, events.getEvents(), fields ) );

        return rootNode;
    }

    @RequestMapping( value = "", method = RequestMethod.GET, produces = { "application/csv", "application/csv+gzip", "text/csv" } )
    @PreAuthorize( "hasRole('ALL') or hasRole('F_TRACKED_ENTITY_DATAVALUE_ADD')" )
    public void getCsvEvents(
        @RequestParam( required = false ) String program,
        @RequestParam( required = false ) String programStage,
        @RequestParam( required = false ) ProgramStatus programStatus,
        @RequestParam( required = false ) Boolean followUp,
        @RequestParam( required = false ) String trackedEntityInstance,
        @RequestParam( required = false ) String orgUnit,
        @RequestParam( required = false ) OrganisationUnitSelectionMode ouMode,
        @RequestParam( required = false ) Date startDate,
        @RequestParam( required = false ) Date endDate,
        @RequestParam( required = false ) Date dueDateStart,
        @RequestParam( required = false ) Date dueDateEnd,
        @RequestParam( required = false ) Date lastUpdatedStartDate,
        @RequestParam( required = false ) Date lastUpdatedEndDate,
        @RequestParam( required = false ) EventStatus status,
        @RequestParam( required = false ) String attributeCc,
        @RequestParam( required = false ) String attributeCos,
        @RequestParam( required = false ) Integer page,
        @RequestParam( required = false ) Integer pageSize,
        @RequestParam( required = false ) boolean totalPages,
        @RequestParam( required = false ) boolean skipPaging,
        @RequestParam( required = false ) String order,
        @RequestParam( required = false ) String attachment,
        @RequestParam( required = false, defaultValue = "false" ) boolean includeDeleted,
        @RequestParam( required = false, defaultValue = "false" ) boolean skipHeader,
        IdSchemes idSchemes, HttpServletResponse response, HttpServletRequest request ) throws IOException, WebMessageException
    {

        boolean allowNoAttrOptionCombo = trackedEntityInstance != null && entityInstanceService.getTrackedEntityInstance( trackedEntityInstance ) != null;

        DataElementCategoryOptionCombo attributeOptionCombo = inputUtils.getAttributeOptionCombo( attributeCc, attributeCos, allowNoAttrOptionCombo );

        if ( attributeOptionCombo == null && !allowNoAttrOptionCombo )
        {
            throw new WebMessageException( WebMessageUtils.conflict( "Illegal attribute option combo identifier: " + attributeCc + " " + attributeCos ) );
        }

        EventSearchParams params = eventService.getFromUrl( program, programStage, programStatus, followUp,
<<<<<<< HEAD
            orgUnit, ouMode, trackedEntityInstance, startDate, endDate, status, lastUpdated, attributeOptionCombo,
            idSchemes, page, pageSize, totalPages, skipPaging, getOrderParams( order ), false, null, null, includeDeleted );
=======
            orgUnit, ouMode, trackedEntityInstance, startDate, endDate, dueDateStart, dueDateEnd, lastUpdatedStartDate, lastUpdatedEndDate, status, attributeOptionCombo,
            idSchemes, page, pageSize, totalPages, skipPaging, getOrderParams( order ), null, false, null, null, null );
>>>>>>> 292044f4

        Events events = eventService.getEvents( params );

        OutputStream outputStream = response.getOutputStream();
        response.setContentType( "application/csv" );

        if ( ContextUtils.isAcceptCsvGzip( request ) )
        {
            response.addHeader( ContextUtils.HEADER_CONTENT_TRANSFER_ENCODING, "binary" );
            outputStream = new GZIPOutputStream( outputStream );
            response.setContentType( "application/csv+gzip" );
        }

        if ( !StringUtils.isEmpty( attachment ) )
        {
            response.addHeader( "Content-Disposition", "attachment; filename=" + attachment );
        }

        csvEventService.writeEvents( outputStream, events, !skipHeader );
    }

    @RequestMapping( value = "/eventRows", method = RequestMethod.GET )
    @PreAuthorize( "hasRole('ALL') or hasRole('F_TRACKED_ENTITY_DATAVALUE_ADD')" )
    public @ResponseBody EventRows getEventRows(
        @RequestParam( required = false ) String program,
        @RequestParam( required = false ) String orgUnit,
        @RequestParam( required = false ) OrganisationUnitSelectionMode ouMode,
        @RequestParam( required = false ) ProgramStatus programStatus,
        @RequestParam( required = false ) EventStatus eventStatus,
        @RequestParam( required = false ) Date startDate,
        @RequestParam( required = false ) Date endDate,
        @RequestParam( required = false ) String attributeCc,
        @RequestParam( required = false ) String attributeCos,
        @RequestParam( required = false ) boolean totalPages,
        @RequestParam( required = false ) boolean skipPaging,
        @RequestParam( required = false ) String order,
        @RequestParam( required = false, defaultValue = "false" ) boolean includeDeleted,
        @RequestParam Map<String, String> parameters, Model model )
        throws WebMessageException
    {
        DataElementCategoryOptionCombo attributeOptionCombo = inputUtils.getAttributeOptionCombo( attributeCc, attributeCos, true );

        EventSearchParams params = eventService.getFromUrl( program, null, programStatus, null,
<<<<<<< HEAD
            orgUnit, ouMode, null, startDate, endDate, eventStatus, null, attributeOptionCombo,
            null, null, null, totalPages, skipPaging, getOrderParams( order ), true, null, null, includeDeleted );
=======
            orgUnit, ouMode, null, startDate, endDate, null, null, null, null, eventStatus, attributeOptionCombo,
            null, null, null, totalPages, skipPaging, getOrderParams( order ), null, true, null, null, null );
>>>>>>> 292044f4

        return eventRowService.getEventRows( params );
    }

    @RequestMapping( value = "/{uid}", method = RequestMethod.GET )
    @PreAuthorize( "hasRole('ALL') or hasRole('F_TRACKED_ENTITY_DATAVALUE_ADD')" )
    public @ResponseBody Event getEvent( @PathVariable( "uid" ) String uid, @RequestParam Map<String, String> parameters,
        Model model, HttpServletRequest request ) throws Exception
    {
        Event event = eventService.getEvent( uid );

        if ( event == null )
        {
            throw new WebMessageException( WebMessageUtils.notFound( "Event not found for ID " + uid ) );
        }

        event.setHref( ContextUtils.getRootPath( request ) + RESOURCE_PATH + "/" + uid );

        return event;
    }
    
    @RequestMapping( value = "/files", method = RequestMethod.GET )
    @PreAuthorize( "hasRole('ALL') or hasRole('F_TRACKED_ENTITY_DATAVALUE_ADD')" )
    public void getEventDataValueFile( @RequestParam String eventUid, @RequestParam String dataElementUid,
        HttpServletResponse response, HttpServletRequest request ) throws Exception
    {
        Event event = eventService.getEvent( eventUid );

        if ( event == null )
        {
            throw new WebMessageException( WebMessageUtils.notFound( "Event not found for ID " + eventUid ) );
        }

        DataElement dataElement = dataElementService.getDataElement( dataElementUid );

        if ( dataElement == null )
        {
            throw new WebMessageException( WebMessageUtils.notFound( "DataElement not found for ID " + dataElementUid ) );
        }

        if ( !dataElement.isFileType() )
        {
            throw new WebMessageException( WebMessageUtils.conflict( "DataElement must be of type file" ) );
        }

        // ---------------------------------------------------------------------
        // Get file resource
        // ---------------------------------------------------------------------

        String uid = null;

        for ( DataValue value : event.getDataValues() )
        {
            if ( value.getDataElement() != null && value.getDataElement().equals( dataElement.getUid() ) )
            {
                uid = value.getValue();
                break;
            }
        }

        if ( uid == null )
        {
            throw new WebMessageException( WebMessageUtils.conflict( "DataElement must be of type file" ) );
        }


        FileResource fileResource = fileResourceService.getFileResource( uid );

        if ( fileResource == null || fileResource.getDomain() != FileResourceDomain.DATA_VALUE )
        {
            throw new WebMessageException( WebMessageUtils.notFound( "A data value file resource with id " + uid + " does not exist." ) );
        }

        if ( fileResource.getStorageStatus() != FileResourceStorageStatus.STORED )
        {
            // -----------------------------------------------------------------
            // The FileResource exists and is tied to DataValue, however the 
            // underlying file content still not stored to external file store
            // -----------------------------------------------------------------

            WebMessage webMessage = WebMessageUtils.conflict( "The content is being processed and is not available yet. Try again later.",
                "The content requested is in transit to the file store and will be available at a later time." );

            webMessage.setResponse( new FileResourceWebMessageResponse( fileResource ) );

            throw new WebMessageException( webMessage );
        }

        ByteSource content = fileResourceService.getFileResourceContent( fileResource );

        if ( content == null )
        {
            throw new WebMessageException( WebMessageUtils.notFound( "The referenced file could not be found" ) );
        }

        // ---------------------------------------------------------------------
        // Attempt to build signed URL request for content and redirect
        // ---------------------------------------------------------------------

        URI signedGetUri = fileResourceService.getSignedGetFileResourceContentUri( uid );

        if ( signedGetUri != null )
        {
            response.setStatus( HttpServletResponse.SC_TEMPORARY_REDIRECT );
            response.setHeader( HttpHeaders.LOCATION, signedGetUri.toASCIIString() );

            return;
        }

        // ---------------------------------------------------------------------
        // Build response and return
        // ---------------------------------------------------------------------

        response.setContentType( fileResource.getContentType() );
        response.setContentLength( new Long( fileResource.getContentLength() ).intValue() );
        response.setHeader( HttpHeaders.CONTENT_DISPOSITION, "filename=" + fileResource.getName() );

        // ---------------------------------------------------------------------
        // Request signing is not available, stream content back to client
        // ---------------------------------------------------------------------

        InputStream inputStream = null;

        try
        {
            inputStream = content.openStream();
            IOUtils.copy( inputStream, response.getOutputStream() );
        }
        catch ( IOException e )
        {
            throw new WebMessageException( WebMessageUtils.error( "Failed fetching the file from storage",
                "There was an exception when trying to fetch the file from the storage backend. " +
                    "Depending on the provider the root cause could be network or file system related." ) );
        }
        finally
        {
            IOUtils.closeQuietly( inputStream );
        }

    }

    // -------------------------------------------------------------------------
    // CREATE
    // -------------------------------------------------------------------------

    @RequestMapping( method = RequestMethod.POST, consumes = "application/xml" )
    @PreAuthorize( "hasRole('ALL') or hasRole('F_TRACKED_ENTITY_DATAVALUE_ADD')" )
    public void postXmlEvent( @RequestParam( defaultValue = "CREATE" ) ImportStrategy strategy,
        HttpServletResponse response, HttpServletRequest request, ImportOptions importOptions ) throws Exception
    {
        importOptions.setImportStrategy( strategy );
        InputStream inputStream = StreamUtils.wrapAndCheckCompressionFormat( request.getInputStream() );

        if ( !importOptions.isAsync() )
        {
            ImportSummaries importSummaries = eventService.addEventsXml( inputStream, importOptions );

            importSummaries.getImportSummaries().stream()
                .filter( importSummary -> !importOptions.isDryRun() && !importSummary.getStatus().equals( ImportStatus.ERROR ) &&
                    !importOptions.getImportStrategy().isDelete() )
                .forEach( importSummary -> importSummary.setHref(
                    ContextUtils.getRootPath( request ) + RESOURCE_PATH + "/" + importSummary.getReference() ) );

            if ( importSummaries.getImportSummaries().size() == 1 )
            {
                ImportSummary importSummary = importSummaries.getImportSummaries().get( 0 );

                if ( !importOptions.isDryRun() )
                {
                    if ( !importSummary.getStatus().equals( ImportStatus.ERROR ) )
                    {
                        response.setHeader( "Location", ContextUtils.getRootPath( request ) + RESOURCE_PATH + "/" + importSummary.getReference() );
                    }
                }
            }

            webMessageService.send( WebMessageUtils.importSummaries( importSummaries ), response, request );
        }
        else
        {
            TaskId taskId = new TaskId( TaskCategory.EVENT_IMPORT, currentUserService.getCurrentUser() );
            List<Event> events = eventService.getEventsXml( inputStream );
            scheduler.executeTask( new ImportEventTask( events, eventService, importOptions, taskId ) );
            response.setHeader( "Location", ContextUtils.getRootPath( request ) + "/system/tasks/" + TaskCategory.EVENT_IMPORT );
            response.setStatus( HttpServletResponse.SC_NO_CONTENT );
        }
    }

    @RequestMapping( method = RequestMethod.POST, consumes = "application/json" )
    @PreAuthorize( "hasRole('ALL') or hasRole('F_TRACKED_ENTITY_DATAVALUE_ADD')" )
    public void postJsonEvent( @RequestParam( defaultValue = "CREATE" ) ImportStrategy strategy,
        HttpServletResponse response, HttpServletRequest request, ImportOptions importOptions ) throws Exception
    {
        importOptions.setImportStrategy( strategy );
        InputStream inputStream = StreamUtils.wrapAndCheckCompressionFormat( request.getInputStream() );

        if ( !importOptions.isAsync() )
        {
            ImportSummaries importSummaries = eventService.addEventsJson( inputStream, importOptions );

            importSummaries.getImportSummaries().stream()
                .filter( importSummary -> !importOptions.isDryRun() && !importSummary.getStatus().equals( ImportStatus.ERROR ) &&
                    !importOptions.getImportStrategy().isDelete() )
                .forEach( importSummary -> importSummary.setHref(
                    ContextUtils.getRootPath( request ) + RESOURCE_PATH + "/" + importSummary.getReference() ) );

            if ( importSummaries.getImportSummaries().size() == 1 )
            {
                ImportSummary importSummary = importSummaries.getImportSummaries().get( 0 );

                if ( !importOptions.isDryRun() )
                {
                    if ( !importSummary.getStatus().equals( ImportStatus.ERROR ) )
                    {
                        response.setHeader( "Location", ContextUtils.getRootPath( request ) + RESOURCE_PATH + "/" + importSummary.getReference() );
                    }
                }
            }

            webMessageService.send( WebMessageUtils.importSummaries( importSummaries ), response, request );
        }
        else
        {
            TaskId taskId = new TaskId( TaskCategory.EVENT_IMPORT, currentUserService.getCurrentUser() );
            List<Event> events = eventService.getEventsJson( inputStream );
            scheduler.executeTask( new ImportEventTask( events, eventService, importOptions, taskId ) );
            response.setHeader( "Location", ContextUtils.getRootPath( request ) + "/system/tasks/" + TaskCategory.EVENT_IMPORT );
            response.setStatus( HttpServletResponse.SC_NO_CONTENT );
        }
    }

    @RequestMapping( value = "/{uid}/note", method = RequestMethod.POST, consumes = "application/json" )
    @PreAuthorize( "hasRole('ALL') or hasRole('F_TRACKED_ENTITY_DATAVALUE_ADD')" )
    public void postJsonEventForNote( @PathVariable( "uid" ) String uid,
        HttpServletResponse response, HttpServletRequest request, ImportOptions importOptions ) throws IOException, WebMessageException
    {
        if ( !programStageInstanceService.programStageInstanceExists( uid ) )
        {
            throw new WebMessageException( WebMessageUtils.notFound( "Event not found for ID " + uid ) );
        }

        InputStream inputStream = StreamUtils.wrapAndCheckCompressionFormat( request.getInputStream() );
        Event event = renderService.fromJson( inputStream, Event.class );
        event.setEvent( uid );

        eventService.updateEventForNote( event );
        webMessageService.send( WebMessageUtils.ok( "Event updated: " + uid ), response, request );
    }

    @RequestMapping( method = RequestMethod.POST, consumes = { "application/csv", "text/csv" } )
    @PreAuthorize( "hasRole('ALL') or hasRole('F_TRACKED_ENTITY_DATAVALUE_ADD')" )
    public void postCsvEvents( @RequestParam( required = false, defaultValue = "false" ) boolean skipFirst,
        HttpServletResponse response, HttpServletRequest request, ImportOptions importOptions ) throws IOException
    {
        InputStream inputStream = StreamUtils.wrapAndCheckCompressionFormat( request.getInputStream() );

        Events events = csvEventService.readEvents( inputStream, skipFirst );

        if ( !importOptions.isAsync() )
        {
            ImportSummaries importSummaries = eventService.addEvents( events.getEvents(), importOptions, null );
            webMessageService.send( WebMessageUtils.importSummaries( importSummaries ), response, request );
        }
        else
        {
            TaskId taskId = new TaskId( TaskCategory.EVENT_IMPORT, currentUserService.getCurrentUser() );
            scheduler.executeTask( new ImportEventsTask( events.getEvents(), eventService, importOptions, taskId ) );
            response.setHeader( "Location", ContextUtils.getRootPath( request ) + "/system/tasks/" + TaskCategory.EVENT_IMPORT );
            response.setStatus( HttpServletResponse.SC_NO_CONTENT );
        }
    }

    // -------------------------------------------------------------------------
    // UPDATE
    // -------------------------------------------------------------------------

    @RequestMapping( value = "/{uid}", method = RequestMethod.PUT, consumes = { "application/xml", "text/xml" } )
    @PreAuthorize( "hasRole('ALL') or hasRole('F_TRACKED_ENTITY_DATAVALUE_ADD')" )
    public void putXmlEvent( HttpServletResponse response, HttpServletRequest request,
        @PathVariable( "uid" ) String uid, ImportOptions importOptions ) throws IOException, WebMessageException
    {
        if ( !programStageInstanceService.programStageInstanceExists( uid ) )
        {
            throw new WebMessageException( WebMessageUtils.notFound( "Event not found for ID " + uid ) );
        }

        InputStream inputStream = StreamUtils.wrapAndCheckCompressionFormat( request.getInputStream() );
        Event updatedEvent = renderService.fromXml( inputStream, Event.class );
        updatedEvent.setEvent( uid );

        ImportSummary importSummary = eventService.updateEvent( updatedEvent, false, importOptions );
        webMessageService.send( WebMessageUtils.importSummary( importSummary ), response, request );
    }

    @RequestMapping( value = "/{uid}", method = RequestMethod.PUT, consumes = "application/json" )
    @PreAuthorize( "hasRole('ALL') or hasRole('F_TRACKED_ENTITY_DATAVALUE_ADD')" )
    public void putJsonEvent( HttpServletResponse response, HttpServletRequest request,
        @PathVariable( "uid" ) String uid, ImportOptions importOptions ) throws IOException, WebMessageException
    {
        if ( !programStageInstanceService.programStageInstanceExists( uid ) )
        {
            throw new WebMessageException( WebMessageUtils.notFound( "Event not found for ID " + uid ) );
        }

        InputStream inputStream = StreamUtils.wrapAndCheckCompressionFormat( request.getInputStream() );
        Event updatedEvent = renderService.fromJson( inputStream, Event.class );
        updatedEvent.setEvent( uid );

        ImportSummary importSummary = eventService.updateEvent( updatedEvent, false, importOptions );
        webMessageService.send( WebMessageUtils.importSummary( importSummary ), response, request );
    }

    @RequestMapping( value = "/{uid}/{dataElementUid}", method = RequestMethod.PUT, consumes = "application/json" )
    @PreAuthorize( "hasRole('ALL') or hasRole('F_TRACKED_ENTITY_DATAVALUE_ADD')" )
    public void putJsonEventSingleValue( HttpServletResponse response, HttpServletRequest request,
        @PathVariable( "uid" ) String uid, @PathVariable( "dataElementUid" ) String dataElementUid ) throws IOException, WebMessageException
    {
        if ( !programStageInstanceService.programStageInstanceExists( uid ) )
        {
            throw new WebMessageException( WebMessageUtils.notFound( "Event not found for ID " + uid ) );
        }

        DataElement dataElement = dataElementService.getDataElement( dataElementUid );

        if ( dataElement == null )
        {
            throw new WebMessageException( WebMessageUtils.notFound( "DataElement not found for ID " + dataElementUid ) );
        }

        InputStream inputStream = StreamUtils.wrapAndCheckCompressionFormat( request.getInputStream() );
        Event updatedEvent = renderService.fromJson( inputStream, Event.class );
        updatedEvent.setEvent( uid );

        ImportSummary importSummary = eventService.updateEvent( updatedEvent, true );
        webMessageService.send( WebMessageUtils.importSummary( importSummary ), response, request );
    }

    @RequestMapping( value = "/{uid}/eventDate", method = RequestMethod.PUT, consumes = "application/json" )
    @PreAuthorize( "hasRole('ALL') or hasRole('F_TRACKED_ENTITY_DATAVALUE_ADD')" )
    public void putJsonEventForEventDate( HttpServletResponse response, HttpServletRequest request,
        @PathVariable( "uid" ) String uid, ImportOptions importOptions ) throws IOException, WebMessageException
    {
        if ( !programStageInstanceService.programStageInstanceExists( uid ) )
        {
            throw new WebMessageException( WebMessageUtils.notFound( "Event not found for ID " + uid ) );
        }

        InputStream inputStream = StreamUtils.wrapAndCheckCompressionFormat( request.getInputStream() );
        Event updatedEvent = renderService.fromJson( inputStream, Event.class );
        updatedEvent.setEvent( uid );

        eventService.updateEventForEventDate( updatedEvent );
        webMessageService.send( WebMessageUtils.ok( "Event updated " + uid ), response, request );
    }

    // -------------------------------------------------------------------------
    // DELETE
    // -------------------------------------------------------------------------

    @RequestMapping( value = "/{uid}", method = RequestMethod.DELETE )
    @PreAuthorize( "hasRole('ALL') or hasRole('F_TRACKED_ENTITY_DATAVALUE_DELETE')" )
    public void deleteEvent( HttpServletResponse response, HttpServletRequest request,
        @PathVariable( "uid" ) String uid ) throws WebMessageException
    {
        if ( !programStageInstanceService.programStageInstanceExists( uid ) )
        {
            throw new WebMessageException( WebMessageUtils.notFound( "Event not found for ID " + uid ) );
        }

        response.setStatus( HttpServletResponse.SC_OK );

        try
        {
            ImportSummary importSummary = eventService.deleteEvent( uid );
            webMessageService.send( WebMessageUtils.importSummary( importSummary ), response, request );
        }
        catch ( Exception ex )
        {
            webMessageService.send( WebMessageUtils.conflict( "Unable to delete event " + uid, ex.getMessage() ), response, request );
        }
    }

    // -------------------------------------------------------------------------
    // Helpers
    // -------------------------------------------------------------------------
    
    private boolean fieldsContains( String match, List<String> fields )
    {
        for ( String field : fields )
        {
            // for now assume href/access if * or preset is requested
            if ( field.contains( match ) || field.equals( "*" ) || field.startsWith( ":" ) )
            {
                return true;
            }
        }

        return false;
    }

    protected boolean hasHref( List<String> fields )
    {
        return fieldsContains( "href", fields );
    }
    
    private List<Order> getOrderParams( String order )
    {
        if ( order != null && !StringUtils.isEmpty( order ) )
        {
            OrderParams op = new OrderParams( Sets.newLinkedHashSet( Arrays.asList( order.split( "," ) ) ) );
            return op.getOrders( getSchema() );
        }

        return null;
    }
    
    private List<String> getGridOrderParams( String order )
    {
        if ( order != null && !StringUtils.isEmpty( order ) )
        {
            
            return Arrays.asList( order.split( "," ) ) ; 
        }

        return null;
    }

    private Map<Object, Object> getMetaData( Program program )
    {
        Map<Object, Object> metaData = new HashMap<>();

        if ( program != null )
        {
            Map<String, String> dataElements = new HashMap<>();

            for ( DataElement de : program.getDataElements() )
            {
                dataElements.put( de.getUid(), de.getDisplayName() );
            }

            metaData.put( META_DATA_KEY_DE, dataElements );
        }

        return metaData;
    }

}<|MERGE_RESOLUTION|>--- conflicted
+++ resolved
@@ -220,6 +220,7 @@
         @RequestParam( required = false ) boolean skipPaging,
         @RequestParam( required = false ) String order,
         @RequestParam( required = false ) String attachment,
+        @RequestParam( required = false, defaultValue = "false" ) boolean includeDeleted,
         @RequestParam( required = false ) String event,
         @RequestParam( required = false ) Set<String> filter,
         @RequestParam( required = false ) Set<String> dataElement,
@@ -246,7 +247,7 @@
 
         EventSearchParams params = eventService.getFromUrl( program, programStage, programStatus, followUp,
             orgUnit, ouMode, trackedEntityInstance, startDate, endDate, dueDateStart, dueDateEnd, lastUpdatedStartDate, lastUpdatedEndDate, status, attributeOptionCombo,
-            idSchemes, page, pageSize, totalPages, skipPaging, null, getGridOrderParams( order ), false, eventIds, filter, dataElement );        
+            idSchemes, page, pageSize, totalPages, skipPaging, null, getGridOrderParams( order ), false, eventIds, filter, dataElement, includeDeleted );
         
         contextUtils.configureResponse( response, ContextUtils.CONTENT_TYPE_JSON, CacheStrategy.NO_CACHE );
         
@@ -305,13 +306,8 @@
         Set<String> eventIds = TextUtils.splitToArray( event, TextUtils.SEMICOLON );
 
         EventSearchParams params = eventService.getFromUrl( program, programStage, programStatus, followUp,
-<<<<<<< HEAD
-            orgUnit, ouMode, trackedEntityInstance, startDate, endDate, status, lastUpdated, attributeOptionCombo,
-            idSchemes, page, pageSize, totalPages, skipPaging, getOrderParams( order ), false, eventIds, null, includeDeleted );
-=======
             orgUnit, ouMode, trackedEntityInstance, startDate, endDate, dueDateStart, dueDateEnd, lastUpdatedStartDate, lastUpdatedEndDate, status, attributeOptionCombo,
-            idSchemes, page, pageSize, totalPages, skipPaging, getOrderParams( order ), null, false, eventIds, null, null );
->>>>>>> 292044f4
+            idSchemes, page, pageSize, totalPages, skipPaging, getOrderParams( order ), null, false, eventIds, null, null, includeDeleted );
 
         Events events = eventService.getEvents( params );
 
@@ -385,13 +381,8 @@
         }
 
         EventSearchParams params = eventService.getFromUrl( program, programStage, programStatus, followUp,
-<<<<<<< HEAD
-            orgUnit, ouMode, trackedEntityInstance, startDate, endDate, status, lastUpdated, attributeOptionCombo,
-            idSchemes, page, pageSize, totalPages, skipPaging, getOrderParams( order ), false, null, null, includeDeleted );
-=======
             orgUnit, ouMode, trackedEntityInstance, startDate, endDate, dueDateStart, dueDateEnd, lastUpdatedStartDate, lastUpdatedEndDate, status, attributeOptionCombo,
-            idSchemes, page, pageSize, totalPages, skipPaging, getOrderParams( order ), null, false, null, null, null );
->>>>>>> 292044f4
+            idSchemes, page, pageSize, totalPages, skipPaging, getOrderParams( order ), null, false, null, null, null, includeDeleted );
 
         Events events = eventService.getEvents( params );
 
@@ -435,13 +426,8 @@
         DataElementCategoryOptionCombo attributeOptionCombo = inputUtils.getAttributeOptionCombo( attributeCc, attributeCos, true );
 
         EventSearchParams params = eventService.getFromUrl( program, null, programStatus, null,
-<<<<<<< HEAD
-            orgUnit, ouMode, null, startDate, endDate, eventStatus, null, attributeOptionCombo,
-            null, null, null, totalPages, skipPaging, getOrderParams( order ), true, null, null, includeDeleted );
-=======
             orgUnit, ouMode, null, startDate, endDate, null, null, null, null, eventStatus, attributeOptionCombo,
-            null, null, null, totalPages, skipPaging, getOrderParams( order ), null, true, null, null, null );
->>>>>>> 292044f4
+            null, null, null, totalPages, skipPaging, getOrderParams( order ), null, true, null, null, null, includeDeleted );
 
         return eventRowService.getEventRows( params );
     }
