--- conflicted
+++ resolved
@@ -693,6 +693,7 @@
             JobConfiguration jobId = new JobConfiguration( "inMemoryEventImport",
                 JobType.EVENT_IMPORT, currentUserService.getCurrentUser().getUid(), true );
             List<Event> events = eventService.getEventsJson( inputStream );
+
             schedulingManager.executeJob( new ImportEventTask( events, eventService, importOptions, jobId ) );
             response.setHeader( "Location", ContextUtils.getRootPath( request ) + "/system/tasks/" + JobType.EVENT_IMPORT );
             response.setStatus( HttpServletResponse.SC_NO_CONTENT );
@@ -734,14 +735,9 @@
         }
         else
         {
-<<<<<<< HEAD
-            JobId jobId = new JobId( JobType.EVENT_IMPORT, currentUserService.getCurrentUser().getUid() );
-            schedulingManager.executeJob( new ImportEventsTask( events.getEvents(), eventService, importOptions, jobId ) );
-=======
             JobConfiguration jobId = new JobConfiguration( "inMemoryEventImport",
                 JobType.EVENT_IMPORT, currentUserService.getCurrentUser().getUid(), true );
-            scheduler.executeJob( new ImportEventsTask( events.getEvents(), eventService, importOptions, jobId ) );
->>>>>>> 3b5b42fa
+            schedulingManager.executeJob( new ImportEventsTask( events.getEvents(), eventService, importOptions, jobId ) );
             response.setHeader( "Location", ContextUtils.getRootPath( request ) + "/system/tasks/" + JobType.EVENT_IMPORT );
             response.setStatus( HttpServletResponse.SC_NO_CONTENT );
         }
