package org.hisp.dhis.webapi.controller;

/*
 * Copyright (c) 2004-2020, University of Oslo
 * All rights reserved.
 *
 * Redistribution and use in source and binary forms, with or without
 * modification, are permitted provided that the following conditions are met:
 * Redistributions of source code must retain the above copyright notice, this
 * list of conditions and the following disclaimer.
 *
 * Redistributions in binary form must reproduce the above copyright notice,
 * this list of conditions and the following disclaimer in the documentation
 * and/or other materials provided with the distribution.
 * Neither the name of the HISP project nor the names of its contributors may
 * be used to endorse or promote products derived from this software without
 * specific prior written permission.
 *
 * THIS SOFTWARE IS PROVIDED BY THE COPYRIGHT HOLDERS AND CONTRIBUTORS "AS IS" AND
 * ANY EXPRESS OR IMPLIED WARRANTIES, INCLUDING, BUT NOT LIMITED TO, THE IMPLIED
 * WARRANTIES OF MERCHANTABILITY AND FITNESS FOR A PARTICULAR PURPOSE ARE
 * DISCLAIMED. IN NO EVENT SHALL THE COPYRIGHT OWNER OR CONTRIBUTORS BE LIABLE FOR
 * ANY DIRECT, INDIRECT, INCIDENTAL, SPECIAL, EXEMPLARY, OR CONSEQUENTIAL DAMAGES
 * (INCLUDING, BUT NOT LIMITED TO, PROCUREMENT OF SUBSTITUTE GOODS OR SERVICES;
 * LOSS OF USE, DATA, OR PROFITS; OR BUSINESS INTERRUPTION) HOWEVER CAUSED AND ON
 * ANY THEORY OF LIABILITY, WHETHER IN CONTRACT, STRICT LIABILITY, OR TORT
 * (INCLUDING NEGLIGENCE OR OTHERWISE) ARISING IN ANY WAY OUT OF THE USE OF THIS
 * SOFTWARE, EVEN IF ADVISED OF THE POSSIBILITY OF SUCH DAMAGE.
 */

import java.beans.PropertyEditorSupport;
import java.util.Date;

import javax.servlet.ServletException;
import javax.servlet.http.HttpServletRequest;
import javax.servlet.http.HttpServletResponse;

import org.hibernate.exception.ConstraintViolationException;
import org.hisp.dhis.common.DeleteNotAllowedException;
import org.hisp.dhis.common.IllegalQueryException;
import org.hisp.dhis.common.MaintenanceModeException;
import org.hisp.dhis.common.QueryRuntimeException;
import org.hisp.dhis.common.exception.InvalidIdentifierReferenceException;
import org.hisp.dhis.dataapproval.exceptions.DataApprovalException;
import org.hisp.dhis.dxf2.adx.AdxException;
import org.hisp.dhis.dxf2.metadata.MetadataExportException;
import org.hisp.dhis.dxf2.metadata.MetadataImportException;
import org.hisp.dhis.dxf2.metadata.sync.exception.DhisVersionMismatchException;
import org.hisp.dhis.dxf2.webmessage.WebMessage;
import org.hisp.dhis.dxf2.webmessage.WebMessageException;
import org.hisp.dhis.dxf2.webmessage.WebMessageUtils;
import org.hisp.dhis.feedback.Status;
import org.hisp.dhis.fieldfilter.FieldFilterException;
import org.hisp.dhis.query.QueryException;
import org.hisp.dhis.query.QueryParserException;
import org.hisp.dhis.util.DateUtils;
import org.hisp.dhis.webapi.controller.exception.BadRequestException;
import org.hisp.dhis.webapi.controller.exception.MetadataImportConflictException;
import org.hisp.dhis.webapi.controller.exception.MetadataSyncException;
import org.hisp.dhis.webapi.controller.exception.MetadataVersionException;
import org.hisp.dhis.webapi.controller.exception.NotAuthenticatedException;
import org.hisp.dhis.webapi.controller.exception.NotFoundException;
import org.hisp.dhis.webapi.controller.exception.OperationNotAllowedException;
import org.hisp.dhis.webapi.service.WebMessageService;
import org.springframework.beans.factory.annotation.Autowired;
import org.springframework.http.HttpStatus;
import org.springframework.security.access.AccessDeniedException;
import org.springframework.web.HttpMediaTypeNotAcceptableException;
import org.springframework.web.HttpMediaTypeNotSupportedException;
import org.springframework.web.HttpRequestMethodNotSupportedException;
import org.springframework.web.bind.WebDataBinder;
import org.springframework.web.bind.annotation.ControllerAdvice;
import org.springframework.web.bind.annotation.ExceptionHandler;
import org.springframework.web.bind.annotation.InitBinder;
import org.springframework.web.client.HttpClientErrorException;
import org.springframework.web.client.HttpServerErrorException;
import org.springframework.web.client.HttpStatusCodeException;

import com.fasterxml.jackson.core.JsonParseException;

/**
 * @author Morten Olav Hansen <mortenoh@gmail.com>
 */
@ControllerAdvice
public class CrudControllerAdvice
{
    @Autowired
    private WebMessageService webMessageService;

    @InitBinder
    protected void initBinder( WebDataBinder binder )
    {
        binder.registerCustomEditor( Date.class, new PropertyEditorSupport()
        {
            @Override
            public void setAsText( String value ) throws IllegalArgumentException
            {
                setValue( DateUtils.parseDate( value ) );
            }
        } );
    }

    @ExceptionHandler( IllegalQueryException.class )
    public void illegalQueryExceptionHandler( IllegalQueryException ex, HttpServletResponse response, HttpServletRequest request )
    {
        webMessageService.send( WebMessageUtils.conflict( ex.getMessage(), ex.getErrorCode() ), response, request );
    }

    @ExceptionHandler( QueryRuntimeException.class )
    public void queryRuntimeExceptionHandler( QueryRuntimeException ex, HttpServletResponse response, HttpServletRequest request )
    {
        webMessageService.send( WebMessageUtils.conflict( ex.getMessage(), ex.getErrorCode() ), response, request );
    }

<<<<<<< HEAD
    @ExceptionHandler( { QueryRuntimeException.class, DeleteNotAllowedException.class, InvalidIdentifierReferenceException.class } )
=======
    @ExceptionHandler( { DeleteNotAllowedException.class, InvalidIdentifierReferenceException.class } )
>>>>>>> 599c301d
    public void conflictsExceptionHandler( Exception ex, HttpServletResponse response, HttpServletRequest request )
    {
        webMessageService.send( WebMessageUtils.conflict( ex.getMessage() ), response, request );
    }

    @ExceptionHandler( { DataApprovalException.class, AdxException.class, IllegalStateException.class } )
    public void dataApprovalExceptionHandler( Exception ex, HttpServletResponse response, HttpServletRequest request )
    {
        webMessageService.send( WebMessageUtils.conflict( ex.getMessage() ), response, request );
    }

    @ExceptionHandler( { JsonParseException.class, MetadataImportException.class, MetadataExportException.class } )
    public void jsonParseExceptionHandler( Exception ex, HttpServletResponse response, HttpServletRequest request )
    {
        webMessageService.send( WebMessageUtils.conflict( ex.getMessage() ), response, request );
    }

    @ExceptionHandler( { QueryParserException.class, QueryException.class } )
    public void queryExceptionHandler( Exception ex, HttpServletResponse response, HttpServletRequest request )
    {
        webMessageService.send( WebMessageUtils.conflict( ex.getMessage() ), response, request );
    }

    @ExceptionHandler( FieldFilterException.class )
    public void fieldFilterExceptionHandler( FieldFilterException ex, HttpServletRequest request, HttpServletResponse response )
    {
        webMessageService.send( WebMessageUtils.conflict( ex.getMessage() ), response, request );
    }

    @ExceptionHandler( NotAuthenticatedException.class )
    public void notAuthenticatedExceptionHandler( NotAuthenticatedException ex, HttpServletResponse response, HttpServletRequest request )
    {
        webMessageService.send( WebMessageUtils.unathorized( ex.getMessage() ), response, request );
    }

    @ExceptionHandler( NotFoundException.class )
    public void notFoundExceptionHandler( NotFoundException ex, HttpServletResponse response, HttpServletRequest request )
    {
        webMessageService.send( WebMessageUtils.notFound( ex.getMessage() ), response, request );
    }

    @ExceptionHandler( ConstraintViolationException.class )
    public void constraintViolationExceptionHandler( ConstraintViolationException ex, HttpServletResponse response, HttpServletRequest request )
    {
        webMessageService.send( WebMessageUtils.error( getExceptionMessage( ex ) ), response, request );
    }

    @ExceptionHandler( MaintenanceModeException.class )
    public void maintenanceModeExceptionHandler( MaintenanceModeException ex, HttpServletResponse response, HttpServletRequest request )
    {
        webMessageService.send( WebMessageUtils.serviceUnavailable( ex.getMessage() ), response, request );
    }

    @ExceptionHandler( AccessDeniedException.class )
    public void accessDeniedExceptionHandler( AccessDeniedException ex, HttpServletResponse response, HttpServletRequest request )
    {
        webMessageService.send( WebMessageUtils.forbidden( ex.getMessage() ), response, request );
    }

    @ExceptionHandler( WebMessageException.class )
    public void webMessageExceptionHandler( WebMessageException ex, HttpServletResponse response, HttpServletRequest request )
    {
        webMessageService.send( ex.getWebMessage(), response, request );
    }

    @ExceptionHandler( HttpStatusCodeException.class )
    public void httpStatusCodeExceptionHandler( HttpStatusCodeException ex, HttpServletResponse response, HttpServletRequest request )
    {
        webMessageService.send( WebMessageUtils.createWebMessage( ex.getMessage(), Status.ERROR, ex.getStatusCode() ), response, request );
    }

    @ExceptionHandler( HttpClientErrorException.class )
    public void httpClientErrorExceptionHandler( HttpClientErrorException ex, HttpServletRequest request, HttpServletResponse response )
    {
        webMessageService.send( WebMessageUtils.createWebMessage( ex.getMessage(), Status.ERROR, ex.getStatusCode() ), response, request );
    }

    @ExceptionHandler( HttpServerErrorException.class )
    public void httpServerErrorExceptionHandler( HttpServerErrorException ex, HttpServletRequest request, HttpServletResponse response )
    {
        webMessageService.send( WebMessageUtils.createWebMessage( ex.getMessage(), Status.ERROR, ex.getStatusCode() ), response, request );
    }

    @ExceptionHandler( HttpRequestMethodNotSupportedException.class )
    public void httpRequestMethodNotSupportedExceptionHandler( HttpRequestMethodNotSupportedException ex, HttpServletRequest request, HttpServletResponse response )
    {
        webMessageService.send( WebMessageUtils.createWebMessage( ex.getMessage(), Status.ERROR, HttpStatus.METHOD_NOT_ALLOWED ), response, request );
    }

    @ExceptionHandler( HttpMediaTypeNotAcceptableException.class )
    public void httpMediaTypeNotAcceptableExceptionHandler( HttpMediaTypeNotAcceptableException ex, HttpServletRequest request, HttpServletResponse response )
    {
        webMessageService.send( WebMessageUtils.createWebMessage( ex.getMessage(), Status.ERROR, HttpStatus.NOT_ACCEPTABLE ), response, request );
    }

    @ExceptionHandler( HttpMediaTypeNotSupportedException.class )
    public void httpMediaTypeNotSupportedExceptionHandler( HttpMediaTypeNotSupportedException ex, HttpServletRequest request, HttpServletResponse response )
    {
        webMessageService.send( WebMessageUtils.createWebMessage( ex.getMessage(), Status.ERROR, HttpStatus.UNSUPPORTED_MEDIA_TYPE ), response, request );
    }

    @ExceptionHandler( ServletException.class )
    public void servletExceptionHandler( ServletException ex ) throws ServletException
    {
        throw ex;
    }

    @ExceptionHandler( BadRequestException.class )
    public void handleBadRequest( BadRequestException badRequestException, HttpServletResponse response, HttpServletRequest request )
    {
        webMessageService.send( WebMessageUtils.badRequest( badRequestException.getMessage() ), response, request );
    }

    @ExceptionHandler( MetadataVersionException.class )
    public void handleMetaDataVersionException( MetadataVersionException metadataVersionException, HttpServletResponse response, HttpServletRequest request )
    {
        webMessageService.send( WebMessageUtils.error( metadataVersionException.getMessage() ), response, request );
    }

    @ExceptionHandler( MetadataSyncException.class )
    public void handleMetaDataSyncException( MetadataSyncException metadataSyncException, HttpServletResponse response, HttpServletRequest request )
    {
        webMessageService.send( WebMessageUtils.error( metadataSyncException.getMessage() ), response, request );
    }

    @ExceptionHandler( DhisVersionMismatchException.class )
    public void handleDhisVersionMismatchException( DhisVersionMismatchException versionMismatchException, HttpServletResponse response, HttpServletRequest request )
    {
        webMessageService.send( WebMessageUtils.forbidden( versionMismatchException.getMessage() ), response, request );
    }

    @ExceptionHandler( MetadataImportConflictException.class )
    public void handleMetadataImportConflictException( MetadataImportConflictException conflictException, HttpServletResponse response, HttpServletRequest request )
    {
        if ( conflictException.getMetadataSyncSummary() == null )
        {
            webMessageService.send( WebMessageUtils.conflict( conflictException.getMessage() ), response, request );
        }
        else
        {
            WebMessage message = new WebMessage( Status.ERROR, HttpStatus.CONFLICT );
            message.setResponse( conflictException.getMetadataSyncSummary() );
            webMessageService.send( message, response, request );
        }
    }

    @ExceptionHandler( OperationNotAllowedException.class )
    public void handleOperationNotAllowedException( OperationNotAllowedException ex, HttpServletResponse response, HttpServletRequest request )
    {
        webMessageService.send( WebMessageUtils.forbidden( ex.getMessage() ), response, request );
    }

    /**
     * Catches default exception and send back to user, but re-throws internally so it still ends up in server logs.
     */
    @ExceptionHandler( Exception.class )
    public void defaultExceptionHandler( Exception ex, HttpServletRequest request, HttpServletResponse response ) throws Exception
    {
        webMessageService.send( WebMessageUtils.error( getExceptionMessage( ex ) ), response, request );
        ex.printStackTrace();
    }

    private String getExceptionMessage( Exception ex )
    {
        String message = ex.getMessage();

        if ( ex.getCause() != null )
        {
            message = ex.getCause().getMessage();
        }

        return message;
    }
}<|MERGE_RESOLUTION|>--- conflicted
+++ resolved
@@ -112,11 +112,7 @@
         webMessageService.send( WebMessageUtils.conflict( ex.getMessage(), ex.getErrorCode() ), response, request );
     }
 
-<<<<<<< HEAD
-    @ExceptionHandler( { QueryRuntimeException.class, DeleteNotAllowedException.class, InvalidIdentifierReferenceException.class } )
-=======
     @ExceptionHandler( { DeleteNotAllowedException.class, InvalidIdentifierReferenceException.class } )
->>>>>>> 599c301d
     public void conflictsExceptionHandler( Exception ex, HttpServletResponse response, HttpServletRequest request )
     {
         webMessageService.send( WebMessageUtils.conflict( ex.getMessage() ), response, request );
