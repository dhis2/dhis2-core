version: '3'

services:
  e2e-test:
    stdin_open: true
    image: "${IMAGE_NAME}"
<<<<<<< HEAD
    command: ./wait-for-it.sh e2e-test-web:8080 -t 0 -- mvn test -Dinstance.url=http://e2e-test-web:8080/api
=======
    command: ./wait-for-it.sh web:8080 -t 0 -- mvn test -DbaseUrl=http://web:8080/api -DsuperUserUsername=taadmin -DsuperUserPsw=Test1212?
>>>>>>> 735ad481
<|MERGE_RESOLUTION|>--- conflicted
+++ resolved
@@ -4,8 +4,4 @@
   e2e-test:
     stdin_open: true
     image: "${IMAGE_NAME}"
-<<<<<<< HEAD
-    command: ./wait-for-it.sh e2e-test-web:8080 -t 0 -- mvn test -Dinstance.url=http://e2e-test-web:8080/api
-=======
-    command: ./wait-for-it.sh web:8080 -t 0 -- mvn test -DbaseUrl=http://web:8080/api -DsuperUserUsername=taadmin -DsuperUserPsw=Test1212?
->>>>>>> 735ad481
+    command: ./wait-for-it.sh web:8080 -t 0 -- mvn test -Dinstance.url=http://web:8080/api