--- conflicted
+++ resolved
@@ -129,7 +129,6 @@
     }
 
     public void deleteCreatedEntities( LinkedHashMap<String, String> entitiesToDelete )
-<<<<<<< HEAD
     {
         Iterator iterator = entitiesToDelete.keySet().iterator();
         while ( iterator.hasNext() )
@@ -143,21 +142,6 @@
 
     public boolean deleteEntity( String resource, String id )
     {
-=======
-    {
-        Iterator iterator = entitiesToDelete.keySet().iterator();
-        while ( iterator.hasNext() )
-        {
-            String key = (String) iterator.next();
-
-            deleteEntity( entitiesToDelete.get( key ), key );
-
-        }
-    }
-
-    public boolean deleteEntity( String resource, String id )
-    {
->>>>>>> d47a156e
         ApiResponse response = new RestApiActions( resource ).delete( id + "?force=true" );
 
         if ( response.statusCode() == 200 )
