/*
 * Copyright (c) 2004-2021, University of Oslo
 * All rights reserved.
 *
 * Redistribution and use in source and binary forms, with or without
 * modification, are permitted provided that the following conditions are met:
 * Redistributions of source code must retain the above copyright notice, this
 * list of conditions and the following disclaimer.
 *
 * Redistributions in binary form must reproduce the above copyright notice,
 * this list of conditions and the following disclaimer in the documentation
 * and/or other materials provided with the distribution.
 * Neither the name of the HISP project nor the names of its contributors may
 * be used to endorse or promote products derived from this software without
 * specific prior written permission.
 *
 * THIS SOFTWARE IS PROVIDED BY THE COPYRIGHT HOLDERS AND CONTRIBUTORS "AS IS" AND
 * ANY EXPRESS OR IMPLIED WARRANTIES, INCLUDING, BUT NOT LIMITED TO, THE IMPLIED
 * WARRANTIES OF MERCHANTABILITY AND FITNESS FOR A PARTICULAR PURPOSE ARE
 * DISCLAIMED. IN NO EVENT SHALL THE COPYRIGHT OWNER OR CONTRIBUTORS BE LIABLE FOR
 * ANY DIRECT, INDIRECT, INCIDENTAL, SPECIAL, EXEMPLARY, OR CONSEQUENTIAL DAMAGES
 * (INCLUDING, BUT NOT LIMITED TO, PROCUREMENT OF SUBSTITUTE GOODS OR SERVICES;
 * LOSS OF USE, DATA, OR PROFITS; OR BUSINESS INTERRUPTION) HOWEVER CAUSED AND ON
 * ANY THEORY OF LIABILITY, WHETHER IN CONTRACT, STRICT LIABILITY, OR TORT
 * (INCLUDING NEGLIGENCE OR OTHERWISE) ARISING IN ANY WAY OUT OF THE USE OF THIS
 * SOFTWARE, EVEN IF ADVISED OF THE POSSIBILITY OF SUCH DAMAGE.
 */
package org.hisp.dhis.tracker.deduplication;

import static org.hamcrest.Matchers.*;

import java.util.Arrays;

import org.hisp.dhis.ApiTest;
import org.hisp.dhis.Constants;
import org.hisp.dhis.actions.LoginActions;
import org.hisp.dhis.actions.tracker.PotentialDuplicatesActions;
import org.hisp.dhis.actions.tracker.importer.TrackerActions;
import org.hisp.dhis.dto.ApiResponse;
import org.hisp.dhis.helpers.JsonObjectBuilder;
import org.hisp.dhis.helpers.QueryParamsBuilder;
import org.junit.jupiter.api.BeforeEach;
import org.junit.jupiter.api.Test;
import org.junit.jupiter.params.ParameterizedTest;
import org.junit.jupiter.params.provider.CsvSource;
import org.junit.jupiter.params.provider.ValueSource;

import com.google.gson.JsonObject;

/**
 * @author Gintare Vilkelyte <vilkelyte.gintare@gmail.com>
 */
public class PotentialDuplicatesTests
    extends ApiTest
{
    private TrackerActions trackerActions;

    private PotentialDuplicatesActions potentialDuplicatesActions;

    private LoginActions loginActions;

    @BeforeEach
    public void beforeEach()
    {
        trackerActions = new TrackerActions();
        loginActions = new LoginActions();
        potentialDuplicatesActions = new PotentialDuplicatesActions();

        loginActions.loginAsAdmin();
    }

    @ParameterizedTest
    @ValueSource( strings = { "OPEN", "INVALID", "MERGED" } )
    public void shouldFilterByStatus( String status )
    {
        String teiA = createTei();
        String teiB = createTei();

        potentialDuplicatesActions.createPotentialDuplicate( teiA, teiB, status ).validate().statusCode( 200 );

        ApiResponse response = potentialDuplicatesActions.get( "", new QueryParamsBuilder().add( "status=" + status ) );
        response
            .validate()
            .body( "identifiableObjects", hasSize( greaterThanOrEqualTo( 1 ) ) )
            .body( "identifiableObjects.status", everyItem( equalTo( status ) ) );
    }

    @Test
    public void shouldReturnAllStatuses()
    {
        Arrays.asList( "OPEN", "MERGED", "INVALID" ).forEach( status -> {
            String teiA = createTei();
            String teiB = createTei();

            potentialDuplicatesActions.createPotentialDuplicate( teiA, teiB, status ).validate().statusCode( 200 );
        } );

        potentialDuplicatesActions.get( "", new QueryParamsBuilder().add( "status=ALL" ) )
            .validate()
            .body( "identifiableObjects", hasSize( greaterThanOrEqualTo( 1 ) ) )
            .body( "identifiableObjects.status",
                allOf( hasItem( "OPEN" ), hasItem( "INVALID" ), hasItem( "MERGED" ) ) );
    }

    @Test
    public void shouldRequireBothTeis()
    {
        potentialDuplicatesActions.createPotentialDuplicate( null, createTei(), "OPEN" )
            .validate()
            .statusCode( equalTo( 400 ) )
            .body( "status", equalTo( "ERROR" ) )
            .body( "message", containsStringIgnoringCase( "missing required input property" ) );
    }

    @CsvSource( {
        "MERGED,INVALID,false",
        "OPEN,INVALID,true",
        "OPEN,MERGED,false",
        "INVALID,OPEN,true"
    } )
    @ParameterizedTest
    public void shouldUpdateStatus( String status, String newStatus, boolean shouldUpdate )
    {
        ApiResponse response = potentialDuplicatesActions.createPotentialDuplicate( createTei(), createTei(), status );
        response.validate().statusCode( 200 );

        String duplicateId = response.extractString( "id" );

        response = potentialDuplicatesActions.update( duplicateId + "?status=" + newStatus,
            new JsonObjectBuilder().build() );

        if ( shouldUpdate )
        {
            response.validate().statusCode( 200 );

            potentialDuplicatesActions.get( duplicateId ).validate()
                .statusCode( 200 )
                .body( "status", equalTo( newStatus ) );
            return;
        }

        response.validate().statusCode( 400 ).body( "status", equalTo( "ERROR" ) );
    }

    @Test
    public void shouldGetDuplicatesByTei()
    {
        String teiA = createTei();
        String teiB = createTei();
        String teiC = createTei();
        String teiD = createTei();

        potentialDuplicatesActions.createPotentialDuplicate( teiA, teiB, "OPEN" ).validate().statusCode( 200 );
        potentialDuplicatesActions.createPotentialDuplicate( teiC, teiA, "INVALID" ).validate().statusCode( 200 );
        potentialDuplicatesActions.createPotentialDuplicate( teiD, teiA, "OPEN" ).validate().statusCode( 200 );

<<<<<<< HEAD
        potentialDuplicatesActions.get( "", new QueryParamsBuilder().add( "teis=" + teiA ) )
            .validate().statusCode( 200 )
            .body( "identifiableObjects", hasSize( 2 ) );
=======
        potentialDuplicatesActions.createPotentialDuplicate( teiA, createTei(), "OPEN" ).validate().statusCode( 200 );
        potentialDuplicatesActions.createPotentialDuplicate( createTei(), teiA, "INVALID" ).validate()
            .statusCode( 200 );
>>>>>>> d45301f9

        potentialDuplicatesActions.get( "", new QueryParamsBuilder().addAll( "teis=" + teiB + "," + teiC, "status=ALL") )
            .validate().statusCode( 200 )
            .body( "identifiableObjects", hasSize( 2 ) );

        potentialDuplicatesActions.get( "", new QueryParamsBuilder().addAll( "teis=" + teiA, "status=INVALID" ) )
            .validate().statusCode( 200 )
            .body( "identifiableObjects", hasSize( 1 ) );

        potentialDuplicatesActions.get( "", new QueryParamsBuilder().addAll( "teis=" + teiA, "status=OPEN" ) )
            .validate().statusCode( 200 )
            .body( "identifiableObjects", hasSize( 2 ) );

        potentialDuplicatesActions.get( "", new QueryParamsBuilder().addAll( "teis=" + teiA, "status=MERGED" ) )
            .validate().statusCode( 200 )
            .body( "identifiableObjects", hasSize( 0 ) );

        potentialDuplicatesActions.get( "", new QueryParamsBuilder().addAll( "teis=" + teiA, "status=ALL" ) )
            .validate().statusCode( 200 )
<<<<<<< HEAD
            .body( "identifiableObjects", hasSize( 3 ) );

=======
            .body( "", hasSize( 2 ) );
>>>>>>> d45301f9
    }

    private String createTei()
    {
        JsonObject object = trackerActions.buildTei( Constants.TRACKED_ENTITY_TYPE, Constants.ORG_UNIT_IDS[0] );

        return trackerActions.postAndGetJobReport( object ).extractImportedTeis().get( 0 );
    }

}<|MERGE_RESOLUTION|>--- conflicted
+++ resolved
@@ -154,15 +154,10 @@
         potentialDuplicatesActions.createPotentialDuplicate( teiC, teiA, "INVALID" ).validate().statusCode( 200 );
         potentialDuplicatesActions.createPotentialDuplicate( teiD, teiA, "OPEN" ).validate().statusCode( 200 );
 
-<<<<<<< HEAD
+
         potentialDuplicatesActions.get( "", new QueryParamsBuilder().add( "teis=" + teiA ) )
             .validate().statusCode( 200 )
             .body( "identifiableObjects", hasSize( 2 ) );
-=======
-        potentialDuplicatesActions.createPotentialDuplicate( teiA, createTei(), "OPEN" ).validate().statusCode( 200 );
-        potentialDuplicatesActions.createPotentialDuplicate( createTei(), teiA, "INVALID" ).validate()
-            .statusCode( 200 );
->>>>>>> d45301f9
 
         potentialDuplicatesActions.get( "", new QueryParamsBuilder().addAll( "teis=" + teiB + "," + teiC, "status=ALL") )
             .validate().statusCode( 200 )
@@ -182,12 +177,7 @@
 
         potentialDuplicatesActions.get( "", new QueryParamsBuilder().addAll( "teis=" + teiA, "status=ALL" ) )
             .validate().statusCode( 200 )
-<<<<<<< HEAD
             .body( "identifiableObjects", hasSize( 3 ) );
-
-=======
-            .body( "", hasSize( 2 ) );
->>>>>>> d45301f9
     }
 
     private String createTei()
