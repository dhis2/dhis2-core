package org.hisp.dhis.helpers.extensions;

/*
 * Copyright (c) 2004-2021, University of Oslo
 * All rights reserved.
 *
 * Redistribution and use in source and binary forms, with or without
 * modification, are permitted provided that the following conditions are met:
 * Redistributions of source code must retain the above copyright notice, this
 * list of conditions and the following disclaimer.
 *
 * Redistributions in binary form must reproduce the above copyright notice,
 * this list of conditions and the following disclaimer in the documentation
 * and/or other materials provided with the distribution.
 * Neither the name of the HISP project nor the names of its contributors may
 * be used to endorse or promote products derived from this software without
 * specific prior written permission.
 *
 * THIS SOFTWARE IS PROVIDED BY THE COPYRIGHT HOLDERS AND CONTRIBUTORS "AS IS" AND
 * ANY EXPRESS OR IMPLIED WARRANTIES, INCLUDING, BUT NOT LIMITED TO, THE IMPLIED
 * WARRANTIES OF MERCHANTABILITY AND FITNESS FOR A PARTICULAR PURPOSE ARE
 * DISCLAIMED. IN NO EVENT SHALL THE COPYRIGHT OWNER OR CONTRIBUTORS BE LIABLE FOR
 * ANY DIRECT, INDIRECT, INCIDENTAL, SPECIAL, EXEMPLARY, OR CONSEQUENTIAL DAMAGES
 * (INCLUDING, BUT NOT LIMITED TO, PROCUREMENT OF SUBSTITUTE GOODS OR SERVICES;
 * LOSS OF USE, DATA, OR PROFITS; OR BUSINESS INTERRUPTION) HOWEVER CAUSED AND ON
 * ANY THEORY OF LIABILITY, WHETHER IN CONTRACT, STRICT LIABILITY, OR TORT
 * (INCLUDING NEGLIGENCE OR OTHERWISE) ARISING IN ANY WAY OUT OF THE USE OF THIS
 * SOFTWARE, EVEN IF ADVISED OF THE POSSIBILITY OF SUCH DAMAGE.
 */

import org.hisp.dhis.Constants;
import org.hisp.dhis.TestRunStorage;
import org.hisp.dhis.actions.LoginActions;
import org.hisp.dhis.actions.UserActions;
import org.hisp.dhis.actions.metadata.MetadataActions;
import org.hisp.dhis.helpers.TestCleanUp;
import org.hisp.dhis.helpers.config.TestConfiguration;
import org.junit.jupiter.api.extension.BeforeAllCallback;
import org.junit.jupiter.api.extension.ExtensionContext;

import java.io.File;
import java.util.Iterator;
import java.util.LinkedHashMap;
import java.util.Map;
import java.util.function.Consumer;
import java.util.logging.Logger;

import static org.junit.jupiter.api.extension.ExtensionContext.Namespace.GLOBAL;

/**
 * @author Gintare Vilkelyte <vilkelyte.gintare@gmail.com>
 */
public class MetadataSetupExtension
        implements BeforeAllCallback, ExtensionContext.Store.CloseableResource
{
    private static boolean started = false;

    private static Map<String, String> createdData = new LinkedHashMap();

    private static Logger logger = Logger.getLogger( MetadataSetupExtension.class.getName() );

    @Override
    public void beforeAll( ExtensionContext context )
    {
        if ( !started )
        {
            started = true;
            logger.info( "Importing metadata for tests" );

            // The following line registers a callback hook when the root test context is shut down
            context.getRoot().getStore( GLOBAL ).put( "MetadataSetupExtension", this );

            MetadataActions metadataActions = new MetadataActions();

            new LoginActions().loginAsDefaultUser();

            String[] files = {
                "src/test/resources/setup/userGroups.json",
<<<<<<< HEAD
=======
                "src/test/resources/setup/users.json",
>>>>>>> 34882f2a
                "src/test/resources/setup/metadata.json",
                "src/test/resources/setup/userRoles.json",
                "src/test/resources/setup/users.json"
            };

            String queryParams = "async=false";
            for ( String fileName : files )
            {
                metadataActions.importAndValidateMetadata( new File( fileName ), queryParams );
            }

            setupUsers();

            createdData.putAll( TestRunStorage.getCreatedEntities() );
            TestRunStorage.removeAllEntities();

        }
    }

    private void setupUsers()
    {
        logger.info( "Adding users to the TA user group" );
        UserActions userActions = new UserActions();
        String[] users =  {
            TestConfiguration.get().superUserUsername(),
            TestConfiguration.get().defaultUserUsername(),
            TestConfiguration.get().adminUserUsername()
        };

        String userGroupId = Constants.USER_GROUP_ID;


        for ( String user : users )
        {
            String userId = userActions.get( String.format(
                "?filter=userCredentials.username:eq:%s", user ))
                .extractString( "users.id[0]" );

            if (userId == null) return;
            userActions.addUserToUserGroup( userId, userGroupId );
            TestRunStorage.removeEntity( "users", userId );
        }

    }

    private void iterateCreatedData( Consumer<String> stringConsumer )
    {
        Iterator iterator = createdData.keySet().iterator();

        while ( iterator.hasNext() )
        {
            String id = (String) iterator.next();
            stringConsumer.accept( id );
        }
    }

    @Override
    public void close()
            throws Throwable
    {
        TestCleanUp testCleanUp = new TestCleanUp();

        iterateCreatedData( id -> {
            testCleanUp.deleteEntity( createdData.get( id ), id );
        } );

    }
}<|MERGE_RESOLUTION|>--- conflicted
+++ resolved
@@ -76,10 +76,7 @@
 
             String[] files = {
                 "src/test/resources/setup/userGroups.json",
-<<<<<<< HEAD
-=======
                 "src/test/resources/setup/users.json",
->>>>>>> 34882f2a
                 "src/test/resources/setup/metadata.json",
                 "src/test/resources/setup/userRoles.json",
                 "src/test/resources/setup/users.json"
