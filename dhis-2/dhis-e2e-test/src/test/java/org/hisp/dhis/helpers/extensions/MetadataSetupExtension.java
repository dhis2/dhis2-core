--- conflicted
+++ resolved
@@ -28,7 +28,6 @@
  * SOFTWARE, EVEN IF ADVISED OF THE POSSIBILITY OF SUCH DAMAGE.
  */
 
-import org.hisp.dhis.Constants;
 import org.hisp.dhis.TestRunStorage;
 import org.hisp.dhis.actions.LoginActions;
 import org.hisp.dhis.actions.UserActions;
@@ -51,7 +50,7 @@
  * @author Gintare Vilkelyte <vilkelyte.gintare@gmail.com>
  */
 public class MetadataSetupExtension
-    implements BeforeAllCallback, ExtensionContext.Store.CloseableResource
+        implements BeforeAllCallback, ExtensionContext.Store.CloseableResource
 {
     private static boolean started = false;
 
@@ -75,14 +74,13 @@
             new LoginActions().loginAsDefaultUser();
 
             String[] files = {
-                "src/test/resources/setup/userGroups.json",
-                "src/test/resources/setup/metadata.json",
-                "src/test/resources/setup/userRoles.json",
-                "src/test/resources/setup/users.json",
-                "src/test/resources/setup/metadata.json"
+                    "src/test/resources/setup/userGroups.json",
+                    "src/test/resources/setup/metadata.json",
+                    "src/test/resources/setup/metadata.json",
+                    "src/test/resources/setup/users.json"
             };
 
-            String queryParams = "async=false&sharing=true";
+            String queryParams = "async=false";
             for ( String fileName : files )
             {
                 metadataActions.importAndValidateMetadata( new File( fileName ), queryParams );
@@ -95,39 +93,25 @@
 
             }
 
-            setupUsers();
+            setupSuperuser();
 
         }
     }
 
-    private void setupUsers()
+    private void setupSuperuser()
     {
-        logger.info( "Adding users to the TA user group" );
+        logger.info( "Setting up super user" );
         UserActions userActions = new UserActions();
-        String[] users =  {
-            TestConfiguration.get().superUserUsername(),
-            TestConfiguration.get().defaultUserUsername(),
-            TestConfiguration.get().adminUserUsername()
-        };
+        String userRoleId = "yrB6vc5Ip7r";
+        String userGroupId = "OPVIvvXzNTw";
 
-        String userGroupId = Constants.USER_GROUP_ID;
-
-<<<<<<< HEAD
-=======
         String userId = userActions.get( "?filter=userCredentials.username:eq:" + TestConfiguration.get().superUserUsername() )
-            .extractString( "users.id[0]" );
->>>>>>> cfdc0aaa
-
-        for ( String user : users )
-        {
-            String userId = userActions.get( String.format(
-                "?filter=userCredentials.username:eq:%s", user ))
                 .extractString( "users.id[0]" );
 
-            userActions.addUserToUserGroup( userId, userGroupId );
-            TestRunStorage.removeEntity( "/users", userId );
-        }
+        userActions.addUserToUserGroup( userId, userGroupId );
+        userActions.addURoleToUser( userId, userRoleId );
 
+        TestRunStorage.removeEntity( "/users", userId );
     }
 
     private void iterateCreatedData( Consumer<String> stringConsumer )
@@ -143,7 +127,7 @@
 
     @Override
     public void close()
-        throws Throwable
+            throws Throwable
     {
         TestCleanUp testCleanUp = new TestCleanUp();
 
