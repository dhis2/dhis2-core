--- conflicted
+++ resolved
@@ -75,13 +75,7 @@
     @Override
     public void describeTo( Description description )
     {
-<<<<<<< HEAD
         description.appendValue( mismatch );
-=======
-        description.appendText( mismatch );
-        description.appendValue( expectedJSON );
-
->>>>>>> 18db263c
     }
 
     @Override
@@ -94,11 +88,6 @@
             if ( result.failed() )
             {
                 mismatch = result.getMessage();
-<<<<<<< HEAD
-                mismatchDescription.appendText( "\n Actual: " + actualJSON + "\n" );
-                mismatchDescription.appendText( result.getMessage() );
-=======
->>>>>>> 18db263c
             }
 
             return result.passed();
