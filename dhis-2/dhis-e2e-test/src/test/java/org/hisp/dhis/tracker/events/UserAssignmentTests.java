--- conflicted
+++ resolved
@@ -27,18 +27,13 @@
  */
 package org.hisp.dhis.tracker.events;
 
-<<<<<<< HEAD
 import static org.hamcrest.CoreMatchers.equalTo;
-import static org.junit.jupiter.api.Assertions.assertEquals;
+import static org.hamcrest.CoreMatchers.nullValue;
 import static org.junit.jupiter.api.Assertions.assertNotNull;
-import static org.junit.jupiter.api.Assertions.assertNull;
 
 import java.io.File;
 
-=======
-import com.google.gson.JsonObject;
 import org.hamcrest.Matchers;
->>>>>>> dd309f7c
 import org.hisp.dhis.ApiTest;
 import org.hisp.dhis.Constants;
 import org.hisp.dhis.actions.LoginActions;
@@ -54,11 +49,7 @@
 import org.junit.jupiter.params.ParameterizedTest;
 import org.junit.jupiter.params.provider.ValueSource;
 
-import java.io.File;
-
-import static org.hamcrest.CoreMatchers.equalTo;
-import static org.hamcrest.CoreMatchers.nullValue;
-import static org.junit.jupiter.api.Assertions.*;
+import com.google.gson.JsonObject;
 
 /**
  * @author Gintare Vilkelyte <vilkelyte.gintare@gmail.com>
@@ -164,7 +155,8 @@
         programActions.programStageActions.enableUserAssignment( programStageId, true );
         createEvents( programId, programStageId, loggedInUser );
 
-        JsonObject event = eventActions.get( String.format( "?program=%s&orgUnit=%s&assignedUserMode=CURRENT", programId, orgUnit ) )
+        JsonObject event = eventActions
+            .get( String.format( "?program=%s&orgUnit=%s&assignedUserMode=CURRENT", programId, orgUnit ) )
             .validateStatus( 200 )
             .extractJsonObject( "events[0]" );
 
@@ -179,7 +171,7 @@
         eventActions.get( eventId )
             .validate()
             .statusCode( 200 )
-            .body( "assignedUser", Matchers.nullValue());
+            .body( "assignedUser", Matchers.nullValue() );
     }
 
     private ApiResponse createEvents( String programId, String programStageId, String assignedUserId )
