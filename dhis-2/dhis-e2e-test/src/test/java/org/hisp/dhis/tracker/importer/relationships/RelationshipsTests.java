/*
 * Copyright (c) 2004-2022, University of Oslo
 * All rights reserved.
 *
 * Redistribution and use in source and binary forms, with or without
 * modification, are permitted provided that the following conditions are met:
 * Redistributions of source code must retain the above copyright notice, this
 * list of conditions and the following disclaimer.
 *
 * Redistributions in binary form must reproduce the above copyright notice,
 * this list of conditions and the following disclaimer in the documentation
 * and/or other materials provided with the distribution.
 * Neither the name of the HISP project nor the names of its contributors may
 * be used to endorse or promote products derived from this software without
 * specific prior written permission.
 *
 * THIS SOFTWARE IS PROVIDED BY THE COPYRIGHT HOLDERS AND CONTRIBUTORS "AS IS" AND
 * ANY EXPRESS OR IMPLIED WARRANTIES, INCLUDING, BUT NOT LIMITED TO, THE IMPLIED
 * WARRANTIES OF MERCHANTABILITY AND FITNESS FOR A PARTICULAR PURPOSE ARE
 * DISCLAIMED. IN NO EVENT SHALL THE COPYRIGHT OWNER OR CONTRIBUTORS BE LIABLE FOR
 * ANY DIRECT, INDIRECT, INCIDENTAL, SPECIAL, EXEMPLARY, OR CONSEQUENTIAL DAMAGES
 * (INCLUDING, BUT NOT LIMITED TO, PROCUREMENT OF SUBSTITUTE GOODS OR SERVICES;
 * LOSS OF USE, DATA, OR PROFITS; OR BUSINESS INTERRUPTION) HOWEVER CAUSED AND ON
 * ANY THEORY OF LIABILITY, WHETHER IN CONTRACT, STRICT LIABILITY, OR TORT
 * (INCLUDING NEGLIGENCE OR OTHERWISE) ARISING IN ANY WAY OUT OF THE USE OF THIS
 * SOFTWARE, EVEN IF ADVISED OF THE POSSIBILITY OF SUCH DAMAGE.
 */
package org.hisp.dhis.tracker.importer.relationships;

import static org.hamcrest.CoreMatchers.equalTo;
import static org.hamcrest.CoreMatchers.everyItem;
import static org.hamcrest.CoreMatchers.is;
import static org.hamcrest.CoreMatchers.notNullValue;
import static org.hamcrest.MatcherAssert.assertThat;
import static org.hamcrest.Matchers.contains;
import static org.hamcrest.Matchers.hasSize;
import static org.hisp.dhis.helpers.matchers.MatchesJson.matchesJSON;

import java.io.File;
import java.util.ArrayList;
import java.util.List;
import java.util.stream.Stream;

import org.hamcrest.Matchers;
import org.hisp.dhis.actions.IdGenerator;
import org.hisp.dhis.actions.metadata.MetadataActions;
import org.hisp.dhis.actions.metadata.RelationshipTypeActions;
import org.hisp.dhis.actions.tracker.TEIActions;
import org.hisp.dhis.dto.ApiResponse;
import org.hisp.dhis.dto.TrackerApiResponse;
import org.hisp.dhis.helpers.JsonObjectBuilder;
import org.hisp.dhis.helpers.QueryParamsBuilder;
import org.hisp.dhis.helpers.TestCleanUp;
import org.hisp.dhis.helpers.file.FileReaderUtils;
import org.hisp.dhis.tracker.TrackerNtiApiTest;
import org.hisp.dhis.tracker.importer.databuilder.RelationshipDataBuilder;
import org.junit.jupiter.api.AfterEach;
import org.junit.jupiter.api.BeforeAll;
import org.junit.jupiter.api.Disabled;
import org.junit.jupiter.api.Test;
import org.junit.jupiter.params.ParameterizedTest;
import org.junit.jupiter.params.provider.Arguments;
import org.junit.jupiter.params.provider.MethodSource;
import org.junit.jupiter.params.provider.ValueSource;

<<<<<<< HEAD
import java.io.File;
import java.util.ArrayList;
import java.util.List;
import java.util.stream.Stream;

import static org.hamcrest.Matchers.contains;
import static org.hamcrest.Matchers.containsString;
import static org.hamcrest.Matchers.equalTo;
import static org.hamcrest.Matchers.everyItem;
import static org.hamcrest.Matchers.hasItem;
import static org.hamcrest.Matchers.hasSize;
import static org.hamcrest.Matchers.is;
import static org.hamcrest.Matchers.notNullValue;
import static org.hisp.dhis.helpers.matchers.MatchesJson.matchesJSON;
=======
import com.google.gson.JsonObject;
>>>>>>> dafd394f

/**
 * @author Gintare Vilkelyte <vilkelyte.gintare@gmail.com>
 */
public class RelationshipsTests
    extends TrackerNtiApiTest
{
    private static final String relationshipType = "TV9oB9LT3sh";

    private static List<String> teis;

    private static List<String> enrollments;

    private static List<String> events;

    private List<String> createdRelationships = new ArrayList<>();

    private RelationshipTypeActions relationshipTypeActions;

    private TEIActions teiActions;

    private MetadataActions metadataActions;

    private static Stream<Arguments> provideRelationshipData()
    {
        return Stream.of(
            /*Arguments.of( "WmNgnmedbQj", "trackedEntity", teis.get( 0 ), "enrollment",  enrollments.get( 1 )), // tei to enrollment todo: uncomment when DHIS2-12625 is fixed */
            Arguments.of( "HrS7b5Lis6E", "event", events.get( 0 ), "trackedEntity", teis.get( 0 ) ), // event
            // to
            // tei
            Arguments.of( "HrS7b5Lis6w", "trackedEntity", teis.get( 0 ), "event", events.get( 0 ) ), // tei
            // to
            // event
            Arguments.of( "HrS7b5Lis6P", "event", events.get( 0 ), "event", events.get( 1 ) ), // event
            // to
            // event
            Arguments.of( relationshipType, "trackedEntity", teis.get( 0 ), "trackedEntity",
                teis.get( 1 ) ) ); // tei to tei
    }

    private static Stream<Arguments> provideDuplicateRelationshipData()
    {
        return Stream.of(
            Arguments.of( teis.get( 0 ), teis.get( 1 ), teis.get( 1 ), teis.get( 0 ), true, 1,
                "bi: reversed direction should import 1" ),
            Arguments
                .of( teis.get( 0 ), teis.get( 1 ), teis.get( 0 ), teis.get( 1 ), false, 1,
                    "uni: same direction should import 1" ),
            Arguments
                .of( teis.get( 0 ), teis.get( 1 ), teis.get( 0 ), teis.get( 1 ), true, 1,
                    "bi: same direction should import 1" ),
            Arguments.of( teis.get( 0 ), teis.get( 1 ), teis.get( 1 ), teis.get( 0 ), false, 2,
                "uni: reversed direction should import 2" ) );
    }

    @BeforeAll
    public void beforeAll()
        throws Exception
    {
        teiActions = new TEIActions();
        metadataActions = new MetadataActions();
        relationshipTypeActions = new RelationshipTypeActions();

        loginActions.loginAsSuperUser();

        metadataActions.importAndValidateMetadata( new File( "src/test/resources/tracker/relationshipTypes.json" ) );

        TrackerApiResponse importResponse = importTeisWithEnrollmentAndEvent().validateSuccessfulImport();
        teis = importResponse.extractImportedTeis();
        enrollments = importResponse.extractImportedEnrollments();
        events = importEvents();
    }

    @Test
    @Disabled( "uncomment when DHIS2-12625 is fixed" )
    public void shouldNotUpdateRelationship()
    {
        // arrange
        String relationshipId = new IdGenerator().generateUniqueId();

<<<<<<< HEAD
        JsonObject originalRelationship = new RelationshipDataBuilder()
            .setRelationshipId( relationshipId )
            .setRelationshipType( relationshipType )
            .setToEntity( "trackedEntity", teis.get( 1 ) )
            .setFromEntity( "trackedEntity", teis.get( 0 ) )
            .array();
        
        trackerActions.postAndGetJobReport( originalRelationship ).validateSuccessfulImport();
=======
        JsonObject relationship = JsonObjectBuilder.jsonObject()
            .addProperty( "relationship", relationshipId )
            .addProperty( "relationshipType", relationshipType )
            .addObject( "from", relationshipItem( "trackedEntity", teis.get( 0 ) ) )
            .addObject( "to", relationshipItem( "trackedEntity", teis.get( 1 ) ) )
            .wrapIntoArray( "relationships" );

        trackerActions.postAndGetJobReport( relationship ).validate().statusCode( 200 );
>>>>>>> dafd394f

        JsonObject updatedRelationship = trackerActions.getRelationship( relationshipId ).getBody();

<<<<<<< HEAD
        updatedRelationship = JsonObjectBuilder.jsonObject( updatedRelationship )
            .addObject( "from", JsonObjectBuilder.jsonObject().addProperty( "trackedEntity", teis.get( 1 ) ) )
            .addObject( "to", JsonObjectBuilder.jsonObject().addProperty( "trackedEntity", teis.get( 0 ) ) )
            .wrapIntoArray( "relationships" );
=======
        JsonObjectBuilder.jsonObject( relationship )
            .addObjectByJsonPath( "relationships[0]", "from",
                relationshipItem( "trackedEntity", teis.get( 1 ) ).build() )
            .addObjectByJsonPath( "relationships[0]", "to",
                relationshipItem( "trackedEntity", teis.get( 0 ) ).build() )
            .build();
>>>>>>> dafd394f

        // act
        trackerActions
            .postAndGetJobReport( updatedRelationship, new QueryParamsBuilder().addAll( "importStrategy=UPDATE" ) )
            .validateErrorReport()
            .body( "message", hasItem( containsString( "already exists" ) ) );

        trackerActions.getRelationship( relationshipId )
            .validate()
            .body( "", matchesJSON( originalRelationship.getAsJsonArray( "relationships" ).get( 0 ) ) );
    }

    @ParameterizedTest
    @ValueSource( strings = {
        "src/test/resources/tracker/importer/teis/teisAndRelationship.json",
        "src/test/resources/tracker/importer/teis/teisWithRelationship.json"
    } )
    public void shouldImportObjectsWithRelationship( String file )
        throws Exception
    {
        JsonObject jsonObject = new FileReaderUtils().read( new File( file ) ).get( JsonObject.class );

        TrackerApiResponse response = trackerActions.postAndGetJobReport( jsonObject )
            .validateSuccessfulImport();

        response
            .validate()
            .body( "stats.total", equalTo( 3 ) );

        createdRelationships = response.extractImportedRelationships();

        ApiResponse relationshipResponse = trackerActions.get( "/relationships/" + createdRelationships.get( 0 ) );

        relationshipResponse
            .validate().statusCode( 200 )
            .body( "from.trackedEntity.trackedEntity", notNullValue() )
            .body( "to.trackedEntity.trackedEntity", notNullValue() );

        response.extractImportedTeis().forEach( tei -> {
            teiActions.get( tei, new QueryParamsBuilder().add( "fields=relationships" ) )
                .validate().statusCode( 200 )
                .body( "relationships.relationship", contains( createdRelationships.get( 0 ) ) );
        } );
    }

    @Test
    public void shouldNotDuplicateNonBidirectionalRelationship()
        throws Exception
    {
        // Given 2 existing tracked entities and a unidirectional relationship
        // between them

        String trackedEntity_1 = importTei();
        String trackedEntity_2 = importTei();

        JsonObject jsonObject = new RelationshipDataBuilder().buildUniDirectionalRelationship( trackedEntity_1, trackedEntity_2 )
            .array();

        trackerActions.postAndGetJobReport( jsonObject )
            .validateSuccessfulImport()
            .validateRelationships()
            .body( "stats.created", equalTo( 1 ) );

        // when posting the same payload, then relationship is ignored when in
        // the same way
        trackerActions.postAndGetJobReport( jsonObject )
            .validateSuccessfulImportWithIgnored( 1 )
            .validateRelationships()
            .body( "stats.ignored", equalTo( 1 ) );

        // and is imported again when the relation is in inverse order
        jsonObject = new RelationshipDataBuilder().buildUniDirectionalRelationship( trackedEntity_2, trackedEntity_1 )
            .array();
        trackerActions.postAndGetJobReport( jsonObject )
            .validateSuccessfulImport()
            .validateRelationships()
            .body( "stats.ignored", equalTo( 0 ) )
            .body( "stats.created", equalTo( 1 ) );

        // and there are 2 relationships for any of the tracked entities
        ApiResponse relationshipResponse = trackerActions.get( "/relationships?tei=" + trackedEntity_1 );

        relationshipResponse
            .validate()
            .statusCode( 200 )
            .body( "instances.size()", is( 2 ) );
    }

    @Test
    public void shouldNotDuplicateBidirectionalRelationship()
        throws Exception
    {
        // Given 2 existing tracked entities and a bidirectional relationship
        // between them

        String trackedEntity_1 = importTei();
        String trackedEntity_2 = importTei();

        JsonObject jsonObject = new RelationshipDataBuilder().buildBidirectionalRelationship( trackedEntity_1, trackedEntity_2 )
            .array();
        JsonObject invertedRelationship = new RelationshipDataBuilder()
            .buildBidirectionalRelationship( trackedEntity_2, trackedEntity_1 ).array();

        TrackerApiResponse trackerApiResponse = trackerActions.postAndGetJobReport( jsonObject )
            .validateSuccessfulImport();

        trackerApiResponse
            .validateRelationships()
            .body( "stats.created", equalTo( 1 ) );

        String createdRelationshipUid = trackerApiResponse.extractImportedRelationships().get( 0 );

        // when posting the same payload, then relationship is ignored both ways
        Stream.of( jsonObject, invertedRelationship )
            .map( trackerActions::postAndGetJobReport )
            .map( tar -> tar.validateSuccessfulImportWithIgnored( 1 ) )
            .map( TrackerApiResponse::validateRelationships )
            .forEach( validatableResponse -> validatableResponse.body( "stats.ignored", equalTo( 1 ) ) );

        // and relationship is not duplicated
        ApiResponse relationshipResponse = trackerActions.get( "/relationships?tei=" + trackedEntity_1 );

        relationshipResponse
            .validate()
            .statusCode( 200 )
            .body( "instances[0].relationship", is( createdRelationshipUid ) )
            .body( "instances.size()", is( 1 ) );

    }

    @Test
    public void shouldDeleteRelationshipWithDeleteStrategy()
    {
        // arrage
        TrackerApiResponse response = trackerActions
            .postAndGetJobReport( new File( "src/test/resources/tracker/importer/teis/teisAndRelationship.json" ) )
            .validateSuccessfulImport();

        List<String> teis = response.extractImportedTeis();
        String relationship = response.extractImportedRelationships().get( 0 );

        JsonObject obj = new JsonObjectBuilder()
            .addObject( "from", relationshipItem( "trackedEntity", teis.get( 0 ) ) )
            .addObject( "to", relationshipItem( "trackedEntity", teis.get( 1 ) ) )
            .addProperty( "relationshipType", relationshipType )
            .addProperty( "relationship", relationship )
            .wrapIntoArray( "relationships" );

        // act
        response = trackerActions.postAndGetJobReport( obj, new QueryParamsBuilder().add( "importStrategy=DELETE" ) );

        // assert

        response.validate()
            .body( "status", equalTo( "OK" ) )
            .body( "stats.deleted", equalTo( 1 ) );

        trackerActions.get( "/relationships/" + relationship )
            .validate()
            .statusCode( 404 );

        trackerActions.getTrackedEntity( teis.get( 0 ) + "?fields=relationships" )
            .validate()
            .body( "relationships", Matchers.empty() );
    }

    @Test
    public void shouldValidateRelationshipType()
    {
        JsonObject object = JsonObjectBuilder.jsonObject()
            .addProperty( "relationshipType", relationshipType )
            .addObject( "from", relationshipItem( "event", events.get( 0 ) ) )
            .addObject( "to", relationshipItem( "trackedEntity", teis.get( 0 ) ) )
            .wrapIntoArray( "relationships" );

        trackerActions.postAndGetJobReport( object )
            .validateErrorReport()
            .body( "errorCode", contains( "E4010" ) );
    }

    @Test
    public void shouldValidateBothSidesOfRelationship()
    {
        JsonObject object = JsonObjectBuilder.jsonObject()
            .addProperty( "relationshipType", "xLmPUYJX8Ks" )
            .addObject( "from", relationshipItem("trackedEntity", "invalid-tei"))
            .addObject( "to", relationshipItem( "trackedEntity", "more-invalid" ) )
            .wrapIntoArray( "relationships" );
        System.out.println(object.toString());

        trackerActions.postAndGetJobReport( object )
            .validateErrorReport()
            .body( "", hasSize( 2 ) )
            .body( "errorCode", everyItem( equalTo( "E4012" ) ) );

    }

    @MethodSource( "provideRelationshipData" )
    @ParameterizedTest( name = "{index} {1} to {3}" )
    public void shouldImportRelationshipsToExistingEntities( String relType, String fromInstance,
        String fromInstanceId, String toInstance, String toInstanceId )
    {
        // arrange
        JsonObject relationship = JsonObjectBuilder.jsonObject()
            .addProperty( "relationshipType", relType )
            .addObject( "from", relationshipItem( fromInstance, fromInstanceId ) )
            .addObject( "to", relationshipItem( toInstance, toInstanceId ) )
            .wrapIntoArray( "relationships" );

        createdRelationships = trackerActions.postAndGetJobReport( relationship )
            .validateSuccessfulImport()
            .extractImportedRelationships();

        ApiResponse response = trackerActions.getRelationship( createdRelationships.get( 0 ) );

        validateRelationship( response, relType, fromInstance, fromInstanceId, toInstance, toInstanceId,
            createdRelationships.get( 0 ) );

        ApiResponse entityResponse = getEntityInRelationship( toInstance, toInstanceId );
        validateRelationship( entityResponse, relType, fromInstance, fromInstanceId, toInstance, toInstanceId,
            createdRelationships.get( 0 ) );

        entityResponse = getEntityInRelationship( fromInstance, fromInstanceId );
        validateRelationship( entityResponse, relType, fromInstance, fromInstanceId, toInstance, toInstanceId,
            createdRelationships.get( 0 ) );
    }

    @MethodSource( "provideDuplicateRelationshipData" )
    @ParameterizedTest( name = "{index} {6}" )
    public void shouldNotImportDuplicateRelationships( String fromTei1, String toTei1, String fromTei2, String toTei2,
        boolean bidirectional, int expectedCount, String representation )
    {
        // arrange
        String relationshipTypeId = relationshipTypeActions.get( "", new QueryParamsBuilder()
            .addAll( "filter=fromConstraint.relationshipEntity:eq:TRACKED_ENTITY_INSTANCE",
                "filter=toConstraint.relationshipEntity:eq:TRACKED_ENTITY_INSTANCE",
                "filter=bidirectional:eq:" + bidirectional,
                "filter=name:like:TA" ) )
            .extractString( "relationshipTypes.id[0]" );

        JsonObject relationship1 = JsonObjectBuilder.jsonObject()
            .addProperty( "relationshipType", relationshipTypeId )
            .addObject( "from", relationshipItem("trackedEntity", fromTei1 ) )
            .addObject( "to", relationshipItem("trackedEntity", toTei1 ) )
            .build();

        JsonObject relationship2 = JsonObjectBuilder.jsonObject()
            .addProperty( "relationshipType", relationshipTypeId )
            .addObject( "from", relationshipItem("trackedEntity", fromTei2 ) )
            .addObject( "to", relationshipItem("trackedEntity", toTei2 ) )
            .build();

        JsonObject payload = JsonObjectBuilder.jsonObject()
            .addArray( "relationships", relationship1, relationship2 )
            .build();

        // act
        TrackerApiResponse response = trackerActions.postAndGetJobReport( payload );

        // assert
        response
            .validateSuccessfulImport()
            .validate()
            .body( "stats.created", equalTo( expectedCount ) );

        createdRelationships = response.extractImportedRelationships();
    }

    private ApiResponse getEntityInRelationship( String toOrFromInstance, String id )
    {
        String queryParams = "?fields=relationships";
        switch ( toOrFromInstance )
        {
        case "trackedEntity":
        {
            return trackerActions.getTrackedEntity( id + queryParams );
        }

        case "event":
        {
            return trackerActions.getEvent( id + queryParams );
        }

        case "enrollment":
        {
            return trackerActions.getEnrollment( id + queryParams );

        }
        default:
        {
            return null;
        }
        }
    }

    private void validateRelationship( ApiResponse response, String relationshipTypeId, String fromInstance,
        String fromInstanceId,
        String toInstance, String toInstanceId, String relationshipId )
    {
        String bodyPrefix = "";
        if ( response.getBody().getAsJsonArray( "relationships" ) != null )
        {
            bodyPrefix = String.format( "relationships.find { it.relationship == '%s' }", relationshipId );
        }

        response.validate()
            .statusCode( 200 )
            .body( bodyPrefix, notNullValue() )
            .rootPath( bodyPrefix )
            .body( "", notNullValue() )
            .body( "relationshipType", equalTo( relationshipTypeId ) )
<<<<<<< HEAD
            .body( String.format( "from.%s", fromInstance ), equalTo( fromInstanceId ) )
            .body( String.format( "to.%s", toInstance ), equalTo( toInstanceId ) );
=======
            .body( "relationship", equalTo( relationshipId ) )
            .body( String.format( "from.%s.%s", fromInstance, fromInstance),
                equalTo( fromInstanceId ) )
            .body( String.format( "to.%s.%s", toInstance, toInstance ), equalTo( toInstanceId ) );
>>>>>>> dafd394f
    }

    @AfterEach
    public void cleanup()
    {
        createdRelationships.forEach( rel -> {
            new TestCleanUp().deleteEntity( "relationships", rel );
        } );
    }

    private JsonObjectBuilder relationshipItem(String type, String identifier) {
        return JsonObjectBuilder.jsonObject()
                .addObject(type, JsonObjectBuilder.jsonObject()
                        .addProperty(type, identifier));
    }

}<|MERGE_RESOLUTION|>--- conflicted
+++ resolved
@@ -63,7 +63,6 @@
 import org.junit.jupiter.params.provider.MethodSource;
 import org.junit.jupiter.params.provider.ValueSource;
 
-<<<<<<< HEAD
 import java.io.File;
 import java.util.ArrayList;
 import java.util.List;
@@ -78,9 +77,7 @@
 import static org.hamcrest.Matchers.is;
 import static org.hamcrest.Matchers.notNullValue;
 import static org.hisp.dhis.helpers.matchers.MatchesJson.matchesJSON;
-=======
-import com.google.gson.JsonObject;
->>>>>>> dafd394f
+
 
 /**
  * @author Gintare Vilkelyte <vilkelyte.gintare@gmail.com>
@@ -161,41 +158,23 @@
         // arrange
         String relationshipId = new IdGenerator().generateUniqueId();
 
-<<<<<<< HEAD
+
         JsonObject originalRelationship = new RelationshipDataBuilder()
             .setRelationshipId( relationshipId )
             .setRelationshipType( relationshipType )
             .setToEntity( "trackedEntity", teis.get( 1 ) )
             .setFromEntity( "trackedEntity", teis.get( 0 ) )
             .array();
-        
-        trackerActions.postAndGetJobReport( originalRelationship ).validateSuccessfulImport();
-=======
-        JsonObject relationship = JsonObjectBuilder.jsonObject()
-            .addProperty( "relationship", relationshipId )
-            .addProperty( "relationshipType", relationshipType )
-            .addObject( "from", relationshipItem( "trackedEntity", teis.get( 0 ) ) )
-            .addObject( "to", relationshipItem( "trackedEntity", teis.get( 1 ) ) )
-            .wrapIntoArray( "relationships" );
-
-        trackerActions.postAndGetJobReport( relationship ).validate().statusCode( 200 );
->>>>>>> dafd394f
+  
 
         JsonObject updatedRelationship = trackerActions.getRelationship( relationshipId ).getBody();
 
-<<<<<<< HEAD
         updatedRelationship = JsonObjectBuilder.jsonObject( updatedRelationship )
-            .addObject( "from", JsonObjectBuilder.jsonObject().addProperty( "trackedEntity", teis.get( 1 ) ) )
-            .addObject( "to", JsonObjectBuilder.jsonObject().addProperty( "trackedEntity", teis.get( 0 ) ) )
-            .wrapIntoArray( "relationships" );
-=======
-        JsonObjectBuilder.jsonObject( relationship )
             .addObjectByJsonPath( "relationships[0]", "from",
                 relationshipItem( "trackedEntity", teis.get( 1 ) ).build() )
             .addObjectByJsonPath( "relationships[0]", "to",
                 relationshipItem( "trackedEntity", teis.get( 0 ) ).build() )
-            .build();
->>>>>>> dafd394f
+            .wrapIntoArray( "relationships" );
 
         // act
         trackerActions
@@ -507,15 +486,10 @@
             .rootPath( bodyPrefix )
             .body( "", notNullValue() )
             .body( "relationshipType", equalTo( relationshipTypeId ) )
-<<<<<<< HEAD
-            .body( String.format( "from.%s", fromInstance ), equalTo( fromInstanceId ) )
-            .body( String.format( "to.%s", toInstance ), equalTo( toInstanceId ) );
-=======
             .body( "relationship", equalTo( relationshipId ) )
             .body( String.format( "from.%s.%s", fromInstance, fromInstance),
                 equalTo( fromInstanceId ) )
             .body( String.format( "to.%s.%s", toInstance, toInstance ), equalTo( toInstanceId ) );
->>>>>>> dafd394f
     }
 
     @AfterEach
