--- conflicted
+++ resolved
@@ -74,11 +74,7 @@
     @Override
     public FileReader replacePropertyValuesWithIds( String propertyName )
     {
-<<<<<<< HEAD
         return replacePropertyValuesWith( propertyName, "UNIQUEID" );
-=======
-        return replacePropertyValuesWith( propertyName, new IdGenerator().generateUniqueId() );
->>>>>>> d57e9e44
     }
 
     @Override
@@ -94,14 +90,11 @@
             {
                 Node node = nodes.item( i ).getAttributes().getNamedItem( propertyName );
 
-<<<<<<< HEAD
                 if ( replacedValue.equalsIgnoreCase( "uniqueid" ) )
                 {
                     node.setNodeValue( new IdGenerator().generateUniqueId() );
                     continue;
                 }
-=======
->>>>>>> d57e9e44
                 node.setNodeValue( replacedValue );
             }
 
