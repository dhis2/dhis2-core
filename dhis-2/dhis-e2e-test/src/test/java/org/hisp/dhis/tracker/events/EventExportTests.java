--- conflicted
+++ resolved
@@ -266,26 +266,16 @@
     private Stream<Arguments> shouldReturnSingleEvent()
     {
         return Stream.of( new Arguments[] {
-<<<<<<< HEAD
             Arguments.of( "PROGRAM1: event, OU: search, shouldReturn: true", events.get( searchOu ), true ),
             Arguments.of( "PROGRAM2: tracker, OU: search, shouldReturn: true", trackerEvents.get( searchOu ), true ),
             Arguments.of( "PROGRAM3: event, OU: dataRead, shouldReturn: true", events.get( dataReadOu ), true ),
             Arguments.of( "PROGRAM4: event, OU: root, shouldReturn: false", events.get( rootOu ), false ),
-            Arguments.of( "PROGRAM5: tracker, OU: dataRead, shouldReturn: true ", trackerEvents.get( dataReadOu ),
-                true ),
-            Arguments.of( "PROGRAM6: closed tracker, OU: dataRead, shouldReturn: false",
-=======
-            Arguments.of( "PROGRAM: event, OU: search, shouldReturn: true", events.get( searchOu ), true ),
-            Arguments.of( "PROGRAM: tracker, OU: search, shouldReturn: true", trackerEvents.get( searchOu ), true ),
-            Arguments.of( "PROGRAM: event, OU: dataRead, shouldReturn: true", events.get( dataReadOu ), true ),
-            Arguments.of( "PROGRAM: event, OU: root, shouldReturn: false", events.get( rootOu ), false ),
-            Arguments.of( "PROGRAM: tracker, OU: root, shouldReturn: false", trackerEvents.get( rootOu ), false ),
+            Arguments.of( "PROGRAM5: tracker, OU: root, shouldReturn: false", trackerEvents.get( rootOu ), false ),
             Arguments.of( "PROGRAM: tracker, OU: dataRead, shouldReturn: true ", trackerEvents.get( dataReadOu ),
                 true ),
             Arguments.of( "PROGRAM: closed tracker, OU: search, shouldReturn: false",
                 closedProgramEvents.get( searchOu ), false ),
-            Arguments.of( "PROGRAM: closed tracker, OU: dataRead, shouldReturn: false",
->>>>>>> 18b02f71
+            Arguments.of( "PROGRAM6: closed tracker, OU: dataRead, shouldReturn: false",
                 closedProgramEvents.get( dataReadOu ), false ),
             Arguments.of( "PROGRAM7: closed tracker, OU: capture, shouldReturn: true",
                 closedProgramEvents.get( captureOu ), true )
