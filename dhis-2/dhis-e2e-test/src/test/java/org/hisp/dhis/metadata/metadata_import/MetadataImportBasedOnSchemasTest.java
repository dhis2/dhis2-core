--- conflicted
+++ resolved
@@ -105,11 +105,8 @@
             "users",
             "organisationUnitLevels",
             "programRuleActions",
-<<<<<<< HEAD
             "programRuleVariables",
-=======
             "eventCharts",
->>>>>>> 3aafe797
             "programStages" ); // blacklisted because contains
                                     // conditionally required properties, which
                                     // are not marked as required
