--- conflicted
+++ resolved
@@ -271,7 +271,6 @@
 
         // import metadata so that we have references and can clean up
 
-<<<<<<< HEAD
         // act
         ApiResponse response = metadataActions.post( object, queryParamsBuilder );
 
@@ -279,15 +278,7 @@
         queryParamsBuilder.add( "async=true" );
 
         response = metadataActions.post( object, queryParamsBuilder );
-
-=======
-        ApiResponse response = metadataActions.post( params, object );
-
-        params = params.replace( "async=false", "async=true" );
-
-        // act
-        response = metadataActions.post( params, object );
->>>>>>> 9563fd68
+        
         response.validate()
             .statusCode( 200 )
             .body( not( equalTo( "null" ) ) )
