/*
 * Copyright (c) 2004-2019, University of Oslo
 * All rights reserved.
 *
 * Redistribution and use in source and binary forms, with or without
 * modification, are permitted provided that the following conditions are met:
 * Redistributions of source code must retain the above copyright notice, this
 * list of conditions and the following disclaimer.
 *
 * Redistributions in binary form must reproduce the above copyright notice,
 * this list of conditions and the following disclaimer in the documentation
 * and/or other materials provided with the distribution.
 * Neither the name of the HISP project nor the names of its contributors may
 * be used to endorse or promote products derived from this software without
 * specific prior written permission.
 *
 * THIS SOFTWARE IS PROVIDED BY THE COPYRIGHT HOLDERS AND CONTRIBUTORS "AS IS" AND
 * ANY EXPRESS OR IMPLIED WARRANTIES, INCLUDING, BUT NOT LIMITED TO, THE IMPLIED
 * WARRANTIES OF MERCHANTABILITY AND FITNESS FOR A PARTICULAR PURPOSE ARE
 * DISCLAIMED. IN NO EVENT SHALL THE COPYRIGHT OWNER OR CONTRIBUTORS BE LIABLE FOR
 * ANY DIRECT, INDIRECT, INCIDENTAL, SPECIAL, EXEMPLARY, OR CONSEQUENTIAL DAMAGES
 * (INCLUDING, BUT NOT LIMITED TO, PROCUREMENT OF SUBSTITUTE GOODS OR SERVICES;
 * LOSS OF USE, DATA, OR PROFITS; OR BUSINESS INTERRUPTION) HOWEVER CAUSED AND ON
 * ANY THEORY OF LIABILITY, WHETHER IN CONTRACT, STRICT LIABILITY, OR TORT
 * (INCLUDING NEGLIGENCE OR OTHERWISE) ARISING IN ANY WAY OUT OF THE USE OF THIS
 * SOFTWARE, EVEN IF ADVISED OF THE POSSIBILITY OF SUCH DAMAGE.
 */

/*
 * Copyright (c) 2004-2019, University of Oslo
 * All rights reserved.
 *
 * Redistribution and use in source and binary forms, with or without
 * modification, are permitted provided that the following conditions are met:
 * Redistributions of source code must retain the above copyright notice, this
 * list of conditions and the following disclaimer.
 *
 * Redistributions in binary form must reproduce the above copyright notice,
 * this list of conditions and the following disclaimer in the documentation
 * and/or other materials provided with the distribution.
 * Neither the name of the HISP project nor the names of its contributors may
 * be used to endorse or promote products derived from this software without
 * specific prior written permission.
 *
 * THIS SOFTWARE IS PROVIDED BY THE COPYRIGHT HOLDERS AND CONTRIBUTORS "AS IS" AND
 * ANY EXPRESS OR IMPLIED WARRANTIES, INCLUDING, BUT NOT LIMITED TO, THE IMPLIED
 * WARRANTIES OF MERCHANTABILITY AND FITNESS FOR A PARTICULAR PURPOSE ARE
 * DISCLAIMED. IN NO EVENT SHALL THE COPYRIGHT OWNER OR CONTRIBUTORS BE LIABLE FOR
 * ANY DIRECT, INDIRECT, INCIDENTAL, SPECIAL, EXEMPLARY, OR CONSEQUENTIAL DAMAGES
 * (INCLUDING, BUT NOT LIMITED TO, PROCUREMENT OF SUBSTITUTE GOODS OR SERVICES;
 * LOSS OF USE, DATA, OR PROFITS; OR BUSINESS INTERRUPTION) HOWEVER CAUSED AND ON
 * ANY THEORY OF LIABILITY, WHETHER IN CONTRACT, STRICT LIABILITY, OR TORT
 * (INCLUDING NEGLIGENCE OR OTHERWISE) ARISING IN ANY WAY OUT OF THE USE OF THIS
 * SOFTWARE, EVEN IF ADVISED OF THE POSSIBILITY OF SUCH DAMAGE.
 */

package org.hisp.dhis.metadataimport;

import com.google.gson.JsonObject;
import org.hamcrest.Matchers;
import org.hisp.dhis.ApiTest;
import org.hisp.dhis.actions.LoginActions;
import org.hisp.dhis.actions.RestApiActions;
import org.hisp.dhis.actions.SchemasActions;
import org.hisp.dhis.actions.system.SystemActions;
import org.hisp.dhis.dto.ApiResponse;
import org.hisp.dhis.dto.ObjectReport;
import org.hisp.dhis.dto.TypeReport;
import org.hisp.dhis.helpers.file.FileReaderUtils;
import org.junit.jupiter.api.BeforeEach;
import org.junit.jupiter.api.Test;
import org.junit.jupiter.params.ParameterizedTest;
import org.junit.jupiter.params.provider.CsvSource;

import java.io.File;
import java.util.ArrayList;
import java.util.HashMap;
import java.util.List;

import static org.hamcrest.MatcherAssert.assertThat;
import static org.hamcrest.Matchers.*;
import static org.junit.jupiter.api.Assertions.*;

/**
 * @author Gintare Vilkelyte <vilkelyte.gintare@gmail.com>
 */
public class MetadataImportTest
    extends ApiTest
{
    private RestApiActions metadataActions;

    private SchemasActions schemasActions;

    @BeforeEach
    public void before()
    {
        schemasActions = new SchemasActions();
        metadataActions = new RestApiActions( "/metadata" );

        new LoginActions().loginAsSuperUser();
    }

    @ParameterizedTest( name = "withImportStrategy[{0}]" )
    @CsvSource( { "CREATE, ignored", "CREATE_AND_UPDATE, updated" } )
    public void shouldUpdateExistingMetadata( String importStrategy, String expected )
    {
        // arrange
        JsonObject exported = metadataActions.get().getBody();

        String params = "?async=false" +
            "&importReportMode=FULL" +
            "&importStrategy=" + importStrategy;

        // act
        ApiResponse response = metadataActions.post( params, exported );

        // assert
        response.validate()
            .statusCode( 200 )
            .body( "stats.total", greaterThan( 0 ) )
            .body( "stats.created", Matchers.equalTo( 0 ) )
            .body( "stats.deleted", Matchers.equalTo( 0 ) )
            .body( "stats.total", equalTo( response.extract( "stats." + expected ) ) );

        List<HashMap> typeReports = response.extractList( "typeReports.stats" );

        typeReports.forEach( x -> {
            assertEquals( x.get( expected ), x.get( "total" ) );
        } );
    }

    @Test
    public void shouldImportUniqueMetadataAndReturnObjectReports()
        throws Exception
    {
        // arrange
        String params = "?async=false" +
            "&importReportMode=DEBUG" +
            "&importStrategy=CREATE";

        JsonObject object = new FileReaderUtils()
            .readJsonAndGenerateData( new File( "src/test/resources/metadata/uniqueMetadata.json" ) );

        // act
        ApiResponse response = metadataActions.post( params, object );

        // assert
        response.validate()
            .statusCode( 200 )
            .body( "stats.total", greaterThan( 0 ) )
            .body( "typeReports", Matchers.notNullValue() )
            .body( "typeReports.stats", Matchers.notNullValue() )
            .body( "typeReports.objectReports", Matchers.notNullValue() );

        List<HashMap> stats = response.extractList( "typeReports.stats" );

        stats.forEach( x -> {
            assertEquals( x.get( "total" ), x.get( "created" ) );
        } );

        List<ObjectReport> objectReports = getObjectReports( response.getTypeReports() );

        assertNotNull( objectReports );
        validateCreatedEntities( objectReports );
    }

    @Test
    public void shouldReturnObjectReportsWhenSomeMetadataWasIgnoredAndAtomicModeFalse()
        throws Exception
    {
        // arrange
        String params = "?async=false" +
            "&importReportMode=DEBUG" +
            "&importStrategy=CREATE" +
            "&atomicMode=NONE";

        JsonObject object = new FileReaderUtils()
            .readJsonAndGenerateData( new File( "src/test/resources/metadata/uniqueMetadata.json" ) );

        // act
        ApiResponse response = metadataActions.post( params, object );
        response.validate().statusCode( 200 );

        JsonObject newObj = new FileReaderUtils()
            .readJsonAndGenerateData( new File( "src/test/resources/metadata/uniqueMetadata.json" ) );

        // add one of the orgunits from already imported metadata to get it ignored
        newObj.get( "organisationUnits" )
            .getAsJsonArray()
            .add( object.get( "organisationUnits" ).getAsJsonArray().get( 0 ) );

        response = metadataActions.post( params, newObj );

        // assert
        response.validate()
            .statusCode( 200 )
            .body( "stats.total", greaterThan( 1 ) )
            .body( "stats.ignored", equalTo( 1 ) );

        assertEquals( response.extract( "stats.created" ), (Integer) response.extract( "stats.total" ) - 1 );

        int total = (int) response.extract( "stats.total" );

        List<ObjectReport> objectReports = getObjectReports( response.getTypeReports() );

        assertNotNull( objectReports );
        validateCreatedEntities( objectReports );

        assertThat( objectReports, Matchers.hasItems( hasProperty( "errorReports", notNullValue() ) ) );
        assertEquals( total, objectReports.size(), "Not all imported entities had object reports" );
    }

    @Test
    public void shouldImportMetadataAsync()
        throws Exception
    {
        // arrange
        String params = "?async=false" +
            "&importReportMode=DEBUG" +
            "&importStrategy=CREATE" +
            "&atomicMode=NONE";

        // import metadata so that we have references and can clean up
        JsonObject object = new FileReaderUtils()
            .readJsonAndGenerateData( new File( "src/test/resources/metadata/uniqueMetadata.json" ) );

        // act
        ApiResponse response = metadataActions.post( params, object );

<<<<<<< HEAD

=======
>>>>>>> 58a3bdab
        // send async request
        params = params.replace( "async=false", "async=true" );

        response = metadataActions.post( params, object );

        response.validate()
            .statusCode( 200 )
            .body( "response.name", equalTo( "metadataImport" ) )
            .body( "response.jobType", equalTo( "METADATA_IMPORT" ) );

        String taskId = response.extractString( "response.id" );

        // Validate that job was successful

        response = new SystemActions().waitUntilTaskCompleted( "METADATA_IMPORT", taskId );

        assertThat( response.extractList( "message" ), hasItem( containsString( "Import:Start" ) ) );
        assertThat( response.extractList( "message" ), hasItem( containsString( "Import:Done" ) ) );
    }

    private List<ObjectReport> getObjectReports( List<TypeReport> typeReports )
    {
        List<ObjectReport> objectReports = new ArrayList<>();

        typeReports.stream().forEach( typeReport -> {
            objectReports.addAll( typeReport.getObjectReports() );
        } );

        return objectReports;
    }

    private void validateCreatedEntities( List<ObjectReport> objectReports )
    {
        objectReports.forEach(
            report -> {
                assertNotEquals( "", report.getUid() );
                assertNotEquals( "", report.getKlass() );
                assertNotEquals( "", report.getIndex() );
                assertNotEquals( "", report.getDisplayName() );
            }
        );
    }

}<|MERGE_RESOLUTION|>--- conflicted
+++ resolved
@@ -227,10 +227,6 @@
         // act
         ApiResponse response = metadataActions.post( params, object );
 
-<<<<<<< HEAD
-
-=======
->>>>>>> 58a3bdab
         // send async request
         params = params.replace( "async=false", "async=true" );
 
