--- conflicted
+++ resolved
@@ -27,23 +27,17 @@
  */
 package org.hisp.dhis.analytics;
 
-<<<<<<< HEAD
 import static org.hamcrest.Matchers.containsString;
 import static org.hamcrest.Matchers.endsWith;
 import static org.hamcrest.Matchers.equalTo;
 import static org.hamcrest.Matchers.everyItem;
 import static org.hamcrest.Matchers.greaterThanOrEqualTo;
 import static org.hamcrest.Matchers.hasItem;
-import static org.hamcrest.Matchers.hasItems;
 import static org.hamcrest.Matchers.hasSize;
 import static org.hamcrest.Matchers.in;
 import static org.hamcrest.Matchers.not;
 import static org.hamcrest.Matchers.oneOf;
 import static org.hamcrest.Matchers.startsWith;
-import static org.junit.jupiter.api.Assertions.assertNotNull;
-=======
-import static org.hamcrest.Matchers.*;
->>>>>>> e4e638ea
 
 import java.util.Arrays;
 import java.util.List;
@@ -56,7 +50,6 @@
 import org.hamcrest.Matchers;
 import org.hisp.dhis.ApiTest;
 import org.hisp.dhis.Constants;
-import org.hisp.dhis.actions.LoginActions;
 import org.hisp.dhis.actions.analytics.AnalyticsEnrollmentsActions;
 import org.hisp.dhis.actions.analytics.AnalyticsEventActions;
 import org.hisp.dhis.actions.analytics.AnalyticsTeiActions;
@@ -102,9 +95,6 @@
         programActions = new ProgramActions();
         analyticsEnrollmentsActions = new AnalyticsEnrollmentsActions();
         analyticsEventActions = new AnalyticsEventActions();
-        analyticsTeiActions = new AnalyticsTeiActions();
-
-        new LoginActions().loginAsAdmin();
     }
 
     Stream<Arguments> shouldOrder()
@@ -208,49 +198,6 @@
             .accept( analyticsEventActions.aggregate().getDimensions( trackerProgram.getProgramStages().get( 0 ) ) );
     }
 
-<<<<<<< HEAD
-    @Test
-    public void shouldOnlyReturnDataElementsAssociatedWithProgramStage()
-    {
-        List<String> dataElements = new ProgramStageActions()
-            .get( String.format( "/%s/programStageDataElements/gist?fields=dataElement", trackerProgramStage ) )
-            .extractList( "programStageDataElements.dataElement" );
-
-        analyticsEventActions.query().getDimensionsByDimensionType( trackerProgramStage, "DATA_ELEMENT" )
-            .validate()
-            .body( "dimensions", hasSize( equalTo( dataElements.size() ) ) )
-            .body( "dimensions.id", everyItem( startsWith( trackerProgramStage ) ) )
-            .body( "dimensions.id", everyItem( CustomMatchers.containsOneOf( dataElements ) ) );
-    }
-
-    @Test
-    public void shouldReturnAssociatedCategoriesWhenProgramHasCatCombo()
-    {
-        String programWithCatCombo = programActions
-            .get( "?filter=categoryCombo.code:!eq:default&filter=programType:eq:WITH_REGISTRATION" )
-            .extractString( "programs.id[0]" );
-
-        String programStage = programActions.get( programWithCatCombo + "/programStages" )
-            .extractString( "programStages[0].id" );
-
-        assertNotNull( programStage );
-
-        Consumer<ApiResponse> validate = response -> {
-            response.validate()
-                .body( "dimensions", hasSize( greaterThanOrEqualTo( 1 ) ) )
-                .body( "dimensions.dimensionType", everyItem( startsWith( "CATEGORY" ) ) )
-                .body( "dimensions.dimensionType", hasItems( "CATEGORY", "CATEGORY_OPTION_GROUP_SET" ) );
-        };
-
-        validate.accept( analyticsEventActions.aggregate()
-            .getDimensions( programStage, new QueryParamsBuilder().add( "filter", "dimensionType:like:CATEGORY" ) ) );
-
-        validate.accept( analyticsEventActions.query()
-            .getDimensions( programStage, new QueryParamsBuilder().add( "filter", "dimensionType:like:CATEGORY" ) ) );
-    }
-
-=======
->>>>>>> e4e638ea
     Stream<Arguments> shouldFilter()
     {
         return Stream.of(
