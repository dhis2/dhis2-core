package org.hisp.dhis.metadata.programs;

/*
 * Copyright (c) 2004-2021, University of Oslo
 * All rights reserved.
 *
 * Redistribution and use in source and binary forms, with or without
 * modification, are permitted provided that the following conditions are met:
 * Redistributions of source code must retain the above copyright notice, this
 * list of conditions and the following disclaimer.
 *
 * Redistributions in binary form must reproduce the above copyright notice,
 * this list of conditions and the following disclaimer in the documentation
 * and/or other materials provided with the distribution.
 * Neither the name of the HISP project nor the names of its contributors may
 * be used to endorse or promote products derived from this software without
 * specific prior written permission.
 *
 * THIS SOFTWARE IS PROVIDED BY THE COPYRIGHT HOLDERS AND CONTRIBUTORS "AS IS" AND
 * ANY EXPRESS OR IMPLIED WARRANTIES, INCLUDING, BUT NOT LIMITED TO, THE IMPLIED
 * WARRANTIES OF MERCHANTABILITY AND FITNESS FOR A PARTICULAR PURPOSE ARE
 * DISCLAIMED. IN NO EVENT SHALL THE COPYRIGHT OWNER OR CONTRIBUTORS BE LIABLE FOR
 * ANY DIRECT, INDIRECT, INCIDENTAL, SPECIAL, EXEMPLARY, OR CONSEQUENTIAL DAMAGES
 * (INCLUDING, BUT NOT LIMITED TO, PROCUREMENT OF SUBSTITUTE GOODS OR SERVICES;
 * LOSS OF USE, DATA, OR PROFITS; OR BUSINESS INTERRUPTION) HOWEVER CAUSED AND ON
 * ANY THEORY OF LIABILITY, WHETHER IN CONTRACT, STRICT LIABILITY, OR TORT
 * (INCLUDING NEGLIGENCE OR OTHERWISE) ARISING IN ANY WAY OUT OF THE USE OF THIS
 * SOFTWARE, EVEN IF ADVISED OF THE POSSIBILITY OF SUCH DAMAGE.
 */

import com.google.gson.JsonObject;
import org.hisp.dhis.actions.LoginActions;
import org.hisp.dhis.actions.metadata.ProgramActions;
import org.hisp.dhis.dto.ApiResponse;
import org.hisp.dhis.helpers.ResponseValidationHelper;
import org.junit.jupiter.api.BeforeAll;
import org.junit.jupiter.api.BeforeEach;
import org.junit.jupiter.api.Test;
import org.junit.jupiter.params.ParameterizedTest;
import org.junit.jupiter.params.provider.ValueSource;

/**
 * @author Gintare Vilkelyte <vilkelyte.gintare@gmail.com>
 */
public class ProgramsTest
    extends AbstractOrgUnitAssociationTestSupport
{
    public static final String PROGRAM_UID = "Zd2rkv8FsWq";

    private LoginActions loginActions;

    private ProgramActions programActions;

    @BeforeAll
    public void beforeAll()
    {
        loginActions = new LoginActions();
        programActions = new ProgramActions();
    }

    @BeforeEach
    public void before()
    {
        loginActions.loginAsSuperUser();
    }

    @ParameterizedTest( name = "withType[{0}]" )
    @ValueSource( strings = { "WITH_REGISTRATION", "WITHOUT_REGISTRATION" } )
    public void shouldCreateProgram( String programType )
    {
        JsonObject object = programActions.getDummy();
        object.addProperty( "programType", programType );

        ApiResponse response = programActions.post( object );

        ResponseValidationHelper.validateObjectCreation( response );
    }

    @Test
    public void testProgramOrgUnitsConnections()
    {
<<<<<<< HEAD
        loginActions.loginAsSuperUser();

        Set<String> associatedOrgUnitsAsSuperUser = extractAssociatedOrgUnits( "Zd2rkv8FsWq" );

        loginActions.loginAsDefaultUser();

        Set<String> associatedOrgUnitsAsTracker = extractAssociatedOrgUnits( "Zd2rkv8FsWq" );

        assertTrue( associatedOrgUnitsAsSuperUser.containsAll( associatedOrgUnitsAsTracker ) );
        assertTrue( associatedOrgUnitsAsSuperUser.size() >= associatedOrgUnitsAsTracker.size() );

    }

    private Set<String> extractAssociatedOrgUnits( String programUid )
    {
        return StreamSupport.stream(
            Spliterators.spliteratorUnknownSize(
                programActions.getOrgUnitsAssociations( programUid )
                    .getBody()
                    .getAsJsonArray( programUid )
                    .iterator(),
                Spliterator.ORDERED ),
            false )
            .map( JsonElement::getAsString )
            .collect( Collectors.toSet() );
=======
        super.testOrgUnitsConnections( programActions::getOrgUnitsAssociations, PROGRAM_UID );
>>>>>>> f8b31efb
    }
}<|MERGE_RESOLUTION|>--- conflicted
+++ resolved
@@ -79,7 +79,7 @@
     @Test
     public void testProgramOrgUnitsConnections()
     {
-<<<<<<< HEAD
+
         loginActions.loginAsSuperUser();
 
         Set<String> associatedOrgUnitsAsSuperUser = extractAssociatedOrgUnits( "Zd2rkv8FsWq" );
@@ -105,8 +105,7 @@
             false )
             .map( JsonElement::getAsString )
             .collect( Collectors.toSet() );
-=======
+
         super.testOrgUnitsConnections( programActions::getOrgUnitsAssociations, PROGRAM_UID );
->>>>>>> f8b31efb
     }
 }