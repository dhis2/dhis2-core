package org.hisp.dhis;

/*
 * Copyright (c) 2004-2021, University of Oslo
 * All rights reserved.
 *
 * Redistribution and use in source and binary forms, with or without
 * modification, are permitted provided that the following conditions are met:
 * Redistributions of source code must retain the above copyright notice, this
 * list of conditions and the following disclaimer.
 *
 * Redistributions in binary form must reproduce the above copyright notice,
 * this list of conditions and the following disclaimer in the documentation
 * and/or other materials provided with the distribution.
 * Neither the name of the HISP project nor the names of its contributors may
 * be used to endorse or promote products derived from this software without
 * specific prior written permission.
 *
 * THIS SOFTWARE IS PROVIDED BY THE COPYRIGHT HOLDERS AND CONTRIBUTORS "AS IS" AND
 * ANY EXPRESS OR IMPLIED WARRANTIES, INCLUDING, BUT NOT LIMITED TO, THE IMPLIED
 * WARRANTIES OF MERCHANTABILITY AND FITNESS FOR A PARTICULAR PURPOSE ARE
 * DISCLAIMED. IN NO EVENT SHALL THE COPYRIGHT OWNER OR CONTRIBUTORS BE LIABLE FOR
 * ANY DIRECT, INDIRECT, INCIDENTAL, SPECIAL, EXEMPLARY, OR CONSEQUENTIAL DAMAGES
 * (INCLUDING, BUT NOT LIMITED TO, PROCUREMENT OF SUBSTITUTE GOODS OR SERVICES;
 * LOSS OF USE, DATA, OR PROFITS; OR BUSINESS INTERRUPTION) HOWEVER CAUSED AND ON
 * ANY THEORY OF LIABILITY, WHETHER IN CONTRACT, STRICT LIABILITY, OR TORT
 * (INCLUDING NEGLIGENCE OR OTHERWISE) ARISING IN ANY WAY OUT OF THE USE OF THIS
 * SOFTWARE, EVEN IF ADVISED OF THE POSSIBILITY OF SUCH DAMAGE.
 */

/**
 * @author Gintare Vilkelyte <vilkelyte.gintare@gmail.com>
 */
public class Constants
{
    public static String ORG_UNIT_GROUP_ID = "n9bh3KM5wmu";

    public static String SUPER_USER_ID = "PQD6wXJ2r5j";

    public static String USER_GROUP_ID = "OPVIvvXzNTw";

    public static String USER_ROLE_ID = "yrB6vc5Ip7r";

    public static String EVENT_PROGRAM_ID = "Zd2rkv8FsWq";

    public static String EVENT_PROGRAM_STAGE_ID = "jKLB23QZS4I";

    public static String TRACKER_PROGRAM_ID = "f1AyMswryyQ";

<<<<<<< HEAD
    public static String TRACKED_ENTITY_TYPE_ID = "Q9GufDoplCL";
=======
    public static String ANOTHER_TRACKER_PROGRAM_ID = "f1AyMswryyX";
>>>>>>> f8b31efb

    public static String[] ORG_UNIT_IDS = {
        "DiszpKrYNg8",
        "g8upMTyEZGZ",
        "O6uvpzGd5pu",
        "YuQRtpLP10I"
    };

}<|MERGE_RESOLUTION|>--- conflicted
+++ resolved
@@ -47,11 +47,9 @@
 
     public static String TRACKER_PROGRAM_ID = "f1AyMswryyQ";
 
-<<<<<<< HEAD
     public static String TRACKED_ENTITY_TYPE_ID = "Q9GufDoplCL";
-=======
+
     public static String ANOTHER_TRACKER_PROGRAM_ID = "f1AyMswryyX";
->>>>>>> f8b31efb
 
     public static String[] ORG_UNIT_IDS = {
         "DiszpKrYNg8",
