/*
 * Copyright (c) 2004-2018, University of Oslo
 * All rights reserved.
 *
 * Redistribution and use in source and binary forms, with or without
 * modification, are permitted provided that the following conditions are met:
 * Redistributions of source code must retain the above copyright notice, this
 * list of conditions and the following disclaimer.
 *
 * Redistributions in binary form must reproduce the above copyright notice,
 * this list of conditions and the following disclaimer in the documentation
 * and/or other materials provided with the distribution.
 * Neither the name of the HISP project nor the names of its contributors may
 * be used to endorse or promote products derived from this software without
 * specific prior written permission.
 *
 * THIS SOFTWARE IS PROVIDED BY THE COPYRIGHT HOLDERS AND CONTRIBUTORS "AS IS" AND
 * ANY EXPRESS OR IMPLIED WARRANTIES, INCLUDING, BUT NOT LIMITED TO, THE IMPLIED
 * WARRANTIES OF MERCHANTABILITY AND FITNESS FOR A PARTICULAR PURPOSE ARE
 * DISCLAIMED. IN NO EVENT SHALL THE COPYRIGHT OWNER OR CONTRIBUTORS BE LIABLE FOR
 * ANY DIRECT, INDIRECT, INCIDENTAL, SPECIAL, EXEMPLARY, OR CONSEQUENTIAL DAMAGES
 * (INCLUDING, BUT NOT LIMITED TO, PROCUREMENT OF SUBSTITUTE GOODS OR SERVICES;
 * LOSS OF USE, DATA, OR PROFITS; OR BUSINESS INTERRUPTION) HOWEVER CAUSED AND ON
 * ANY THEORY OF LIABILITY, WHETHER IN CONTRACT, STRICT LIABILITY, OR TORT
 * (INCLUDING NEGLIGENCE OR OTHERWISE) ARISING IN ANY WAY OUT OF THE USE OF THIS
 * SOFTWARE, EVEN IF ADVISED OF THE POSSIBILITY OF SUCH DAMAGE.
 */

package org.hisp.dhis;

import java.util.ArrayList;
import java.util.LinkedHashMap;
import java.util.List;
import java.util.Map;

import static java.util.stream.Collectors.toList;

/**
 * @author Gintare Vilkelyte <vilkelyte.gintare@gmail.com>
 */
public class TestRunStorage
{
    private static LinkedHashMap<String, String> createdEntities;

    public static void addCreatedEntity( final String resource, final String id )
    {
        if ( createdEntities == null )
        {
            createdEntities = new LinkedHashMap<>();
        }

        createdEntities.put( id, resource );
    }

    public static Map<String, String> getCreatedEntities()
    {
        if ( createdEntities == null )
        {
<<<<<<< HEAD
            return new LinkedHashMap<>();
=======
            return new LinkedHashMap<>( );
>>>>>>> 7be8d354
        }

        return createdEntities;
    }

    public static List<String> getCreatedEntities( String resource )
    {
        if ( createdEntities == null )
        {
            return new ArrayList<>();
        }

        return getCreatedEntities()
            .entrySet().stream()
            .filter( entrySet -> resource.equals( entrySet.getValue() ) )
            .map( entry -> entry.getKey() )
            .collect( toList() );
    }

    public static void removeEntity( final String resource, final String id )
    {
        createdEntities.remove( id, resource );
    }

    public static void removeAllEntities()
    {
        if ( createdEntities == null )
        {
            return;
        }

        createdEntities.clear();
    }
}<|MERGE_RESOLUTION|>--- conflicted
+++ resolved
@@ -56,11 +56,7 @@
     {
         if ( createdEntities == null )
         {
-<<<<<<< HEAD
-            return new LinkedHashMap<>();
-=======
             return new LinkedHashMap<>( );
->>>>>>> 7be8d354
         }
 
         return createdEntities;
