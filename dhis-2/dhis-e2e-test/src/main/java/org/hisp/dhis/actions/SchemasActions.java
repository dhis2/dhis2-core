--- conflicted
+++ resolved
@@ -67,9 +67,6 @@
 
     public String findSchemaPropertyByKlassName( String klass, String property )
     {
-<<<<<<< HEAD
-        return get( "?fields=klass," + property ).extractString( "schemas.find{it.klass == '" + klass + "'}." + property );
-=======
         return findSchemaPropertyByKnownProperty( property, "klass", klass );
     }
 
@@ -78,6 +75,5 @@
         return get( String.format( "?fields=%s,%s", propertyToFind, knownPropertyName ) )
             .extractString(
                 String.format( "schemas.find{it.%s == '%s'}.%s", knownPropertyName, knownPropertyValue, propertyToFind ) );
->>>>>>> 0ef1afb4
     }
 }