--- conflicted
+++ resolved
@@ -105,11 +105,7 @@
     public void addURoleToUser( String userId, String userRoleId )
     {
         ApiResponse response = this.get( userId );
-<<<<<<< HEAD
-        if (response.extractList( "userCredentials.userRoles.id" ).contains( userRoleId )) {
-=======
         if ( response.extractList( "userCredentials.userRoles.id" ).contains( userRoleId ) ) {
->>>>>>> b17e3f93
             return;
         }
 
@@ -126,11 +122,7 @@
     public void addUserToUserGroup( String userId, String userGroupId )
     {
         ApiResponse response = this.get( userId );
-<<<<<<< HEAD
-        if (response.extractList( "userGroups.id" ).contains( userGroupId )) {
-=======
         if ( response.extractList( "userGroups.id" ).contains( userGroupId ) ) {
->>>>>>> b17e3f93
             return;
         }
 
