--- conflicted
+++ resolved
@@ -104,52 +104,36 @@
 
     public void addURoleToUser( String userId, String userRoleId )
     {
-<<<<<<< HEAD
-        JsonObject object = this.get( userId ).getBody();
-=======
         ApiResponse response = this.get( userId );
         if (response.extractList( "userCredentials.userRoles.id" ).contains( userRoleId )) {
             return;
         }
 
         JsonObject object = response.getBody();
->>>>>>> 58a3bdab
 
         JsonObject userRole = new JsonObject();
         userRole.addProperty( "id", userRoleId );
 
         object.get( "userCredentials" ).getAsJsonObject().get( "userRoles" ).getAsJsonArray().add( userRole );
 
-<<<<<<< HEAD
-        this.update( userId, object ).validate().statusCode( 200 );
-=======
         this.update( userId, object );
->>>>>>> 58a3bdab
     }
 
     public void addUserToUserGroup( String userId, String userGroupId )
     {
-<<<<<<< HEAD
-        JsonObject object = this.get( userId ).getBody();
-=======
         ApiResponse response = this.get( userId );
         if (response.extractList( "userGroups.id" ).contains( userGroupId )) {
             return;
         }
 
         JsonObject object = response.getBody();
->>>>>>> 58a3bdab
 
         JsonObject userGroupAccess = new JsonObject();
         userGroupAccess.addProperty( "id", userGroupId );
 
         object.get( "userGroups" ).getAsJsonArray().add( userGroupAccess );
 
-<<<<<<< HEAD
-        this.update( userId, object ).validate().statusCode( 200 );
-=======
         this.update( userId, object );
->>>>>>> 58a3bdab
     }
 
     public void grantUserAccessToOrgUnit( String userId, String orgUnitId )
