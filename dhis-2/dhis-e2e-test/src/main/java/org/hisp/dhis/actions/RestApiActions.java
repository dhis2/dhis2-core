/*
 * Copyright (c) 2004-2018, University of Oslo
 * All rights reserved.
 *
 * Redistribution and use in source and binary forms, with or without
 * modification, are permitted provided that the following conditions are met:
 * Redistributions of source code must retain the above copyright notice, this
 * list of conditions and the following disclaimer.
 *
 * Redistributions in binary form must reproduce the above copyright notice,
 * this list of conditions and the following disclaimer in the documentation
 * and/or other materials provided with the distribution.
 * Neither the name of the HISP project nor the names of its contributors may
 * be used to endorse or promote products derived from this software without
 * specific prior written permission.
 *
 * THIS SOFTWARE IS PROVIDED BY THE COPYRIGHT HOLDERS AND CONTRIBUTORS "AS IS" AND
 * ANY EXPRESS OR IMPLIED WARRANTIES, INCLUDING, BUT NOT LIMITED TO, THE IMPLIED
 * WARRANTIES OF MERCHANTABILITY AND FITNESS FOR A PARTICULAR PURPOSE ARE
 * DISCLAIMED. IN NO EVENT SHALL THE COPYRIGHT OWNER OR CONTRIBUTORS BE LIABLE FOR
 * ANY DIRECT, INDIRECT, INCIDENTAL, SPECIAL, EXEMPLARY, OR CONSEQUENTIAL DAMAGES
 * (INCLUDING, BUT NOT LIMITED TO, PROCUREMENT OF SUBSTITUTE GOODS OR SERVICES;
 * LOSS OF USE, DATA, OR PROFITS; OR BUSINESS INTERRUPTION) HOWEVER CAUSED AND ON
 * ANY THEORY OF LIABILITY, WHETHER IN CONTRACT, STRICT LIABILITY, OR TORT
 * (INCLUDING NEGLIGENCE OR OTHERWISE) ARISING IN ANY WAY OUT OF THE USE OF THIS
 * SOFTWARE, EVEN IF ADVISED OF THE POSSIBILITY OF SUCH DAMAGE.
 */

package org.hisp.dhis.actions;

import io.restassured.RestAssured;
import io.restassured.config.ObjectMapperConfig;
import io.restassured.http.ContentType;
import io.restassured.mapper.ObjectMapperType;
import io.restassured.response.Response;
import io.restassured.specification.RequestSpecification;
import org.apache.commons.collections.CollectionUtils;
import org.hisp.dhis.TestRunStorage;
import org.hisp.dhis.dto.ApiResponse;
import org.hisp.dhis.dto.ImportSummary;
import org.hisp.dhis.dto.ObjectReport;

import java.io.File;
import java.util.List;

/**
 * @author Gintare Vilkelyte <vilkelyte.gintare@gmail.com>
 */
public class RestApiActions
{
    protected String endpoint;

    public RestApiActions( final String endpoint )
    {
        this.endpoint = endpoint;
    }

    protected RequestSpecification given()
    {
        return RestAssured.given()
            .basePath( endpoint )
            .config( RestAssured.config()
                .objectMapperConfig( new ObjectMapperConfig( ObjectMapperType.GSON ) ) );
    }

    /**
     * Sends post request to specified endpoint.
     * If post request successful, saves created entity in TestRunStorage
     *
     * @param object Body of request
     * @return Response
     */
    public ApiResponse post( Object object )
    {
        return post( "", object );
    }

    public ApiResponse post( String resource, Object object )
    {
        return post( resource, object, ContentType.JSON.toString() );
    }

    public ApiResponse post( String resource, Object object, String contentType )
    {
        ApiResponse response = new ApiResponse( this.given()
            .body( object )
            .contentType( contentType )
            .when()
            .post( resource ) );

        saveCreatedObjects( response );

        return response;
    }

    /**
     * Shortcut used in preconditions only.
     * Sends post request to specified endpoint and verifies that request was successful
     *
     * @param object Body of reqeuest
     * @return ID of generated entity.
     */
    public String create( Object object )
    {
        ApiResponse response = post( object );

        response.validate()
            .statusCode( 201 );

        return response.extractUid();
    }

    /**
     * Sends get request with provided path appended to URL.
     *
     * @param path ID of resource
     * @return Response
     */
    public ApiResponse get( String path )
    {
        Response response = this.given()
            .contentType( ContentType.TEXT )
            .when()
            .get( path );

        return new ApiResponse( response );
    }

    /**
     * Sends get request to specified endpoint
     *
     * @return Response
     */
    public ApiResponse get()
    {
        Response response = this.given()
            .contentType( ContentType.TEXT )
            .when()
            .get();

        return new ApiResponse( response );
    }

    /**
     * Sends get request with provided path and queryParams appended to URL.
     *
     * @param path        Id of resource
     * @param queryParams Query params to append to url
     * @return
     */
    public ApiResponse get( String path, String queryParams )
    {
        Response response = this.given()
            .contentType( ContentType.TEXT )
            .when()
            .get( path + "?" + queryParams );

        return new ApiResponse( response );
    }

    /**
     * Sends delete request to specified resource.
     * If delete request successful, removes entity from TestRunStorage.
     *
     * @param path Id of resource
     * @return
     */
    public ApiResponse delete( String path )
    {
        Response response = this.given()
            .when()
            .delete( path );

        if ( response.statusCode() == 200 )
        {
            TestRunStorage.removeEntity( endpoint, path );
        }

        return new ApiResponse( response );
    }

    /**
     * Sends PUT request to specified resource.
     *
     * @param path   Id of resource
     * @param object Body of request
     * @return
     */
    public ApiResponse update( String path, Object object )
    {
        Response response =
            this.given().body( object, ObjectMapperType.GSON )
                .when()
                .put( path );

        return new ApiResponse( response );
    }

    public ApiResponse postFile( File file, String queryParams )
    {
        ApiResponse response = new ApiResponse( this.given()
            .body( file )
            .when()
            .post( queryParams ) );

        saveCreatedObjects( response );

        return response;

    }

    private void saveCreatedObjects( ApiResponse response )
    {
        if ( response.containsImportSummaries() )
        {
            List<ImportSummary> importSummaries = response.getSuccessfulImportSummaries();
            importSummaries.forEach( importSummary -> {
                TestRunStorage.addCreatedEntity( endpoint, importSummary.getReference() );
            } );
            return;
        }

        if ( response.getTypeReports() != null )
        {
            SchemasActions schemasActions = new SchemasActions();
            response.getTypeReports().stream()
                .filter( typeReport -> {
<<<<<<< HEAD
                    return typeReport.getStats().getIgnored() == 0;
=======
                    return typeReport.getStats().getCreated() != 0 || typeReport.getStats().getImported() != 0;
>>>>>>> 58a3bdab
                } )
                .forEach( tr -> {
                    List<ObjectReport> objectReports = tr.getObjectReports();

                    if ( !CollectionUtils.isEmpty( objectReports ) )
                    {
                        String endpoint = schemasActions.findSchemaPropertyByKlassName( tr.getKlass(), "plural" );

                        objectReports.forEach( or -> {
                            String uid = or.getUid();
                            TestRunStorage.addCreatedEntity( endpoint, uid );
                        } );
                    }

                } );

            return;
        }
        if ( response.isEntityCreated() )
        {
            TestRunStorage.addCreatedEntity( endpoint, response.extractUid() );
        }

    }
}
<|MERGE_RESOLUTION|>--- conflicted
+++ resolved
@@ -225,11 +225,7 @@
             SchemasActions schemasActions = new SchemasActions();
             response.getTypeReports().stream()
                 .filter( typeReport -> {
-<<<<<<< HEAD
-                    return typeReport.getStats().getIgnored() == 0;
-=======
                     return typeReport.getStats().getCreated() != 0 || typeReport.getStats().getImported() != 0;
->>>>>>> 58a3bdab
                 } )
                 .forEach( tr -> {
                     List<ObjectReport> objectReports = tr.getObjectReports();
