--- conflicted
+++ resolved
@@ -225,11 +225,7 @@
             SchemasActions schemasActions = new SchemasActions();
             response.getTypeReports().stream()
                 .filter( typeReport -> {
-<<<<<<< HEAD
-                    return typeReport.getStats().getCreated() > 0 || typeReport.getStats().getImported() > 0;
-=======
                     return typeReport.getStats().getIgnored() == 0;
->>>>>>> 3ca95c19
                 } )
                 .forEach( tr -> {
                     List<ObjectReport> objectReports = tr.getObjectReports();
