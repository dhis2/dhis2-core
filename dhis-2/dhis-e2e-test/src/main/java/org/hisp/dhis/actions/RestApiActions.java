--- conflicted
+++ resolved
@@ -28,14 +28,11 @@
  * SOFTWARE, EVEN IF ADVISED OF THE POSSIBILITY OF SUCH DAMAGE.
  */
 
-<<<<<<< HEAD
-=======
 package org.hisp.dhis.actions;
 
 import static org.hamcrest.Matchers.is;
 import static org.hamcrest.Matchers.oneOf;
 
->>>>>>> 7e90cb7d
 import java.io.File;
 import java.util.List;
 
