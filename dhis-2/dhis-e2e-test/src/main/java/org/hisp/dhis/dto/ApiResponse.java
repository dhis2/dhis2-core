
package org.hisp.dhis.dto;

import com.google.gson.JsonObject;
import io.restassured.mapper.ObjectMapperType;
import io.restassured.path.json.config.JsonParserType;
import io.restassured.path.json.config.JsonPathConfig;
import io.restassured.response.Response;
import io.restassured.response.ValidatableResponse;
import org.apache.commons.lang3.StringUtils;

import java.util.Arrays;
import java.util.List;
import java.util.stream.Collectors;

/**
 * @author Gintare Vilkelyte <vilkelyte.gintare@gmail.com>
 */
public class ApiResponse
{
    private Response raw;

    public ApiResponse( Response response )
    {
        raw = response;
    }

    /**
     * Extracts uid when only one object was created.
     *
     * @return
     */
    public String extractUid()
    {
        String uid;

        if ( extract( "response" ) == null )
        {
            return extractString( "id" );
        }

        uid = extractString( "response.uid" );

        if ( !StringUtils.isEmpty( uid ) )
        {
            return uid;
        }

        return extractString( "response.importSummaries.reference[0]" );
    }

    /**
     * Extracts uids from import summaries.
     * Use when more than one object was created.
     *
     * @return
     */
    public List<String> extractUids()
    {
        return extractList( "response.importSummaries.reference" );
    }

    public String extractString( String path )
    {
        return raw.jsonPath().getString( path );
    }

    public <T> T extractObject( String path, Class<T> type )
    {
        return raw.jsonPath()
            .getObject( path, type );
    }

    public Object extract( String path )
    {
        return raw.jsonPath().get( path );
    }

    public JsonObject extractJsonObject( String path )
    {
        return raw.jsonPath( JsonPathConfig.jsonPathConfig().defaultParserType( JsonParserType.GSON ) )
            .getObject( path, JsonObject.class );
    }

    public <T> List<T> extractList( String path )
    {
        return raw.jsonPath().getList( path );
    }

    public <T> List<T> extractList( String path, Class<T> type )
    {
        return raw.body().jsonPath().getList( path, type );
    }

    public int statusCode()
    {
        return raw.statusCode();
    }

    public ValidatableResponse validate()
    {
        return raw.then();
    }

    public JsonObject getBody()
    {
        return raw.getBody().as( JsonObject.class, ObjectMapperType.GSON );
    }

    public boolean isEntityCreated()
    {
        return this.extractUid() != null;
    }

    public boolean containsImportSummaries()
    {
        return !getImportSummaries().isEmpty();
    }

    public List<ImportSummary> getImportSummaries()
    {
<<<<<<< HEAD
        String pathToImportSummaries = "";
        if ( this.extract( "response.responseType" ) != null )
        {
            pathToImportSummaries = "response.";
        }

        if ( this.extract( pathToImportSummaries + "responseType" ) != null )
        {
            switch ( this.extract( pathToImportSummaries + "responseType" ).toString() )
            {
            case "ImportSummaries":
                return this.extractList( pathToImportSummaries + "importSummaries", ImportSummary.class );
            case "ImportSummary":
                return Arrays.asList( this.raw.jsonPath().getObject( pathToImportSummaries, ImportSummary.class ) );
            //return Arrays.asList( raw.jsonPath().as( ImportSummary.class ) );
=======
        if ( this.extract( "responseType" ) != null )
        {

            switch ( this.extract( "responseType" ).toString() )
            {
            case "ImportSummaries":
                return this.extractList( "importSummaries", ImportSummary.class );
            case "ImportSummary":
                return Arrays.asList( raw.getBody().as( ImportSummary.class ) );
>>>>>>> 0ef1afb4
            }

        }

        return this.extractList( "response.importSummaries", ImportSummary.class );

    }

    public List<TypeReport> getTypeReports()
    {
        if ( this.extractList( "typeReports" ) != null )
        {
            return this.extractList( "typeReports", TypeReport.class );
        }

        return null;
    }

    public List<ImportSummary> getSuccessfulImportSummaries()
    {
        return getImportSummaries().stream()
            .filter( is -> {
                return is.getStatus().equalsIgnoreCase( "SUCCESS" );
            } )
            .collect( Collectors.toList() );
    }

}<|MERGE_RESOLUTION|>--- conflicted
+++ resolved
@@ -119,7 +119,6 @@
 
     public List<ImportSummary> getImportSummaries()
     {
-<<<<<<< HEAD
         String pathToImportSummaries = "";
         if ( this.extract( "response.responseType" ) != null )
         {
@@ -135,17 +134,6 @@
             case "ImportSummary":
                 return Arrays.asList( this.raw.jsonPath().getObject( pathToImportSummaries, ImportSummary.class ) );
             //return Arrays.asList( raw.jsonPath().as( ImportSummary.class ) );
-=======
-        if ( this.extract( "responseType" ) != null )
-        {
-
-            switch ( this.extract( "responseType" ).toString() )
-            {
-            case "ImportSummaries":
-                return this.extractList( "importSummaries", ImportSummary.class );
-            case "ImportSummary":
-                return Arrays.asList( raw.getBody().as( ImportSummary.class ) );
->>>>>>> 0ef1afb4
             }
 
         }
