--- conflicted
+++ resolved
@@ -140,17 +140,6 @@
 
     public List<ImportSummary> getImportSummaries()
     {
-<<<<<<< HEAD
-        if ( this.extract( "responseType" ) != null )
-        {
-
-            switch ( this.extract( "responseType" ).toString() )
-            {
-            case "ImportSummaries":
-                return this.extractList( "importSummaries", ImportSummary.class );
-            case "ImportSummary":
-                return Arrays.asList( raw.getBody().as( ImportSummary.class ) );
-=======
         String pathToImportSummaries = "";
         if ( this.extract( "response.responseType" ) != null )
         {
@@ -165,8 +154,6 @@
                 return this.extractList( pathToImportSummaries + "importSummaries", ImportSummary.class );
             case "ImportSummary":
                 return Arrays.asList( this.raw.jsonPath().getObject( pathToImportSummaries, ImportSummary.class ) );
-            //return Arrays.asList( raw.jsonPath().as( ImportSummary.class ) );
->>>>>>> d47a156e
             }
 
         }
