--- conflicted
+++ resolved
@@ -163,14 +163,11 @@
     public String prettyPrint()
     {
         return raw.prettyPrint();
-<<<<<<< HEAD
-=======
     }
 
     public String getAsString()
     {
         return raw.asString();
->>>>>>> 2d4f0919
     }
 
     public String getAsString()
