/*
 * Copyright (c) 2004-2021, University of Oslo
 * All rights reserved.
 *
 * Redistribution and use in source and binary forms, with or without
 * modification, are permitted provided that the following conditions are met:
 * Redistributions of source code must retain the above copyright notice, this
 * list of conditions and the following disclaimer.
 *
 * Redistributions in binary form must reproduce the above copyright notice,
 * this list of conditions and the following disclaimer in the documentation
 * and/or other materials provided with the distribution.
 * Neither the name of the HISP project nor the names of its contributors may
 * be used to endorse or promote products derived from this software without
 * specific prior written permission.
 *
 * THIS SOFTWARE IS PROVIDED BY THE COPYRIGHT HOLDERS AND CONTRIBUTORS "AS IS" AND
 * ANY EXPRESS OR IMPLIED WARRANTIES, INCLUDING, BUT NOT LIMITED TO, THE IMPLIED
 * WARRANTIES OF MERCHANTABILITY AND FITNESS FOR A PARTICULAR PURPOSE ARE
 * DISCLAIMED. IN NO EVENT SHALL THE COPYRIGHT OWNER OR CONTRIBUTORS BE LIABLE FOR
 * ANY DIRECT, INDIRECT, INCIDENTAL, SPECIAL, EXEMPLARY, OR CONSEQUENTIAL DAMAGES
 * (INCLUDING, BUT NOT LIMITED TO, PROCUREMENT OF SUBSTITUTE GOODS OR SERVICES;
 * LOSS OF USE, DATA, OR PROFITS; OR BUSINESS INTERRUPTION) HOWEVER CAUSED AND ON
 * ANY THEORY OF LIABILITY, WHETHER IN CONTRACT, STRICT LIABILITY, OR TORT
 * (INCLUDING NEGLIGENCE OR OTHERWISE) ARISING IN ANY WAY OUT OF THE USE OF THIS
 * SOFTWARE, EVEN IF ADVISED OF THE POSSIBILITY OF SUCH DAMAGE.
 */
package org.hisp.dhis.dto;

import com.google.gson.JsonObject;
import io.restassured.path.json.config.JsonParserType;
import io.restassured.path.json.config.JsonPathConfig;
import io.restassured.response.Response;
import io.restassured.response.ValidatableResponse;
<<<<<<< HEAD
import org.hisp.dhis.helpers.JsonObjectBuilder;
=======
import org.apache.commons.collections.CollectionUtils;
import org.apache.commons.lang3.StringUtils;
import org.hisp.dhis.helpers.JsonObjectBuilder;

import java.util.Collections;
import java.util.List;
import java.util.stream.Collectors;
>>>>>>> e133e193

/**
 * @author Gintare Vilkelyte <vilkelyte.gintare@gmail.com>
 */
public class ApiResponse
{
    protected Response raw;

    public ApiResponse( Response response )
    {
        raw = response;
    }

    /**
     * Extracts uid when only one object was created.
     */
    public String extractUid()
    {
        String uid;

        if ( extract( "response" ) == null )
        {
            return extractString( "id" );
        }

        uid = extractString( "response.uid" );

        if ( !StringUtils.isEmpty( uid ) )
        {
            return uid;
        }

        return extractString( "response.importSummaries.reference[0]" );
    }

    /**
     * Extracts uids from import summaries. Use when more than one object was
     * created.
     */
    public List<String> extractUids()
    {
        return extractList( "response.importSummaries.reference" );
    }

    public String extractString( String path )
    {
        return raw.jsonPath().getString( path );
    }

    public <T> T extractObject( String path, Class<T> type )
    {
        return raw.jsonPath()
            .getObject( path, type );
    }

    public Object extract( String path )
    {
        return raw.jsonPath().get( path );
    }

    public JsonObject extractJsonObject( String path )
    {
        return raw.jsonPath( JsonPathConfig.jsonPathConfig().defaultParserType( JsonParserType.GSON ) )
            .getObject( path, JsonObject.class );
    }

    public <T> List<T> extractList( String path )
    {
        return raw.jsonPath().getList( path );
    }

    public <T> List<T> extractList( String path, Class<T> type )
    {
        return raw.body().jsonPath().getList( path, type );
    }

    public int statusCode()
    {
        return raw.statusCode();
    }

    public ValidatableResponse validate()
    {
        return raw.then();
    }

    public JsonObject getBody()
    {
        return extractJsonObject( "" );
    }

<<<<<<< HEAD
    public JsonObjectBuilder getBodyAsJsonBuilder() {
=======
    public JsonObjectBuilder getBodyAsJsonBuilder()
    {
>>>>>>> e133e193
        return new JsonObjectBuilder( getBody() );
    }

    public boolean isEntityCreated()
    {
        return this.extractUid() != null;
    }

    public boolean containsImportSummaries()
    {
        return getContentType().contains( "json" ) && !CollectionUtils.isEmpty( getImportSummaries() );
    }

    public List<ImportSummary> getImportSummaries()
    {
        String pathToImportSummaries = "";

        if ( this.extract( "response.responseType" ) != null )
        {
            pathToImportSummaries = "response.";
        }

        if ( this.extract( pathToImportSummaries + "responseType" ) != null )
        {
            switch ( this.extract( pathToImportSummaries + "responseType" ).toString() )
            {
            case "ImportSummaries":
                return this.extractList( pathToImportSummaries + "importSummaries", ImportSummary.class );
            case "ImportSummary":
                return Collections
                    .singletonList( this.raw.jsonPath().getObject( pathToImportSummaries, ImportSummary.class ) );
            }

        }

        return this.extractList( "response.importSummaries", ImportSummary.class );

    }

    public List<TypeReport> getTypeReports()
    {
        if ( this.extractList( "typeReports" ) != null )
        {
            return this.extractList( "typeReports", TypeReport.class );
        }

        return null;
    }

    public List<ImportSummary> getSuccessfulImportSummaries()
    {
        return getImportSummaries().stream()
            .filter( is -> is.getStatus().equalsIgnoreCase( "SUCCESS" ) )
            .collect( Collectors.toList() );
    }

    public String prettyPrint()
    {
        return raw.prettyPrint();
    }

    public String getAsString()
    {
        return raw.asString();
    }

    public String getContentType()
    {
        return raw.getContentType();
    }

    public <T> T as( Class<T> klass )
    {
        return raw.as( klass );
    }

    public ApiResponse validateStatus( int status )
    {
        this.validate().statusCode( status );

        return this;
    }
}<|MERGE_RESOLUTION|>--- conflicted
+++ resolved
@@ -32,9 +32,9 @@
 import io.restassured.path.json.config.JsonPathConfig;
 import io.restassured.response.Response;
 import io.restassured.response.ValidatableResponse;
-<<<<<<< HEAD
+
 import org.hisp.dhis.helpers.JsonObjectBuilder;
-=======
+
 import org.apache.commons.collections.CollectionUtils;
 import org.apache.commons.lang3.StringUtils;
 import org.hisp.dhis.helpers.JsonObjectBuilder;
@@ -42,7 +42,7 @@
 import java.util.Collections;
 import java.util.List;
 import java.util.stream.Collectors;
->>>>>>> e133e193
+
 
 /**
  * @author Gintare Vilkelyte <vilkelyte.gintare@gmail.com>
@@ -134,12 +134,9 @@
         return extractJsonObject( "" );
     }
 
-<<<<<<< HEAD
-    public JsonObjectBuilder getBodyAsJsonBuilder() {
-=======
+
     public JsonObjectBuilder getBodyAsJsonBuilder()
     {
->>>>>>> e133e193
         return new JsonObjectBuilder( getBody() );
     }
 
