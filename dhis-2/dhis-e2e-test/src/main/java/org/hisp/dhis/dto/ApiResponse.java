--- conflicted
+++ resolved
@@ -1,4 +1,3 @@
-<<<<<<< HEAD
 /*
  * Copyright (c) 2004-2019, University of Oslo
  * All rights reserved.
@@ -26,8 +25,6 @@
  * (INCLUDING NEGLIGENCE OR OTHERWISE) ARISING IN ANY WAY OUT OF THE USE OF THIS
  * SOFTWARE, EVEN IF ADVISED OF THE POSSIBILITY OF SUCH DAMAGE.
  */
-=======
->>>>>>> 58a3bdab
 
 package org.hisp.dhis.dto;
 
