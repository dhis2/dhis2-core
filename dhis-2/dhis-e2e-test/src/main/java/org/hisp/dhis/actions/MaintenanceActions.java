/*
 * Copyright (c) 2004-2019, University of Oslo
 * All rights reserved.
 *
 * Redistribution and use in source and binary forms, with or without
 * modification, are permitted provided that the following conditions are met:
 * Redistributions of source code must retain the above copyright notice, this
 * list of conditions and the following disclaimer.
 *
 * Redistributions in binary form must reproduce the above copyright notice,
 * this list of conditions and the following disclaimer in the documentation
 * and/or other materials provided with the distribution.
 * Neither the name of the HISP project nor the names of its contributors may
 * be used to endorse or promote products derived from this software without
 * specific prior written permission.
 *
 * THIS SOFTWARE IS PROVIDED BY THE COPYRIGHT HOLDERS AND CONTRIBUTORS "AS IS" AND
 * ANY EXPRESS OR IMPLIED WARRANTIES, INCLUDING, BUT NOT LIMITED TO, THE IMPLIED
 * WARRANTIES OF MERCHANTABILITY AND FITNESS FOR A PARTICULAR PURPOSE ARE
 * DISCLAIMED. IN NO EVENT SHALL THE COPYRIGHT OWNER OR CONTRIBUTORS BE LIABLE FOR
 * ANY DIRECT, INDIRECT, INCIDENTAL, SPECIAL, EXEMPLARY, OR CONSEQUENTIAL DAMAGES
 * (INCLUDING, BUT NOT LIMITED TO, PROCUREMENT OF SUBSTITUTE GOODS OR SERVICES;
 * LOSS OF USE, DATA, OR PROFITS; OR BUSINESS INTERRUPTION) HOWEVER CAUSED AND ON
 * ANY THEORY OF LIABILITY, WHETHER IN CONTRACT, STRICT LIABILITY, OR TORT
 * (INCLUDING NEGLIGENCE OR OTHERWISE) ARISING IN ANY WAY OUT OF THE USE OF THIS
 * SOFTWARE, EVEN IF ADVISED OF THE POSSIBILITY OF SUCH DAMAGE.
 */

package org.hisp.dhis.actions;

import com.google.gson.JsonObject;
import org.hisp.dhis.dto.ApiResponse;

import java.util.logging.Logger;

/**
 * @author Gintare Vilkelyte <vilkelyte.gintare@gmail.com>
 */
public class MaintenanceActions
    extends RestApiActions
{
    private Logger logger = Logger.getLogger( MaintenanceActions.class.getName() );

    public MaintenanceActions()
    {
        super( "/maintenance" );
    }

    public void removeSoftDeletedEvents()
    {
        sendRequest( "?softDeletedEventRemoval=true", true );
    }

    public void removeSoftDeletedMetadata()
    {
<<<<<<< HEAD
        removeSoftDeletedEvents();
        sendRequest( "?softDeletedTrackedEntityInstanceRemoval=true" );
        sendRequest( "?softDeletedProgramStageInstanceRemoval=true" );
        sendRequest( "?softDeletedProgramInstanceRemoval=true" );
    }

    private void sendRequest( String queryParams )
=======
        sendRequest(
            "?softDeletedEventRemoval=true&softDeletedTrackedEntityInstanceRemoval=true&softDeletedProgramStageInstanceRemoval=true&softDeletedProgramInstanceRemoval=true",
            true );
    }

    private void sendRequest( String queryParams, boolean validate )
>>>>>>> d47a156e
    {
        ApiResponse apiResponse = super.update( queryParams, new JsonObject() );

        if ( validate )
        {
            apiResponse.validate().statusCode( 204 );
            return;
        }

        if ( apiResponse.statusCode() != 204 )
        {
            logger.warning( String
                .format( "Maintenance failed with query params %s. Response: %s", queryParams, apiResponse.getBody().toString() ) );
        }
    }
}<|MERGE_RESOLUTION|>--- conflicted
+++ resolved
@@ -53,22 +53,12 @@
 
     public void removeSoftDeletedMetadata()
     {
-<<<<<<< HEAD
-        removeSoftDeletedEvents();
-        sendRequest( "?softDeletedTrackedEntityInstanceRemoval=true" );
-        sendRequest( "?softDeletedProgramStageInstanceRemoval=true" );
-        sendRequest( "?softDeletedProgramInstanceRemoval=true" );
-    }
-
-    private void sendRequest( String queryParams )
-=======
         sendRequest(
             "?softDeletedEventRemoval=true&softDeletedTrackedEntityInstanceRemoval=true&softDeletedProgramStageInstanceRemoval=true&softDeletedProgramInstanceRemoval=true",
             true );
     }
 
     private void sendRequest( String queryParams, boolean validate )
->>>>>>> d47a156e
     {
         ApiResponse apiResponse = super.update( queryParams, new JsonObject() );
 
