/*
 * Copyright (c) 2004-2022, University of Oslo
 * All rights reserved.
 *
 * Redistribution and use in source and binary forms, with or without
 * modification, are permitted provided that the following conditions are met:
 * Redistributions of source code must retain the above copyright notice, this
 * list of conditions and the following disclaimer.
 *
 * Redistributions in binary form must reproduce the above copyright notice,
 * this list of conditions and the following disclaimer in the documentation
 * and/or other materials provided with the distribution.
 * Neither the name of the HISP project nor the names of its contributors may
 * be used to endorse or promote products derived from this software without
 * specific prior written permission.
 *
 * THIS SOFTWARE IS PROVIDED BY THE COPYRIGHT HOLDERS AND CONTRIBUTORS "AS IS" AND
 * ANY EXPRESS OR IMPLIED WARRANTIES, INCLUDING, BUT NOT LIMITED TO, THE IMPLIED
 * WARRANTIES OF MERCHANTABILITY AND FITNESS FOR A PARTICULAR PURPOSE ARE
 * DISCLAIMED. IN NO EVENT SHALL THE COPYRIGHT OWNER OR CONTRIBUTORS BE LIABLE FOR
 * ANY DIRECT, INDIRECT, INCIDENTAL, SPECIAL, EXEMPLARY, OR CONSEQUENTIAL DAMAGES
 * (INCLUDING, BUT NOT LIMITED TO, PROCUREMENT OF SUBSTITUTE GOODS OR SERVICES;
 * LOSS OF USE, DATA, OR PROFITS; OR BUSINESS INTERRUPTION) HOWEVER CAUSED AND ON
 * ANY THEORY OF LIABILITY, WHETHER IN CONTRACT, STRICT LIABILITY, OR TORT
 * (INCLUDING NEGLIGENCE OR OTHERWISE) ARISING IN ANY WAY OUT OF THE USE OF THIS
 * SOFTWARE, EVEN IF ADVISED OF THE POSSIBILITY OF SUCH DAMAGE.
 */
package org.hisp.dhis.webapi.controller.tracker.export.trackedentity;

import static org.hisp.dhis.utils.Assertions.assertContains;
import static org.hisp.dhis.webapi.controller.tracker.JsonAssertions.assertContainsAll;
import static org.hisp.dhis.webapi.controller.tracker.JsonAssertions.assertFirstRelationship;
import static org.hisp.dhis.webapi.controller.tracker.JsonAssertions.assertHasMember;
import static org.hisp.dhis.webapi.controller.tracker.JsonAssertions.assertHasNoMember;
import static org.hisp.dhis.webapi.controller.tracker.JsonAssertions.assertHasOnlyMembers;
import static org.junit.jupiter.api.Assertions.assertAll;
import static org.junit.jupiter.api.Assertions.assertEquals;
import static org.junit.jupiter.api.Assertions.assertFalse;
import static org.junit.jupiter.api.Assertions.assertTrue;

import java.util.Date;
import java.util.List;
import java.util.Set;

import org.hisp.dhis.common.CodeGenerator;
import org.hisp.dhis.common.IdentifiableObjectManager;
import org.hisp.dhis.common.ValueType;
import org.hisp.dhis.dataelement.DataElement;
import org.hisp.dhis.eventdatavalue.EventDataValue;
import org.hisp.dhis.jsontree.JsonList;
import org.hisp.dhis.organisationunit.OrganisationUnit;
import org.hisp.dhis.program.Enrollment;
import org.hisp.dhis.program.Event;
import org.hisp.dhis.program.Program;
import org.hisp.dhis.program.ProgramInstanceService;
import org.hisp.dhis.program.ProgramStage;
import org.hisp.dhis.program.UserInfoSnapshot;
import org.hisp.dhis.relationship.Relationship;
import org.hisp.dhis.relationship.RelationshipEntity;
import org.hisp.dhis.relationship.RelationshipItem;
import org.hisp.dhis.relationship.RelationshipType;
import org.hisp.dhis.security.acl.AccessStringHelper;
import org.hisp.dhis.trackedentity.TrackedEntityAttribute;
import org.hisp.dhis.trackedentity.TrackedEntityInstance;
import org.hisp.dhis.trackedentity.TrackedEntityType;
import org.hisp.dhis.trackedentity.TrackedEntityTypeAttribute;
import org.hisp.dhis.trackedentityattributevalue.TrackedEntityAttributeValue;
import org.hisp.dhis.user.User;
import org.hisp.dhis.user.sharing.UserAccess;
import org.hisp.dhis.util.DateUtils;
import org.hisp.dhis.web.HttpStatus;
import org.hisp.dhis.web.WebClient;
import org.hisp.dhis.webapi.DhisControllerConvenienceTest;
import org.hisp.dhis.webapi.controller.tracker.JsonAttribute;
import org.hisp.dhis.webapi.controller.tracker.JsonDataValue;
import org.hisp.dhis.webapi.controller.tracker.JsonEnrollment;
import org.hisp.dhis.webapi.controller.tracker.JsonEvent;
import org.hisp.dhis.webapi.controller.tracker.JsonRelationship;
import org.hisp.dhis.webapi.controller.tracker.JsonRelationshipItem;
import org.hisp.dhis.webapi.controller.tracker.JsonTrackedEntity;
import org.hisp.dhis.webapi.utils.ContextUtils;
import org.junit.jupiter.api.BeforeEach;
import org.junit.jupiter.api.Test;
import org.springframework.beans.factory.annotation.Autowired;

class TrackedEntitiesExportControllerTest extends DhisControllerConvenienceTest
{
    private static final String TEA_UID = "TvjwTPToKHO";

    private static final String EVENT_OCCURRED_AT = "2023-03-23T12:23:00.000";

    @Autowired
    private IdentifiableObjectManager manager;

    @Autowired
    private ProgramInstanceService programInstanceService;

    private OrganisationUnit orgUnit;

    private OrganisationUnit anotherOrgUnit;

    private Program program;

    private ProgramStage programStage;

    private TrackedEntityType trackedEntityType;

    private DataElement dataElement;

    private User owner;

    private User user;

    private TrackedEntityAttribute tea;

    private TrackedEntityAttribute tea2;

    @BeforeEach
    void setUp()
    {
        owner = makeUser( "owner" );

        orgUnit = createOrganisationUnit( 'A' );
        orgUnit.getSharing().setOwner( owner );
        manager.save( orgUnit, false );

        anotherOrgUnit = createOrganisationUnit( 'B' );
        anotherOrgUnit.getSharing().setOwner( owner );
        manager.save( anotherOrgUnit, false );

        user = createUserWithId( "tester", CodeGenerator.generateUid() );
        user.addOrganisationUnit( orgUnit );
        user.setTeiSearchOrganisationUnits( Set.of( orgUnit ) );
        this.userService.updateUser( user );

        program = createProgram( 'A' );
        program.addOrganisationUnit( orgUnit );
        program.getSharing().setOwner( owner );
        program.getSharing().addUserAccess( userAccess() );
        manager.save( program, false );

        programStage = createProgramStage( 'A', program );
        programStage.getSharing().setOwner( owner );
        programStage.getSharing().addUserAccess( userAccess() );
        manager.save( programStage, false );

        tea = createTrackedEntityAttribute( 'A' );
        tea.setUid( TEA_UID );
        tea.getSharing().setOwner( owner );
        tea.getSharing().addUserAccess( userAccess() );
        manager.save( tea, false );

        tea2 = createTrackedEntityAttribute( 'B' );
        tea2.getSharing().setOwner( owner );
        tea2.getSharing().addUserAccess( userAccess() );
        manager.save( tea2, false );
        program.setProgramAttributes( List.of( createProgramTrackedEntityAttribute( program, tea2 ) ) );
        manager.save( program, false );

        trackedEntityType = trackedEntityTypeAccessible();

        TrackedEntityTypeAttribute trackedEntityTypeAttribute = new TrackedEntityTypeAttribute( trackedEntityType,
            tea );
        trackedEntityTypeAttribute.setMandatory( false );
        trackedEntityTypeAttribute.getSharing().setOwner( owner );
        trackedEntityTypeAttribute.getSharing().addUserAccess( userAccess() );
        manager.save( trackedEntityTypeAttribute, false );

        trackedEntityType.setTrackedEntityTypeAttributes( List.of( trackedEntityTypeAttribute ) );
        manager.save( trackedEntityType, false );
    }

    @Test
    void getTrackedEntitiesNeedsProgramOrType()
    {
        assertEquals( "Either Program or Tracked entity type should be specified",
            GET( "/tracker/trackedEntities" )
                .error( HttpStatus.CONFLICT )
                .getMessage() );
    }

    @Test
    void getTrackedEntitiesNeedsProgramOrTrackedEntityType()
    {
        this.switchContextToUser( user );

        assertEquals( "Either Program or Tracked entity type should be specified",
            GET( "/tracker/trackedEntities?orgUnit={ou}", orgUnit.getUid() )
                .error( HttpStatus.CONFLICT )
                .getMessage() );
    }

    @Test
    void getTrackedEntitiesNeedsAtLeastOneOrgUnit()
    {
        assertEquals( "At least one organisation unit must be specified",
            GET( "/tracker/trackedEntities?program={program}", program.getUid() )
                .error( HttpStatus.CONFLICT )
                .getMessage() );
    }

    @Test
    void getTrackedEntitiesCannotHaveRepeatedAttributes()
    {
        assertContains( "Filter for attribute " + TEA_UID + " was specified more than once.",
            GET( "/tracker/trackedEntities?filter=" + TEA_UID + ":eq:test," + TEA_UID + ":gt:test2" )
                .error( HttpStatus.BAD_REQUEST )
                .getMessage() );
    }

    @Test
    void getTrackedEntityById()
    {
        TrackedEntityInstance tei = trackedEntityInstance();
        this.switchContextToUser( user );

        JsonTrackedEntity json = GET( "/tracker/trackedEntities/{id}", tei.getUid() )
            .content( HttpStatus.OK ).as( JsonTrackedEntity.class );

        assertFalse( json.isEmpty() );
        assertEquals( tei.getUid(), json.getTrackedEntity() );
        assertEquals( tei.getTrackedEntityType().getUid(), json.getTrackedEntityType() );
        assertEquals( tei.getOrganisationUnit().getUid(), json.getOrgUnit() );
        assertHasMember( json, "createdAt" );
        assertHasMember( json, "createdAtClient" );
        assertHasMember( json, "updatedAtClient" );
        assertHasNoMember( json, "relationships" );
        assertHasNoMember( json, "enrollments" );
        assertHasNoMember( json, "events" );
        assertHasNoMember( json, "programOwners" );
    }

    @Test
    void getTrackedEntityByIdWithFields()
    {
        TrackedEntityInstance tei = trackedEntityInstance();
        this.switchContextToUser( user );

        JsonTrackedEntity json = GET(
            "/tracker/trackedEntities/{id}?fields=trackedEntityType,orgUnit",
            tei.getUid() ).content( HttpStatus.OK ).as( JsonTrackedEntity.class );

        assertHasOnlyMembers( json, "trackedEntityType", "orgUnit" );
        assertEquals( tei.getTrackedEntityType().getUid(), json.getTrackedEntityType() );
        assertEquals( tei.getOrganisationUnit().getUid(), json.getOrgUnit() );
    }

    @Test
    void getTrackedEntityByIdWithAttributesReturnsTrackedEntityTypeAttributesOnly()
    {
        TrackedEntityInstance trackedEntity = trackedEntityInstance();
        trackedEntity.setTrackedEntityAttributeValues(
            Set.of( attributeValue( tea, trackedEntity, "12" ), attributeValue( tea2, trackedEntity, "24" ) ) );
        programInstanceService.enrollTrackedEntityInstance( trackedEntity, program, new Date(), new Date(), orgUnit );

        JsonList<JsonAttribute> attributes = GET( "/tracker/trackedEntities/{id}?fields=attributes[attribute,value]",
            trackedEntity.getUid() )
                .content( HttpStatus.OK ).getList( "attributes", JsonAttribute.class );

        assertAll( "include tracked entity type attributes only if no program query param is given",
            () -> assertEquals( 1, attributes.size(),
                () -> String.format( "expected 1 attribute instead got %s", attributes ) ),
            () -> assertEquals( tea.getUid(), attributes.get( 0 ).getAttribute() ),
            () -> assertEquals( "12", attributes.get( 0 ).getValue() ) );
    }

    @Test
    void getTrackedEntityByIdWithAttributesReturnsAllAttributes()
    {
        TrackedEntityInstance trackedEntity = trackedEntityInstance();
        trackedEntity.setTrackedEntityAttributeValues(
            Set.of( attributeValue( tea, trackedEntity, "12" ), attributeValue( tea2, trackedEntity, "24" ) ) );
        programInstanceService.enrollTrackedEntityInstance( trackedEntity, program, new Date(), new Date(), orgUnit );

        JsonList<JsonAttribute> attributes = GET(
            "/tracker/trackedEntities/{id}?program={id}&fields=attributes[attribute,value]", trackedEntity.getUid(),
            program.getUid() )
                .content( HttpStatus.OK ).getList( "attributes", JsonAttribute.class );

        assertContainsAll( List.of( tea.getUid(), tea2.getUid() ), attributes, JsonAttribute::getAttribute );
        assertContainsAll( List.of( "12", "24" ), attributes, JsonAttribute::getValue );
    }

    @Test
    void getTrackedEntityByIdWithFieldsRelationships()
    {
        TrackedEntityInstance from = trackedEntityInstance();
        TrackedEntityInstance to = trackedEntityInstance();
        Relationship r = relationship( from, to );
        this.switchContextToUser( user );

        JsonList<JsonRelationship> rels = GET( "/tracker/trackedEntities/{id}?fields=relationships", from.getUid() )
            .content( HttpStatus.OK ).getList( "relationships", JsonRelationship.class );

        assertEquals( 1, rels.size() );
        JsonRelationship relationship = assertFirstRelationship( r, rels );
        assertTrackedEntityWithinRelationship( from, relationship.getFrom() );
        assertTrackedEntityWithinRelationship( to, relationship.getTo() );
    }

    @Test
    void getTrackedEntityByIdWithFieldsRelationshipsNoAccessToRelationshipType()
    {
        TrackedEntityInstance from = trackedEntityInstance();
        TrackedEntityInstance to = trackedEntityInstance();
        relationship( relationshipTypeNotAccessible(), fromTrackedEntity( from ), toTrackedEntity( to ) );
        this.switchContextToUser( user );

        JsonList<JsonRelationship> relationships = GET( "/tracker/trackedEntities/{id}?fields=relationships",
            from.getUid() )
                .content( HttpStatus.OK ).getList( "relationships", JsonRelationship.class );

        assertEquals( 0, relationships.size(), "user needs access to relationship type to access the relationship" );
    }

    @Test
    void getTrackedEntityByIdWithFieldsRelationshipsNoAccessToRelationshipItemTo()
    {
        TrackedEntityInstance from = trackedEntityInstance();
        TrackedEntityInstance to = trackedEntityInstanceNotInSearchScope();
        relationship( from, to );
        this.switchContextToUser( user );

        JsonList<JsonRelationship> relationships = GET( "/tracker/trackedEntities/{id}?fields=relationships",
            from.getUid() )
                .content( HttpStatus.OK ).getList( "relationships", JsonRelationship.class );

        assertEquals( 0, relationships.size(), "user needs access to from and to items to access the relationship" );
    }

    @Test
    void getTrackedEntityByIdWithFieldsRelationshipsNoAccessToBothRelationshipItems()
    {
        TrackedEntityInstance from = trackedEntityInstanceNotInSearchScope();
        TrackedEntityInstance to = trackedEntityInstanceNotInSearchScope();
        relationship( from, to );
        this.switchContextToUser( user );

        assertTrue( GET( "/tracker/trackedEntities/{id}?fields=relationships", from.getUid() )
            .error( HttpStatus.FORBIDDEN ).getMessage()
            .contains( "User has no read access to organisation unit" ) );
    }

    @Test
    void getTrackedEntityByIdWithFieldsRelationshipsNoAccessToRelationshipItemFrom()
    {
        TrackedEntityInstance from = trackedEntityInstanceNotInSearchScope();
        TrackedEntityInstance to = trackedEntityInstance();
        relationship( from, to );
        this.switchContextToUser( user );

        assertTrue( GET( "/tracker/trackedEntities/{id}?fields=relationships", from.getUid() )
            .error( HttpStatus.FORBIDDEN ).getMessage()
            .contains( "User has no read access to organisation unit" ) );
    }

    @Test
    void getTrackedEntityByIdyWithFieldsRelationshipsNoAccessToTrackedEntityType()
    {
        TrackedEntityType type = trackedEntityTypeNotAccessible();
        TrackedEntityInstance from = trackedEntityInstance( type );
        TrackedEntityInstance to = trackedEntityInstance( type );
        relationship( from, to );
        this.switchContextToUser( user );

        assertTrue( GET( "/tracker/trackedEntities/{id}?fields=relationships", from.getUid() )
            .error( HttpStatus.FORBIDDEN ).getMessage()
            .contains( "User has no data read access to tracked entity" ) );
    }

    @Test
    void getTrackedEntityByIdNotFound()
    {
        assertEquals( "TrackedEntityInstance with id Hq3Kc6HK4OZ could not be found.",
            GET( "/tracker/trackedEntities/Hq3Kc6HK4OZ" )
                .error( HttpStatus.NOT_FOUND )
                .getMessage() );
    }

    @Test
    void getTrackedEntityReturnsCsvFormat()
    {
        WebClient.HttpResponse response = GET( "/tracker/trackedEntities.csv?program={programId}&orgUnit={orgUnitId}",
            program.getUid(), orgUnit.getUid() );

        assertEquals( HttpStatus.OK, response.status() );

        assertAll( () -> assertTrue( response.header( "content-type" ).contains( ContextUtils.CONTENT_TYPE_CSV ) ),
            () -> assertTrue( response.header( "content-disposition" ).contains( "filename=\"trackedEntities.csv\"" ) ),
            () -> assertTrue( response.content().toString().contains( "trackedEntity,trackedEntityType" ) ) );
    }

    @Test
    void getTrackedEntityReturnsCsvZipFormat()
    {
        WebClient.HttpResponse response = GET(
            "/tracker/trackedEntities.csv.zip?program={programId}&orgUnit={orgUnitId}",
            program.getUid(), orgUnit.getUid() );

        assertEquals( HttpStatus.OK, response.status() );

        assertAll( () -> assertTrue( response.header( "content-type" ).contains( ContextUtils.CONTENT_TYPE_CSV_ZIP ) ),
            () -> assertTrue(
                response.header( "content-disposition" ).contains( "filename=\"trackedEntities.csv.zip\"" ) ) );
    }

    @Test
    void getTrackedEntityReturnsCsvGZipFormat()
    {
        WebClient.HttpResponse response = GET(
            "/tracker/trackedEntities.csv.gz?program={programId}&orgUnit={orgUnitId}",
            program.getUid(), orgUnit.getUid() );

        assertEquals( HttpStatus.OK, response.status() );

        assertAll( () -> assertTrue( response.header( "content-type" ).contains( ContextUtils.CONTENT_TYPE_CSV_GZIP ) ),
            () -> assertTrue(
                response.header( "content-disposition" ).contains( "filename=\"trackedEntities.csv.gz\"" ) ) );
    }

    @Test
    void shouldGetEnrollmentWhenFieldsHasEnrollments()
    {
        TrackedEntityInstance trackedEntityInstance = trackedEntityInstance();
        Enrollment programInstance = programInstanceService.enrollTrackedEntityInstance( trackedEntityInstance,
            program, new Date(), new Date(), orgUnit );

        JsonList<JsonEnrollment> json = GET( "/tracker/trackedEntities/{id}?fields=enrollments",
            trackedEntityInstance.getUid() )
                .content( HttpStatus.OK ).getList( "enrollments", JsonEnrollment.class );

        JsonEnrollment enrollment = assertDefaultEnrollmentResponse( json, programInstance );

        assertTrue( enrollment.getArray( "relationships" ).isEmpty() );
        assertTrue( enrollment.getAttributes().isEmpty() );
        assertTrue( enrollment.getEvents().isEmpty() );
    }

    @Test
    void shouldGetNoEventRelationshipsWhenEventsHasNoRelationshipsAndFieldsIncludeAll()
    {
        TrackedEntityInstance trackedEntityInstance = trackedEntityInstance();

        Enrollment programInstance = programInstanceService.enrollTrackedEntityInstance( trackedEntityInstance,
            program, new Date(), new Date(), orgUnit );

        Event event = eventWithDataValue( programInstance );

        programInstance.getEvents().add( event );
        manager.update( programInstance );

        JsonList<JsonEnrollment> json = GET( "/tracker/trackedEntities/{id}?fields=enrollments",
            trackedEntityInstance.getUid() )
                .content( HttpStatus.OK ).getList( "enrollments", JsonEnrollment.class );

        JsonEnrollment enrollment = assertDefaultEnrollmentResponse( json, programInstance );
        assertTrue( enrollment.getArray( "relationships" ).isEmpty() );
        assertTrue( enrollment.getAttributes().isEmpty() );

        JsonEvent jsonEvent = assertDefaultEventResponse( enrollment, event );

        assertTrue( jsonEvent.getRelationships().isEmpty() );
    }

    @Test
    void shouldGetEventRelationshipsWhenEventHasRelationshipsAndFieldsIncludeEventRelationships()
    {
        TrackedEntityInstance trackedEntityInstance = trackedEntityInstance();

        Enrollment programInstance = programInstanceService.enrollTrackedEntityInstance( trackedEntityInstance,
            program, new Date(), new Date(), orgUnit );

        Event event = eventWithDataValue( programInstance );
        programInstance.getEvents().add( event );
        manager.update( programInstance );

        Relationship teiToEventRelationship = relationship( trackedEntityInstance, event );

        JsonList<JsonEnrollment> json = GET( "/tracker/trackedEntities/{id}?fields=enrollments",
            trackedEntityInstance.getUid() )
                .content( HttpStatus.OK ).getList( "enrollments", JsonEnrollment.class );

        JsonEnrollment enrollment = assertDefaultEnrollmentResponse( json, programInstance );
        assertTrue( enrollment.getAttributes().isEmpty() );
        assertTrue( enrollment.getArray( "relationships" ).isEmpty() );

        JsonEvent jsonEvent = assertDefaultEventResponse( enrollment, event );

        JsonRelationship relationship = jsonEvent.getRelationships().get( 0 );

        assertEquals( teiToEventRelationship.getUid(), relationship.getRelationship() );
        assertEquals( trackedEntityInstance.getUid(), relationship.getFrom().getTrackedEntity().getTrackedEntity() );
        assertEquals( event.getUid(), relationship.getTo().getEvent().getEvent() );
    }

    @Test
    void shouldGetNoEventRelationshipsWhenEventHasRelationshipsAndFieldsExcludeEventRelationships()
    {
        TrackedEntityInstance trackedEntityInstance = trackedEntityInstance();

        Enrollment programInstance = programInstanceService.enrollTrackedEntityInstance( trackedEntityInstance,
            program, new Date(), new Date(), orgUnit );

        Event event = eventWithDataValue( programInstance );

        programInstance.getEvents().add( event );
        manager.update( programInstance );

        relationship( trackedEntityInstance, event );

        JsonList<JsonEnrollment> json = GET(
            "/tracker/trackedEntities/{id}?fields=enrollments[*,events[!relationships]]",
            trackedEntityInstance.getUid() )
                .content( HttpStatus.OK ).getList( "enrollments", JsonEnrollment.class );

        JsonEnrollment enrollment = assertDefaultEnrollmentResponse( json, programInstance );
        assertTrue( enrollment.getAttributes().isEmpty() );
        assertTrue( enrollment.getArray( "relationships" ).isEmpty() );

        JsonEvent jsonEvent = assertDefaultEventResponse( enrollment, event );

        assertHasNoMember( jsonEvent, "relationships" );
    }

<<<<<<< HEAD
    private Event programStageInstanceWithDataValue( Enrollment enrollment )
=======
    private Event eventWithDataValue( ProgramInstance programInstance )
>>>>>>> a7d3a0c2
    {
        Event event = new Event( enrollment, programStage,
            enrollment.getOrganisationUnit() );
        event.setAutoFields();
        event.setExecutionDate( DateUtils.parseDate( EVENT_OCCURRED_AT ) );

        dataElement = createDataElement( 'A' );
        dataElement.setValueType( ValueType.TEXT );
        manager.save( dataElement );

        EventDataValue eventDataValue = new EventDataValue();
        eventDataValue.setValue( "value" );
        eventDataValue.setDataElement( dataElement.getUid() );
        eventDataValue.setCreatedByUserInfo( UserInfoSnapshot.from( user ) );
        eventDataValue.setLastUpdatedByUserInfo( UserInfoSnapshot.from( user ) );
        Set<EventDataValue> eventDataValues = Set.of( eventDataValue );
        event.setEventDataValues( eventDataValues );

        manager.save( event );
        return event;
    }

    private JsonEnrollment assertDefaultEnrollmentResponse( JsonList<JsonEnrollment> enrollments,
        Enrollment programInstance )
    {
        assertFalse( enrollments.isEmpty() );
        JsonEnrollment enrollment = enrollments.get( 0 );

        assertHasMember( enrollment, "enrollment" );

        assertEquals( programInstance.getUid(), enrollment.getEnrollment() );
        assertEquals( programInstance.getEntityInstance().getUid(), enrollment.getTrackedEntity() );
        assertEquals( program.getUid(), enrollment.getProgram() );
        assertEquals( "ACTIVE", enrollment.getStatus() );
        assertEquals( orgUnit.getUid(), enrollment.getOrgUnit() );
        assertEquals( orgUnit.getName(), enrollment.getOrgUnitName() );
        assertFalse( enrollment.getBoolean( "deleted" ).booleanValue() );
        assertHasMember( enrollment, "enrolledAt" );
        assertHasMember( enrollment, "occurredAt" );
        assertHasMember( enrollment, "createdAt" );
        assertHasMember( enrollment, "createdAtClient" );
        assertHasMember( enrollment, "updatedAt" );
        assertHasMember( enrollment, "notes" );
        assertHasMember( enrollment, "followUp" );

        return enrollment;
    }

    private JsonEvent assertDefaultEventResponse( JsonEnrollment enrollment, Event event )
    {
        assertTrue( enrollment.isObject() );
        assertFalse( enrollment.isEmpty() );

        JsonEvent jsonEvent = enrollment.getEvents().get( 0 );

        assertEquals( event.getUid(), jsonEvent.getEvent() );
        assertEquals( event.getProgramStage().getUid(), jsonEvent.getProgramStage() );
        assertEquals( event.getEnrollment().getUid(), jsonEvent.getEnrollment() );
        assertEquals( program.getUid(), jsonEvent.getProgram() );
        assertEquals( "ACTIVE", jsonEvent.getStatus() );
        assertEquals( orgUnit.getUid(), jsonEvent.getOrgUnit() );
        assertEquals( orgUnit.getName(), jsonEvent.getOrgUnitName() );
        assertFalse( jsonEvent.getDeleted() );
        assertHasMember( jsonEvent, "createdAt" );
        assertHasMember( jsonEvent, "occurredAt" );
        assertEquals( EVENT_OCCURRED_AT, jsonEvent.getString( "occurredAt" ).string() );
        assertHasMember( jsonEvent, "createdAtClient" );
        assertHasMember( jsonEvent, "updatedAt" );
        assertHasMember( jsonEvent, "notes" );
        assertHasMember( jsonEvent, "followup" );

        JsonDataValue dataValue = jsonEvent.getDataValues().get( 0 );

        assertEquals( dataElement.getUid(), dataValue.getDataElement() );
        assertEquals( event.getEventDataValues().iterator().next().getValue(), dataValue.getValue() );
        assertHasMember( dataValue, "createdAt" );
        assertHasMember( dataValue, "updatedAt" );
        assertHasMember( dataValue, "createdBy" );
        assertHasMember( dataValue, "updatedBy" );

        return jsonEvent;
    }

    private TrackedEntityType trackedEntityTypeAccessible()
    {
        TrackedEntityType type = trackedEntityType( 'A' );
        type.getSharing().addUserAccess( userAccess() );
        manager.save( type, false );
        return type;
    }

    private TrackedEntityType trackedEntityTypeNotAccessible()
    {
        TrackedEntityType type = trackedEntityType( 'B' );
        manager.save( type, false );
        return type;
    }

    private TrackedEntityType trackedEntityType( char uniqueChar )
    {
        TrackedEntityType type = createTrackedEntityType( uniqueChar );
        type.getSharing().setOwner( owner );
        type.getSharing().setPublicAccess( AccessStringHelper.DEFAULT );
        return type;
    }

    private TrackedEntityInstance trackedEntityInstance()
    {
        TrackedEntityInstance tei = trackedEntityInstance( orgUnit );
        manager.save( tei, false );
        return tei;
    }

    private TrackedEntityInstance trackedEntityInstanceNotInSearchScope()
    {
        TrackedEntityInstance tei = trackedEntityInstance( anotherOrgUnit );
        manager.save( tei, false );
        return tei;
    }

    private TrackedEntityInstance trackedEntityInstance( TrackedEntityType trackedEntityType )
    {
        TrackedEntityInstance tei = trackedEntityInstance( orgUnit, trackedEntityType );
        manager.save( tei, false );
        return tei;
    }

    private TrackedEntityInstance trackedEntityInstance( OrganisationUnit orgUnit )
    {
        return trackedEntityInstance( orgUnit, trackedEntityType );
    }

    private TrackedEntityInstance trackedEntityInstance( OrganisationUnit orgUnit, TrackedEntityType trackedEntityType )
    {
        TrackedEntityInstance tei = createTrackedEntityInstance( orgUnit );
        tei.setTrackedEntityType( trackedEntityType );
        tei.getSharing().setPublicAccess( AccessStringHelper.DEFAULT );
        tei.getSharing().setOwner( owner );
        return tei;
    }

    private UserAccess userAccess()
    {
        UserAccess a = new UserAccess();
        a.setUser( user );
        a.setAccess( AccessStringHelper.FULL );
        return a;
    }

    private RelationshipType relationshipTypeAccessible( RelationshipEntity from,
        RelationshipEntity to )
    {
        RelationshipType type = relationshipType( from, to );
        type.getSharing().addUserAccess( userAccess() );
        manager.save( type, false );
        return type;
    }

    private RelationshipType relationshipTypeNotAccessible()
    {
        return relationshipType( RelationshipEntity.TRACKED_ENTITY_INSTANCE,
            RelationshipEntity.TRACKED_ENTITY_INSTANCE );
    }

    private RelationshipType relationshipType( RelationshipEntity from, RelationshipEntity to )
    {
        RelationshipType type = createRelationshipType( 'A' );
        type.getFromConstraint().setRelationshipEntity( from );
        type.getToConstraint().setRelationshipEntity( to );
        type.getSharing().setOwner( owner );
        type.getSharing().setPublicAccess( AccessStringHelper.DEFAULT );
        manager.save( type, false );
        return type;
    }

    private Relationship relationship( TrackedEntityInstance from, TrackedEntityInstance to )
    {
        RelationshipType type = relationshipTypeAccessible( RelationshipEntity.TRACKED_ENTITY_INSTANCE,
            RelationshipEntity.TRACKED_ENTITY_INSTANCE );
        return relationship( type, fromTrackedEntity( from ), toTrackedEntity( to ) );
    }

    private Relationship relationship( TrackedEntityInstance from, Event to )
    {
        RelationshipType type = relationshipTypeAccessible( RelationshipEntity.TRACKED_ENTITY_INSTANCE,
            RelationshipEntity.PROGRAM_STAGE_INSTANCE );
        RelationshipItem fromItem = fromTrackedEntity( from );
        RelationshipItem toItem = toEvent( to );
        Relationship relationship = relationship( type, fromItem, toItem );
        fromItem.setRelationship( relationship );
        toItem.setRelationship( relationship );
        to.getRelationshipItems().add( toItem );
        manager.save( to, false );
        manager.save( relationship, false );
        return relationship;
    }

    private Relationship relationship( RelationshipType type, RelationshipItem fromItem, RelationshipItem toItem )
    {
        Relationship r = new Relationship();

        r.setTo( toItem );
        toItem.setRelationship( r );

        r.setFrom( fromItem );
        fromItem.setRelationship( r );

        r.setRelationshipType( type );
        r.setKey( type.getUid() );
        r.setInvertedKey( type.getUid() );
        r.setAutoFields();
        r.getSharing().setOwner( owner );
        manager.save( r, false );
        return r;
    }

    private RelationshipItem fromTrackedEntity( TrackedEntityInstance from )
    {
        RelationshipItem fromItem = new RelationshipItem();
        fromItem.setTrackedEntityInstance( from );
        from.getRelationshipItems().add( fromItem );
        return fromItem;
    }

    private RelationshipItem toTrackedEntity( TrackedEntityInstance to )
    {
        RelationshipItem toItem = new RelationshipItem();
        toItem.setTrackedEntityInstance( to );
        to.getRelationshipItems().add( toItem );
        return toItem;
    }

    private RelationshipItem toEvent( Event to )
    {
        RelationshipItem toItem = new RelationshipItem();
        toItem.setEvent( to );
        to.getRelationshipItems().add( toItem );
        return toItem;
    }

    private void assertTrackedEntityWithinRelationship( TrackedEntityInstance expected, JsonRelationshipItem json )
    {
        JsonRelationshipItem.JsonTrackedEntity jsonTEI = json.getTrackedEntity();
        assertFalse( jsonTEI.isEmpty(), "trackedEntity should not be empty" );
        assertEquals( expected.getUid(), jsonTEI.getTrackedEntity() );
        assertHasNoMember( json, "trackedEntityType" );
        assertHasNoMember( json, "orgUnit" );
        assertHasNoMember( json, "relationships" ); // relationships are not
                                                   // returned within
                                                   // relationships
        assertTrue( jsonTEI.getArray( "attributes" ).isEmpty() );
    }

    private TrackedEntityAttributeValue attributeValue( TrackedEntityAttribute tea, TrackedEntityInstance tei,
        String value )
    {
        return new TrackedEntityAttributeValue( tea, tei, value );
    }
}<|MERGE_RESOLUTION|>--- conflicted
+++ resolved
@@ -522,11 +522,7 @@
         assertHasNoMember( jsonEvent, "relationships" );
     }
 
-<<<<<<< HEAD
-    private Event programStageInstanceWithDataValue( Enrollment enrollment )
-=======
-    private Event eventWithDataValue( ProgramInstance programInstance )
->>>>>>> a7d3a0c2
+    private Event eventWithDataValue( Enrollment enrollment )
     {
         Event event = new Event( enrollment, programStage,
             enrollment.getOrganisationUnit() );
