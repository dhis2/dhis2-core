/*
 * Copyright (c) 2004-2022, University of Oslo
 * All rights reserved.
 *
 * Redistribution and use in source and binary forms, with or without
 * modification, are permitted provided that the following conditions are met:
 * Redistributions of source code must retain the above copyright notice, this
 * list of conditions and the following disclaimer.
 *
 * Redistributions in binary form must reproduce the above copyright notice,
 * this list of conditions and the following disclaimer in the documentation
 * and/or other materials provided with the distribution.
 * Neither the name of the HISP project nor the names of its contributors may
 * be used to endorse or promote products derived from this software without
 * specific prior written permission.
 *
 * THIS SOFTWARE IS PROVIDED BY THE COPYRIGHT HOLDERS AND CONTRIBUTORS "AS IS" AND
 * ANY EXPRESS OR IMPLIED WARRANTIES, INCLUDING, BUT NOT LIMITED TO, THE IMPLIED
 * WARRANTIES OF MERCHANTABILITY AND FITNESS FOR A PARTICULAR PURPOSE ARE
 * DISCLAIMED. IN NO EVENT SHALL THE COPYRIGHT OWNER OR CONTRIBUTORS BE LIABLE FOR
 * ANY DIRECT, INDIRECT, INCIDENTAL, SPECIAL, EXEMPLARY, OR CONSEQUENTIAL DAMAGES
 * (INCLUDING, BUT NOT LIMITED TO, PROCUREMENT OF SUBSTITUTE GOODS OR SERVICES;
 * LOSS OF USE, DATA, OR PROFITS; OR BUSINESS INTERRUPTION) HOWEVER CAUSED AND ON
 * ANY THEORY OF LIABILITY, WHETHER IN CONTRACT, STRICT LIABILITY, OR TORT
 * (INCLUDING NEGLIGENCE OR OTHERWISE) ARISING IN ANY WAY OUT OF THE USE OF THIS
 * SOFTWARE, EVEN IF ADVISED OF THE POSSIBILITY OF SUCH DAMAGE.
 */
package org.hisp.dhis.webapi.controller;

import static org.hisp.dhis.utils.Assertions.assertContainsOnly;
import static org.hisp.dhis.web.WebClientUtils.assertStatus;
import static org.junit.jupiter.api.Assertions.assertEquals;
import static org.junit.jupiter.api.Assertions.assertFalse;
import static org.junit.jupiter.api.Assertions.assertTrue;

import java.util.Arrays;
import java.util.stream.Collectors;

import org.hisp.dhis.analytics.AnalyticsTableType;
import org.hisp.dhis.jsontree.JsonObject;
import org.hisp.dhis.web.HttpStatus;
import org.hisp.dhis.webapi.DhisControllerConvenienceTest;
import org.junit.jupiter.api.Test;

/**
 * Tests the
 * {@link org.hisp.dhis.webapi.controller.scheduling.JobConfigurationController}.
 *
 * Since test setup uses a mock for the
 * {@link org.hisp.dhis.scheduling.SchedulingManager} the actual scheduling
 * cannot be tested.
 *
 * This tests focuses on creation including the serialiastion of job parameters.
 *
 * @author Jan Bernitt
 */
class JobConfigurationControllerTest extends DhisControllerConvenienceTest
{

    private static final String UID1 = "asdflksadfjlkj";

    private static final String UID2 = "kajshdfkjahsdkfhj";

    @Test
    void testCONTINUOUS_ANALYTICS_TABLE()
    {
        String jobId = assertStatus( HttpStatus.CREATED,
            POST( "/jobConfigurations", "{'name':'test','jobType':'CONTINUOUS_ANALYTICS_TABLE','delay':'1',"
                + "'jobParameters':{'fullUpdateHourOfDay':'1','lastYears':'2',"
                + "'skipTableTypes':['DATA_VALUE','COMPLETENESS','COMPLETENESS_TARGET','ORG_UNIT_TARGET','EVENT','ENROLLMENT','VALIDATION_RESULT']}}" ) );
        JsonObject parameters = assertJobConfigurationExists( jobId, "CONTINUOUS_ANALYTICS_TABLE" );
        assertEquals( 1, parameters.getNumber( "fullUpdateHourOfDay" ).intValue() );
        assertEquals( 2, parameters.getNumber( "lastYears" ).intValue() );
        assertContainsOnly( List.of( "ENROLLMENT", "VALIDATION_RESULT",
            "DATA_VALUE", "COMPLETENESS", "EVENT", "ORG_UNIT_TARGET", "COMPLETENESS_TARGET" ),
            parameters.getArray( "skipTableTypes" ).stringValues() );
    }

    @Test
    void testDISABLE_INACTIVE_USERS()
    {
        String jobId = assertStatus( HttpStatus.CREATED, POST( "/jobConfigurations",
            "{'name':'test','jobType':'DISABLE_INACTIVE_USERS','cronExpression':'0 0 1 ? * *','jobParameters':{'inactiveMonths':'3'}}" ) );
        JsonObject parameters = assertJobConfigurationExists( jobId, "DISABLE_INACTIVE_USERS" );
        assertEquals( 3, parameters.getNumber( "inactiveMonths" ).intValue() );
    }

    @Test
    void testDATA_INTEGRITY()
    {
        String jobId = assertStatus( HttpStatus.CREATED, POST( "/jobConfigurations",
            "{'name':'test','jobType':'DATA_INTEGRITY','cronExpression':'0 0 12 ? * MON-FRI'}" ) );
        JsonObject parameters = assertJobConfigurationExists( jobId, "DATA_INTEGRITY" );
        assertTrue( parameters.exists() );
    }

    @Test
    void testRESOURCE_TABLE()
    {
        String jobId = assertStatus( HttpStatus.CREATED, POST( "/jobConfigurations",
            "{'name':'test','jobType':'RESOURCE_TABLE','cronExpression':'0 0 3 ? * MON'}" ) );
        JsonObject parameters = assertJobConfigurationExists( jobId, "RESOURCE_TABLE" );
        assertFalse( parameters.exists() );
    }

    @Test
    void testANALYTICS_TABLE()
    {
        String jobId = assertStatus( HttpStatus.CREATED,
            POST( "/jobConfigurations", "{'name':'test','jobType':'ANALYTICS_TABLE','cronExpression':'0 0 3 ? * *',"
                + "'jobParameters':{'lastYears':'1'," + "'skipTableTypes':['DATA_VALUE','COMPLETENESS','ENROLLMENT'],"
                + "'skipPrograms':['" + UID1 + "','" + UID2 + "']," + "'skipResourceTables':true}}" ) );
        JsonObject parameters = assertJobConfigurationExists( jobId, "ANALYTICS_TABLE" );
        assertEquals( 1, parameters.getNumber( "lastYears" ).intValue() );
        assertTrue( parameters.getBoolean( "skipResourceTables" ).booleanValue() );
        assertContainsOnly( List.of( "DATA_VALUE", "COMPLETENESS",
            "ENROLLMENT" ), parameters.getArray( "skipTableTypes" ).stringValues() );
        assertContainsOnly( List.of( UID1, UID2 ), parameters.getArray( "skipPrograms" ).stringValues() );
    }

    @Test
    void testPROGRAM_NOTIFICATIONS()
    {
        String jobId = assertStatus( HttpStatus.CREATED, POST( "/jobConfigurations",
            "{'name':'test','jobType':'PROGRAM_NOTIFICATIONS','cronExpression':'0 0 1 ? * *'}" ) );
        JsonObject parameters = assertJobConfigurationExists( jobId, "PROGRAM_NOTIFICATIONS" );
        assertFalse( parameters.exists() );
    }

    @Test
    void testMONITORING()
    {
        String jobId = assertStatus( HttpStatus.CREATED,
            POST( "/jobConfigurations", "{'name':'test','jobType':'MONITORING','cronExpression':'0 0 12 ? * MON-FRI',"
                + "'jobParameters':{'relativeStart':'1','relativeEnd':'2','validationRuleGroups':[],'sendNotifications':true,'persistResults':true}}" ) );
        JsonObject parameters = assertJobConfigurationExists( jobId, "MONITORING" );
        assertEquals( 1, parameters.getNumber( "relativeStart" ).intValue() );
        assertEquals( 2, parameters.getNumber( "relativeEnd" ).intValue() );
        assertTrue( parameters.getBoolean( "sendNotifications" ).booleanValue() );
        assertTrue( parameters.getBoolean( "persistResults" ).booleanValue() );
        assertTrue( parameters.getArray( "validationRuleGroups" ).isEmpty() );
    }

    @Test
    void testGetJobTypeInfo()
    {
        for ( JsonObject e : GET( "/jobConfigurations/jobTypes" ).content()
            .getList( "jobTypes", JsonObject.class ) )
        {
            if ( e.getString( "jobType" ).string().equals( "ANALYTICS_TABLE" ) )
            {
                for ( JsonObject param : e.getList( "jobParameters", JsonObject.class ) )
                {
                    if ( param.getString( "name" ).string().equals( "skipTableTypes" ) )
                    {
<<<<<<< HEAD
                        assertEquals( Arrays.stream( AnalyticsTableType.values() )
                            .map( Enum::name )
                            .collect( Collectors.toList() ), param.getArray( "constants" ).stringValues() );
=======
                        assertEquals( List.of( "DATA_VALUE",
                            "COMPLETENESS",
                            "COMPLETENESS_TARGET",
                            "ORG_UNIT_TARGET",
                            "EVENT",
                            "ENROLLMENT",
                            "OWNERSHIP",
                            "VALIDATION_RESULT" ), param.getArray( "constants" ).stringValues() );
>>>>>>> e4e638ea
                    }
                }
            }
        }
    }

    @Test
    void testGetJobTypesExtended()
    {
        JsonObject types = GET( "/jobConfigurations/jobTypesExtended" ).content();
        JsonObject param = types.getObject( "ANALYTICS_TABLE" ).getObject( "skipTableTypes" );
<<<<<<< HEAD
        assertEquals( Arrays.stream( AnalyticsTableType.values() )
            .map( Enum::name )
            .collect( Collectors.toList() ), param.getArray( "constants" ).stringValues() );
=======
        assertEquals( List.of( "DATA_VALUE",
            "COMPLETENESS",
            "COMPLETENESS_TARGET",
            "ORG_UNIT_TARGET",
            "EVENT",
            "ENROLLMENT",
            "OWNERSHIP",
            "VALIDATION_RESULT" ), param.getArray( "constants" ).stringValues() );
>>>>>>> e4e638ea
    }

    private JsonObject assertJobConfigurationExists( String jobId, String expectedJobType )
    {
        JsonObject jobConfiguration = GET( "/jobConfigurations/{id}", jobId ).content();
        assertEquals( jobId, jobConfiguration.getString( "id" ).string() );
        assertEquals( "test", jobConfiguration.getString( "name" ).string() );
        assertEquals( "SCHEDULED", jobConfiguration.getString( "jobStatus" ).string() );
        assertTrue( jobConfiguration.getBoolean( "enabled" ).booleanValue() );
        assertEquals( expectedJobType, jobConfiguration.getString( "jobType" ).string() );
        return jobConfiguration.getObject( "jobParameters" );
    }
}<|MERGE_RESOLUTION|>--- conflicted
+++ resolved
@@ -33,10 +33,8 @@
 import static org.junit.jupiter.api.Assertions.assertFalse;
 import static org.junit.jupiter.api.Assertions.assertTrue;
 
-import java.util.Arrays;
-import java.util.stream.Collectors;
+import java.util.List;
 
-import org.hisp.dhis.analytics.AnalyticsTableType;
 import org.hisp.dhis.jsontree.JsonObject;
 import org.hisp.dhis.web.HttpStatus;
 import org.hisp.dhis.webapi.DhisControllerConvenienceTest;
@@ -153,11 +151,6 @@
                 {
                     if ( param.getString( "name" ).string().equals( "skipTableTypes" ) )
                     {
-<<<<<<< HEAD
-                        assertEquals( Arrays.stream( AnalyticsTableType.values() )
-                            .map( Enum::name )
-                            .collect( Collectors.toList() ), param.getArray( "constants" ).stringValues() );
-=======
                         assertEquals( List.of( "DATA_VALUE",
                             "COMPLETENESS",
                             "COMPLETENESS_TARGET",
@@ -166,7 +159,6 @@
                             "ENROLLMENT",
                             "OWNERSHIP",
                             "VALIDATION_RESULT" ), param.getArray( "constants" ).stringValues() );
->>>>>>> e4e638ea
                     }
                 }
             }
@@ -178,11 +170,6 @@
     {
         JsonObject types = GET( "/jobConfigurations/jobTypesExtended" ).content();
         JsonObject param = types.getObject( "ANALYTICS_TABLE" ).getObject( "skipTableTypes" );
-<<<<<<< HEAD
-        assertEquals( Arrays.stream( AnalyticsTableType.values() )
-            .map( Enum::name )
-            .collect( Collectors.toList() ), param.getArray( "constants" ).stringValues() );
-=======
         assertEquals( List.of( "DATA_VALUE",
             "COMPLETENESS",
             "COMPLETENESS_TARGET",
@@ -191,7 +178,6 @@
             "ENROLLMENT",
             "OWNERSHIP",
             "VALIDATION_RESULT" ), param.getArray( "constants" ).stringValues() );
->>>>>>> e4e638ea
     }
 
     private JsonObject assertJobConfigurationExists( String jobId, String expectedJobType )
