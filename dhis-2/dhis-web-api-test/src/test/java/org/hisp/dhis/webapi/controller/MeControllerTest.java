--- conflicted
+++ resolved
@@ -225,8 +225,6 @@
     {
         assertTrue( GET( "/me/dataApprovalLevels" ).content( HttpStatus.OK ).isArray() );
     }
-<<<<<<< HEAD
-=======
 
     @Test
     void testLegacyUserCredentialsIdPresent()
@@ -236,5 +234,4 @@
         JsonValue id = userCredentials.get( "id" );
         assertTrue( id.exists() );
     }
->>>>>>> 8adf5521
 }