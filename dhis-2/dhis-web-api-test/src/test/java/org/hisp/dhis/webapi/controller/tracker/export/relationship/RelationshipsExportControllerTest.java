--- conflicted
+++ resolved
@@ -370,13 +370,8 @@
     @Test
     void getRelationshipsByEnrollmentWithEvents()
     {
-<<<<<<< HEAD
         Enrollment from = programInstance( trackedEntityInstance() );
-        Event to = programStageInstance( from );
-=======
-        ProgramInstance from = programInstance( trackedEntityInstance() );
         Event to = event( from );
->>>>>>> a7d3a0c2
         relationship( from, to );
 
         JsonList<JsonRelationship> relationships = GET(
@@ -683,11 +678,7 @@
         return enrollment;
     }
 
-<<<<<<< HEAD
-    private Event programStageInstance( Enrollment enrollment )
-=======
-    private Event event( ProgramInstance programInstance )
->>>>>>> a7d3a0c2
+    private Event event( Enrollment enrollment )
     {
         Event event = new Event( enrollment, programStage, orgUnit );
         event.setAutoFields();
