--- conflicted
+++ resolved
@@ -32,9 +32,7 @@
 import static org.junit.jupiter.api.Assertions.assertTrue;
 
 import org.hisp.dhis.dataintegrity.DataIntegrityCheckType;
-import org.hisp.dhis.jsontree.JsonObject;
 import org.hisp.dhis.webapi.json.domain.JsonDataIntegritySummary;
-import org.hisp.dhis.webapi.json.domain.JsonWebMessage;
 import org.junit.jupiter.api.Test;
 import org.springframework.http.HttpStatus;
 
@@ -46,22 +44,6 @@
  */
 class DataIntegritySummaryControllerTest extends AbstractDataIntegrityControllerTest
 {
-<<<<<<< HEAD
-=======
-
-    @Test
-    void testCategories_no_options()
-    {
-        assertStatus( HttpStatus.CREATED,
-            POST( "/categories", "{'name': 'CatDog', 'shortName': 'CD', 'dataDimensionType': 'ATTRIBUTE'}" ) );
-
-        postSummary( "categories-no-options" );
-        JsonDataIntegritySummary summary = getSummary( "categories-no-options" );
-        assertEquals( 1, summary.getCount() );
-        assertEquals( 50, summary.getPercentage().intValue() );
-    }
-
->>>>>>> bde9564f
     @Test
     void testLegacyChecksHaveSummary()
     {
@@ -88,20 +70,4 @@
         assertEquals( 1, summary.getCount() );
         assertEquals( 50, summary.getPercentage().intValue() );
     }
-
-    private JsonDataIntegritySummary getSummary( String check )
-    {
-        JsonObject content = GET( "/dataIntegrity/summary?checks={check}&timeout=1000", check ).content();
-        JsonDataIntegritySummary summary = content.get( check.replace( '-', '_' ), JsonDataIntegritySummary.class );
-        assertTrue( summary.exists() );
-        assertTrue( summary.isObject() );
-        return summary;
-    }
-
-    private void postSummary( String check )
-    {
-        HttpResponse trigger = POST( "/dataIntegrity/summary?checks=" + check );
-        assertEquals( "http://localhost/dataIntegrity/summary?checks=" + check, trigger.location() );
-        assertTrue( trigger.content().isA( JsonWebMessage.class ) );
-    }
 }