--- conflicted
+++ resolved
@@ -123,16 +123,11 @@
             // we need to be an admin to be allowed to create user groups
             switchContextToUser( superUser );
         }
-<<<<<<< HEAD
 //        currentUser = currentUser == null
 //            ? createAdminUser( authorities )
 //            : createUser( username, authorities );
 
         currentUser = createUser( username, authorities );
-
-=======
-        currentUser = currentUser == null ? createAdminUser( authorities ) : createUser( username, authorities );
->>>>>>> 18b02f71
         switchContextToUser( currentUser );
         return currentUser;
     }
