--- conflicted
+++ resolved
@@ -109,15 +109,8 @@
     @Test
     void testFilter_LessThanOrEqual()
     {
-<<<<<<< HEAD
-        assertEquals( 1,
-            GET( "/users/gist?filter=created:le:now&headless=true" ).content().size() );
-        assertEquals( 1,
-            GET( "/users/gist?filter=created:lte:now&headless=true" ).content().size() );
-=======
-        assertEquals( 1, GET( "/users/gist?filter=userCredentials.created:le:now&headless=true" ).content().size() );
-        assertEquals( 1, GET( "/users/gist?filter=userCredentials.created:lte:now&headless=true" ).content().size() );
->>>>>>> 18b02f71
+        assertEquals( 1, GET( "/users/gist?filter=created:le:now&headless=true" ).content().size() );
+        assertEquals( 1, GET( "/users/gist?filter=created:lte:now&headless=true" ).content().size() );
         assertEquals( 0,
             GET( "/users/gist?filter=created:lte:2000-01-01&headless=true" ).content().size() );
     }
@@ -183,12 +176,7 @@
     @Test
     void testFilter_StartsWith()
     {
-<<<<<<< HEAD
-        assertEquals( 1,
-            GET( "/users/gist?filter=username:$like:ad&headless=true" ).content().size() );
-=======
-        assertEquals( 1, GET( "/users/gist?filter=userCredentials.username:$like:ad&headless=true" ).content().size() );
->>>>>>> 18b02f71
+        assertEquals( 1, GET( "/users/gist?filter=username:$like:ad&headless=true" ).content().size() );
         assertEquals( 1,
             GET( "/users/gist?filter=username:$ilike:Adm&headless=true" ).content().size() );
         assertEquals( 1,
@@ -314,13 +302,8 @@
         // filter asks: does the user's have a user role which
         // name is equal to "Superuser"
         assertEquals( getSuperuserUid(),
-<<<<<<< HEAD
-            GET( "/users/{id}/gist?fields=id&filter=userRoles.name:eq:Superuser",
-                getSuperuserUid() ).content().string() );
-=======
-            GET( "/users/{id}/gist?fields=id&filter=userCredentials.userRoles.name:eq:Superuser", getSuperuserUid() )
+            GET( "/users/{id}/gist?fields=id&filter=userRoles.name:eq:Superuser", getSuperuserUid() )
                 .content().string() );
->>>>>>> 18b02f71
     }
 
     @Test
@@ -330,15 +313,9 @@
         String filter = "created:gt:2021-01-01,userGroups:gt:0";
         JsonObject users = GET( "/userGroups/{uid}/users/gist?fields={fields}&filter={filter}&headless=true",
             userGroupId, fields, filter ).content().getObject( 0 );
-<<<<<<< HEAD
-
         assertTrue( users.has( "id" ) );
         assertTrue( users.has( "username" ) );
         assertTrue( users.has( "twoFA" ) );
-=======
-        assertTrue( users.has( "id", "userCredentials" ) );
-        assertTrue( users.getObject( "userCredentials" ).has( "username", "twoFA" ) );
->>>>>>> 18b02f71
     }
 
     @Test
