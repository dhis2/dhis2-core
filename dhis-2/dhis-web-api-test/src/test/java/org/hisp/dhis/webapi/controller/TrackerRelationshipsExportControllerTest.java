--- conflicted
+++ resolved
@@ -205,10 +205,8 @@
         ProgramInstance programInstance = programInstance( tei );
         RelationshipType rType = relationshipType( RelationshipEntity.PROGRAM_INSTANCE,
             RelationshipEntity.TRACKED_ENTITY_INSTANCE );
-        relationship( rType, programInstance, tei );
-
-<<<<<<< HEAD
-=======
+        Relationship r = relationship( rType, programInstance, tei );
+
         JsonObject relationship = GET( "/tracker/relationships?tei=" + tei.getUid() )
             .content( HttpStatus.OK );
 
@@ -220,8 +218,6 @@
     @Test
     void getRelationshipsByTrackedEntityNotFound()
     {
-
->>>>>>> 33b34aa0
         assertEquals( "No trackedEntity 'Hq3Kc6HK4OZ' found.",
             GET( "/tracker/relationships?trackedEntity=Hq3Kc6HK4OZ" )
                 .error( HttpStatus.NOT_FOUND )
