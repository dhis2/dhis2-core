--- conflicted
+++ resolved
@@ -29,12 +29,12 @@
 
 import static org.hisp.dhis.user.UserService.TWO_FACTOR_CODE_APPROVAL_PREFIX;
 import static org.hisp.dhis.web.WebClientUtils.assertStatus;
-import static org.junit.jupiter.api.Assertions.assertEquals;
-import static org.junit.jupiter.api.Assertions.assertNotNull;
-import static org.junit.jupiter.api.Assertions.assertNull;
+import static org.junit.jupiter.api.Assertions.*;
 
 import java.util.List;
 
+import org.hisp.dhis.jsontree.JsonResponse;
+import org.hisp.dhis.jsontree.JsonString;
 import org.hisp.dhis.user.CurrentUserUtil;
 import org.hisp.dhis.user.User;
 import org.hisp.dhis.web.HttpStatus;
@@ -51,11 +51,32 @@
 class TwoFactorControllerTest extends DhisControllerConvenienceTest
 {
     @Test
+    void testAuthenticate2FA()
+    {
+        // Generate a new secret for
+        GET( "/2fa/qr" ).content( HttpStatus.ACCEPTED );
+        assertWebMessage( "Unauthorized", 401, "ERROR", "2FA code not authenticated",
+            GET( "/2fa/authenticate?code=xyz" ).content( HttpStatus.UNAUTHORIZED ) );
+    }
+
+    @Test
+    void testQr2FA()
+    {
+        assertFalse( getCurrentUser().getTwoFA() );
+        assertNull( getCurrentUser().getSecret() );
+        JsonResponse content = GET( "/2fa/qr" ).content( HttpStatus.ACCEPTED );
+        User user = userService.getUser( CurrentUserUtil.getCurrentUserDetails().getUid() );
+        assertNotNull( user.getSecret() );
+
+        String url = content.getMap( "url", JsonString.class ).toString();
+        assertTrue( url.startsWith( "\"https://chart.googleapis.com" ) );
+    }
+
+    @Test
     void testQr2FaConflictMustDisableFirst()
     {
         assertNull( getCurrentUser().getSecret() );
 
-<<<<<<< HEAD
         User user = userService.getUser( CurrentUserUtil.getCurrentUserDetails().getUid() );
         userService.generateTwoFactorOtpSecretForApproval( user );
 
@@ -72,10 +93,6 @@
 
     @Test
     void testEnable2Fa()
-=======
-    @Test
-    void testEnable2FA()
->>>>>>> 8adf5521
     {
         User user = makeUser( "X", List.of( "TEST" ) );
         user.setEmail( "valid.x@email.com" );
