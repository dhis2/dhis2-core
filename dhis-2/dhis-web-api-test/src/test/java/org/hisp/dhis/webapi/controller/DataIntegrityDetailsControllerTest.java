--- conflicted
+++ resolved
@@ -32,15 +32,9 @@
 import static org.junit.jupiter.api.Assertions.assertTrue;
 
 import org.hisp.dhis.dataintegrity.DataIntegrityCheckType;
-<<<<<<< HEAD
-=======
 import org.hisp.dhis.jsontree.JsonList;
-import org.hisp.dhis.jsontree.JsonObject;
-import org.hisp.dhis.webapi.DhisControllerConvenienceTest;
->>>>>>> bde9564f
 import org.hisp.dhis.webapi.json.domain.JsonDataIntegrityDetails;
 import org.hisp.dhis.webapi.json.domain.JsonDataIntegrityDetails.JsonDataIntegrityIssue;
-import org.hisp.dhis.webapi.json.domain.JsonWebMessage;
 import org.junit.jupiter.api.Test;
 import org.springframework.http.HttpStatus;
 
@@ -52,34 +46,14 @@
  */
 class DataIntegrityDetailsControllerTest extends AbstractDataIntegrityControllerTest
 {
-<<<<<<< HEAD
-=======
-    @Test
-    void testCategories_no_options()
-    {
-        String uid = assertStatus( HttpStatus.CREATED,
-            POST( "/categories", "{'name': 'CatDog', 'shortName': 'CD', 'dataDimensionType': 'ATTRIBUTE'}" ) );
-
-        postDetails( "categories-no-options" );
-        JsonDataIntegrityDetails details = getDetails( "categories-no-options" );
-        assertEquals( 1, details.getIssues().size() );
-        assertEquals( uid, details.getIssues().get( 0 ).getId() );
-        assertEquals( "CatDog", details.getIssues().get( 0 ).getName() );
-    }
-
->>>>>>> bde9564f
     @Test
     void testLegacyChecksOnly()
     {
         for ( DataIntegrityCheckType type : DataIntegrityCheckType.values() )
         {
-<<<<<<< HEAD
-            JsonDataIntegrityDetails details = getDetails( type.getName() );
-=======
             String check = type.getName();
             postDetails( check );
             JsonDataIntegrityDetails details = getDetails( check );
->>>>>>> bde9564f
             assertTrue( details.getIssues().isEmpty() );
         }
     }
@@ -90,14 +64,9 @@
         String uid = assertStatus( HttpStatus.CREATED,
             POST( "/categories", "{'name': 'CatDog', 'shortName': 'CD', 'dataDimensionType': 'ATTRIBUTE'}" ) );
 
-<<<<<<< HEAD
-        JsonDataIntegrityDetails details = GET( "/dataIntegrity/categories-no-options/details" ).content()
-            .as( JsonDataIntegrityDetails.class );
-=======
         postDetails( "categories-no-options" );
         JsonDataIntegrityDetails details = GET( "/dataIntegrity/categories-no-options/details?timeout=1000" )
             .content().as( JsonDataIntegrityDetails.class );
->>>>>>> bde9564f
 
         assertTrue( details.exists() );
         assertTrue( details.isObject() );
@@ -107,26 +76,4 @@
         assertEquals( uid, issues.get( 0 ).getId() );
         assertEquals( "CatDog", issues.get( 0 ).getName() );
     }
-
-    private JsonDataIntegrityDetails getDetails( String check )
-    {
-        JsonObject content = GET( "/dataIntegrity/details?checks={check}&timeout=1000", check ).content();
-        JsonDataIntegrityDetails details = content.get( check.replace( '-', '_' ), JsonDataIntegrityDetails.class );
-        assertTrue( details.exists(), "check " + check + " did not complete in time or threw an exception" );
-        assertTrue( details.isObject() );
-        return details;
-    }
-
-    /**
-     * Triggers the single check provided
-     *
-     * @param check name of the check to perform
-     */
-    private void postDetails( String check )
-    {
-        HttpResponse trigger = POST( "/dataIntegrity/details?checks=" + check );
-        assertEquals( "http://localhost/dataIntegrity/details?checks=" + check, trigger.location() );
-        assertTrue( trigger.content().isA( JsonWebMessage.class ) );
-    }
-
 }