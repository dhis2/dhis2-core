--- conflicted
+++ resolved
@@ -80,14 +80,8 @@
     @Test
     void testDescribe_Error_ValidationFailed()
     {
-<<<<<<< HEAD
-        JsonObject description = GET( "/users/gist?describe=true&fields=password",
-            getSuperuserUid() ).content();
-
-=======
-        JsonObject description = GET( "/users/gist?describe=true&fields=userCredentials.password", getSuperuserUid() )
+        JsonObject description = GET( "/users/gist?describe=true&fields=password", getSuperuserUid() )
             .content();
->>>>>>> 18b02f71
         assertTrue( description.has( "error", "unplanned", "planned", "status" ) );
         assertTrue( description.getObject( "error" ).has( "type", "message" ) );
         assertTrue( description.getObject( "unplanned" ).has( "fields", "filters", "orders" ) );
