/*
 * Copyright (c) 2004-2022, University of Oslo
 * All rights reserved.
 *
 * Redistribution and use in source and binary forms, with or without
 * modification, are permitted provided that the following conditions are met:
 * Redistributions of source code must retain the above copyright notice, this
 * list of conditions and the following disclaimer.
 *
 * Redistributions in binary form must reproduce the above copyright notice,
 * this list of conditions and the following disclaimer in the documentation
 * and/or other materials provided with the distribution.
 * Neither the name of the HISP project nor the names of its contributors may
 * be used to endorse or promote products derived from this software without
 * specific prior written permission.
 *
 * THIS SOFTWARE IS PROVIDED BY THE COPYRIGHT HOLDERS AND CONTRIBUTORS "AS IS" AND
 * ANY EXPRESS OR IMPLIED WARRANTIES, INCLUDING, BUT NOT LIMITED TO, THE IMPLIED
 * WARRANTIES OF MERCHANTABILITY AND FITNESS FOR A PARTICULAR PURPOSE ARE
 * DISCLAIMED. IN NO EVENT SHALL THE COPYRIGHT OWNER OR CONTRIBUTORS BE LIABLE FOR
 * ANY DIRECT, INDIRECT, INCIDENTAL, SPECIAL, EXEMPLARY, OR CONSEQUENTIAL DAMAGES
 * (INCLUDING, BUT NOT LIMITED TO, PROCUREMENT OF SUBSTITUTE GOODS OR SERVICES;
 * LOSS OF USE, DATA, OR PROFITS; OR BUSINESS INTERRUPTION) HOWEVER CAUSED AND ON
 * ANY THEORY OF LIABILITY, WHETHER IN CONTRACT, STRICT LIABILITY, OR TORT
 * (INCLUDING NEGLIGENCE OR OTHERWISE) ARISING IN ANY WAY OUT OF THE USE OF THIS
 * SOFTWARE, EVEN IF ADVISED OF THE POSSIBILITY OF SUCH DAMAGE.
 */
package org.hisp.dhis.web.embeddedjetty;

import static org.hisp.dhis.webapi.servlet.DhisWebApiWebAppInitializer.setupServlets;
import static org.springframework.security.web.context.AbstractSecurityWebApplicationInitializer.DEFAULT_FILTER_NAME;

import java.security.Security;
import java.util.EnumSet;

import javax.servlet.DispatcherType;

import org.eclipse.jetty.server.handler.ContextHandler;
import org.eclipse.jetty.servlet.FilterHolder;
import org.eclipse.jetty.servlet.ServletContextHandler;
import org.hisp.dhis.system.startup.StartupListener;
<<<<<<< HEAD
import org.springframework.orm.jpa.support.OpenEntityManagerInViewFilter;
=======
>>>>>>> 80f7fe46
import org.springframework.web.context.ContextLoaderListener;
import org.springframework.web.context.request.RequestContextListener;
import org.springframework.web.context.support.AnnotationConfigWebApplicationContext;
import org.springframework.web.filter.DelegatingFilterProxy;

public class JettyEmbeddedCoreWeb extends EmbeddedJettyBase
{
    private static final int DEFAULT_HTTP_PORT = 9090;

    private static final String SERVER_HOSTNAME_OR_IP = "localhost";

    private static final Long elapsedSinceStart = System.currentTimeMillis();

    public JettyEmbeddedCoreWeb()
    {
        super();
    }

    public static void main( String[] args )
        throws Exception
    {
        Security.setProperty( "crypto.policy", "unlimited" );
        Security.setProperty( "networkaddress.cache.ttl", "FOREVER" );
        Security.setProperty( "networkaddress.cache.negative.ttl", "10" );

        setDefaultPropertyValue( "jetty.host", SERVER_HOSTNAME_OR_IP );
        setDefaultPropertyValue( "jetty.http.port", String.valueOf( DEFAULT_HTTP_PORT ) );

        /*
         * This property is very import, this will instruct Spring to use
         * special Spring config classes adapted to running in embedded Jetty.
         *
         * @see org.hisp.dhis.web.embeddedjetty.SpringConfiguration
         */
        setDefaultPropertyValue( "spring.profiles.active", "embeddedJetty" );

        JettyEmbeddedCoreWeb jettyEmbeddedCoreWeb = new JettyEmbeddedCoreWeb();
        jettyEmbeddedCoreWeb.printBanner( "DHIS2 API Server" );
        jettyEmbeddedCoreWeb.startJetty();
    }

    public ServletContextHandler getServletContextHandler()
    {
        ServletContextHandler contextHandler = new ServletContextHandler( ServletContextHandler.SESSIONS );
        contextHandler.setErrorHandler( null );

        RequestContextListener requestContextListener = new RequestContextListener();
        contextHandler.addEventListener( requestContextListener );

        AnnotationConfigWebApplicationContext webApplicationContext = getWebApplicationContext();
        contextHandler.addEventListener( new ContextLoaderListener( webApplicationContext ) );
        contextHandler.addEventListener( new StartupListener() );

        // Spring Security Filter
        contextHandler.addFilter(
            new FilterHolder( new DelegatingFilterProxy( DEFAULT_FILTER_NAME ) ),
            "/*",
            EnumSet.allOf( DispatcherType.class ) );

        ContextHandler.Context context = contextHandler.getServletContext();
<<<<<<< HEAD

        DispatcherServlet servlet = new DispatcherServlet( webApplicationContext );

        ServletRegistration.Dynamic dispatcher = context.addServlet( "dispatcher", servlet );
        dispatcher.setAsyncSupported( true );
        dispatcher.setLoadOnStartup( 1 );
        dispatcher.addMapping( "/api/*" );
        dispatcher.addMapping( "/uaa/*" );

        FilterRegistration.Dynamic openSessionInViewFilter = context.addFilter( "openEntityManagerInViewFilter",
            OpenEntityManagerInViewFilter.class );
        openSessionInViewFilter.setInitParameter( "entityManagerFactoryBeanName", "entityManagerFactory" );
        openSessionInViewFilter.addMappingForUrlPatterns( null, false, "/*" );
        openSessionInViewFilter.addMappingForServletNames( null, false, "dispatcher" );

        FilterRegistration.Dynamic characterEncodingFilter = context.addFilter( "characterEncodingFilter",
            CharacterEncodingFilter.class );
        characterEncodingFilter.setInitParameter( "encoding", "UTF-8" );
        characterEncodingFilter.setInitParameter( "forceEncoding", "true" );
        characterEncodingFilter.addMappingForUrlPatterns( null, false, "/*" );
        characterEncodingFilter.addMappingForServletNames( null, false, "dispatcher" );

        context.addFilter( "RequestIdentifierFilter", new DelegatingFilterProxy( "requestIdentifierFilter" ) )
            .addMappingForUrlPatterns( null, true, "/*" );
=======
        setupServlets( context, webApplicationContext );
>>>>>>> 80f7fe46

        context.addServlet( "GetModulesServlet", GetAppMenuServlet.class )
            .addMapping( "/dhis-web-commons/menu/getModules.action" );

        context.addServlet( "RootPageServlet", RootPageServlet.class )
            .addMapping( "/index.html" );

        return contextHandler;
    }

    private static AnnotationConfigWebApplicationContext getWebApplicationContext()
    {
        AnnotationConfigWebApplicationContext context = new AnnotationConfigWebApplicationContext();
        context.register( SpringConfiguration.class );
        return context;
    }

    public static Long getElapsedMsSinceStart()
    {
        return System.currentTimeMillis() - elapsedSinceStart;
    }
}<|MERGE_RESOLUTION|>--- conflicted
+++ resolved
@@ -39,10 +39,6 @@
 import org.eclipse.jetty.servlet.FilterHolder;
 import org.eclipse.jetty.servlet.ServletContextHandler;
 import org.hisp.dhis.system.startup.StartupListener;
-<<<<<<< HEAD
-import org.springframework.orm.jpa.support.OpenEntityManagerInViewFilter;
-=======
->>>>>>> 80f7fe46
 import org.springframework.web.context.ContextLoaderListener;
 import org.springframework.web.context.request.RequestContextListener;
 import org.springframework.web.context.support.AnnotationConfigWebApplicationContext;
@@ -103,34 +99,7 @@
             EnumSet.allOf( DispatcherType.class ) );
 
         ContextHandler.Context context = contextHandler.getServletContext();
-<<<<<<< HEAD
-
-        DispatcherServlet servlet = new DispatcherServlet( webApplicationContext );
-
-        ServletRegistration.Dynamic dispatcher = context.addServlet( "dispatcher", servlet );
-        dispatcher.setAsyncSupported( true );
-        dispatcher.setLoadOnStartup( 1 );
-        dispatcher.addMapping( "/api/*" );
-        dispatcher.addMapping( "/uaa/*" );
-
-        FilterRegistration.Dynamic openSessionInViewFilter = context.addFilter( "openEntityManagerInViewFilter",
-            OpenEntityManagerInViewFilter.class );
-        openSessionInViewFilter.setInitParameter( "entityManagerFactoryBeanName", "entityManagerFactory" );
-        openSessionInViewFilter.addMappingForUrlPatterns( null, false, "/*" );
-        openSessionInViewFilter.addMappingForServletNames( null, false, "dispatcher" );
-
-        FilterRegistration.Dynamic characterEncodingFilter = context.addFilter( "characterEncodingFilter",
-            CharacterEncodingFilter.class );
-        characterEncodingFilter.setInitParameter( "encoding", "UTF-8" );
-        characterEncodingFilter.setInitParameter( "forceEncoding", "true" );
-        characterEncodingFilter.addMappingForUrlPatterns( null, false, "/*" );
-        characterEncodingFilter.addMappingForServletNames( null, false, "dispatcher" );
-
-        context.addFilter( "RequestIdentifierFilter", new DelegatingFilterProxy( "requestIdentifierFilter" ) )
-            .addMappingForUrlPatterns( null, true, "/*" );
-=======
         setupServlets( context, webApplicationContext );
->>>>>>> 80f7fe46
 
         context.addServlet( "GetModulesServlet", GetAppMenuServlet.class )
             .addMapping( "/dhis-web-commons/menu/getModules.action" );
