/*
 * Copyright (c) 2004-2021, University of Oslo
 * All rights reserved.
 *
 * Redistribution and use in source and binary forms, with or without
 * modification, are permitted provided that the following conditions are met:
 * Redistributions of source code must retain the above copyright notice, this
 * list of conditions and the following disclaimer.
 *
 * Redistributions in binary form must reproduce the above copyright notice,
 * this list of conditions and the following disclaimer in the documentation
 * and/or other materials provided with the distribution.
 * Neither the name of the HISP project nor the names of its contributors may
 * be used to endorse or promote products derived from this software without
 * specific prior written permission.
 *
 * THIS SOFTWARE IS PROVIDED BY THE COPYRIGHT HOLDERS AND CONTRIBUTORS "AS IS" AND
 * ANY EXPRESS OR IMPLIED WARRANTIES, INCLUDING, BUT NOT LIMITED TO, THE IMPLIED
 * WARRANTIES OF MERCHANTABILITY AND FITNESS FOR A PARTICULAR PURPOSE ARE
 * DISCLAIMED. IN NO EVENT SHALL THE COPYRIGHT OWNER OR CONTRIBUTORS BE LIABLE FOR
 * ANY DIRECT, INDIRECT, INCIDENTAL, SPECIAL, EXEMPLARY, OR CONSEQUENTIAL DAMAGES
 * (INCLUDING, BUT NOT LIMITED TO, PROCUREMENT OF SUBSTITUTE GOODS OR SERVICES;
 * LOSS OF USE, DATA, OR PROFITS; OR BUSINESS INTERRUPTION) HOWEVER CAUSED AND ON
 * ANY THEORY OF LIABILITY, WHETHER IN CONTRACT, STRICT LIABILITY, OR TORT
 * (INCLUDING NEGLIGENCE OR OTHERWISE) ARISING IN ANY WAY OUT OF THE USE OF THIS
 * SOFTWARE, EVEN IF ADVISED OF THE POSSIBILITY OF SUCH DAMAGE.
 */
package org.hisp.dhis.random;

<<<<<<< HEAD
import io.github.benas.randombeans.api.EnhancedRandom;
import io.github.benas.randombeans.api.Randomizer;
import org.hisp.dhis.common.FileTypeValueOptions;
import org.hisp.dhis.common.ValueTypeOptions;
import org.hisp.dhis.period.PeriodType;
import org.locationtech.jts.geom.Geometry;
=======
import static io.github.benas.randombeans.EnhancedRandomBuilder.aNewEnhancedRandomBuilder;
import static io.github.benas.randombeans.FieldDefinitionBuilder.*;
>>>>>>> ea76fa86

import java.util.List;
import java.util.stream.Collectors;

<<<<<<< HEAD
import static io.github.benas.randombeans.EnhancedRandomBuilder.aNewEnhancedRandomBuilder;
import static io.github.benas.randombeans.FieldDefinitionBuilder.field;
=======
import org.hisp.dhis.period.PeriodType;
import org.locationtech.jts.geom.Geometry;

import io.github.benas.randombeans.api.EnhancedRandom;
>>>>>>> ea76fa86

/**
 * @author Luciano Fiandesio
 */
public class BeanRandomizer
{
    private EnhancedRandom rand;

    public BeanRandomizer()
    {
        rand = aNewEnhancedRandomBuilder()
            .randomize( ValueTypeOptions.class, (Randomizer<ValueTypeOptions>) FileTypeValueOptions::new )
            .randomize( PeriodType.class, new PeriodTypeRandomizer() )
            .randomize( Geometry.class, new GeometryRandomizer() )
            .randomize( field().named( "uid" ).ofType( String.class ).get(), new UidRandomizer() )
            .randomize( field().named( "id" ).ofType( long.class ).get(), new IdRandomizer() )
            .build();
    }

    /**
     * Generates an instance of the specified type and fill the instance's
     * properties with random data
     *
     * @param type The bean type
     * @param excludedFields a list of fields to exclude from the random
     *        population
     *
     * @return an instance of the specified type
     */
    public <T> T randomObject( final Class<T> type, final String... excludedFields )
    {
        return rand.nextObject( type, excludedFields );
    }

    /**
     * Generates multiple instances of the specified type and fills each
     * instance's properties with random data
     *
     * @param type The bean type
     * @param amount the amount of beans to generate
     * @param excludedFields a list of fields to exclude from the random
     *        population
     *
     * @return an instance of the specified type
     */
    public <T> List<T> randomObjects( final Class<T> type, int amount, final String... excludedFields )
    {
        return rand.objects( type, amount, excludedFields ).collect( Collectors.toList() );
    }
}<|MERGE_RESOLUTION|>--- conflicted
+++ resolved
@@ -27,30 +27,18 @@
  */
 package org.hisp.dhis.random;
 
-<<<<<<< HEAD
+import static io.github.benas.randombeans.EnhancedRandomBuilder.aNewEnhancedRandomBuilder;
+import static io.github.benas.randombeans.FieldDefinitionBuilder.field;
+
 import io.github.benas.randombeans.api.EnhancedRandom;
 import io.github.benas.randombeans.api.Randomizer;
 import org.hisp.dhis.common.FileTypeValueOptions;
 import org.hisp.dhis.common.ValueTypeOptions;
 import org.hisp.dhis.period.PeriodType;
 import org.locationtech.jts.geom.Geometry;
-=======
-import static io.github.benas.randombeans.EnhancedRandomBuilder.aNewEnhancedRandomBuilder;
-import static io.github.benas.randombeans.FieldDefinitionBuilder.*;
->>>>>>> ea76fa86
 
 import java.util.List;
 import java.util.stream.Collectors;
-
-<<<<<<< HEAD
-import static io.github.benas.randombeans.EnhancedRandomBuilder.aNewEnhancedRandomBuilder;
-import static io.github.benas.randombeans.FieldDefinitionBuilder.field;
-=======
-import org.hisp.dhis.period.PeriodType;
-import org.locationtech.jts.geom.Geometry;
-
-import io.github.benas.randombeans.api.EnhancedRandom;
->>>>>>> ea76fa86
 
 /**
  * @author Luciano Fiandesio
@@ -74,10 +62,9 @@
      * Generates an instance of the specified type and fill the instance's
      * properties with random data
      *
-     * @param type The bean type
+     * @param type           The bean type
      * @param excludedFields a list of fields to exclude from the random
-     *        population
-     *
+     *                       population
      * @return an instance of the specified type
      */
     public <T> T randomObject( final Class<T> type, final String... excludedFields )
@@ -89,11 +76,10 @@
      * Generates multiple instances of the specified type and fills each
      * instance's properties with random data
      *
-     * @param type The bean type
-     * @param amount the amount of beans to generate
+     * @param type           The bean type
+     * @param amount         the amount of beans to generate
      * @param excludedFields a list of fields to exclude from the random
-     *        population
-     *
+     *                       population
      * @return an instance of the specified type
      */
     public <T> List<T> randomObjects( final Class<T> type, int amount, final String... excludedFields )
