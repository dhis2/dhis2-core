/*
 * Copyright (c) 2004-2022, University of Oslo
 * All rights reserved.
 *
 * Redistribution and use in source and binary forms, with or without
 * modification, are permitted provided that the following conditions are met:
 * Redistributions of source code must retain the above copyright notice, this
 * list of conditions and the following disclaimer.
 *
 * Redistributions in binary form must reproduce the above copyright notice,
 * this list of conditions and the following disclaimer in the documentation
 * and/or other materials provided with the distribution.
 * Neither the name of the HISP project nor the names of its contributors may
 * be used to endorse or promote products derived from this software without
 * specific prior written permission.
 *
 * THIS SOFTWARE IS PROVIDED BY THE COPYRIGHT HOLDERS AND CONTRIBUTORS "AS IS" AND
 * ANY EXPRESS OR IMPLIED WARRANTIES, INCLUDING, BUT NOT LIMITED TO, THE IMPLIED
 * WARRANTIES OF MERCHANTABILITY AND FITNESS FOR A PARTICULAR PURPOSE ARE
 * DISCLAIMED. IN NO EVENT SHALL THE COPYRIGHT OWNER OR CONTRIBUTORS BE LIABLE FOR
 * ANY DIRECT, INDIRECT, INCIDENTAL, SPECIAL, EXEMPLARY, OR CONSEQUENTIAL DAMAGES
 * (INCLUDING, BUT NOT LIMITED TO, PROCUREMENT OF SUBSTITUTE GOODS OR SERVICES;
 * LOSS OF USE, DATA, OR PROFITS; OR BUSINESS INTERRUPTION) HOWEVER CAUSED AND ON
 * ANY THEORY OF LIABILITY, WHETHER IN CONTRACT, STRICT LIABILITY, OR TORT
 * (INCLUDING NEGLIGENCE OR OTHERWISE) ARISING IN ANY WAY OUT OF THE USE OF THIS
 * SOFTWARE, EVEN IF ADVISED OF THE POSSIBILITY OF SUCH DAMAGE.
 */
package org.hisp.dhis.web;

import static org.hisp.dhis.web.WebClientUtils.assertSeries;
import static org.hisp.dhis.web.WebClientUtils.assertStatus;
import static org.hisp.dhis.web.WebClientUtils.failOnException;
import static org.hisp.dhis.web.WebClientUtils.fileContent;
import static org.hisp.dhis.web.WebClientUtils.getComponent;
import static org.hisp.dhis.web.WebClientUtils.plainTextOrJson;
import static org.hisp.dhis.web.WebClientUtils.requestComponentsIn;
import static org.hisp.dhis.web.WebClientUtils.startsWithMediaType;
import static org.hisp.dhis.web.WebClientUtils.substitutePlaceholders;
import static org.junit.jupiter.api.Assertions.assertEquals;
import static org.junit.jupiter.api.Assertions.assertTrue;
import static org.junit.jupiter.api.Assertions.fail;

import java.util.ArrayList;
import java.util.List;
import java.util.function.BiFunction;
import java.util.function.Function;
import org.apache.commons.lang3.ArrayUtils;
import org.hisp.dhis.jsontree.JsonMixed;
import org.hisp.dhis.jsontree.JsonValue;
import org.hisp.dhis.webapi.json.domain.JsonError;

/**
 * The purpose of this interface is to allow mixin style addition of the convenience web API by
 * implementing this interface's essential method {@link #webRequest(HttpMethod, String, List,
 * String, String)}.
 *
 * @author Jan Bernitt
 */
@FunctionalInterface
@SuppressWarnings("java:S100")
public interface WebClient {
  HttpResponse webRequest(
      HttpMethod method, String url, List<Header> headers, String contentType, String content);

  interface RequestComponent {}

  static Header Header(String name, Object value) {
    return new Header(name, value);
  }

  static Header ApiTokenHeader(String token) {
    return Header("Authorization", "ApiToken " + token);
  }

  static Header JwtTokenHeader(String token) {
    return Header("Authorization", "Bearer " + token);
  }

  static Header ContentType(Object mimeType) {
    return ContentType(mimeType.toString());
  }

  static Header ContentType(String mimeType) {
    return Header("ContentType", mimeType);
  }

  static Header Accept(Object mimeType) {
    return Accept(mimeType.toString());
  }

  static Header Accept(String mimeType) {
    return Header("Accept", mimeType);
  }

  static Body Body(String body) {
    return new Body(body);
  }

  final class Header implements RequestComponent {

    final String name;

    final Object value;

    Header(String name, Object value) {
      this.name = name;
      this.value = value;
    }

    public String getName() {
      return name;
    }

    public Object getValue() {
      return value;
    }
  }

  final class Body implements RequestComponent {
    final String content;

    Body(String content) {
      this.content = content;
    }
  }

  default HttpResponse GET(String url, Object... args) {
    return webRequest(HttpMethod.GET, substitutePlaceholders(url, args), requestComponentsIn(args));
  }

  default HttpResponse POST(String url, Object... args) {
    return webRequest(
        HttpMethod.POST, substitutePlaceholders(url, args), requestComponentsIn(args));
  }

  default HttpResponse POST(String url, String body) {
    return webRequest(HttpMethod.POST, url, new Body(body));
  }

  default HttpResponse PATCH(String url, Object... args) {
    // Default mime-type is added as first element so that content type in
    // arguments does not override it
    return webRequest(
        HttpMethod.PATCH,
        substitutePlaceholders(url, args),
        ArrayUtils.insert(
            0, requestComponentsIn(args), ContentType("application/json-patch+json")));
  }

  default HttpResponse PATCH(String url, String body) {
    return webRequest(
        HttpMethod.PATCH, url, ContentType("application/json-patch+json"), Body(body));
  }

  default HttpResponse PATCH_OLD(String url, String body) {
    return webRequest(HttpMethod.PATCH, url, ContentType("application/json"), Body(body));
  }

  default HttpResponse PUT(String url, Object... args) {
    return webRequest(HttpMethod.PUT, substitutePlaceholders(url, args), requestComponentsIn(args));
  }

  default HttpResponse PUT(String url, String body) {
    return webRequest(HttpMethod.PUT, url, new Body(body));
  }

  default HttpResponse DELETE(String url, Object... args) {
    return webRequest(
        HttpMethod.DELETE, substitutePlaceholders(url, args), requestComponentsIn(args));
  }

  default HttpResponse DELETE(String url, String body) {
    return webRequest(HttpMethod.DELETE, url, new Body(body));
  }

  default HttpResponse webRequest(HttpMethod method, String url, RequestComponent... components) {
    // configure headers
    String contentMediaType = null;
    List<Header> headers = new ArrayList<>();
    for (RequestComponent c : components) {
      if (c instanceof Header) {
        Header header = (Header) c;
        if (header.name.equalsIgnoreCase("ContentType")) {
          contentMediaType = header.value.toString();
        } else {
          headers.add(header);
        }
      }
    }
<<<<<<< HEAD

    default HttpResponse PUT( String url, Object... args )
    {
        return webRequest( HttpMethod.PUT, substitutePlaceholders( url, args ), requestComponentsIn( args ) );
=======
    // configure body
    Body bodyComponent = getComponent(Body.class, components);
    String body = bodyComponent == null ? "" : bodyComponent.content;
    if (body != null && body.endsWith(".json")) {
      String fileContentType =
          contentMediaType != null ? contentMediaType : "application/json; charset=utf8";
      return failOnException(
          () -> webRequest(method, url, headers, fileContentType, fileContent(body)));
    }
    if (body != null && body.endsWith(".geojson")) {
      String fileContentType =
          contentMediaType != null ? contentMediaType : "application/geo+json; charset=utf8";
      return failOnException(
          () -> webRequest(method, url, headers, fileContentType, fileContent(body)));
>>>>>>> 182091b4
    }
    if (startsWithMediaType(body)) {
      return webRequest(
          method,
          url,
          headers,
          body.substring(0, body.indexOf(':')),
          body.substring(body.indexOf(':') + 1));
    }
    String mediaType = contentMediaType != null ? contentMediaType : "application/json";
    return body == null || body.isEmpty()
        ? webRequest(method, url, headers, null, null)
        : webRequest(method, url, headers, mediaType, plainTextOrJson(body));
  }

  default <T> T run(Function<WebClient, ? extends WebSnippet<T>> snippet) {
    return snippet.apply(this).run();
  }

  default <A, B> B run(BiFunction<WebClient, A, ? extends WebSnippet<B>> snippet, A argument) {
    return snippet.apply(this, argument).run();
  }

  interface ResponseAdapter {

    int getStatus();

    String getContent();

    String getErrorMessage();

    String getHeader(String name);
  }

  final class HttpResponse {

    private final ResponseAdapter response;

    public HttpResponse(ResponseAdapter response) {
      this.response = response;
    }

    public HttpStatus status() {
      return HttpStatus.of(response.getStatus());
    }

    public HttpStatus.Series series() {
      return status().series();
    }

    public boolean success() {
      return series() == HttpStatus.Series.SUCCESSFUL;
    }

    /**
     * Access raw response body for non JSON responses
     *
     * @param contentType the expected content type
     * @return raw content body in UTF-8 encoding
     */
    public String content(String contentType) {
      if (contentType.equals("application/json")) {
        fail("Use one of the other content() methods for JSON");
      }
      String actualContentType = header("Content-Type");
      assertTrue(
          actualContentType.startsWith(contentType),
          String.format("Expected %s but was: %s", contentType, actualContentType));
      return failOnException(response::getContent);
    }

    public JsonMixed content() {
      return content(HttpStatus.Series.SUCCESSFUL);
    }

    public JsonMixed content(HttpStatus.Series expected) {
      assertSeries(expected, this);
      return contentUnchecked();
    }

    public JsonMixed content(HttpStatus expected) {
      assertStatus(expected, this);
      return contentUnchecked();
    }

    public JsonError error() {
      assertTrue(series().value() >= 4, "not a client or server error");
      return errorInternal();
    }

    public JsonError error(HttpStatus expected) {
      assertStatus(expected, this);
      return errorInternal();
    }

    public JsonError error(HttpStatus.Series expected) {
      // OBS! cannot use assertSeries as it uses this method
      assertEquals(expected, series());
      return errorInternal();
    }

    private JsonError errorInternal() {
      if (!hasBody()) {
        String errorMessage = response.getErrorMessage();
        if (errorMessage != null) {
          errorMessage = '"' + errorMessage + '"';
        }
        String error =
            String.format(
                "{\"status\": \"error\",\"httpStatus\":\"%s\",\"httpStatusCode\":%d, \"message\":%s}",
                status().name(), response.getStatus(), errorMessage);
        return JsonValue.of(error).as(JsonError.class);
      }
      return contentUnchecked().as(JsonError.class);
    }

    public boolean hasBody() {
      return !response.getContent().isEmpty();
    }

    public JsonMixed contentUnchecked() {
      return failOnException(() -> JsonMixed.of(response.getContent()));
    }

    public String location() {
      return header("Location");
    }

    public String header(String name) {
      return response.getHeader(name);
    }
  }
}<|MERGE_RESOLUTION|>--- conflicted
+++ resolved
@@ -152,13 +152,10 @@
         HttpMethod.PATCH, url, ContentType("application/json-patch+json"), Body(body));
   }
 
-  default HttpResponse PATCH_OLD(String url, String body) {
-    return webRequest(HttpMethod.PATCH, url, ContentType("application/json"), Body(body));
-  }
-
-  default HttpResponse PUT(String url, Object... args) {
-    return webRequest(HttpMethod.PUT, substitutePlaceholders(url, args), requestComponentsIn(args));
-  }
+    default HttpResponse PUT( String url, Object... args )
+    {
+        return webRequest( HttpMethod.PUT, substitutePlaceholders( url, args ), requestComponentsIn( args ) );
+    }
 
   default HttpResponse PUT(String url, String body) {
     return webRequest(HttpMethod.PUT, url, new Body(body));
@@ -187,12 +184,6 @@
         }
       }
     }
-<<<<<<< HEAD
-
-    default HttpResponse PUT( String url, Object... args )
-    {
-        return webRequest( HttpMethod.PUT, substitutePlaceholders( url, args ), requestComponentsIn( args ) );
-=======
     // configure body
     Body bodyComponent = getComponent(Body.class, components);
     String body = bodyComponent == null ? "" : bodyComponent.content;
@@ -207,7 +198,6 @@
           contentMediaType != null ? contentMediaType : "application/geo+json; charset=utf8";
       return failOnException(
           () -> webRequest(method, url, headers, fileContentType, fileContent(body)));
->>>>>>> 182091b4
     }
     if (startsWithMediaType(body)) {
       return webRequest(
