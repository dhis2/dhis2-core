--- conflicted
+++ resolved
@@ -46,32 +46,6 @@
 @ActiveProfiles( profiles = { "test-postgres" } )
 public abstract class IntegrationTestBase extends BaseSpringTest
 {
-<<<<<<< HEAD
-=======
-    @Autowired
-    protected DbmsManager dbmsManager;
-
-    private static JdbcTemplate jdbcTemplate;
-
-    /**
-     * Setter to allow setting JdbcTemplate as static field.
-     */
-    @Autowired
-    public void setJdbcTemplate( JdbcTemplate jdbcTemplate )
-    {
-        IntegrationTestBase.jdbcTemplate = jdbcTemplate;
-    }
-
-    /**
-     * Flag that determines if the IntegrationTestData annotation has
-     * been running the database init script. We only want to run
-     * the init script once per unit test.
-     */
-    public static boolean dataInit = false;
-
-    protected ApplicationContext webApplicationContext;
-
->>>>>>> 67897c2b
     @Before
     public final void before()
         throws Exception
@@ -82,77 +56,7 @@
     }
 
     @After
-<<<<<<< HEAD
     public final void after()
-=======
-    public void after() throws Exception
-    {
-        tearDownTest();
-        unbindSession();
-
-        if ( emptyDatabaseAfterTest() )
-        {
-            dbmsManager.emptyDatabase();
-        }
-    }
-
-    private void executeStartupRoutines() throws Exception
-    {
-        String id = "org.hisp.dhis.system.startup.StartupRoutineExecutor";
-
-        if ( webApplicationContext.containsBean( id ) )
-        {
-            Object object = webApplicationContext.getBean( id );
-            Method method = object.getClass().getMethod( "executeForTesting", new Class[0] );
-            method.invoke( object, new Object[0] );
-        }
-    }
-
-    @Override
-    public void setApplicationContext( ApplicationContext applicationContext ) throws BeansException
-    {
-        this.webApplicationContext = applicationContext;
-    }
-
-    private void bindSession()
-    {
-        SessionFactory sessionFactory = (SessionFactory) webApplicationContext.getBean( "sessionFactory" );
-        Session session = sessionFactory.openSession();
-        session.setHibernateFlushMode(FlushMode.ALWAYS);
-        TransactionSynchronizationManager.bindResource( sessionFactory, new SessionHolder( session ) );
-    }
-
-    private void unbindSession()
-    {
-        SessionFactory sessionFactory = (SessionFactory) webApplicationContext.getBean( "sessionFactory" );
-
-        SessionHolder sessionHolder = (SessionHolder) TransactionSynchronizationManager
-            .unbindResource( sessionFactory );
-
-        SessionFactoryUtils.closeSession( sessionHolder.getSession() );
-    }
-
-    /**
-     * Method to override.
-     */
-    protected boolean emptyDatabaseAfterTest()
-    {
-        return true;
-    }
-
-    /**
-     * Method to override.
-     */
-    protected void setUpTest()
-        throws Exception
-    {
-    }
-
-    /**
-     * Method to override.
-     */
-    protected void tearDownTest()
->>>>>>> 67897c2b
         throws Exception
     {
         nonTransactionalAfter();
