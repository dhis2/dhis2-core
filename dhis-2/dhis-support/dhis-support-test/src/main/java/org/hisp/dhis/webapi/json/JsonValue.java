--- conflicted
+++ resolved
@@ -81,6 +81,15 @@
     boolean isNull();
 
     /**
+     * @return true if this JSON node either does not exist at all or is defined
+     *         as JSON {@code null}, otherwise false
+     */
+    default boolean isUndefined()
+    {
+        return !exists() || isNull();
+    }
+
+    /**
      * @return true if the value exists and is a JSON array node (empty or not)
      *         but not JSON {@code null}
      * @throws java.util.NoSuchElementException in case this value does not
@@ -112,15 +121,6 @@
     <T extends JsonValue> T as( Class<T> as );
 
     /**
-<<<<<<< HEAD
-     * @return true if this JSON node either does not exist at all or is defined
-     *         as JSON {@code null}, otherwise false
-     */
-    default boolean isUndefined()
-    {
-        return !exists() || isNull();
-    }
-=======
      * This value as a list of uniform elements (view on JSON array).
      *
      * @param elementType assumed value element type
@@ -157,5 +157,4 @@
      *         exist in the JSON document
      */
     JsonNode node();
->>>>>>> 35beed9a
 }