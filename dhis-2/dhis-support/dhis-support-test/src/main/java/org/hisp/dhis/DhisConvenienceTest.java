package org.hisp.dhis;

/*
 * Copyright (c) 2004-2018, University of Oslo
 * All rights reserved.
 *
 * Redistribution and use in source and binary forms, with or without
 * modification, are permitted provided that the following conditions are met:
 * Redistributions of source code must retain the above copyright notice, this
 * list of conditions and the following disclaimer.
 *
 * Redistributions in binary form must reproduce the above copyright notice,
 * this list of conditions and the following disclaimer in the documentation
 * and/or other materials provided with the distribution.
 * Neither the name of the HISP project nor the names of its contributors may
 * be used to endorse or promote products derived from this software without
 * specific prior written permission.
 *
 * THIS SOFTWARE IS PROVIDED BY THE COPYRIGHT HOLDERS AND CONTRIBUTORS "AS IS" AND
 * ANY EXPRESS OR IMPLIED WARRANTIES, INCLUDING, BUT NOT LIMITED TO, THE IMPLIED
 * WARRANTIES OF MERCHANTABILITY AND FITNESS FOR A PARTICULAR PURPOSE ARE
 * DISCLAIMED. IN NO EVENT SHALL THE COPYRIGHT OWNER OR CONTRIBUTORS BE LIABLE FOR
 * ANY DIRECT, INDIRECT, INCIDENTAL, SPECIAL, EXEMPLARY, OR CONSEQUENTIAL DAMAGES
 * (INCLUDING, BUT NOT LIMITED TO, PROCUREMENT OF SUBSTITUTE GOODS OR SERVICES;
 * LOSS OF USE, DATA, OR PROFITS; OR BUSINESS INTERRUPTION) HOWEVER CAUSED AND ON
 * ANY THEORY OF LIABILITY, WHETHER IN CONTRACT, STRICT LIABILITY, OR TORT
 * (INCLUDING NEGLIGENCE OR OTHERWISE) ARISING IN ANY WAY OUT OF THE USE OF THIS
 * SOFTWARE, EVEN IF ADVISED OF THE POSSIBILITY OF SUCH DAMAGE.
 */

import com.google.common.collect.Lists;
import com.google.common.collect.Sets;
import com.google.common.hash.Hashing;
import org.apache.commons.logging.Log;
import org.apache.commons.logging.LogFactory;
import org.hisp.dhis.analytics.AggregationType;
import org.hisp.dhis.attribute.Attribute;
import org.hisp.dhis.attribute.AttributeValue;
import org.hisp.dhis.category.Category;
import org.hisp.dhis.category.CategoryCombo;
import org.hisp.dhis.category.CategoryOption;
import org.hisp.dhis.category.CategoryOptionCombo;
import org.hisp.dhis.category.CategoryOptionGroup;
import org.hisp.dhis.category.CategoryOptionGroupSet;
import org.hisp.dhis.category.CategoryService;
import org.hisp.dhis.chart.Chart;
import org.hisp.dhis.chart.ChartType;
import org.hisp.dhis.color.Color;
import org.hisp.dhis.color.ColorSet;
import org.hisp.dhis.common.CodeGenerator;
import org.hisp.dhis.common.DataDimensionType;
import org.hisp.dhis.common.DeliveryChannel;
import org.hisp.dhis.common.DimensionalObject;
import org.hisp.dhis.common.IdentifiableObject;
import org.hisp.dhis.common.ValueType;
import org.hisp.dhis.common.cache.CacheStrategy;
import org.hisp.dhis.constant.Constant;
import org.hisp.dhis.dataelement.DataElement;
import org.hisp.dhis.dataelement.DataElementDomain;
import org.hisp.dhis.dataelement.DataElementGroup;
import org.hisp.dhis.dataelement.DataElementGroupSet;
import org.hisp.dhis.dataentryform.DataEntryForm;
import org.hisp.dhis.dataset.DataSet;
import org.hisp.dhis.datavalue.DataValue;
import org.hisp.dhis.expression.Expression;
import org.hisp.dhis.expression.Operator;
import org.hisp.dhis.external.location.LocationManager;
import org.hisp.dhis.fileresource.ExternalFileResource;
import org.hisp.dhis.fileresource.FileResource;
import org.hisp.dhis.fileresource.FileResourceDomain;
import org.hisp.dhis.indicator.Indicator;
import org.hisp.dhis.indicator.IndicatorGroup;
import org.hisp.dhis.indicator.IndicatorGroupSet;
import org.hisp.dhis.indicator.IndicatorType;
import org.hisp.dhis.legend.Legend;
import org.hisp.dhis.legend.LegendSet;
import org.hisp.dhis.option.Option;
import org.hisp.dhis.option.OptionSet;
import org.hisp.dhis.organisationunit.OrganisationUnit;
import org.hisp.dhis.organisationunit.OrganisationUnitGroup;
import org.hisp.dhis.organisationunit.OrganisationUnitGroupSet;
import org.hisp.dhis.organisationunit.OrganisationUnitLevel;
import org.hisp.dhis.period.MonthlyPeriodType;
import org.hisp.dhis.period.Period;
import org.hisp.dhis.period.PeriodType;
import org.hisp.dhis.predictor.Predictor;
<<<<<<< HEAD
import org.hisp.dhis.predictor.PredictorGroup;
import org.hisp.dhis.program.*;
=======
import org.hisp.dhis.program.AnalyticsPeriodBoundary;
import org.hisp.dhis.program.AnalyticsPeriodBoundaryType;
>>>>>>> 2b5ef99f
import org.hisp.dhis.program.AnalyticsType;
import org.hisp.dhis.program.Program;
import org.hisp.dhis.program.ProgramDataElementDimensionItem;
import org.hisp.dhis.program.ProgramIndicator;
import org.hisp.dhis.program.ProgramStage;
import org.hisp.dhis.program.ProgramStageDataElement;
import org.hisp.dhis.program.ProgramStageInstance;
import org.hisp.dhis.program.ProgramStageSection;
import org.hisp.dhis.program.ProgramTrackedEntityAttribute;
import org.hisp.dhis.program.ProgramTrackedEntityAttributeGroup;
import org.hisp.dhis.program.ProgramType;
import org.hisp.dhis.program.UniqunessType;
import org.hisp.dhis.program.message.ProgramMessage;
import org.hisp.dhis.program.message.ProgramMessageRecipients;
import org.hisp.dhis.program.message.ProgramMessageStatus;
import org.hisp.dhis.program.notification.NotificationTrigger;
import org.hisp.dhis.program.notification.ProgramNotificationRecipient;
import org.hisp.dhis.program.notification.ProgramNotificationTemplate;
import org.hisp.dhis.programrule.ProgramRule;
import org.hisp.dhis.programrule.ProgramRuleAction;
import org.hisp.dhis.programrule.ProgramRuleActionType;
import org.hisp.dhis.programrule.ProgramRuleVariable;
import org.hisp.dhis.programrule.ProgramRuleVariableSourceType;
import org.hisp.dhis.relationship.RelationshipType;
import org.hisp.dhis.render.RenderService;
import org.hisp.dhis.sqlview.SqlView;
import org.hisp.dhis.sqlview.SqlViewType;
import org.hisp.dhis.trackedentity.TrackedEntityAttribute;
import org.hisp.dhis.trackedentity.TrackedEntityInstance;
import org.hisp.dhis.trackedentity.TrackedEntityType;
import org.hisp.dhis.trackedentityattributevalue.TrackedEntityAttributeValue;
import org.hisp.dhis.trackedentityfilter.TrackedEntityInstanceFilter;
import org.hisp.dhis.user.User;
import org.hisp.dhis.user.UserAccess;
import org.hisp.dhis.user.UserAuthorityGroup;
import org.hisp.dhis.user.UserCredentials;
import org.hisp.dhis.user.UserGroup;
import org.hisp.dhis.user.UserService;
import org.hisp.dhis.validation.ValidationRule;
import org.hisp.dhis.validation.ValidationRuleGroup;
import org.hisp.dhis.validation.notification.ValidationNotificationTemplate;
import org.joda.time.DateTime;
import org.springframework.aop.framework.Advised;
import org.springframework.aop.support.AopUtils;
import org.springframework.beans.factory.annotation.Autowired;
import org.springframework.core.io.ClassPathResource;
import org.springframework.security.authentication.UsernamePasswordAuthenticationToken;
import org.springframework.security.core.Authentication;
import org.springframework.security.core.GrantedAuthority;
import org.springframework.security.core.authority.SimpleGrantedAuthority;
import org.springframework.security.core.context.SecurityContext;
import org.springframework.security.core.context.SecurityContextHolder;
import org.springframework.security.core.userdetails.UserDetails;
import org.springframework.util.Assert;
import org.springframework.util.MimeTypeUtils;
import org.xml.sax.InputSource;

import javax.annotation.PostConstruct;
import javax.xml.XMLConstants;
import javax.xml.namespace.NamespaceContext;
import javax.xml.xpath.XPath;
import javax.xml.xpath.XPathExpressionException;
import javax.xml.xpath.XPathFactory;
import java.io.File;
import java.io.IOException;
import java.io.PrintWriter;
import java.io.StringReader;
import java.io.StringWriter;
import java.lang.reflect.Method;
import java.util.ArrayList;
import java.util.Collection;
import java.util.Collections;
import java.util.Date;
import java.util.HashSet;
import java.util.Iterator;
import java.util.List;
import java.util.Set;
import java.util.stream.Collectors;

/**
 * @author Lars Helge Overland
 */
public abstract class DhisConvenienceTest
{
    protected static final Log log = LogFactory.getLog( DhisConvenienceTest.class );

    protected static final String BASE_UID = "abcdefghij";
    protected static final String BASE_IN_UID = "inabcdefgh";
    protected static final String BASE_DE_UID = "deabcdefgh";
    protected static final String BASE_DS_UID = "dsabcdefgh";
    protected static final String BASE_OU_UID = "ouabcdefgh";
    protected static final String BASE_COC_UID = "cuabcdefgh";
    protected static final String BASE_USER_UID = "userabcdef";
    protected static final String BASE_USER_GROUP_UID = "ugabcdefgh";

    private static final String EXT_TEST_DIR = System.getProperty( "user.home" ) + File.separator + "dhis2_test_dir";

    private static Date date;

    protected static final double DELTA = 0.01;

    // -------------------------------------------------------------------------
    // Service references
    // -------------------------------------------------------------------------

    protected UserService userService;

    protected RenderService renderService;

    @Autowired( required = false )
    protected CategoryService _categoryService;

    protected static CategoryService categoryService;

    @PostConstruct
    protected void initStaticServices()
    {
        categoryService = _categoryService;
    }

    static
    {
        DateTime dateTime = new DateTime( 1970, 1, 1, 0, 0 );
        date = dateTime.toDate();
    }

    // -------------------------------------------------------------------------
    // Convenience methods
    // -------------------------------------------------------------------------

    /**
     * Creates a date.
     *
     * @param year  the year.
     * @param month the month.
     * @param day   the day of month.
     * @return a date.
     */
    public static Date getDate( int year, int month, int day )
    {
        DateTime dateTime = new DateTime( year, month, day, 0, 0 );
        return dateTime.toDate();
    }

    /**
     * Creates a date.
     *
     * @param s a string representation of a date
     * @return a date.
     */
    public static Date getDate( String s )
    {
        DateTime dateTime = new DateTime( s );
        return dateTime.toDate();
    }

    /**
     * Creates a date.
     *
     * @param day the day of the year.
     * @return a date.
     */
    public Date getDay( int day )
    {
        DateTime dataTime = DateTime.now();
        dataTime = dataTime.withTimeAtStartOfDay();
        dataTime = dataTime.withDayOfYear( day );

        return dataTime.toDate();
    }

    /**
     * Compares two collections for equality. This method does not check for the
     * implementation type of the collection in contrast to the native equals
     * method. This is useful for black-box testing where one will not know the
     * implementation type of the returned collection for a method.
     *
     * @param actual    the actual collection to check.
     * @param reference the reference objects to check against.
     * @return true if the collections are equal, false otherwise.
     */
    public static boolean equals( Collection<?> actual, Object... reference )
    {
        final Collection<Object> collection = new HashSet<>();

        Collections.addAll( collection, reference );

        if ( actual == collection )
        {
            return true;
        }

        if ( actual == null )
        {
            return false;
        }

        if ( actual.size() != collection.size() )
        {
            log.warn( "Actual collection has different size compared to reference collection: " + actual.size() + " / "
                + collection.size() );
            return false;
        }

        for ( Object object : actual )
        {
            if ( !collection.contains( object ) )
            {
                log.warn( "Object in actual collection not part of reference collection: " + object );
                return false;
            }
        }

        for ( Object object : collection )
        {
            if ( !actual.contains( object ) )
            {
                log.warn( "Object in reference collection not part of actual collection: " + object );
                return false;
            }
        }

        return true;
    }

    public static String message( Object expected )
    {
        return "Expected was: " + ((expected != null) ? "[" + expected.toString() + "]" : "[null]");
    }

    public static String message( Object expected, Object actual )
    {
        return message( expected ) + " Actual was: " + ((actual != null) ? "[" + actual.toString() + "]" : "[null]");
    }

    // -------------------------------------------------------------------------
    // Dependency injection methods
    // -------------------------------------------------------------------------

    /**
     * Sets a dependency on the target service. This method can be used to set
     * mock implementations of dependencies on services for testing purposes.
     * The advantage of using this method over setting the services directly is
     * that the test can still be executed against the interface type of the
     * service; making the test unaware of the implementation and thus
     * re-usable. A weakness is that the field name of the dependency must be
     * assumed.
     *
     * @param targetService the target service.
     * @param fieldName     the name of the dependency field in the target service.
     * @param dependency    the dependency.
     */
    protected void setDependency( Object targetService, String fieldName, Object dependency )
    {
        Class<?> clazz = dependency.getClass().getInterfaces()[0];

        setDependency( targetService, fieldName, dependency, clazz );
    }

    /**
     * Sets a dependency on the target service. This method can be used to set
     * mock implementations of dependencies on services for testing purposes.
     * The advantage of using this method over setting the services directly is
     * that the test can still be executed against the interface type of the
     * service; making the test unaware of the implementation and thus
     * re-usable. A weakness is that the field name of the dependency must be
     * assumed.
     *
     * @param targetService the target service.
     * @param fieldName     the name of the dependency field in the target service.
     * @param dependency    the dependency.
     * @param clazz         the interface type of the dependency.
     */
    protected void setDependency( Object targetService, String fieldName, Object dependency, Class<?> clazz )
    {
        try
        {
            targetService = getRealObject( targetService );

            String setMethodName = "set" + fieldName.substring( 0, 1 ).toUpperCase()
                + fieldName.substring( 1, fieldName.length() );

            Class<?>[] argumentClass = new Class<?>[]{ clazz };

            Method method = targetService.getClass().getMethod( setMethodName, argumentClass );

            method.invoke( targetService, dependency );
        }
        catch ( Exception ex )
        {
            throw new RuntimeException( "Failed to set dependency '" + fieldName + "' on service: " + getStackTrace( ex ), ex );
        }
    }

    /**
     * If the given class is advised by Spring AOP it will return the target
     * class, i.e. the advised class. If not the given class is returned
     * unchanged.
     *
     * @param object the object.
     */
    @SuppressWarnings( "unchecked" )
    private <T> T getRealObject( T object )
        throws Exception
    {
        if ( AopUtils.isAopProxy( object ) )
        {
            return (T) ((Advised) object).getTargetSource().getTarget();
        }

        return object;
    }

    // -------------------------------------------------------------------------
    // Create object methods
    // -------------------------------------------------------------------------

    /**
     * @param uniqueCharacter A unique character to identify the object.
     */
    public static DataElement createDataElement( char uniqueCharacter )
    {
        return createDataElement( uniqueCharacter, null );
    }

    /**
     * @param uniqueCharacter A unique character to identify the object.
     * @param categoryCombo   The category combo.
     */
    public static DataElement createDataElement( char uniqueCharacter, CategoryCombo categoryCombo )
    {
        DataElement dataElement = new DataElement();
        dataElement.setAutoFields();

        dataElement.setUid( BASE_DE_UID + uniqueCharacter );
        dataElement.setName( "DataElement" + uniqueCharacter );
        dataElement.setShortName( "DataElementShort" + uniqueCharacter );
        dataElement.setCode( "DataElementCode" + uniqueCharacter );
        dataElement.setDescription( "DataElementDescription" + uniqueCharacter );
        dataElement.setValueType( ValueType.INTEGER );
        dataElement.setDomainType( DataElementDomain.AGGREGATE );
        dataElement.setAggregationType( AggregationType.SUM );

        if ( categoryCombo != null )
        {
            dataElement.setDataElementCategoryCombo( categoryCombo );
        }
        else if ( categoryService != null )
        {
            dataElement.setDataElementCategoryCombo( categoryService.getDefaultCategoryCombo() );
        }

        return dataElement;
    }

    /**
     * @param uniqueCharacter A unique character to identify the object.
     * @param valueType       The value type.
     * @param aggregationType The aggregation type.
     */
    public static DataElement createDataElement( char uniqueCharacter, ValueType valueType, AggregationType aggregationType )
    {
        DataElement dataElement = createDataElement( uniqueCharacter );
        dataElement.setValueType( valueType );
        dataElement.setAggregationType( aggregationType );

        return dataElement;
    }

    /**
     * @param uniqueCharacter A unique character to identify the object.
     * @param valueType       The value type.
     * @param aggregationType The aggregation type.
     * @param domainType      The domain type.
     */
    public static DataElement createDataElement( char uniqueCharacter, ValueType valueType, AggregationType aggregationType, DataElementDomain domainType )
    {
        DataElement dataElement = createDataElement( uniqueCharacter );
        dataElement.setValueType( valueType );
        dataElement.setAggregationType( aggregationType );
        dataElement.setDomainType( domainType );

        return dataElement;
    }

    /**
     * @param categoryComboUniqueIdentifier A unique character to identify the
     *                                      category option combo.
     * @param categories                    the categories
     *                                      category options.
     * @return CategoryOptionCombo
     */
    public static CategoryCombo createCategoryCombo( char categoryComboUniqueIdentifier, Category... categories )
    {
        CategoryCombo categoryCombo = new CategoryCombo( "CategoryCombo" + categoryComboUniqueIdentifier, DataDimensionType.DISAGGREGATION );
        categoryCombo.setAutoFields();

        for ( Category category : categories )
        {
            categoryCombo.getCategories().add( category );
        }

        return categoryCombo;
    }

    /**
     * @param categoryComboUniqueIdentifier   A unique character to identify the
     *                                        category combo.
     * @param categoryOptionUniqueIdentifiers Unique characters to identify the
     *                                        category options.
     * @return CategoryOptionCombo
     */
    public static CategoryOptionCombo createCategoryOptionCombo( char categoryComboUniqueIdentifier,
        char... categoryOptionUniqueIdentifiers )
    {
        CategoryOptionCombo categoryOptionCombo = new CategoryOptionCombo();
        categoryOptionCombo.setAutoFields();

        categoryOptionCombo.setCategoryCombo( new CategoryCombo( "CategoryCombo"
            + categoryComboUniqueIdentifier, DataDimensionType.DISAGGREGATION ) );

        for ( char identifier : categoryOptionUniqueIdentifiers )
        {
            categoryOptionCombo.getCategoryOptions()
                .add( new CategoryOption( "CategoryOption" + identifier ) );
        }

        return categoryOptionCombo;
    }

    /**
     * @param categoryComboUniqueIdentifier A unique character to identify the
     *                                      category option combo.
     * @param dataElementCategoryCombo      The associated category combination.
     * @param categoryOptions               the category options.
     * @return CategoryOptionCombo
     */
    public static CategoryOptionCombo createCategoryOptionCombo( char categoryComboUniqueIdentifier,
        CategoryCombo dataElementCategoryCombo,
        CategoryOption... categoryOptions )
    {
        CategoryOptionCombo categoryOptionCombo = new CategoryOptionCombo();
        categoryOptionCombo.setAutoFields();

        categoryOptionCombo.setCategoryCombo( dataElementCategoryCombo );

        for ( CategoryOption categoryOption : categoryOptions )
        {
            categoryOptionCombo.getCategoryOptions().add( categoryOption );

            categoryOption.getCategoryOptionCombos().add( categoryOptionCombo );
        }

        return categoryOptionCombo;
    }

    /**
     * @param categoryCombo   the category combo.
     * @param categoryOptions the category options.
     * @return CategoryOptionCombo
     */
    public static CategoryOptionCombo createCategoryOptionCombo( CategoryCombo categoryCombo,
        CategoryOption... categoryOptions )
    {
        CategoryOptionCombo categoryOptionCombo = new CategoryOptionCombo();
        categoryOptionCombo.setAutoFields();

        categoryOptionCombo.setCategoryCombo( categoryCombo );

        for ( CategoryOption categoryOption : categoryOptions )
        {
            categoryOptionCombo.getCategoryOptions().add( categoryOption );
            categoryOption.getCategoryOptionCombos().add( categoryOptionCombo );
        }

        return categoryOptionCombo;
    }

    public static CategoryOptionCombo createCategoryOptionCombo( char uniqueCharacter )
    {
        CategoryOptionCombo coc = new CategoryOptionCombo();
        coc.setAutoFields();

        coc.setUid( BASE_COC_UID + uniqueCharacter );
        coc.setName( "CategoryOptionCombo" + uniqueCharacter );
        coc.setName( "CategoryOptionComboCode" + uniqueCharacter );

        return coc;
    }

    /**
     * @param categoryUniqueIdentifier A unique character to identify the
     *                                 category.
     * @param categoryOptions          the category options.
     * @return Category
     */
    public static Category createCategory( char categoryUniqueIdentifier,
        CategoryOption... categoryOptions )
    {
        Category category = new Category( "Category" + categoryUniqueIdentifier, DataDimensionType.DISAGGREGATION );
        category.setAutoFields();

        for ( CategoryOption categoryOption : categoryOptions )
        {
            category.addCategoryOption( categoryOption );
        }

        return category;
    }

    public static CategoryOption createCategoryOption( char uniqueIdentifier )
    {
        CategoryOption categoryOption = new CategoryOption( "CategoryOption" + uniqueIdentifier );
        categoryOption.setAutoFields();

        return categoryOption;
    }

    /**
     * @param uniqueIdentifier A unique character to identify the
     *                         category option group.
     * @param categoryOptions  the category options.
     * @return CategoryOptionGroup
     */
    public static CategoryOptionGroup createCategoryOptionGroup( char uniqueIdentifier,
        CategoryOption... categoryOptions )
    {
        CategoryOptionGroup categoryOptionGroup = new CategoryOptionGroup( "CategoryOptionGroup" + uniqueIdentifier );
        categoryOptionGroup.setShortName( "ShortName" + uniqueIdentifier );
        categoryOptionGroup.setAutoFields();

        categoryOptionGroup.setMembers( new HashSet<>() );

        for ( CategoryOption categoryOption : categoryOptions )
        {
            categoryOptionGroup.addCategoryOption( categoryOption );
        }

        return categoryOptionGroup;
    }

    /**
     * @param categoryGroupSetUniqueIdentifier A unique character to identify the
     *                                         category option group set.
     * @param categoryOptionGroups             the category option groups.
     * @return CategoryOptionGroupSet
     */
    public static CategoryOptionGroupSet createCategoryOptionGroupSet( char categoryGroupSetUniqueIdentifier,
        CategoryOptionGroup... categoryOptionGroups )
    {
        CategoryOptionGroupSet categoryOptionGroupSet = new CategoryOptionGroupSet( "CategoryOptionGroupSet" + categoryGroupSetUniqueIdentifier );
        categoryOptionGroupSet.setAutoFields();

        for ( CategoryOptionGroup categoryOptionGroup : categoryOptionGroups )
        {
            categoryOptionGroupSet.addCategoryOptionGroup( categoryOptionGroup );
        }

        return categoryOptionGroupSet;
    }

    /**
     * @param uniqueCharacter A unique character to identify the object.
     */
    public static Attribute createAttribute( char uniqueCharacter )
    {
        Attribute attribute = new Attribute( "Attribute" + uniqueCharacter, ValueType.TEXT );
        attribute.setAutoFields();

        return attribute;
    }

    public static AttributeValue createAttributeValue( Attribute attribute, String value )
    {
        AttributeValue attributeValue = new AttributeValue( value, attribute );
        attributeValue.setAutoFields();

        return attributeValue;
    }

    /**
     * @param uniqueCharacter A unique character to identify the object.
     */
    public static DataElementGroup createDataElementGroup( char uniqueCharacter )
    {
        DataElementGroup group = new DataElementGroup();
        group.setAutoFields();

        group.setUid( BASE_UID + uniqueCharacter );
        group.setName( "DataElementGroup" + uniqueCharacter );
        group.setShortName( "DataElementGroup" + uniqueCharacter );
        group.setCode( "DataElementCode" + uniqueCharacter );

        return group;
    }

    /**
     * @param uniqueCharacter A unique character to identify the object.
     */
    public static DataElementGroupSet createDataElementGroupSet( char uniqueCharacter )
    {
        DataElementGroupSet groupSet = new DataElementGroupSet();
        groupSet.setAutoFields();

        groupSet.setUid( BASE_UID + uniqueCharacter );
        groupSet.setName( "DataElementGroupSet" + uniqueCharacter );

        return groupSet;
    }

    /**
     * @param uniqueCharacter A unique character to identify the object.
     */
    public static IndicatorType createIndicatorType( char uniqueCharacter )
    {
        IndicatorType type = new IndicatorType();
        type.setAutoFields();

        type.setName( "IndicatorType" + uniqueCharacter );
        type.setFactor( 100 );

        return type;
    }

    /**
     * @param uniqueCharacter A unique character to identify the object.
     * @param type            The type.
     */
    public static Indicator createIndicator( char uniqueCharacter, IndicatorType type )
    {
        Indicator indicator = new Indicator();
        indicator.setAutoFields();

        indicator.setUid( BASE_IN_UID + uniqueCharacter );
        indicator.setName( "Indicator" + uniqueCharacter );
        indicator.setShortName( "IndicatorShort" + uniqueCharacter );
        indicator.setCode( "IndicatorCode" + uniqueCharacter );
        indicator.setDescription( "IndicatorDescription" + uniqueCharacter );
        indicator.setAnnualized( false );
        indicator.setIndicatorType( type );
        indicator.setNumerator( "Numerator" );
        indicator.setNumeratorDescription( "NumeratorDescription" );
        indicator.setDenominator( "Denominator" );
        indicator.setDenominatorDescription( "DenominatorDescription" );

        return indicator;
    }

    /**
     * @param uniqueCharacter A unique character to identify the object.
     */
    public static IndicatorGroup createIndicatorGroup( char uniqueCharacter )
    {
        IndicatorGroup group = new IndicatorGroup();
        group.setAutoFields();

        group.setUid( BASE_UID + uniqueCharacter );
        group.setName( "IndicatorGroup" + uniqueCharacter );

        return group;
    }

    /**
     * @param uniqueCharacter A unique character to identify the object.
     */
    public static IndicatorGroupSet createIndicatorGroupSet( char uniqueCharacter )
    {
        IndicatorGroupSet groupSet = new IndicatorGroupSet();
        groupSet.setAutoFields();

        groupSet.setUid( BASE_UID + uniqueCharacter );
        groupSet.setName( "IndicatorGroupSet" + uniqueCharacter );

        return groupSet;
    }

    /**
     * @param uniqueCharacter A unique character to identify the object.
     */
    public static DataSet createDataSet( char uniqueCharacter )
    {
        DataSet dataSet = createDataSet( uniqueCharacter, null );
        dataSet.setPeriodType( new MonthlyPeriodType() );

        return dataSet;
    }

    /**
     * @param uniqueCharacter A unique character to identify the object.
     * @param periodType      The period type.
     */
    public static DataSet createDataSet( char uniqueCharacter, PeriodType periodType )
    {
        return createDataSet( uniqueCharacter, periodType, null );
    }

    /**
     * @param uniqueCharacter A unique character to identify the object.
     * @param periodType      The period type.
     * @param categoryCombo   The category combo.
     */
    public static DataSet createDataSet( char uniqueCharacter, PeriodType periodType, CategoryCombo categoryCombo )
    {
        DataSet dataSet = new DataSet();
        dataSet.setAutoFields();

        dataSet.setUid( BASE_DS_UID + uniqueCharacter );
        dataSet.setName( "DataSet" + uniqueCharacter );
        dataSet.setShortName( "DataSetShort" + uniqueCharacter );
        dataSet.setCode( "DataSetCode" + uniqueCharacter );
        dataSet.setPeriodType( periodType );

        if ( categoryCombo != null )
        {
            dataSet.setCategoryCombo( categoryCombo );
        }
        else if ( categoryService != null )
        {
            dataSet.setCategoryCombo( categoryService.getDefaultCategoryCombo() );
        }

        return dataSet;
    }

    /**
     * @param uniqueCharacter A unique character to identify the object.
     */
    public static DataEntryForm createDataEntryForm( char uniqueCharacter )
    {
        return new DataEntryForm( "DataEntryForm" + uniqueCharacter, "<p></p>" );
    }

    /**
     * @param uniqueCharacter A unique character to identify the object.
     * @param html            the form HTML content.
     */
    public static DataEntryForm createDataEntryForm( char uniqueCharacter, String html )
    {
        return new DataEntryForm( "DataEntryForm" + uniqueCharacter, html );
    }

    /**
     * @param uniqueCharacter A unique character to identify the object.
     */
    public static OrganisationUnit createOrganisationUnit( char uniqueCharacter )
    {
        OrganisationUnit unit = new OrganisationUnit();
        unit.setAutoFields();

        unit.setUid( BASE_OU_UID + uniqueCharacter );
        unit.setName( "OrganisationUnit" + uniqueCharacter );
        unit.setShortName( "OrganisationUnitShort" + uniqueCharacter );
        unit.setCode( "OrganisationUnitCode" + uniqueCharacter );
        unit.setOpeningDate( date );
        unit.setComment( "Comment" + uniqueCharacter );

        return unit;
    }

    /**
     * @param uniqueCharacter A unique character to identify the object.
     * @param parent          The parent.
     */
    public static OrganisationUnit createOrganisationUnit( char uniqueCharacter, OrganisationUnit parent )
    {
        OrganisationUnit unit = createOrganisationUnit( uniqueCharacter );

        unit.setParent( parent );
        parent.getChildren().add( unit );

        return unit;
    }

    /**
     * @param name The name, short name and code of the organisation unit.
     */
    public static OrganisationUnit createOrganisationUnit( String name )
    {
        OrganisationUnit unit = new OrganisationUnit();
        unit.setAutoFields();

        unit.setUid( CodeGenerator.generateUid() );
        unit.setName( name );
        unit.setShortName( name );
        unit.setCode( name );
        unit.setOpeningDate( date );
        unit.setComment( "Comment " + name );

        return unit;
    }

    /**
     * @param name   The name, short name and code of the organisation unit.
     * @param parent The parent.
     */
    public static OrganisationUnit createOrganisationUnit( String name, OrganisationUnit parent )
    {
        OrganisationUnit unit = createOrganisationUnit( name );

        unit.setParent( parent );
        parent.getChildren().add( unit );

        return unit;
    }

    /**
     * @param uniqueCharacter A unique character to identify the object.
     */
    public static OrganisationUnitGroup createOrganisationUnitGroup( char uniqueCharacter )
    {
        OrganisationUnitGroup group = new OrganisationUnitGroup();
        group.setAutoFields();

        group.setUid( BASE_UID + uniqueCharacter );
        group.setName( "OrganisationUnitGroup" + uniqueCharacter );
        group.setShortName( "OrganisationUnitGroupShort" + uniqueCharacter );
        group.setCode( "OrganisationUnitGroupCode" + uniqueCharacter );

        return group;
    }

    /**
     * @param uniqueCharacter A unique character to identify the object.
     */
    public static OrganisationUnitGroupSet createOrganisationUnitGroupSet( char uniqueCharacter )
    {
        OrganisationUnitGroupSet groupSet = new OrganisationUnitGroupSet();
        groupSet.setAutoFields();

        groupSet.setName( "OrganisationUnitGroupSet" + uniqueCharacter );
        groupSet.setDescription( "Description" + uniqueCharacter );
        groupSet.setCompulsory( true );

        return groupSet;
    }

    /**
     * @param type      The PeriodType.
     * @param startDate The start date.
     */
    public static Period createPeriod( PeriodType type, Date startDate )
    {
        Period period = new Period();
        period.setAutoFields();

        period.setPeriodType( type );
        period.setStartDate( startDate );

        return period;
    }

    /**
     * @param type      The PeriodType.
     * @param startDate The start date.
     * @param endDate   The end date.
     */
    public static Period createPeriod( PeriodType type, Date startDate, Date endDate )
    {
        Period period = new Period();
        period.setAutoFields();

        period.setPeriodType( type );
        period.setStartDate( startDate );
        period.setEndDate( endDate );

        return period;
    }

    /**
     * @param isoPeriod the ISO period string.
     */
    public static Period createPeriod( String isoPeriod )
    {
        return PeriodType.getPeriodFromIsoString( isoPeriod );
    }

    /**
     * @param startDate The start date.
     * @param endDate   The end date.
     */
    public static Period createPeriod( Date startDate, Date endDate )
    {
        Period period = new Period();
        period.setAutoFields();

        period.setPeriodType( new MonthlyPeriodType() );
        period.setStartDate( startDate );
        period.setEndDate( endDate );

        return period;
    }

    /**
     * Uses the given category option combo also as attribute option combo.
     *
     * @param dataElement         The data element.
     * @param period              The period.
     * @param source              The source.
     * @param value               The value.
     * @param categoryOptionCombo The category (and attribute) option combo.
     */
    public static DataValue createDataValue( DataElement dataElement, Period period, OrganisationUnit source,
        String value, CategoryOptionCombo categoryOptionCombo )
    {
        DataValue dataValue = new DataValue();

        dataValue.setDataElement( dataElement );
        dataValue.setPeriod( period );
        dataValue.setSource( source );
        dataValue.setCategoryOptionCombo( categoryOptionCombo );
        dataValue.setAttributeOptionCombo( categoryOptionCombo );
        dataValue.setValue( value );
        dataValue.setComment( "Comment" );
        dataValue.setStoredBy( "StoredBy" );

        return dataValue;
    }

    /**
     * @param dataElement          The data element.
     * @param period               The period.
     * @param source               The source.
     * @param value                The value.
     * @param categoryOptionCombo  The category option combo.
     * @param attributeOptionCombo The attribute option combo.
     */
    public static DataValue createDataValue( DataElement dataElement, Period period, OrganisationUnit source,
        String value, CategoryOptionCombo categoryOptionCombo, CategoryOptionCombo attributeOptionCombo )
    {
        DataValue dataValue = new DataValue();

        dataValue.setDataElement( dataElement );
        dataValue.setPeriod( period );
        dataValue.setSource( source );
        dataValue.setCategoryOptionCombo( categoryOptionCombo );
        dataValue.setAttributeOptionCombo( attributeOptionCombo );
        dataValue.setValue( value );
        dataValue.setComment( "Comment" );
        dataValue.setStoredBy( "StoredBy" );

        return dataValue;
    }

    /**
     * @param dataElement          The data element.
     * @param period               The period.
     * @param source               The source.
     * @param categoryOptionCombo  The category option combo.
     * @param attributeOptionCombo The attribute option combo.
     * @param value                The value.
     * @param comment              The comment.
     * @param storedBy             The stored by.
     * @param created              The created date.
     * @param lastupdated          The last updated date.
     */
    public static DataValue createDataValue( DataElement dataElement, Period period, OrganisationUnit source,
        CategoryOptionCombo categoryOptionCombo, CategoryOptionCombo attributeOptionCombo,
        String value, String comment, String storedBy, Date created, Date lastupdated )
    {
        DataValue dataValue = new DataValue();

        dataValue.setDataElement( dataElement );
        dataValue.setPeriod( period );
        dataValue.setSource( source );
        dataValue.setCategoryOptionCombo( categoryOptionCombo );
        dataValue.setAttributeOptionCombo( attributeOptionCombo );
        dataValue.setValue( value );
        dataValue.setComment( "Comment" );
        dataValue.setStoredBy( "StoredBy" );

        return dataValue;
    }

    /**
     * @param uniqueCharacter A unique character to identify the object.
     * @param operator        The operator.
     * @param leftSide        The left side expression.
     * @param rightSide       The right side expression.
     * @param periodType      The period-type.
     */
    public static ValidationRule createValidationRule( String uniqueCharacter, Operator operator, Expression leftSide,
        Expression rightSide, PeriodType periodType )
    {
        return createValidationRule( uniqueCharacter, operator, leftSide, rightSide, periodType, false );
    }

    /**
     * @param uniqueCharacter    A unique character to identify the object.
     * @param operator           The operator.
     * @param leftSide           The left side expression.
     * @param rightSide          The right side expression.
     * @param periodType         The period-type.
     * @param skipFormValidation Skip when validating forms.
     */
    public static ValidationRule createValidationRule( String uniqueCharacter, Operator operator, Expression leftSide,
        Expression rightSide, PeriodType periodType, boolean skipFormValidation )
    {
        Assert.notNull( leftSide, "Left side expression must be specified" );
        Assert.notNull( rightSide, "Rigth side expression must be specified" );

        ValidationRule validationRule = new ValidationRule();
        validationRule.setAutoFields();

        validationRule.setName( "ValidationRule" + uniqueCharacter );
        validationRule.setDescription( "Description" + uniqueCharacter );
        validationRule.setOperator( operator );
        validationRule.setLeftSide( leftSide );
        validationRule.setRightSide( rightSide );
        validationRule.setPeriodType( periodType );
        validationRule.setSkipFormValidation( skipFormValidation );

        return validationRule;
    }

    /**
     * @param uniqueCharacter A unique character to identify the object.
     * @param operator        The operator.
     * @param leftSide        The left side expression.
     * @param rightSide       The right side expression.
     * @param periodType      The period-type.
     */
    public static ValidationRule createValidationRule( char uniqueCharacter, Operator operator, Expression leftSide,
        Expression rightSide, PeriodType periodType )
    {
        return createValidationRule( Character.toString( uniqueCharacter ), operator, leftSide, rightSide, periodType );
    }

    /**
     * @param uniqueCharacter A unique character to identify the object.
     * @return ValidationRuleGroup
     */
    public static ValidationRuleGroup createValidationRuleGroup( char uniqueCharacter )
    {
        ValidationRuleGroup group = new ValidationRuleGroup();
        group.setAutoFields();

        group.setName( "ValidationRuleGroup" + uniqueCharacter );
        group.setDescription( "Description" + uniqueCharacter );

        return group;
    }

    /**
     * @param uniqueCharacter          A unique character to identify the object.
     * @param expressionString         The expression string.
     * @param dataElementsInExpression A collection of the data elements
     *                                 entering into the expression.
     */
    public static Expression createExpression2( char uniqueCharacter, String expressionString )
    {
        Expression expression = new Expression();

        expression.setExpression( expressionString );
        expression.setDescription( "Description" + uniqueCharacter );

        return expression;
    }

    /**
     * Creates a Predictor
     *
     * @param output                the data element where the predictor stores its predictions
     * @param combo                 the category option combo (or null) under which the predictors are stored
     * @param uniqueCharacter       A unique character to identify the object.
     * @param generator             The right side expression.
     * @param skipTest              The skiptest expression
     * @param periodType            The period-type.
     * @param organisationUnitLevel The unit level of organisations to be
     *                              evaluated by this rule.
     * @param sequentialSampleCount How many sequential past periods to sample.
     * @param annualSampleCount     How many years of past periods to sample.
     * @param sequentialSkipCount   How many periods in the current year to skip
     */
    public static Predictor createPredictor( DataElement output, CategoryOptionCombo combo,
        String uniqueCharacter, Expression generator, Expression skipTest, PeriodType periodType,
        OrganisationUnitLevel organisationUnitLevel, int sequentialSampleCount,
        int sequentialSkipCount, int annualSampleCount )
    {
        Predictor predictor = new Predictor();
        Set<OrganisationUnitLevel> orgUnitlevels = Sets.newHashSet( organisationUnitLevel );
        predictor.setAutoFields();

        predictor.setOutput( output );
        predictor.setOutputCombo( combo );
        predictor.setName( "Predictor" + uniqueCharacter );
        predictor.setDescription( "Description" + uniqueCharacter );
        predictor.setGenerator( generator );
        predictor.setSampleSkipTest( skipTest );
        predictor.setPeriodType( periodType );
        predictor.setOrganisationUnitLevels( orgUnitlevels );
        predictor.setSequentialSampleCount( sequentialSampleCount );
        predictor.setAnnualSampleCount( annualSampleCount );
        predictor.setSequentialSkipCount( sequentialSkipCount );

        return predictor;
    }

    /**
     * Creates a Predictor Group
     *
     * @param uniqueCharacter A unique character to identify the object.
     * @return PredictorGroup
     */
    public static PredictorGroup createPredictorGroup( char uniqueCharacter )
    {
        PredictorGroup group = new PredictorGroup();
        group.setAutoFields();

        group.setName( "PredictorGroup" + uniqueCharacter );
        group.setDescription( "Description" + uniqueCharacter );

        return group;
    }


    public static Legend createLegend( char uniqueCharacter, Double startValue, Double endValue )
    {
        Legend legend = new Legend();
        legend.setAutoFields();

        legend.setName( "Legend" + uniqueCharacter );
        legend.setStartValue( startValue );
        legend.setEndValue( endValue );
        legend.setColor( "Color" + uniqueCharacter );

        return legend;
    }

    public static LegendSet createLegendSet( char uniqueCharacter )
    {
        LegendSet legendSet = new LegendSet();
        legendSet.setAutoFields();

        legendSet.setName( "LegendSet" + uniqueCharacter );

        return legendSet;
    }

    public static LegendSet createLegendSet( char uniqueCharacter, Legend... legends )
    {
        LegendSet legendSet = createLegendSet( uniqueCharacter );

        for ( Legend legend : legends )
        {
            legendSet.getLegends().add( legend );
            legend.setLegendSet( legendSet );
        }

        return legendSet;
    }

    public static ColorSet createColorSet( char uniqueCharacter, String... hexColorCodes )
    {
        ColorSet colorSet = new ColorSet();
        colorSet.setAutoFields();
        colorSet.setName( "ColorSet" + uniqueCharacter );

        for ( String colorCode : hexColorCodes )
        {
            Color color = new Color( colorCode );
            color.setAutoFields();
            colorSet.getColors().add( color );
        }

        return colorSet;
    }

    public static Chart createChart( char uniqueCharacter )
    {
        Chart chart = new Chart();
        chart.setAutoFields();
        chart.setName( "Chart" + uniqueCharacter );
        chart.setDescription( "Description" + uniqueCharacter );
        chart.setType( ChartType.COLUMN );

        return chart;
    }

    public static Chart createChart( char uniqueCharacter, List<Indicator> indicators, List<Period> periods,
        List<OrganisationUnit> units )
    {
        Chart chart = createChart( uniqueCharacter );

        chart.addAllDataDimensionItems( indicators );
        chart.setPeriods( periods );
        chart.setOrganisationUnits( units );
        chart.setDimensions( DimensionalObject.DATA_X_DIM_ID, DimensionalObject.PERIOD_DIM_ID,
            DimensionalObject.ORGUNIT_DIM_ID );

        return chart;
    }

    public static User createUser( char uniqueCharacter )
    {
        UserCredentials credentials = new UserCredentials();
        User user = new User();
        user.setUid( BASE_USER_UID + uniqueCharacter );

        credentials.setUserInfo( user );
        user.setUserCredentials( credentials );

        credentials.setUsername( "username" + uniqueCharacter );
        credentials.setPassword( "password" + uniqueCharacter );

        user.setFirstName( "FirstName" + uniqueCharacter );
        user.setSurname( "Surname" + uniqueCharacter );
        user.setEmail( "Email" + uniqueCharacter );
        user.setPhoneNumber( "PhoneNumber" + uniqueCharacter );
        user.setCode( "UserCode" + uniqueCharacter );
        user.setAutoFields();

        return user;
    }

    public static UserCredentials createUserCredentials( char uniqueCharacter, User user )
    {
        UserCredentials credentials = new UserCredentials();
        credentials.setName( "UserCredentials" + uniqueCharacter );
        credentials.setUsername( "Username" + uniqueCharacter );
        credentials.setPassword( "Password" + uniqueCharacter );
        credentials.setUserInfo( user );
        user.setUserCredentials( credentials );

        return credentials;
    }

    public static UserGroup createUserGroup( char uniqueCharacter, Set<User> users )
    {
        UserGroup userGroup = new UserGroup();
        userGroup.setAutoFields();

        userGroup.setUid( BASE_USER_GROUP_UID + uniqueCharacter );
        userGroup.setCode( "UserGroupCode" + uniqueCharacter );
        userGroup.setName( "UserGroup" + uniqueCharacter );
        userGroup.setMembers( users );

        return userGroup;
    }

    public static UserAuthorityGroup createUserAuthorityGroup( char uniqueCharacter )
    {
        UserAuthorityGroup role = new UserAuthorityGroup();
        role.setAutoFields();

        role.setUid( BASE_UID + uniqueCharacter );
        role.setName( "UserAuthorityGroup" + uniqueCharacter );

        return role;
    }

    public static Program createProgram( char uniqueCharacter )
    {
        return createProgram( uniqueCharacter, null, null );
    }

    public static Program createProgram( char uniqueCharacter, Set<ProgramStage> programStages,
        OrganisationUnit unit )
    {
        Set<OrganisationUnit> units = new HashSet<>();

        if ( unit != null )
        {
            units.add( unit );
        }

        return createProgram( uniqueCharacter, programStages, null, units, null );
    }

    public static Program createProgram( char uniqueCharacter, Set<ProgramStage> programStages,
        Set<TrackedEntityAttribute> attributes, Set<OrganisationUnit> organisationUnits, CategoryCombo categoryCombo )
    {
        Program program = new Program();
        program.setAutoFields();

        program.setName( "Program" + uniqueCharacter );
        program.setCode( "ProgramCode" + uniqueCharacter );
        program.setShortName( "ProgramShort" + uniqueCharacter );
        program.setDescription( "Description" + uniqueCharacter );
        program.setEnrollmentDateLabel( "DateOfEnrollmentDescription" );
        program.setIncidentDateLabel( "DateOfIncidentDescription" );
        program.setProgramType( ProgramType.WITH_REGISTRATION );

        if ( programStages != null )
        {
            for ( ProgramStage programStage : programStages )
            {
                programStage.setProgram( program );
                program.getProgramStages().add( programStage );
            }
        }

        if ( attributes != null )
        {
            for ( TrackedEntityAttribute attribute : attributes )
            {
                ProgramTrackedEntityAttribute ptea = new ProgramTrackedEntityAttribute( program, attribute, false, false );
                ptea.setAutoFields();

                program.getProgramAttributes().add( ptea );
            }
        }

        if ( organisationUnits != null )
        {
            program.getOrganisationUnits().addAll( organisationUnits );
        }

        if ( categoryCombo != null )
        {
            program.setCategoryCombo( categoryCombo );
        }
        else if ( categoryService != null )
        {
            program.setCategoryCombo( categoryService.getDefaultCategoryCombo() );
        }

        return program;
    }

    public static ProgramRule createProgramRule( char uniqueCharacter, Program parentProgram )
    {
        ProgramRule programRule = new ProgramRule();
        programRule.setAutoFields();

        programRule.setName( "ProgramRule" + uniqueCharacter );
        programRule.setProgram( parentProgram );
        programRule.setCondition( "true" );

        return programRule;
    }

    public static ProgramRuleAction createProgramRuleAction( char uniqueCharacter )
    {
        ProgramRuleAction programRuleAction = new ProgramRuleAction();
        programRuleAction.setAutoFields();

        programRuleAction.setName( "ProgramRuleAction" + uniqueCharacter );
        programRuleAction.setProgramRuleActionType( ProgramRuleActionType.HIDEFIELD );

        return programRuleAction;
    }

    public static ProgramRuleAction createProgramRuleAction( char uniqueCharacter, ProgramRule parentRule )
    {
        ProgramRuleAction programRuleAction = createProgramRuleAction( uniqueCharacter );
        programRuleAction.setProgramRule( parentRule );

        return programRuleAction;
    }

    public static ProgramRuleVariable createProgramRuleVariable( char uniqueCharacter, Program parentProgram )
    {
        ProgramRuleVariable programRuleVariable = new ProgramRuleVariable();
        programRuleVariable.setAutoFields();

        programRuleVariable.setName( "ProgramRuleVariable" + uniqueCharacter );
        programRuleVariable.setProgram( parentProgram );
        programRuleVariable.setSourceType( ProgramRuleVariableSourceType.DATAELEMENT_CURRENT_EVENT );

        return programRuleVariable;
    }

    public static ProgramStage createProgramStage( char uniqueCharacter, Program program )
    {
        ProgramStage stage = createProgramStage( uniqueCharacter, 0, false );
        stage.setProgram( program );

        return stage;
    }

    public static ProgramStage createProgramStage( char uniqueCharacter, int minDays )
    {
        return createProgramStage( uniqueCharacter, minDays, false );
    }

    public static ProgramStage createProgramStage( char uniqueCharacter, int minDays, boolean repeatable )
    {
        ProgramStage programStage = new ProgramStage();
        programStage.setAutoFields();

        programStage.setName( "ProgramStage" + uniqueCharacter );
        programStage.setDescription( "description" + uniqueCharacter );
        programStage.setMinDaysFromStart( minDays );
        programStage.setRepeatable( repeatable );

        return programStage;
    }

    public static ProgramStage createProgramStage( char uniqueCharacter, Set<DataElement> dataElements )
    {
        ProgramStage programStage = createProgramStage( uniqueCharacter, 0 );

        if ( dataElements != null )
        {
            int sortOrder = 1;

            for ( DataElement dataElement : dataElements )
            {
                ProgramStageDataElement psd = createProgramStageDataElement( programStage, dataElement, sortOrder );
                psd.setAutoFields();

                programStage.getProgramStageDataElements().add( psd );
            }
        }

        return programStage;
    }

    public static ProgramStageDataElement createProgramStageDataElement( ProgramStage programStage, DataElement dataElement, Integer sortOrder )
    {
        ProgramStageDataElement psde = new ProgramStageDataElement( programStage, dataElement, false, sortOrder );
        psde.setAutoFields();

        return psde;
    }

    public static ProgramMessage createProgramMessage( String text, String subject,
        ProgramMessageRecipients recipients, ProgramMessageStatus status, Set<DeliveryChannel> channels )
    {
        ProgramMessage message = new ProgramMessage();
        message.setText( text );
        message.setSubject( subject );
        message.setRecipients( recipients );
        message.setMessageStatus( status );
        message.setDeliveryChannels( channels );

        return message;
    }

    public static ProgramIndicator createProgramIndicator( char uniqueCharacter, Program program, String expression, String filter )
    {
        return createProgramIndicator( uniqueCharacter, AnalyticsType.EVENT, program, expression, filter );
    }

    public static ProgramIndicator createProgramIndicator( char uniqueCharacter, AnalyticsType analyticsType, Program program, String expression, String filter )
    {
        ProgramIndicator indicator = new ProgramIndicator();
        indicator.setAutoFields();
        indicator.setName( "Indicator" + uniqueCharacter );
        indicator.setShortName( "IndicatorShort" + uniqueCharacter );
        indicator.setCode( "IndicatorCode" + uniqueCharacter );
        indicator.setDescription( "IndicatorDescription" + uniqueCharacter );
        indicator.setProgram( program );
        indicator.setExpression( expression );
        indicator.setAnalyticsType( analyticsType );
        indicator.setFilter( filter );

        List<AnalyticsPeriodBoundary> boundaries = new ArrayList<AnalyticsPeriodBoundary>();
        if ( analyticsType == AnalyticsType.EVENT )
        {
            boundaries.add( new AnalyticsPeriodBoundary( AnalyticsPeriodBoundary.EVENT_DATE, AnalyticsPeriodBoundaryType.BEFORE_END_OF_REPORTING_PERIOD, null, 0 ) );
            boundaries.add( new AnalyticsPeriodBoundary( AnalyticsPeriodBoundary.EVENT_DATE, AnalyticsPeriodBoundaryType.AFTER_START_OF_REPORTING_PERIOD, null, 0 ) );
        }
        else if ( analyticsType == AnalyticsType.ENROLLMENT )
        {
            boundaries.add( new AnalyticsPeriodBoundary( AnalyticsPeriodBoundary.ENROLLMENT_DATE, AnalyticsPeriodBoundaryType.BEFORE_END_OF_REPORTING_PERIOD, null, 0 ) );
            boundaries.add( new AnalyticsPeriodBoundary( AnalyticsPeriodBoundary.ENROLLMENT_DATE, AnalyticsPeriodBoundaryType.AFTER_START_OF_REPORTING_PERIOD, null, 0 ) );
        }

        return indicator;
    }

    public static ProgramStageSection createProgramStageSection( char uniqueCharacter, Integer sortOrder )
    {
        ProgramStageSection section = new ProgramStageSection();
        section.setAutoFields();
        section.setName( "ProgramStageSection" + uniqueCharacter );
        section.setSortOrder( sortOrder );

        return section;
    }

    public static TrackedEntityInstanceFilter createTrackedEntityInstanceFilter( char uniqueChar, Program program )
    {
        TrackedEntityInstanceFilter trackedEntityInstanceFilter = new TrackedEntityInstanceFilter();
        trackedEntityInstanceFilter.setAutoFields();
        trackedEntityInstanceFilter.setName( "TrackedEntityType" + uniqueChar );
        trackedEntityInstanceFilter.setDescription( "TrackedEntityType" + uniqueChar + " description" );
        trackedEntityInstanceFilter.setProgram( program );

        return trackedEntityInstanceFilter;
    }

    public static TrackedEntityType createTrackedEntityType( char uniqueChar )
    {
        TrackedEntityType trackedEntityType = new TrackedEntityType();
        trackedEntityType.setAutoFields();
        trackedEntityType.setName( "TrackedEntityType" + uniqueChar );
        trackedEntityType.setDescription( "TrackedEntityType" + uniqueChar + " description" );

        return trackedEntityType;
    }

    public static TrackedEntityInstance createTrackedEntityInstance( char uniqueChar, OrganisationUnit organisationUnit )
    {
        TrackedEntityInstance entityInstance = new TrackedEntityInstance();
        entityInstance.setAutoFields();
        entityInstance.setOrganisationUnit( organisationUnit );

        return entityInstance;
    }

    public static ProgramStageInstance createProgramStageInstance()
    {
        ProgramStageInstance programStageInstance = new ProgramStageInstance();
        return programStageInstance;
    }

    public static TrackedEntityInstance createTrackedEntityInstance( char uniqueChar, OrganisationUnit organisationUnit,
        TrackedEntityAttribute attribute )
    {
        TrackedEntityInstance entityInstance = new TrackedEntityInstance();
        entityInstance.setAutoFields();
        entityInstance.setOrganisationUnit( organisationUnit );

        TrackedEntityAttributeValue attributeValue = new TrackedEntityAttributeValue();
        attributeValue.setAttribute( attribute );
        attributeValue.setEntityInstance( entityInstance );
        attributeValue.setValue( "Attribute" + uniqueChar );
        entityInstance.getTrackedEntityAttributeValues().add( attributeValue );

        return entityInstance;
    }

    public static TrackedEntityAttributeValue createTrackedEntityAttributeValue( char uniqueChar, TrackedEntityInstance entityInstance,
        TrackedEntityAttribute attribute )
    {
        TrackedEntityAttributeValue attributeValue = new TrackedEntityAttributeValue();
        attributeValue.setEntityInstance( entityInstance );
        attributeValue.setAttribute( attribute );
        attributeValue.setValue( "Attribute" + uniqueChar );

        return attributeValue;
    }

    /**
     * @param uniqueChar A unique character to identify the object.
     * @return TrackedEntityAttribute
     */
    public static TrackedEntityAttribute createTrackedEntityAttribute( char uniqueChar )
    {
        TrackedEntityAttribute attribute = new TrackedEntityAttribute();
        attribute.setAutoFields();

        attribute.setName( "Attribute" + uniqueChar );
        attribute.setCode( "AttributeCode" + uniqueChar );
        attribute.setDescription( "Attribute" + uniqueChar );
        attribute.setValueType( ValueType.TEXT );
        attribute.setAggregationType( AggregationType.NONE );

        return attribute;
    }

    public static ProgramTrackedEntityAttribute createProgramTrackedEntityAttribute( char uniqueChar )
    {
        ProgramTrackedEntityAttribute attribute = new ProgramTrackedEntityAttribute();
        attribute.setAutoFields();

        attribute.setName( "Attribute" + uniqueChar );

        return attribute;
    }

    /**
     * @param uniqueChar A unique character to identify the object.
     * @return TrackedEntityAttribute
     */
    public static TrackedEntityAttribute createTrackedEntityAttribute( char uniqueChar, ValueType valueType )
    {
        TrackedEntityAttribute attribute = new TrackedEntityAttribute();
        attribute.setAutoFields();

        attribute.setName( "Attribute" + uniqueChar );
        attribute.setCode( "AttributeCode" + uniqueChar );
        attribute.setDescription( "Attribute" + uniqueChar );
        attribute.setValueType( valueType );
        attribute.setAggregationType( AggregationType.NONE );

        return attribute;
    }

    public static ProgramTrackedEntityAttributeGroup createProgramTrackedEntityAttributeGroup( char uniqueChar, Set<ProgramTrackedEntityAttribute> attributes )
    {
        ProgramTrackedEntityAttributeGroup attributeGroup = new ProgramTrackedEntityAttributeGroup();
        attributeGroup.setAutoFields();

        attributeGroup.setName( "ProgramTrackedEntityAttributeGroup" + uniqueChar );
        attributeGroup.setCode( "ProgramTrackedEntityAttributeGroupCode" + uniqueChar );
        attributeGroup.setDescription( "ProgramTrackedEntityAttributeGroup" + uniqueChar );
        attributes.forEach( attributeGroup::addAttribute );
        attributeGroup.setUniqunessType( UniqunessType.NONE );

        return attributeGroup;
    }

    public static ProgramTrackedEntityAttributeGroup createProgramTrackedEntityAttributeGroup( char uniqueChar )
    {
        ProgramTrackedEntityAttributeGroup attributeGroup = new ProgramTrackedEntityAttributeGroup();
        attributeGroup.setAutoFields();

        attributeGroup.setName( "ProgramTrackedEntityAttributeGroup" + uniqueChar );
        attributeGroup.setDescription( "ProgramTrackedEntityAttributeGroup" + uniqueChar );
        attributeGroup.setUniqunessType( UniqunessType.NONE );

        return attributeGroup;
    }

    /**
     * @param uniqueChar A unique character to identify the object.
     * @return RelationshipType
     */
    public static RelationshipType createRelationshipType( char uniqueChar )
    {
        RelationshipType relationshipType = new RelationshipType();
        relationshipType.setAutoFields();

        relationshipType.setaIsToB( "aIsToB" );
        relationshipType.setbIsToA( "bIsToA" );
        relationshipType.setName( "RelationshipType" + uniqueChar );

        return relationshipType;
    }

    /**
     * @param uniqueChar A unique character to identify the object.
     * @param content The content of the file
     * @return a fileResource object
     */
    public static FileResource createFileResource( char uniqueChar, byte[] content )
    {
        String filename = "filename" + uniqueChar;
        String contentMd5 = Hashing.md5().hashBytes( content ).toString();
        String contentType = MimeTypeUtils.APPLICATION_OCTET_STREAM_VALUE;

        FileResource fileResource = new FileResource( filename, contentType, content.length, contentMd5, FileResourceDomain.DATA_VALUE );
        fileResource.setAssigned( false );
        fileResource.setCreated( new Date() );
        fileResource.setAutoFields();

        return fileResource;
    }

    /**
     * @param uniqueChar A unique character to identify the object.
     * @param content The content of the file
     * @return an externalFileResource object
     */
    public static ExternalFileResource createExternalFileResource( char uniqueChar, byte[] content )
    {
        FileResource fileResource = createFileResource( uniqueChar, content );
        ExternalFileResource externalFileResource = new ExternalFileResource();

        externalFileResource.setFileResource( fileResource );
        fileResource.setAssigned( true );
        externalFileResource.setAccessToken( String.valueOf( uniqueChar ) );
        return externalFileResource;
    }

    /**
     * @param uniqueCharacter A unique character to identify the object.
     * @param sql             A query statement to retreive record/data from database.
     * @return a sqlView instance
     */
    public static SqlView createSqlView( char uniqueCharacter, String sql )
    {
        SqlView sqlView = new SqlView();
        sqlView.setAutoFields();

        sqlView.setName( "SqlView" + uniqueCharacter );
        sqlView.setDescription( "Description" + uniqueCharacter );
        sqlView.setSqlQuery( sql );
        sqlView.setType( SqlViewType.VIEW );
        sqlView.setCacheStrategy( CacheStrategy.RESPECT_SYSTEM_SETTING );

        return sqlView;
    }

    /**
     * @param uniqueCharacter A unique character to identify the object.
     * @param value           The value for constant
     * @return a constant instance
     */
    public static Constant createConstant( char uniqueCharacter, double value )
    {
        Constant constant = new Constant();
        constant.setAutoFields();

        constant.setName( "Constant" + uniqueCharacter );
        constant.setValue( value );

        return constant;
    }

    public static ProgramNotificationTemplate createProgramNotificationTemplate(
        String name, int days, NotificationTrigger trigger, ProgramNotificationRecipient recipient )
    {
        return new ProgramNotificationTemplate(
            name,
            "Subject",
            "Message",
            trigger,
            recipient,
            Sets.newHashSet(),
            days,
            null, null
        );
    }

    public static ValidationNotificationTemplate createValidationNotificationTemplate( String name )
    {
        ValidationNotificationTemplate template = new ValidationNotificationTemplate();
        template.setAutoFields();

        template.setName( name );
        template.setSubjectTemplate( "Subject" );
        template.setMessageTemplate( "Message" );
        template.setNotifyUsersInHierarchyOnly( false );

        return template;
    }

    public static OptionSet createOptionSet( char uniqueCharacter )
    {
        OptionSet optionSet = new OptionSet();
        optionSet.setAutoFields();

        optionSet.setName( "OptionSet" + uniqueCharacter );
        optionSet.setCode( "OptionSetCode" + uniqueCharacter );

        return optionSet;
    }

    public static OptionSet createOptionSet( char uniqueCharacter, Option... options )
    {
        OptionSet optionSet = createOptionSet( uniqueCharacter );

        for ( Option option : options )
        {
            optionSet.getOptions().add( option );
            option.setOptionSet( optionSet );
        }

        return optionSet;
    }

    public static Option createOption( char uniqueCharacter )
    {
        Option option = new Option();
        option.setAutoFields();

        option.setName( "Option" + uniqueCharacter );
        option.setCode( "OptionCode" + uniqueCharacter );

        return option;
    }

    public static void configureHierarchy( OrganisationUnit root, OrganisationUnit lvlOneLeft,
        OrganisationUnit lvlOneRight, OrganisationUnit lvlTwoLeftLeft, OrganisationUnit lvlTwoLeftRight )
    {
        root.getChildren().addAll( Sets.newHashSet( lvlOneLeft, lvlOneRight ) );
        lvlOneLeft.setParent( root );
        lvlOneRight.setParent( root );

        lvlOneLeft.getChildren().addAll( Sets.newHashSet( lvlTwoLeftLeft, lvlTwoLeftRight ) );
        lvlTwoLeftLeft.setParent( lvlOneLeft );
        lvlTwoLeftRight.setParent( lvlOneLeft );
    }

    // -------------------------------------------------------------------------
    // Supportive methods
    // -------------------------------------------------------------------------

    protected <T extends IdentifiableObject> T fromJson( String path, Class<T> klass )
    {
        Assert.notNull( renderService, "RenderService must be injected in test" );

        try
        {
            return renderService.fromJson( new ClassPathResource( path ).getInputStream(), klass );
        }
        catch ( IOException e )
        {
            e.printStackTrace();
        }

        return null;
    }

    /**
     * Injects the externalDir property of LocationManager to
     * user.home/dhis2_test_dir. LocationManager dependency must be retrieved
     * from the context up front.
     *
     * @param locationManager The LocationManager to be injected with the
     *                        external directory.
     */
    public void setExternalTestDir( LocationManager locationManager )
    {
        setDependency( locationManager, "externalDir", EXT_TEST_DIR, String.class );
    }

    /**
     * Attempts to remove the external test directory.
     */
    public void removeExternalTestDir()
    {
        deleteDir( new File( EXT_TEST_DIR ) );
    }

    private boolean deleteDir( File dir )
    {
        if ( dir.isDirectory() )
        {
            String[] children = dir.list();

            if ( children != null )
            {
                for ( String aChildren : children )
                {
                    boolean success = deleteDir( new File( dir, aChildren ) );

                    if ( !success )
                    {
                        return false;
                    }
                }
            }
        }

        return dir.delete();
    }

    // -------------------------------------------------------------------------
    // Allow xpath testing of DXF2
    // -------------------------------------------------------------------------

    protected String xpathTest( String xpathString, String xml )
        throws XPathExpressionException
    {
        InputSource source = new InputSource( new StringReader( xml ) );
        XPathFactory factory = XPathFactory.newInstance();
        XPath xpath = factory.newXPath();
        xpath.setNamespaceContext( new Dxf2NamespaceResolver() );

        return xpath.evaluate( xpathString, source );
    }

    protected class Dxf2NamespaceResolver
        implements NamespaceContext
    {
        @Override
        public String getNamespaceURI( String prefix )
        {
            if ( prefix == null )
            {
                throw new IllegalArgumentException( "No prefix provided!" );
            }
            else
            {
                if ( prefix.equals( "d" ) )
                {
                    return "http://dhis2.org/schema/dxf/2.0";
                }
                else
                {
                    return XMLConstants.NULL_NS_URI;
                }
            }
        }

        @Override
        public String getPrefix( String namespaceURI )
        {
            return null;
        }

        @Override
        public Iterator<?> getPrefixes( String namespaceURI )
        {
            return null;
        }
    }

    /**
     * Creates a user and injects into the security context with username
     * "username". Requires <code>identifiableObjectManager</code> and
     * <code>userService</code> to be injected into the test.
     *
     * @param allAuth whether to grant ALL authority to user.
     * @param auths   authorities to grant to user.
     * @return the user.
     */
    protected User createUserAndInjectSecurityContext( boolean allAuth, String... auths )
    {
        return createUserAndInjectSecurityContext( null, allAuth, auths );
    }

    /**
     * Creates a user and injects into the security context with username
     * "username". Requires <code>identifiableObjectManager</code> and
     * <code>userService</code> to be injected into the test.
     *
     * @param organisationUnits the organisation units of the user.
     * @param allAuth           whether to grant the ALL authority to user.
     * @param auths             authorities to grant to user.
     * @return the user.
     */
    protected User createUserAndInjectSecurityContext( Set<OrganisationUnit> organisationUnits, boolean allAuth, String... auths )
    {
        return createUserAndInjectSecurityContext( organisationUnits, null, allAuth, auths );
    }

    /**
     * Creates a user and injects into the security context with username
     * "username". Requires <code>identifiableObjectManager</code> and
     * <code>userService</code> to be injected into the test.
     *
     * @param organisationUnits         the organisation units of the user.
     * @param dataViewOrganisationUnits user's data view organisation units.
     * @param allAuth                   whether to grant the ALL authority.
     * @param auths                     authorities to grant to user.
     * @return the user.
     */
    protected User createUserAndInjectSecurityContext( Set<OrganisationUnit> organisationUnits,
        Set<OrganisationUnit> dataViewOrganisationUnits, boolean allAuth, String... auths )
    {
        Assert.notNull( userService, "UserService must be injected in test" );

        Set<String> authorities = new HashSet<>();

        if ( allAuth )
        {
            authorities.add( UserAuthorityGroup.AUTHORITY_ALL );
        }

        if ( auths != null )
        {
            authorities.addAll( Lists.newArrayList( auths ) );
        }

        UserAuthorityGroup userAuthorityGroup = new UserAuthorityGroup();
        userAuthorityGroup.setName( "Superuser" );
        userAuthorityGroup.getAuthorities().addAll( authorities );

        userService.addUserAuthorityGroup( userAuthorityGroup );

        User user = createUser( 'A' );

        if ( organisationUnits != null )
        {
            user.setOrganisationUnits( organisationUnits );
        }

        if ( dataViewOrganisationUnits != null )
        {
            user.setDataViewOrganisationUnits( dataViewOrganisationUnits );
        }

        user.getUserCredentials().getUserAuthorityGroups().add( userAuthorityGroup );
        userService.addUser( user );
        user.getUserCredentials().setUserInfo( user );
        userService.addUserCredentials( user.getUserCredentials() );

        Set<GrantedAuthority> grantedAuths = authorities.stream().map( a -> new SimpleGrantedAuthority( a ) ).collect( Collectors.toSet() );

        UserDetails userDetails = new org.springframework.security.core.userdetails.User(
            user.getUserCredentials().getUsername(), user.getUserCredentials().getPassword(), grantedAuths );

        Authentication authentication = new UsernamePasswordAuthenticationToken( userDetails, "", grantedAuths );
        SecurityContextHolder.getContext().setAuthentication( authentication );

        return user;
    }

    protected void saveAndInjectUserSecurityContext( User user )
    {
        userService.addUser( user );
        userService.addUserCredentials( user.getUserCredentials() );

        List<GrantedAuthority> grantedAuthorities = user.getUserCredentials().getAllAuthorities()
            .stream().map( SimpleGrantedAuthority::new ).collect( Collectors.toList() );

        UserDetails userDetails = new org.springframework.security.core.userdetails.User(
            user.getUserCredentials().getUsername(), user.getUserCredentials().getPassword(), grantedAuthorities );

        Authentication authentication = new UsernamePasswordAuthenticationToken( userDetails, "", grantedAuthorities );
        SecurityContextHolder.getContext().setAuthentication( authentication );
    }

    protected User createUser( String username, String... authorities )
    {
        Assert.notNull( userService, "UserService must be injected in test" );

        String password = "district";

        UserAuthorityGroup userAuthorityGroup = new UserAuthorityGroup();
        userAuthorityGroup.setCode( username );
        userAuthorityGroup.setName( username );
        userAuthorityGroup.setDescription( username );
        userAuthorityGroup.setAuthorities( Sets.newHashSet( authorities ) );

        userService.addUserAuthorityGroup( userAuthorityGroup );

        User user = new User();
        user.setCode( username );
        user.setFirstName( username );
        user.setSurname( username );

        userService.addUser( user );

        UserCredentials userCredentials = new UserCredentials();
        userCredentials.setCode( username );
        userCredentials.setUser( user );
        userCredentials.setUserInfo( user );
        userCredentials.setUsername( username );
        userCredentials.getUserAuthorityGroups().add( userAuthorityGroup );

        userService.encodeAndSetPassword( userCredentials, password );
        userService.addUserCredentials( userCredentials );

        user.setUserCredentials( userCredentials );
        userService.updateUser( user );

        return user;
    }

    protected User createAdminUser( String... authorities )
    {
        Assert.notNull( userService, "UserService must be injected in test" );

        String username = "admin";
        String password = "district";

        UserAuthorityGroup userAuthorityGroup = new UserAuthorityGroup();
        userAuthorityGroup.setUid( "yrB6vc5Ip3r" );
        userAuthorityGroup.setCode( "Superuser" );
        userAuthorityGroup.setName( "Superuser" );
        userAuthorityGroup.setDescription( "Superuser" );
        userAuthorityGroup.setAuthorities( Sets.newHashSet( authorities ) );

        userService.addUserAuthorityGroup( userAuthorityGroup );

        User user = new User();
        user.setUid( "M5zQapPyTZI" );
        user.setCode( username );
        user.setFirstName( username );
        user.setSurname( username );

        userService.addUser( user );

        UserCredentials userCredentials = new UserCredentials();
        userCredentials.setUid( "KvMx6c1eoYo" );
        userCredentials.setCode( username );
        userCredentials.setUser( user );
        userCredentials.setUserInfo( user );
        userCredentials.setUsername( username );
        userCredentials.getUserAuthorityGroups().add( userAuthorityGroup );

        userService.encodeAndSetPassword( userCredentials, password );
        userService.addUserCredentials( userCredentials );

        user.setUserCredentials( userCredentials );
        userService.updateUser( user );

        return user;
    }

    protected User createAndInjectAdminUser()
    {
        return createAndInjectAdminUser( "ALL" );
    }

    protected User createAndInjectAdminUser( String... authorities )
    {
        User user = createAdminUser( authorities );

        List<GrantedAuthority> grantedAuthorities = user.getUserCredentials().getAllAuthorities()
            .stream().map( SimpleGrantedAuthority::new ).collect( Collectors.toList() );

        UserDetails userDetails = new org.springframework.security.core.userdetails.User(
            user.getUserCredentials().getUsername(), user.getUserCredentials().getPassword(), grantedAuthorities );

        Authentication authentication = new UsernamePasswordAuthenticationToken( userDetails, "", grantedAuthorities );

        SecurityContext context = SecurityContextHolder.createEmptyContext();
        context.setAuthentication( authentication );
        SecurityContextHolder.setContext( context );

        return user;
    }

    protected void injectSecurityContext( User user )
    {
        List<GrantedAuthority> grantedAuthorities = user.getUserCredentials().getAllAuthorities()
            .stream().map( SimpleGrantedAuthority::new ).collect( Collectors.toList() );

        UserDetails userDetails = new org.springframework.security.core.userdetails.User(
            user.getUserCredentials().getUsername(), user.getUserCredentials().getPassword(), grantedAuthorities );

        Authentication authentication = new UsernamePasswordAuthenticationToken( userDetails, "", grantedAuthorities );

        SecurityContext context = SecurityContextHolder.createEmptyContext();
        context.setAuthentication( authentication );
        SecurityContextHolder.setContext( context );
    }

    protected void clearSecurityContext()
    {
        if ( SecurityContextHolder.getContext() != null )
        {
            SecurityContextHolder.getContext().setAuthentication( null );
        }

        SecurityContextHolder.clearContext();
    }

    protected static String getStackTrace( Throwable t )
    {
        StringWriter sw = new StringWriter();
        PrintWriter pw = new PrintWriter( sw, true );
        t.printStackTrace( pw );
        pw.flush();
        sw.flush();

        return sw.toString();
    }

    protected ProgramDataElementDimensionItem createProgramDataElement( char name )
    {
        Program pr = new Program();

        pr.setUid( "P123456789" + name );

        pr.setCode( "PCode" + name );

        DataElement de = new DataElement( "Name" + name );

        de.setUid( "D123456789" + name );

        de.setCode( "DCode" + name );

        return new ProgramDataElementDimensionItem( pr, de );
    }

    protected void enableDataSharing( User user, IdentifiableObject object, String access )
    {
        object.getUserAccesses().clear();

        UserAccess userAccess = new UserAccess();
        userAccess.setUser( user );
        userAccess.setAccess( access );

        object.getUserAccesses().add( userAccess );
    }
}
<|MERGE_RESOLUTION|>--- conflicted
+++ resolved
@@ -1,2248 +1,2244 @@
-package org.hisp.dhis;
-
-/*
- * Copyright (c) 2004-2018, University of Oslo
- * All rights reserved.
- *
- * Redistribution and use in source and binary forms, with or without
- * modification, are permitted provided that the following conditions are met:
- * Redistributions of source code must retain the above copyright notice, this
- * list of conditions and the following disclaimer.
- *
- * Redistributions in binary form must reproduce the above copyright notice,
- * this list of conditions and the following disclaimer in the documentation
- * and/or other materials provided with the distribution.
- * Neither the name of the HISP project nor the names of its contributors may
- * be used to endorse or promote products derived from this software without
- * specific prior written permission.
- *
- * THIS SOFTWARE IS PROVIDED BY THE COPYRIGHT HOLDERS AND CONTRIBUTORS "AS IS" AND
- * ANY EXPRESS OR IMPLIED WARRANTIES, INCLUDING, BUT NOT LIMITED TO, THE IMPLIED
- * WARRANTIES OF MERCHANTABILITY AND FITNESS FOR A PARTICULAR PURPOSE ARE
- * DISCLAIMED. IN NO EVENT SHALL THE COPYRIGHT OWNER OR CONTRIBUTORS BE LIABLE FOR
- * ANY DIRECT, INDIRECT, INCIDENTAL, SPECIAL, EXEMPLARY, OR CONSEQUENTIAL DAMAGES
- * (INCLUDING, BUT NOT LIMITED TO, PROCUREMENT OF SUBSTITUTE GOODS OR SERVICES;
- * LOSS OF USE, DATA, OR PROFITS; OR BUSINESS INTERRUPTION) HOWEVER CAUSED AND ON
- * ANY THEORY OF LIABILITY, WHETHER IN CONTRACT, STRICT LIABILITY, OR TORT
- * (INCLUDING NEGLIGENCE OR OTHERWISE) ARISING IN ANY WAY OUT OF THE USE OF THIS
- * SOFTWARE, EVEN IF ADVISED OF THE POSSIBILITY OF SUCH DAMAGE.
- */
-
-import com.google.common.collect.Lists;
-import com.google.common.collect.Sets;
-import com.google.common.hash.Hashing;
-import org.apache.commons.logging.Log;
-import org.apache.commons.logging.LogFactory;
-import org.hisp.dhis.analytics.AggregationType;
-import org.hisp.dhis.attribute.Attribute;
-import org.hisp.dhis.attribute.AttributeValue;
-import org.hisp.dhis.category.Category;
-import org.hisp.dhis.category.CategoryCombo;
-import org.hisp.dhis.category.CategoryOption;
-import org.hisp.dhis.category.CategoryOptionCombo;
-import org.hisp.dhis.category.CategoryOptionGroup;
-import org.hisp.dhis.category.CategoryOptionGroupSet;
-import org.hisp.dhis.category.CategoryService;
-import org.hisp.dhis.chart.Chart;
-import org.hisp.dhis.chart.ChartType;
-import org.hisp.dhis.color.Color;
-import org.hisp.dhis.color.ColorSet;
-import org.hisp.dhis.common.CodeGenerator;
-import org.hisp.dhis.common.DataDimensionType;
-import org.hisp.dhis.common.DeliveryChannel;
-import org.hisp.dhis.common.DimensionalObject;
-import org.hisp.dhis.common.IdentifiableObject;
-import org.hisp.dhis.common.ValueType;
-import org.hisp.dhis.common.cache.CacheStrategy;
-import org.hisp.dhis.constant.Constant;
-import org.hisp.dhis.dataelement.DataElement;
-import org.hisp.dhis.dataelement.DataElementDomain;
-import org.hisp.dhis.dataelement.DataElementGroup;
-import org.hisp.dhis.dataelement.DataElementGroupSet;
-import org.hisp.dhis.dataentryform.DataEntryForm;
-import org.hisp.dhis.dataset.DataSet;
-import org.hisp.dhis.datavalue.DataValue;
-import org.hisp.dhis.expression.Expression;
-import org.hisp.dhis.expression.Operator;
-import org.hisp.dhis.external.location.LocationManager;
-import org.hisp.dhis.fileresource.ExternalFileResource;
-import org.hisp.dhis.fileresource.FileResource;
-import org.hisp.dhis.fileresource.FileResourceDomain;
-import org.hisp.dhis.indicator.Indicator;
-import org.hisp.dhis.indicator.IndicatorGroup;
-import org.hisp.dhis.indicator.IndicatorGroupSet;
-import org.hisp.dhis.indicator.IndicatorType;
-import org.hisp.dhis.legend.Legend;
-import org.hisp.dhis.legend.LegendSet;
-import org.hisp.dhis.option.Option;
-import org.hisp.dhis.option.OptionSet;
-import org.hisp.dhis.organisationunit.OrganisationUnit;
-import org.hisp.dhis.organisationunit.OrganisationUnitGroup;
-import org.hisp.dhis.organisationunit.OrganisationUnitGroupSet;
-import org.hisp.dhis.organisationunit.OrganisationUnitLevel;
-import org.hisp.dhis.period.MonthlyPeriodType;
-import org.hisp.dhis.period.Period;
-import org.hisp.dhis.period.PeriodType;
-import org.hisp.dhis.predictor.Predictor;
-<<<<<<< HEAD
-import org.hisp.dhis.predictor.PredictorGroup;
-import org.hisp.dhis.program.*;
-=======
-import org.hisp.dhis.program.AnalyticsPeriodBoundary;
-import org.hisp.dhis.program.AnalyticsPeriodBoundaryType;
->>>>>>> 2b5ef99f
-import org.hisp.dhis.program.AnalyticsType;
-import org.hisp.dhis.program.Program;
-import org.hisp.dhis.program.ProgramDataElementDimensionItem;
-import org.hisp.dhis.program.ProgramIndicator;
-import org.hisp.dhis.program.ProgramStage;
-import org.hisp.dhis.program.ProgramStageDataElement;
-import org.hisp.dhis.program.ProgramStageInstance;
-import org.hisp.dhis.program.ProgramStageSection;
-import org.hisp.dhis.program.ProgramTrackedEntityAttribute;
-import org.hisp.dhis.program.ProgramTrackedEntityAttributeGroup;
-import org.hisp.dhis.program.ProgramType;
-import org.hisp.dhis.program.UniqunessType;
-import org.hisp.dhis.program.message.ProgramMessage;
-import org.hisp.dhis.program.message.ProgramMessageRecipients;
-import org.hisp.dhis.program.message.ProgramMessageStatus;
-import org.hisp.dhis.program.notification.NotificationTrigger;
-import org.hisp.dhis.program.notification.ProgramNotificationRecipient;
-import org.hisp.dhis.program.notification.ProgramNotificationTemplate;
-import org.hisp.dhis.programrule.ProgramRule;
-import org.hisp.dhis.programrule.ProgramRuleAction;
-import org.hisp.dhis.programrule.ProgramRuleActionType;
-import org.hisp.dhis.programrule.ProgramRuleVariable;
-import org.hisp.dhis.programrule.ProgramRuleVariableSourceType;
-import org.hisp.dhis.relationship.RelationshipType;
-import org.hisp.dhis.render.RenderService;
-import org.hisp.dhis.sqlview.SqlView;
-import org.hisp.dhis.sqlview.SqlViewType;
-import org.hisp.dhis.trackedentity.TrackedEntityAttribute;
-import org.hisp.dhis.trackedentity.TrackedEntityInstance;
-import org.hisp.dhis.trackedentity.TrackedEntityType;
-import org.hisp.dhis.trackedentityattributevalue.TrackedEntityAttributeValue;
-import org.hisp.dhis.trackedentityfilter.TrackedEntityInstanceFilter;
-import org.hisp.dhis.user.User;
-import org.hisp.dhis.user.UserAccess;
-import org.hisp.dhis.user.UserAuthorityGroup;
-import org.hisp.dhis.user.UserCredentials;
-import org.hisp.dhis.user.UserGroup;
-import org.hisp.dhis.user.UserService;
-import org.hisp.dhis.validation.ValidationRule;
-import org.hisp.dhis.validation.ValidationRuleGroup;
-import org.hisp.dhis.validation.notification.ValidationNotificationTemplate;
-import org.joda.time.DateTime;
-import org.springframework.aop.framework.Advised;
-import org.springframework.aop.support.AopUtils;
-import org.springframework.beans.factory.annotation.Autowired;
-import org.springframework.core.io.ClassPathResource;
-import org.springframework.security.authentication.UsernamePasswordAuthenticationToken;
-import org.springframework.security.core.Authentication;
-import org.springframework.security.core.GrantedAuthority;
-import org.springframework.security.core.authority.SimpleGrantedAuthority;
-import org.springframework.security.core.context.SecurityContext;
-import org.springframework.security.core.context.SecurityContextHolder;
-import org.springframework.security.core.userdetails.UserDetails;
-import org.springframework.util.Assert;
-import org.springframework.util.MimeTypeUtils;
-import org.xml.sax.InputSource;
-
-import javax.annotation.PostConstruct;
-import javax.xml.XMLConstants;
-import javax.xml.namespace.NamespaceContext;
-import javax.xml.xpath.XPath;
-import javax.xml.xpath.XPathExpressionException;
-import javax.xml.xpath.XPathFactory;
-import java.io.File;
-import java.io.IOException;
-import java.io.PrintWriter;
-import java.io.StringReader;
-import java.io.StringWriter;
-import java.lang.reflect.Method;
-import java.util.ArrayList;
-import java.util.Collection;
-import java.util.Collections;
-import java.util.Date;
-import java.util.HashSet;
-import java.util.Iterator;
-import java.util.List;
-import java.util.Set;
-import java.util.stream.Collectors;
-
-/**
- * @author Lars Helge Overland
- */
-public abstract class DhisConvenienceTest
-{
-    protected static final Log log = LogFactory.getLog( DhisConvenienceTest.class );
-
-    protected static final String BASE_UID = "abcdefghij";
-    protected static final String BASE_IN_UID = "inabcdefgh";
-    protected static final String BASE_DE_UID = "deabcdefgh";
-    protected static final String BASE_DS_UID = "dsabcdefgh";
-    protected static final String BASE_OU_UID = "ouabcdefgh";
-    protected static final String BASE_COC_UID = "cuabcdefgh";
-    protected static final String BASE_USER_UID = "userabcdef";
-    protected static final String BASE_USER_GROUP_UID = "ugabcdefgh";
-
-    private static final String EXT_TEST_DIR = System.getProperty( "user.home" ) + File.separator + "dhis2_test_dir";
-
-    private static Date date;
-
-    protected static final double DELTA = 0.01;
-
-    // -------------------------------------------------------------------------
-    // Service references
-    // -------------------------------------------------------------------------
-
-    protected UserService userService;
-
-    protected RenderService renderService;
-
-    @Autowired( required = false )
-    protected CategoryService _categoryService;
-
-    protected static CategoryService categoryService;
-
-    @PostConstruct
-    protected void initStaticServices()
-    {
-        categoryService = _categoryService;
-    }
-
-    static
-    {
-        DateTime dateTime = new DateTime( 1970, 1, 1, 0, 0 );
-        date = dateTime.toDate();
-    }
-
-    // -------------------------------------------------------------------------
-    // Convenience methods
-    // -------------------------------------------------------------------------
-
-    /**
-     * Creates a date.
-     *
-     * @param year  the year.
-     * @param month the month.
-     * @param day   the day of month.
-     * @return a date.
-     */
-    public static Date getDate( int year, int month, int day )
-    {
-        DateTime dateTime = new DateTime( year, month, day, 0, 0 );
-        return dateTime.toDate();
-    }
-
-    /**
-     * Creates a date.
-     *
-     * @param s a string representation of a date
-     * @return a date.
-     */
-    public static Date getDate( String s )
-    {
-        DateTime dateTime = new DateTime( s );
-        return dateTime.toDate();
-    }
-
-    /**
-     * Creates a date.
-     *
-     * @param day the day of the year.
-     * @return a date.
-     */
-    public Date getDay( int day )
-    {
-        DateTime dataTime = DateTime.now();
-        dataTime = dataTime.withTimeAtStartOfDay();
-        dataTime = dataTime.withDayOfYear( day );
-
-        return dataTime.toDate();
-    }
-
-    /**
-     * Compares two collections for equality. This method does not check for the
-     * implementation type of the collection in contrast to the native equals
-     * method. This is useful for black-box testing where one will not know the
-     * implementation type of the returned collection for a method.
-     *
-     * @param actual    the actual collection to check.
-     * @param reference the reference objects to check against.
-     * @return true if the collections are equal, false otherwise.
-     */
-    public static boolean equals( Collection<?> actual, Object... reference )
-    {
-        final Collection<Object> collection = new HashSet<>();
-
-        Collections.addAll( collection, reference );
-
-        if ( actual == collection )
-        {
-            return true;
-        }
-
-        if ( actual == null )
-        {
-            return false;
-        }
-
-        if ( actual.size() != collection.size() )
-        {
-            log.warn( "Actual collection has different size compared to reference collection: " + actual.size() + " / "
-                + collection.size() );
-            return false;
-        }
-
-        for ( Object object : actual )
-        {
-            if ( !collection.contains( object ) )
-            {
-                log.warn( "Object in actual collection not part of reference collection: " + object );
-                return false;
-            }
-        }
-
-        for ( Object object : collection )
-        {
-            if ( !actual.contains( object ) )
-            {
-                log.warn( "Object in reference collection not part of actual collection: " + object );
-                return false;
-            }
-        }
-
-        return true;
-    }
-
-    public static String message( Object expected )
-    {
-        return "Expected was: " + ((expected != null) ? "[" + expected.toString() + "]" : "[null]");
-    }
-
-    public static String message( Object expected, Object actual )
-    {
-        return message( expected ) + " Actual was: " + ((actual != null) ? "[" + actual.toString() + "]" : "[null]");
-    }
-
-    // -------------------------------------------------------------------------
-    // Dependency injection methods
-    // -------------------------------------------------------------------------
-
-    /**
-     * Sets a dependency on the target service. This method can be used to set
-     * mock implementations of dependencies on services for testing purposes.
-     * The advantage of using this method over setting the services directly is
-     * that the test can still be executed against the interface type of the
-     * service; making the test unaware of the implementation and thus
-     * re-usable. A weakness is that the field name of the dependency must be
-     * assumed.
-     *
-     * @param targetService the target service.
-     * @param fieldName     the name of the dependency field in the target service.
-     * @param dependency    the dependency.
-     */
-    protected void setDependency( Object targetService, String fieldName, Object dependency )
-    {
-        Class<?> clazz = dependency.getClass().getInterfaces()[0];
-
-        setDependency( targetService, fieldName, dependency, clazz );
-    }
-
-    /**
-     * Sets a dependency on the target service. This method can be used to set
-     * mock implementations of dependencies on services for testing purposes.
-     * The advantage of using this method over setting the services directly is
-     * that the test can still be executed against the interface type of the
-     * service; making the test unaware of the implementation and thus
-     * re-usable. A weakness is that the field name of the dependency must be
-     * assumed.
-     *
-     * @param targetService the target service.
-     * @param fieldName     the name of the dependency field in the target service.
-     * @param dependency    the dependency.
-     * @param clazz         the interface type of the dependency.
-     */
-    protected void setDependency( Object targetService, String fieldName, Object dependency, Class<?> clazz )
-    {
-        try
-        {
-            targetService = getRealObject( targetService );
-
-            String setMethodName = "set" + fieldName.substring( 0, 1 ).toUpperCase()
-                + fieldName.substring( 1, fieldName.length() );
-
-            Class<?>[] argumentClass = new Class<?>[]{ clazz };
-
-            Method method = targetService.getClass().getMethod( setMethodName, argumentClass );
-
-            method.invoke( targetService, dependency );
-        }
-        catch ( Exception ex )
-        {
-            throw new RuntimeException( "Failed to set dependency '" + fieldName + "' on service: " + getStackTrace( ex ), ex );
-        }
-    }
-
-    /**
-     * If the given class is advised by Spring AOP it will return the target
-     * class, i.e. the advised class. If not the given class is returned
-     * unchanged.
-     *
-     * @param object the object.
-     */
-    @SuppressWarnings( "unchecked" )
-    private <T> T getRealObject( T object )
-        throws Exception
-    {
-        if ( AopUtils.isAopProxy( object ) )
-        {
-            return (T) ((Advised) object).getTargetSource().getTarget();
-        }
-
-        return object;
-    }
-
-    // -------------------------------------------------------------------------
-    // Create object methods
-    // -------------------------------------------------------------------------
-
-    /**
-     * @param uniqueCharacter A unique character to identify the object.
-     */
-    public static DataElement createDataElement( char uniqueCharacter )
-    {
-        return createDataElement( uniqueCharacter, null );
-    }
-
-    /**
-     * @param uniqueCharacter A unique character to identify the object.
-     * @param categoryCombo   The category combo.
-     */
-    public static DataElement createDataElement( char uniqueCharacter, CategoryCombo categoryCombo )
-    {
-        DataElement dataElement = new DataElement();
-        dataElement.setAutoFields();
-
-        dataElement.setUid( BASE_DE_UID + uniqueCharacter );
-        dataElement.setName( "DataElement" + uniqueCharacter );
-        dataElement.setShortName( "DataElementShort" + uniqueCharacter );
-        dataElement.setCode( "DataElementCode" + uniqueCharacter );
-        dataElement.setDescription( "DataElementDescription" + uniqueCharacter );
-        dataElement.setValueType( ValueType.INTEGER );
-        dataElement.setDomainType( DataElementDomain.AGGREGATE );
-        dataElement.setAggregationType( AggregationType.SUM );
-
-        if ( categoryCombo != null )
-        {
-            dataElement.setDataElementCategoryCombo( categoryCombo );
-        }
-        else if ( categoryService != null )
-        {
-            dataElement.setDataElementCategoryCombo( categoryService.getDefaultCategoryCombo() );
-        }
-
-        return dataElement;
-    }
-
-    /**
-     * @param uniqueCharacter A unique character to identify the object.
-     * @param valueType       The value type.
-     * @param aggregationType The aggregation type.
-     */
-    public static DataElement createDataElement( char uniqueCharacter, ValueType valueType, AggregationType aggregationType )
-    {
-        DataElement dataElement = createDataElement( uniqueCharacter );
-        dataElement.setValueType( valueType );
-        dataElement.setAggregationType( aggregationType );
-
-        return dataElement;
-    }
-
-    /**
-     * @param uniqueCharacter A unique character to identify the object.
-     * @param valueType       The value type.
-     * @param aggregationType The aggregation type.
-     * @param domainType      The domain type.
-     */
-    public static DataElement createDataElement( char uniqueCharacter, ValueType valueType, AggregationType aggregationType, DataElementDomain domainType )
-    {
-        DataElement dataElement = createDataElement( uniqueCharacter );
-        dataElement.setValueType( valueType );
-        dataElement.setAggregationType( aggregationType );
-        dataElement.setDomainType( domainType );
-
-        return dataElement;
-    }
-
-    /**
-     * @param categoryComboUniqueIdentifier A unique character to identify the
-     *                                      category option combo.
-     * @param categories                    the categories
-     *                                      category options.
-     * @return CategoryOptionCombo
-     */
-    public static CategoryCombo createCategoryCombo( char categoryComboUniqueIdentifier, Category... categories )
-    {
-        CategoryCombo categoryCombo = new CategoryCombo( "CategoryCombo" + categoryComboUniqueIdentifier, DataDimensionType.DISAGGREGATION );
-        categoryCombo.setAutoFields();
-
-        for ( Category category : categories )
-        {
-            categoryCombo.getCategories().add( category );
-        }
-
-        return categoryCombo;
-    }
-
-    /**
-     * @param categoryComboUniqueIdentifier   A unique character to identify the
-     *                                        category combo.
-     * @param categoryOptionUniqueIdentifiers Unique characters to identify the
-     *                                        category options.
-     * @return CategoryOptionCombo
-     */
-    public static CategoryOptionCombo createCategoryOptionCombo( char categoryComboUniqueIdentifier,
-        char... categoryOptionUniqueIdentifiers )
-    {
-        CategoryOptionCombo categoryOptionCombo = new CategoryOptionCombo();
-        categoryOptionCombo.setAutoFields();
-
-        categoryOptionCombo.setCategoryCombo( new CategoryCombo( "CategoryCombo"
-            + categoryComboUniqueIdentifier, DataDimensionType.DISAGGREGATION ) );
-
-        for ( char identifier : categoryOptionUniqueIdentifiers )
-        {
-            categoryOptionCombo.getCategoryOptions()
-                .add( new CategoryOption( "CategoryOption" + identifier ) );
-        }
-
-        return categoryOptionCombo;
-    }
-
-    /**
-     * @param categoryComboUniqueIdentifier A unique character to identify the
-     *                                      category option combo.
-     * @param dataElementCategoryCombo      The associated category combination.
-     * @param categoryOptions               the category options.
-     * @return CategoryOptionCombo
-     */
-    public static CategoryOptionCombo createCategoryOptionCombo( char categoryComboUniqueIdentifier,
-        CategoryCombo dataElementCategoryCombo,
-        CategoryOption... categoryOptions )
-    {
-        CategoryOptionCombo categoryOptionCombo = new CategoryOptionCombo();
-        categoryOptionCombo.setAutoFields();
-
-        categoryOptionCombo.setCategoryCombo( dataElementCategoryCombo );
-
-        for ( CategoryOption categoryOption : categoryOptions )
-        {
-            categoryOptionCombo.getCategoryOptions().add( categoryOption );
-
-            categoryOption.getCategoryOptionCombos().add( categoryOptionCombo );
-        }
-
-        return categoryOptionCombo;
-    }
-
-    /**
-     * @param categoryCombo   the category combo.
-     * @param categoryOptions the category options.
-     * @return CategoryOptionCombo
-     */
-    public static CategoryOptionCombo createCategoryOptionCombo( CategoryCombo categoryCombo,
-        CategoryOption... categoryOptions )
-    {
-        CategoryOptionCombo categoryOptionCombo = new CategoryOptionCombo();
-        categoryOptionCombo.setAutoFields();
-
-        categoryOptionCombo.setCategoryCombo( categoryCombo );
-
-        for ( CategoryOption categoryOption : categoryOptions )
-        {
-            categoryOptionCombo.getCategoryOptions().add( categoryOption );
-            categoryOption.getCategoryOptionCombos().add( categoryOptionCombo );
-        }
-
-        return categoryOptionCombo;
-    }
-
-    public static CategoryOptionCombo createCategoryOptionCombo( char uniqueCharacter )
-    {
-        CategoryOptionCombo coc = new CategoryOptionCombo();
-        coc.setAutoFields();
-
-        coc.setUid( BASE_COC_UID + uniqueCharacter );
-        coc.setName( "CategoryOptionCombo" + uniqueCharacter );
-        coc.setName( "CategoryOptionComboCode" + uniqueCharacter );
-
-        return coc;
-    }
-
-    /**
-     * @param categoryUniqueIdentifier A unique character to identify the
-     *                                 category.
-     * @param categoryOptions          the category options.
-     * @return Category
-     */
-    public static Category createCategory( char categoryUniqueIdentifier,
-        CategoryOption... categoryOptions )
-    {
-        Category category = new Category( "Category" + categoryUniqueIdentifier, DataDimensionType.DISAGGREGATION );
-        category.setAutoFields();
-
-        for ( CategoryOption categoryOption : categoryOptions )
-        {
-            category.addCategoryOption( categoryOption );
-        }
-
-        return category;
-    }
-
-    public static CategoryOption createCategoryOption( char uniqueIdentifier )
-    {
-        CategoryOption categoryOption = new CategoryOption( "CategoryOption" + uniqueIdentifier );
-        categoryOption.setAutoFields();
-
-        return categoryOption;
-    }
-
-    /**
-     * @param uniqueIdentifier A unique character to identify the
-     *                         category option group.
-     * @param categoryOptions  the category options.
-     * @return CategoryOptionGroup
-     */
-    public static CategoryOptionGroup createCategoryOptionGroup( char uniqueIdentifier,
-        CategoryOption... categoryOptions )
-    {
-        CategoryOptionGroup categoryOptionGroup = new CategoryOptionGroup( "CategoryOptionGroup" + uniqueIdentifier );
-        categoryOptionGroup.setShortName( "ShortName" + uniqueIdentifier );
-        categoryOptionGroup.setAutoFields();
-
-        categoryOptionGroup.setMembers( new HashSet<>() );
-
-        for ( CategoryOption categoryOption : categoryOptions )
-        {
-            categoryOptionGroup.addCategoryOption( categoryOption );
-        }
-
-        return categoryOptionGroup;
-    }
-
-    /**
-     * @param categoryGroupSetUniqueIdentifier A unique character to identify the
-     *                                         category option group set.
-     * @param categoryOptionGroups             the category option groups.
-     * @return CategoryOptionGroupSet
-     */
-    public static CategoryOptionGroupSet createCategoryOptionGroupSet( char categoryGroupSetUniqueIdentifier,
-        CategoryOptionGroup... categoryOptionGroups )
-    {
-        CategoryOptionGroupSet categoryOptionGroupSet = new CategoryOptionGroupSet( "CategoryOptionGroupSet" + categoryGroupSetUniqueIdentifier );
-        categoryOptionGroupSet.setAutoFields();
-
-        for ( CategoryOptionGroup categoryOptionGroup : categoryOptionGroups )
-        {
-            categoryOptionGroupSet.addCategoryOptionGroup( categoryOptionGroup );
-        }
-
-        return categoryOptionGroupSet;
-    }
-
-    /**
-     * @param uniqueCharacter A unique character to identify the object.
-     */
-    public static Attribute createAttribute( char uniqueCharacter )
-    {
-        Attribute attribute = new Attribute( "Attribute" + uniqueCharacter, ValueType.TEXT );
-        attribute.setAutoFields();
-
-        return attribute;
-    }
-
-    public static AttributeValue createAttributeValue( Attribute attribute, String value )
-    {
-        AttributeValue attributeValue = new AttributeValue( value, attribute );
-        attributeValue.setAutoFields();
-
-        return attributeValue;
-    }
-
-    /**
-     * @param uniqueCharacter A unique character to identify the object.
-     */
-    public static DataElementGroup createDataElementGroup( char uniqueCharacter )
-    {
-        DataElementGroup group = new DataElementGroup();
-        group.setAutoFields();
-
-        group.setUid( BASE_UID + uniqueCharacter );
-        group.setName( "DataElementGroup" + uniqueCharacter );
-        group.setShortName( "DataElementGroup" + uniqueCharacter );
-        group.setCode( "DataElementCode" + uniqueCharacter );
-
-        return group;
-    }
-
-    /**
-     * @param uniqueCharacter A unique character to identify the object.
-     */
-    public static DataElementGroupSet createDataElementGroupSet( char uniqueCharacter )
-    {
-        DataElementGroupSet groupSet = new DataElementGroupSet();
-        groupSet.setAutoFields();
-
-        groupSet.setUid( BASE_UID + uniqueCharacter );
-        groupSet.setName( "DataElementGroupSet" + uniqueCharacter );
-
-        return groupSet;
-    }
-
-    /**
-     * @param uniqueCharacter A unique character to identify the object.
-     */
-    public static IndicatorType createIndicatorType( char uniqueCharacter )
-    {
-        IndicatorType type = new IndicatorType();
-        type.setAutoFields();
-
-        type.setName( "IndicatorType" + uniqueCharacter );
-        type.setFactor( 100 );
-
-        return type;
-    }
-
-    /**
-     * @param uniqueCharacter A unique character to identify the object.
-     * @param type            The type.
-     */
-    public static Indicator createIndicator( char uniqueCharacter, IndicatorType type )
-    {
-        Indicator indicator = new Indicator();
-        indicator.setAutoFields();
-
-        indicator.setUid( BASE_IN_UID + uniqueCharacter );
-        indicator.setName( "Indicator" + uniqueCharacter );
-        indicator.setShortName( "IndicatorShort" + uniqueCharacter );
-        indicator.setCode( "IndicatorCode" + uniqueCharacter );
-        indicator.setDescription( "IndicatorDescription" + uniqueCharacter );
-        indicator.setAnnualized( false );
-        indicator.setIndicatorType( type );
-        indicator.setNumerator( "Numerator" );
-        indicator.setNumeratorDescription( "NumeratorDescription" );
-        indicator.setDenominator( "Denominator" );
-        indicator.setDenominatorDescription( "DenominatorDescription" );
-
-        return indicator;
-    }
-
-    /**
-     * @param uniqueCharacter A unique character to identify the object.
-     */
-    public static IndicatorGroup createIndicatorGroup( char uniqueCharacter )
-    {
-        IndicatorGroup group = new IndicatorGroup();
-        group.setAutoFields();
-
-        group.setUid( BASE_UID + uniqueCharacter );
-        group.setName( "IndicatorGroup" + uniqueCharacter );
-
-        return group;
-    }
-
-    /**
-     * @param uniqueCharacter A unique character to identify the object.
-     */
-    public static IndicatorGroupSet createIndicatorGroupSet( char uniqueCharacter )
-    {
-        IndicatorGroupSet groupSet = new IndicatorGroupSet();
-        groupSet.setAutoFields();
-
-        groupSet.setUid( BASE_UID + uniqueCharacter );
-        groupSet.setName( "IndicatorGroupSet" + uniqueCharacter );
-
-        return groupSet;
-    }
-
-    /**
-     * @param uniqueCharacter A unique character to identify the object.
-     */
-    public static DataSet createDataSet( char uniqueCharacter )
-    {
-        DataSet dataSet = createDataSet( uniqueCharacter, null );
-        dataSet.setPeriodType( new MonthlyPeriodType() );
-
-        return dataSet;
-    }
-
-    /**
-     * @param uniqueCharacter A unique character to identify the object.
-     * @param periodType      The period type.
-     */
-    public static DataSet createDataSet( char uniqueCharacter, PeriodType periodType )
-    {
-        return createDataSet( uniqueCharacter, periodType, null );
-    }
-
-    /**
-     * @param uniqueCharacter A unique character to identify the object.
-     * @param periodType      The period type.
-     * @param categoryCombo   The category combo.
-     */
-    public static DataSet createDataSet( char uniqueCharacter, PeriodType periodType, CategoryCombo categoryCombo )
-    {
-        DataSet dataSet = new DataSet();
-        dataSet.setAutoFields();
-
-        dataSet.setUid( BASE_DS_UID + uniqueCharacter );
-        dataSet.setName( "DataSet" + uniqueCharacter );
-        dataSet.setShortName( "DataSetShort" + uniqueCharacter );
-        dataSet.setCode( "DataSetCode" + uniqueCharacter );
-        dataSet.setPeriodType( periodType );
-
-        if ( categoryCombo != null )
-        {
-            dataSet.setCategoryCombo( categoryCombo );
-        }
-        else if ( categoryService != null )
-        {
-            dataSet.setCategoryCombo( categoryService.getDefaultCategoryCombo() );
-        }
-
-        return dataSet;
-    }
-
-    /**
-     * @param uniqueCharacter A unique character to identify the object.
-     */
-    public static DataEntryForm createDataEntryForm( char uniqueCharacter )
-    {
-        return new DataEntryForm( "DataEntryForm" + uniqueCharacter, "<p></p>" );
-    }
-
-    /**
-     * @param uniqueCharacter A unique character to identify the object.
-     * @param html            the form HTML content.
-     */
-    public static DataEntryForm createDataEntryForm( char uniqueCharacter, String html )
-    {
-        return new DataEntryForm( "DataEntryForm" + uniqueCharacter, html );
-    }
-
-    /**
-     * @param uniqueCharacter A unique character to identify the object.
-     */
-    public static OrganisationUnit createOrganisationUnit( char uniqueCharacter )
-    {
-        OrganisationUnit unit = new OrganisationUnit();
-        unit.setAutoFields();
-
-        unit.setUid( BASE_OU_UID + uniqueCharacter );
-        unit.setName( "OrganisationUnit" + uniqueCharacter );
-        unit.setShortName( "OrganisationUnitShort" + uniqueCharacter );
-        unit.setCode( "OrganisationUnitCode" + uniqueCharacter );
-        unit.setOpeningDate( date );
-        unit.setComment( "Comment" + uniqueCharacter );
-
-        return unit;
-    }
-
-    /**
-     * @param uniqueCharacter A unique character to identify the object.
-     * @param parent          The parent.
-     */
-    public static OrganisationUnit createOrganisationUnit( char uniqueCharacter, OrganisationUnit parent )
-    {
-        OrganisationUnit unit = createOrganisationUnit( uniqueCharacter );
-
-        unit.setParent( parent );
-        parent.getChildren().add( unit );
-
-        return unit;
-    }
-
-    /**
-     * @param name The name, short name and code of the organisation unit.
-     */
-    public static OrganisationUnit createOrganisationUnit( String name )
-    {
-        OrganisationUnit unit = new OrganisationUnit();
-        unit.setAutoFields();
-
-        unit.setUid( CodeGenerator.generateUid() );
-        unit.setName( name );
-        unit.setShortName( name );
-        unit.setCode( name );
-        unit.setOpeningDate( date );
-        unit.setComment( "Comment " + name );
-
-        return unit;
-    }
-
-    /**
-     * @param name   The name, short name and code of the organisation unit.
-     * @param parent The parent.
-     */
-    public static OrganisationUnit createOrganisationUnit( String name, OrganisationUnit parent )
-    {
-        OrganisationUnit unit = createOrganisationUnit( name );
-
-        unit.setParent( parent );
-        parent.getChildren().add( unit );
-
-        return unit;
-    }
-
-    /**
-     * @param uniqueCharacter A unique character to identify the object.
-     */
-    public static OrganisationUnitGroup createOrganisationUnitGroup( char uniqueCharacter )
-    {
-        OrganisationUnitGroup group = new OrganisationUnitGroup();
-        group.setAutoFields();
-
-        group.setUid( BASE_UID + uniqueCharacter );
-        group.setName( "OrganisationUnitGroup" + uniqueCharacter );
-        group.setShortName( "OrganisationUnitGroupShort" + uniqueCharacter );
-        group.setCode( "OrganisationUnitGroupCode" + uniqueCharacter );
-
-        return group;
-    }
-
-    /**
-     * @param uniqueCharacter A unique character to identify the object.
-     */
-    public static OrganisationUnitGroupSet createOrganisationUnitGroupSet( char uniqueCharacter )
-    {
-        OrganisationUnitGroupSet groupSet = new OrganisationUnitGroupSet();
-        groupSet.setAutoFields();
-
-        groupSet.setName( "OrganisationUnitGroupSet" + uniqueCharacter );
-        groupSet.setDescription( "Description" + uniqueCharacter );
-        groupSet.setCompulsory( true );
-
-        return groupSet;
-    }
-
-    /**
-     * @param type      The PeriodType.
-     * @param startDate The start date.
-     */
-    public static Period createPeriod( PeriodType type, Date startDate )
-    {
-        Period period = new Period();
-        period.setAutoFields();
-
-        period.setPeriodType( type );
-        period.setStartDate( startDate );
-
-        return period;
-    }
-
-    /**
-     * @param type      The PeriodType.
-     * @param startDate The start date.
-     * @param endDate   The end date.
-     */
-    public static Period createPeriod( PeriodType type, Date startDate, Date endDate )
-    {
-        Period period = new Period();
-        period.setAutoFields();
-
-        period.setPeriodType( type );
-        period.setStartDate( startDate );
-        period.setEndDate( endDate );
-
-        return period;
-    }
-
-    /**
-     * @param isoPeriod the ISO period string.
-     */
-    public static Period createPeriod( String isoPeriod )
-    {
-        return PeriodType.getPeriodFromIsoString( isoPeriod );
-    }
-
-    /**
-     * @param startDate The start date.
-     * @param endDate   The end date.
-     */
-    public static Period createPeriod( Date startDate, Date endDate )
-    {
-        Period period = new Period();
-        period.setAutoFields();
-
-        period.setPeriodType( new MonthlyPeriodType() );
-        period.setStartDate( startDate );
-        period.setEndDate( endDate );
-
-        return period;
-    }
-
-    /**
-     * Uses the given category option combo also as attribute option combo.
-     *
-     * @param dataElement         The data element.
-     * @param period              The period.
-     * @param source              The source.
-     * @param value               The value.
-     * @param categoryOptionCombo The category (and attribute) option combo.
-     */
-    public static DataValue createDataValue( DataElement dataElement, Period period, OrganisationUnit source,
-        String value, CategoryOptionCombo categoryOptionCombo )
-    {
-        DataValue dataValue = new DataValue();
-
-        dataValue.setDataElement( dataElement );
-        dataValue.setPeriod( period );
-        dataValue.setSource( source );
-        dataValue.setCategoryOptionCombo( categoryOptionCombo );
-        dataValue.setAttributeOptionCombo( categoryOptionCombo );
-        dataValue.setValue( value );
-        dataValue.setComment( "Comment" );
-        dataValue.setStoredBy( "StoredBy" );
-
-        return dataValue;
-    }
-
-    /**
-     * @param dataElement          The data element.
-     * @param period               The period.
-     * @param source               The source.
-     * @param value                The value.
-     * @param categoryOptionCombo  The category option combo.
-     * @param attributeOptionCombo The attribute option combo.
-     */
-    public static DataValue createDataValue( DataElement dataElement, Period period, OrganisationUnit source,
-        String value, CategoryOptionCombo categoryOptionCombo, CategoryOptionCombo attributeOptionCombo )
-    {
-        DataValue dataValue = new DataValue();
-
-        dataValue.setDataElement( dataElement );
-        dataValue.setPeriod( period );
-        dataValue.setSource( source );
-        dataValue.setCategoryOptionCombo( categoryOptionCombo );
-        dataValue.setAttributeOptionCombo( attributeOptionCombo );
-        dataValue.setValue( value );
-        dataValue.setComment( "Comment" );
-        dataValue.setStoredBy( "StoredBy" );
-
-        return dataValue;
-    }
-
-    /**
-     * @param dataElement          The data element.
-     * @param period               The period.
-     * @param source               The source.
-     * @param categoryOptionCombo  The category option combo.
-     * @param attributeOptionCombo The attribute option combo.
-     * @param value                The value.
-     * @param comment              The comment.
-     * @param storedBy             The stored by.
-     * @param created              The created date.
-     * @param lastupdated          The last updated date.
-     */
-    public static DataValue createDataValue( DataElement dataElement, Period period, OrganisationUnit source,
-        CategoryOptionCombo categoryOptionCombo, CategoryOptionCombo attributeOptionCombo,
-        String value, String comment, String storedBy, Date created, Date lastupdated )
-    {
-        DataValue dataValue = new DataValue();
-
-        dataValue.setDataElement( dataElement );
-        dataValue.setPeriod( period );
-        dataValue.setSource( source );
-        dataValue.setCategoryOptionCombo( categoryOptionCombo );
-        dataValue.setAttributeOptionCombo( attributeOptionCombo );
-        dataValue.setValue( value );
-        dataValue.setComment( "Comment" );
-        dataValue.setStoredBy( "StoredBy" );
-
-        return dataValue;
-    }
-
-    /**
-     * @param uniqueCharacter A unique character to identify the object.
-     * @param operator        The operator.
-     * @param leftSide        The left side expression.
-     * @param rightSide       The right side expression.
-     * @param periodType      The period-type.
-     */
-    public static ValidationRule createValidationRule( String uniqueCharacter, Operator operator, Expression leftSide,
-        Expression rightSide, PeriodType periodType )
-    {
-        return createValidationRule( uniqueCharacter, operator, leftSide, rightSide, periodType, false );
-    }
-
-    /**
-     * @param uniqueCharacter    A unique character to identify the object.
-     * @param operator           The operator.
-     * @param leftSide           The left side expression.
-     * @param rightSide          The right side expression.
-     * @param periodType         The period-type.
-     * @param skipFormValidation Skip when validating forms.
-     */
-    public static ValidationRule createValidationRule( String uniqueCharacter, Operator operator, Expression leftSide,
-        Expression rightSide, PeriodType periodType, boolean skipFormValidation )
-    {
-        Assert.notNull( leftSide, "Left side expression must be specified" );
-        Assert.notNull( rightSide, "Rigth side expression must be specified" );
-
-        ValidationRule validationRule = new ValidationRule();
-        validationRule.setAutoFields();
-
-        validationRule.setName( "ValidationRule" + uniqueCharacter );
-        validationRule.setDescription( "Description" + uniqueCharacter );
-        validationRule.setOperator( operator );
-        validationRule.setLeftSide( leftSide );
-        validationRule.setRightSide( rightSide );
-        validationRule.setPeriodType( periodType );
-        validationRule.setSkipFormValidation( skipFormValidation );
-
-        return validationRule;
-    }
-
-    /**
-     * @param uniqueCharacter A unique character to identify the object.
-     * @param operator        The operator.
-     * @param leftSide        The left side expression.
-     * @param rightSide       The right side expression.
-     * @param periodType      The period-type.
-     */
-    public static ValidationRule createValidationRule( char uniqueCharacter, Operator operator, Expression leftSide,
-        Expression rightSide, PeriodType periodType )
-    {
-        return createValidationRule( Character.toString( uniqueCharacter ), operator, leftSide, rightSide, periodType );
-    }
-
-    /**
-     * @param uniqueCharacter A unique character to identify the object.
-     * @return ValidationRuleGroup
-     */
-    public static ValidationRuleGroup createValidationRuleGroup( char uniqueCharacter )
-    {
-        ValidationRuleGroup group = new ValidationRuleGroup();
-        group.setAutoFields();
-
-        group.setName( "ValidationRuleGroup" + uniqueCharacter );
-        group.setDescription( "Description" + uniqueCharacter );
-
-        return group;
-    }
-
-    /**
-     * @param uniqueCharacter          A unique character to identify the object.
-     * @param expressionString         The expression string.
-     * @param dataElementsInExpression A collection of the data elements
-     *                                 entering into the expression.
-     */
-    public static Expression createExpression2( char uniqueCharacter, String expressionString )
-    {
-        Expression expression = new Expression();
-
-        expression.setExpression( expressionString );
-        expression.setDescription( "Description" + uniqueCharacter );
-
-        return expression;
-    }
-
-    /**
-     * Creates a Predictor
-     *
-     * @param output                the data element where the predictor stores its predictions
-     * @param combo                 the category option combo (or null) under which the predictors are stored
-     * @param uniqueCharacter       A unique character to identify the object.
-     * @param generator             The right side expression.
-     * @param skipTest              The skiptest expression
-     * @param periodType            The period-type.
-     * @param organisationUnitLevel The unit level of organisations to be
-     *                              evaluated by this rule.
-     * @param sequentialSampleCount How many sequential past periods to sample.
-     * @param annualSampleCount     How many years of past periods to sample.
-     * @param sequentialSkipCount   How many periods in the current year to skip
-     */
-    public static Predictor createPredictor( DataElement output, CategoryOptionCombo combo,
-        String uniqueCharacter, Expression generator, Expression skipTest, PeriodType periodType,
-        OrganisationUnitLevel organisationUnitLevel, int sequentialSampleCount,
-        int sequentialSkipCount, int annualSampleCount )
-    {
-        Predictor predictor = new Predictor();
-        Set<OrganisationUnitLevel> orgUnitlevels = Sets.newHashSet( organisationUnitLevel );
-        predictor.setAutoFields();
-
-        predictor.setOutput( output );
-        predictor.setOutputCombo( combo );
-        predictor.setName( "Predictor" + uniqueCharacter );
-        predictor.setDescription( "Description" + uniqueCharacter );
-        predictor.setGenerator( generator );
-        predictor.setSampleSkipTest( skipTest );
-        predictor.setPeriodType( periodType );
-        predictor.setOrganisationUnitLevels( orgUnitlevels );
-        predictor.setSequentialSampleCount( sequentialSampleCount );
-        predictor.setAnnualSampleCount( annualSampleCount );
-        predictor.setSequentialSkipCount( sequentialSkipCount );
-
-        return predictor;
-    }
-
-    /**
-     * Creates a Predictor Group
-     *
-     * @param uniqueCharacter A unique character to identify the object.
-     * @return PredictorGroup
-     */
-    public static PredictorGroup createPredictorGroup( char uniqueCharacter )
-    {
-        PredictorGroup group = new PredictorGroup();
-        group.setAutoFields();
-
-        group.setName( "PredictorGroup" + uniqueCharacter );
-        group.setDescription( "Description" + uniqueCharacter );
-
-        return group;
-    }
-
-
-    public static Legend createLegend( char uniqueCharacter, Double startValue, Double endValue )
-    {
-        Legend legend = new Legend();
-        legend.setAutoFields();
-
-        legend.setName( "Legend" + uniqueCharacter );
-        legend.setStartValue( startValue );
-        legend.setEndValue( endValue );
-        legend.setColor( "Color" + uniqueCharacter );
-
-        return legend;
-    }
-
-    public static LegendSet createLegendSet( char uniqueCharacter )
-    {
-        LegendSet legendSet = new LegendSet();
-        legendSet.setAutoFields();
-
-        legendSet.setName( "LegendSet" + uniqueCharacter );
-
-        return legendSet;
-    }
-
-    public static LegendSet createLegendSet( char uniqueCharacter, Legend... legends )
-    {
-        LegendSet legendSet = createLegendSet( uniqueCharacter );
-
-        for ( Legend legend : legends )
-        {
-            legendSet.getLegends().add( legend );
-            legend.setLegendSet( legendSet );
-        }
-
-        return legendSet;
-    }
-
-    public static ColorSet createColorSet( char uniqueCharacter, String... hexColorCodes )
-    {
-        ColorSet colorSet = new ColorSet();
-        colorSet.setAutoFields();
-        colorSet.setName( "ColorSet" + uniqueCharacter );
-
-        for ( String colorCode : hexColorCodes )
-        {
-            Color color = new Color( colorCode );
-            color.setAutoFields();
-            colorSet.getColors().add( color );
-        }
-
-        return colorSet;
-    }
-
-    public static Chart createChart( char uniqueCharacter )
-    {
-        Chart chart = new Chart();
-        chart.setAutoFields();
-        chart.setName( "Chart" + uniqueCharacter );
-        chart.setDescription( "Description" + uniqueCharacter );
-        chart.setType( ChartType.COLUMN );
-
-        return chart;
-    }
-
-    public static Chart createChart( char uniqueCharacter, List<Indicator> indicators, List<Period> periods,
-        List<OrganisationUnit> units )
-    {
-        Chart chart = createChart( uniqueCharacter );
-
-        chart.addAllDataDimensionItems( indicators );
-        chart.setPeriods( periods );
-        chart.setOrganisationUnits( units );
-        chart.setDimensions( DimensionalObject.DATA_X_DIM_ID, DimensionalObject.PERIOD_DIM_ID,
-            DimensionalObject.ORGUNIT_DIM_ID );
-
-        return chart;
-    }
-
-    public static User createUser( char uniqueCharacter )
-    {
-        UserCredentials credentials = new UserCredentials();
-        User user = new User();
-        user.setUid( BASE_USER_UID + uniqueCharacter );
-
-        credentials.setUserInfo( user );
-        user.setUserCredentials( credentials );
-
-        credentials.setUsername( "username" + uniqueCharacter );
-        credentials.setPassword( "password" + uniqueCharacter );
-
-        user.setFirstName( "FirstName" + uniqueCharacter );
-        user.setSurname( "Surname" + uniqueCharacter );
-        user.setEmail( "Email" + uniqueCharacter );
-        user.setPhoneNumber( "PhoneNumber" + uniqueCharacter );
-        user.setCode( "UserCode" + uniqueCharacter );
-        user.setAutoFields();
-
-        return user;
-    }
-
-    public static UserCredentials createUserCredentials( char uniqueCharacter, User user )
-    {
-        UserCredentials credentials = new UserCredentials();
-        credentials.setName( "UserCredentials" + uniqueCharacter );
-        credentials.setUsername( "Username" + uniqueCharacter );
-        credentials.setPassword( "Password" + uniqueCharacter );
-        credentials.setUserInfo( user );
-        user.setUserCredentials( credentials );
-
-        return credentials;
-    }
-
-    public static UserGroup createUserGroup( char uniqueCharacter, Set<User> users )
-    {
-        UserGroup userGroup = new UserGroup();
-        userGroup.setAutoFields();
-
-        userGroup.setUid( BASE_USER_GROUP_UID + uniqueCharacter );
-        userGroup.setCode( "UserGroupCode" + uniqueCharacter );
-        userGroup.setName( "UserGroup" + uniqueCharacter );
-        userGroup.setMembers( users );
-
-        return userGroup;
-    }
-
-    public static UserAuthorityGroup createUserAuthorityGroup( char uniqueCharacter )
-    {
-        UserAuthorityGroup role = new UserAuthorityGroup();
-        role.setAutoFields();
-
-        role.setUid( BASE_UID + uniqueCharacter );
-        role.setName( "UserAuthorityGroup" + uniqueCharacter );
-
-        return role;
-    }
-
-    public static Program createProgram( char uniqueCharacter )
-    {
-        return createProgram( uniqueCharacter, null, null );
-    }
-
-    public static Program createProgram( char uniqueCharacter, Set<ProgramStage> programStages,
-        OrganisationUnit unit )
-    {
-        Set<OrganisationUnit> units = new HashSet<>();
-
-        if ( unit != null )
-        {
-            units.add( unit );
-        }
-
-        return createProgram( uniqueCharacter, programStages, null, units, null );
-    }
-
-    public static Program createProgram( char uniqueCharacter, Set<ProgramStage> programStages,
-        Set<TrackedEntityAttribute> attributes, Set<OrganisationUnit> organisationUnits, CategoryCombo categoryCombo )
-    {
-        Program program = new Program();
-        program.setAutoFields();
-
-        program.setName( "Program" + uniqueCharacter );
-        program.setCode( "ProgramCode" + uniqueCharacter );
-        program.setShortName( "ProgramShort" + uniqueCharacter );
-        program.setDescription( "Description" + uniqueCharacter );
-        program.setEnrollmentDateLabel( "DateOfEnrollmentDescription" );
-        program.setIncidentDateLabel( "DateOfIncidentDescription" );
-        program.setProgramType( ProgramType.WITH_REGISTRATION );
-
-        if ( programStages != null )
-        {
-            for ( ProgramStage programStage : programStages )
-            {
-                programStage.setProgram( program );
-                program.getProgramStages().add( programStage );
-            }
-        }
-
-        if ( attributes != null )
-        {
-            for ( TrackedEntityAttribute attribute : attributes )
-            {
-                ProgramTrackedEntityAttribute ptea = new ProgramTrackedEntityAttribute( program, attribute, false, false );
-                ptea.setAutoFields();
-
-                program.getProgramAttributes().add( ptea );
-            }
-        }
-
-        if ( organisationUnits != null )
-        {
-            program.getOrganisationUnits().addAll( organisationUnits );
-        }
-
-        if ( categoryCombo != null )
-        {
-            program.setCategoryCombo( categoryCombo );
-        }
-        else if ( categoryService != null )
-        {
-            program.setCategoryCombo( categoryService.getDefaultCategoryCombo() );
-        }
-
-        return program;
-    }
-
-    public static ProgramRule createProgramRule( char uniqueCharacter, Program parentProgram )
-    {
-        ProgramRule programRule = new ProgramRule();
-        programRule.setAutoFields();
-
-        programRule.setName( "ProgramRule" + uniqueCharacter );
-        programRule.setProgram( parentProgram );
-        programRule.setCondition( "true" );
-
-        return programRule;
-    }
-
-    public static ProgramRuleAction createProgramRuleAction( char uniqueCharacter )
-    {
-        ProgramRuleAction programRuleAction = new ProgramRuleAction();
-        programRuleAction.setAutoFields();
-
-        programRuleAction.setName( "ProgramRuleAction" + uniqueCharacter );
-        programRuleAction.setProgramRuleActionType( ProgramRuleActionType.HIDEFIELD );
-
-        return programRuleAction;
-    }
-
-    public static ProgramRuleAction createProgramRuleAction( char uniqueCharacter, ProgramRule parentRule )
-    {
-        ProgramRuleAction programRuleAction = createProgramRuleAction( uniqueCharacter );
-        programRuleAction.setProgramRule( parentRule );
-
-        return programRuleAction;
-    }
-
-    public static ProgramRuleVariable createProgramRuleVariable( char uniqueCharacter, Program parentProgram )
-    {
-        ProgramRuleVariable programRuleVariable = new ProgramRuleVariable();
-        programRuleVariable.setAutoFields();
-
-        programRuleVariable.setName( "ProgramRuleVariable" + uniqueCharacter );
-        programRuleVariable.setProgram( parentProgram );
-        programRuleVariable.setSourceType( ProgramRuleVariableSourceType.DATAELEMENT_CURRENT_EVENT );
-
-        return programRuleVariable;
-    }
-
-    public static ProgramStage createProgramStage( char uniqueCharacter, Program program )
-    {
-        ProgramStage stage = createProgramStage( uniqueCharacter, 0, false );
-        stage.setProgram( program );
-
-        return stage;
-    }
-
-    public static ProgramStage createProgramStage( char uniqueCharacter, int minDays )
-    {
-        return createProgramStage( uniqueCharacter, minDays, false );
-    }
-
-    public static ProgramStage createProgramStage( char uniqueCharacter, int minDays, boolean repeatable )
-    {
-        ProgramStage programStage = new ProgramStage();
-        programStage.setAutoFields();
-
-        programStage.setName( "ProgramStage" + uniqueCharacter );
-        programStage.setDescription( "description" + uniqueCharacter );
-        programStage.setMinDaysFromStart( minDays );
-        programStage.setRepeatable( repeatable );
-
-        return programStage;
-    }
-
-    public static ProgramStage createProgramStage( char uniqueCharacter, Set<DataElement> dataElements )
-    {
-        ProgramStage programStage = createProgramStage( uniqueCharacter, 0 );
-
-        if ( dataElements != null )
-        {
-            int sortOrder = 1;
-
-            for ( DataElement dataElement : dataElements )
-            {
-                ProgramStageDataElement psd = createProgramStageDataElement( programStage, dataElement, sortOrder );
-                psd.setAutoFields();
-
-                programStage.getProgramStageDataElements().add( psd );
-            }
-        }
-
-        return programStage;
-    }
-
-    public static ProgramStageDataElement createProgramStageDataElement( ProgramStage programStage, DataElement dataElement, Integer sortOrder )
-    {
-        ProgramStageDataElement psde = new ProgramStageDataElement( programStage, dataElement, false, sortOrder );
-        psde.setAutoFields();
-
-        return psde;
-    }
-
-    public static ProgramMessage createProgramMessage( String text, String subject,
-        ProgramMessageRecipients recipients, ProgramMessageStatus status, Set<DeliveryChannel> channels )
-    {
-        ProgramMessage message = new ProgramMessage();
-        message.setText( text );
-        message.setSubject( subject );
-        message.setRecipients( recipients );
-        message.setMessageStatus( status );
-        message.setDeliveryChannels( channels );
-
-        return message;
-    }
-
-    public static ProgramIndicator createProgramIndicator( char uniqueCharacter, Program program, String expression, String filter )
-    {
-        return createProgramIndicator( uniqueCharacter, AnalyticsType.EVENT, program, expression, filter );
-    }
-
-    public static ProgramIndicator createProgramIndicator( char uniqueCharacter, AnalyticsType analyticsType, Program program, String expression, String filter )
-    {
-        ProgramIndicator indicator = new ProgramIndicator();
-        indicator.setAutoFields();
-        indicator.setName( "Indicator" + uniqueCharacter );
-        indicator.setShortName( "IndicatorShort" + uniqueCharacter );
-        indicator.setCode( "IndicatorCode" + uniqueCharacter );
-        indicator.setDescription( "IndicatorDescription" + uniqueCharacter );
-        indicator.setProgram( program );
-        indicator.setExpression( expression );
-        indicator.setAnalyticsType( analyticsType );
-        indicator.setFilter( filter );
-
-        List<AnalyticsPeriodBoundary> boundaries = new ArrayList<AnalyticsPeriodBoundary>();
-        if ( analyticsType == AnalyticsType.EVENT )
-        {
-            boundaries.add( new AnalyticsPeriodBoundary( AnalyticsPeriodBoundary.EVENT_DATE, AnalyticsPeriodBoundaryType.BEFORE_END_OF_REPORTING_PERIOD, null, 0 ) );
-            boundaries.add( new AnalyticsPeriodBoundary( AnalyticsPeriodBoundary.EVENT_DATE, AnalyticsPeriodBoundaryType.AFTER_START_OF_REPORTING_PERIOD, null, 0 ) );
-        }
-        else if ( analyticsType == AnalyticsType.ENROLLMENT )
-        {
-            boundaries.add( new AnalyticsPeriodBoundary( AnalyticsPeriodBoundary.ENROLLMENT_DATE, AnalyticsPeriodBoundaryType.BEFORE_END_OF_REPORTING_PERIOD, null, 0 ) );
-            boundaries.add( new AnalyticsPeriodBoundary( AnalyticsPeriodBoundary.ENROLLMENT_DATE, AnalyticsPeriodBoundaryType.AFTER_START_OF_REPORTING_PERIOD, null, 0 ) );
-        }
-
-        return indicator;
-    }
-
-    public static ProgramStageSection createProgramStageSection( char uniqueCharacter, Integer sortOrder )
-    {
-        ProgramStageSection section = new ProgramStageSection();
-        section.setAutoFields();
-        section.setName( "ProgramStageSection" + uniqueCharacter );
-        section.setSortOrder( sortOrder );
-
-        return section;
-    }
-
-    public static TrackedEntityInstanceFilter createTrackedEntityInstanceFilter( char uniqueChar, Program program )
-    {
-        TrackedEntityInstanceFilter trackedEntityInstanceFilter = new TrackedEntityInstanceFilter();
-        trackedEntityInstanceFilter.setAutoFields();
-        trackedEntityInstanceFilter.setName( "TrackedEntityType" + uniqueChar );
-        trackedEntityInstanceFilter.setDescription( "TrackedEntityType" + uniqueChar + " description" );
-        trackedEntityInstanceFilter.setProgram( program );
-
-        return trackedEntityInstanceFilter;
-    }
-
-    public static TrackedEntityType createTrackedEntityType( char uniqueChar )
-    {
-        TrackedEntityType trackedEntityType = new TrackedEntityType();
-        trackedEntityType.setAutoFields();
-        trackedEntityType.setName( "TrackedEntityType" + uniqueChar );
-        trackedEntityType.setDescription( "TrackedEntityType" + uniqueChar + " description" );
-
-        return trackedEntityType;
-    }
-
-    public static TrackedEntityInstance createTrackedEntityInstance( char uniqueChar, OrganisationUnit organisationUnit )
-    {
-        TrackedEntityInstance entityInstance = new TrackedEntityInstance();
-        entityInstance.setAutoFields();
-        entityInstance.setOrganisationUnit( organisationUnit );
-
-        return entityInstance;
-    }
-
-    public static ProgramStageInstance createProgramStageInstance()
-    {
-        ProgramStageInstance programStageInstance = new ProgramStageInstance();
-        return programStageInstance;
-    }
-
-    public static TrackedEntityInstance createTrackedEntityInstance( char uniqueChar, OrganisationUnit organisationUnit,
-        TrackedEntityAttribute attribute )
-    {
-        TrackedEntityInstance entityInstance = new TrackedEntityInstance();
-        entityInstance.setAutoFields();
-        entityInstance.setOrganisationUnit( organisationUnit );
-
-        TrackedEntityAttributeValue attributeValue = new TrackedEntityAttributeValue();
-        attributeValue.setAttribute( attribute );
-        attributeValue.setEntityInstance( entityInstance );
-        attributeValue.setValue( "Attribute" + uniqueChar );
-        entityInstance.getTrackedEntityAttributeValues().add( attributeValue );
-
-        return entityInstance;
-    }
-
-    public static TrackedEntityAttributeValue createTrackedEntityAttributeValue( char uniqueChar, TrackedEntityInstance entityInstance,
-        TrackedEntityAttribute attribute )
-    {
-        TrackedEntityAttributeValue attributeValue = new TrackedEntityAttributeValue();
-        attributeValue.setEntityInstance( entityInstance );
-        attributeValue.setAttribute( attribute );
-        attributeValue.setValue( "Attribute" + uniqueChar );
-
-        return attributeValue;
-    }
-
-    /**
-     * @param uniqueChar A unique character to identify the object.
-     * @return TrackedEntityAttribute
-     */
-    public static TrackedEntityAttribute createTrackedEntityAttribute( char uniqueChar )
-    {
-        TrackedEntityAttribute attribute = new TrackedEntityAttribute();
-        attribute.setAutoFields();
-
-        attribute.setName( "Attribute" + uniqueChar );
-        attribute.setCode( "AttributeCode" + uniqueChar );
-        attribute.setDescription( "Attribute" + uniqueChar );
-        attribute.setValueType( ValueType.TEXT );
-        attribute.setAggregationType( AggregationType.NONE );
-
-        return attribute;
-    }
-
-    public static ProgramTrackedEntityAttribute createProgramTrackedEntityAttribute( char uniqueChar )
-    {
-        ProgramTrackedEntityAttribute attribute = new ProgramTrackedEntityAttribute();
-        attribute.setAutoFields();
-
-        attribute.setName( "Attribute" + uniqueChar );
-
-        return attribute;
-    }
-
-    /**
-     * @param uniqueChar A unique character to identify the object.
-     * @return TrackedEntityAttribute
-     */
-    public static TrackedEntityAttribute createTrackedEntityAttribute( char uniqueChar, ValueType valueType )
-    {
-        TrackedEntityAttribute attribute = new TrackedEntityAttribute();
-        attribute.setAutoFields();
-
-        attribute.setName( "Attribute" + uniqueChar );
-        attribute.setCode( "AttributeCode" + uniqueChar );
-        attribute.setDescription( "Attribute" + uniqueChar );
-        attribute.setValueType( valueType );
-        attribute.setAggregationType( AggregationType.NONE );
-
-        return attribute;
-    }
-
-    public static ProgramTrackedEntityAttributeGroup createProgramTrackedEntityAttributeGroup( char uniqueChar, Set<ProgramTrackedEntityAttribute> attributes )
-    {
-        ProgramTrackedEntityAttributeGroup attributeGroup = new ProgramTrackedEntityAttributeGroup();
-        attributeGroup.setAutoFields();
-
-        attributeGroup.setName( "ProgramTrackedEntityAttributeGroup" + uniqueChar );
-        attributeGroup.setCode( "ProgramTrackedEntityAttributeGroupCode" + uniqueChar );
-        attributeGroup.setDescription( "ProgramTrackedEntityAttributeGroup" + uniqueChar );
-        attributes.forEach( attributeGroup::addAttribute );
-        attributeGroup.setUniqunessType( UniqunessType.NONE );
-
-        return attributeGroup;
-    }
-
-    public static ProgramTrackedEntityAttributeGroup createProgramTrackedEntityAttributeGroup( char uniqueChar )
-    {
-        ProgramTrackedEntityAttributeGroup attributeGroup = new ProgramTrackedEntityAttributeGroup();
-        attributeGroup.setAutoFields();
-
-        attributeGroup.setName( "ProgramTrackedEntityAttributeGroup" + uniqueChar );
-        attributeGroup.setDescription( "ProgramTrackedEntityAttributeGroup" + uniqueChar );
-        attributeGroup.setUniqunessType( UniqunessType.NONE );
-
-        return attributeGroup;
-    }
-
-    /**
-     * @param uniqueChar A unique character to identify the object.
-     * @return RelationshipType
-     */
-    public static RelationshipType createRelationshipType( char uniqueChar )
-    {
-        RelationshipType relationshipType = new RelationshipType();
-        relationshipType.setAutoFields();
-
-        relationshipType.setaIsToB( "aIsToB" );
-        relationshipType.setbIsToA( "bIsToA" );
-        relationshipType.setName( "RelationshipType" + uniqueChar );
-
-        return relationshipType;
-    }
-
-    /**
-     * @param uniqueChar A unique character to identify the object.
-     * @param content The content of the file
-     * @return a fileResource object
-     */
-    public static FileResource createFileResource( char uniqueChar, byte[] content )
-    {
-        String filename = "filename" + uniqueChar;
-        String contentMd5 = Hashing.md5().hashBytes( content ).toString();
-        String contentType = MimeTypeUtils.APPLICATION_OCTET_STREAM_VALUE;
-
-        FileResource fileResource = new FileResource( filename, contentType, content.length, contentMd5, FileResourceDomain.DATA_VALUE );
-        fileResource.setAssigned( false );
-        fileResource.setCreated( new Date() );
-        fileResource.setAutoFields();
-
-        return fileResource;
-    }
-
-    /**
-     * @param uniqueChar A unique character to identify the object.
-     * @param content The content of the file
-     * @return an externalFileResource object
-     */
-    public static ExternalFileResource createExternalFileResource( char uniqueChar, byte[] content )
-    {
-        FileResource fileResource = createFileResource( uniqueChar, content );
-        ExternalFileResource externalFileResource = new ExternalFileResource();
-
-        externalFileResource.setFileResource( fileResource );
-        fileResource.setAssigned( true );
-        externalFileResource.setAccessToken( String.valueOf( uniqueChar ) );
-        return externalFileResource;
-    }
-
-    /**
-     * @param uniqueCharacter A unique character to identify the object.
-     * @param sql             A query statement to retreive record/data from database.
-     * @return a sqlView instance
-     */
-    public static SqlView createSqlView( char uniqueCharacter, String sql )
-    {
-        SqlView sqlView = new SqlView();
-        sqlView.setAutoFields();
-
-        sqlView.setName( "SqlView" + uniqueCharacter );
-        sqlView.setDescription( "Description" + uniqueCharacter );
-        sqlView.setSqlQuery( sql );
-        sqlView.setType( SqlViewType.VIEW );
-        sqlView.setCacheStrategy( CacheStrategy.RESPECT_SYSTEM_SETTING );
-
-        return sqlView;
-    }
-
-    /**
-     * @param uniqueCharacter A unique character to identify the object.
-     * @param value           The value for constant
-     * @return a constant instance
-     */
-    public static Constant createConstant( char uniqueCharacter, double value )
-    {
-        Constant constant = new Constant();
-        constant.setAutoFields();
-
-        constant.setName( "Constant" + uniqueCharacter );
-        constant.setValue( value );
-
-        return constant;
-    }
-
-    public static ProgramNotificationTemplate createProgramNotificationTemplate(
-        String name, int days, NotificationTrigger trigger, ProgramNotificationRecipient recipient )
-    {
-        return new ProgramNotificationTemplate(
-            name,
-            "Subject",
-            "Message",
-            trigger,
-            recipient,
-            Sets.newHashSet(),
-            days,
-            null, null
-        );
-    }
-
-    public static ValidationNotificationTemplate createValidationNotificationTemplate( String name )
-    {
-        ValidationNotificationTemplate template = new ValidationNotificationTemplate();
-        template.setAutoFields();
-
-        template.setName( name );
-        template.setSubjectTemplate( "Subject" );
-        template.setMessageTemplate( "Message" );
-        template.setNotifyUsersInHierarchyOnly( false );
-
-        return template;
-    }
-
-    public static OptionSet createOptionSet( char uniqueCharacter )
-    {
-        OptionSet optionSet = new OptionSet();
-        optionSet.setAutoFields();
-
-        optionSet.setName( "OptionSet" + uniqueCharacter );
-        optionSet.setCode( "OptionSetCode" + uniqueCharacter );
-
-        return optionSet;
-    }
-
-    public static OptionSet createOptionSet( char uniqueCharacter, Option... options )
-    {
-        OptionSet optionSet = createOptionSet( uniqueCharacter );
-
-        for ( Option option : options )
-        {
-            optionSet.getOptions().add( option );
-            option.setOptionSet( optionSet );
-        }
-
-        return optionSet;
-    }
-
-    public static Option createOption( char uniqueCharacter )
-    {
-        Option option = new Option();
-        option.setAutoFields();
-
-        option.setName( "Option" + uniqueCharacter );
-        option.setCode( "OptionCode" + uniqueCharacter );
-
-        return option;
-    }
-
-    public static void configureHierarchy( OrganisationUnit root, OrganisationUnit lvlOneLeft,
-        OrganisationUnit lvlOneRight, OrganisationUnit lvlTwoLeftLeft, OrganisationUnit lvlTwoLeftRight )
-    {
-        root.getChildren().addAll( Sets.newHashSet( lvlOneLeft, lvlOneRight ) );
-        lvlOneLeft.setParent( root );
-        lvlOneRight.setParent( root );
-
-        lvlOneLeft.getChildren().addAll( Sets.newHashSet( lvlTwoLeftLeft, lvlTwoLeftRight ) );
-        lvlTwoLeftLeft.setParent( lvlOneLeft );
-        lvlTwoLeftRight.setParent( lvlOneLeft );
-    }
-
-    // -------------------------------------------------------------------------
-    // Supportive methods
-    // -------------------------------------------------------------------------
-
-    protected <T extends IdentifiableObject> T fromJson( String path, Class<T> klass )
-    {
-        Assert.notNull( renderService, "RenderService must be injected in test" );
-
-        try
-        {
-            return renderService.fromJson( new ClassPathResource( path ).getInputStream(), klass );
-        }
-        catch ( IOException e )
-        {
-            e.printStackTrace();
-        }
-
-        return null;
-    }
-
-    /**
-     * Injects the externalDir property of LocationManager to
-     * user.home/dhis2_test_dir. LocationManager dependency must be retrieved
-     * from the context up front.
-     *
-     * @param locationManager The LocationManager to be injected with the
-     *                        external directory.
-     */
-    public void setExternalTestDir( LocationManager locationManager )
-    {
-        setDependency( locationManager, "externalDir", EXT_TEST_DIR, String.class );
-    }
-
-    /**
-     * Attempts to remove the external test directory.
-     */
-    public void removeExternalTestDir()
-    {
-        deleteDir( new File( EXT_TEST_DIR ) );
-    }
-
-    private boolean deleteDir( File dir )
-    {
-        if ( dir.isDirectory() )
-        {
-            String[] children = dir.list();
-
-            if ( children != null )
-            {
-                for ( String aChildren : children )
-                {
-                    boolean success = deleteDir( new File( dir, aChildren ) );
-
-                    if ( !success )
-                    {
-                        return false;
-                    }
-                }
-            }
-        }
-
-        return dir.delete();
-    }
-
-    // -------------------------------------------------------------------------
-    // Allow xpath testing of DXF2
-    // -------------------------------------------------------------------------
-
-    protected String xpathTest( String xpathString, String xml )
-        throws XPathExpressionException
-    {
-        InputSource source = new InputSource( new StringReader( xml ) );
-        XPathFactory factory = XPathFactory.newInstance();
-        XPath xpath = factory.newXPath();
-        xpath.setNamespaceContext( new Dxf2NamespaceResolver() );
-
-        return xpath.evaluate( xpathString, source );
-    }
-
-    protected class Dxf2NamespaceResolver
-        implements NamespaceContext
-    {
-        @Override
-        public String getNamespaceURI( String prefix )
-        {
-            if ( prefix == null )
-            {
-                throw new IllegalArgumentException( "No prefix provided!" );
-            }
-            else
-            {
-                if ( prefix.equals( "d" ) )
-                {
-                    return "http://dhis2.org/schema/dxf/2.0";
-                }
-                else
-                {
-                    return XMLConstants.NULL_NS_URI;
-                }
-            }
-        }
-
-        @Override
-        public String getPrefix( String namespaceURI )
-        {
-            return null;
-        }
-
-        @Override
-        public Iterator<?> getPrefixes( String namespaceURI )
-        {
-            return null;
-        }
-    }
-
-    /**
-     * Creates a user and injects into the security context with username
-     * "username". Requires <code>identifiableObjectManager</code> and
-     * <code>userService</code> to be injected into the test.
-     *
-     * @param allAuth whether to grant ALL authority to user.
-     * @param auths   authorities to grant to user.
-     * @return the user.
-     */
-    protected User createUserAndInjectSecurityContext( boolean allAuth, String... auths )
-    {
-        return createUserAndInjectSecurityContext( null, allAuth, auths );
-    }
-
-    /**
-     * Creates a user and injects into the security context with username
-     * "username". Requires <code>identifiableObjectManager</code> and
-     * <code>userService</code> to be injected into the test.
-     *
-     * @param organisationUnits the organisation units of the user.
-     * @param allAuth           whether to grant the ALL authority to user.
-     * @param auths             authorities to grant to user.
-     * @return the user.
-     */
-    protected User createUserAndInjectSecurityContext( Set<OrganisationUnit> organisationUnits, boolean allAuth, String... auths )
-    {
-        return createUserAndInjectSecurityContext( organisationUnits, null, allAuth, auths );
-    }
-
-    /**
-     * Creates a user and injects into the security context with username
-     * "username". Requires <code>identifiableObjectManager</code> and
-     * <code>userService</code> to be injected into the test.
-     *
-     * @param organisationUnits         the organisation units of the user.
-     * @param dataViewOrganisationUnits user's data view organisation units.
-     * @param allAuth                   whether to grant the ALL authority.
-     * @param auths                     authorities to grant to user.
-     * @return the user.
-     */
-    protected User createUserAndInjectSecurityContext( Set<OrganisationUnit> organisationUnits,
-        Set<OrganisationUnit> dataViewOrganisationUnits, boolean allAuth, String... auths )
-    {
-        Assert.notNull( userService, "UserService must be injected in test" );
-
-        Set<String> authorities = new HashSet<>();
-
-        if ( allAuth )
-        {
-            authorities.add( UserAuthorityGroup.AUTHORITY_ALL );
-        }
-
-        if ( auths != null )
-        {
-            authorities.addAll( Lists.newArrayList( auths ) );
-        }
-
-        UserAuthorityGroup userAuthorityGroup = new UserAuthorityGroup();
-        userAuthorityGroup.setName( "Superuser" );
-        userAuthorityGroup.getAuthorities().addAll( authorities );
-
-        userService.addUserAuthorityGroup( userAuthorityGroup );
-
-        User user = createUser( 'A' );
-
-        if ( organisationUnits != null )
-        {
-            user.setOrganisationUnits( organisationUnits );
-        }
-
-        if ( dataViewOrganisationUnits != null )
-        {
-            user.setDataViewOrganisationUnits( dataViewOrganisationUnits );
-        }
-
-        user.getUserCredentials().getUserAuthorityGroups().add( userAuthorityGroup );
-        userService.addUser( user );
-        user.getUserCredentials().setUserInfo( user );
-        userService.addUserCredentials( user.getUserCredentials() );
-
-        Set<GrantedAuthority> grantedAuths = authorities.stream().map( a -> new SimpleGrantedAuthority( a ) ).collect( Collectors.toSet() );
-
-        UserDetails userDetails = new org.springframework.security.core.userdetails.User(
-            user.getUserCredentials().getUsername(), user.getUserCredentials().getPassword(), grantedAuths );
-
-        Authentication authentication = new UsernamePasswordAuthenticationToken( userDetails, "", grantedAuths );
-        SecurityContextHolder.getContext().setAuthentication( authentication );
-
-        return user;
-    }
-
-    protected void saveAndInjectUserSecurityContext( User user )
-    {
-        userService.addUser( user );
-        userService.addUserCredentials( user.getUserCredentials() );
-
-        List<GrantedAuthority> grantedAuthorities = user.getUserCredentials().getAllAuthorities()
-            .stream().map( SimpleGrantedAuthority::new ).collect( Collectors.toList() );
-
-        UserDetails userDetails = new org.springframework.security.core.userdetails.User(
-            user.getUserCredentials().getUsername(), user.getUserCredentials().getPassword(), grantedAuthorities );
-
-        Authentication authentication = new UsernamePasswordAuthenticationToken( userDetails, "", grantedAuthorities );
-        SecurityContextHolder.getContext().setAuthentication( authentication );
-    }
-
-    protected User createUser( String username, String... authorities )
-    {
-        Assert.notNull( userService, "UserService must be injected in test" );
-
-        String password = "district";
-
-        UserAuthorityGroup userAuthorityGroup = new UserAuthorityGroup();
-        userAuthorityGroup.setCode( username );
-        userAuthorityGroup.setName( username );
-        userAuthorityGroup.setDescription( username );
-        userAuthorityGroup.setAuthorities( Sets.newHashSet( authorities ) );
-
-        userService.addUserAuthorityGroup( userAuthorityGroup );
-
-        User user = new User();
-        user.setCode( username );
-        user.setFirstName( username );
-        user.setSurname( username );
-
-        userService.addUser( user );
-
-        UserCredentials userCredentials = new UserCredentials();
-        userCredentials.setCode( username );
-        userCredentials.setUser( user );
-        userCredentials.setUserInfo( user );
-        userCredentials.setUsername( username );
-        userCredentials.getUserAuthorityGroups().add( userAuthorityGroup );
-
-        userService.encodeAndSetPassword( userCredentials, password );
-        userService.addUserCredentials( userCredentials );
-
-        user.setUserCredentials( userCredentials );
-        userService.updateUser( user );
-
-        return user;
-    }
-
-    protected User createAdminUser( String... authorities )
-    {
-        Assert.notNull( userService, "UserService must be injected in test" );
-
-        String username = "admin";
-        String password = "district";
-
-        UserAuthorityGroup userAuthorityGroup = new UserAuthorityGroup();
-        userAuthorityGroup.setUid( "yrB6vc5Ip3r" );
-        userAuthorityGroup.setCode( "Superuser" );
-        userAuthorityGroup.setName( "Superuser" );
-        userAuthorityGroup.setDescription( "Superuser" );
-        userAuthorityGroup.setAuthorities( Sets.newHashSet( authorities ) );
-
-        userService.addUserAuthorityGroup( userAuthorityGroup );
-
-        User user = new User();
-        user.setUid( "M5zQapPyTZI" );
-        user.setCode( username );
-        user.setFirstName( username );
-        user.setSurname( username );
-
-        userService.addUser( user );
-
-        UserCredentials userCredentials = new UserCredentials();
-        userCredentials.setUid( "KvMx6c1eoYo" );
-        userCredentials.setCode( username );
-        userCredentials.setUser( user );
-        userCredentials.setUserInfo( user );
-        userCredentials.setUsername( username );
-        userCredentials.getUserAuthorityGroups().add( userAuthorityGroup );
-
-        userService.encodeAndSetPassword( userCredentials, password );
-        userService.addUserCredentials( userCredentials );
-
-        user.setUserCredentials( userCredentials );
-        userService.updateUser( user );
-
-        return user;
-    }
-
-    protected User createAndInjectAdminUser()
-    {
-        return createAndInjectAdminUser( "ALL" );
-    }
-
-    protected User createAndInjectAdminUser( String... authorities )
-    {
-        User user = createAdminUser( authorities );
-
-        List<GrantedAuthority> grantedAuthorities = user.getUserCredentials().getAllAuthorities()
-            .stream().map( SimpleGrantedAuthority::new ).collect( Collectors.toList() );
-
-        UserDetails userDetails = new org.springframework.security.core.userdetails.User(
-            user.getUserCredentials().getUsername(), user.getUserCredentials().getPassword(), grantedAuthorities );
-
-        Authentication authentication = new UsernamePasswordAuthenticationToken( userDetails, "", grantedAuthorities );
-
-        SecurityContext context = SecurityContextHolder.createEmptyContext();
-        context.setAuthentication( authentication );
-        SecurityContextHolder.setContext( context );
-
-        return user;
-    }
-
-    protected void injectSecurityContext( User user )
-    {
-        List<GrantedAuthority> grantedAuthorities = user.getUserCredentials().getAllAuthorities()
-            .stream().map( SimpleGrantedAuthority::new ).collect( Collectors.toList() );
-
-        UserDetails userDetails = new org.springframework.security.core.userdetails.User(
-            user.getUserCredentials().getUsername(), user.getUserCredentials().getPassword(), grantedAuthorities );
-
-        Authentication authentication = new UsernamePasswordAuthenticationToken( userDetails, "", grantedAuthorities );
-
-        SecurityContext context = SecurityContextHolder.createEmptyContext();
-        context.setAuthentication( authentication );
-        SecurityContextHolder.setContext( context );
-    }
-
-    protected void clearSecurityContext()
-    {
-        if ( SecurityContextHolder.getContext() != null )
-        {
-            SecurityContextHolder.getContext().setAuthentication( null );
-        }
-
-        SecurityContextHolder.clearContext();
-    }
-
-    protected static String getStackTrace( Throwable t )
-    {
-        StringWriter sw = new StringWriter();
-        PrintWriter pw = new PrintWriter( sw, true );
-        t.printStackTrace( pw );
-        pw.flush();
-        sw.flush();
-
-        return sw.toString();
-    }
-
-    protected ProgramDataElementDimensionItem createProgramDataElement( char name )
-    {
-        Program pr = new Program();
-
-        pr.setUid( "P123456789" + name );
-
-        pr.setCode( "PCode" + name );
-
-        DataElement de = new DataElement( "Name" + name );
-
-        de.setUid( "D123456789" + name );
-
-        de.setCode( "DCode" + name );
-
-        return new ProgramDataElementDimensionItem( pr, de );
-    }
-
-    protected void enableDataSharing( User user, IdentifiableObject object, String access )
-    {
-        object.getUserAccesses().clear();
-
-        UserAccess userAccess = new UserAccess();
-        userAccess.setUser( user );
-        userAccess.setAccess( access );
-
-        object.getUserAccesses().add( userAccess );
-    }
-}
+package org.hisp.dhis;
+
+/*
+ * Copyright (c) 2004-2018, University of Oslo
+ * All rights reserved.
+ *
+ * Redistribution and use in source and binary forms, with or without
+ * modification, are permitted provided that the following conditions are met:
+ * Redistributions of source code must retain the above copyright notice, this
+ * list of conditions and the following disclaimer.
+ *
+ * Redistributions in binary form must reproduce the above copyright notice,
+ * this list of conditions and the following disclaimer in the documentation
+ * and/or other materials provided with the distribution.
+ * Neither the name of the HISP project nor the names of its contributors may
+ * be used to endorse or promote products derived from this software without
+ * specific prior written permission.
+ *
+ * THIS SOFTWARE IS PROVIDED BY THE COPYRIGHT HOLDERS AND CONTRIBUTORS "AS IS" AND
+ * ANY EXPRESS OR IMPLIED WARRANTIES, INCLUDING, BUT NOT LIMITED TO, THE IMPLIED
+ * WARRANTIES OF MERCHANTABILITY AND FITNESS FOR A PARTICULAR PURPOSE ARE
+ * DISCLAIMED. IN NO EVENT SHALL THE COPYRIGHT OWNER OR CONTRIBUTORS BE LIABLE FOR
+ * ANY DIRECT, INDIRECT, INCIDENTAL, SPECIAL, EXEMPLARY, OR CONSEQUENTIAL DAMAGES
+ * (INCLUDING, BUT NOT LIMITED TO, PROCUREMENT OF SUBSTITUTE GOODS OR SERVICES;
+ * LOSS OF USE, DATA, OR PROFITS; OR BUSINESS INTERRUPTION) HOWEVER CAUSED AND ON
+ * ANY THEORY OF LIABILITY, WHETHER IN CONTRACT, STRICT LIABILITY, OR TORT
+ * (INCLUDING NEGLIGENCE OR OTHERWISE) ARISING IN ANY WAY OUT OF THE USE OF THIS
+ * SOFTWARE, EVEN IF ADVISED OF THE POSSIBILITY OF SUCH DAMAGE.
+ */
+
+import com.google.common.collect.Lists;
+import com.google.common.collect.Sets;
+import com.google.common.hash.Hashing;
+import org.apache.commons.logging.Log;
+import org.apache.commons.logging.LogFactory;
+import org.hisp.dhis.analytics.AggregationType;
+import org.hisp.dhis.attribute.Attribute;
+import org.hisp.dhis.attribute.AttributeValue;
+import org.hisp.dhis.category.Category;
+import org.hisp.dhis.category.CategoryCombo;
+import org.hisp.dhis.category.CategoryOption;
+import org.hisp.dhis.category.CategoryOptionCombo;
+import org.hisp.dhis.category.CategoryOptionGroup;
+import org.hisp.dhis.category.CategoryOptionGroupSet;
+import org.hisp.dhis.category.CategoryService;
+import org.hisp.dhis.chart.Chart;
+import org.hisp.dhis.chart.ChartType;
+import org.hisp.dhis.color.Color;
+import org.hisp.dhis.color.ColorSet;
+import org.hisp.dhis.common.CodeGenerator;
+import org.hisp.dhis.common.DataDimensionType;
+import org.hisp.dhis.common.DeliveryChannel;
+import org.hisp.dhis.common.DimensionalObject;
+import org.hisp.dhis.common.IdentifiableObject;
+import org.hisp.dhis.common.ValueType;
+import org.hisp.dhis.common.cache.CacheStrategy;
+import org.hisp.dhis.constant.Constant;
+import org.hisp.dhis.dataelement.DataElement;
+import org.hisp.dhis.dataelement.DataElementDomain;
+import org.hisp.dhis.dataelement.DataElementGroup;
+import org.hisp.dhis.dataelement.DataElementGroupSet;
+import org.hisp.dhis.dataentryform.DataEntryForm;
+import org.hisp.dhis.dataset.DataSet;
+import org.hisp.dhis.datavalue.DataValue;
+import org.hisp.dhis.expression.Expression;
+import org.hisp.dhis.expression.Operator;
+import org.hisp.dhis.external.location.LocationManager;
+import org.hisp.dhis.fileresource.ExternalFileResource;
+import org.hisp.dhis.fileresource.FileResource;
+import org.hisp.dhis.fileresource.FileResourceDomain;
+import org.hisp.dhis.indicator.Indicator;
+import org.hisp.dhis.indicator.IndicatorGroup;
+import org.hisp.dhis.indicator.IndicatorGroupSet;
+import org.hisp.dhis.indicator.IndicatorType;
+import org.hisp.dhis.legend.Legend;
+import org.hisp.dhis.legend.LegendSet;
+import org.hisp.dhis.option.Option;
+import org.hisp.dhis.option.OptionSet;
+import org.hisp.dhis.organisationunit.OrganisationUnit;
+import org.hisp.dhis.organisationunit.OrganisationUnitGroup;
+import org.hisp.dhis.organisationunit.OrganisationUnitGroupSet;
+import org.hisp.dhis.organisationunit.OrganisationUnitLevel;
+import org.hisp.dhis.period.MonthlyPeriodType;
+import org.hisp.dhis.period.Period;
+import org.hisp.dhis.period.PeriodType;
+import org.hisp.dhis.predictor.Predictor;
+import org.hisp.dhis.predictor.PredictorGroup;
+import org.hisp.dhis.program.AnalyticsPeriodBoundary;
+import org.hisp.dhis.program.AnalyticsPeriodBoundaryType;
+import org.hisp.dhis.program.AnalyticsType;
+import org.hisp.dhis.program.Program;
+import org.hisp.dhis.program.ProgramDataElementDimensionItem;
+import org.hisp.dhis.program.ProgramIndicator;
+import org.hisp.dhis.program.ProgramStage;
+import org.hisp.dhis.program.ProgramStageDataElement;
+import org.hisp.dhis.program.ProgramStageInstance;
+import org.hisp.dhis.program.ProgramStageSection;
+import org.hisp.dhis.program.ProgramTrackedEntityAttribute;
+import org.hisp.dhis.program.ProgramTrackedEntityAttributeGroup;
+import org.hisp.dhis.program.ProgramType;
+import org.hisp.dhis.program.UniqunessType;
+import org.hisp.dhis.program.message.ProgramMessage;
+import org.hisp.dhis.program.message.ProgramMessageRecipients;
+import org.hisp.dhis.program.message.ProgramMessageStatus;
+import org.hisp.dhis.program.notification.NotificationTrigger;
+import org.hisp.dhis.program.notification.ProgramNotificationRecipient;
+import org.hisp.dhis.program.notification.ProgramNotificationTemplate;
+import org.hisp.dhis.programrule.ProgramRule;
+import org.hisp.dhis.programrule.ProgramRuleAction;
+import org.hisp.dhis.programrule.ProgramRuleActionType;
+import org.hisp.dhis.programrule.ProgramRuleVariable;
+import org.hisp.dhis.programrule.ProgramRuleVariableSourceType;
+import org.hisp.dhis.relationship.RelationshipType;
+import org.hisp.dhis.render.RenderService;
+import org.hisp.dhis.sqlview.SqlView;
+import org.hisp.dhis.sqlview.SqlViewType;
+import org.hisp.dhis.trackedentity.TrackedEntityAttribute;
+import org.hisp.dhis.trackedentity.TrackedEntityInstance;
+import org.hisp.dhis.trackedentity.TrackedEntityType;
+import org.hisp.dhis.trackedentityattributevalue.TrackedEntityAttributeValue;
+import org.hisp.dhis.trackedentityfilter.TrackedEntityInstanceFilter;
+import org.hisp.dhis.user.User;
+import org.hisp.dhis.user.UserAccess;
+import org.hisp.dhis.user.UserAuthorityGroup;
+import org.hisp.dhis.user.UserCredentials;
+import org.hisp.dhis.user.UserGroup;
+import org.hisp.dhis.user.UserService;
+import org.hisp.dhis.validation.ValidationRule;
+import org.hisp.dhis.validation.ValidationRuleGroup;
+import org.hisp.dhis.validation.notification.ValidationNotificationTemplate;
+import org.joda.time.DateTime;
+import org.springframework.aop.framework.Advised;
+import org.springframework.aop.support.AopUtils;
+import org.springframework.beans.factory.annotation.Autowired;
+import org.springframework.core.io.ClassPathResource;
+import org.springframework.security.authentication.UsernamePasswordAuthenticationToken;
+import org.springframework.security.core.Authentication;
+import org.springframework.security.core.GrantedAuthority;
+import org.springframework.security.core.authority.SimpleGrantedAuthority;
+import org.springframework.security.core.context.SecurityContext;
+import org.springframework.security.core.context.SecurityContextHolder;
+import org.springframework.security.core.userdetails.UserDetails;
+import org.springframework.util.Assert;
+import org.springframework.util.MimeTypeUtils;
+import org.xml.sax.InputSource;
+
+import javax.annotation.PostConstruct;
+import javax.xml.XMLConstants;
+import javax.xml.namespace.NamespaceContext;
+import javax.xml.xpath.XPath;
+import javax.xml.xpath.XPathExpressionException;
+import javax.xml.xpath.XPathFactory;
+import java.io.File;
+import java.io.IOException;
+import java.io.PrintWriter;
+import java.io.StringReader;
+import java.io.StringWriter;
+import java.lang.reflect.Method;
+import java.util.ArrayList;
+import java.util.Collection;
+import java.util.Collections;
+import java.util.Date;
+import java.util.HashSet;
+import java.util.Iterator;
+import java.util.List;
+import java.util.Set;
+import java.util.stream.Collectors;
+
+/**
+ * @author Lars Helge Overland
+ */
+public abstract class DhisConvenienceTest
+{
+    protected static final Log log = LogFactory.getLog( DhisConvenienceTest.class );
+
+    protected static final String BASE_UID = "abcdefghij";
+    protected static final String BASE_IN_UID = "inabcdefgh";
+    protected static final String BASE_DE_UID = "deabcdefgh";
+    protected static final String BASE_DS_UID = "dsabcdefgh";
+    protected static final String BASE_OU_UID = "ouabcdefgh";
+    protected static final String BASE_COC_UID = "cuabcdefgh";
+    protected static final String BASE_USER_UID = "userabcdef";
+    protected static final String BASE_USER_GROUP_UID = "ugabcdefgh";
+
+    private static final String EXT_TEST_DIR = System.getProperty( "user.home" ) + File.separator + "dhis2_test_dir";
+
+    private static Date date;
+
+    protected static final double DELTA = 0.01;
+
+    // -------------------------------------------------------------------------
+    // Service references
+    // -------------------------------------------------------------------------
+
+    protected UserService userService;
+
+    protected RenderService renderService;
+
+    @Autowired( required = false )
+    protected CategoryService _categoryService;
+
+    protected static CategoryService categoryService;
+
+    @PostConstruct
+    protected void initStaticServices()
+    {
+        categoryService = _categoryService;
+    }
+
+    static
+    {
+        DateTime dateTime = new DateTime( 1970, 1, 1, 0, 0 );
+        date = dateTime.toDate();
+    }
+
+    // -------------------------------------------------------------------------
+    // Convenience methods
+    // -------------------------------------------------------------------------
+
+    /**
+     * Creates a date.
+     *
+     * @param year  the year.
+     * @param month the month.
+     * @param day   the day of month.
+     * @return a date.
+     */
+    public static Date getDate( int year, int month, int day )
+    {
+        DateTime dateTime = new DateTime( year, month, day, 0, 0 );
+        return dateTime.toDate();
+    }
+
+    /**
+     * Creates a date.
+     *
+     * @param s a string representation of a date
+     * @return a date.
+     */
+    public static Date getDate( String s )
+    {
+        DateTime dateTime = new DateTime( s );
+        return dateTime.toDate();
+    }
+
+    /**
+     * Creates a date.
+     *
+     * @param day the day of the year.
+     * @return a date.
+     */
+    public Date getDay( int day )
+    {
+        DateTime dataTime = DateTime.now();
+        dataTime = dataTime.withTimeAtStartOfDay();
+        dataTime = dataTime.withDayOfYear( day );
+
+        return dataTime.toDate();
+    }
+
+    /**
+     * Compares two collections for equality. This method does not check for the
+     * implementation type of the collection in contrast to the native equals
+     * method. This is useful for black-box testing where one will not know the
+     * implementation type of the returned collection for a method.
+     *
+     * @param actual    the actual collection to check.
+     * @param reference the reference objects to check against.
+     * @return true if the collections are equal, false otherwise.
+     */
+    public static boolean equals( Collection<?> actual, Object... reference )
+    {
+        final Collection<Object> collection = new HashSet<>();
+
+        Collections.addAll( collection, reference );
+
+        if ( actual == collection )
+        {
+            return true;
+        }
+
+        if ( actual == null )
+        {
+            return false;
+        }
+
+        if ( actual.size() != collection.size() )
+        {
+            log.warn( "Actual collection has different size compared to reference collection: " + actual.size() + " / "
+                + collection.size() );
+            return false;
+        }
+
+        for ( Object object : actual )
+        {
+            if ( !collection.contains( object ) )
+            {
+                log.warn( "Object in actual collection not part of reference collection: " + object );
+                return false;
+            }
+        }
+
+        for ( Object object : collection )
+        {
+            if ( !actual.contains( object ) )
+            {
+                log.warn( "Object in reference collection not part of actual collection: " + object );
+                return false;
+            }
+        }
+
+        return true;
+    }
+
+    public static String message( Object expected )
+    {
+        return "Expected was: " + ((expected != null) ? "[" + expected.toString() + "]" : "[null]");
+    }
+
+    public static String message( Object expected, Object actual )
+    {
+        return message( expected ) + " Actual was: " + ((actual != null) ? "[" + actual.toString() + "]" : "[null]");
+    }
+
+    // -------------------------------------------------------------------------
+    // Dependency injection methods
+    // -------------------------------------------------------------------------
+
+    /**
+     * Sets a dependency on the target service. This method can be used to set
+     * mock implementations of dependencies on services for testing purposes.
+     * The advantage of using this method over setting the services directly is
+     * that the test can still be executed against the interface type of the
+     * service; making the test unaware of the implementation and thus
+     * re-usable. A weakness is that the field name of the dependency must be
+     * assumed.
+     *
+     * @param targetService the target service.
+     * @param fieldName     the name of the dependency field in the target service.
+     * @param dependency    the dependency.
+     */
+    protected void setDependency( Object targetService, String fieldName, Object dependency )
+    {
+        Class<?> clazz = dependency.getClass().getInterfaces()[0];
+
+        setDependency( targetService, fieldName, dependency, clazz );
+    }
+
+    /**
+     * Sets a dependency on the target service. This method can be used to set
+     * mock implementations of dependencies on services for testing purposes.
+     * The advantage of using this method over setting the services directly is
+     * that the test can still be executed against the interface type of the
+     * service; making the test unaware of the implementation and thus
+     * re-usable. A weakness is that the field name of the dependency must be
+     * assumed.
+     *
+     * @param targetService the target service.
+     * @param fieldName     the name of the dependency field in the target service.
+     * @param dependency    the dependency.
+     * @param clazz         the interface type of the dependency.
+     */
+    protected void setDependency( Object targetService, String fieldName, Object dependency, Class<?> clazz )
+    {
+        try
+        {
+            targetService = getRealObject( targetService );
+
+            String setMethodName = "set" + fieldName.substring( 0, 1 ).toUpperCase()
+                + fieldName.substring( 1, fieldName.length() );
+
+            Class<?>[] argumentClass = new Class<?>[]{ clazz };
+
+            Method method = targetService.getClass().getMethod( setMethodName, argumentClass );
+
+            method.invoke( targetService, dependency );
+        }
+        catch ( Exception ex )
+        {
+            throw new RuntimeException( "Failed to set dependency '" + fieldName + "' on service: " + getStackTrace( ex ), ex );
+        }
+    }
+
+    /**
+     * If the given class is advised by Spring AOP it will return the target
+     * class, i.e. the advised class. If not the given class is returned
+     * unchanged.
+     *
+     * @param object the object.
+     */
+    @SuppressWarnings( "unchecked" )
+    private <T> T getRealObject( T object )
+        throws Exception
+    {
+        if ( AopUtils.isAopProxy( object ) )
+        {
+            return (T) ((Advised) object).getTargetSource().getTarget();
+        }
+
+        return object;
+    }
+
+    // -------------------------------------------------------------------------
+    // Create object methods
+    // -------------------------------------------------------------------------
+
+    /**
+     * @param uniqueCharacter A unique character to identify the object.
+     */
+    public static DataElement createDataElement( char uniqueCharacter )
+    {
+        return createDataElement( uniqueCharacter, null );
+    }
+
+    /**
+     * @param uniqueCharacter A unique character to identify the object.
+     * @param categoryCombo   The category combo.
+     */
+    public static DataElement createDataElement( char uniqueCharacter, CategoryCombo categoryCombo )
+    {
+        DataElement dataElement = new DataElement();
+        dataElement.setAutoFields();
+
+        dataElement.setUid( BASE_DE_UID + uniqueCharacter );
+        dataElement.setName( "DataElement" + uniqueCharacter );
+        dataElement.setShortName( "DataElementShort" + uniqueCharacter );
+        dataElement.setCode( "DataElementCode" + uniqueCharacter );
+        dataElement.setDescription( "DataElementDescription" + uniqueCharacter );
+        dataElement.setValueType( ValueType.INTEGER );
+        dataElement.setDomainType( DataElementDomain.AGGREGATE );
+        dataElement.setAggregationType( AggregationType.SUM );
+
+        if ( categoryCombo != null )
+        {
+            dataElement.setDataElementCategoryCombo( categoryCombo );
+        }
+        else if ( categoryService != null )
+        {
+            dataElement.setDataElementCategoryCombo( categoryService.getDefaultCategoryCombo() );
+        }
+
+        return dataElement;
+    }
+
+    /**
+     * @param uniqueCharacter A unique character to identify the object.
+     * @param valueType       The value type.
+     * @param aggregationType The aggregation type.
+     */
+    public static DataElement createDataElement( char uniqueCharacter, ValueType valueType, AggregationType aggregationType )
+    {
+        DataElement dataElement = createDataElement( uniqueCharacter );
+        dataElement.setValueType( valueType );
+        dataElement.setAggregationType( aggregationType );
+
+        return dataElement;
+    }
+
+    /**
+     * @param uniqueCharacter A unique character to identify the object.
+     * @param valueType       The value type.
+     * @param aggregationType The aggregation type.
+     * @param domainType      The domain type.
+     */
+    public static DataElement createDataElement( char uniqueCharacter, ValueType valueType, AggregationType aggregationType, DataElementDomain domainType )
+    {
+        DataElement dataElement = createDataElement( uniqueCharacter );
+        dataElement.setValueType( valueType );
+        dataElement.setAggregationType( aggregationType );
+        dataElement.setDomainType( domainType );
+
+        return dataElement;
+    }
+
+    /**
+     * @param categoryComboUniqueIdentifier A unique character to identify the
+     *                                      category option combo.
+     * @param categories                    the categories
+     *                                      category options.
+     * @return CategoryOptionCombo
+     */
+    public static CategoryCombo createCategoryCombo( char categoryComboUniqueIdentifier, Category... categories )
+    {
+        CategoryCombo categoryCombo = new CategoryCombo( "CategoryCombo" + categoryComboUniqueIdentifier, DataDimensionType.DISAGGREGATION );
+        categoryCombo.setAutoFields();
+
+        for ( Category category : categories )
+        {
+            categoryCombo.getCategories().add( category );
+        }
+
+        return categoryCombo;
+    }
+
+    /**
+     * @param categoryComboUniqueIdentifier   A unique character to identify the
+     *                                        category combo.
+     * @param categoryOptionUniqueIdentifiers Unique characters to identify the
+     *                                        category options.
+     * @return CategoryOptionCombo
+     */
+    public static CategoryOptionCombo createCategoryOptionCombo( char categoryComboUniqueIdentifier,
+        char... categoryOptionUniqueIdentifiers )
+    {
+        CategoryOptionCombo categoryOptionCombo = new CategoryOptionCombo();
+        categoryOptionCombo.setAutoFields();
+
+        categoryOptionCombo.setCategoryCombo( new CategoryCombo( "CategoryCombo"
+            + categoryComboUniqueIdentifier, DataDimensionType.DISAGGREGATION ) );
+
+        for ( char identifier : categoryOptionUniqueIdentifiers )
+        {
+            categoryOptionCombo.getCategoryOptions()
+                .add( new CategoryOption( "CategoryOption" + identifier ) );
+        }
+
+        return categoryOptionCombo;
+    }
+
+    /**
+     * @param categoryComboUniqueIdentifier A unique character to identify the
+     *                                      category option combo.
+     * @param dataElementCategoryCombo      The associated category combination.
+     * @param categoryOptions               the category options.
+     * @return CategoryOptionCombo
+     */
+    public static CategoryOptionCombo createCategoryOptionCombo( char categoryComboUniqueIdentifier,
+        CategoryCombo dataElementCategoryCombo,
+        CategoryOption... categoryOptions )
+    {
+        CategoryOptionCombo categoryOptionCombo = new CategoryOptionCombo();
+        categoryOptionCombo.setAutoFields();
+
+        categoryOptionCombo.setCategoryCombo( dataElementCategoryCombo );
+
+        for ( CategoryOption categoryOption : categoryOptions )
+        {
+            categoryOptionCombo.getCategoryOptions().add( categoryOption );
+
+            categoryOption.getCategoryOptionCombos().add( categoryOptionCombo );
+        }
+
+        return categoryOptionCombo;
+    }
+
+    /**
+     * @param categoryCombo   the category combo.
+     * @param categoryOptions the category options.
+     * @return CategoryOptionCombo
+     */
+    public static CategoryOptionCombo createCategoryOptionCombo( CategoryCombo categoryCombo,
+        CategoryOption... categoryOptions )
+    {
+        CategoryOptionCombo categoryOptionCombo = new CategoryOptionCombo();
+        categoryOptionCombo.setAutoFields();
+
+        categoryOptionCombo.setCategoryCombo( categoryCombo );
+
+        for ( CategoryOption categoryOption : categoryOptions )
+        {
+            categoryOptionCombo.getCategoryOptions().add( categoryOption );
+            categoryOption.getCategoryOptionCombos().add( categoryOptionCombo );
+        }
+
+        return categoryOptionCombo;
+    }
+
+    public static CategoryOptionCombo createCategoryOptionCombo( char uniqueCharacter )
+    {
+        CategoryOptionCombo coc = new CategoryOptionCombo();
+        coc.setAutoFields();
+
+        coc.setUid( BASE_COC_UID + uniqueCharacter );
+        coc.setName( "CategoryOptionCombo" + uniqueCharacter );
+        coc.setName( "CategoryOptionComboCode" + uniqueCharacter );
+
+        return coc;
+    }
+
+    /**
+     * @param categoryUniqueIdentifier A unique character to identify the
+     *                                 category.
+     * @param categoryOptions          the category options.
+     * @return Category
+     */
+    public static Category createCategory( char categoryUniqueIdentifier,
+        CategoryOption... categoryOptions )
+    {
+        Category category = new Category( "Category" + categoryUniqueIdentifier, DataDimensionType.DISAGGREGATION );
+        category.setAutoFields();
+
+        for ( CategoryOption categoryOption : categoryOptions )
+        {
+            category.addCategoryOption( categoryOption );
+        }
+
+        return category;
+    }
+
+    public static CategoryOption createCategoryOption( char uniqueIdentifier )
+    {
+        CategoryOption categoryOption = new CategoryOption( "CategoryOption" + uniqueIdentifier );
+        categoryOption.setAutoFields();
+
+        return categoryOption;
+    }
+
+    /**
+     * @param uniqueIdentifier A unique character to identify the
+     *                         category option group.
+     * @param categoryOptions  the category options.
+     * @return CategoryOptionGroup
+     */
+    public static CategoryOptionGroup createCategoryOptionGroup( char uniqueIdentifier,
+        CategoryOption... categoryOptions )
+    {
+        CategoryOptionGroup categoryOptionGroup = new CategoryOptionGroup( "CategoryOptionGroup" + uniqueIdentifier );
+        categoryOptionGroup.setShortName( "ShortName" + uniqueIdentifier );
+        categoryOptionGroup.setAutoFields();
+
+        categoryOptionGroup.setMembers( new HashSet<>() );
+
+        for ( CategoryOption categoryOption : categoryOptions )
+        {
+            categoryOptionGroup.addCategoryOption( categoryOption );
+        }
+
+        return categoryOptionGroup;
+    }
+
+    /**
+     * @param categoryGroupSetUniqueIdentifier A unique character to identify the
+     *                                         category option group set.
+     * @param categoryOptionGroups             the category option groups.
+     * @return CategoryOptionGroupSet
+     */
+    public static CategoryOptionGroupSet createCategoryOptionGroupSet( char categoryGroupSetUniqueIdentifier,
+        CategoryOptionGroup... categoryOptionGroups )
+    {
+        CategoryOptionGroupSet categoryOptionGroupSet = new CategoryOptionGroupSet( "CategoryOptionGroupSet" + categoryGroupSetUniqueIdentifier );
+        categoryOptionGroupSet.setAutoFields();
+
+        for ( CategoryOptionGroup categoryOptionGroup : categoryOptionGroups )
+        {
+            categoryOptionGroupSet.addCategoryOptionGroup( categoryOptionGroup );
+        }
+
+        return categoryOptionGroupSet;
+    }
+
+    /**
+     * @param uniqueCharacter A unique character to identify the object.
+     */
+    public static Attribute createAttribute( char uniqueCharacter )
+    {
+        Attribute attribute = new Attribute( "Attribute" + uniqueCharacter, ValueType.TEXT );
+        attribute.setAutoFields();
+
+        return attribute;
+    }
+
+    public static AttributeValue createAttributeValue( Attribute attribute, String value )
+    {
+        AttributeValue attributeValue = new AttributeValue( value, attribute );
+        attributeValue.setAutoFields();
+
+        return attributeValue;
+    }
+
+    /**
+     * @param uniqueCharacter A unique character to identify the object.
+     */
+    public static DataElementGroup createDataElementGroup( char uniqueCharacter )
+    {
+        DataElementGroup group = new DataElementGroup();
+        group.setAutoFields();
+
+        group.setUid( BASE_UID + uniqueCharacter );
+        group.setName( "DataElementGroup" + uniqueCharacter );
+        group.setShortName( "DataElementGroup" + uniqueCharacter );
+        group.setCode( "DataElementCode" + uniqueCharacter );
+
+        return group;
+    }
+
+    /**
+     * @param uniqueCharacter A unique character to identify the object.
+     */
+    public static DataElementGroupSet createDataElementGroupSet( char uniqueCharacter )
+    {
+        DataElementGroupSet groupSet = new DataElementGroupSet();
+        groupSet.setAutoFields();
+
+        groupSet.setUid( BASE_UID + uniqueCharacter );
+        groupSet.setName( "DataElementGroupSet" + uniqueCharacter );
+
+        return groupSet;
+    }
+
+    /**
+     * @param uniqueCharacter A unique character to identify the object.
+     */
+    public static IndicatorType createIndicatorType( char uniqueCharacter )
+    {
+        IndicatorType type = new IndicatorType();
+        type.setAutoFields();
+
+        type.setName( "IndicatorType" + uniqueCharacter );
+        type.setFactor( 100 );
+
+        return type;
+    }
+
+    /**
+     * @param uniqueCharacter A unique character to identify the object.
+     * @param type            The type.
+     */
+    public static Indicator createIndicator( char uniqueCharacter, IndicatorType type )
+    {
+        Indicator indicator = new Indicator();
+        indicator.setAutoFields();
+
+        indicator.setUid( BASE_IN_UID + uniqueCharacter );
+        indicator.setName( "Indicator" + uniqueCharacter );
+        indicator.setShortName( "IndicatorShort" + uniqueCharacter );
+        indicator.setCode( "IndicatorCode" + uniqueCharacter );
+        indicator.setDescription( "IndicatorDescription" + uniqueCharacter );
+        indicator.setAnnualized( false );
+        indicator.setIndicatorType( type );
+        indicator.setNumerator( "Numerator" );
+        indicator.setNumeratorDescription( "NumeratorDescription" );
+        indicator.setDenominator( "Denominator" );
+        indicator.setDenominatorDescription( "DenominatorDescription" );
+
+        return indicator;
+    }
+
+    /**
+     * @param uniqueCharacter A unique character to identify the object.
+     */
+    public static IndicatorGroup createIndicatorGroup( char uniqueCharacter )
+    {
+        IndicatorGroup group = new IndicatorGroup();
+        group.setAutoFields();
+
+        group.setUid( BASE_UID + uniqueCharacter );
+        group.setName( "IndicatorGroup" + uniqueCharacter );
+
+        return group;
+    }
+
+    /**
+     * @param uniqueCharacter A unique character to identify the object.
+     */
+    public static IndicatorGroupSet createIndicatorGroupSet( char uniqueCharacter )
+    {
+        IndicatorGroupSet groupSet = new IndicatorGroupSet();
+        groupSet.setAutoFields();
+
+        groupSet.setUid( BASE_UID + uniqueCharacter );
+        groupSet.setName( "IndicatorGroupSet" + uniqueCharacter );
+
+        return groupSet;
+    }
+
+    /**
+     * @param uniqueCharacter A unique character to identify the object.
+     */
+    public static DataSet createDataSet( char uniqueCharacter )
+    {
+        DataSet dataSet = createDataSet( uniqueCharacter, null );
+        dataSet.setPeriodType( new MonthlyPeriodType() );
+
+        return dataSet;
+    }
+
+    /**
+     * @param uniqueCharacter A unique character to identify the object.
+     * @param periodType      The period type.
+     */
+    public static DataSet createDataSet( char uniqueCharacter, PeriodType periodType )
+    {
+        return createDataSet( uniqueCharacter, periodType, null );
+    }
+
+    /**
+     * @param uniqueCharacter A unique character to identify the object.
+     * @param periodType      The period type.
+     * @param categoryCombo   The category combo.
+     */
+    public static DataSet createDataSet( char uniqueCharacter, PeriodType periodType, CategoryCombo categoryCombo )
+    {
+        DataSet dataSet = new DataSet();
+        dataSet.setAutoFields();
+
+        dataSet.setUid( BASE_DS_UID + uniqueCharacter );
+        dataSet.setName( "DataSet" + uniqueCharacter );
+        dataSet.setShortName( "DataSetShort" + uniqueCharacter );
+        dataSet.setCode( "DataSetCode" + uniqueCharacter );
+        dataSet.setPeriodType( periodType );
+
+        if ( categoryCombo != null )
+        {
+            dataSet.setCategoryCombo( categoryCombo );
+        }
+        else if ( categoryService != null )
+        {
+            dataSet.setCategoryCombo( categoryService.getDefaultCategoryCombo() );
+        }
+
+        return dataSet;
+    }
+
+    /**
+     * @param uniqueCharacter A unique character to identify the object.
+     */
+    public static DataEntryForm createDataEntryForm( char uniqueCharacter )
+    {
+        return new DataEntryForm( "DataEntryForm" + uniqueCharacter, "<p></p>" );
+    }
+
+    /**
+     * @param uniqueCharacter A unique character to identify the object.
+     * @param html            the form HTML content.
+     */
+    public static DataEntryForm createDataEntryForm( char uniqueCharacter, String html )
+    {
+        return new DataEntryForm( "DataEntryForm" + uniqueCharacter, html );
+    }
+
+    /**
+     * @param uniqueCharacter A unique character to identify the object.
+     */
+    public static OrganisationUnit createOrganisationUnit( char uniqueCharacter )
+    {
+        OrganisationUnit unit = new OrganisationUnit();
+        unit.setAutoFields();
+
+        unit.setUid( BASE_OU_UID + uniqueCharacter );
+        unit.setName( "OrganisationUnit" + uniqueCharacter );
+        unit.setShortName( "OrganisationUnitShort" + uniqueCharacter );
+        unit.setCode( "OrganisationUnitCode" + uniqueCharacter );
+        unit.setOpeningDate( date );
+        unit.setComment( "Comment" + uniqueCharacter );
+
+        return unit;
+    }
+
+    /**
+     * @param uniqueCharacter A unique character to identify the object.
+     * @param parent          The parent.
+     */
+    public static OrganisationUnit createOrganisationUnit( char uniqueCharacter, OrganisationUnit parent )
+    {
+        OrganisationUnit unit = createOrganisationUnit( uniqueCharacter );
+
+        unit.setParent( parent );
+        parent.getChildren().add( unit );
+
+        return unit;
+    }
+
+    /**
+     * @param name The name, short name and code of the organisation unit.
+     */
+    public static OrganisationUnit createOrganisationUnit( String name )
+    {
+        OrganisationUnit unit = new OrganisationUnit();
+        unit.setAutoFields();
+
+        unit.setUid( CodeGenerator.generateUid() );
+        unit.setName( name );
+        unit.setShortName( name );
+        unit.setCode( name );
+        unit.setOpeningDate( date );
+        unit.setComment( "Comment " + name );
+
+        return unit;
+    }
+
+    /**
+     * @param name   The name, short name and code of the organisation unit.
+     * @param parent The parent.
+     */
+    public static OrganisationUnit createOrganisationUnit( String name, OrganisationUnit parent )
+    {
+        OrganisationUnit unit = createOrganisationUnit( name );
+
+        unit.setParent( parent );
+        parent.getChildren().add( unit );
+
+        return unit;
+    }
+
+    /**
+     * @param uniqueCharacter A unique character to identify the object.
+     */
+    public static OrganisationUnitGroup createOrganisationUnitGroup( char uniqueCharacter )
+    {
+        OrganisationUnitGroup group = new OrganisationUnitGroup();
+        group.setAutoFields();
+
+        group.setUid( BASE_UID + uniqueCharacter );
+        group.setName( "OrganisationUnitGroup" + uniqueCharacter );
+        group.setShortName( "OrganisationUnitGroupShort" + uniqueCharacter );
+        group.setCode( "OrganisationUnitGroupCode" + uniqueCharacter );
+
+        return group;
+    }
+
+    /**
+     * @param uniqueCharacter A unique character to identify the object.
+     */
+    public static OrganisationUnitGroupSet createOrganisationUnitGroupSet( char uniqueCharacter )
+    {
+        OrganisationUnitGroupSet groupSet = new OrganisationUnitGroupSet();
+        groupSet.setAutoFields();
+
+        groupSet.setName( "OrganisationUnitGroupSet" + uniqueCharacter );
+        groupSet.setDescription( "Description" + uniqueCharacter );
+        groupSet.setCompulsory( true );
+
+        return groupSet;
+    }
+
+    /**
+     * @param type      The PeriodType.
+     * @param startDate The start date.
+     */
+    public static Period createPeriod( PeriodType type, Date startDate )
+    {
+        Period period = new Period();
+        period.setAutoFields();
+
+        period.setPeriodType( type );
+        period.setStartDate( startDate );
+
+        return period;
+    }
+
+    /**
+     * @param type      The PeriodType.
+     * @param startDate The start date.
+     * @param endDate   The end date.
+     */
+    public static Period createPeriod( PeriodType type, Date startDate, Date endDate )
+    {
+        Period period = new Period();
+        period.setAutoFields();
+
+        period.setPeriodType( type );
+        period.setStartDate( startDate );
+        period.setEndDate( endDate );
+
+        return period;
+    }
+
+    /**
+     * @param isoPeriod the ISO period string.
+     */
+    public static Period createPeriod( String isoPeriod )
+    {
+        return PeriodType.getPeriodFromIsoString( isoPeriod );
+    }
+
+    /**
+     * @param startDate The start date.
+     * @param endDate   The end date.
+     */
+    public static Period createPeriod( Date startDate, Date endDate )
+    {
+        Period period = new Period();
+        period.setAutoFields();
+
+        period.setPeriodType( new MonthlyPeriodType() );
+        period.setStartDate( startDate );
+        period.setEndDate( endDate );
+
+        return period;
+    }
+
+    /**
+     * Uses the given category option combo also as attribute option combo.
+     *
+     * @param dataElement         The data element.
+     * @param period              The period.
+     * @param source              The source.
+     * @param value               The value.
+     * @param categoryOptionCombo The category (and attribute) option combo.
+     */
+    public static DataValue createDataValue( DataElement dataElement, Period period, OrganisationUnit source,
+        String value, CategoryOptionCombo categoryOptionCombo )
+    {
+        DataValue dataValue = new DataValue();
+
+        dataValue.setDataElement( dataElement );
+        dataValue.setPeriod( period );
+        dataValue.setSource( source );
+        dataValue.setCategoryOptionCombo( categoryOptionCombo );
+        dataValue.setAttributeOptionCombo( categoryOptionCombo );
+        dataValue.setValue( value );
+        dataValue.setComment( "Comment" );
+        dataValue.setStoredBy( "StoredBy" );
+
+        return dataValue;
+    }
+
+    /**
+     * @param dataElement          The data element.
+     * @param period               The period.
+     * @param source               The source.
+     * @param value                The value.
+     * @param categoryOptionCombo  The category option combo.
+     * @param attributeOptionCombo The attribute option combo.
+     */
+    public static DataValue createDataValue( DataElement dataElement, Period period, OrganisationUnit source,
+        String value, CategoryOptionCombo categoryOptionCombo, CategoryOptionCombo attributeOptionCombo )
+    {
+        DataValue dataValue = new DataValue();
+
+        dataValue.setDataElement( dataElement );
+        dataValue.setPeriod( period );
+        dataValue.setSource( source );
+        dataValue.setCategoryOptionCombo( categoryOptionCombo );
+        dataValue.setAttributeOptionCombo( attributeOptionCombo );
+        dataValue.setValue( value );
+        dataValue.setComment( "Comment" );
+        dataValue.setStoredBy( "StoredBy" );
+
+        return dataValue;
+    }
+
+    /**
+     * @param dataElement          The data element.
+     * @param period               The period.
+     * @param source               The source.
+     * @param categoryOptionCombo  The category option combo.
+     * @param attributeOptionCombo The attribute option combo.
+     * @param value                The value.
+     * @param comment              The comment.
+     * @param storedBy             The stored by.
+     * @param created              The created date.
+     * @param lastupdated          The last updated date.
+     */
+    public static DataValue createDataValue( DataElement dataElement, Period period, OrganisationUnit source,
+        CategoryOptionCombo categoryOptionCombo, CategoryOptionCombo attributeOptionCombo,
+        String value, String comment, String storedBy, Date created, Date lastupdated )
+    {
+        DataValue dataValue = new DataValue();
+
+        dataValue.setDataElement( dataElement );
+        dataValue.setPeriod( period );
+        dataValue.setSource( source );
+        dataValue.setCategoryOptionCombo( categoryOptionCombo );
+        dataValue.setAttributeOptionCombo( attributeOptionCombo );
+        dataValue.setValue( value );
+        dataValue.setComment( "Comment" );
+        dataValue.setStoredBy( "StoredBy" );
+
+        return dataValue;
+    }
+
+    /**
+     * @param uniqueCharacter A unique character to identify the object.
+     * @param operator        The operator.
+     * @param leftSide        The left side expression.
+     * @param rightSide       The right side expression.
+     * @param periodType      The period-type.
+     */
+    public static ValidationRule createValidationRule( String uniqueCharacter, Operator operator, Expression leftSide,
+        Expression rightSide, PeriodType periodType )
+    {
+        return createValidationRule( uniqueCharacter, operator, leftSide, rightSide, periodType, false );
+    }
+
+    /**
+     * @param uniqueCharacter    A unique character to identify the object.
+     * @param operator           The operator.
+     * @param leftSide           The left side expression.
+     * @param rightSide          The right side expression.
+     * @param periodType         The period-type.
+     * @param skipFormValidation Skip when validating forms.
+     */
+    public static ValidationRule createValidationRule( String uniqueCharacter, Operator operator, Expression leftSide,
+        Expression rightSide, PeriodType periodType, boolean skipFormValidation )
+    {
+        Assert.notNull( leftSide, "Left side expression must be specified" );
+        Assert.notNull( rightSide, "Rigth side expression must be specified" );
+
+        ValidationRule validationRule = new ValidationRule();
+        validationRule.setAutoFields();
+
+        validationRule.setName( "ValidationRule" + uniqueCharacter );
+        validationRule.setDescription( "Description" + uniqueCharacter );
+        validationRule.setOperator( operator );
+        validationRule.setLeftSide( leftSide );
+        validationRule.setRightSide( rightSide );
+        validationRule.setPeriodType( periodType );
+        validationRule.setSkipFormValidation( skipFormValidation );
+
+        return validationRule;
+    }
+
+    /**
+     * @param uniqueCharacter A unique character to identify the object.
+     * @param operator        The operator.
+     * @param leftSide        The left side expression.
+     * @param rightSide       The right side expression.
+     * @param periodType      The period-type.
+     */
+    public static ValidationRule createValidationRule( char uniqueCharacter, Operator operator, Expression leftSide,
+        Expression rightSide, PeriodType periodType )
+    {
+        return createValidationRule( Character.toString( uniqueCharacter ), operator, leftSide, rightSide, periodType );
+    }
+
+    /**
+     * @param uniqueCharacter A unique character to identify the object.
+     * @return ValidationRuleGroup
+     */
+    public static ValidationRuleGroup createValidationRuleGroup( char uniqueCharacter )
+    {
+        ValidationRuleGroup group = new ValidationRuleGroup();
+        group.setAutoFields();
+
+        group.setName( "ValidationRuleGroup" + uniqueCharacter );
+        group.setDescription( "Description" + uniqueCharacter );
+
+        return group;
+    }
+
+    /**
+     * @param uniqueCharacter          A unique character to identify the object.
+     * @param expressionString         The expression string.
+     * @param dataElementsInExpression A collection of the data elements
+     *                                 entering into the expression.
+     */
+    public static Expression createExpression2( char uniqueCharacter, String expressionString )
+    {
+        Expression expression = new Expression();
+
+        expression.setExpression( expressionString );
+        expression.setDescription( "Description" + uniqueCharacter );
+
+        return expression;
+    }
+
+    /**
+     * Creates a Predictor
+     *
+     * @param output                the data element where the predictor stores its predictions
+     * @param combo                 the category option combo (or null) under which the predictors are stored
+     * @param uniqueCharacter       A unique character to identify the object.
+     * @param generator             The right side expression.
+     * @param skipTest              The skiptest expression
+     * @param periodType            The period-type.
+     * @param organisationUnitLevel The unit level of organisations to be
+     *                              evaluated by this rule.
+     * @param sequentialSampleCount How many sequential past periods to sample.
+     * @param annualSampleCount     How many years of past periods to sample.
+     * @param sequentialSkipCount   How many periods in the current year to skip
+     */
+    public static Predictor createPredictor( DataElement output, CategoryOptionCombo combo,
+        String uniqueCharacter, Expression generator, Expression skipTest, PeriodType periodType,
+        OrganisationUnitLevel organisationUnitLevel, int sequentialSampleCount,
+        int sequentialSkipCount, int annualSampleCount )
+    {
+        Predictor predictor = new Predictor();
+        Set<OrganisationUnitLevel> orgUnitlevels = Sets.newHashSet( organisationUnitLevel );
+        predictor.setAutoFields();
+
+        predictor.setOutput( output );
+        predictor.setOutputCombo( combo );
+        predictor.setName( "Predictor" + uniqueCharacter );
+        predictor.setDescription( "Description" + uniqueCharacter );
+        predictor.setGenerator( generator );
+        predictor.setSampleSkipTest( skipTest );
+        predictor.setPeriodType( periodType );
+        predictor.setOrganisationUnitLevels( orgUnitlevels );
+        predictor.setSequentialSampleCount( sequentialSampleCount );
+        predictor.setAnnualSampleCount( annualSampleCount );
+        predictor.setSequentialSkipCount( sequentialSkipCount );
+
+        return predictor;
+    }
+
+    /**
+     * Creates a Predictor Group
+     *
+     * @param uniqueCharacter A unique character to identify the object.
+     * @return PredictorGroup
+     */
+    public static PredictorGroup createPredictorGroup( char uniqueCharacter )
+    {
+        PredictorGroup group = new PredictorGroup();
+        group.setAutoFields();
+
+        group.setName( "PredictorGroup" + uniqueCharacter );
+        group.setDescription( "Description" + uniqueCharacter );
+
+        return group;
+    }
+
+
+    public static Legend createLegend( char uniqueCharacter, Double startValue, Double endValue )
+    {
+        Legend legend = new Legend();
+        legend.setAutoFields();
+
+        legend.setName( "Legend" + uniqueCharacter );
+        legend.setStartValue( startValue );
+        legend.setEndValue( endValue );
+        legend.setColor( "Color" + uniqueCharacter );
+
+        return legend;
+    }
+
+    public static LegendSet createLegendSet( char uniqueCharacter )
+    {
+        LegendSet legendSet = new LegendSet();
+        legendSet.setAutoFields();
+
+        legendSet.setName( "LegendSet" + uniqueCharacter );
+
+        return legendSet;
+    }
+
+    public static LegendSet createLegendSet( char uniqueCharacter, Legend... legends )
+    {
+        LegendSet legendSet = createLegendSet( uniqueCharacter );
+
+        for ( Legend legend : legends )
+        {
+            legendSet.getLegends().add( legend );
+            legend.setLegendSet( legendSet );
+        }
+
+        return legendSet;
+    }
+
+    public static ColorSet createColorSet( char uniqueCharacter, String... hexColorCodes )
+    {
+        ColorSet colorSet = new ColorSet();
+        colorSet.setAutoFields();
+        colorSet.setName( "ColorSet" + uniqueCharacter );
+
+        for ( String colorCode : hexColorCodes )
+        {
+            Color color = new Color( colorCode );
+            color.setAutoFields();
+            colorSet.getColors().add( color );
+        }
+
+        return colorSet;
+    }
+
+    public static Chart createChart( char uniqueCharacter )
+    {
+        Chart chart = new Chart();
+        chart.setAutoFields();
+        chart.setName( "Chart" + uniqueCharacter );
+        chart.setDescription( "Description" + uniqueCharacter );
+        chart.setType( ChartType.COLUMN );
+
+        return chart;
+    }
+
+    public static Chart createChart( char uniqueCharacter, List<Indicator> indicators, List<Period> periods,
+        List<OrganisationUnit> units )
+    {
+        Chart chart = createChart( uniqueCharacter );
+
+        chart.addAllDataDimensionItems( indicators );
+        chart.setPeriods( periods );
+        chart.setOrganisationUnits( units );
+        chart.setDimensions( DimensionalObject.DATA_X_DIM_ID, DimensionalObject.PERIOD_DIM_ID,
+            DimensionalObject.ORGUNIT_DIM_ID );
+
+        return chart;
+    }
+
+    public static User createUser( char uniqueCharacter )
+    {
+        UserCredentials credentials = new UserCredentials();
+        User user = new User();
+        user.setUid( BASE_USER_UID + uniqueCharacter );
+
+        credentials.setUserInfo( user );
+        user.setUserCredentials( credentials );
+
+        credentials.setUsername( "username" + uniqueCharacter );
+        credentials.setPassword( "password" + uniqueCharacter );
+
+        user.setFirstName( "FirstName" + uniqueCharacter );
+        user.setSurname( "Surname" + uniqueCharacter );
+        user.setEmail( "Email" + uniqueCharacter );
+        user.setPhoneNumber( "PhoneNumber" + uniqueCharacter );
+        user.setCode( "UserCode" + uniqueCharacter );
+        user.setAutoFields();
+
+        return user;
+    }
+
+    public static UserCredentials createUserCredentials( char uniqueCharacter, User user )
+    {
+        UserCredentials credentials = new UserCredentials();
+        credentials.setName( "UserCredentials" + uniqueCharacter );
+        credentials.setUsername( "Username" + uniqueCharacter );
+        credentials.setPassword( "Password" + uniqueCharacter );
+        credentials.setUserInfo( user );
+        user.setUserCredentials( credentials );
+
+        return credentials;
+    }
+
+    public static UserGroup createUserGroup( char uniqueCharacter, Set<User> users )
+    {
+        UserGroup userGroup = new UserGroup();
+        userGroup.setAutoFields();
+
+        userGroup.setUid( BASE_USER_GROUP_UID + uniqueCharacter );
+        userGroup.setCode( "UserGroupCode" + uniqueCharacter );
+        userGroup.setName( "UserGroup" + uniqueCharacter );
+        userGroup.setMembers( users );
+
+        return userGroup;
+    }
+
+    public static UserAuthorityGroup createUserAuthorityGroup( char uniqueCharacter )
+    {
+        UserAuthorityGroup role = new UserAuthorityGroup();
+        role.setAutoFields();
+
+        role.setUid( BASE_UID + uniqueCharacter );
+        role.setName( "UserAuthorityGroup" + uniqueCharacter );
+
+        return role;
+    }
+
+    public static Program createProgram( char uniqueCharacter )
+    {
+        return createProgram( uniqueCharacter, null, null );
+    }
+
+    public static Program createProgram( char uniqueCharacter, Set<ProgramStage> programStages,
+        OrganisationUnit unit )
+    {
+        Set<OrganisationUnit> units = new HashSet<>();
+
+        if ( unit != null )
+        {
+            units.add( unit );
+        }
+
+        return createProgram( uniqueCharacter, programStages, null, units, null );
+    }
+
+    public static Program createProgram( char uniqueCharacter, Set<ProgramStage> programStages,
+        Set<TrackedEntityAttribute> attributes, Set<OrganisationUnit> organisationUnits, CategoryCombo categoryCombo )
+    {
+        Program program = new Program();
+        program.setAutoFields();
+
+        program.setName( "Program" + uniqueCharacter );
+        program.setCode( "ProgramCode" + uniqueCharacter );
+        program.setShortName( "ProgramShort" + uniqueCharacter );
+        program.setDescription( "Description" + uniqueCharacter );
+        program.setEnrollmentDateLabel( "DateOfEnrollmentDescription" );
+        program.setIncidentDateLabel( "DateOfIncidentDescription" );
+        program.setProgramType( ProgramType.WITH_REGISTRATION );
+
+        if ( programStages != null )
+        {
+            for ( ProgramStage programStage : programStages )
+            {
+                programStage.setProgram( program );
+                program.getProgramStages().add( programStage );
+            }
+        }
+
+        if ( attributes != null )
+        {
+            for ( TrackedEntityAttribute attribute : attributes )
+            {
+                ProgramTrackedEntityAttribute ptea = new ProgramTrackedEntityAttribute( program, attribute, false, false );
+                ptea.setAutoFields();
+
+                program.getProgramAttributes().add( ptea );
+            }
+        }
+
+        if ( organisationUnits != null )
+        {
+            program.getOrganisationUnits().addAll( organisationUnits );
+        }
+
+        if ( categoryCombo != null )
+        {
+            program.setCategoryCombo( categoryCombo );
+        }
+        else if ( categoryService != null )
+        {
+            program.setCategoryCombo( categoryService.getDefaultCategoryCombo() );
+        }
+
+        return program;
+    }
+
+    public static ProgramRule createProgramRule( char uniqueCharacter, Program parentProgram )
+    {
+        ProgramRule programRule = new ProgramRule();
+        programRule.setAutoFields();
+
+        programRule.setName( "ProgramRule" + uniqueCharacter );
+        programRule.setProgram( parentProgram );
+        programRule.setCondition( "true" );
+
+        return programRule;
+    }
+
+    public static ProgramRuleAction createProgramRuleAction( char uniqueCharacter )
+    {
+        ProgramRuleAction programRuleAction = new ProgramRuleAction();
+        programRuleAction.setAutoFields();
+
+        programRuleAction.setName( "ProgramRuleAction" + uniqueCharacter );
+        programRuleAction.setProgramRuleActionType( ProgramRuleActionType.HIDEFIELD );
+
+        return programRuleAction;
+    }
+
+    public static ProgramRuleAction createProgramRuleAction( char uniqueCharacter, ProgramRule parentRule )
+    {
+        ProgramRuleAction programRuleAction = createProgramRuleAction( uniqueCharacter );
+        programRuleAction.setProgramRule( parentRule );
+
+        return programRuleAction;
+    }
+
+    public static ProgramRuleVariable createProgramRuleVariable( char uniqueCharacter, Program parentProgram )
+    {
+        ProgramRuleVariable programRuleVariable = new ProgramRuleVariable();
+        programRuleVariable.setAutoFields();
+
+        programRuleVariable.setName( "ProgramRuleVariable" + uniqueCharacter );
+        programRuleVariable.setProgram( parentProgram );
+        programRuleVariable.setSourceType( ProgramRuleVariableSourceType.DATAELEMENT_CURRENT_EVENT );
+
+        return programRuleVariable;
+    }
+
+    public static ProgramStage createProgramStage( char uniqueCharacter, Program program )
+    {
+        ProgramStage stage = createProgramStage( uniqueCharacter, 0, false );
+        stage.setProgram( program );
+
+        return stage;
+    }
+
+    public static ProgramStage createProgramStage( char uniqueCharacter, int minDays )
+    {
+        return createProgramStage( uniqueCharacter, minDays, false );
+    }
+
+    public static ProgramStage createProgramStage( char uniqueCharacter, int minDays, boolean repeatable )
+    {
+        ProgramStage programStage = new ProgramStage();
+        programStage.setAutoFields();
+
+        programStage.setName( "ProgramStage" + uniqueCharacter );
+        programStage.setDescription( "description" + uniqueCharacter );
+        programStage.setMinDaysFromStart( minDays );
+        programStage.setRepeatable( repeatable );
+
+        return programStage;
+    }
+
+    public static ProgramStage createProgramStage( char uniqueCharacter, Set<DataElement> dataElements )
+    {
+        ProgramStage programStage = createProgramStage( uniqueCharacter, 0 );
+
+        if ( dataElements != null )
+        {
+            int sortOrder = 1;
+
+            for ( DataElement dataElement : dataElements )
+            {
+                ProgramStageDataElement psd = createProgramStageDataElement( programStage, dataElement, sortOrder );
+                psd.setAutoFields();
+
+                programStage.getProgramStageDataElements().add( psd );
+            }
+        }
+
+        return programStage;
+    }
+
+    public static ProgramStageDataElement createProgramStageDataElement( ProgramStage programStage, DataElement dataElement, Integer sortOrder )
+    {
+        ProgramStageDataElement psde = new ProgramStageDataElement( programStage, dataElement, false, sortOrder );
+        psde.setAutoFields();
+
+        return psde;
+    }
+
+    public static ProgramMessage createProgramMessage( String text, String subject,
+        ProgramMessageRecipients recipients, ProgramMessageStatus status, Set<DeliveryChannel> channels )
+    {
+        ProgramMessage message = new ProgramMessage();
+        message.setText( text );
+        message.setSubject( subject );
+        message.setRecipients( recipients );
+        message.setMessageStatus( status );
+        message.setDeliveryChannels( channels );
+
+        return message;
+    }
+
+    public static ProgramIndicator createProgramIndicator( char uniqueCharacter, Program program, String expression, String filter )
+    {
+        return createProgramIndicator( uniqueCharacter, AnalyticsType.EVENT, program, expression, filter );
+    }
+
+    public static ProgramIndicator createProgramIndicator( char uniqueCharacter, AnalyticsType analyticsType, Program program, String expression, String filter )
+    {
+        ProgramIndicator indicator = new ProgramIndicator();
+        indicator.setAutoFields();
+        indicator.setName( "Indicator" + uniqueCharacter );
+        indicator.setShortName( "IndicatorShort" + uniqueCharacter );
+        indicator.setCode( "IndicatorCode" + uniqueCharacter );
+        indicator.setDescription( "IndicatorDescription" + uniqueCharacter );
+        indicator.setProgram( program );
+        indicator.setExpression( expression );
+        indicator.setAnalyticsType( analyticsType );
+        indicator.setFilter( filter );
+
+        List<AnalyticsPeriodBoundary> boundaries = new ArrayList<AnalyticsPeriodBoundary>();
+        if ( analyticsType == AnalyticsType.EVENT )
+        {
+            boundaries.add( new AnalyticsPeriodBoundary( AnalyticsPeriodBoundary.EVENT_DATE, AnalyticsPeriodBoundaryType.BEFORE_END_OF_REPORTING_PERIOD, null, 0 ) );
+            boundaries.add( new AnalyticsPeriodBoundary( AnalyticsPeriodBoundary.EVENT_DATE, AnalyticsPeriodBoundaryType.AFTER_START_OF_REPORTING_PERIOD, null, 0 ) );
+        }
+        else if ( analyticsType == AnalyticsType.ENROLLMENT )
+        {
+            boundaries.add( new AnalyticsPeriodBoundary( AnalyticsPeriodBoundary.ENROLLMENT_DATE, AnalyticsPeriodBoundaryType.BEFORE_END_OF_REPORTING_PERIOD, null, 0 ) );
+            boundaries.add( new AnalyticsPeriodBoundary( AnalyticsPeriodBoundary.ENROLLMENT_DATE, AnalyticsPeriodBoundaryType.AFTER_START_OF_REPORTING_PERIOD, null, 0 ) );
+        }
+
+        return indicator;
+    }
+
+    public static ProgramStageSection createProgramStageSection( char uniqueCharacter, Integer sortOrder )
+    {
+        ProgramStageSection section = new ProgramStageSection();
+        section.setAutoFields();
+        section.setName( "ProgramStageSection" + uniqueCharacter );
+        section.setSortOrder( sortOrder );
+
+        return section;
+    }
+
+    public static TrackedEntityInstanceFilter createTrackedEntityInstanceFilter( char uniqueChar, Program program )
+    {
+        TrackedEntityInstanceFilter trackedEntityInstanceFilter = new TrackedEntityInstanceFilter();
+        trackedEntityInstanceFilter.setAutoFields();
+        trackedEntityInstanceFilter.setName( "TrackedEntityType" + uniqueChar );
+        trackedEntityInstanceFilter.setDescription( "TrackedEntityType" + uniqueChar + " description" );
+        trackedEntityInstanceFilter.setProgram( program );
+
+        return trackedEntityInstanceFilter;
+    }
+
+    public static TrackedEntityType createTrackedEntityType( char uniqueChar )
+    {
+        TrackedEntityType trackedEntityType = new TrackedEntityType();
+        trackedEntityType.setAutoFields();
+        trackedEntityType.setName( "TrackedEntityType" + uniqueChar );
+        trackedEntityType.setDescription( "TrackedEntityType" + uniqueChar + " description" );
+
+        return trackedEntityType;
+    }
+
+    public static TrackedEntityInstance createTrackedEntityInstance( char uniqueChar, OrganisationUnit organisationUnit )
+    {
+        TrackedEntityInstance entityInstance = new TrackedEntityInstance();
+        entityInstance.setAutoFields();
+        entityInstance.setOrganisationUnit( organisationUnit );
+
+        return entityInstance;
+    }
+
+    public static ProgramStageInstance createProgramStageInstance()
+    {
+        ProgramStageInstance programStageInstance = new ProgramStageInstance();
+        return programStageInstance;
+    }
+
+    public static TrackedEntityInstance createTrackedEntityInstance( char uniqueChar, OrganisationUnit organisationUnit,
+        TrackedEntityAttribute attribute )
+    {
+        TrackedEntityInstance entityInstance = new TrackedEntityInstance();
+        entityInstance.setAutoFields();
+        entityInstance.setOrganisationUnit( organisationUnit );
+
+        TrackedEntityAttributeValue attributeValue = new TrackedEntityAttributeValue();
+        attributeValue.setAttribute( attribute );
+        attributeValue.setEntityInstance( entityInstance );
+        attributeValue.setValue( "Attribute" + uniqueChar );
+        entityInstance.getTrackedEntityAttributeValues().add( attributeValue );
+
+        return entityInstance;
+    }
+
+    public static TrackedEntityAttributeValue createTrackedEntityAttributeValue( char uniqueChar, TrackedEntityInstance entityInstance,
+        TrackedEntityAttribute attribute )
+    {
+        TrackedEntityAttributeValue attributeValue = new TrackedEntityAttributeValue();
+        attributeValue.setEntityInstance( entityInstance );
+        attributeValue.setAttribute( attribute );
+        attributeValue.setValue( "Attribute" + uniqueChar );
+
+        return attributeValue;
+    }
+
+    /**
+     * @param uniqueChar A unique character to identify the object.
+     * @return TrackedEntityAttribute
+     */
+    public static TrackedEntityAttribute createTrackedEntityAttribute( char uniqueChar )
+    {
+        TrackedEntityAttribute attribute = new TrackedEntityAttribute();
+        attribute.setAutoFields();
+
+        attribute.setName( "Attribute" + uniqueChar );
+        attribute.setCode( "AttributeCode" + uniqueChar );
+        attribute.setDescription( "Attribute" + uniqueChar );
+        attribute.setValueType( ValueType.TEXT );
+        attribute.setAggregationType( AggregationType.NONE );
+
+        return attribute;
+    }
+
+    public static ProgramTrackedEntityAttribute createProgramTrackedEntityAttribute( char uniqueChar )
+    {
+        ProgramTrackedEntityAttribute attribute = new ProgramTrackedEntityAttribute();
+        attribute.setAutoFields();
+
+        attribute.setName( "Attribute" + uniqueChar );
+
+        return attribute;
+    }
+
+    /**
+     * @param uniqueChar A unique character to identify the object.
+     * @return TrackedEntityAttribute
+     */
+    public static TrackedEntityAttribute createTrackedEntityAttribute( char uniqueChar, ValueType valueType )
+    {
+        TrackedEntityAttribute attribute = new TrackedEntityAttribute();
+        attribute.setAutoFields();
+
+        attribute.setName( "Attribute" + uniqueChar );
+        attribute.setCode( "AttributeCode" + uniqueChar );
+        attribute.setDescription( "Attribute" + uniqueChar );
+        attribute.setValueType( valueType );
+        attribute.setAggregationType( AggregationType.NONE );
+
+        return attribute;
+    }
+
+    public static ProgramTrackedEntityAttributeGroup createProgramTrackedEntityAttributeGroup( char uniqueChar, Set<ProgramTrackedEntityAttribute> attributes )
+    {
+        ProgramTrackedEntityAttributeGroup attributeGroup = new ProgramTrackedEntityAttributeGroup();
+        attributeGroup.setAutoFields();
+
+        attributeGroup.setName( "ProgramTrackedEntityAttributeGroup" + uniqueChar );
+        attributeGroup.setCode( "ProgramTrackedEntityAttributeGroupCode" + uniqueChar );
+        attributeGroup.setDescription( "ProgramTrackedEntityAttributeGroup" + uniqueChar );
+        attributes.forEach( attributeGroup::addAttribute );
+        attributeGroup.setUniqunessType( UniqunessType.NONE );
+
+        return attributeGroup;
+    }
+
+    public static ProgramTrackedEntityAttributeGroup createProgramTrackedEntityAttributeGroup( char uniqueChar )
+    {
+        ProgramTrackedEntityAttributeGroup attributeGroup = new ProgramTrackedEntityAttributeGroup();
+        attributeGroup.setAutoFields();
+
+        attributeGroup.setName( "ProgramTrackedEntityAttributeGroup" + uniqueChar );
+        attributeGroup.setDescription( "ProgramTrackedEntityAttributeGroup" + uniqueChar );
+        attributeGroup.setUniqunessType( UniqunessType.NONE );
+
+        return attributeGroup;
+    }
+
+    /**
+     * @param uniqueChar A unique character to identify the object.
+     * @return RelationshipType
+     */
+    public static RelationshipType createRelationshipType( char uniqueChar )
+    {
+        RelationshipType relationshipType = new RelationshipType();
+        relationshipType.setAutoFields();
+
+        relationshipType.setaIsToB( "aIsToB" );
+        relationshipType.setbIsToA( "bIsToA" );
+        relationshipType.setName( "RelationshipType" + uniqueChar );
+
+        return relationshipType;
+    }
+
+    /**
+     * @param uniqueChar A unique character to identify the object.
+     * @param content The content of the file
+     * @return a fileResource object
+     */
+    public static FileResource createFileResource( char uniqueChar, byte[] content )
+    {
+        String filename = "filename" + uniqueChar;
+        String contentMd5 = Hashing.md5().hashBytes( content ).toString();
+        String contentType = MimeTypeUtils.APPLICATION_OCTET_STREAM_VALUE;
+
+        FileResource fileResource = new FileResource( filename, contentType, content.length, contentMd5, FileResourceDomain.DATA_VALUE );
+        fileResource.setAssigned( false );
+        fileResource.setCreated( new Date() );
+        fileResource.setAutoFields();
+
+        return fileResource;
+    }
+
+    /**
+     * @param uniqueChar A unique character to identify the object.
+     * @param content The content of the file
+     * @return an externalFileResource object
+     */
+    public static ExternalFileResource createExternalFileResource( char uniqueChar, byte[] content )
+    {
+        FileResource fileResource = createFileResource( uniqueChar, content );
+        ExternalFileResource externalFileResource = new ExternalFileResource();
+
+        externalFileResource.setFileResource( fileResource );
+        fileResource.setAssigned( true );
+        externalFileResource.setAccessToken( String.valueOf( uniqueChar ) );
+        return externalFileResource;
+    }
+
+    /**
+     * @param uniqueCharacter A unique character to identify the object.
+     * @param sql             A query statement to retreive record/data from database.
+     * @return a sqlView instance
+     */
+    public static SqlView createSqlView( char uniqueCharacter, String sql )
+    {
+        SqlView sqlView = new SqlView();
+        sqlView.setAutoFields();
+
+        sqlView.setName( "SqlView" + uniqueCharacter );
+        sqlView.setDescription( "Description" + uniqueCharacter );
+        sqlView.setSqlQuery( sql );
+        sqlView.setType( SqlViewType.VIEW );
+        sqlView.setCacheStrategy( CacheStrategy.RESPECT_SYSTEM_SETTING );
+
+        return sqlView;
+    }
+
+    /**
+     * @param uniqueCharacter A unique character to identify the object.
+     * @param value           The value for constant
+     * @return a constant instance
+     */
+    public static Constant createConstant( char uniqueCharacter, double value )
+    {
+        Constant constant = new Constant();
+        constant.setAutoFields();
+
+        constant.setName( "Constant" + uniqueCharacter );
+        constant.setValue( value );
+
+        return constant;
+    }
+
+    public static ProgramNotificationTemplate createProgramNotificationTemplate(
+        String name, int days, NotificationTrigger trigger, ProgramNotificationRecipient recipient )
+    {
+        return new ProgramNotificationTemplate(
+            name,
+            "Subject",
+            "Message",
+            trigger,
+            recipient,
+            Sets.newHashSet(),
+            days,
+            null, null
+        );
+    }
+
+    public static ValidationNotificationTemplate createValidationNotificationTemplate( String name )
+    {
+        ValidationNotificationTemplate template = new ValidationNotificationTemplate();
+        template.setAutoFields();
+
+        template.setName( name );
+        template.setSubjectTemplate( "Subject" );
+        template.setMessageTemplate( "Message" );
+        template.setNotifyUsersInHierarchyOnly( false );
+
+        return template;
+    }
+
+    public static OptionSet createOptionSet( char uniqueCharacter )
+    {
+        OptionSet optionSet = new OptionSet();
+        optionSet.setAutoFields();
+
+        optionSet.setName( "OptionSet" + uniqueCharacter );
+        optionSet.setCode( "OptionSetCode" + uniqueCharacter );
+
+        return optionSet;
+    }
+
+    public static OptionSet createOptionSet( char uniqueCharacter, Option... options )
+    {
+        OptionSet optionSet = createOptionSet( uniqueCharacter );
+
+        for ( Option option : options )
+        {
+            optionSet.getOptions().add( option );
+            option.setOptionSet( optionSet );
+        }
+
+        return optionSet;
+    }
+
+    public static Option createOption( char uniqueCharacter )
+    {
+        Option option = new Option();
+        option.setAutoFields();
+
+        option.setName( "Option" + uniqueCharacter );
+        option.setCode( "OptionCode" + uniqueCharacter );
+
+        return option;
+    }
+
+    public static void configureHierarchy( OrganisationUnit root, OrganisationUnit lvlOneLeft,
+        OrganisationUnit lvlOneRight, OrganisationUnit lvlTwoLeftLeft, OrganisationUnit lvlTwoLeftRight )
+    {
+        root.getChildren().addAll( Sets.newHashSet( lvlOneLeft, lvlOneRight ) );
+        lvlOneLeft.setParent( root );
+        lvlOneRight.setParent( root );
+
+        lvlOneLeft.getChildren().addAll( Sets.newHashSet( lvlTwoLeftLeft, lvlTwoLeftRight ) );
+        lvlTwoLeftLeft.setParent( lvlOneLeft );
+        lvlTwoLeftRight.setParent( lvlOneLeft );
+    }
+
+    // -------------------------------------------------------------------------
+    // Supportive methods
+    // -------------------------------------------------------------------------
+
+    protected <T extends IdentifiableObject> T fromJson( String path, Class<T> klass )
+    {
+        Assert.notNull( renderService, "RenderService must be injected in test" );
+
+        try
+        {
+            return renderService.fromJson( new ClassPathResource( path ).getInputStream(), klass );
+        }
+        catch ( IOException e )
+        {
+            e.printStackTrace();
+        }
+
+        return null;
+    }
+
+    /**
+     * Injects the externalDir property of LocationManager to
+     * user.home/dhis2_test_dir. LocationManager dependency must be retrieved
+     * from the context up front.
+     *
+     * @param locationManager The LocationManager to be injected with the
+     *                        external directory.
+     */
+    public void setExternalTestDir( LocationManager locationManager )
+    {
+        setDependency( locationManager, "externalDir", EXT_TEST_DIR, String.class );
+    }
+
+    /**
+     * Attempts to remove the external test directory.
+     */
+    public void removeExternalTestDir()
+    {
+        deleteDir( new File( EXT_TEST_DIR ) );
+    }
+
+    private boolean deleteDir( File dir )
+    {
+        if ( dir.isDirectory() )
+        {
+            String[] children = dir.list();
+
+            if ( children != null )
+            {
+                for ( String aChildren : children )
+                {
+                    boolean success = deleteDir( new File( dir, aChildren ) );
+
+                    if ( !success )
+                    {
+                        return false;
+                    }
+                }
+            }
+        }
+
+        return dir.delete();
+    }
+
+    // -------------------------------------------------------------------------
+    // Allow xpath testing of DXF2
+    // -------------------------------------------------------------------------
+
+    protected String xpathTest( String xpathString, String xml )
+        throws XPathExpressionException
+    {
+        InputSource source = new InputSource( new StringReader( xml ) );
+        XPathFactory factory = XPathFactory.newInstance();
+        XPath xpath = factory.newXPath();
+        xpath.setNamespaceContext( new Dxf2NamespaceResolver() );
+
+        return xpath.evaluate( xpathString, source );
+    }
+
+    protected class Dxf2NamespaceResolver
+        implements NamespaceContext
+    {
+        @Override
+        public String getNamespaceURI( String prefix )
+        {
+            if ( prefix == null )
+            {
+                throw new IllegalArgumentException( "No prefix provided!" );
+            }
+            else
+            {
+                if ( prefix.equals( "d" ) )
+                {
+                    return "http://dhis2.org/schema/dxf/2.0";
+                }
+                else
+                {
+                    return XMLConstants.NULL_NS_URI;
+                }
+            }
+        }
+
+        @Override
+        public String getPrefix( String namespaceURI )
+        {
+            return null;
+        }
+
+        @Override
+        public Iterator<?> getPrefixes( String namespaceURI )
+        {
+            return null;
+        }
+    }
+
+    /**
+     * Creates a user and injects into the security context with username
+     * "username". Requires <code>identifiableObjectManager</code> and
+     * <code>userService</code> to be injected into the test.
+     *
+     * @param allAuth whether to grant ALL authority to user.
+     * @param auths   authorities to grant to user.
+     * @return the user.
+     */
+    protected User createUserAndInjectSecurityContext( boolean allAuth, String... auths )
+    {
+        return createUserAndInjectSecurityContext( null, allAuth, auths );
+    }
+
+    /**
+     * Creates a user and injects into the security context with username
+     * "username". Requires <code>identifiableObjectManager</code> and
+     * <code>userService</code> to be injected into the test.
+     *
+     * @param organisationUnits the organisation units of the user.
+     * @param allAuth           whether to grant the ALL authority to user.
+     * @param auths             authorities to grant to user.
+     * @return the user.
+     */
+    protected User createUserAndInjectSecurityContext( Set<OrganisationUnit> organisationUnits, boolean allAuth, String... auths )
+    {
+        return createUserAndInjectSecurityContext( organisationUnits, null, allAuth, auths );
+    }
+
+    /**
+     * Creates a user and injects into the security context with username
+     * "username". Requires <code>identifiableObjectManager</code> and
+     * <code>userService</code> to be injected into the test.
+     *
+     * @param organisationUnits         the organisation units of the user.
+     * @param dataViewOrganisationUnits user's data view organisation units.
+     * @param allAuth                   whether to grant the ALL authority.
+     * @param auths                     authorities to grant to user.
+     * @return the user.
+     */
+    protected User createUserAndInjectSecurityContext( Set<OrganisationUnit> organisationUnits,
+        Set<OrganisationUnit> dataViewOrganisationUnits, boolean allAuth, String... auths )
+    {
+        Assert.notNull( userService, "UserService must be injected in test" );
+
+        Set<String> authorities = new HashSet<>();
+
+        if ( allAuth )
+        {
+            authorities.add( UserAuthorityGroup.AUTHORITY_ALL );
+        }
+
+        if ( auths != null )
+        {
+            authorities.addAll( Lists.newArrayList( auths ) );
+        }
+
+        UserAuthorityGroup userAuthorityGroup = new UserAuthorityGroup();
+        userAuthorityGroup.setName( "Superuser" );
+        userAuthorityGroup.getAuthorities().addAll( authorities );
+
+        userService.addUserAuthorityGroup( userAuthorityGroup );
+
+        User user = createUser( 'A' );
+
+        if ( organisationUnits != null )
+        {
+            user.setOrganisationUnits( organisationUnits );
+        }
+
+        if ( dataViewOrganisationUnits != null )
+        {
+            user.setDataViewOrganisationUnits( dataViewOrganisationUnits );
+        }
+
+        user.getUserCredentials().getUserAuthorityGroups().add( userAuthorityGroup );
+        userService.addUser( user );
+        user.getUserCredentials().setUserInfo( user );
+        userService.addUserCredentials( user.getUserCredentials() );
+
+        Set<GrantedAuthority> grantedAuths = authorities.stream().map( a -> new SimpleGrantedAuthority( a ) ).collect( Collectors.toSet() );
+
+        UserDetails userDetails = new org.springframework.security.core.userdetails.User(
+            user.getUserCredentials().getUsername(), user.getUserCredentials().getPassword(), grantedAuths );
+
+        Authentication authentication = new UsernamePasswordAuthenticationToken( userDetails, "", grantedAuths );
+        SecurityContextHolder.getContext().setAuthentication( authentication );
+
+        return user;
+    }
+
+    protected void saveAndInjectUserSecurityContext( User user )
+    {
+        userService.addUser( user );
+        userService.addUserCredentials( user.getUserCredentials() );
+
+        List<GrantedAuthority> grantedAuthorities = user.getUserCredentials().getAllAuthorities()
+            .stream().map( SimpleGrantedAuthority::new ).collect( Collectors.toList() );
+
+        UserDetails userDetails = new org.springframework.security.core.userdetails.User(
+            user.getUserCredentials().getUsername(), user.getUserCredentials().getPassword(), grantedAuthorities );
+
+        Authentication authentication = new UsernamePasswordAuthenticationToken( userDetails, "", grantedAuthorities );
+        SecurityContextHolder.getContext().setAuthentication( authentication );
+    }
+
+    protected User createUser( String username, String... authorities )
+    {
+        Assert.notNull( userService, "UserService must be injected in test" );
+
+        String password = "district";
+
+        UserAuthorityGroup userAuthorityGroup = new UserAuthorityGroup();
+        userAuthorityGroup.setCode( username );
+        userAuthorityGroup.setName( username );
+        userAuthorityGroup.setDescription( username );
+        userAuthorityGroup.setAuthorities( Sets.newHashSet( authorities ) );
+
+        userService.addUserAuthorityGroup( userAuthorityGroup );
+
+        User user = new User();
+        user.setCode( username );
+        user.setFirstName( username );
+        user.setSurname( username );
+
+        userService.addUser( user );
+
+        UserCredentials userCredentials = new UserCredentials();
+        userCredentials.setCode( username );
+        userCredentials.setUser( user );
+        userCredentials.setUserInfo( user );
+        userCredentials.setUsername( username );
+        userCredentials.getUserAuthorityGroups().add( userAuthorityGroup );
+
+        userService.encodeAndSetPassword( userCredentials, password );
+        userService.addUserCredentials( userCredentials );
+
+        user.setUserCredentials( userCredentials );
+        userService.updateUser( user );
+
+        return user;
+    }
+
+    protected User createAdminUser( String... authorities )
+    {
+        Assert.notNull( userService, "UserService must be injected in test" );
+
+        String username = "admin";
+        String password = "district";
+
+        UserAuthorityGroup userAuthorityGroup = new UserAuthorityGroup();
+        userAuthorityGroup.setUid( "yrB6vc5Ip3r" );
+        userAuthorityGroup.setCode( "Superuser" );
+        userAuthorityGroup.setName( "Superuser" );
+        userAuthorityGroup.setDescription( "Superuser" );
+        userAuthorityGroup.setAuthorities( Sets.newHashSet( authorities ) );
+
+        userService.addUserAuthorityGroup( userAuthorityGroup );
+
+        User user = new User();
+        user.setUid( "M5zQapPyTZI" );
+        user.setCode( username );
+        user.setFirstName( username );
+        user.setSurname( username );
+
+        userService.addUser( user );
+
+        UserCredentials userCredentials = new UserCredentials();
+        userCredentials.setUid( "KvMx6c1eoYo" );
+        userCredentials.setCode( username );
+        userCredentials.setUser( user );
+        userCredentials.setUserInfo( user );
+        userCredentials.setUsername( username );
+        userCredentials.getUserAuthorityGroups().add( userAuthorityGroup );
+
+        userService.encodeAndSetPassword( userCredentials, password );
+        userService.addUserCredentials( userCredentials );
+
+        user.setUserCredentials( userCredentials );
+        userService.updateUser( user );
+
+        return user;
+    }
+
+    protected User createAndInjectAdminUser()
+    {
+        return createAndInjectAdminUser( "ALL" );
+    }
+
+    protected User createAndInjectAdminUser( String... authorities )
+    {
+        User user = createAdminUser( authorities );
+
+        List<GrantedAuthority> grantedAuthorities = user.getUserCredentials().getAllAuthorities()
+            .stream().map( SimpleGrantedAuthority::new ).collect( Collectors.toList() );
+
+        UserDetails userDetails = new org.springframework.security.core.userdetails.User(
+            user.getUserCredentials().getUsername(), user.getUserCredentials().getPassword(), grantedAuthorities );
+
+        Authentication authentication = new UsernamePasswordAuthenticationToken( userDetails, "", grantedAuthorities );
+
+        SecurityContext context = SecurityContextHolder.createEmptyContext();
+        context.setAuthentication( authentication );
+        SecurityContextHolder.setContext( context );
+
+        return user;
+    }
+
+    protected void injectSecurityContext( User user )
+    {
+        List<GrantedAuthority> grantedAuthorities = user.getUserCredentials().getAllAuthorities()
+            .stream().map( SimpleGrantedAuthority::new ).collect( Collectors.toList() );
+
+        UserDetails userDetails = new org.springframework.security.core.userdetails.User(
+            user.getUserCredentials().getUsername(), user.getUserCredentials().getPassword(), grantedAuthorities );
+
+        Authentication authentication = new UsernamePasswordAuthenticationToken( userDetails, "", grantedAuthorities );
+
+        SecurityContext context = SecurityContextHolder.createEmptyContext();
+        context.setAuthentication( authentication );
+        SecurityContextHolder.setContext( context );
+    }
+
+    protected void clearSecurityContext()
+    {
+        if ( SecurityContextHolder.getContext() != null )
+        {
+            SecurityContextHolder.getContext().setAuthentication( null );
+        }
+
+        SecurityContextHolder.clearContext();
+    }
+
+    protected static String getStackTrace( Throwable t )
+    {
+        StringWriter sw = new StringWriter();
+        PrintWriter pw = new PrintWriter( sw, true );
+        t.printStackTrace( pw );
+        pw.flush();
+        sw.flush();
+
+        return sw.toString();
+    }
+
+    protected ProgramDataElementDimensionItem createProgramDataElement( char name )
+    {
+        Program pr = new Program();
+
+        pr.setUid( "P123456789" + name );
+
+        pr.setCode( "PCode" + name );
+
+        DataElement de = new DataElement( "Name" + name );
+
+        de.setUid( "D123456789" + name );
+
+        de.setCode( "DCode" + name );
+
+        return new ProgramDataElementDimensionItem( pr, de );
+    }
+
+    protected void enableDataSharing( User user, IdentifiableObject object, String access )
+    {
+        object.getUserAccesses().clear();
+
+        UserAccess userAccess = new UserAccess();
+        userAccess.setUser( user );
+        userAccess.setAccess( access );
+
+        object.getUserAccesses().add( userAccess );
+    }
+}