/*
 * Copyright (c) 2004-2022, University of Oslo
 * All rights reserved.
 *
 * Redistribution and use in source and binary forms, with or without
 * modification, are permitted provided that the following conditions are met:
 * Redistributions of source code must retain the above copyright notice, this
 * list of conditions and the following disclaimer.
 *
 * Redistributions in binary form must reproduce the above copyright notice,
 * this list of conditions and the following disclaimer in the documentation
 * and/or other materials provided with the distribution.
 * Neither the name of the HISP project nor the names of its contributors may
 * be used to endorse or promote products derived from this software without
 * specific prior written permission.
 *
 * THIS SOFTWARE IS PROVIDED BY THE COPYRIGHT HOLDERS AND CONTRIBUTORS "AS IS" AND
 * ANY EXPRESS OR IMPLIED WARRANTIES, INCLUDING, BUT NOT LIMITED TO, THE IMPLIED
 * WARRANTIES OF MERCHANTABILITY AND FITNESS FOR A PARTICULAR PURPOSE ARE
 * DISCLAIMED. IN NO EVENT SHALL THE COPYRIGHT OWNER OR CONTRIBUTORS BE LIABLE FOR
 * ANY DIRECT, INDIRECT, INCIDENTAL, SPECIAL, EXEMPLARY, OR CONSEQUENTIAL DAMAGES
 * (INCLUDING, BUT NOT LIMITED TO, PROCUREMENT OF SUBSTITUTE GOODS OR SERVICES;
 * LOSS OF USE, DATA, OR PROFITS; OR BUSINESS INTERRUPTION) HOWEVER CAUSED AND ON
 * ANY THEORY OF LIABILITY, WHETHER IN CONTRACT, STRICT LIABILITY, OR TORT
 * (INCLUDING NEGLIGENCE OR OTHERWISE) ARISING IN ANY WAY OUT OF THE USE OF THIS
 * SOFTWARE, EVEN IF ADVISED OF THE POSSIBILITY OF SUCH DAMAGE.
 */
package org.hisp.dhis;

import static java.util.Arrays.asList;
import static java.util.Collections.singletonList;
import static java.util.stream.Collectors.toList;
import static org.hamcrest.MatcherAssert.assertThat;
import static org.hamcrest.Matchers.is;
import static org.hisp.dhis.visualization.VisualizationType.PIVOT_TABLE;

import java.io.File;
import java.io.IOException;
import java.io.PrintWriter;
import java.io.StringReader;
import java.io.StringWriter;
import java.util.Collection;
import java.util.Collections;
import java.util.Date;
import java.util.HashSet;
import java.util.List;
import java.util.Optional;
import java.util.Set;
import java.util.UUID;
import java.util.function.BiConsumer;
import java.util.function.Consumer;

import javax.annotation.PostConstruct;
import javax.xml.xpath.XPath;
import javax.xml.xpath.XPathExpressionException;
import javax.xml.xpath.XPathFactory;

import lombok.extern.slf4j.Slf4j;

import org.hisp.dhis.analytics.AggregationType;
import org.hisp.dhis.analytics.UserOrgUnitType;
import org.hisp.dhis.attribute.Attribute;
import org.hisp.dhis.attribute.AttributeValue;
import org.hisp.dhis.category.Category;
import org.hisp.dhis.category.CategoryCombo;
import org.hisp.dhis.category.CategoryOption;
import org.hisp.dhis.category.CategoryOptionCombo;
import org.hisp.dhis.category.CategoryOptionGroup;
import org.hisp.dhis.category.CategoryOptionGroupSet;
import org.hisp.dhis.category.CategoryService;
import org.hisp.dhis.common.CodeGenerator;
import org.hisp.dhis.common.DataDimensionType;
import org.hisp.dhis.common.DeliveryChannel;
import org.hisp.dhis.common.IdentifiableObject;
import org.hisp.dhis.common.IllegalQueryException;
import org.hisp.dhis.common.OrganisationUnitDescendants;
import org.hisp.dhis.common.OrganisationUnitSelectionMode;
import org.hisp.dhis.common.ValueType;
import org.hisp.dhis.common.cache.CacheStrategy;
import org.hisp.dhis.commons.util.RelationshipUtils;
import org.hisp.dhis.constant.Constant;
import org.hisp.dhis.dataelement.DataElement;
import org.hisp.dhis.dataelement.DataElementDomain;
import org.hisp.dhis.dataelement.DataElementGroup;
import org.hisp.dhis.dataelement.DataElementGroupSet;
import org.hisp.dhis.dataentryform.DataEntryForm;
import org.hisp.dhis.dataset.DataSet;
import org.hisp.dhis.dataset.notifications.DataSetNotificationRecipient;
import org.hisp.dhis.dataset.notifications.DataSetNotificationTemplate;
import org.hisp.dhis.dataset.notifications.DataSetNotificationTrigger;
import org.hisp.dhis.datavalue.DataValue;
import org.hisp.dhis.eventvisualization.EventVisualization;
import org.hisp.dhis.eventvisualization.EventVisualizationType;
import org.hisp.dhis.expression.Expression;
import org.hisp.dhis.expression.Operator;
import org.hisp.dhis.external.location.DefaultLocationManager;
import org.hisp.dhis.external.location.LocationManager;
import org.hisp.dhis.feedback.ErrorCode;
import org.hisp.dhis.fileresource.ExternalFileResource;
import org.hisp.dhis.fileresource.FileResource;
import org.hisp.dhis.fileresource.FileResourceDomain;
import org.hisp.dhis.indicator.Indicator;
import org.hisp.dhis.indicator.IndicatorGroup;
import org.hisp.dhis.indicator.IndicatorGroupSet;
import org.hisp.dhis.indicator.IndicatorType;
import org.hisp.dhis.legend.Legend;
import org.hisp.dhis.legend.LegendSet;
import org.hisp.dhis.mapping.MapView;
import org.hisp.dhis.mapping.MapViewRenderingStrategy;
import org.hisp.dhis.mapping.ThematicMapType;
import org.hisp.dhis.notification.SendStrategy;
import org.hisp.dhis.option.Option;
import org.hisp.dhis.option.OptionSet;
import org.hisp.dhis.organisationunit.OrganisationUnit;
import org.hisp.dhis.organisationunit.OrganisationUnitGroup;
import org.hisp.dhis.organisationunit.OrganisationUnitGroupSet;
import org.hisp.dhis.organisationunit.OrganisationUnitLevel;
import org.hisp.dhis.period.MonthlyPeriodType;
import org.hisp.dhis.period.Period;
import org.hisp.dhis.period.PeriodType;
import org.hisp.dhis.predictor.Predictor;
import org.hisp.dhis.predictor.PredictorGroup;
import org.hisp.dhis.program.AnalyticsPeriodBoundary;
import org.hisp.dhis.program.AnalyticsPeriodBoundaryType;
import org.hisp.dhis.program.AnalyticsType;
import org.hisp.dhis.program.Program;
import org.hisp.dhis.program.ProgramDataElementDimensionItem;
import org.hisp.dhis.program.ProgramIndicator;
import org.hisp.dhis.program.ProgramInstance;
import org.hisp.dhis.program.ProgramSection;
import org.hisp.dhis.program.ProgramStage;
import org.hisp.dhis.program.ProgramStageDataElement;
import org.hisp.dhis.program.ProgramStageInstance;
import org.hisp.dhis.program.ProgramStageSection;
import org.hisp.dhis.program.ProgramStatus;
import org.hisp.dhis.program.ProgramTrackedEntityAttribute;
import org.hisp.dhis.program.ProgramTrackedEntityAttributeGroup;
import org.hisp.dhis.program.ProgramType;
import org.hisp.dhis.program.UniqunessType;
import org.hisp.dhis.program.message.ProgramMessage;
import org.hisp.dhis.program.message.ProgramMessageRecipients;
import org.hisp.dhis.program.message.ProgramMessageStatus;
import org.hisp.dhis.program.notification.NotificationTrigger;
import org.hisp.dhis.program.notification.ProgramNotificationRecipient;
import org.hisp.dhis.program.notification.ProgramNotificationTemplate;
import org.hisp.dhis.programrule.ProgramRule;
import org.hisp.dhis.programrule.ProgramRuleAction;
import org.hisp.dhis.programrule.ProgramRuleActionType;
import org.hisp.dhis.programrule.ProgramRuleVariable;
import org.hisp.dhis.programrule.ProgramRuleVariableSourceType;
import org.hisp.dhis.relationship.Relationship;
import org.hisp.dhis.relationship.RelationshipConstraint;
import org.hisp.dhis.relationship.RelationshipEntity;
import org.hisp.dhis.relationship.RelationshipItem;
import org.hisp.dhis.relationship.RelationshipType;
import org.hisp.dhis.render.RenderService;
import org.hisp.dhis.sqlview.SqlView;
import org.hisp.dhis.sqlview.SqlViewType;
import org.hisp.dhis.trackedentity.TrackedEntityAttribute;
import org.hisp.dhis.trackedentity.TrackedEntityInstance;
import org.hisp.dhis.trackedentity.TrackedEntityType;
import org.hisp.dhis.trackedentityattributevalue.TrackedEntityAttributeValue;
import org.hisp.dhis.trackedentityfilter.TrackedEntityInstanceFilter;
import org.hisp.dhis.user.User;
import org.hisp.dhis.user.UserAuthorityGroup;
import org.hisp.dhis.user.UserGroup;
import org.hisp.dhis.user.UserService;
import org.hisp.dhis.user.sharing.UserAccess;
import org.hisp.dhis.utils.Dxf2NamespaceResolver;
import org.hisp.dhis.validation.ValidationRule;
import org.hisp.dhis.validation.ValidationRuleGroup;
import org.hisp.dhis.validation.notification.ValidationNotificationTemplate;
import org.hisp.dhis.visualization.Visualization;
import org.joda.time.DateTime;
import org.joda.time.LocalDateTime;
import org.locationtech.jts.geom.Geometry;
import org.springframework.aop.framework.Advised;
import org.springframework.aop.support.AopUtils;
import org.springframework.beans.factory.annotation.Autowired;
import org.springframework.core.io.ClassPathResource;
import org.springframework.security.authentication.UsernamePasswordAuthenticationToken;
import org.springframework.security.core.Authentication;
import org.springframework.security.core.GrantedAuthority;
import org.springframework.security.core.authority.SimpleGrantedAuthority;
import org.springframework.security.core.context.SecurityContext;
import org.springframework.security.core.context.SecurityContextHolder;
import org.springframework.security.core.userdetails.UserDetails;
import org.springframework.test.context.ActiveProfiles;
import org.springframework.util.Assert;
import org.springframework.util.MimeTypeUtils;
import org.xml.sax.InputSource;

import com.google.api.client.util.Strings;
import com.google.common.collect.Lists;
import com.google.common.collect.Sets;
import com.google.common.hash.HashCode;
import com.google.common.hash.Hashing;

/**
 * @author Lars Helge Overland
 */
@Slf4j
@ActiveProfiles( profiles = { "test" } )
public abstract class DhisConvenienceTest
{
    protected static final String BASE_UID = "abcdefghij";

    protected static final String BASE_IN_UID = "inabcdefgh";

    protected static final String BASE_DE_UID = "deabcdefgh";

    protected static final String BASE_DS_UID = "dsabcdefgh";

    protected static final String BASE_OU_UID = "ouabcdefgh";

    protected static final String BASE_COC_UID = "cuabcdefgh";

    protected static final String BASE_USER_UID = "userabcdef";

    protected static final String BASE_USER_GROUP_UID = "ugabcdefgh";

    protected static final String BASE_PG_UID = "pgabcdefgh";

    protected static final String BASE_PR_UID = "prabcdefgh";

    protected static final String BASE_TEI_UID = "teibcdefgh";

    protected static final String BASE_PREDICTOR_GROUP_UID = "predictorg";

    private static final String EXT_TEST_DIR = System.getProperty( "user.home" ) + File.separator + "dhis2_test_dir";

    public static final String DEFAULT_ADMIN_PASSWORD = "district";

    public static final String DEFAULT_USERNAME = "admin";

    private static final String PROGRAM_RULE_VARIABLE = "ProgramRuleVariable";

    private static Date date;

    protected static final double DELTA = 0.01;

    // -------------------------------------------------------------------------
    // Service references
    // -------------------------------------------------------------------------

    protected UserService userService;

    protected RenderService renderService;

    @Autowired( required = false )
    protected CategoryService internalCategoryService;

    protected static CategoryService categoryService;

    private char nextUserName = 'k';

    @PostConstruct
    protected void initServices()
    {
        categoryService = internalCategoryService;
    }

    static
    {
        DateTime dateTime = new DateTime( 1970, 1, 1, 0, 0 );
        date = dateTime.toDate();
    }

    // -------------------------------------------------------------------------
    // Convenience methods
    // -------------------------------------------------------------------------

    /**
     * Creates a date.
     *
     * @param year the year.
     * @param month the month.
     * @param day the day of month.
     * @return a date.
     */
    public static Date getDate( int year, int month, int day )
    {
        LocalDateTime dateTime = new LocalDateTime( year, month, day, 0, 0 );
        return dateTime.toDate();
    }

    /**
     * Creates a date.
     *
     * @param s a string representation of a date
     * @return a date.
     */
    public static Date getDate( String s )
    {
        DateTime dateTime = new DateTime( s );
        return dateTime.toDate();
    }

    /**
     * Creates a date. Alias for {@code getDate}.
     *
     * @param year the year.
     * @param month the month.
     * @param day the day of month.
     * @return a date.
     */
    public static Date date( int year, int month, int day )
    {
        return getDate( year, month, day );
    }

    /**
     * Creates a date.
     *
     * @param day the day of the year.
     * @return a date.
     */
    public Date getDay( int day )
    {
        DateTime dataTime = DateTime.now();
        dataTime = dataTime.withTimeAtStartOfDay();
        dataTime = dataTime.withDayOfYear( day );

        return dataTime.toDate();
    }

    /**
     * Compares two collections for equality. This method does not check for the
     * implementation type of the collection in contrast to the native equals
     * method. This is useful for black-box testing where one will not know the
     * implementation type of the returned collection for a method.
     *
     * @param actual the actual collection to check.
     * @param reference the reference objects to check against.
     * @return true if the collections are equal, false otherwise.
     */
    public static boolean equals( Collection<?> actual, Object... reference )
    {
        final Collection<Object> collection = new HashSet<>();

        Collections.addAll( collection, reference );

        if ( actual == collection )
        {
            return true;
        }

        if ( actual == null )
        {
            return false;
        }

        if ( actual.size() != collection.size() )
        {
            log.warn( "Actual collection has different size compared to reference collection: " + actual.size() + " / "
                + collection.size() );
            return false;
        }

        for ( Object object : actual )
        {
            if ( !collection.contains( object ) )
            {
                log.warn( "Object in actual collection not part of reference collection: " + object );
                return false;
            }
        }

        for ( Object object : collection )
        {
            if ( !actual.contains( object ) )
            {
                log.warn( "Object in reference collection not part of actual collection: " + object );
                return false;
            }
        }

        return true;
    }

    public static String message( Object expected )
    {
        return "Expected was: " + ((expected != null) ? "[" + expected.toString() + "]" : "[null]");
    }

    public static String message( Object expected, Object actual )
    {
        return message( expected ) + " Actual was: " + ((actual != null) ? "[" + actual.toString() + "]" : "[null]");
    }

    /**
     * Asserts that a {@link IllegalQueryException} is thrown with the given
     * {@link ErrorCode}.
     *
     * @param exception the {@link IllegalQueryException}.
     * @param errorCode the {@link ErrorCode}.
     */
    public static void assertIllegalQueryEx( IllegalQueryException exception, ErrorCode errorCode )
    {
        assertThat( errorCode, is( exception.getErrorCode() ) );
    }

    // -------------------------------------------------------------------------
    // Dependency injection methods
    // -------------------------------------------------------------------------

    protected final <T, D> void setDependency( Class<T> role, BiConsumer<T, D> setter, D dependency,
        Object... targetServices )
    {
        for ( Object targetService : targetServices )
        {
            setDependency( role, setter, dependency, targetService );
        }
    }

    @SuppressWarnings( "unchecked" )
    private final <T, D> void setDependency( Class<T> role, BiConsumer<T, D> setter, D dependency,
        Object targetService )
    {
        if ( role.isInstance( targetService ) )
        {
            setter.accept( (T) targetService, dependency );
        }
        else
        {
            throw new IllegalArgumentException( "Failed to set dependency " + role + " on service "
                + targetService.getClass().getSimpleName() );
        }
    }

    /**
     * If the given class is advised by Spring AOP it will return the target
     * class, i.e. the advised class. If not the given class is returned
     * unchanged.
     *
     * @param object the object.
     */
    @SuppressWarnings( "unchecked" )
    private <T> T getRealObject( T object )
        throws Exception
    {
        if ( AopUtils.isAopProxy( object ) )
        {
            return (T) ((Advised) object).getTargetSource().getTarget();
        }

        return object;
    }

    // -------------------------------------------------------------------------
    // Create object methods
    // -------------------------------------------------------------------------

    /**
     * @param uniqueCharacter A unique character to identify the object.
     */
    public static DataElement createDataElement( char uniqueCharacter )
    {
        return createDataElement( uniqueCharacter, null );
    }

    /**
     * @param uniqueCharacter A unique character to identify the object.
     * @param categoryCombo The category combo.
     */
    public static DataElement createDataElement( char uniqueCharacter, CategoryCombo categoryCombo )
    {
        DataElement dataElement = new DataElement();
        dataElement.setAutoFields();

        dataElement.setUid( BASE_DE_UID + uniqueCharacter );
        dataElement.setName( "DataElement" + uniqueCharacter );
        dataElement.setShortName( "DataElementShort" + uniqueCharacter );
        dataElement.setCode( "DataElementCode" + uniqueCharacter );
        dataElement.setDescription( "DataElementDescription" + uniqueCharacter );
        dataElement.setValueType( ValueType.INTEGER );
        dataElement.setDomainType( DataElementDomain.AGGREGATE );
        dataElement.setAggregationType( AggregationType.SUM );
        dataElement.setZeroIsSignificant( false );

        if ( categoryCombo != null )
        {
            dataElement.setCategoryCombo( categoryCombo );
        }
        else if ( categoryService != null )
        {
            dataElement.setCategoryCombo( categoryService.getDefaultCategoryCombo() );
        }

        return dataElement;
    }

    /**
     * @param uniqueCharacter A unique character to identify the object.
     * @param valueType The value type.
     * @param aggregationType The aggregation type.
     */
    public static DataElement createDataElement( char uniqueCharacter, ValueType valueType,
        AggregationType aggregationType )
    {
        DataElement dataElement = createDataElement( uniqueCharacter );
        dataElement.setValueType( valueType );
        dataElement.setAggregationType( aggregationType );

        return dataElement;
    }

    /**
     * @param uniqueCharacter A unique character to identify the object.
     * @param valueType The value type.
     * @param aggregationType The aggregation type.
     * @param domainType The domain type.
     */
    public static DataElement createDataElement( char uniqueCharacter, ValueType valueType,
        AggregationType aggregationType, DataElementDomain domainType )
    {
        DataElement dataElement = createDataElement( uniqueCharacter );
        dataElement.setValueType( valueType );
        dataElement.setAggregationType( aggregationType );
        dataElement.setDomainType( domainType );

        return dataElement;
    }

    /**
     * @param categoryComboUniqueIdentifier A unique character to identify the
     *        category option combo.
     * @param categories the categories category options.
     * @return CategoryOptionCombo
     */
    public static CategoryCombo createCategoryCombo( char categoryComboUniqueIdentifier, Category... categories )
    {
        CategoryCombo categoryCombo = new CategoryCombo( "CategoryCombo" + categoryComboUniqueIdentifier,
            DataDimensionType.DISAGGREGATION );
        categoryCombo.setAutoFields();

        for ( Category category : categories )
        {
            categoryCombo.getCategories().add( category );
        }

        return categoryCombo;
    }

    /**
     * @param categoryComboUniqueIdentifier A unique character to identify the
     *        category combo.
     * @param categoryOptionUniqueIdentifiers Unique characters to identify the
     *        category options.
     * @return CategoryOptionCombo
     */
    public static CategoryOptionCombo createCategoryOptionCombo( char categoryComboUniqueIdentifier,
        char... categoryOptionUniqueIdentifiers )
    {
        CategoryOptionCombo categoryOptionCombo = new CategoryOptionCombo();
        categoryOptionCombo.setAutoFields();

        categoryOptionCombo.setCategoryCombo( new CategoryCombo( "CategoryCombo"
            + categoryComboUniqueIdentifier, DataDimensionType.DISAGGREGATION ) );

        for ( char identifier : categoryOptionUniqueIdentifiers )
        {
            categoryOptionCombo.getCategoryOptions()
                .add( new CategoryOption( "CategoryOption" + identifier ) );
        }

        return categoryOptionCombo;
    }

    /**
     * @param categoryCombo the category combo.
     * @param categoryOptions the category options.
     * @return CategoryOptionCombo
     *
     *         Note: All the Category Options (COs) should be added to the
     *         Category Option Combo (COC) before the COC is added to the COs.
     *         That way the hashCode for the COC is stable when it is added to
     *         the CO HashSets because the COC hashCode depends on its linked
     *         COs.
     */
    public static CategoryOptionCombo createCategoryOptionCombo( CategoryCombo categoryCombo,
        CategoryOption... categoryOptions )
    {
        CategoryOptionCombo categoryOptionCombo = new CategoryOptionCombo();
        categoryOptionCombo.setAutoFields();

        categoryOptionCombo.setCategoryCombo( categoryCombo );

        for ( CategoryOption categoryOption : categoryOptions )
        {
            categoryOptionCombo.getCategoryOptions().add( categoryOption );
        }

        for ( CategoryOption categoryOption : categoryOptions )
        {
            categoryOption.getCategoryOptionCombos().add( categoryOptionCombo );
        }

        return categoryOptionCombo;
    }

    public static CategoryOptionCombo createCategoryOptionCombo( char uniqueCharacter )
    {
        CategoryOptionCombo coc = new CategoryOptionCombo();
        coc.setAutoFields();

        coc.setUid( BASE_COC_UID + uniqueCharacter );
        coc.setName( "CategoryOptionCombo" + uniqueCharacter );
        coc.setCode( "CategoryOptionComboCode" + uniqueCharacter );

        return coc;
    }

    /**
     * @param categoryUniqueIdentifier A unique character to identify the
     *        category.
     * @param categoryOptions the category options.
     * @return Category
     */
    public static Category createCategory( char categoryUniqueIdentifier,
        CategoryOption... categoryOptions )
    {
        Category category = new Category( "Category" + categoryUniqueIdentifier, DataDimensionType.DISAGGREGATION );
        category.setAutoFields();
        category.setShortName( category.getName() );

        for ( CategoryOption categoryOption : categoryOptions )
        {
            category.addCategoryOption( categoryOption );
        }

        return category;
    }

    public static CategoryOption createCategoryOption( char uniqueIdentifier )
    {
        CategoryOption categoryOption = new CategoryOption( "CategoryOption" + uniqueIdentifier );
        categoryOption.setAutoFields();

        return categoryOption;
    }

    /**
     * @param uniqueIdentifier A unique character to identify the category
     *        option group.
     * @param categoryOptions the category options.
     * @return CategoryOptionGroup
     */
    public static CategoryOptionGroup createCategoryOptionGroup( char uniqueIdentifier,
        CategoryOption... categoryOptions )
    {
        CategoryOptionGroup categoryOptionGroup = new CategoryOptionGroup( "CategoryOptionGroup" + uniqueIdentifier );
        categoryOptionGroup.setShortName( "ShortName" + uniqueIdentifier );
        categoryOptionGroup.setAutoFields();

        categoryOptionGroup.setMembers( new HashSet<>() );

        for ( CategoryOption categoryOption : categoryOptions )
        {
            categoryOptionGroup.addCategoryOption( categoryOption );
        }

        return categoryOptionGroup;
    }

    /**
     * @param categoryGroupSetUniqueIdentifier A unique character to identify
     *        the category option group set.
     * @param categoryOptionGroups the category option groups.
     * @return CategoryOptionGroupSet
     */
    public static CategoryOptionGroupSet createCategoryOptionGroupSet( char categoryGroupSetUniqueIdentifier,
        CategoryOptionGroup... categoryOptionGroups )
    {
        CategoryOptionGroupSet categoryOptionGroupSet = new CategoryOptionGroupSet(
            "CategoryOptionGroupSet" + categoryGroupSetUniqueIdentifier );
        categoryOptionGroupSet.setAutoFields();

        for ( CategoryOptionGroup categoryOptionGroup : categoryOptionGroups )
        {
            categoryOptionGroupSet.addCategoryOptionGroup( categoryOptionGroup );
        }

        return categoryOptionGroupSet;
    }

    /**
     * @param uniqueCharacter A unique character to identify the object.
     */
    public static Attribute createAttribute( char uniqueCharacter )
    {
        Attribute attribute = new Attribute( "Attribute" + uniqueCharacter, ValueType.TEXT );
        attribute.setAutoFields();

        return attribute;
    }

    public static AttributeValue createAttributeValue( Attribute attribute, String value )
    {
        return new AttributeValue( value, attribute );
    }

    /**
     * @param uniqueCharacter A unique character to identify the object.
     */
    public static DataElementGroup createDataElementGroup( char uniqueCharacter )
    {
        DataElementGroup group = new DataElementGroup();
        group.setAutoFields();

        group.setUid( BASE_UID + uniqueCharacter );
        group.setName( "DataElementGroup" + uniqueCharacter );
        group.setShortName( "DataElementGroup" + uniqueCharacter );
        group.setCode( "DataElementCode" + uniqueCharacter );

        return group;
    }

    /**
     * @param uniqueCharacter A unique character to identify the object.
     */
    public static DataElementGroupSet createDataElementGroupSet( char uniqueCharacter )
    {
        DataElementGroupSet groupSet = new DataElementGroupSet();
        groupSet.setAutoFields();

        groupSet.setUid( BASE_UID + uniqueCharacter );
        groupSet.setName( "DataElementGroupSet" + uniqueCharacter );
        groupSet.setShortName( groupSet.getName() );

        return groupSet;
    }

    /**
     * @param uniqueCharacter A unique character to identify the object.
     */
    public static IndicatorType createIndicatorType( char uniqueCharacter )
    {
        IndicatorType type = new IndicatorType();
        type.setAutoFields();

        type.setName( "IndicatorType" + uniqueCharacter );
        type.setFactor( 100 );

        return type;
    }

    /**
     * @param uniqueCharacter A unique character to identify the object.
     * @param type The type.
     */
    public static Indicator createIndicator( char uniqueCharacter, IndicatorType type )
    {
        Indicator indicator = new Indicator();
        indicator.setAutoFields();

        indicator.setUid( BASE_IN_UID + uniqueCharacter );
        indicator.setName( "Indicator" + uniqueCharacter );
        indicator.setShortName( "IndicatorShort" + uniqueCharacter );
        indicator.setCode( "IndicatorCode" + uniqueCharacter );
        indicator.setDescription( "IndicatorDescription" + uniqueCharacter );
        indicator.setAnnualized( false );
        indicator.setIndicatorType( type );
        indicator.setNumerator( "Numerator" );
        indicator.setNumeratorDescription( "NumeratorDescription" );
        indicator.setDenominator( "Denominator" );
        indicator.setDenominatorDescription( "DenominatorDescription" );

        return indicator;
    }

    /**
     * @param uniqueCharacter A unique character to identify the object.
     */
    public static IndicatorGroup createIndicatorGroup( char uniqueCharacter )
    {
        IndicatorGroup group = new IndicatorGroup();
        group.setAutoFields();

        group.setUid( BASE_UID + uniqueCharacter );
        group.setName( "IndicatorGroup" + uniqueCharacter );

        return group;
    }

    /**
     * @param uniqueCharacter A unique character to identify the object.
     */
    public static IndicatorGroupSet createIndicatorGroupSet( char uniqueCharacter )
    {
        IndicatorGroupSet groupSet = new IndicatorGroupSet();
        groupSet.setAutoFields();

        groupSet.setUid( BASE_UID + uniqueCharacter );
        groupSet.setName( "IndicatorGroupSet" + uniqueCharacter );

        return groupSet;
    }

    /**
     * @param uniqueCharacter A unique character to identify the object.
     */
    public static DataSet createDataSet( char uniqueCharacter )
    {
        DataSet dataSet = createDataSet( uniqueCharacter, null );
        dataSet.setPeriodType( new MonthlyPeriodType() );

        return dataSet;
    }

    /**
     * @param uniqueCharacter A unique character to identify the object.
     * @param periodType The period type.
     */
    public static DataSet createDataSet( char uniqueCharacter, PeriodType periodType )
    {
        return createDataSet( uniqueCharacter, periodType, null );
    }

    /**
     * @param uniqueCharacter A unique character to identify the object.
     * @param periodType The period type.
     * @param categoryCombo The category combo.
     */
    public static DataSet createDataSet( char uniqueCharacter, PeriodType periodType, CategoryCombo categoryCombo )
    {
        DataSet dataSet = new DataSet();
        dataSet.setAutoFields();

        dataSet.setUid( BASE_DS_UID + uniqueCharacter );
        dataSet.setName( "DataSet" + uniqueCharacter );
        dataSet.setShortName( "DataSetShort" + uniqueCharacter );
        dataSet.setCode( "DataSetCode" + uniqueCharacter );
        dataSet.setPeriodType( periodType );

        if ( categoryCombo != null )
        {
            dataSet.setCategoryCombo( categoryCombo );
        }
        else if ( categoryService != null )
        {
            dataSet.setCategoryCombo( categoryService.getDefaultCategoryCombo() );
        }

        return dataSet;
    }

    /**
     * @param uniqueCharacter A unique character to identify the object.
     */
    public static DataEntryForm createDataEntryForm( char uniqueCharacter )
    {
        return new DataEntryForm( "DataEntryForm" + uniqueCharacter, "<p></p>" );
    }

    /**
     * @param uniqueCharacter A unique character to identify the object.
     * @param html the form HTML content.
     */
    public static DataEntryForm createDataEntryForm( char uniqueCharacter, String html )
    {
        return new DataEntryForm( "DataEntryForm" + uniqueCharacter, html );
    }

    /**
     * @param uniqueCharacter A unique character to identify the object.
     */
    public static OrganisationUnit createOrganisationUnit( char uniqueCharacter )
    {
        OrganisationUnit unit = new OrganisationUnit();
        unit.setAutoFields();

        unit.setUid( BASE_OU_UID + uniqueCharacter );
        unit.setName( "OrganisationUnit" + uniqueCharacter );
        unit.setShortName( "OrganisationUnitShort" + uniqueCharacter );
        unit.setCode( "OrganisationUnitCode" + uniqueCharacter );
        unit.setOpeningDate( date );
        unit.setComment( "Comment" + uniqueCharacter );

        return unit;
    }

    public static OrganisationUnit createOrganisationUnit( char uniqueCharacter, Geometry geometry )
    {
        OrganisationUnit unit = createOrganisationUnit( uniqueCharacter );

        unit.setGeometry( geometry );

        return unit;
    }

    /**
     * @param uniqueCharacter A unique character to identify the object.
     * @param parent The parent.
     */
    public static OrganisationUnit createOrganisationUnit( char uniqueCharacter, OrganisationUnit parent )
    {
        OrganisationUnit unit = createOrganisationUnit( uniqueCharacter );

        unit.setParent( parent );
        parent.getChildren().add( unit );

        return unit;
    }

    /**
     * @param name The name, short name and code of the organisation unit.
     */
    public static OrganisationUnit createOrganisationUnit( String name )
    {
        OrganisationUnit unit = new OrganisationUnit();
        unit.setAutoFields();

        unit.setUid( CodeGenerator.generateUid() );
        unit.setName( name );
        unit.setShortName( name );
        unit.setCode( name );
        unit.setOpeningDate( date );
        unit.setComment( "Comment " + name );

        return unit;
    }

    /**
     * @param name The name, short name and code of the organisation unit.
     * @param parent The parent.
     */
    public static OrganisationUnit createOrganisationUnit( String name, OrganisationUnit parent )
    {
        OrganisationUnit unit = createOrganisationUnit( name );

        unit.setParent( parent );
        parent.getChildren().add( unit );

        return unit;
    }

    /**
     * @param uniqueCharacter A unique character to identify the object.
     */
    public static OrganisationUnitGroup createOrganisationUnitGroup( char uniqueCharacter )
    {
        OrganisationUnitGroup group = new OrganisationUnitGroup();
        group.setAutoFields();

        group.setUid( BASE_UID + uniqueCharacter );
        group.setName( "OrganisationUnitGroup" + uniqueCharacter );
        group.setShortName( "OrganisationUnitGroupShort" + uniqueCharacter );
        group.setCode( "OrganisationUnitGroupCode" + uniqueCharacter );

        return group;
    }

    /**
     * @param uniqueCharacter A unique character to identify the object.
     */
    public static OrganisationUnitGroupSet createOrganisationUnitGroupSet( char uniqueCharacter )
    {
        OrganisationUnitGroupSet groupSet = new OrganisationUnitGroupSet();
        groupSet.setAutoFields();

        groupSet.setName( "OrganisationUnitGroupSet" + uniqueCharacter );
        groupSet.setShortName( "OrganisationUnitGroupSet" + uniqueCharacter );
        groupSet.setCode( "OrganisationUnitGroupSetCode" + uniqueCharacter );
        groupSet.setDescription( "Description" + uniqueCharacter );
        groupSet.setCompulsory( true );

        return groupSet;
    }

    /**
     * @param type The PeriodType.
     * @param startDate The start date.
     */
    public static Period createPeriod( PeriodType type, Date startDate )
    {
        Period period = new Period();
        period.setAutoFields();

        period.setPeriodType( type );
        period.setStartDate( startDate );

        return period;
    }

    /**
     * @param type The PeriodType.
     * @param startDate The start date.
     * @param endDate The end date.
     */
    public static Period createPeriod( PeriodType type, Date startDate, Date endDate )
    {
        Period period = new Period();
        period.setAutoFields();

        period.setPeriodType( type );
        period.setStartDate( startDate );
        period.setEndDate( endDate );

        return period;
    }

    /**
     * @param isoPeriod the ISO period string.
     */
    public static Period createPeriod( String isoPeriod )
    {
        return PeriodType.getPeriodFromIsoString( isoPeriod );
    }

    /**
     * @param startDate The start date.
     * @param endDate The end date.
     */
    public static Period createPeriod( Date startDate, Date endDate )
    {
        Period period = new Period();
        period.setAutoFields();

        period.setPeriodType( new MonthlyPeriodType() );
        period.setStartDate( startDate );
        period.setEndDate( endDate );

        return period;
    }

    /**
     * Uses the given category option combo also as attribute option combo.
     *
     * @param dataElement The data element.
     * @param period The period.
     * @param source The source.
     * @param value The value.
     * @param categoryOptionCombo The category (and attribute) option combo.
     */
    public static DataValue createDataValue( DataElement dataElement, Period period, OrganisationUnit source,
        String value, CategoryOptionCombo categoryOptionCombo )
    {
        DataValue dataValue = new DataValue();

        dataValue.setDataElement( dataElement );
        dataValue.setPeriod( period );
        dataValue.setSource( source );
        dataValue.setCategoryOptionCombo( categoryOptionCombo );
        dataValue.setAttributeOptionCombo( categoryOptionCombo );
        dataValue.setValue( value );
        dataValue.setComment( "Comment" );
        dataValue.setStoredBy( "StoredBy" );

        return dataValue;
    }

    /**
     * @param dataElement The data element.
     * @param period The period.
     * @param source The source.
     * @param categoryOptionCombo The category option combo.
     * @param attributeOptionCombo The attribute option combo.
     * @param value the value.
     * @param created the created date.
     * @param lastUpdated the last updated date.
     */
    public static DataValue createDataValue( DataElement dataElement, Period period, OrganisationUnit source,
        CategoryOptionCombo categoryOptionCombo, CategoryOptionCombo attributeOptionCombo, String value,
        Date created, Date lastUpdated )
    {
        DataValue dataValue = createDataValue( dataElement, period, source,
            categoryOptionCombo, attributeOptionCombo, value );
        dataValue.setCreated( created );
        dataValue.setLastUpdated( lastUpdated );
        return dataValue;
    }

    /**
     * @param dataElement The data element.
     * @param period The period.
     * @param source The source.
     * @param value The value.
     * @param categoryOptionCombo The category option combo.
     * @param attributeOptionCombo The attribute option combo.
     */
    public static DataValue createDataValue( DataElement dataElement, Period period, OrganisationUnit source,
        CategoryOptionCombo categoryOptionCombo, CategoryOptionCombo attributeOptionCombo, String value )
    {
        return createDataValue( dataElement, period, source, categoryOptionCombo, attributeOptionCombo, value, false );
    }

    /**
     * @param dataElement The data element.
     * @param period The period.
     * @param source The source.
     * @param value The value.
     * @param categoryOptionCombo The category option combo.
     * @param attributeOptionCombo The attribute option combo.
     * @param deleted Whether the data valeu is deleted.
     */
    public static DataValue createDataValue( DataElement dataElement, Period period, OrganisationUnit source,
        CategoryOptionCombo categoryOptionCombo, CategoryOptionCombo attributeOptionCombo, String value,
        boolean deleted )
    {
        DataValue dataValue = new DataValue();

        dataValue.setDataElement( dataElement );
        dataValue.setPeriod( period );
        dataValue.setSource( source );
        dataValue.setCategoryOptionCombo( categoryOptionCombo );
        dataValue.setAttributeOptionCombo( attributeOptionCombo );
        dataValue.setValue( value );
        dataValue.setComment( "Comment" );
        dataValue.setStoredBy( "StoredBy" );
        dataValue.setCreated( new Date() );
        dataValue.setLastUpdated( new Date() );
        dataValue.setDeleted( deleted );

        return dataValue;
    }

    /**
     * @param uniqueCharacter A unique character to identify the object.
     * @param operator The operator.
     * @param leftSide The left side expression.
     * @param rightSide The right side expression.
     * @param periodType The period-type.
     */
    public static ValidationRule createValidationRule( String uniqueCharacter, Operator operator, Expression leftSide,
        Expression rightSide, PeriodType periodType )
    {
        return createValidationRule( uniqueCharacter, operator, leftSide, rightSide, periodType, false );
    }

    /**
     * @param uniqueCharacter A unique character to identify the object.
     * @param operator The operator.
     * @param leftSide The left side expression.
     * @param rightSide The right side expression.
     * @param periodType The period-type.
     * @param skipFormValidation Skip when validating forms.
     */
    public static ValidationRule createValidationRule( String uniqueCharacter, Operator operator, Expression leftSide,
        Expression rightSide, PeriodType periodType, boolean skipFormValidation )
    {
        Assert.notNull( leftSide, "Left side expression must be specified" );
        Assert.notNull( rightSide, "Rigth side expression must be specified" );

        ValidationRule validationRule = new ValidationRule();
        validationRule.setAutoFields();

        validationRule.setName( "ValidationRule" + uniqueCharacter );
        validationRule.setDescription( "Description" + uniqueCharacter );
        validationRule.setOperator( operator );
        validationRule.setLeftSide( leftSide );
        validationRule.setRightSide( rightSide );
        validationRule.setPeriodType( periodType );
        validationRule.setSkipFormValidation( skipFormValidation );

        return validationRule;
    }

    /**
     * @param uniqueCharacter A unique character to identify the object.
     * @param operator The operator.
     * @param leftSide The left side expression.
     * @param rightSide The right side expression.
     * @param periodType The period-type.
     */
    public static ValidationRule createValidationRule( char uniqueCharacter, Operator operator, Expression leftSide,
        Expression rightSide, PeriodType periodType )
    {
        return createValidationRule( Character.toString( uniqueCharacter ), operator, leftSide, rightSide, periodType );
    }

    /**
     * @param uniqueCharacter A unique character to identify the object.
     * @return ValidationRuleGroup
     */
    public static ValidationRuleGroup createValidationRuleGroup( char uniqueCharacter )
    {
        ValidationRuleGroup group = new ValidationRuleGroup();
        group.setAutoFields();

        group.setName( "ValidationRuleGroup" + uniqueCharacter );
        group.setDescription( "Description" + uniqueCharacter );

        return group;
    }

    /**
     * @param uniqueCharacter A unique character to identify the object.
     * @param expressionString The expression string.
     */
    public static Expression createExpression2( char uniqueCharacter, String expressionString )
    {
        Expression expression = new Expression();

        expression.setExpression( expressionString );
        expression.setDescription( "Description" + uniqueCharacter );

        return expression;
    }

    /**
     * Creates a Predictor
     *
     * @param output the data element where the predictor stores its predictions
     * @param combo the category option combo (or null) under which the
     *        predictors are stored
     * @param uniqueCharacter A unique character to identify the object.
     * @param generator The right side expression.
     * @param skipTest The skiptest expression
     * @param periodType The period-type.
     * @param organisationUnitLevel The organisation unit level to be evaluated
     *        by this rule.
     * @param sequentialSampleCount How many sequential past periods to sample.
     * @param annualSampleCount How many years of past periods to sample.
     * @param sequentialSkipCount How many periods in the current year to skip
     */
    public static Predictor createPredictor( DataElement output, CategoryOptionCombo combo,
        String uniqueCharacter, Expression generator, Expression skipTest, PeriodType periodType,
        OrganisationUnitLevel organisationUnitLevel, int sequentialSampleCount,
        int sequentialSkipCount, int annualSampleCount )
    {
        return createPredictor( output, combo, uniqueCharacter, generator,
            skipTest, periodType, Sets.newHashSet( organisationUnitLevel ),
            sequentialSampleCount, sequentialSkipCount, annualSampleCount );
    }

    /**
     * Creates a Predictor
     *
     * @param output The data element where the predictor stores its predictions
     * @param combo The category option combo (or null) under which the
     *        predictors are stored
     * @param uniqueCharacter A unique character to identify the object.
     * @param generator The right side expression.
     * @param skipTest The skiptest expression
     * @param periodType The period-type.
     * @param organisationUnitLevels The organisation unit levels to be
     *        evaluated by this rule.
     * @param sequentialSampleCount How many sequential past periods to sample.
     * @param annualSampleCount How many years of past periods to sample.
     * @param sequentialSkipCount How many periods in the current year to skip
     */
    public static Predictor createPredictor( DataElement output, CategoryOptionCombo combo,
        String uniqueCharacter, Expression generator, Expression skipTest, PeriodType periodType,
        Set<OrganisationUnitLevel> organisationUnitLevels, int sequentialSampleCount,
        int sequentialSkipCount, int annualSampleCount )
    {
        Predictor predictor = new Predictor();
        predictor.setAutoFields();

        predictor.setOutput( output );
        predictor.setOutputCombo( combo );
        predictor.setName( "Predictor" + uniqueCharacter );
        predictor.setDescription( "Description" + uniqueCharacter );
        predictor.setGenerator( generator );
        predictor.setSampleSkipTest( skipTest );
        predictor.setPeriodType( periodType );
        predictor.setOrganisationUnitLevels( organisationUnitLevels );
        predictor.setOrganisationUnitDescendants( OrganisationUnitDescendants.DESCENDANTS );
        predictor.setSequentialSampleCount( sequentialSampleCount );
        predictor.setAnnualSampleCount( annualSampleCount );
        predictor.setSequentialSkipCount( sequentialSkipCount );

        return predictor;
    }

    /**
     * Creates a Predictor Group
     *
     * @param uniqueCharacter A unique character to identify the object.
     * @param predictors Predictors to add to the group.
     * @return PredictorGroup
     */
    public static PredictorGroup createPredictorGroup( char uniqueCharacter, Predictor... predictors )
    {
        PredictorGroup group = new PredictorGroup();
        group.setAutoFields();

        group.setName( "PredictorGroup" + uniqueCharacter );
        group.setDescription( "Description" + uniqueCharacter );
        group.setUid( BASE_PREDICTOR_GROUP_UID + uniqueCharacter );

        for ( Predictor p : predictors )
        {
            group.addPredictor( p );
        }

        return group;
    }

    public static Legend createLegend( char uniqueCharacter, Double startValue, Double endValue )
    {
        Legend legend = new Legend();
        legend.setAutoFields();

        legend.setName( "Legend" + uniqueCharacter );
        legend.setStartValue( startValue );
        legend.setEndValue( endValue );
        legend.setColor( "Color" + uniqueCharacter );

        return legend;
    }

    public static LegendSet createLegendSet( char uniqueCharacter )
    {
        LegendSet legendSet = new LegendSet();
        legendSet.setAutoFields();

        legendSet.setName( "LegendSet" + uniqueCharacter );

        return legendSet;
    }

    public static LegendSet createLegendSet( char uniqueCharacter, Legend... legends )
    {
        LegendSet legendSet = createLegendSet( uniqueCharacter );

        for ( Legend legend : legends )
        {
            legendSet.getLegends().add( legend );
            legend.setLegendSet( legendSet );
        }

        return legendSet;
    }

    public static Visualization createVisualization( char uniqueCharacter )
    {
        Visualization visualization = new Visualization();
        visualization.setAutoFields();
        visualization.setName( "Visualization" + uniqueCharacter );
        visualization.setType( PIVOT_TABLE );

        return visualization;
    }

    public static EventVisualization createEventVisualization( char uniqueCharacter, Program program )
    {
        EventVisualization eventVisualization = new EventVisualization( "name-" + uniqueCharacter );
        eventVisualization.setAutoFields();
        eventVisualization.setProgram( program );
        eventVisualization.setName( "EventVisualization" + uniqueCharacter );
        eventVisualization.setType( EventVisualizationType.COLUMN );

        return eventVisualization;
    }

    public static User createUser( char uniqueCharacter )
    {
        return createUser( uniqueCharacter, Lists.newArrayList() );
    }

    public static User createUser( char uniqueCharacter, List<String> auths )
    {
        User user = new User();
        user.setUid( BASE_USER_UID + uniqueCharacter );

        user.setCreatedBy( user );

<<<<<<< HEAD
        user.setUsername( "username" + uniqueCharacter );
        user.setPassword( "password" + uniqueCharacter );
=======
        credentials.setUsername( ("username" + uniqueCharacter).toLowerCase() );
        credentials.setPassword( "password" + uniqueCharacter );
>>>>>>> 18b02f71

        if ( auths != null && !auths.isEmpty() )
        {
            UserAuthorityGroup role = new UserAuthorityGroup();
            role.setName( "Role_" + CodeGenerator.generateCode( 5 ) );
            auths.stream().forEach( auth -> role.getAuthorities().add( auth ) );
            user.getUserAuthorityGroups().add( role );
        }

        user.setFirstName( "FirstName" + uniqueCharacter );
        user.setSurname( "Surname" + uniqueCharacter );
        user.setEmail( ("Email" + uniqueCharacter).toLowerCase() );
        user.setPhoneNumber( "PhoneNumber" + uniqueCharacter );
        user.setCode( "UserCode" + uniqueCharacter );
        user.setAutoFields();

        return user;
    }

    public static MapView createMapView( String layer )
    {
        MapView mapView = new MapView();
        mapView.setAutoFields();

        mapView.setLayer( layer );
        mapView.setAggregationType( AggregationType.SUM );
        mapView.setThematicMapType( ThematicMapType.CHOROPLETH );
        mapView.setProgramStatus( ProgramStatus.COMPLETED );
        mapView.setOrganisationUnitSelectionMode( OrganisationUnitSelectionMode.DESCENDANTS );
        mapView.setRenderingStrategy( MapViewRenderingStrategy.SINGLE );
        mapView.setUserOrgUnitType( UserOrgUnitType.DATA_CAPTURE );
        mapView.setNoDataColor( "#ddeeff" );

        return mapView;
    }

<<<<<<< HEAD
=======
    public static UserCredentials createUserCredentials( char uniqueCharacter, User user )
    {
        UserCredentials credentials = new UserCredentials();
        credentials.setName( "UserCredentials" + uniqueCharacter );
        credentials.setUsername( ("username" + uniqueCharacter).toLowerCase() );
        credentials.setPassword( "Password" + uniqueCharacter );
        credentials.setUserInfo( user );
        user.setUserCredentials( credentials );
        credentials.setUser( user );

        return credentials;
    }

>>>>>>> 18b02f71
    public static UserGroup createUserGroup( char uniqueCharacter, Set<User> users )
    {
        UserGroup userGroup = new UserGroup();
        userGroup.setAutoFields();

        userGroup.setUid( BASE_USER_GROUP_UID + uniqueCharacter );
        userGroup.setCode( "UserGroupCode" + uniqueCharacter );
        userGroup.setName( "UserGroup" + uniqueCharacter );
        userGroup.setMembers( users );

        return userGroup;
    }

    public static UserAuthorityGroup createUserAuthorityGroup( char uniqueCharacter )
    {
        return createUserAuthorityGroup( uniqueCharacter, new String[] {} );
    }

    public static UserAuthorityGroup createUserAuthorityGroup( char uniqueCharacter, String... auths )
    {
        UserAuthorityGroup role = new UserAuthorityGroup();
        role.setAutoFields();

        role.setUid( BASE_UID + uniqueCharacter );
        role.setName( "UserAuthorityGroup" + uniqueCharacter );

        for ( String auth : auths )
        {
            role.getAuthorities().add( auth );
        }

        return role;
    }

    public static Program createProgram( char uniqueCharacter )
    {
        return createProgram( uniqueCharacter, null, null );
    }

    public static Program createProgram( char uniqueCharacter, Set<ProgramStage> programStages,
        OrganisationUnit unit )
    {
        Set<OrganisationUnit> units = new HashSet<>();

        if ( unit != null )
        {
            units.add( unit );
        }

        return createProgram( uniqueCharacter, programStages, null, units, null );
    }

    public static Program createProgram( char uniqueCharacter, Set<ProgramStage> programStages,
        Set<TrackedEntityAttribute> attributes, Set<OrganisationUnit> organisationUnits, CategoryCombo categoryCombo )
    {
        Program program = new Program();
        program.setAutoFields();

        program.setUid( BASE_PR_UID + uniqueCharacter );
        program.setName( "Program" + uniqueCharacter );
        program.setCode( "ProgramCode" + uniqueCharacter );
        program.setShortName( "ProgramShort" + uniqueCharacter );
        program.setDescription( "Description" + uniqueCharacter );
        program.setEnrollmentDateLabel( "DateOfEnrollmentDescription" );
        program.setIncidentDateLabel( "DateOfIncidentDescription" );
        program.setProgramType( ProgramType.WITH_REGISTRATION );

        if ( programStages != null )
        {
            for ( ProgramStage programStage : programStages )
            {
                programStage.setProgram( program );
                program.getProgramStages().add( programStage );
            }
        }

        if ( attributes != null )
        {
            for ( TrackedEntityAttribute attribute : attributes )
            {
                ProgramTrackedEntityAttribute ptea = new ProgramTrackedEntityAttribute( program, attribute, false,
                    false );
                ptea.setAutoFields();

                program.getProgramAttributes().add( ptea );
            }
        }

        if ( organisationUnits != null )
        {
            program.getOrganisationUnits().addAll( organisationUnits );
        }

        if ( categoryCombo != null )
        {
            program.setCategoryCombo( categoryCombo );
        }
        else if ( categoryService != null )
        {
            program.setCategoryCombo( categoryService.getDefaultCategoryCombo() );
        }

        return program;
    }

    public static ProgramInstance createProgramInstance( Program program, TrackedEntityInstance tei,
        OrganisationUnit organisationUnit )
    {
        ProgramInstance programInstance = new ProgramInstance( program, tei, organisationUnit );
        programInstance.setAutoFields();

        programInstance.setProgram( program );
        programInstance.setEntityInstance( tei );
        programInstance.setOrganisationUnit( organisationUnit );
        programInstance.setEnrollmentDate( new Date() );
        programInstance.setIncidentDate( new Date() );

        return programInstance;
    }

    public static ProgramStageInstance createProgramStageInstance( ProgramStage programStage,
        ProgramInstance pi, OrganisationUnit organisationUnit )
    {
        ProgramStageInstance psi = new ProgramStageInstance();
        psi.setAutoFields();

        psi.setProgramStage( programStage );
        psi.setProgramInstance( pi );
        psi.setOrganisationUnit( organisationUnit );

        return psi;
    }

    public static ProgramRule createProgramRule( char uniqueCharacter, Program parentProgram )
    {
        ProgramRule programRule = new ProgramRule();
        programRule.setAutoFields();

        programRule.setName( "ProgramRule" + uniqueCharacter );
        programRule.setProgram( parentProgram );
        programRule.setCondition( "true" );

        return programRule;
    }

    public static ProgramRuleAction createProgramRuleAction( char uniqueCharacter )
    {
        ProgramRuleAction programRuleAction = new ProgramRuleAction();
        programRuleAction.setAutoFields();

        programRuleAction.setName( "ProgramRuleAction" + uniqueCharacter );
        programRuleAction.setProgramRuleActionType( ProgramRuleActionType.HIDEFIELD );

        return programRuleAction;
    }

    public static ProgramRuleAction createProgramRuleAction( char uniqueCharacter, ProgramRule parentRule )
    {
        ProgramRuleAction programRuleAction = createProgramRuleAction( uniqueCharacter );
        programRuleAction.setProgramRule( parentRule );

        return programRuleAction;
    }

    public static ProgramRuleVariable createConstantProgramRuleVariable( char uniqueCharacter, Program parentProgram )
    {
        ProgramRuleVariable programRuleVariable = new ProgramRuleVariable();
        programRuleVariable.setAutoFields();

        programRuleVariable.setName( uniqueCharacter + "1234567890" );
        programRuleVariable.setProgram( parentProgram );
        programRuleVariable.setSourceType( ProgramRuleVariableSourceType.DATAELEMENT_CURRENT_EVENT );

        return programRuleVariable;
    }

    public static ProgramRuleVariable createProgramRuleVariable( char uniqueCharacter, Program parentProgram )
    {
        ProgramRuleVariable programRuleVariable = new ProgramRuleVariable();
        programRuleVariable.setAutoFields();

        programRuleVariable.setName( PROGRAM_RULE_VARIABLE + uniqueCharacter );
        programRuleVariable.setProgram( parentProgram );
        programRuleVariable.setSourceType( ProgramRuleVariableSourceType.DATAELEMENT_CURRENT_EVENT );
        programRuleVariable.setValueType( ValueType.TEXT );

        return programRuleVariable;
    }

    public static ProgramRuleVariable createProgramRuleVariableWithSourceType( char uniqueCharacter,
        Program parentProgram,
        ProgramRuleVariableSourceType sourceType, ValueType valueType )
    {
        ProgramRuleVariable programRuleVariable = new ProgramRuleVariable();
        programRuleVariable.setAutoFields();

        programRuleVariable.setName( PROGRAM_RULE_VARIABLE + uniqueCharacter );
        programRuleVariable.setProgram( parentProgram );
        programRuleVariable.setSourceType( sourceType );
        programRuleVariable.setValueType( valueType );

        return programRuleVariable;
    }

    public static ProgramRuleVariable createProgramRuleVariableWithDataElement( char uniqueCharacter,
        Program parentProgram, DataElement dataElement )
    {
        ProgramRuleVariable programRuleVariable = new ProgramRuleVariable();
        programRuleVariable.setAutoFields();

        programRuleVariable.setName( PROGRAM_RULE_VARIABLE + uniqueCharacter );
        programRuleVariable.setProgram( parentProgram );
        programRuleVariable.setDataElement( dataElement );
        programRuleVariable.setSourceType( ProgramRuleVariableSourceType.DATAELEMENT_CURRENT_EVENT );
        programRuleVariable.setValueType( dataElement.getValueType() );

        return programRuleVariable;
    }

    public static ProgramRuleVariable createProgramRuleVariableWithTEA( char uniqueCharacter, Program parentProgram,
        TrackedEntityAttribute attribute )
    {
        ProgramRuleVariable programRuleVariable = new ProgramRuleVariable();
        programRuleVariable.setAutoFields();

        programRuleVariable.setName( PROGRAM_RULE_VARIABLE + uniqueCharacter );
        programRuleVariable.setProgram( parentProgram );
        programRuleVariable.setAttribute( attribute );
        programRuleVariable.setSourceType( ProgramRuleVariableSourceType.TEI_ATTRIBUTE );
        programRuleVariable.setValueType( attribute.getValueType() );

        return programRuleVariable;
    }

    public static ProgramStage createProgramStage( char uniqueCharacter, Program program )
    {
        ProgramStage stage = createProgramStage( uniqueCharacter, 0, false );
        stage.setProgram( program );

        return stage;
    }

    public static ProgramStage createProgramStage( char uniqueCharacter, int minDays )
    {
        return createProgramStage( uniqueCharacter, minDays, false );
    }

    public static ProgramStage createProgramStage( char uniqueCharacter, int minDays, boolean repeatable )
    {
        ProgramStage programStage = new ProgramStage();
        programStage.setAutoFields();

        programStage.setUid( BASE_PG_UID + uniqueCharacter );
        programStage.setName( "ProgramStage" + uniqueCharacter );
        programStage.setDescription( "description" + uniqueCharacter );
        programStage.setMinDaysFromStart( minDays );
        programStage.setRepeatable( repeatable );

        return programStage;
    }

    public static ProgramStage createProgramStage( char uniqueCharacter, Set<DataElement> dataElements )
    {
        ProgramStage programStage = createProgramStage( uniqueCharacter, 0 );

        if ( dataElements != null )
        {
            int sortOrder = 1;

            for ( DataElement dataElement : dataElements )
            {
                ProgramStageDataElement psd = createProgramStageDataElement( programStage, dataElement, sortOrder );
                psd.setAutoFields();

                programStage.getProgramStageDataElements().add( psd );
            }
        }

        return programStage;
    }

    public static ProgramStageDataElement createProgramStageDataElement( ProgramStage programStage,
        DataElement dataElement, Integer sortOrder )
    {
        ProgramStageDataElement psde = new ProgramStageDataElement( programStage, dataElement, false, sortOrder );
        psde.setAutoFields();

        return psde;
    }

    public static ProgramStageDataElement createProgramStageDataElement( ProgramStage programStage,
        DataElement dataElement, Integer sortOrder, boolean compulsory )
    {
        ProgramStageDataElement psde = new ProgramStageDataElement( programStage, dataElement, compulsory, sortOrder );
        psde.setAutoFields();

        return psde;
    }

    public static ProgramMessage createProgramMessage( String text, String subject,
        ProgramMessageRecipients recipients, ProgramMessageStatus status, Set<DeliveryChannel> channels )
    {
        ProgramMessage message = ProgramMessage.builder().text( text )
            .subject( subject ).recipients( recipients )
            .messageStatus( status ).deliveryChannels( channels ).build();

        return message;
    }

    public static ProgramIndicator createProgramIndicator( char uniqueCharacter, Program program, String expression,
        String filter )
    {
        return createProgramIndicator( uniqueCharacter, AnalyticsType.EVENT, program, expression, filter );
    }

    public static ProgramIndicator createProgramIndicator( char uniqueCharacter, AnalyticsType analyticsType,
        Program program, String expression, String filter )
    {
        ProgramIndicator indicator = new ProgramIndicator();
        indicator.setAutoFields();
        indicator.setName( "Indicator" + uniqueCharacter );
        indicator.setShortName( "IndicatorShort" + uniqueCharacter );
        indicator.setCode( "IndicatorCode" + uniqueCharacter );
        indicator.setDescription( "IndicatorDescription" + uniqueCharacter );
        indicator.setProgram( program );
        indicator.setExpression( expression );
        indicator.setAnalyticsType( analyticsType );
        indicator.setFilter( filter );

        Set<AnalyticsPeriodBoundary> boundaries = new HashSet<>();
        if ( analyticsType == AnalyticsType.EVENT )
        {
            boundaries.add( new AnalyticsPeriodBoundary( AnalyticsPeriodBoundary.EVENT_DATE,
                AnalyticsPeriodBoundaryType.BEFORE_END_OF_REPORTING_PERIOD, null, 0 ) );
            boundaries.add( new AnalyticsPeriodBoundary( AnalyticsPeriodBoundary.EVENT_DATE,
                AnalyticsPeriodBoundaryType.AFTER_START_OF_REPORTING_PERIOD, null, 0 ) );
        }
        else if ( analyticsType == AnalyticsType.ENROLLMENT )
        {
            boundaries.add( new AnalyticsPeriodBoundary( AnalyticsPeriodBoundary.ENROLLMENT_DATE,
                AnalyticsPeriodBoundaryType.BEFORE_END_OF_REPORTING_PERIOD, null, 0 ) );
            boundaries.add( new AnalyticsPeriodBoundary( AnalyticsPeriodBoundary.ENROLLMENT_DATE,
                AnalyticsPeriodBoundaryType.AFTER_START_OF_REPORTING_PERIOD, null, 0 ) );
        }

        for ( AnalyticsPeriodBoundary boundary : boundaries )
        {
            boundary.setAutoFields();
        }

        indicator.setAnalyticsPeriodBoundaries( boundaries );

        return indicator;
    }

    public static ProgramStageSection createProgramStageSection( char uniqueCharacter, Integer sortOrder )
    {
        ProgramStageSection section = new ProgramStageSection();
        section.setAutoFields();
        section.setName( "ProgramStageSection" + uniqueCharacter );
        section.setSortOrder( sortOrder );

        return section;
    }

    public static RelationshipType createMalariaCaseLinkedToPersonRelationshipType( char uniqueCharacter,
        Program program,
        TrackedEntityType trackedEntityType )
    {
        RelationshipConstraint psiConstraint = new RelationshipConstraint();
        psiConstraint.setProgram( program );
        psiConstraint.setTrackedEntityType( trackedEntityType );
        psiConstraint.setRelationshipEntity( RelationshipEntity.PROGRAM_STAGE_INSTANCE );
        RelationshipConstraint teiConstraint = new RelationshipConstraint();
        teiConstraint.setProgram( program );
        teiConstraint.setTrackedEntityType( trackedEntityType );
        teiConstraint.setRelationshipEntity( RelationshipEntity.TRACKED_ENTITY_INSTANCE );
        RelationshipType relationshipType = createRelationshipType( uniqueCharacter );
        relationshipType.setName( "Malaria case linked to person" );
        relationshipType.setBidirectional( true );
        relationshipType.setFromConstraint( psiConstraint );
        relationshipType.setToConstraint( teiConstraint );
        return relationshipType;
    }

    public static Relationship createTeiToTeiRelationship( TrackedEntityInstance from, TrackedEntityInstance to,
        RelationshipType relationshipType )
    {
        Relationship relationship = new Relationship();
        RelationshipItem _from = new RelationshipItem();
        RelationshipItem _to = new RelationshipItem();

        _from.setTrackedEntityInstance( from );
        _to.setTrackedEntityInstance( to );

        relationship.setRelationshipType( relationshipType );
        relationship.setFrom( _from );
        relationship.setTo( _to );
        relationship.setKey( RelationshipUtils.generateRelationshipKey( relationship ) );
        relationship.setInvertedKey( RelationshipUtils.generateRelationshipInvertedKey( relationship ) );

        relationship.setAutoFields();

        return relationship;
    }

    public static RelationshipType createPersonToPersonRelationshipType( char uniqueCharacter, Program program,
        TrackedEntityType trackedEntityType, boolean isBidirectional )
    {
        RelationshipConstraint teiConstraintA = new RelationshipConstraint();
        teiConstraintA.setProgram( program );
        teiConstraintA.setTrackedEntityType( trackedEntityType );
        teiConstraintA.setRelationshipEntity( RelationshipEntity.TRACKED_ENTITY_INSTANCE );
        RelationshipConstraint teiConstraintB = new RelationshipConstraint();
        teiConstraintB.setProgram( program );
        teiConstraintB.setTrackedEntityType( trackedEntityType );
        teiConstraintB.setRelationshipEntity( RelationshipEntity.TRACKED_ENTITY_INSTANCE );
        RelationshipType relationshipType = createRelationshipType( uniqueCharacter );
        relationshipType.setName( "Person_to_person_" + uniqueCharacter );
        relationshipType.setBidirectional( isBidirectional );
        relationshipType.setFromConstraint( teiConstraintA );
        relationshipType.setToConstraint( teiConstraintB );
        return relationshipType;
    }

    public static RelationshipType createTeiToEnrollmentRelationshipType( char uniqueCharacter, Program program,
        TrackedEntityType trackedEntityType, boolean isBidirectional )
    {
        RelationshipConstraint teiConstraintA = new RelationshipConstraint();
        teiConstraintA.setProgram( program );
        teiConstraintA.setTrackedEntityType( trackedEntityType );
        teiConstraintA.setRelationshipEntity( RelationshipEntity.TRACKED_ENTITY_INSTANCE );
        RelationshipConstraint teiConstraintB = new RelationshipConstraint();
        teiConstraintB.setProgram( program );
        teiConstraintB.setTrackedEntityType( trackedEntityType );
        teiConstraintB.setRelationshipEntity( RelationshipEntity.PROGRAM_INSTANCE );
        RelationshipType relationshipType = createRelationshipType( uniqueCharacter );
        relationshipType.setName( "Tei_to_enrollment_" + uniqueCharacter );
        relationshipType.setBidirectional( isBidirectional );
        relationshipType.setFromConstraint( teiConstraintA );
        relationshipType.setToConstraint( teiConstraintB );
        return relationshipType;
    }

    public static RelationshipType createTeiToEventRelationshipType( char uniqueCharacter, Program program,
        TrackedEntityType trackedEntityType, boolean isBidirectional )
    {
        RelationshipConstraint teiConstraintA = new RelationshipConstraint();
        teiConstraintA.setProgram( program );
        teiConstraintA.setTrackedEntityType( trackedEntityType );
        teiConstraintA.setRelationshipEntity( RelationshipEntity.TRACKED_ENTITY_INSTANCE );
        RelationshipConstraint teiConstraintB = new RelationshipConstraint();
        teiConstraintB.setProgram( program );
        teiConstraintB.setTrackedEntityType( trackedEntityType );
        teiConstraintB.setRelationshipEntity( RelationshipEntity.PROGRAM_STAGE_INSTANCE );
        RelationshipType relationshipType = createRelationshipType( uniqueCharacter );
        relationshipType.setName( "Tei_to_event_" + uniqueCharacter );
        relationshipType.setBidirectional( isBidirectional );
        relationshipType.setFromConstraint( teiConstraintA );
        relationshipType.setToConstraint( teiConstraintB );
        return relationshipType;
    }

    public static RelationshipType createRelationshipType( char uniqueCharacter )
    {
        RelationshipType relationshipType = new RelationshipType();

        relationshipType.setFromToName( "from_" + uniqueCharacter );
        relationshipType.setToFromName( "to_" + uniqueCharacter );
        relationshipType.setAutoFields();
        relationshipType.setName( "RelationshipType_" + relationshipType.getUid() );
        relationshipType.setFromConstraint( new RelationshipConstraint() );
        relationshipType.setToConstraint( new RelationshipConstraint() );

        return relationshipType;
    }

    public static TrackedEntityInstanceFilter createTrackedEntityInstanceFilter( char uniqueChar, Program program )
    {
        TrackedEntityInstanceFilter trackedEntityInstanceFilter = new TrackedEntityInstanceFilter();
        trackedEntityInstanceFilter.setAutoFields();
        trackedEntityInstanceFilter.setName( "TrackedEntityType" + uniqueChar );
        trackedEntityInstanceFilter.setDescription( "TrackedEntityType" + uniqueChar + " description" );
        trackedEntityInstanceFilter.setProgram( program );

        return trackedEntityInstanceFilter;
    }

    public static TrackedEntityType createTrackedEntityType( char uniqueChar )
    {
        TrackedEntityType trackedEntityType = new TrackedEntityType();
        trackedEntityType.setAutoFields();
        trackedEntityType.setName( "TrackedEntityType" + uniqueChar );
        trackedEntityType.setDescription( "TrackedEntityType" + uniqueChar + " description" );

        return trackedEntityType;
    }

    public static TrackedEntityInstance createTrackedEntityInstance( OrganisationUnit organisationUnit )
    {
        TrackedEntityInstance entityInstance = new TrackedEntityInstance();
        entityInstance.setAutoFields();
        entityInstance.setOrganisationUnit( organisationUnit );

        return entityInstance;
    }

    public static TrackedEntityInstance createTrackedEntityInstance( char uniqueChar,
        OrganisationUnit organisationUnit )
    {
        TrackedEntityInstance entityInstance = new TrackedEntityInstance();
        entityInstance.setAutoFields();
        entityInstance.setOrganisationUnit( organisationUnit );
        entityInstance.setUid( BASE_TEI_UID + uniqueChar );

        return entityInstance;
    }

    public static TrackedEntityInstance createTrackedEntityInstance( char uniqueChar, OrganisationUnit organisationUnit,
        TrackedEntityAttribute attribute )
    {
        TrackedEntityInstance entityInstance = new TrackedEntityInstance();
        entityInstance.setAutoFields();
        entityInstance.setOrganisationUnit( organisationUnit );

        TrackedEntityAttributeValue attributeValue = new TrackedEntityAttributeValue();
        attributeValue.setAttribute( attribute );
        attributeValue.setEntityInstance( entityInstance );
        attributeValue.setValue( "Attribute" + uniqueChar );
        entityInstance.getTrackedEntityAttributeValues().add( attributeValue );

        return entityInstance;
    }

    public static TrackedEntityAttributeValue createTrackedEntityAttributeValue( char uniqueChar,
        TrackedEntityInstance entityInstance,
        TrackedEntityAttribute attribute )
    {
        TrackedEntityAttributeValue attributeValue = new TrackedEntityAttributeValue();
        attributeValue.setEntityInstance( entityInstance );
        attributeValue.setAttribute( attribute );
        attributeValue.setValue( "Attribute" + uniqueChar );

        return attributeValue;
    }

    /**
     * @param uniqueChar A unique character to identify the object.
     * @return TrackedEntityAttribute
     */
    public static TrackedEntityAttribute createTrackedEntityAttribute( char uniqueChar )
    {
        TrackedEntityAttribute attribute = new TrackedEntityAttribute();
        attribute.setAutoFields();

        attribute.setName( "Attribute" + uniqueChar );
        attribute.setShortName( "AttributeShortName" + uniqueChar );
        attribute.setCode( "AttributeCode" + uniqueChar );
        attribute.setDescription( "Attribute" + uniqueChar );
        attribute.setValueType( ValueType.TEXT );
        attribute.setAggregationType( AggregationType.NONE );

        return attribute;
    }

    public static TrackedEntityAttribute createTrackedEntityAttribute( char uniqueChar, ValueType valueType )
    {
        TrackedEntityAttribute attribute = createTrackedEntityAttribute( uniqueChar );
        attribute.setValueType( valueType );
        return attribute;
    }

    public static ProgramTrackedEntityAttribute createProgramTrackedEntityAttribute( Program program,
        TrackedEntityAttribute attribute )
    {
        ProgramTrackedEntityAttribute ptea = new ProgramTrackedEntityAttribute();
        ptea.setAutoFields();

        ptea.setProgram( program );
        ptea.setAttribute( attribute );

        return ptea;
    }

    public static ProgramTrackedEntityAttributeGroup createProgramTrackedEntityAttributeGroup( char uniqueChar,
        Set<ProgramTrackedEntityAttribute> attributes )
    {
        ProgramTrackedEntityAttributeGroup attributeGroup = new ProgramTrackedEntityAttributeGroup();
        attributeGroup.setAutoFields();

        attributeGroup.setName( "ProgramTrackedEntityAttributeGroup" + uniqueChar );
        attributeGroup.setCode( "ProgramTrackedEntityAttributeGroupCode" + uniqueChar );
        attributeGroup.setDescription( "ProgramTrackedEntityAttributeGroup" + uniqueChar );
        attributes.forEach( attributeGroup::addAttribute );
        attributeGroup.setUniqunessType( UniqunessType.NONE );

        return attributeGroup;
    }

    public static ProgramTrackedEntityAttributeGroup createProgramTrackedEntityAttributeGroup( char uniqueChar )
    {
        ProgramTrackedEntityAttributeGroup attributeGroup = new ProgramTrackedEntityAttributeGroup();
        attributeGroup.setAutoFields();

        attributeGroup.setName( "ProgramTrackedEntityAttributeGroup" + uniqueChar );
        attributeGroup.setDescription( "ProgramTrackedEntityAttributeGroup" + uniqueChar );
        attributeGroup.setUniqunessType( UniqunessType.NONE );

        return attributeGroup;
    }

    /**
     * @param uniqueChar A unique character to identify the object.
     * @param content The content of the file
     * @return a fileResource object
     */
    public static FileResource createFileResource( char uniqueChar, byte[] content )
    {
        String filename = "filename" + uniqueChar;
        HashCode contentMd5 = Hashing.md5().hashBytes( content );
        String contentType = MimeTypeUtils.APPLICATION_OCTET_STREAM_VALUE;

        FileResource fileResource = new FileResource( filename, contentType, content.length,
            contentMd5.toString(), FileResourceDomain.DATA_VALUE );
        fileResource.setAssigned( false );
        fileResource.setCreated( new Date() );
        fileResource.setAutoFields();

        return fileResource;
    }

    /**
     * @param uniqueChar A unique character to identify the object.
     * @param content The content of the file
     * @return an externalFileResource object
     */
    public static ExternalFileResource createExternalFileResource( char uniqueChar, byte[] content )
    {
        FileResource fileResource = createFileResource( uniqueChar, content );
        ExternalFileResource externalFileResource = new ExternalFileResource();

        externalFileResource.setFileResource( fileResource );
        fileResource.setAssigned( true );
        externalFileResource.setAccessToken( String.valueOf( uniqueChar ) );
        return externalFileResource;
    }

    /**
     * @param uniqueCharacter A unique character to identify the object.
     * @param sql A query statement to retreive record/data from database.
     * @return a sqlView instance
     */
    public static SqlView createSqlView( char uniqueCharacter, String sql )
    {
        SqlView sqlView = new SqlView();
        sqlView.setAutoFields();

        sqlView.setName( "SqlView" + uniqueCharacter );
        sqlView.setDescription( "Description" + uniqueCharacter );
        sqlView.setSqlQuery( sql );
        sqlView.setType( SqlViewType.VIEW );
        sqlView.setCacheStrategy( CacheStrategy.RESPECT_SYSTEM_SETTING );

        return sqlView;
    }

    /**
     * @param uniqueCharacter A unique character to identify the object.
     * @param value The value for constant
     * @return a constant instance
     */
    public static Constant createConstant( char uniqueCharacter, double value )
    {
        Constant constant = new Constant();
        constant.setAutoFields();

        constant.setName( "Constant" + uniqueCharacter );
        constant.setValue( value );

        return constant;
    }

    public static ProgramNotificationTemplate createProgramNotificationTemplate(
        String name, int days, NotificationTrigger trigger, ProgramNotificationRecipient recipient )
    {
        return new ProgramNotificationTemplate(
            name,
            "Subject",
            "Message",
            trigger,
            recipient,
            Sets.newHashSet(),
            days,
            null, null );
    }

    public static ProgramNotificationTemplate createProgramNotificationTemplate(
        String name, int days, NotificationTrigger trigger, ProgramNotificationRecipient recipient, Date scheduledDate )
    {
        return new ProgramNotificationTemplate(
            name,
            "Subject",
            "Message",
            trigger,
            recipient,
            Sets.newHashSet(),
            days,
            null, null );
    }

    public static DataSetNotificationTemplate createDataSetNotificationTemplate(
        String name, DataSetNotificationRecipient notificationRecipient,
        DataSetNotificationTrigger dataSetNotificationTrigger,
        Integer relativeScheduledDays, SendStrategy sendStrategy )
    {
        return new DataSetNotificationTemplate(
            Sets.newHashSet(),
            Sets.newHashSet(),
            "Message",
            notificationRecipient,
            dataSetNotificationTrigger,
            "Subject",
            null,
            relativeScheduledDays,
            sendStrategy );
    }

    public static ValidationNotificationTemplate createValidationNotificationTemplate( String name )
    {
        ValidationNotificationTemplate template = new ValidationNotificationTemplate();
        template.setAutoFields();

        template.setName( name );
        template.setSubjectTemplate( "Subject" );
        template.setMessageTemplate( "Message" );
        template.setNotifyUsersInHierarchyOnly( false );

        return template;
    }

    public static OptionSet createOptionSet( char uniqueCharacter )
    {
        OptionSet optionSet = new OptionSet();
        optionSet.setAutoFields();

        optionSet.setName( "OptionSet" + uniqueCharacter );
        optionSet.setCode( "OptionSetCode" + uniqueCharacter );

        return optionSet;
    }

    public static OptionSet createOptionSet( char uniqueCharacter, Option... options )
    {
        OptionSet optionSet = createOptionSet( uniqueCharacter );

        for ( Option option : options )
        {
            optionSet.getOptions().add( option );
            option.setOptionSet( optionSet );
        }

        return optionSet;
    }

    public static Option createOption( char uniqueCharacter )
    {
        Option option = new Option();
        option.setAutoFields();

        option.setName( "Option" + uniqueCharacter );
        option.setCode( "OptionCode" + uniqueCharacter );

        return option;
    }

    public static void configureHierarchy( OrganisationUnit root, OrganisationUnit lvlOneLeft,
        OrganisationUnit lvlOneRight, OrganisationUnit lvlTwoLeftLeft, OrganisationUnit lvlTwoLeftRight )
    {
        root.getChildren().addAll( Sets.newHashSet( lvlOneLeft, lvlOneRight ) );
        lvlOneLeft.setParent( root );
        lvlOneRight.setParent( root );

        lvlOneLeft.getChildren().addAll( Sets.newHashSet( lvlTwoLeftLeft, lvlTwoLeftRight ) );
        lvlTwoLeftLeft.setParent( lvlOneLeft );
        lvlTwoLeftRight.setParent( lvlOneLeft );
    }

    // -------------------------------------------------------------------------
    // Supportive methods
    // -------------------------------------------------------------------------

    protected <T extends IdentifiableObject> T fromJson( String path, Class<T> klass )
    {
        Assert.notNull( renderService, "RenderService must be injected in test" );

        try
        {
            return renderService.fromJson( new ClassPathResource( path ).getInputStream(), klass );
        }
        catch ( IOException ex )
        {
            log.error( "An error occurred when deserializing from Json", ex );
        }

        return null;
    }

    /**
     * Injects the externalDir property of LocationManager to
     * user.home/dhis2_test_dir. LocationManager dependency must be retrieved
     * from the context up front.
     *
     * @param locationManager The LocationManager to be injected with the
     *        external directory.
     */
    public void setExternalTestDir( LocationManager locationManager )
    {
        if ( locationManager instanceof DefaultLocationManager )
        {
            ((DefaultLocationManager) locationManager).setExternalDir( EXT_TEST_DIR );
        }
    }

    /**
     * Attempts to remove the external test directory.
     */
    public void removeExternalTestDir()
    {
        deleteDir( new File( EXT_TEST_DIR ) );
    }

    private boolean deleteDir( File dir )
    {
        if ( dir.isDirectory() )
        {
            String[] children = dir.list();

            if ( children != null )
            {
                for ( String aChildren : children )
                {
                    boolean success = deleteDir( new File( dir, aChildren ) );

                    if ( !success )
                    {
                        return false;
                    }
                }
            }
        }

        return dir.delete();
    }

    // -------------------------------------------------------------------------
    // Allow xpath testing of DXF2
    // -------------------------------------------------------------------------

    protected String xpathTest( String xpathString, String xml )
        throws XPathExpressionException
    {
        InputSource source = new InputSource( new StringReader( xml ) );
        XPathFactory factory = XPathFactory.newInstance();
        XPath xpath = factory.newXPath();
        xpath.setNamespaceContext( new Dxf2NamespaceResolver() );

        return xpath.evaluate( xpathString, source );
    }

    /**
     * Creates a user and injects into the security context with username
     * "username". Requires <code>identifiableObjectManager</code> and
     * <code>userService</code> to be injected into the test.
     *
     * @param allAuth whether to grant ALL authority to user.
     * @param auths authorities to grant to user.
     * @return the user.
     */
    protected User createUserAndInjectSecurityContext( boolean allAuth, String... auths )
    {
        return createUserAndInjectSecurityContext( null, allAuth, auths );
    }

    /**
     * Creates a user and injects into the security context with username
     * "username". Requires <code>identifiableObjectManager</code> and
     * <code>userService</code> to be injected into the test.
     *
     * @param organisationUnits the organisation units of the user.
     * @param allAuth whether to grant the ALL authority to user.
     * @param auths authorities to grant to user.
     * @return the user.
     */
    protected User createUserAndInjectSecurityContext( Set<OrganisationUnit> organisationUnits, boolean allAuth,
        String... auths )
    {
        return createUserAndInjectSecurityContext( organisationUnits, null, allAuth, auths );
    }

    /**
     * Creates a user and injects into the security context with username
     * "username". Requires <code>identifiableObjectManager</code> and
     * <code>userService</code> to be injected into the test.
     *
     * @param organisationUnits the organisation units of the user.
     * @param dataViewOrganisationUnits the data view organisation units of the
     *        user.
     * @param allAuth whether to grant the ALL authority to the user.
     * @param auths authorities to grant to the user.
     * @return the user.
     */
    protected User createUserAndInjectSecurityContext( Set<OrganisationUnit> organisationUnits,
        Set<OrganisationUnit> dataViewOrganisationUnits, boolean allAuth, String... auths )
    {
        return createUserAndInjectSecurityContext( organisationUnits, dataViewOrganisationUnits, null, allAuth, auths );
    }

    /**
     * Creates a user and injects into the security context with username
     * "username". Requires <code>identifiableObjectManager</code> and
     * <code>userService</code> to be injected into the test.
     * <p>
     *
     * @param organisationUnits the organisation units of the user.
     * @param dataViewOrganisationUnits the data view organisation units of the
     *        user.
     * @param catDimensionConstraints the category dimension constraints of the
     *        user.
     * @param allAuth whether to grant the ALL authority to the user.
     * @param auths authorities to grant to the user. =======
     * @param organisationUnits the organisation units of the user.
     * @param dataViewOrganisationUnits the data view organisation units of the
     *        user.
     * @param catDimensionConstraints the category dimension constraints of the
     *        user.
     * @param allAuth whether to grant the ALL authority to the user.
     * @param auths authorities to grant to the user.
     * @return the user.
     */
    protected User createUserAndInjectSecurityContext( Set<OrganisationUnit> organisationUnits,
        Set<OrganisationUnit> dataViewOrganisationUnits, Set<Category> catDimensionConstraints, boolean allAuth,
        String... auths )
    {
        checkUserServiceWasInjected();

        Set<String> authorities = new HashSet<>();

        if ( allAuth )
        {
            authorities.add( UserAuthorityGroup.AUTHORITY_ALL );
        }

        if ( auths != null )
        {
            authorities.addAll( Lists.newArrayList( auths ) );
        }

        UserAuthorityGroup group = new UserAuthorityGroup();
        group.setName( "Superuser" );
        group.getAuthorities().addAll( authorities );

        userService.addUserAuthorityGroup( group );

        User user = createUser( nextUserName++ );

        if ( organisationUnits != null )
        {
            user.setOrganisationUnits( organisationUnits );
        }

        if ( dataViewOrganisationUnits != null )
        {
            user.setDataViewOrganisationUnits( dataViewOrganisationUnits );
        }

        if ( catDimensionConstraints != null )
        {
            user.setCatDimensionConstraints( catDimensionConstraints );
        }

        user.getUserAuthorityGroups().add( group );
        userService.addUser( user );
        userService.addUser( user );

        injectSecurityContext( user );

        return user;
    }

    private void checkUserServiceWasInjected()
    {
        Assert.notNull( userService, "UserService must be injected in test" );
    }

    protected void saveAndInjectUserSecurityContext( User user )
    {
        userService.addUser( user );

        injectSecurityContext( user );
    }

    protected User createUserWithId( String username, String uid, String... authorities )
    {
        return _createUser( username, Optional.of( uid ), null, authorities );
    }

    protected User createUser( String username, String... authorities )
    {
        return _createUser( username, Optional.empty(), null, authorities );
    }

    protected User createOpenIDUser( String username, String openIDIdentifier )
    {
        return _createUser( username, Optional.empty(), openIDIdentifier );
    }

    private User _createUser( String username, Optional<String> uid, String openIDIdentifier, String... authorities )
    {
        checkUserServiceWasInjected();

        UserAuthorityGroup group = createAuthorityGroup( username, authorities );
        userService.addUserAuthorityGroup( group );

        boolean present = uid.isPresent();
        User user = present ? createUser( username, uid.get() ) : createUser( username );
        user.setEmail( username + "@dhis2.org" );
        user.setUsername( username );
        user.setOpenId( openIDIdentifier );
        user.getUserAuthorityGroups().add( group );

        if ( !Strings.isNullOrEmpty( openIDIdentifier ) )
        {
            user.setOpenId( openIDIdentifier );
            user.setExternalAuth( true );
        }

        userService.encodeAndSetPassword( user, DEFAULT_ADMIN_PASSWORD );
        long l = userService.addUser( user );

        return user;
    }

    protected User createAdminUser( String... authorities )
    {
        checkUserServiceWasInjected();

        UserAuthorityGroup group = createAuthorityGroup( "Superuser", authorities );
        group.setUid( "yrB6vc5Ip3r" );

        String username = DEFAULT_USERNAME;
        String password = DEFAULT_ADMIN_PASSWORD;

        User user = createUser( username );
        user.setUuid( UUID.fromString( "6507f586-f154-4ec1-a25e-d7aa51de5216" ) );
        user.setUid( "M5zQapPyTZI" );
        user.setName( "Admin" );
        user.setUsername( username );
        user.setPassword( password );
        user.getUserAuthorityGroups().add( group );

        userService.addUser( user );

        userService.encodeAndSetPassword( user, password );
        userService.updateUser( user );

        userService.addUserAuthorityGroup( group );

        return user;
    }

    protected final User createAndInjectAdminUser()
    {
        return createAndInjectAdminUser( "ALL" );
    }

    protected final User createAndInjectAdminUser( String... authorities )
    {
        User user = createAdminUser( authorities );
        injectSecurityContext( user );
        return user;
    }

    protected void injectSecurityContext( User user )
    {
        if ( user == null )
        {
            clearSecurityContext();
            return;
        }

        switchCurrentUserTo(
            user.getUsername(),
            user.getPassword(),
            user.getAllAuthorities()
                .stream().map( SimpleGrantedAuthority::new ).collect( toList() ) );
    }

    protected void clearSecurityContext()
    {
        SecurityContext context = SecurityContextHolder.getContext();
        if ( context != null )
        {
            SecurityContextHolder.getContext().setAuthentication( null );
        }

        SecurityContextHolder.clearContext();
    }

    protected static String getStackTrace( Throwable t )
    {
        StringWriter sw = new StringWriter();
        PrintWriter pw = new PrintWriter( sw, true );
        t.printStackTrace( pw );
        pw.flush();
        sw.flush();

        return sw.toString();
    }

    protected ProgramDataElementDimensionItem createProgramDataElement( char name )
    {
        Program pr = new Program();
        pr.setUid( "P123456789" + name );
        pr.setCode( "PCode" + name );

        DataElement de = new DataElement( "Name" + name );
        de.setUid( "D123456789" + name );
        de.setCode( "DCode" + name );

        return new ProgramDataElementDimensionItem( pr, de );
    }

    protected void removeUserAccess( IdentifiableObject object )
    {
        object.getSharing().resetUserAccesses();
    }

    protected void enableDataSharing( User user, IdentifiableObject object, String access )
    {
        object.getSharing().resetUserAccesses();

        UserAccess userAccess = new UserAccess();
        userAccess.setUser( user );
        userAccess.setAccess( access );

        object.getSharing().addUserAccess( userAccess );
    }

    protected void preCreateInjectAdminUserWithoutPersistence()
    {
        switchCurrentUserTo( DEFAULT_USERNAME, DEFAULT_ADMIN_PASSWORD,
            singletonList( new SimpleGrantedAuthority( "ALL" ) ) );
    }

    protected User preCreateInjectAdminUser()
    {
        switchCurrentUserTo( DEFAULT_USERNAME, DEFAULT_ADMIN_PASSWORD,
            singletonList( new SimpleGrantedAuthority( "ALL" ) ) );

        return createAndInjectAdminUser( "ALL" );
    }

    protected void switchCurrentUserTo( String username, String password, List<GrantedAuthority> authorities )
    {
        UserDetails user = new org.springframework.security.core.userdetails.User( username, password, authorities );
        Authentication authentication = new UsernamePasswordAuthenticationToken( user, "", authorities );
        SecurityContext context = SecurityContextHolder.createEmptyContext();
        context.setAuthentication( authentication );
        SecurityContextHolder.setContext( context );
    }

    private static User createUser( String username, String uid )
    {
        User user = new User();
        user.setCode( username );
        user.setFirstName( username );
        user.setSurname( username );
        user.setUid( uid );
        return user;
    }

    private static User createUser( String username )
    {
        User user = new User();
        user.setCode( username );
        user.setFirstName( username );
        user.setSurname( username );
        return user;
    }

<<<<<<< HEAD
=======
    private static UserCredentials createUserCredentials( String username, String openIDIdentifier, User user,
        UserAuthorityGroup group )
    {
        UserCredentials credentials = new UserCredentials();
        credentials.setCode( username );
        credentials.setCreatedBy( user );
        credentials.setUserInfo( user );
        credentials.setUsername( username.toLowerCase() );
        credentials.getUserAuthorityGroups().add( group );

        if ( !Strings.isNullOrEmpty( openIDIdentifier ) )
        {
            credentials.setOpenId( openIDIdentifier );
            credentials.setExternalAuth( true );
        }

        return credentials;
    }

>>>>>>> 18b02f71
    private static UserAuthorityGroup createAuthorityGroup( String username, String... authorities )
    {
        UserAuthorityGroup group = new UserAuthorityGroup();
        group.setCode( username );
        group.setName( username );
        group.setDescription( username );
        group.setAuthorities( Sets.newHashSet( authorities ) );
        return group;
    }

    protected final User addUser( char uniqueCharacter )
    {
        return addUser( uniqueCharacter, (Consumer<User>) null );
    }

    protected final <T> User addUser( char uniqueCharacter, BiConsumer<User, T> setter, T value )
    {
        return addUser( uniqueCharacter, credentials -> setter.accept( credentials, value ) );
    }

    protected final User addUser( char uniqueCharacter, OrganisationUnit... units )
    {
        return addUser( uniqueCharacter,
            credentials -> credentials.getOrganisationUnits().addAll( asList( units ) ) );
    }

    protected final User addUser( char uniqueCharacter, UserAuthorityGroup... roles )
    {
        return addUser( uniqueCharacter,
            credentials -> credentials.getUserAuthorityGroups().addAll( asList( roles ) ) );
    }

    protected final User addUser( char uniqueCharacter, Consumer<User> consumer )
    {
        User user = createUser( uniqueCharacter );
        if ( consumer != null )
        {
            consumer.accept( user );
        }
        userService.addUser( user );
        return user;
    }

    protected final ProgramSection createProgramSection( char uniqueCharacter, Program program )
    {
        ProgramSection programSection = new ProgramSection();
        programSection.setProgram( program );
        programSection.setSortOrder( 0 );
        programSection.setName( "ProgramSection" + uniqueCharacter );
        programSection.setAutoFields();
        return programSection;
    }

}<|MERGE_RESOLUTION|>--- conflicted
+++ resolved
@@ -1357,13 +1357,8 @@
 
         user.setCreatedBy( user );
 
-<<<<<<< HEAD
-        user.setUsername( "username" + uniqueCharacter );
+        user.setUsername( ("username" + uniqueCharacter).toLowerCase() );
         user.setPassword( "password" + uniqueCharacter );
-=======
-        credentials.setUsername( ("username" + uniqueCharacter).toLowerCase() );
-        credentials.setPassword( "password" + uniqueCharacter );
->>>>>>> 18b02f71
 
         if ( auths != null && !auths.isEmpty() )
         {
@@ -1400,22 +1395,6 @@
         return mapView;
     }
 
-<<<<<<< HEAD
-=======
-    public static UserCredentials createUserCredentials( char uniqueCharacter, User user )
-    {
-        UserCredentials credentials = new UserCredentials();
-        credentials.setName( "UserCredentials" + uniqueCharacter );
-        credentials.setUsername( ("username" + uniqueCharacter).toLowerCase() );
-        credentials.setPassword( "Password" + uniqueCharacter );
-        credentials.setUserInfo( user );
-        user.setUserCredentials( credentials );
-        credentials.setUser( user );
-
-        return credentials;
-    }
-
->>>>>>> 18b02f71
     public static UserGroup createUserGroup( char uniqueCharacter, Set<User> users )
     {
         UserGroup userGroup = new UserGroup();
@@ -2606,28 +2585,6 @@
         return user;
     }
 
-<<<<<<< HEAD
-=======
-    private static UserCredentials createUserCredentials( String username, String openIDIdentifier, User user,
-        UserAuthorityGroup group )
-    {
-        UserCredentials credentials = new UserCredentials();
-        credentials.setCode( username );
-        credentials.setCreatedBy( user );
-        credentials.setUserInfo( user );
-        credentials.setUsername( username.toLowerCase() );
-        credentials.getUserAuthorityGroups().add( group );
-
-        if ( !Strings.isNullOrEmpty( openIDIdentifier ) )
-        {
-            credentials.setOpenId( openIDIdentifier );
-            credentials.setExternalAuth( true );
-        }
-
-        return credentials;
-    }
-
->>>>>>> 18b02f71
     private static UserAuthorityGroup createAuthorityGroup( String username, String... authorities )
     {
         UserAuthorityGroup group = new UserAuthorityGroup();
