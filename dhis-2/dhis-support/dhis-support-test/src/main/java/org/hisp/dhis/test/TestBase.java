/*
 * Copyright (c) 2004-2022, University of Oslo
 * All rights reserved.
 *
 * Redistribution and use in source and binary forms, with or without
 * modification, are permitted provided that the following conditions are met:
 * Redistributions of source code must retain the above copyright notice, this
 * list of conditions and the following disclaimer.
 *
 * Redistributions in binary form must reproduce the above copyright notice,
 * this list of conditions and the following disclaimer in the documentation
 * and/or other materials provided with the distribution.
 * Neither the name of the HISP project nor the names of its contributors may
 * be used to endorse or promote products derived from this software without
 * specific prior written permission.
 *
 * THIS SOFTWARE IS PROVIDED BY THE COPYRIGHT HOLDERS AND CONTRIBUTORS "AS IS" AND
 * ANY EXPRESS OR IMPLIED WARRANTIES, INCLUDING, BUT NOT LIMITED TO, THE IMPLIED
 * WARRANTIES OF MERCHANTABILITY AND FITNESS FOR A PARTICULAR PURPOSE ARE
 * DISCLAIMED. IN NO EVENT SHALL THE COPYRIGHT OWNER OR CONTRIBUTORS BE LIABLE FOR
 * ANY DIRECT, INDIRECT, INCIDENTAL, SPECIAL, EXEMPLARY, OR CONSEQUENTIAL DAMAGES
 * (INCLUDING, BUT NOT LIMITED TO, PROCUREMENT OF SUBSTITUTE GOODS OR SERVICES;
 * LOSS OF USE, DATA, OR PROFITS; OR BUSINESS INTERRUPTION) HOWEVER CAUSED AND ON
 * ANY THEORY OF LIABILITY, WHETHER IN CONTRACT, STRICT LIABILITY, OR TORT
 * (INCLUDING NEGLIGENCE OR OTHERWISE) ARISING IN ANY WAY OUT OF THE USE OF THIS
 * SOFTWARE, EVEN IF ADVISED OF THE POSSIBILITY OF SUCH DAMAGE.
 */
package org.hisp.dhis.test;

import static com.google.common.collect.Lists.newArrayList;
import static com.google.common.collect.Sets.newHashSet;
import static java.util.Arrays.asList;
import static org.hamcrest.MatcherAssert.assertThat;
import static org.hamcrest.Matchers.is;
import static org.hisp.dhis.common.DataDimensionType.DISAGGREGATION;
import static org.hisp.dhis.visualization.VisualizationType.PIVOT_TABLE;

import com.google.common.base.Strings;
import com.google.common.collect.Lists;
import com.google.common.collect.Sets;
import com.google.common.hash.HashCode;
import com.google.common.hash.Hashing;
import jakarta.persistence.EntityManager;
import java.io.File;
import java.io.IOException;
import java.io.PrintWriter;
import java.io.StringReader;
import java.io.StringWriter;
import java.time.LocalDate;
import java.time.ZoneId;
import java.util.ArrayList;
import java.util.Arrays;
import java.util.Collection;
import java.util.Collections;
import java.util.Date;
import java.util.HashSet;
import java.util.List;
import java.util.Optional;
import java.util.Set;
import java.util.UUID;
import java.util.concurrent.atomic.AtomicInteger;
import java.util.function.BiConsumer;
import java.util.function.Consumer;
import java.util.stream.Collectors;
import java.util.stream.Stream;
import javax.annotation.PostConstruct;
import javax.xml.xpath.XPath;
import javax.xml.xpath.XPathExpressionException;
import javax.xml.xpath.XPathFactory;
import lombok.extern.slf4j.Slf4j;
import org.hisp.dhis.analytics.AggregationType;
import org.hisp.dhis.attribute.Attribute;
import org.hisp.dhis.category.Category;
import org.hisp.dhis.category.CategoryCombo;
import org.hisp.dhis.category.CategoryDimension;
import org.hisp.dhis.category.CategoryOption;
import org.hisp.dhis.category.CategoryOptionCombo;
import org.hisp.dhis.category.CategoryOptionGroup;
import org.hisp.dhis.category.CategoryOptionGroupSet;
import org.hisp.dhis.category.CategoryService;
import org.hisp.dhis.common.BaseIdentifiableObject;
import org.hisp.dhis.common.CodeGenerator;
import org.hisp.dhis.common.DataDimensionType;
import org.hisp.dhis.common.DeliveryChannel;
import org.hisp.dhis.common.IdScheme;
import org.hisp.dhis.common.IdentifiableObject;
import org.hisp.dhis.common.IllegalQueryException;
import org.hisp.dhis.common.OrganisationUnitDescendants;
import org.hisp.dhis.common.OrganisationUnitSelectionMode;
import org.hisp.dhis.common.UserOrgUnitType;
import org.hisp.dhis.common.ValueType;
import org.hisp.dhis.common.cache.CacheStrategy;
import org.hisp.dhis.constant.Constant;
import org.hisp.dhis.dashboard.Dashboard;
import org.hisp.dhis.dashboard.design.Column;
import org.hisp.dhis.dashboard.design.Layout;
import org.hisp.dhis.dataelement.DataElement;
import org.hisp.dhis.dataelement.DataElementDomain;
import org.hisp.dhis.dataelement.DataElementGroup;
import org.hisp.dhis.dataelement.DataElementGroupSet;
import org.hisp.dhis.dataentryform.DataEntryForm;
import org.hisp.dhis.dataexchange.aggregate.AggregateDataExchange;
import org.hisp.dhis.dataexchange.aggregate.Api;
import org.hisp.dhis.dataexchange.aggregate.Filter;
import org.hisp.dhis.dataexchange.aggregate.Source;
import org.hisp.dhis.dataexchange.aggregate.SourceParams;
import org.hisp.dhis.dataexchange.aggregate.SourceRequest;
import org.hisp.dhis.dataexchange.aggregate.Target;
import org.hisp.dhis.dataexchange.aggregate.TargetRequest;
import org.hisp.dhis.dataexchange.aggregate.TargetType;
import org.hisp.dhis.dataset.DataSet;
import org.hisp.dhis.dataset.Section;
import org.hisp.dhis.dataset.notifications.DataSetNotificationRecipient;
import org.hisp.dhis.dataset.notifications.DataSetNotificationTemplate;
import org.hisp.dhis.dataset.notifications.DataSetNotificationTrigger;
import org.hisp.dhis.datavalue.DataValue;
import org.hisp.dhis.event.EventStatus;
import org.hisp.dhis.eventdatavalue.EventDataValue;
import org.hisp.dhis.eventvisualization.EventVisualization;
import org.hisp.dhis.eventvisualization.EventVisualizationType;
import org.hisp.dhis.expression.Expression;
import org.hisp.dhis.expression.Operator;
import org.hisp.dhis.external.location.DefaultLocationManager;
import org.hisp.dhis.external.location.LocationManager;
import org.hisp.dhis.feedback.ErrorCode;
import org.hisp.dhis.fileresource.ExternalFileResource;
import org.hisp.dhis.fileresource.FileResource;
import org.hisp.dhis.fileresource.FileResourceDomain;
import org.hisp.dhis.hibernate.HibernateService;
import org.hisp.dhis.icon.Icon;
import org.hisp.dhis.indicator.Indicator;
import org.hisp.dhis.indicator.IndicatorGroup;
import org.hisp.dhis.indicator.IndicatorGroupSet;
import org.hisp.dhis.indicator.IndicatorType;
import org.hisp.dhis.legend.Legend;
import org.hisp.dhis.legend.LegendSet;
import org.hisp.dhis.mapping.MapView;
import org.hisp.dhis.mapping.MapViewRenderingStrategy;
import org.hisp.dhis.mapping.ThematicMapType;
import org.hisp.dhis.notification.SendStrategy;
import org.hisp.dhis.option.Option;
import org.hisp.dhis.option.OptionSet;
import org.hisp.dhis.organisationunit.OrganisationUnit;
import org.hisp.dhis.organisationunit.OrganisationUnitGroup;
import org.hisp.dhis.organisationunit.OrganisationUnitGroupSet;
import org.hisp.dhis.organisationunit.OrganisationUnitLevel;
import org.hisp.dhis.period.MonthlyPeriodType;
import org.hisp.dhis.period.Period;
import org.hisp.dhis.period.PeriodType;
import org.hisp.dhis.period.PeriodTypeEnum;
import org.hisp.dhis.predictor.Predictor;
import org.hisp.dhis.predictor.PredictorGroup;
import org.hisp.dhis.program.AnalyticsPeriodBoundary;
import org.hisp.dhis.program.AnalyticsPeriodBoundaryType;
import org.hisp.dhis.program.AnalyticsType;
import org.hisp.dhis.program.Enrollment;
import org.hisp.dhis.program.EnrollmentStatus;
import org.hisp.dhis.program.Event;
import org.hisp.dhis.program.Program;
import org.hisp.dhis.program.ProgramDataElementDimensionItem;
import org.hisp.dhis.program.ProgramIndicator;
import org.hisp.dhis.program.ProgramSection;
import org.hisp.dhis.program.ProgramStage;
import org.hisp.dhis.program.ProgramStageDataElement;
import org.hisp.dhis.program.ProgramStageSection;
import org.hisp.dhis.program.ProgramTrackedEntityAttribute;
import org.hisp.dhis.program.ProgramType;
import org.hisp.dhis.program.message.ProgramMessage;
import org.hisp.dhis.program.message.ProgramMessageRecipients;
import org.hisp.dhis.program.message.ProgramMessageStatus;
import org.hisp.dhis.program.notification.NotificationTrigger;
import org.hisp.dhis.program.notification.ProgramNotificationRecipient;
import org.hisp.dhis.program.notification.ProgramNotificationTemplate;
import org.hisp.dhis.programrule.ProgramRule;
import org.hisp.dhis.programrule.ProgramRuleAction;
import org.hisp.dhis.programrule.ProgramRuleActionType;
import org.hisp.dhis.programrule.ProgramRuleVariable;
import org.hisp.dhis.programrule.ProgramRuleVariableSourceType;
import org.hisp.dhis.relationship.Relationship;
import org.hisp.dhis.relationship.RelationshipConstraint;
import org.hisp.dhis.relationship.RelationshipEntity;
import org.hisp.dhis.relationship.RelationshipItem;
import org.hisp.dhis.relationship.RelationshipType;
import org.hisp.dhis.render.RenderService;
import org.hisp.dhis.security.Authorities;
import org.hisp.dhis.setting.SessionUserSettings;
import org.hisp.dhis.sqlview.SqlView;
import org.hisp.dhis.sqlview.SqlViewType;
import org.hisp.dhis.test.api.TestCategoryMetadata;
import org.hisp.dhis.test.utils.Dxf2NamespaceResolver;
import org.hisp.dhis.test.utils.RelationshipUtils;
import org.hisp.dhis.trackedentity.TrackedEntity;
import org.hisp.dhis.trackedentity.TrackedEntityAttribute;
import org.hisp.dhis.trackedentity.TrackedEntityType;
import org.hisp.dhis.trackedentity.TrackedEntityTypeAttribute;
import org.hisp.dhis.trackedentityattributevalue.TrackedEntityAttributeValue;
import org.hisp.dhis.trackedentityfilter.EntityQueryCriteria;
import org.hisp.dhis.trackedentityfilter.TrackedEntityFilter;
import org.hisp.dhis.trackerdataview.TrackerDataView;
import org.hisp.dhis.user.CurrentUserUtil;
import org.hisp.dhis.user.User;
import org.hisp.dhis.user.UserDetails;
import org.hisp.dhis.user.UserGroup;
import org.hisp.dhis.user.UserRole;
import org.hisp.dhis.user.UserService;
import org.hisp.dhis.user.UserSettingsService;
import org.hisp.dhis.user.sharing.UserAccess;
import org.hisp.dhis.user.sharing.UserGroupAccess;
import org.hisp.dhis.validation.ValidationRule;
import org.hisp.dhis.validation.ValidationRuleGroup;
import org.hisp.dhis.validation.notification.ValidationNotificationTemplate;
import org.hisp.dhis.visualization.Visualization;
import org.joda.time.DateTime;
import org.joda.time.LocalDateTime;
import org.locationtech.jts.geom.Geometry;
import org.springframework.beans.factory.annotation.Autowired;
import org.springframework.core.io.ClassPathResource;
import org.springframework.security.authentication.UsernamePasswordAuthenticationToken;
import org.springframework.security.core.Authentication;
import org.springframework.security.core.authority.SimpleGrantedAuthority;
import org.springframework.security.core.context.SecurityContext;
import org.springframework.security.core.context.SecurityContextHolder;
import org.springframework.test.context.ActiveProfiles;
import org.springframework.util.Assert;
import org.springframework.util.MimeTypeUtils;
import org.xml.sax.InputSource;

/**
 * @author Lars Helge Overland
 */
@Slf4j
@ActiveProfiles(profiles = {"test"})
public abstract class TestBase {
  protected static final String BASE_UID = "abcdefghij";

  protected static final String BASE_IN_UID = "inabcdefgh";
  protected static final String BASE_IN_TYPE_UID = "IntY123abg";

  protected static final String BASE_DE_UID = "deabcdefgh";

  protected static final String BASE_DS_UID = "dsabcdefgh";

  protected static final String BASE_OU_UID = "ouabcdefgh";

  protected static final String BASE_COC_UID = "cuabcdefgh";

  protected static final String BASE_USER_UID = "userabcdef";

  protected static final String BASE_USER_GROUP_UID = "ugabcdefgh";

  protected static final String BASE_PG_UID = "pgabcdefgh";

  protected static final String BASE_PR_UID = "prabcdefgh";

  protected static final String BASE_TE_UID = "teibcdefgh";

  protected static final String BASE_PREDICTOR_GROUP_UID = "predictorg";

  private static final String EXT_TEST_DIR =
      System.getProperty("user.home") + File.separator + "dhis2_test_dir";

  public static final String ADMIN_USER_UID = "M5zQapPyTZI";

  public static final String DEFAULT_USERNAME = "admin";

  public static final String DEFAULT_ADMIN_PASSWORD = "district";

  private static final String PROGRAM_RULE_VARIABLE = "ProgramRuleVariable";

  protected static final String FIRST_NAME = "FirstName";

  protected static final String SURNAME = "Surname";

  private static Date date;

  protected static final double DELTA = 0.01;

  // -------------------------------------------------------------------------
  // Service references
  // -------------------------------------------------------------------------

  protected UserService userService;

  @Autowired private UserSettingsService userSettingsService;

  protected RenderService renderService;

  @Autowired(required = false)
  protected CategoryService internalCategoryService;

  @Autowired protected HibernateService hibernateService;

  protected static CategoryService categoryService;

  @PostConstruct
  protected void initServices() {
    categoryService = internalCategoryService;
  }

  static {
    DateTime dateTime = new DateTime(1970, 1, 1, 0, 0);
    date = dateTime.toDate();
  }

  // -------------------------------------------------------------------------
  // Convenience methods
  // -------------------------------------------------------------------------

  public User getCurrentUser() {
    return userService.getUserByUsername(CurrentUserUtil.getCurrentUsername());
  }

  /**
   * Creates a date.
   *
   * @param year the year.
   * @param month the month.
   * @param day the day of month.
   * @return a date.
   */
  public static Date getDate(int year, int month, int day) {
    LocalDateTime dateTime = new LocalDateTime(year, month, day, 0, 0);
    return dateTime.toDate();
  }

  /**
   * Creates a date.
   *
   * @param s a string representation of a date
   * @return a date.
   */
  public static Date getDate(String s) {
    DateTime dateTime = new DateTime(s);
    return dateTime.toDate();
  }

  /**
   * Creates a date. Alias for {@code getDate}.
   *
   * @param year the year.
   * @param month the month.
   * @param day the day of month.
   * @return a date.
   */
  public static Date date(int year, int month, int day) {
    return getDate(year, month, day);
  }

  /**
   * Creates a date.
   *
   * @param day the day of the year.
   * @return a date.
   */
  public Date getDay(int day) {
    DateTime dataTime = DateTime.now();
    dataTime = dataTime.withTimeAtStartOfDay();
    dataTime = dataTime.withDayOfYear(day);

    return dataTime.toDate();
  }

  /**
   * Converts a {@link Date} into a {@link LocalDate}.
   *
   * @param date the {@link Date}
   * @return the {@link LocalDate} object
   * @throws NullPointerException if the given date is null
   */
  public LocalDate toLocalDate(Date date) {
    return date.toInstant().atZone(ZoneId.systemDefault()).toLocalDate();
  }

  /**
   * Compares two collections for equality. This method does not check for the implementation type
   * of the collection in contrast to the native equals method. This is useful for black-box testing
   * where one will not know the implementation type of the returned collection for a method.
   *
   * @param actual the actual collection to check.
   * @param reference the reference objects to check against.
   * @return true if the collections are equal, false otherwise.
   */
  public static boolean equals(Collection<?> actual, Object... reference) {
    final Collection<Object> collection = new HashSet<>();

    Collections.addAll(collection, reference);

    if (actual == collection) {
      return true;
    }

    if (actual == null) {
      return false;
    }

    if (actual.size() != collection.size()) {
      log.warn(
          "Actual collection has different size compared to reference collection: "
              + actual.size()
              + " / "
              + collection.size());
      return false;
    }

    for (Object object : actual) {
      if (!collection.contains(object)) {
        log.warn("Object in actual collection not part of reference collection: " + object);
        return false;
      }
    }

    for (Object object : collection) {
      if (!actual.contains(object)) {
        log.warn("Object in reference collection not part of actual collection: " + object);
        return false;
      }
    }

    return true;
  }

  public static String message(Object expected) {
    return "Expected was: " + ((expected != null) ? "[" + expected.toString() + "]" : "[null]");
  }

  public static String message(Object expected, Object actual) {
    return message(expected)
        + " Actual was: "
        + ((actual != null) ? "[" + actual.toString() + "]" : "[null]");
  }

  /**
   * Asserts that a {@link IllegalQueryException} is thrown with the given {@link ErrorCode}.
   *
   * @param exception the {@link IllegalQueryException}.
   * @param errorCode the {@link ErrorCode}.
   */
  public static void assertIllegalQueryEx(IllegalQueryException exception, ErrorCode errorCode) {
    assertThat(errorCode, is(exception.getErrorCode()));
  }

  // -------------------------------------------------------------------------
  // Create object methods
  // -------------------------------------------------------------------------

  /**
   * @param uniqueCharacter A unique character to identify the object.
   */
  public static AggregateDataExchange getAggregateDataExchange(char uniqueCharacter) {
    SourceParams sourceParams =
        new SourceParams()
            .setPeriodTypes(List.of(PeriodTypeEnum.MONTHLY, PeriodTypeEnum.QUARTERLY));

    SourceRequest sourceRequest =
        new SourceRequest()
            .setName("RequestA")
            .setVisualization("JHKuBWP20RO")
            .setDx(newArrayList("LrDpG50RAU9", "uR5HCiJhQ1w"))
            .setPe(newArrayList("202201", "202202"))
            .setOu(newArrayList("G9BuXqtNeeb", "jDgiLmYwPDm"))
            .setFilters(
                newArrayList(
                    new Filter()
                        .setDimension("MuTwGW0BI4o")
                        .setItems(newArrayList("v9oULMMdmzE", "eJHJ0bfDCEO")),
                    new Filter()
                        .setDimension("dAOgE7mgysJ")
                        .setItems(newArrayList("rbE2mZX86AA", "XjOFfrPwake"))))
            .setInputIdScheme(IdScheme.UID.name())
            .setOutputIdScheme(IdScheme.UID.name());

    Source source = new Source().setParams(sourceParams).setRequests(newArrayList(sourceRequest));

    Api api =
        new Api()
            .setUrl("https://play.dhis2.org/demo")
            .setUsername(DEFAULT_USERNAME)
            .setPassword(DEFAULT_ADMIN_PASSWORD);

    TargetRequest targetRequest = new TargetRequest().setIdScheme(IdScheme.UID.name());

    Target target = new Target().setApi(api).setType(TargetType.EXTERNAL).setRequest(targetRequest);

    AggregateDataExchange exchange = new AggregateDataExchange();
    exchange.setAutoFields();
    exchange.setName("DataExchange" + uniqueCharacter);
    exchange.setSource(source);
    exchange.setTarget(target);
    return exchange;
  }

  /**
   * @param uniqueCharacter A unique character to identify the object.
   */
  public static DataElement createDataElement(char uniqueCharacter) {
    return createDataElement(uniqueCharacter, null);
  }

  /**
   * @param uniqueCharacter A unique character to identify the object.
   * @param categoryCombo The category combo.
   */
  public static DataElement createDataElement(char uniqueCharacter, CategoryCombo categoryCombo) {
    DataElement dataElement = new DataElement();
    dataElement.setAutoFields();

    dataElement.setUid(BASE_DE_UID + uniqueCharacter);
    dataElement.setName("DataElement" + uniqueCharacter);
    dataElement.setShortName("DataElementShort" + uniqueCharacter);
    dataElement.setCode("DataElementCode" + uniqueCharacter);
    dataElement.setDescription("DataElementDescription" + uniqueCharacter);
    dataElement.setValueType(ValueType.INTEGER);
    dataElement.setDomainType(DataElementDomain.AGGREGATE);
    dataElement.setAggregationType(AggregationType.SUM);
    dataElement.setZeroIsSignificant(false);

    if (categoryCombo != null) {
      dataElement.setCategoryCombo(categoryCombo);
    } else if (categoryService != null) {
      dataElement.setCategoryCombo(categoryService.getDefaultCategoryCombo());
    }

    return dataElement;
  }

  /**
   * @param uniqueCharacter A unique character to identify the object.
   * @param valueType The value type.
   * @param aggregationType The aggregation type.
   */
  public static DataElement createDataElement(
      char uniqueCharacter, ValueType valueType, AggregationType aggregationType) {
    DataElement dataElement = createDataElement(uniqueCharacter);
    dataElement.setValueType(valueType);
    dataElement.setAggregationType(aggregationType);
    return dataElement;
  }

  /**
   * @param uniqueCharacter A unique character to identify the object.
   * @param valueType The value type.
   * @param aggregationType The aggregation type.
   * @param domainType The domain type.
   */
  public static DataElement createDataElement(
      char uniqueCharacter,
      ValueType valueType,
      AggregationType aggregationType,
      DataElementDomain domainType) {
    DataElement dataElement = createDataElement(uniqueCharacter);
    dataElement.setValueType(valueType);
    dataElement.setAggregationType(aggregationType);
    dataElement.setDomainType(domainType);

    return dataElement;
  }

  /**
   * @param categoryComboUniqueIdentifier A unique character to identify the category option combo.
   * @param categories the categories category options.
   * @return CategoryOptionCombo
   */
  public static CategoryCombo createCategoryCombo(
      char categoryComboUniqueIdentifier, Category... categories) {
    CategoryCombo categoryCombo =
        new CategoryCombo(
            "CategoryCombo" + categoryComboUniqueIdentifier, DataDimensionType.DISAGGREGATION);
    categoryCombo.setAutoFields();

    for (Category category : categories) {
      categoryCombo.getCategories().add(category);
    }

    return categoryCombo;
  }

  /**
   * Creates a {@see CategoryCombo} with name, uid, and categories.
   *
   * @param name desired name
   * @param uid desired uid
   * @param categories categories for this combo
   * @return {@see CategoryCombo}
   */
  public static CategoryCombo createCategoryCombo(String name, String uid, Category... categories) {
    CategoryCombo categoryCombo =
        new CategoryCombo(name, DISAGGREGATION, Arrays.asList(categories));
    categoryCombo.setAutoFields();
    categoryCombo.setUid(uid);
    return categoryCombo;
  }

  public static CategoryOptionCombo createCategoryOptionCombo() {
    CategoryOptionCombo coc = new CategoryOptionCombo();
    coc.setAutoFields();
    return coc;
  }

  /**
   * @param categoryComboUniqueIdentifier A unique character to identify the category combo.
   * @param categoryOptionUniqueIdentifiers Unique characters to identify the category options.
   * @return CategoryOptionCombo
   */
  public static CategoryOptionCombo createCategoryOptionCombo(
      char categoryComboUniqueIdentifier, char... categoryOptionUniqueIdentifiers) {
    CategoryOptionCombo categoryOptionCombo = new CategoryOptionCombo();
    categoryOptionCombo.setAutoFields();

    categoryOptionCombo.setCategoryCombo(
        new CategoryCombo(
            "CategoryCombo" + categoryComboUniqueIdentifier, DataDimensionType.DISAGGREGATION));

    for (char identifier : categoryOptionUniqueIdentifiers) {
      categoryOptionCombo
          .getCategoryOptions()
          .add(new CategoryOption("CategoryOption" + identifier));
    }

    return categoryOptionCombo;
  }

  /**
   * Creates a {@see CategoryOptionCombo} with name, uid, and options.
   *
   * @param name desired name
   * @param uid desired uid
   * @param categoryCombo category combination for this option combo
   * @param categoryOptions category options for this option combo
   * @return {@see CategoryOptionCombo}
   */
  public static CategoryOptionCombo createCategoryOptionCombo(
      String name, String uid, CategoryCombo categoryCombo, CategoryOption... categoryOptions) {
    CategoryOptionCombo categoryOptionCombo =
        createCategoryOptionCombo(categoryCombo, categoryOptions);
    categoryOptionCombo.setName(name);
    categoryOptionCombo.setShortName(name);
    categoryOptionCombo.setUid(uid);
    return categoryOptionCombo;
  }

  /**
   * @param categoryCombo the category combo.
   * @param categoryOptions the category options.
   * @return CategoryOptionCombo
   *     <p>Note: All the Category Options (COs) should be added to the Category Option Combo (COC)
   *     before the COC is added to the COs. That way the hashCode for the COC is stable when it is
   *     added to the CO HashSets because the COC hashCode depends on its linked COs.
   */
  public static CategoryOptionCombo createCategoryOptionCombo(
      CategoryCombo categoryCombo, CategoryOption... categoryOptions) {
    CategoryOptionCombo categoryOptionCombo = new CategoryOptionCombo();
    categoryOptionCombo.setAutoFields();

    categoryOptionCombo.setCategoryCombo(categoryCombo);

    for (CategoryOption categoryOption : categoryOptions) {
      categoryOptionCombo.getCategoryOptions().add(categoryOption);
    }

    for (CategoryOption categoryOption : categoryOptions) {
      categoryOption.getCategoryOptionCombos().add(categoryOptionCombo);
    }

    return categoryOptionCombo;
  }

  public static CategoryOptionCombo createCategoryOptionCombo(char uniqueCharacter) {
    CategoryOptionCombo coc = new CategoryOptionCombo();
    coc.setAutoFields();

    coc.setUid(BASE_COC_UID + uniqueCharacter);
    coc.setName("CategoryOptionCombo" + uniqueCharacter);
    coc.setCode("CategoryOptionComboCode" + uniqueCharacter);

    return coc;
  }

  /**
   * @param categoryUniqueIdentifier A unique character to identify the category.
   * @param categoryOptions the category options.
   * @return Category
   */
  public static Category createCategory(
      char categoryUniqueIdentifier, CategoryOption... categoryOptions) {
    Category category =
        new Category("Category" + categoryUniqueIdentifier, DataDimensionType.DISAGGREGATION);
    category.setAutoFields();
    category.setShortName(category.getName());
    for (CategoryOption categoryOption : categoryOptions) {
      category.addCategoryOption(categoryOption);
    }

    return category;
  }

  /**
   * Creates a {@see Category} with name, uid, and options.
   *
   * @param name desired name
   * @param uid desired uid
   * @param categoryOptions options for this category
   * @return {@see Category}
   */
  public static Category createCategory(
      String name, String uid, CategoryOption... categoryOptions) {
    Category category = new Category(name, DISAGGREGATION, Arrays.asList(categoryOptions));
    category.setAutoFields();
    category.setShortName(name);
    category.setUid(uid);

    return category;
  }

  public static CategoryOption createCategoryOption(char uniqueIdentifier) {
    CategoryOption categoryOption = new CategoryOption("CategoryOption" + uniqueIdentifier);
    categoryOption.setAutoFields();

    return categoryOption;
  }

  /**
   * Creates a {@see CategoryOption} with name and uid.
   *
   * @param name desired name
   * @param uid desired uid
   * @return {@see CategoryOption}
   */
  public static CategoryOption createCategoryOption(String name, String uid) {
    CategoryOption categoryOption = new CategoryOption(name);
    categoryOption.setAutoFields();
    categoryOption.setUid(uid);

    return categoryOption;
  }

  /**
   * Creates a {@see CategoryDimension} with name and uid.
   *
   * @param dimension desired category
   * @return {@see CategoryDimension}
   */
  public static CategoryDimension createCategoryDimension(Category dimension) {
    CategoryDimension categoryDimension = new CategoryDimension();
    categoryDimension.setDimension(dimension);

    return categoryDimension;
  }

  /**
   * @param uniqueIdentifier A unique character to identify the category option group.
   * @param categoryOptions the category options.
   * @return CategoryOptionGroup
   */
  public static CategoryOptionGroup createCategoryOptionGroup(
      char uniqueIdentifier, CategoryOption... categoryOptions) {
    CategoryOptionGroup categoryOptionGroup =
        new CategoryOptionGroup("CategoryOptionGroup" + uniqueIdentifier);
    categoryOptionGroup.setShortName("ShortName" + uniqueIdentifier);
    categoryOptionGroup.setAutoFields();
    categoryOptionGroup.setDataDimensionType(DISAGGREGATION);

    categoryOptionGroup.setMembers(new HashSet<>());

    for (CategoryOption categoryOption : categoryOptions) {
      categoryOptionGroup.addCategoryOption(categoryOption);
    }

    return categoryOptionGroup;
  }

  /**
   * @param categoryGroupSetUniqueIdentifier A unique character to identify the category option
   *     group set.
   * @param categoryOptionGroups the category option groups.
   * @return CategoryOptionGroupSet
   */
  public static CategoryOptionGroupSet createCategoryOptionGroupSet(
      char categoryGroupSetUniqueIdentifier, CategoryOptionGroup... categoryOptionGroups) {
    CategoryOptionGroupSet categoryOptionGroupSet =
        new CategoryOptionGroupSet("CategoryOptionGroupSet" + categoryGroupSetUniqueIdentifier);
    categoryOptionGroupSet.setAutoFields();
    categoryOptionGroupSet.setDataDimensionType(DISAGGREGATION);

    for (CategoryOptionGroup categoryOptionGroup : categoryOptionGroups) {
      categoryOptionGroupSet.addCategoryOptionGroup(categoryOptionGroup);
    }

    return categoryOptionGroupSet;
  }

  /**
   * @param uniqueCharacter A unique character to identify the object.
   */
  public static Attribute createAttribute(char uniqueCharacter) {
    Attribute attribute = new Attribute("Attribute" + uniqueCharacter, ValueType.TEXT);
    attribute.setAutoFields();

    return attribute;
  }

  public static Attribute createAttribute(String name, ValueType valueType) {
    Attribute attribute = new Attribute(name, valueType);
    attribute.setAutoFields();

    return attribute;
  }

  /**
   * @param uniqueCharacter A unique character to identify the object.
   */
  public static DataElementGroup createDataElementGroup(char uniqueCharacter) {
    DataElementGroup group = new DataElementGroup();
    group.setAutoFields();

    group.setUid(BASE_UID + uniqueCharacter);
    group.setName("DataElementGroup" + uniqueCharacter);
    group.setShortName("DataElementGroup" + uniqueCharacter);
    group.setCode("DataElementCode" + uniqueCharacter);

    return group;
  }

  /**
   * @param uniqueCharacter A unique character to identify the object.
   * @param dataElements Data elements to go in the group.
   */
  public static DataElementGroup createDataElementGroup(
      char uniqueCharacter, DataElement... dataElements) {
    DataElementGroup deg = createDataElementGroup(uniqueCharacter);

    Arrays.stream(dataElements).forEach(deg::addDataElement);

    return deg;
  }

  /**
   * @param uniqueCharacter A unique character to identify the object.
   */
  public static DataElementGroupSet createDataElementGroupSet(char uniqueCharacter) {
    DataElementGroupSet groupSet = new DataElementGroupSet();
    groupSet.setAutoFields();

    groupSet.setUid(BASE_UID + uniqueCharacter);
    groupSet.setName("DataElementGroupSet" + uniqueCharacter);
    groupSet.setShortName(groupSet.getName());

    return groupSet;
  }

  /**
   * @param uniqueCharacter A unique character to identify the object.
   */
  public static IndicatorType createIndicatorType(char uniqueCharacter) {
    IndicatorType type = new IndicatorType();
    type.setAutoFields();

    type.setUid(BASE_IN_TYPE_UID + uniqueCharacter);
    type.setName("IndicatorType" + uniqueCharacter);
    type.setFactor(100);

    return type;
  }

  /**
   * @param uniqueCharacter A unique character to identify the object.
   * @param type The type.
   */
  public static Indicator createIndicator(char uniqueCharacter, IndicatorType type) {
    return createIndicator(uniqueCharacter, type, "Numerator", "Denominator");
  }

  /**
   * @param uniqueCharacter A unique character to identify the object.
   * @param type The type.
   * @param numerator The numerator.
   * @param denominator The denominator.
   */
  public static Indicator createIndicator(
      char uniqueCharacter, IndicatorType type, String numerator, String denominator) {
    Indicator indicator = new Indicator();
    indicator.setAutoFields();

    indicator.setUid(BASE_IN_UID + uniqueCharacter);
    indicator.setName("Indicator" + uniqueCharacter);
    indicator.setShortName("IndicatorShort" + uniqueCharacter);
    indicator.setCode("IndicatorCode" + uniqueCharacter);
    indicator.setDescription("IndicatorDescription" + uniqueCharacter);
    indicator.setAnnualized(false);
    indicator.setIndicatorType(type);
    indicator.setNumerator(numerator);
    indicator.setNumeratorDescription("NumeratorDescription");
    indicator.setDenominator(denominator);
    indicator.setDenominatorDescription("DenominatorDescription");

    return indicator;
  }

  /**
   * @param uniqueCharacter A unique character to identify the object.
   */
  public static IndicatorGroup createIndicatorGroup(char uniqueCharacter) {
    IndicatorGroup group = new IndicatorGroup();
    group.setAutoFields();

    group.setUid(BASE_UID + uniqueCharacter);
    group.setName("IndicatorGroup" + uniqueCharacter);

    return group;
  }

  /**
   * @param uniqueCharacter A unique character to identify the object.
   */
  public static IndicatorGroupSet createIndicatorGroupSet(char uniqueCharacter) {
    IndicatorGroupSet groupSet = new IndicatorGroupSet();
    groupSet.setAutoFields();

    groupSet.setUid(BASE_UID + uniqueCharacter);
    groupSet.setName("IndicatorGroupSet" + uniqueCharacter);

    return groupSet;
  }

  /**
   * @param uniqueCharacter A unique character to identify the object.
   */
  public static Section createSection(
      char uniqueCharacter,
      DataSet dataSet,
      List<DataElement> dataElements,
      List<Indicator> indicators) {
    Section section = new Section("Section" + uniqueCharacter, dataSet, dataElements, Set.of());
    section.setAutoFields();
    section.getIndicators().addAll(indicators);
    return section;
  }

  /**
   * @param uniqueCharacter A unique character to identify the object.
   */
  public static DataSet createDataSet(char uniqueCharacter) {
    DataSet dataSet = createDataSet(uniqueCharacter, null);
    dataSet.setPeriodType(new MonthlyPeriodType());

    return dataSet;
  }

  /**
   * @param uniqueCharacter A unique character to identify the object.
   * @param periodType The period type.
   */
  public static DataSet createDataSet(char uniqueCharacter, PeriodType periodType) {
    return createDataSet(uniqueCharacter, periodType, null);
  }

  /**
   * @param uniqueCharacter A unique character to identify the object.
   * @param periodType The period type.
   * @param categoryCombo The category combo.
   */
  public static DataSet createDataSet(
      char uniqueCharacter, PeriodType periodType, CategoryCombo categoryCombo) {
    DataSet dataSet = new DataSet();
    dataSet.setAutoFields();

    dataSet.setUid(BASE_DS_UID + uniqueCharacter);
    dataSet.setName("DataSet" + uniqueCharacter);
    dataSet.setShortName("DataSetShort" + uniqueCharacter);
    dataSet.setCode("DataSetCode" + uniqueCharacter);
    dataSet.setPeriodType(periodType);

    if (categoryCombo != null) {
      dataSet.setCategoryCombo(categoryCombo);
    } else if (categoryService != null) {
      dataSet.setCategoryCombo(categoryService.getDefaultCategoryCombo());
    }

    return dataSet;
  }

  /**
   * @param uniqueCharacter A unique character to identify the object.
   */
  public static DataEntryForm createDataEntryForm(char uniqueCharacter) {
    return new DataEntryForm("DataEntryForm" + uniqueCharacter, "<p></p>");
  }

  /**
   * @param uniqueCharacter A unique character to identify the object.
   * @param html the form HTML content.
   */
  public static DataEntryForm createDataEntryForm(char uniqueCharacter, String html) {
    return new DataEntryForm("DataEntryForm" + uniqueCharacter, html);
  }

  /**
   * @param uniqueCharacter A unique character to identify the object.
   */
  public static OrganisationUnit createOrganisationUnit(char uniqueCharacter) {
    OrganisationUnit unit = new OrganisationUnit();
    unit.setAutoFields();
    unit.setUid(BASE_OU_UID + uniqueCharacter);
    unit.setName("OrganisationUnit" + uniqueCharacter);
    unit.setShortName("OrganisationUnitShort" + uniqueCharacter);
    unit.setCode("OrganisationUnitCode" + uniqueCharacter);
    unit.setOpeningDate(date);
    unit.setComment("Comment" + uniqueCharacter);
<<<<<<< HEAD

=======
    unit.updatePath();
>>>>>>> f11b229f
    return unit;
  }

  public static OrganisationUnit createOrganisationUnit(char uniqueCharacter, Geometry geometry) {
    OrganisationUnit unit = createOrganisationUnit(uniqueCharacter);
    unit.setGeometry(geometry);
    return unit;
  }

  /**
   * @param uniqueCharacter A unique character to identify the object.
   * @param parent The parent.
   */
  public static OrganisationUnit createOrganisationUnit(
      char uniqueCharacter, OrganisationUnit parent) {
    OrganisationUnit unit = createOrganisationUnit(uniqueCharacter);
    unit.setParent(parent);
    parent.getChildren().add(unit);
    unit.updatePath();
    return unit;
  }

  /**
   * Deprecated, use {@code createOrganisationUnit(char,OrganisationUnit)}.
   *
   * @param name The name, short name and code of the organisation unit.
   */
  public static OrganisationUnit createOrganisationUnit(String name) {
    OrganisationUnit unit = createOrganisationUnit('Y');
    unit.setUid(CodeGenerator.generateUid());
    unit.setName(name);
    unit.setShortName(name);
    unit.setCode(name);
    unit.setComment("Comment " + name);
    return unit;
  }

  /**
   * Deprecated, use {@code createOrganisationUnit(char,OrganisationUnit)}.
   *
   * @param name The name, short name and code of the organisation unit.
   * @param parent The parent.
   */
  public static OrganisationUnit createOrganisationUnit(String name, OrganisationUnit parent) {
    OrganisationUnit unit = createOrganisationUnit(name);
    unit.setParent(parent);
    parent.getChildren().add(unit);
    unit.updatePath();
    return unit;
  }

  /**
   * @param uniqueCharacter A unique character to identify the object.
   */
  public static OrganisationUnitGroup createOrganisationUnitGroup(char uniqueCharacter) {
    OrganisationUnitGroup group = new OrganisationUnitGroup();
    group.setAutoFields();
    group.setUid(BASE_UID + uniqueCharacter);
    group.setName("OrganisationUnitGroup" + uniqueCharacter);
    group.setShortName("OrganisationUnitGroupShort" + uniqueCharacter);
    group.setCode("OrganisationUnitGroupCode" + uniqueCharacter);
    return group;
  }

  /**
   * @param uniqueCharacter A unique character to identify the object.
   */
  public static OrganisationUnitGroupSet createOrganisationUnitGroupSet(char uniqueCharacter) {
    OrganisationUnitGroupSet groupSet = new OrganisationUnitGroupSet();
    groupSet.setAutoFields();
    groupSet.setName("OrganisationUnitGroupSet" + uniqueCharacter);
    groupSet.setShortName("OrganisationUnitGroupSet" + uniqueCharacter);
    groupSet.setCode("OrganisationUnitGroupSetCode" + uniqueCharacter);
    groupSet.setDescription("Description" + uniqueCharacter);
    groupSet.setCompulsory(true);
    return groupSet;
  }

  /**
   * @param type The PeriodType.
   * @param startDate The start date.
   */
  public static Period createPeriod(PeriodType type, Date startDate) {
    Period period = new Period();
    period.setAutoFields();

    period.setPeriodType(type);
    period.setStartDate(startDate);

    return period;
  }

  /**
   * @param type The PeriodType.
   * @param startDate The start date.
   * @param endDate The end date.
   */
  public static Period createPeriod(PeriodType type, Date startDate, Date endDate) {
    Period period = new Period();
    period.setAutoFields();

    period.setPeriodType(type);
    period.setStartDate(startDate);
    period.setEndDate(endDate);

    return period;
  }

  /**
   * @param isoPeriod the ISO period string.
   */
  public static Period createPeriod(String isoPeriod) {
    return PeriodType.getPeriodFromIsoString(isoPeriod);
  }

  /**
   * @param isoPeriod the ISO period strings.
   */
  public static List<Period> createPeriods(String... isoPeriod) {
    return Stream.of(isoPeriod)
        .map(PeriodType::getPeriodFromIsoString)
        .collect(Collectors.toList());
  }

  /**
   * @param startDate The start date.
   * @param endDate The end date.
   */
  public static Period createPeriod(Date startDate, Date endDate) {
    Period period = new Period();
    period.setAutoFields();

    period.setPeriodType(new MonthlyPeriodType());
    period.setStartDate(startDate);
    period.setEndDate(endDate);

    return period;
  }

  /**
   * Uses the given category option combo also as attribute option combo.
   *
   * @param dataElement The data element.
   * @param period The period.
   * @param source The source.
   * @param value The value.
   * @param categoryOptionCombo The category (and attribute) option combo.
   */
  public static DataValue createDataValue(
      DataElement dataElement,
      Period period,
      OrganisationUnit source,
      String value,
      CategoryOptionCombo categoryOptionCombo) {
    DataValue dataValue = new DataValue();

    dataValue.setDataElement(dataElement);
    dataValue.setPeriod(period);
    dataValue.setSource(source);
    dataValue.setCategoryOptionCombo(categoryOptionCombo);
    dataValue.setAttributeOptionCombo(categoryOptionCombo);
    dataValue.setValue(value);
    dataValue.setComment("Comment");
    dataValue.setStoredBy("StoredBy");

    return dataValue;
  }

  /**
   * @param dataElement The data element.
   * @param period The period.
   * @param source The source.
   * @param categoryOptionCombo The category option combo.
   * @param attributeOptionCombo The attribute option combo.
   * @param value the value.
   * @param created the created date.
   * @param lastUpdated the last updated date.
   */
  public static DataValue createDataValue(
      DataElement dataElement,
      Period period,
      OrganisationUnit source,
      CategoryOptionCombo categoryOptionCombo,
      CategoryOptionCombo attributeOptionCombo,
      String value,
      Date created,
      Date lastUpdated) {
    DataValue dataValue =
        createDataValue(
            dataElement, period, source, categoryOptionCombo, attributeOptionCombo, value);
    dataValue.setCreated(created);
    dataValue.setLastUpdated(lastUpdated);
    return dataValue;
  }

  /**
   * @param dataElement The data element.
   * @param period The period.
   * @param source The source.
   * @param value The value.
   * @param categoryOptionCombo The category option combo.
   * @param attributeOptionCombo The attribute option combo.
   */
  public static DataValue createDataValue(
      DataElement dataElement,
      Period period,
      OrganisationUnit source,
      CategoryOptionCombo categoryOptionCombo,
      CategoryOptionCombo attributeOptionCombo,
      String value) {
    return createDataValue(
        dataElement, period, source, categoryOptionCombo, attributeOptionCombo, value, false);
  }

  /**
   * @param dataElement The data element.
   * @param period The period.
   * @param source The source.
   * @param value The value.
   * @param categoryOptionCombo The category option combo.
   * @param attributeOptionCombo The attribute option combo.
   * @param deleted Whether the data valeu is deleted.
   */
  public static DataValue createDataValue(
      DataElement dataElement,
      Period period,
      OrganisationUnit source,
      CategoryOptionCombo categoryOptionCombo,
      CategoryOptionCombo attributeOptionCombo,
      String value,
      boolean deleted) {
    DataValue dataValue = new DataValue();

    dataValue.setDataElement(dataElement);
    dataValue.setPeriod(period);
    dataValue.setSource(source);
    dataValue.setCategoryOptionCombo(categoryOptionCombo);
    dataValue.setAttributeOptionCombo(attributeOptionCombo);
    dataValue.setValue(value);
    dataValue.setComment("Comment");
    dataValue.setStoredBy("StoredBy");
    dataValue.setCreated(new Date());
    dataValue.setLastUpdated(new Date());
    dataValue.setDeleted(deleted);

    return dataValue;
  }

  /**
   * @param uniqueCharacter A unique character to identify the object.
   * @param operator The operator.
   * @param leftSide The left side expression.
   * @param rightSide The right side expression.
   * @param periodType The period-type.
   */
  public static ValidationRule createValidationRule(
      String uniqueCharacter,
      Operator operator,
      Expression leftSide,
      Expression rightSide,
      PeriodType periodType) {
    return createValidationRule(uniqueCharacter, operator, leftSide, rightSide, periodType, false);
  }

  /**
   * @param uniqueCharacter A unique character to identify the object.
   * @param operator The operator.
   * @param leftSide The left side expression.
   * @param rightSide The right side expression.
   * @param periodType The period-type.
   * @param skipFormValidation Skip when validating forms.
   */
  public static ValidationRule createValidationRule(
      String uniqueCharacter,
      Operator operator,
      Expression leftSide,
      Expression rightSide,
      PeriodType periodType,
      boolean skipFormValidation) {
    Assert.notNull(leftSide, "Left side expression must be specified");
    Assert.notNull(rightSide, "Rigth side expression must be specified");

    ValidationRule validationRule = new ValidationRule();
    validationRule.setAutoFields();

    validationRule.setName("ValidationRule" + uniqueCharacter);
    validationRule.setDescription("Description" + uniqueCharacter);
    validationRule.setOperator(operator);
    validationRule.setLeftSide(leftSide);
    validationRule.setRightSide(rightSide);
    validationRule.setPeriodType(periodType);
    validationRule.setSkipFormValidation(skipFormValidation);

    return validationRule;
  }

  /**
   * @param uniqueCharacter A unique character to identify the object.
   * @param operator The operator.
   * @param leftSide The left side expression.
   * @param rightSide The right side expression.
   * @param periodType The period-type.
   */
  public static ValidationRule createValidationRule(
      char uniqueCharacter,
      Operator operator,
      Expression leftSide,
      Expression rightSide,
      PeriodType periodType) {
    return createValidationRule(
        Character.toString(uniqueCharacter), operator, leftSide, rightSide, periodType);
  }

  /**
   * @param uniqueCharacter A unique character to identify the object.
   * @return ValidationRuleGroup
   */
  public static ValidationRuleGroup createValidationRuleGroup(char uniqueCharacter) {
    ValidationRuleGroup group = new ValidationRuleGroup();
    group.setAutoFields();

    group.setName("ValidationRuleGroup" + uniqueCharacter);
    group.setDescription("Description" + uniqueCharacter);

    return group;
  }

  /**
   * @param uniqueCharacter A unique character to identify the object.
   * @param expressionString The expression string.
   */
  public static Expression createExpression2(char uniqueCharacter, String expressionString) {
    Expression expression = new Expression();

    expression.setExpression(expressionString);
    expression.setDescription("Description" + uniqueCharacter);

    return expression;
  }

  /**
   * Creates a Predictor
   *
   * @param output the data element where the predictor stores its predictions
   * @param combo the category option combo (or null) under which the predictors are stored
   * @param uniqueCharacter A unique character to identify the object.
   * @param generator The right side expression.
   * @param skipTest The skiptest expression
   * @param periodType The period-type.
   * @param organisationUnitLevel The organisation unit level to be evaluated by this rule.
   * @param sequentialSampleCount How many sequential past periods to sample.
   * @param annualSampleCount How many years of past periods to sample.
   * @param sequentialSkipCount How many periods in the current year to skip
   */
  public static Predictor createPredictor(
      DataElement output,
      CategoryOptionCombo combo,
      String uniqueCharacter,
      Expression generator,
      Expression skipTest,
      PeriodType periodType,
      OrganisationUnitLevel organisationUnitLevel,
      int sequentialSampleCount,
      int sequentialSkipCount,
      int annualSampleCount) {
    return createPredictor(
        output,
        combo,
        uniqueCharacter,
        generator,
        skipTest,
        periodType,
        Sets.newHashSet(organisationUnitLevel),
        sequentialSampleCount,
        sequentialSkipCount,
        annualSampleCount);
  }

  /**
   * Creates a Predictor
   *
   * @param output The data element where the predictor stores its predictions
   * @param combo The category option combo (or null) under which the predictors are stored
   * @param uniqueCharacter A unique character to identify the object.
   * @param generator The right side expression.
   * @param skipTest The skiptest expression
   * @param periodType The period-type.
   * @param organisationUnitLevels The organisation unit levels to be evaluated by this rule.
   * @param sequentialSampleCount How many sequential past periods to sample.
   * @param annualSampleCount How many years of past periods to sample.
   * @param sequentialSkipCount How many periods in the current year to skip
   */
  public static Predictor createPredictor(
      DataElement output,
      CategoryOptionCombo combo,
      String uniqueCharacter,
      Expression generator,
      Expression skipTest,
      PeriodType periodType,
      Set<OrganisationUnitLevel> organisationUnitLevels,
      int sequentialSampleCount,
      int sequentialSkipCount,
      int annualSampleCount) {
    Predictor predictor = new Predictor();
    predictor.setAutoFields();

    predictor.setOutput(output);
    predictor.setOutputCombo(combo);
    predictor.setName("Predictor" + uniqueCharacter);
    predictor.setShortName("Predictor" + uniqueCharacter);
    predictor.setDescription("Description" + uniqueCharacter);
    predictor.setGenerator(generator);
    predictor.setSampleSkipTest(skipTest);
    predictor.setPeriodType(periodType);
    predictor.setOrganisationUnitLevels(organisationUnitLevels);
    predictor.setOrganisationUnitDescendants(OrganisationUnitDescendants.DESCENDANTS);
    predictor.setSequentialSampleCount(sequentialSampleCount);
    predictor.setAnnualSampleCount(annualSampleCount);
    predictor.setSequentialSkipCount(sequentialSkipCount);

    return predictor;
  }

  /**
   * Creates a Predictor Group
   *
   * @param uniqueCharacter A unique character to identify the object.
   * @param predictors Predictors to add to the group.
   * @return PredictorGroup
   */
  public static PredictorGroup createPredictorGroup(char uniqueCharacter, Predictor... predictors) {
    PredictorGroup group = new PredictorGroup();
    group.setAutoFields();

    group.setName("PredictorGroup" + uniqueCharacter);
    group.setDescription("Description" + uniqueCharacter);
    group.setUid(BASE_PREDICTOR_GROUP_UID + uniqueCharacter);

    for (Predictor p : predictors) {
      group.addPredictor(p);
    }

    return group;
  }

  public static Legend createLegend(char uniqueCharacter, Double startValue, Double endValue) {
    Legend legend = new Legend();
    legend.setAutoFields();

    legend.setName("Legend" + uniqueCharacter);
    legend.setStartValue(startValue);
    legend.setEndValue(endValue);
    legend.setColor("Color" + uniqueCharacter);

    return legend;
  }

  public static LegendSet createLegendSet(char uniqueCharacter) {
    LegendSet legendSet = new LegendSet();
    legendSet.setAutoFields();

    legendSet.setName("LegendSet" + uniqueCharacter);

    return legendSet;
  }

  public static LegendSet createLegendSet(char uniqueCharacter, Legend... legends) {
    LegendSet legendSet = createLegendSet(uniqueCharacter);

    for (Legend legend : legends) {
      legendSet.getLegends().add(legend);
      legend.setLegendSet(legendSet);
    }

    return legendSet;
  }

  public static Visualization createVisualization(char uniqueCharacter) {
    Visualization visualization = new Visualization();
    visualization.setAutoFields();
    visualization.setName("Visualization" + uniqueCharacter);
    visualization.setType(PIVOT_TABLE);

    return visualization;
  }

  public static EventVisualization createEventVisualization(char uniqueCharacter, Program program) {
    EventVisualization eventVisualization = new EventVisualization("name-" + uniqueCharacter);
    eventVisualization.setAutoFields();
    eventVisualization.setProgram(program);
    eventVisualization.setName("EventVisualization" + uniqueCharacter);
    eventVisualization.setType(EventVisualizationType.LINE_LIST);

    return eventVisualization;
  }

  public static User makeUser(String uniqueCharacter) {
    return makeUser(uniqueCharacter, Lists.newArrayList());
  }

  private static final char[] USERNAME_CHARS = "abcdefghijklmnopqrstuvwxyz".toCharArray();

  private static AtomicInteger uniqueCharCounter = new AtomicInteger(-1);

  private static String getNextUniqueChar() {
    int i = uniqueCharCounter.incrementAndGet();
    if (i >= USERNAME_CHARS.length - 1) {
      uniqueCharCounter.set(0);
    }
    return String.valueOf(USERNAME_CHARS[i]);
  }

  public static User makeUser(String uniqueCharacter, List<String> auths) {
    User user = new User();

    user.setUid(BASE_USER_UID + uniqueCharacter);

    user.setCreatedBy(user);

    user.setUsername(("username" + uniqueCharacter).toLowerCase());
    user.setPassword("password" + uniqueCharacter);

    if (auths != null && !auths.isEmpty()) {
      UserRole role = new UserRole();
      role.setName("Role_" + CodeGenerator.generateCode(5));
      auths.forEach(auth -> role.getAuthorities().add(auth));
      user.getUserRoles().add(role);
    }

    user.setFirstName("FirstName" + uniqueCharacter);
    user.setSurname("Surname" + uniqueCharacter);
    user.setEmail(("Email" + uniqueCharacter).toLowerCase());
    user.setPhoneNumber("PhoneNumber" + uniqueCharacter);
    user.setCode("UserCode" + uniqueCharacter);
    user.setAutoFields();

    return user;
  }

  public static MapView createMapView(String layer) {
    MapView mapView = new MapView();
    mapView.setAutoFields();

    mapView.setLayer(layer);
    mapView.setAggregationType(AggregationType.SUM);
    mapView.setThematicMapType(ThematicMapType.CHOROPLETH);
    mapView.setProgramStatus(EnrollmentStatus.COMPLETED);
    mapView.setOrganisationUnitSelectionMode(OrganisationUnitSelectionMode.DESCENDANTS);
    mapView.setRenderingStrategy(MapViewRenderingStrategy.SINGLE);
    mapView.setUserOrgUnitType(UserOrgUnitType.DATA_CAPTURE);
    mapView.setNoDataColor("#ddeeff");

    return mapView;
  }

  public static UserGroup createUserGroup(char uniqueCharacter, Set<User> users) {
    UserGroup userGroup = new UserGroup();
    userGroup.setAutoFields();

    userGroup.setUid(BASE_USER_GROUP_UID + uniqueCharacter);
    userGroup.setCode("UserGroupCode" + uniqueCharacter);
    userGroup.setName("UserGroup" + uniqueCharacter);
    userGroup.setMembers(users);

    return userGroup;
  }

  public static UserRole createUserRole(char uniqueCharacter, String... auths) {
    UserRole role = new UserRole();
    role.setAutoFields();

    role.setUid(BASE_UID + uniqueCharacter);
    role.setName("UserRole" + uniqueCharacter);

    for (String auth : auths) {
      role.getAuthorities().add(auth);
    }

    return role;
  }

  public static Program createProgram(char uniqueCharacter) {
    return createProgram(uniqueCharacter, null, null);
  }

  public static Program createProgramWithoutRegistration(char uniqueCharacter) {
    Program program = createProgram(uniqueCharacter, null, null);
    program.setProgramType(ProgramType.WITHOUT_REGISTRATION);

    return program;
  }

  public static Program createProgram(
      char uniqueCharacter, Set<ProgramStage> programStages, OrganisationUnit unit) {
    Set<OrganisationUnit> units = new HashSet<>();

    if (unit != null) {
      units.add(unit);
    }

    return createProgram(uniqueCharacter, programStages, null, units, null);
  }

  public static Program createProgram(
      char uniqueCharacter,
      Set<ProgramStage> programStages,
      Set<TrackedEntityAttribute> attributes,
      Set<OrganisationUnit> organisationUnits,
      CategoryCombo categoryCombo) {
    Program program = new Program();
    program.setAutoFields();
    program.setUid(BASE_PR_UID + uniqueCharacter);
    program.setName("Program" + uniqueCharacter);
    program.setCode("ProgramCode" + uniqueCharacter);
    program.setShortName("ProgramShort" + uniqueCharacter);
    program.setDescription("Description" + uniqueCharacter);
    program.setEnrollmentDateLabel("DateOfEnrollmentDescription");
    program.setIncidentDateLabel("DateOfIncidentDescription");
    program.setProgramType(ProgramType.WITH_REGISTRATION);

    if (programStages != null) {
      for (ProgramStage programStage : programStages) {
        programStage.setProgram(program);
        program.getProgramStages().add(programStage);
      }
    }

    if (attributes != null) {
      for (TrackedEntityAttribute attribute : attributes) {
        ProgramTrackedEntityAttribute ptea =
            new ProgramTrackedEntityAttribute(program, attribute, false, false);
        ptea.setAutoFields();

        program.getProgramAttributes().add(ptea);
      }
    }

    if (organisationUnits != null) {
      program.getOrganisationUnits().addAll(organisationUnits);
    }

    if (categoryCombo != null) {
      program.setCategoryCombo(categoryCombo);
    } else if (categoryService != null) {
      program.setCategoryCombo(categoryService.getDefaultCategoryCombo());
    }

    return program;
  }

  public static Enrollment createEnrollment(
      Program program, TrackedEntity te, OrganisationUnit organisationUnit) {
    Enrollment enrollment = new Enrollment(program, te, organisationUnit);
    enrollment.setAutoFields();

    enrollment.setProgram(program);
    enrollment.setTrackedEntity(te);
    enrollment.setOrganisationUnit(organisationUnit);
    enrollment.setEnrollmentDate(new Date());
    enrollment.setOccurredDate(new Date());

    return enrollment;
  }

  public static Event createEvent(
      ProgramStage programStage, Enrollment enrollment, OrganisationUnit organisationUnit) {
    Event event = new Event();
    event.setAutoFields();
    event.setProgramStage(programStage);
    event.setEnrollment(enrollment);
    event.setOrganisationUnit(organisationUnit);
    if (categoryService != null) {
      event.setAttributeOptionCombo(categoryService.getDefaultCategoryOptionCombo());
    }
    return event;
  }

  public static Event createEvent(
      Enrollment enrollment,
      ProgramStage programStage,
      OrganisationUnit organisationUnit,
      Set<EventDataValue> dataValues) {
    Event event = createEvent(programStage, enrollment, organisationUnit);
    event.setOccurredDate(new Date());
    event.setStatus(EventStatus.ACTIVE);
    event.setEventDataValues(dataValues);
    return event;
  }

  public static ProgramRule createProgramRule(char uniqueCharacter, Program parentProgram) {
    ProgramRule programRule = new ProgramRule();
    programRule.setAutoFields();

    programRule.setName("ProgramRule" + uniqueCharacter);
    programRule.setProgram(parentProgram);
    programRule.setCondition("true");

    return programRule;
  }

  public static ProgramRuleAction createProgramRuleAction(char uniqueCharacter) {
    ProgramRuleAction programRuleAction = new ProgramRuleAction();
    programRuleAction.setAutoFields();

    programRuleAction.setName("ProgramRuleAction" + uniqueCharacter);
    programRuleAction.setProgramRuleActionType(ProgramRuleActionType.HIDEFIELD);

    return programRuleAction;
  }

  public static ProgramRuleAction createProgramRuleAction(
      char uniqueCharacter, ProgramRule parentRule) {
    ProgramRuleAction programRuleAction = createProgramRuleAction(uniqueCharacter);
    programRuleAction.setProgramRule(parentRule);

    return programRuleAction;
  }

  public static ProgramRuleVariable createConstantProgramRuleVariable(
      char uniqueCharacter, Program parentProgram) {
    ProgramRuleVariable programRuleVariable = new ProgramRuleVariable();
    programRuleVariable.setAutoFields();

    programRuleVariable.setName(uniqueCharacter + "1234567890");
    programRuleVariable.setProgram(parentProgram);
    programRuleVariable.setSourceType(ProgramRuleVariableSourceType.DATAELEMENT_CURRENT_EVENT);

    return programRuleVariable;
  }

  public static ProgramRuleVariable createProgramRuleVariable(
      char uniqueCharacter, Program parentProgram) {
    ProgramRuleVariable programRuleVariable = new ProgramRuleVariable();
    programRuleVariable.setAutoFields();

    programRuleVariable.setName(PROGRAM_RULE_VARIABLE + uniqueCharacter);
    programRuleVariable.setProgram(parentProgram);
    programRuleVariable.setSourceType(ProgramRuleVariableSourceType.DATAELEMENT_CURRENT_EVENT);
    programRuleVariable.setValueType(ValueType.TEXT);

    return programRuleVariable;
  }

  public static ProgramRuleVariable createProgramRuleVariableWithSourceType(
      char uniqueCharacter,
      Program parentProgram,
      ProgramRuleVariableSourceType sourceType,
      ValueType valueType) {
    ProgramRuleVariable programRuleVariable = new ProgramRuleVariable();
    programRuleVariable.setAutoFields();

    programRuleVariable.setName(PROGRAM_RULE_VARIABLE + uniqueCharacter);
    programRuleVariable.setProgram(parentProgram);
    programRuleVariable.setSourceType(sourceType);
    programRuleVariable.setValueType(valueType);

    return programRuleVariable;
  }

  public static ProgramRuleVariable createProgramRuleVariableWithDataElement(
      char uniqueCharacter, Program parentProgram, DataElement dataElement) {
    ProgramRuleVariable programRuleVariable = new ProgramRuleVariable();
    programRuleVariable.setAutoFields();

    programRuleVariable.setName(PROGRAM_RULE_VARIABLE + uniqueCharacter);
    programRuleVariable.setProgram(parentProgram);
    programRuleVariable.setDataElement(dataElement);
    programRuleVariable.setSourceType(ProgramRuleVariableSourceType.DATAELEMENT_CURRENT_EVENT);
    programRuleVariable.setValueType(dataElement.getValueType());

    return programRuleVariable;
  }

  public static ProgramRuleVariable createProgramRuleVariableWithTEA(
      char uniqueCharacter, Program parentProgram, TrackedEntityAttribute attribute) {
    ProgramRuleVariable programRuleVariable = new ProgramRuleVariable();
    programRuleVariable.setAutoFields();

    programRuleVariable.setName(PROGRAM_RULE_VARIABLE + uniqueCharacter);
    programRuleVariable.setProgram(parentProgram);
    programRuleVariable.setAttribute(attribute);
    programRuleVariable.setSourceType(ProgramRuleVariableSourceType.TEI_ATTRIBUTE);
    programRuleVariable.setValueType(attribute.getValueType());

    return programRuleVariable;
  }

  public static ProgramStage createProgramStage(char uniqueCharacter, Program program) {
    ProgramStage stage = createProgramStage(uniqueCharacter, 0, false);
    stage.setProgram(program);

    return stage;
  }

  public static ProgramStage createProgramStage(char uniqueCharacter, int minDays) {
    return createProgramStage(uniqueCharacter, minDays, false);
  }

  public static ProgramStage createProgramStage(
      char uniqueCharacter, int minDays, boolean repeatable) {
    ProgramStage programStage = new ProgramStage();
    programStage.setAutoFields();

    programStage.setUid(BASE_PG_UID + uniqueCharacter);
    programStage.setName("ProgramStage" + uniqueCharacter);
    programStage.setDescription("description" + uniqueCharacter);
    programStage.setMinDaysFromStart(minDays);
    programStage.setRepeatable(repeatable);

    return programStage;
  }

  public static ProgramStage createProgramStage(
      char uniqueCharacter, Set<DataElement> dataElements) {
    ProgramStage programStage = createProgramStage(uniqueCharacter, 0);

    if (dataElements != null) {
      int sortOrder = 1;

      for (DataElement dataElement : dataElements) {
        ProgramStageDataElement psd =
            createProgramStageDataElement(programStage, dataElement, sortOrder);
        psd.setAutoFields();

        programStage.getProgramStageDataElements().add(psd);
      }
    }

    return programStage;
  }

  public static ProgramStageDataElement createProgramStageDataElement(
      ProgramStage programStage, DataElement dataElement, Integer sortOrder) {
    ProgramStageDataElement psde =
        new ProgramStageDataElement(programStage, dataElement, false, sortOrder);
    psde.setAutoFields();

    return psde;
  }

  public static ProgramStageDataElement createProgramStageDataElement(
      ProgramStage programStage, DataElement dataElement, Integer sortOrder, boolean compulsory) {
    ProgramStageDataElement psde =
        new ProgramStageDataElement(programStage, dataElement, compulsory, sortOrder);
    psde.setAutoFields();

    return psde;
  }

  public static ProgramMessage createProgramMessage(
      String text,
      String subject,
      ProgramMessageRecipients recipients,
      ProgramMessageStatus status,
      Set<DeliveryChannel> channels) {

    ProgramMessage pm = new ProgramMessage();
    pm.setAutoFields();
    pm.setText(text);
    pm.setSubject(subject);
    pm.setRecipients(recipients);
    pm.setMessageStatus(status);
    pm.setDeliveryChannels(channels);

    return pm;
  }

  public static ProgramIndicator createProgramIndicator(
      char uniqueCharacter, Program program, String expression, String filter) {
    return createProgramIndicator(
        uniqueCharacter, AnalyticsType.EVENT, program, expression, filter);
  }

  public static ProgramIndicator createProgramIndicator(
      char uniqueCharacter,
      AnalyticsType analyticsType,
      Program program,
      String expression,
      String filter) {
    return createProgramIndicator(
        uniqueCharacter, analyticsType, program, expression, filter, null, 0);
  }

  public static ProgramIndicator createProgramIndicator(
      char uniqueCharacter,
      AnalyticsType analyticsType,
      Program program,
      String expression,
      String filter,
      PeriodType afterStartPeriodType,
      int afterStartPeriods) {
    ProgramIndicator indicator = new ProgramIndicator();
    indicator.setAutoFields();
    indicator.setName("Indicator" + uniqueCharacter);
    indicator.setShortName("IndicatorShort" + uniqueCharacter);
    indicator.setCode("IndicatorCode" + uniqueCharacter);
    indicator.setDescription("IndicatorDescription" + uniqueCharacter);
    indicator.setProgram(program);
    indicator.setExpression(expression);
    indicator.setAnalyticsType(analyticsType);
    indicator.setFilter(filter);

    Set<AnalyticsPeriodBoundary> boundaries = new HashSet<>();
    if (analyticsType == AnalyticsType.EVENT) {
      boundaries.add(
          new AnalyticsPeriodBoundary(
              AnalyticsPeriodBoundary.EVENT_DATE,
              AnalyticsPeriodBoundaryType.BEFORE_END_OF_REPORTING_PERIOD,
              null,
              0));
      boundaries.add(
          new AnalyticsPeriodBoundary(
              AnalyticsPeriodBoundary.EVENT_DATE,
              AnalyticsPeriodBoundaryType.AFTER_START_OF_REPORTING_PERIOD,
              afterStartPeriodType,
              afterStartPeriods));
    } else if (analyticsType == AnalyticsType.ENROLLMENT) {
      boundaries.add(
          new AnalyticsPeriodBoundary(
              AnalyticsPeriodBoundary.ENROLLMENT_DATE,
              AnalyticsPeriodBoundaryType.BEFORE_END_OF_REPORTING_PERIOD,
              null,
              0));
      boundaries.add(
          new AnalyticsPeriodBoundary(
              AnalyticsPeriodBoundary.ENROLLMENT_DATE,
              AnalyticsPeriodBoundaryType.AFTER_START_OF_REPORTING_PERIOD,
              afterStartPeriodType,
              afterStartPeriods));
    }

    for (AnalyticsPeriodBoundary boundary : boundaries) {
      boundary.setAutoFields();
    }

    indicator.setAnalyticsPeriodBoundaries(boundaries);

    return indicator;
  }

  public static ProgramStageSection createProgramStageSection(
      char uniqueCharacter, Integer sortOrder) {
    ProgramStageSection section = new ProgramStageSection();
    section.setAutoFields();
    section.setName("ProgramStageSection" + uniqueCharacter);
    section.setSortOrder(sortOrder);

    return section;
  }

  public static RelationshipType createMalariaCaseLinkedToPersonRelationshipType(
      char uniqueCharacter, Program program, TrackedEntityType trackedEntityType) {
    RelationshipConstraint eventConstraint = new RelationshipConstraint();
    eventConstraint.setProgram(program);
    eventConstraint.setTrackedEntityType(trackedEntityType);
    eventConstraint.setRelationshipEntity(RelationshipEntity.PROGRAM_STAGE_INSTANCE);
    RelationshipConstraint teConstraint = new RelationshipConstraint();
    teConstraint.setProgram(program);
    teConstraint.setTrackedEntityType(trackedEntityType);
    teConstraint.setRelationshipEntity(RelationshipEntity.TRACKED_ENTITY_INSTANCE);
    RelationshipType relationshipType = createRelationshipType(uniqueCharacter);
    relationshipType.setName("Malaria case linked to person");
    relationshipType.setBidirectional(true);
    relationshipType.setFromConstraint(eventConstraint);
    relationshipType.setToConstraint(teConstraint);
    return relationshipType;
  }

  public static Relationship createTeToTeRelationship(
      TrackedEntity from, TrackedEntity to, RelationshipType relationshipType) {
    Relationship relationship = new Relationship();
    RelationshipItem riFrom = new RelationshipItem();
    RelationshipItem riTo = new RelationshipItem();

    riFrom.setTrackedEntity(from);
    riTo.setTrackedEntity(to);

    relationship.setRelationshipType(relationshipType);
    relationship.setFrom(riFrom);
    relationship.setTo(riTo);
    relationship.setKey(RelationshipUtils.generateRelationshipKey(relationship));
    relationship.setInvertedKey(RelationshipUtils.generateRelationshipInvertedKey(relationship));

    relationship.setAutoFields();

    return relationship;
  }

  public static Relationship createTeToEnrollmentRelationship(
      TrackedEntity from, Enrollment to, RelationshipType relationshipType) {
    Relationship relationship = new Relationship();
    RelationshipItem riFrom = new RelationshipItem();
    RelationshipItem riTo = new RelationshipItem();

    riFrom.setTrackedEntity(from);
    riTo.setEnrollment(to);

    relationship.setRelationshipType(relationshipType);
    relationship.setFrom(riFrom);
    relationship.setTo(riTo);
    relationship.setKey(RelationshipUtils.generateRelationshipKey(relationship));
    relationship.setInvertedKey(RelationshipUtils.generateRelationshipInvertedKey(relationship));

    relationship.setAutoFields();

    return relationship;
  }

  public static Relationship createTeToEventRelationship(
      TrackedEntity from, Event to, RelationshipType relationshipType) {
    Relationship relationship = new Relationship();
    RelationshipItem riFrom = new RelationshipItem();
    RelationshipItem riTo = new RelationshipItem();

    riFrom.setTrackedEntity(from);
    riTo.setEvent(to);

    relationship.setRelationshipType(relationshipType);
    relationship.setFrom(riFrom);
    relationship.setTo(riTo);
    relationship.setKey(RelationshipUtils.generateRelationshipKey(relationship));
    relationship.setInvertedKey(RelationshipUtils.generateRelationshipInvertedKey(relationship));

    relationship.setAutoFields();

    return relationship;
  }

  public static RelationshipType createPersonToPersonRelationshipType(
      char uniqueCharacter,
      Program program,
      TrackedEntityType trackedEntityType,
      boolean isBidirectional) {
    RelationshipConstraint teConstraintA = new RelationshipConstraint();
    teConstraintA.setProgram(program);
    teConstraintA.setTrackedEntityType(trackedEntityType);
    teConstraintA.setRelationshipEntity(RelationshipEntity.TRACKED_ENTITY_INSTANCE);
    RelationshipConstraint teConstraintB = new RelationshipConstraint();
    teConstraintB.setProgram(program);
    teConstraintB.setTrackedEntityType(trackedEntityType);
    teConstraintB.setRelationshipEntity(RelationshipEntity.TRACKED_ENTITY_INSTANCE);
    RelationshipType relationshipType = createRelationshipType(uniqueCharacter);
    relationshipType.setName("Person_to_person_" + uniqueCharacter);
    relationshipType.setBidirectional(isBidirectional);
    relationshipType.setFromConstraint(teConstraintA);
    relationshipType.setToConstraint(teConstraintB);
    return relationshipType;
  }

  public static RelationshipType createTeToEnrollmentRelationshipType(
      char uniqueCharacter,
      Program program,
      TrackedEntityType trackedEntityType,
      boolean isBidirectional) {
    RelationshipConstraint teConstraintA = new RelationshipConstraint();
    teConstraintA.setProgram(program);
    teConstraintA.setTrackedEntityType(trackedEntityType);
    teConstraintA.setRelationshipEntity(RelationshipEntity.TRACKED_ENTITY_INSTANCE);
    RelationshipConstraint teConstraintB = new RelationshipConstraint();
    teConstraintB.setProgram(program);
    teConstraintB.setTrackedEntityType(trackedEntityType);
    teConstraintB.setRelationshipEntity(RelationshipEntity.PROGRAM_INSTANCE);
    RelationshipType relationshipType = createRelationshipType(uniqueCharacter);
    relationshipType.setName("Tei_to_enrollment_" + uniqueCharacter);
    relationshipType.setBidirectional(isBidirectional);
    relationshipType.setFromConstraint(teConstraintA);
    relationshipType.setToConstraint(teConstraintB);
    return relationshipType;
  }

  public static RelationshipType createTeToEventRelationshipType(
      char uniqueCharacter,
      Program program,
      TrackedEntityType trackedEntityType,
      boolean isBidirectional) {
    RelationshipConstraint teConstraintA = new RelationshipConstraint();
    teConstraintA.setProgram(program);
    teConstraintA.setTrackedEntityType(trackedEntityType);
    teConstraintA.setRelationshipEntity(RelationshipEntity.TRACKED_ENTITY_INSTANCE);
    RelationshipConstraint teConstraintB = new RelationshipConstraint();
    teConstraintB.setProgram(program);
    teConstraintB.setTrackedEntityType(trackedEntityType);
    teConstraintB.setRelationshipEntity(RelationshipEntity.PROGRAM_STAGE_INSTANCE);
    RelationshipType relationshipType = createRelationshipType(uniqueCharacter);
    relationshipType.setName("Tei_to_event_" + uniqueCharacter);
    relationshipType.setBidirectional(isBidirectional);
    relationshipType.setFromConstraint(teConstraintA);
    relationshipType.setToConstraint(teConstraintB);
    return relationshipType;
  }

  public static RelationshipType createRelationshipType(char uniqueCharacter) {
    RelationshipType relationshipType = new RelationshipType();

    RelationshipConstraint fromRelationShipConstraint = new RelationshipConstraint();
    fromRelationShipConstraint.setTrackerDataView(TrackerDataView.builder().build());

    RelationshipConstraint toRelationShipConstraint = new RelationshipConstraint();
    toRelationShipConstraint.setTrackerDataView(TrackerDataView.builder().build());

    relationshipType.setFromToName("from_" + uniqueCharacter);
    relationshipType.setToFromName("to_" + uniqueCharacter);
    relationshipType.setAutoFields();
    relationshipType.setName("RelationshipType_" + relationshipType.getUid());
    relationshipType.setFromConstraint(fromRelationShipConstraint);
    relationshipType.setToConstraint(toRelationShipConstraint);

    return relationshipType;
  }

  public static TrackedEntityFilter createTrackedEntityFilter(char uniqueChar, Program program) {
    TrackedEntityFilter trackedEntityFilter = new TrackedEntityFilter();
    trackedEntityFilter.setAutoFields();
    trackedEntityFilter.setName("TrackedEntityType" + uniqueChar);
    trackedEntityFilter.setDescription("TrackedEntityType" + uniqueChar + " description");
    trackedEntityFilter.setProgram(program);
    trackedEntityFilter.setEntityQueryCriteria(new EntityQueryCriteria());
    return trackedEntityFilter;
  }

  public static TrackedEntityType createTrackedEntityType(char uniqueChar) {
    TrackedEntityType trackedEntityType = new TrackedEntityType();
    trackedEntityType.setAutoFields();
    trackedEntityType.setName("TrackedEntityType" + uniqueChar);
    trackedEntityType.setDescription("TrackedEntityType" + uniqueChar + " description");

    return trackedEntityType;
  }

  public static TrackedEntity createTrackedEntity(OrganisationUnit organisationUnit) {
    TrackedEntity trackedEntity = new TrackedEntity();
    trackedEntity.setAutoFields();
    trackedEntity.setOrganisationUnit(organisationUnit);

    return trackedEntity;
  }

  public static TrackedEntity createTrackedEntity(
      char uniqueChar, OrganisationUnit organisationUnit) {
    TrackedEntity trackedEntity = new TrackedEntity();
    trackedEntity.setAutoFields();
    trackedEntity.setOrganisationUnit(organisationUnit);
    trackedEntity.setUid(BASE_TE_UID + uniqueChar);

    return trackedEntity;
  }

  public static TrackedEntity createTrackedEntity(
      char uniqueChar, OrganisationUnit organisationUnit, TrackedEntityAttribute attribute) {
    TrackedEntity trackedEntity = new TrackedEntity();
    trackedEntity.setAutoFields();
    trackedEntity.setOrganisationUnit(organisationUnit);

    TrackedEntityAttributeValue attributeValue = new TrackedEntityAttributeValue();
    attributeValue.setAttribute(attribute);
    attributeValue.setTrackedEntity(trackedEntity);
    attributeValue.setValue("Attribute" + uniqueChar);
    trackedEntity.getTrackedEntityAttributeValues().add(attributeValue);

    return trackedEntity;
  }

  public static TrackedEntityAttributeValue createTrackedEntityAttributeValue(
      char uniqueChar, TrackedEntity trackedEntity, TrackedEntityAttribute attribute) {
    TrackedEntityAttributeValue attributeValue = new TrackedEntityAttributeValue();
    attributeValue.setTrackedEntity(trackedEntity);
    attributeValue.setAttribute(attribute);
    attributeValue.setValue("Attribute" + uniqueChar);

    return attributeValue;
  }

  /**
   * @param uniqueChar A unique character to identify the object.
   * @return TrackedEntityAttribute
   */
  public static TrackedEntityAttribute createTrackedEntityAttribute(char uniqueChar) {
    TrackedEntityAttribute attribute = new TrackedEntityAttribute();
    attribute.setAutoFields();

    attribute.setName("Attribute" + uniqueChar);
    attribute.setShortName("AttributeShortName" + uniqueChar);
    attribute.setCode("AttributeCode" + uniqueChar);
    attribute.setDescription("Attribute" + uniqueChar);
    attribute.setValueType(ValueType.TEXT);
    attribute.setAggregationType(AggregationType.NONE);

    return attribute;
  }

  public static TrackedEntityAttribute createTrackedEntityAttribute(
      char uniqueChar, ValueType valueType) {
    TrackedEntityAttribute attribute = createTrackedEntityAttribute(uniqueChar);
    attribute.setValueType(valueType);
    return attribute;
  }

  public static TrackedEntityTypeAttribute createTrackedEntityTypeAttribute(
      char uniqueChar, ValueType valueType) {
    return new TrackedEntityTypeAttribute(
        createTrackedEntityType(uniqueChar), createTrackedEntityAttribute(uniqueChar, valueType));
  }

  public static ProgramTrackedEntityAttribute createProgramTrackedEntityAttribute(
      Program program, TrackedEntityAttribute attribute) {
    ProgramTrackedEntityAttribute ptea = new ProgramTrackedEntityAttribute();
    ptea.setAutoFields();

    ptea.setProgram(program);
    ptea.setAttribute(attribute);

    return ptea;
  }

  /**
   * @param uniqueChar A unique character to identify the object.
   * @param content The content of the file
   * @return a fileResource object
   */
  public static FileResource createFileResource(char uniqueChar, byte[] content) {
    String filename = "filename" + uniqueChar;
    HashCode contentMd5 = Hashing.md5().hashBytes(content);
    String contentType = MimeTypeUtils.APPLICATION_OCTET_STREAM_VALUE;

    FileResource fileResource =
        new FileResource(
            filename,
            contentType,
            content.length,
            contentMd5.toString(),
            FileResourceDomain.DATA_VALUE);
    fileResource.setAssigned(false);
    fileResource.setCreated(new Date());
    fileResource.setAutoFields();

    return fileResource;
  }

  public static Icon createIcon(char uniqueChar, Set<String> keywords, FileResource fileResource) {

    Icon icon = new Icon();
    icon.setAutoFields();
    icon.setKey("iconKey" + uniqueChar);
    icon.setDescription("description");
    icon.setKeywords(keywords);
    icon.setFileResource(fileResource);
    icon.setCustom(true);

    return icon;
  }

  /**
   * @param uniqueChar A unique character to identify the object.
   * @param content The content of the file
   * @return an externalFileResource object
   */
  public static ExternalFileResource createExternalFileResource(char uniqueChar, byte[] content) {
    FileResource fileResource = createFileResource(uniqueChar, content);
    ExternalFileResource externalFileResource = new ExternalFileResource();

    externalFileResource.setFileResource(fileResource);
    fileResource.setAssigned(true);
    externalFileResource.setAccessToken(String.valueOf(uniqueChar));
    return externalFileResource;
  }

  /**
   * @param uniqueCharacter A unique character to identify the object.
   * @param sql A query statement to retreive record/data from database.
   * @return a sqlView instance
   */
  public static SqlView createSqlView(char uniqueCharacter, String sql) {
    SqlView sqlView = new SqlView();
    sqlView.setAutoFields();

    sqlView.setName("SqlView" + uniqueCharacter);
    sqlView.setDescription("Description" + uniqueCharacter);
    sqlView.setSqlQuery(sql);
    sqlView.setType(SqlViewType.VIEW);
    sqlView.setCacheStrategy(CacheStrategy.RESPECT_SYSTEM_SETTING);

    return sqlView;
  }

  /**
   * @param uniqueCharacter A unique character to identify the object.
   * @param value The value for constant
   * @return a constant instance
   */
  public static Constant createConstant(char uniqueCharacter, double value) {
    Constant constant = new Constant();
    constant.setAutoFields();

    constant.setName("Constant" + uniqueCharacter);
    constant.setShortName(constant.getName());
    constant.setValue(value);

    return constant;
  }

  public static ProgramNotificationTemplate createProgramNotificationTemplate(
      String name, int days, NotificationTrigger trigger, ProgramNotificationRecipient recipient) {
    ProgramNotificationTemplate template =
        new ProgramNotificationTemplate(
            name, "Subject", "Message", trigger, recipient, Sets.newHashSet(), days, null, null);

    template.setAutoFields();

    return template;
  }

  public static ProgramNotificationTemplate createProgramNotificationTemplate(
      String name,
      int days,
      NotificationTrigger trigger,
      ProgramNotificationRecipient recipient,
      Date scheduledDate) {
    ProgramNotificationTemplate template =
        new ProgramNotificationTemplate(
            name, "Subject", "Message", trigger, recipient, Sets.newHashSet(), days, null, null);
    template.setAutoFields();

    return template;
  }

  public static DataSetNotificationTemplate createDataSetNotificationTemplate(
      String name,
      DataSetNotificationRecipient notificationRecipient,
      DataSetNotificationTrigger dataSetNotificationTrigger,
      Integer relativeScheduledDays,
      SendStrategy sendStrategy) {
    DataSetNotificationTemplate dst =
        new DataSetNotificationTemplate(
            newHashSet(),
            newHashSet(),
            "Message",
            notificationRecipient,
            dataSetNotificationTrigger,
            "Subject",
            null,
            relativeScheduledDays,
            sendStrategy);
    dst.setName(name);
    return dst;
  }

  public static ValidationNotificationTemplate createValidationNotificationTemplate(String name) {
    ValidationNotificationTemplate template = new ValidationNotificationTemplate();
    template.setAutoFields();

    template.setName(name);
    template.setSubjectTemplate("Subject");
    template.setMessageTemplate("Message");
    template.setNotifyUsersInHierarchyOnly(false);

    return template;
  }

  public static OptionSet createOptionSet(char uniqueCharacter) {
    OptionSet optionSet = new OptionSet();
    optionSet.setAutoFields();

    optionSet.setName("OptionSet" + uniqueCharacter);
    optionSet.setCode("OptionSetCode" + uniqueCharacter);

    return optionSet;
  }

  public static OptionSet createOptionSet(char uniqueCharacter, Option... options) {
    OptionSet optionSet = createOptionSet(uniqueCharacter);

    for (Option option : options) {
      optionSet.getOptions().add(option);
      option.setOptionSet(optionSet);
    }

    return optionSet;
  }

  public static Option createOption(char uniqueCharacter) {
    Option option = new Option();
    option.setAutoFields();

    option.setName("Option" + uniqueCharacter);
    option.setCode("OptionCode" + uniqueCharacter);

    return option;
  }

  public static Option createOption(String code) {
    Option option = new Option();
    option.setAutoFields();

    option.setName("Option" + code);
    option.setCode(code);

    return option;
  }

  public static void configureHierarchy(
      OrganisationUnit root,
      OrganisationUnit lvlOneLeft,
      OrganisationUnit lvlOneRight,
      OrganisationUnit lvlTwoLeftLeft,
      OrganisationUnit lvlTwoLeftRight) {
    root.getChildren().addAll(Sets.newHashSet(lvlOneLeft, lvlOneRight));
    lvlOneLeft.setParent(root);
    lvlOneRight.setParent(root);

    lvlOneLeft.getChildren().addAll(Sets.newHashSet(lvlTwoLeftLeft, lvlTwoLeftRight));
    lvlTwoLeftLeft.setParent(lvlOneLeft);
    lvlTwoLeftRight.setParent(lvlOneLeft);
  }

  // -------------------------------------------------------------------------
  // Supportive methods
  // -------------------------------------------------------------------------

  protected <T extends IdentifiableObject> T fromJson(String path, Class<T> klass) {
    Assert.notNull(renderService, "RenderService must be injected in test");

    try {
      return renderService.fromJson(new ClassPathResource(path).getInputStream(), klass);
    } catch (IOException ex) {
      log.error("An error occurred when deserializing from Json", ex);
    }

    return null;
  }

  /**
   * Injects the externalDir property of LocationManager to user.home/dhis2_test_dir.
   * LocationManager dependency must be retrieved from the context up front.
   *
   * @param locationManager The LocationManager to be injected with the external directory.
   */
  public void setExternalTestDir(LocationManager locationManager) {
    if (locationManager instanceof DefaultLocationManager) {
      ((DefaultLocationManager) locationManager).setExternalDir(EXT_TEST_DIR);
    }
  }

  /** Attempts to remove the external test directory. */
  public void removeExternalTestDir() {
    deleteDir(new File(EXT_TEST_DIR));
  }

  private boolean deleteDir(File dir) {
    if (dir.isDirectory()) {
      String[] children = dir.list();

      if (children != null) {
        for (String aChildren : children) {
          boolean success = deleteDir(new File(dir, aChildren));

          if (!success) {
            return false;
          }
        }
      }
    }

    return dir.delete();
  }

  // -------------------------------------------------------------------------
  // Allow xpath testing of DXF2
  // -------------------------------------------------------------------------

  protected String xpathTest(String xpathString, String xml) throws XPathExpressionException {
    InputSource source = new InputSource(new StringReader(xml));
    XPathFactory factory = XPathFactory.newInstance();
    XPath xpath = factory.newXPath();
    xpath.setNamespaceContext(new Dxf2NamespaceResolver());

    return xpath.evaluate(xpathString, source);
  }

  /**
   * Creates a user and injects into the security context with username "username". Requires <code>
   * identifiableObjectManager</code> and <code>userService</code> to be injected into the test.
   *
   * @param allAuth whether to grant ALL authority to user.
   * @param auths authorities to grant to user.
   * @return the user.
   */
  protected User createUserAndInjectSecurityContext(boolean allAuth, String... auths) {
    return createUserAndInjectSecurityContext(null, allAuth, auths);
  }

  /**
   * Creates a user and injects into the security context with username "username". Requires <code>
   * identifiableObjectManager</code> and <code>userService</code> to be injected into the test.
   *
   * @param organisationUnits the organisation units of the user.
   * @param allAuth whether to grant the ALL authority to user.
   * @param auths authorities to grant to user.
   * @return the user.
   */
  protected User createUserAndInjectSecurityContext(
      Set<OrganisationUnit> organisationUnits, boolean allAuth, String... auths) {
    return createUserAndInjectSecurityContext(organisationUnits, null, allAuth, auths);
  }

  /**
   * Creates a user and injects into the security context with username "username". Requires <code>
   * identifiableObjectManager</code> and <code>userService</code> to be injected into the test.
   *
   * @param organisationUnits the organisation units of the user.
   * @param dataViewOrganisationUnits the data view organisation units of the user.
   * @param allAuth whether to grant the ALL authority to the user.
   * @param auths authorities to grant to the user.
   * @return the user.
   */
  protected User createUserAndInjectSecurityContext(
      Set<OrganisationUnit> organisationUnits,
      Set<OrganisationUnit> dataViewOrganisationUnits,
      boolean allAuth,
      String... auths) {
    return createUserAndInjectSecurityContext(
        organisationUnits, dataViewOrganisationUnits, null, allAuth, auths);
  }

  /**
   * Creates a user and injects into the security context with username "username". Requires <code>
   * identifiableObjectManager</code> and <code>userService</code> to be injected into the test.
   *
   * <p>
   *
   * @param organisationUnits the organisation units of the user.
   * @param dataViewOrganisationUnits the data view organisation units of the user.
   * @param catDimensionConstraints the category dimension constraints of the user.
   * @param allAuth whether to grant the ALL authority to the user.
   * @param auths authorities to grant to the user. =======
   * @return the user.
   */
  protected User createUserAndInjectSecurityContext(
      Set<OrganisationUnit> organisationUnits,
      Set<OrganisationUnit> dataViewOrganisationUnits,
      Set<Category> catDimensionConstraints,
      boolean allAuth,
      String... auths) {
    checkUserServiceWasInjected();

    Set<String> authorities = new HashSet<>();

    if (allAuth) {
      authorities.add(Authorities.ALL.toString());
    }

    if (auths != null) {
      authorities.addAll(Lists.newArrayList(auths));
    }

    String username = CodeGenerator.generateCode(16);
    UserRole group = new UserRole();
    group.setName(username);
    group.getAuthorities().addAll(authorities);
    userService.addUserRole(group);

    User user = makeUser(getNextUniqueChar());
    user.setUsername(username);
    user.getUserRoles().add(group);

    if (organisationUnits != null) {
      user.setOrganisationUnits(organisationUnits);
    }

    if (dataViewOrganisationUnits != null) {
      user.setDataViewOrganisationUnits(dataViewOrganisationUnits);
    }

    if (catDimensionConstraints != null) {
      user.setCatDimensionConstraints(catDimensionConstraints);
    }

    userService.addUser(user);

    injectSecurityContextUser(user);

    return user;
  }

  private void checkUserServiceWasInjected() {
    Assert.notNull(userService, "UserService must be injected in test");
  }

  protected User createUserWithId(String username, String uid, String... authorities) {
    return createUserInternal(username, Optional.of(uid), null, authorities);
  }

  protected User createUserWithAuthority(String username, Authorities... authorities) {
    return createUserWithAuth(username, Authorities.toStringArray(authorities));
  }

  protected User createUserWithAuth(String username, String... authorities) {
    return createUserInternal(username, Optional.empty(), null, authorities);
  }

  protected User createOpenIDUser(String username, String openIDIdentifier) {
    return createUserInternal(username, Optional.empty(), openIDIdentifier);
  }

  private User createUserInternal(
      String username, Optional<String> uid, String openIDIdentifier, String... authorities) {
    checkUserServiceWasInjected();

    UserRole userRole = createUserRole(username, authorities);
    userService.addUserRole(userRole);

    boolean present = uid.isPresent();
    User user = present ? createUser(username, uid.get()) : createUser(username);
    user.setEmail(username + "@dhis2.org");
    user.setUsername(username);
    user.setOpenId(openIDIdentifier);
    user.getUserRoles().add(userRole);

    if (!Strings.isNullOrEmpty(openIDIdentifier)) {
      user.setOpenId(openIDIdentifier);
      user.setExternalAuth(true);
    }

    userService.encodeAndSetPassword(user, DEFAULT_ADMIN_PASSWORD);

    userService.addUser(user);

    return user;
  }

  /**
   * Creates and persists a user with a random UID and given authorities and injects it into the
   * Spring security context.
   */
  protected final User createAndInjectRandomUser(String... authorities) {
    User user = createAndAddRandomUser(authorities);
    injectSecurityContextUser(user);
    return user;
  }

  /** Creates and persists a user with a random UID and given authorities. */
  protected User createAndAddRandomUser(String... authorities) {
    checkUserServiceWasInjected();

    String uid = CodeGenerator.generateUid();
    UserRole role = createUserRole("Superuser_Test_" + uid, authorities);
    role.setUid(uid);

    String username = DEFAULT_USERNAME + "_" + uid;
    String password = DEFAULT_ADMIN_PASSWORD;

    User user = createUser(username);
    user.setUuid(UUID.randomUUID());
    user.setUid(uid);
    user.setName("Admin" + "_" + uid);
    user.setUsername(username);
    user.setPassword(password);
    user.getUserRoles().add(role);

    user.setCreatedBy(user);
    role.setCreatedBy(user);
    userService.addUser(user);

    userService.encodeAndSetPassword(user, password);
    userService.updateUser(user);

    userService.addUserRole(role);

    return user;
  }

  protected void injectSecurityContextUser(User user) {
    if (user == null) {
      clearSecurityContext();
      return;
    }

    user = userService.getUser(user.getUid());
    UserDetails userDetails = userService.createUserDetails(user);

    injectSecurityContext(userDetails);
  }

  public static void injectSecurityContextNoSettings(UserDetails currentUserDetails) {
    Authentication authentication =
        new UsernamePasswordAuthenticationToken(
            currentUserDetails, "", currentUserDetails.getAuthorities());
    SecurityContext context = SecurityContextHolder.createEmptyContext();
    context.setAuthentication(authentication);
    SecurityContextHolder.setContext(context);
  }

  public void injectSecurityContext(UserDetails currentUserDetails) {
    injectSecurityContextNoSettings(currentUserDetails);
    if (userSettingsService != null) {
      String username = currentUserDetails.getUsername();
      SessionUserSettings.put(username, userSettingsService.getUserSettings(username, true));
    }
  }

  public static void clearSecurityContext() {
    SecurityContext context = SecurityContextHolder.getContext();
    if (context != null) {
      SecurityContextHolder.getContext().setAuthentication(null);
    }
    SecurityContextHolder.clearContext();
  }

  protected static String getStackTrace(Throwable t) {
    StringWriter sw = new StringWriter();
    PrintWriter pw = new PrintWriter(sw, true);
    t.printStackTrace(pw);
    pw.flush();
    sw.flush();

    return sw.toString();
  }

  protected ProgramDataElementDimensionItem createProgramDataElement(char name) {
    Program pr = new Program();
    pr.setUid("P123456789" + name);
    pr.setCode("PCode" + name);

    DataElement de = new DataElement("Name" + name);
    de.setUid("D123456789" + name);
    de.setCode("DCode" + name);

    return new ProgramDataElementDimensionItem(pr, de);
  }

  protected void removeUserAccess(IdentifiableObject object) {
    object.getSharing().resetUserAccesses();
  }

  protected void removePublicAccess(IdentifiableObject object) {
    object.getSharing().setPublicAccess("--------");
  }

  protected void enableDataSharing(User user, IdentifiableObject object, String access) {
    object.getSharing().resetUserAccesses();

    UserAccess userAccess = new UserAccess();
    userAccess.setUser(user);
    userAccess.setAccess(access);

    object.getSharing().addUserAccess(userAccess);
  }

  protected void enableDataSharingWithUserGroup(
      UserGroup userGroup, IdentifiableObject object, String access) {
    object.getSharing().resetUserGroupAccesses();

    UserGroupAccess userGroupAccess = new UserGroupAccess();
    userGroupAccess.setUserGroup(userGroup);
    userGroupAccess.setAccess(access);

    object.getSharing().addUserGroupAccess(userGroupAccess);
  }

  private static User createUser(String username, String uid) {
    User user = new User();
    user.setCode(username);
    user.setFirstName(username);
    user.setSurname(username);
    user.setUid(uid);
    return user;
  }

  private static User createUser(String uniquePart) {
    User user = new User();
    user.setCode("Code" + uniquePart);
    user.setFirstName(FIRST_NAME + uniquePart);
    user.setSurname(SURNAME + uniquePart);
    return user;
  }

  protected static UserRole createUserRole(String name, String... authorities) {
    UserRole group = new UserRole();
    group.setCode(name);
    group.setName(name);
    group.setDescription(name);
    group.setAuthorities(Sets.newHashSet(authorities));
    return group;
  }

  protected final User addUser(String uniqueCharacter) {
    return addUser(uniqueCharacter, (Consumer<User>) null);
  }

  protected final <T> User addUser(String uniqueCharacter, BiConsumer<User, T> setter, T value) {
    return addUser(uniqueCharacter, user -> setter.accept(user, value));
  }

  protected final User addUser(String uniqueCharacter, OrganisationUnit... units) {
    return addUser(uniqueCharacter, user -> user.getOrganisationUnits().addAll(asList(units)));
  }

  protected final User addUser(String uniqueCharacter, UserRole... roles) {
    return addUser(uniqueCharacter, user -> user.getUserRoles().addAll(asList(roles)));
  }

  protected final User addUser(String uniqueCharacter, Consumer<User> consumer) {
    uniqueCharacter = uniqueCharacter.toLowerCase();

    User user = createUser(uniqueCharacter);
    user.setUsername("username" + uniqueCharacter);
    user.setEmail("email" + uniqueCharacter);
    if (consumer != null) {
      consumer.accept(user);
    }
    userService.addUser(user);
    return user;
  }

  protected final ProgramSection createProgramSection(char uniqueCharacter, Program program) {
    ProgramSection programSection = new ProgramSection();
    programSection.setProgram(program);
    programSection.setSortOrder(0);
    programSection.setName("ProgramSection" + uniqueCharacter);
    programSection.setAutoFields();
    return programSection;
  }

  private User persistUserAndRoles(User user) {
    for (UserRole role : user.getUserRoles()) {
      role.setName(CodeGenerator.generateUid());
      userService.addUserRole(role);
    }

    userService.addUser(user);

    return user;
  }

  protected User createAndAddUser(String userName) {
    return createAndAddUser(false, userName, null);
  }

  protected User createAndAddUserWithAuth(
      Set<OrganisationUnit> organisationUnits,
      Set<OrganisationUnit> dataViewOrganisationUnits,
      Authorities... auths) {
    return createAndAddUser(
        organisationUnits, dataViewOrganisationUnits, Authorities.toStringArray(auths));
  }

  protected User createAndAddUser(
      Set<OrganisationUnit> organisationUnits,
      Set<OrganisationUnit> dataViewOrganisationUnits,
      String... auths) {
    return createAndAddUser(
        false, CodeGenerator.generateUid(), organisationUnits, dataViewOrganisationUnits, auths);
  }

  protected User createAndAddUserWithAuth(
      String userName, OrganisationUnit orgUnit, Authorities... auths) {
    return createAndAddUser(userName, orgUnit, Authorities.toStringArray(auths));
  }

  protected User createAndAddUser(String userName, OrganisationUnit orgUnit, String... auths) {
    return createAndAddUser(false, userName, orgUnit, auths);
  }

  protected User createAndAddUser(
      boolean superUserFlag, String userName, OrganisationUnit orgUnit, String... auths) {
    return createAndAddUser(superUserFlag, userName, orgUnit, null, auths);
  }

  protected User createAndAddUser(
      boolean superUserFlag,
      String userName,
      OrganisationUnit orgUnit,
      OrganisationUnit dataViewOrganisationUnit,
      String... auths) {
    Set<OrganisationUnit> organisationUnits =
        orgUnit == null ? new HashSet<>() : newHashSet(orgUnit);
    Set<OrganisationUnit> dataViewOrganisationUnits =
        dataViewOrganisationUnit != null
            ? newHashSet(dataViewOrganisationUnit)
            : new HashSet<>(organisationUnits);
    User user =
        createUserAndRole(
            superUserFlag, userName, organisationUnits, dataViewOrganisationUnits, auths);

    persistUserAndRoles(user);

    return user;
  }

  protected User createAndAddUser(
      boolean superUserFlag,
      String userName,
      Set<OrganisationUnit> orgUnits,
      Set<OrganisationUnit> dataViewOrgUnits,
      String... auths) {
    User user =
        createUserAndRole(
            superUserFlag,
            userName,
            (orgUnits),
            dataViewOrgUnits != null ? (dataViewOrgUnits) : (orgUnits),
            auths);

    persistUserAndRoles(user);

    return user;
  }

  private User createUserAndRole(
      boolean superUserFlag,
      String username,
      Set<OrganisationUnit> organisationUnits,
      Set<OrganisationUnit> dataViewOrganisationUnits,
      String... auths) {
    UserRole userRole = new UserRole();
    userRole.setName("USER");
    userRole.setAutoFields();
    userRole.getAuthorities().addAll(Arrays.asList(auths));
    if (superUserFlag) {
      userRole.getAuthorities().add("ALL");
    }

    User user = new User();
    user.setUsername(username);
    user.getUserRoles().add(userRole);
    user.setFirstName("First name");
    user.setSurname("Last name");
    user.setOrganisationUnits(organisationUnits);
    user.setDataViewOrganisationUnits(dataViewOrganisationUnits);
    user.setAutoFields();
    user.setCreatedBy(user);

    return user;
  }

  /**
   * Used by setupAdminUser() in SpringIntegrationTestExtension.class, to set up the base admin user
   * for all tests.
   *
   * @return the admin user
   */
  protected User preCreateInjectAdminUser() {
    UserRole role = createUserRole("Superuser", "ALL");
    role.setUid("yrB6vc5Ip3r");

    User user = new User();
    user.setCode("Code" + DEFAULT_USERNAME);
    user.setUuid(UUID.fromString("6507f586-f154-4ec1-a25e-d7aa51de5216"));
    user.setUid(ADMIN_USER_UID);
    user.setFirstName(FIRST_NAME + DEFAULT_USERNAME);
    user.setSurname(SURNAME + DEFAULT_USERNAME);
    user.setUsername(DEFAULT_USERNAME);
    user.setPassword(DEFAULT_ADMIN_PASSWORD);
    user.getUserRoles().add(role);

    user.setCreatedBy(user);
    role.setCreatedBy(user);

    // I assume this is needed so we can save the user
    UserDetails currentUserDetails = userService.createUserDetails(user);
    Authentication authentication =
        new UsernamePasswordAuthenticationToken(
            currentUserDetails, DEFAULT_ADMIN_PASSWORD, List.of(new SimpleGrantedAuthority("ALL")));
    SecurityContext context = SecurityContextHolder.createEmptyContext();
    context.setAuthentication(authentication);
    SecurityContextHolder.setContext(context);

    userService.addUser(user);

    user.getUserRoles().forEach(userRole -> userService.addUserRole(userRole));

    userService.encodeAndSetPassword(user, user.getPassword());
    userService.updateUser(user);

    // needed by tests like ControllerWithApiTokenAuthTestBase
    UserDetails userDetails = userService.createUserDetails(user);
    injectSecurityContext(userDetails);

    return user;
  }

  protected RelationshipType createRelTypeConstraint(
      RelationshipEntity from, RelationshipEntity to) {
    RelationshipType relType = new RelationshipType();
    relType.setUid(CodeGenerator.generateUid());
    RelationshipConstraint relationshipConstraintFrom = new RelationshipConstraint();
    relationshipConstraintFrom.setRelationshipEntity(from);
    RelationshipConstraint relationshipConstraintTo = new RelationshipConstraint();
    relationshipConstraintTo.setRelationshipEntity(to);

    relType.setFromConstraint(relationshipConstraintFrom);
    relType.setToConstraint(relationshipConstraintTo);

    return relType;
  }

  protected Dashboard createDashboard(char uniqueChar) {
    Dashboard dashboard = new Dashboard();
    dashboard.setName("Dashboard " + uniqueChar);
    dashboard.setUid(CodeGenerator.generateUid());
    return dashboard;
  }

  protected Layout createLayoutWithColumns(int numColumns) {
    Layout layout = new Layout();
    List<Column> columns = new ArrayList<>();
    for (int i = 0; i < numColumns; i++) {
      Column column = new Column();
      column.setIndex(i);
      column.setSpan(i);
      columns.add(column);
    }
    layout.setColumns(columns);
    return layout;
  }

  public static User createRandomAdminUserWithEntityManager(EntityManager entityManager) {
    UserRole role = createUserRole("Superuser_Test_" + CodeGenerator.generateUid(), "ALL");
    role.setUid(CodeGenerator.generateUid());

    entityManager.persist(role);

    User user = new User();
    user.setUid("A_" + CodeGenerator.generateUid().substring(2));
    user.setFirstName("Admin");
    user.setSurname("User");
    user.setUsername(DEFAULT_USERNAME + "_test_" + CodeGenerator.generateUid());
    user.setPassword(DEFAULT_ADMIN_PASSWORD);
    user.getUserRoles().add(role);
    user.setLastUpdated(new Date());
    user.setCreated(new Date());

    entityManager.persist(user);

    return user;
  }

  protected TestCategoryMetadata setupCategoryMetadata() {
    // 8 category options
    CategoryOption co1A = createCategoryOption("1A", CodeGenerator.generateUid());
    CategoryOption co1B = createCategoryOption("1B", CodeGenerator.generateUid());
    CategoryOption co2A = createCategoryOption("2A", CodeGenerator.generateUid());
    CategoryOption co2B = createCategoryOption("2B", CodeGenerator.generateUid());
    CategoryOption co3A = createCategoryOption("3A", CodeGenerator.generateUid());
    CategoryOption co3B = createCategoryOption("3B", CodeGenerator.generateUid());
    CategoryOption co4A = createCategoryOption("4A", CodeGenerator.generateUid());
    CategoryOption co4B = createCategoryOption("4B", CodeGenerator.generateUid());
    categoryService.addCategoryOption(co1A);
    categoryService.addCategoryOption(co1B);
    categoryService.addCategoryOption(co2A);
    categoryService.addCategoryOption(co2B);
    categoryService.addCategoryOption(co3A);
    categoryService.addCategoryOption(co3B);
    categoryService.addCategoryOption(co4A);
    categoryService.addCategoryOption(co4B);

    // 4 categories (each with 2 category options)
    Category cat1 = createCategory('1', co1A, co1B);
    Category cat2 = createCategory('2', co2A, co2B);
    Category cat3 = createCategory('3', co3A, co3B);
    Category cat4 = createCategory('4', co4A, co4B);
    categoryService.addCategory(cat1);
    categoryService.addCategory(cat2);
    categoryService.addCategory(cat3);
    categoryService.addCategory(cat4);

    CategoryCombo cc1 = createCategoryCombo('1', cat1, cat2);
    CategoryCombo cc2 = createCategoryCombo('2', cat3, cat4);
    categoryService.addCategoryCombo(cc1);
    categoryService.addCategoryCombo(cc2);

    categoryService.generateOptionCombos(cc1);
    categoryService.generateOptionCombos(cc2);

    CategoryOptionCombo coc1A2A = getCocWithOptions("1A", "2A");
    CategoryOptionCombo coc1B2B = getCocWithOptions("1A", "2B");
    CategoryOptionCombo coc3A4A = getCocWithOptions("3A", "4A");
    CategoryOptionCombo coc3A4B = getCocWithOptions("3A", "4B");

    return new TestCategoryMetadata(
        cc1, cc2, cat1, cat2, cat3, cat4, co1A, co1B, co2A, co2B, co3A, co3B, co4A, co4B, coc1A2A,
        coc1B2B, coc3A4A, coc3A4B);
  }

  private CategoryOptionCombo getCocWithOptions(String co1, String co2) {
    List<CategoryOptionCombo> allCategoryOptionCombos =
        categoryService.getAllCategoryOptionCombos();

    return allCategoryOptionCombos.stream()
        .filter(
            coc -> {
              Set<String> categoryOptions =
                  coc.getCategoryOptions().stream()
                      .map(BaseIdentifiableObject::getName)
                      .collect(Collectors.toSet());
              return categoryOptions.containsAll(List.of(co1, co2));
            })
        .toList()
        .get(0);
  }
}<|MERGE_RESOLUTION|>--- conflicted
+++ resolved
@@ -1005,11 +1005,7 @@
     unit.setCode("OrganisationUnitCode" + uniqueCharacter);
     unit.setOpeningDate(date);
     unit.setComment("Comment" + uniqueCharacter);
-<<<<<<< HEAD
-
-=======
     unit.updatePath();
->>>>>>> f11b229f
     return unit;
   }
 
