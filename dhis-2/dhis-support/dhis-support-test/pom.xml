--- conflicted
+++ resolved
@@ -5,11 +5,7 @@
   <parent>
     <groupId>org.hisp.dhis</groupId>
     <artifactId>dhis-support</artifactId>
-<<<<<<< HEAD
-    <version>2.36.1-SNAPSHOT</version>
-=======
     <version>2.37-SNAPSHOT</version>
->>>>>>> c6affcab
   </parent>
 
   <artifactId>dhis-support-test</artifactId>
