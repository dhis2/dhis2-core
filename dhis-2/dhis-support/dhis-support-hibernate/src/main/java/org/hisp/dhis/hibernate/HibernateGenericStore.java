package org.hisp.dhis.hibernate;

/*
 * Copyright (c) 2004-2019, University of Oslo
 * All rights reserved.
 *
 * Redistribution and use in source and binary forms, with or without
 * modification, are permitted provided that the following conditions are met:
 * Redistributions of source code must retain the above copyright notice, this
 * list of conditions and the following disclaimer.
 *
 * Redistributions in binary form must reproduce the above copyright notice,
 * this list of conditions and the following disclaimer in the documentation
 * and/or other materials provided with the distribution.
 * Neither the name of the HISP project nor the names of its contributors may
 * be used to endorse or promote products derived from this software without
 * specific prior written permission.
 *
 * THIS SOFTWARE IS PROVIDED BY THE COPYRIGHT HOLDERS AND CONTRIBUTORS "AS IS" AND
 * ANY EXPRESS OR IMPLIED WARRANTIES, INCLUDING, BUT NOT LIMITED TO, THE IMPLIED
 * WARRANTIES OF MERCHANTABILITY AND FITNESS FOR A PARTICULAR PURPOSE ARE
 * DISCLAIMED. IN NO EVENT SHALL THE COPYRIGHT OWNER OR CONTRIBUTORS BE LIABLE FOR
 * ANY DIRECT, INDIRECT, INCIDENTAL, SPECIAL, EXEMPLARY, OR CONSEQUENTIAL DAMAGES
 * (INCLUDING, BUT NOT LIMITED TO, PROCUREMENT OF SUBSTITUTE GOODS OR SERVICES;
 * LOSS OF USE, DATA, OR PROFITS; OR BUSINESS INTERRUPTION) HOWEVER CAUSED AND ON
 * ANY THEORY OF LIABILITY, WHETHER IN CONTRACT, STRICT LIABILITY, OR TORT
 * (INCLUDING NEGLIGENCE OR OTHERWISE) ARISING IN ANY WAY OUT OF THE USE OF THIS
 * SOFTWARE, EVEN IF ADVISED OF THE POSSIBILITY OF SUCH DAMAGE.
 */

import java.util.List;
import java.util.function.Function;
import java.util.stream.Collectors;

import javax.persistence.NonUniqueResultException;
import javax.persistence.TypedQuery;
import javax.persistence.criteria.CriteriaBuilder;
import javax.persistence.criteria.CriteriaQuery;
import javax.persistence.criteria.Expression;
import javax.persistence.criteria.Order;
import javax.persistence.criteria.Predicate;
import javax.persistence.criteria.Root;

import org.apache.commons.logging.Log;
import org.apache.commons.logging.LogFactory;
import org.hibernate.Criteria;
import org.hibernate.Session;
import org.hibernate.SessionFactory;
import org.hibernate.annotations.QueryHints;
import org.hibernate.criterion.DetachedCriteria;
import org.hibernate.query.NativeQuery;
import org.hibernate.query.Query;
import org.hisp.dhis.attribute.Attribute;
import org.hisp.dhis.attribute.AttributeValue;
import org.hisp.dhis.common.AuditLogUtil;
import org.hisp.dhis.common.GenericStore;
import org.hisp.dhis.common.IdentifiableObject;
import org.springframework.jdbc.core.JdbcTemplate;

import static com.google.common.base.Preconditions.checkNotNull;

/**
 * @author Lars Helge Overland
 */
public class HibernateGenericStore<T>
    implements GenericStore<T>
{
    public static final String FUNCTION_JSONB_EXTRACT_PATH_TEXT = "jsonb_extract_path_text";

    private static final Log log = LogFactory.getLog( HibernateGenericStore.class );

    protected SessionFactory sessionFactory;
    protected JdbcTemplate jdbcTemplate;
    protected Class<T> clazz;
    protected boolean cacheable;

    public HibernateGenericStore( SessionFactory sessionFactory, JdbcTemplate jdbcTemplate, Class<T> clazz, boolean cacheable )
    {
        checkNotNull( sessionFactory );
        checkNotNull( jdbcTemplate );
        checkNotNull( clazz );

        this.sessionFactory = sessionFactory;
        this.jdbcTemplate = jdbcTemplate;
        this.clazz = clazz;
        this.cacheable = cacheable;
    }

    /**
     * Could be overridden programmatically.
     */
    @Override
    public Class<T> getClazz()
    {
        return clazz;
    }

    /**
     * Could be overridden programmatically.
     */
    protected boolean isCacheable()
    {
        return cacheable;
    }

    /**
     * Could be injected through container.
     */
    public void setCacheable( boolean cacheable )
    {
        this.cacheable = cacheable;
    }

    // -------------------------------------------------------------------------
    // Convenience methods
    // -------------------------------------------------------------------------

    /**
     * Returns the current session.
     *
     * @return the current session.
     */
    protected final Session getSession()
    {
        return sessionFactory.getCurrentSession();
    }

    /**
     * Creates a Query for given HQL query string. Return type is casted
     * to generic type T of the Store class.
     *
     * @param hql the HQL query.
     * @return a Query instance with return type is the object type T of the store class
     */
    @SuppressWarnings( "unchecked" )
    protected final Query<T> getQuery( String hql )
    {
        return getSession().createQuery( hql )
            .setCacheable( cacheable ).setHint( QueryHints.CACHEABLE, cacheable );
    }

    /**
     * Creates a Query for given HQL query string. Must specify the return
     * type of the Query variable.
     *
     * @param hql the HQL query.
     * @return a Query instance with return type specified in the Query<Y>
     */
    @SuppressWarnings( "unchecked" )
    protected final <V> Query<V> getTypedQuery( String hql )
    {
        return getSession()
            .createQuery( hql )
            .setCacheable( cacheable ).setHint( QueryHints.CACHEABLE, cacheable );
    }

    /**
     * Creates a Criteria for the implementation Class type.
     * <p>
     * Please note that sharing is not considered.
     *
     * @return a Criteria instance.
     */
    @Deprecated
    public final Criteria getCriteria()
    {
        DetachedCriteria criteria = DetachedCriteria.forClass( getClazz() );

        preProcessDetachedCriteria( criteria );

        return getExecutableCriteria( criteria );
    }

    /**
     * Override to add additional restrictions to criteria before
     * it is invoked.
     */
    protected void preProcessDetachedCriteria( DetachedCriteria detachedCriteria )
    {
    }

    public final Criteria getExecutableCriteria( DetachedCriteria detachedCriteria )
    {
        return detachedCriteria.getExecutableCriteria( getSession() )
            .setCacheable( cacheable );
    }

    public CriteriaBuilder getCriteriaBuilder()
    {
        return sessionFactory.getCriteriaBuilder();
    }

    //------------------------------------------------------------------------------------------
    // JPA Methods
    //------------------------------------------------------------------------------------------

    /**
     * Get executable Typed Query from Criteria Query.
     * Apply cache if needed.
     *
     * @param criteriaQuery
     * @return executable TypedQuery
     */
    private TypedQuery<T> getExecutableTypedQuery(CriteriaQuery<T> criteriaQuery)
    {
        return getSession()
            .createQuery( criteriaQuery )
            .setCacheable( cacheable ).setHint( QueryHints.CACHEABLE, cacheable );
    }

    /**
     * Method for adding additional Predicates into where clause
     *
     * @param builder
     * @param predicates
     */
    protected void preProcessPredicates( CriteriaBuilder builder, List<Function<Root<T>, Predicate>> predicates )
    {
    }

    /**
     * Get single result from executable typedQuery
     *
     * @param typedQuery TypedQuery
     * @return single object
     */
    protected <V> V getSingleResult( TypedQuery<V> typedQuery )
    {
        List<V> list = typedQuery.getResultList();

        if ( list != null && list.size() > 1 )
        {
            throw new NonUniqueResultException( "More than one entity found for query" );
        }

        return list != null && !list.isEmpty() ? list.get( 0 ) : null;
    }

    /**
     * Get List objects returned by executable TypedQuery
     *
     * @param typedQuery
     * @return list result
     */
    protected final List<T> getList( TypedQuery<T> typedQuery )
    {
        return typedQuery.getResultList();
    }

    /**
     * Get List objects return by querying given JpaQueryParameters
     *
     * @param builder
     * @param parameters JpaQueryParameters
     * @return list objects
     */
    protected final List<T> getList( CriteriaBuilder builder, JpaQueryParameters<T> parameters )
    {
        return getTypedQuery( builder, parameters ).getResultList();
    }

    /**
     * Get executable TypedQuery from JpaQueryParameter.
     *
     * @param builder
     * @param parameters
     * @return executable TypedQuery
     */
    protected final TypedQuery<T> getTypedQuery( CriteriaBuilder builder, JpaQueryParameters<T> parameters )
    {
        List<Function<Root<T>, Predicate>> predicateProviders = parameters.getPredicates();
        List<Function<Root<T>, Order>> orderProviders = parameters.getOrders();
        preProcessPredicates( builder, predicateProviders );

        CriteriaQuery<T> query = builder.createQuery( getClazz() );
        Root<T> root = query.from( getClazz() );
        query.select( root );

        if ( !predicateProviders.isEmpty() )
        {
            List<Predicate> predicates = predicateProviders.stream().map( t -> t.apply( root ) ).collect( Collectors.toList() );
            query.where( predicates.toArray( new Predicate[0] ) );
        }

        if ( !orderProviders.isEmpty() )
        {
            List<Order> orders = orderProviders.stream().map( o -> o.apply( root ) ).collect( Collectors.toList() );
            query.orderBy( orders );
        }

        TypedQuery<T> typedQuery = getExecutableTypedQuery( query );

        if ( parameters.hasFirstResult() )
        {
            typedQuery.setFirstResult( parameters.getFirstResult() );
        }

        if ( parameters.hasMaxResult() )
        {
            typedQuery.setMaxResults( parameters.getMaxResults() );
        }

        return typedQuery
            .setHint( QueryHints.CACHEABLE, parameters.isCacheable( cacheable ) );
    }

    /**
     * Count number of objects based on given parameters
     *
     * @param builder
     * @param parameters JpaQueryParameters
     * @return number of objects
     */
    protected final Long getCount( CriteriaBuilder builder, JpaQueryParameters<T> parameters )
    {
        CriteriaQuery<Long> query = builder.createQuery( Long.class );

        Root<T> root = query.from( getClazz() );

        List<Function<Root<T>, Predicate>> predicateProviders = parameters.getPredicates();

        List<Function<Root<T>, Expression<Long>>> countExpressions = parameters.getCountExpressions();

        if ( !countExpressions.isEmpty() )
        {
            if ( countExpressions.size() > 1 )
            {
                query.multiselect( countExpressions.stream().map( c -> c.apply( root ) ).collect( Collectors.toList() ) );
            }
            else
            {
                query.select( countExpressions.get( 0 ).apply( root ) );
            }
        }
        else
        {
            query.select( parameters.isUseDistinct() ? builder.countDistinct( root ) : builder.count( root ) );
        }

        if ( !predicateProviders.isEmpty() )
        {
            List<Predicate> predicates = predicateProviders.stream().map( t -> t.apply( root ) ).collect( Collectors.toList() );
            query.where( predicates.toArray( new Predicate[0] ) );
        }

        return getSession().createQuery( query )
            .setHint( QueryHints.CACHEABLE, parameters.isCacheable( cacheable ) )
            .getSingleResult();
    }

    /**
     * Retrieves an object based on the given Jpa Predicates.
     *
     * @return an object of the implementation Class type.
     */
    protected T getSingleResult( CriteriaBuilder builder, JpaQueryParameters<T> parameters )
    {
        return getSingleResult( getTypedQuery( builder, parameters ) );
    }

    //------------------------------------------------------------------------------------------
    // End JPA Methods
    //------------------------------------------------------------------------------------------

    /**
     * Creates a SqlQuery.
     *
     * @param sql the SQL query String.
     * @return a NativeQuery<T> instance.
     */
    @SuppressWarnings( "unchecked" )
    protected final NativeQuery<T> getSqlQuery( String sql )
    {
        return getSession().createNativeQuery( sql )
            .setCacheable( cacheable ).setHint( QueryHints.CACHEABLE, cacheable );
    }

    /**
     * Creates a untyped SqlQuery.
     *
     * @param sql the SQL query String.
     * @return a NativeQuery<T> instance.
     */
    protected final NativeQuery<?> getUntypedSqlQuery( String sql )
    {
        return getSession().createNativeQuery( sql )
            .setCacheable( cacheable ).setHint( QueryHints.CACHEABLE, cacheable );
    }

    // -------------------------------------------------------------------------
    // GenericIdentifiableObjectStore implementation
    // -------------------------------------------------------------------------

    @Override
    public void save( T object )
    {
        AuditLogUtil.infoWrapper( log, object, AuditLogUtil.ACTION_CREATE );

        getSession().save( object );
    }

    @Override
    public void update( T object )
    {
        getSession().update( object );
    }

    @Override
    public void delete( T object )
    {
        getSession().delete( object );
    }

    @Override
    public T get( long id )
    {
        T object = getSession().get( getClazz(), id );

        return postProcessObject( object );
    }

    /**
     * Override for further processing of a retrieved object.
     *
     * @param object the object.
     * @return the processed object.
     */
    protected T postProcessObject( T object )
    {
        return object;
    }

    @Override
    public List<T> getAll()
    {
        return getList( getCriteriaBuilder(), new JpaQueryParameters<>() );
    }

    @Override
    public List<T> getAllByAttributes( List<Attribute> attributes )
    {
        CriteriaBuilder builder = getCriteriaBuilder();

        List<String> attributeIds = attributes.stream().map( attribute -> attribute.getUid() )
                .collect( Collectors.toList() );

        JpaQueryParameters<T> parameters = new JpaQueryParameters<T>()
<<<<<<< HEAD
            .addPredicate( root ->   builder.function( "json_object_keys", String.class, root.get( "attributeValues" ) ).in( attributeIds ) );
=======
            .addPredicate( root -> root.join( "attributeValues", JoinType.INNER ).get( "attribute" ).in( attributes ) );
>>>>>>> 008f8f05

        return getList( builder, parameters );
    }

    @Override
    public int getCount()
    {
        CriteriaBuilder builder = getCriteriaBuilder();

        return getCount( builder, newJpaParameters().count( root -> builder.countDistinct( root.get( "id" ) ) ) ).intValue();
    }

    @Override
    public List<AttributeValue> getAttributeValueByAttribute( Attribute attribute )
    {
        CriteriaBuilder builder = getCriteriaBuilder();
        CriteriaQuery<AttributeValue> query = builder.createQuery( AttributeValue.class );

        Root<T> root = query.from( getClazz() );
<<<<<<< HEAD
=======
        Join joinAttributeValue = root.join( ("attributeValues"), JoinType.INNER );
>>>>>>> 008f8f05
        query.select( root.get( "attributeValues" ) );
        query.where( builder.equal(
                        builder.function( FUNCTION_JSONB_EXTRACT_PATH_TEXT, String.class, root.get( "attributeValues" ), builder.literal( attribute.getUid() ) )
                        ,attribute.getUid() )
        );

        return getSession().createQuery( query ).list();
    }

    @Override
    public List<AttributeValue> getAttributeValueByAttributeAndValue( Attribute attribute, String value )
    {
        CriteriaBuilder builder = getCriteriaBuilder();
        CriteriaQuery<AttributeValue> query = builder.createQuery( AttributeValue.class );
        Root<T> root = query.from( getClazz() );
<<<<<<< HEAD

=======
        Join joinAttributeValue = root.join( ("attributeValues"), JoinType.INNER );
>>>>>>> 008f8f05
        query.select( root.get( "attributeValues" ) );
        query.where(
                    builder.equal(
                        builder.function( FUNCTION_JSONB_EXTRACT_PATH_TEXT, String.class, root.get( "attributeValues" ), builder.literal( attribute.getUid() ),  builder.literal( "value" ) ) , value )
        );

        return getSession().createQuery( query ).list();
    }

    @Override
    public <P extends IdentifiableObject> boolean isAttributeValueUnique( P object, AttributeValue attributeValue )
    {
        Attribute attribute = getSession().get( Attribute.class, attributeValue.getAttribute() );

        List<AttributeValue> values = getAttributeValueByAttribute( attribute );

        return values.isEmpty() || (object != null && values.size() == 1 && object.getAttributeValues().contains( values.get( 0 ) ) );
    }

    @Override
    public <P extends IdentifiableObject> boolean isAttributeValueUnique( P object, Attribute attribute, String value )
    {
        List<AttributeValue> values = getAttributeValueByAttributeAndValue( attribute, value );
        return values.isEmpty() || (object != null && values.size() == 1 && object.getAttributeValues().contains( values.get( 0 ) ) );
    }

    /**
     * Create new instance of JpaQueryParameters
     *
     * @return JpaQueryParameters<T>
     */
    protected JpaQueryParameters<T> newJpaParameters()
    {
        return new JpaQueryParameters<>();
    }
}
<|MERGE_RESOLUTION|>--- conflicted
+++ resolved
@@ -1,531 +1,519 @@
-package org.hisp.dhis.hibernate;
-
-/*
- * Copyright (c) 2004-2019, University of Oslo
- * All rights reserved.
- *
- * Redistribution and use in source and binary forms, with or without
- * modification, are permitted provided that the following conditions are met:
- * Redistributions of source code must retain the above copyright notice, this
- * list of conditions and the following disclaimer.
- *
- * Redistributions in binary form must reproduce the above copyright notice,
- * this list of conditions and the following disclaimer in the documentation
- * and/or other materials provided with the distribution.
- * Neither the name of the HISP project nor the names of its contributors may
- * be used to endorse or promote products derived from this software without
- * specific prior written permission.
- *
- * THIS SOFTWARE IS PROVIDED BY THE COPYRIGHT HOLDERS AND CONTRIBUTORS "AS IS" AND
- * ANY EXPRESS OR IMPLIED WARRANTIES, INCLUDING, BUT NOT LIMITED TO, THE IMPLIED
- * WARRANTIES OF MERCHANTABILITY AND FITNESS FOR A PARTICULAR PURPOSE ARE
- * DISCLAIMED. IN NO EVENT SHALL THE COPYRIGHT OWNER OR CONTRIBUTORS BE LIABLE FOR
- * ANY DIRECT, INDIRECT, INCIDENTAL, SPECIAL, EXEMPLARY, OR CONSEQUENTIAL DAMAGES
- * (INCLUDING, BUT NOT LIMITED TO, PROCUREMENT OF SUBSTITUTE GOODS OR SERVICES;
- * LOSS OF USE, DATA, OR PROFITS; OR BUSINESS INTERRUPTION) HOWEVER CAUSED AND ON
- * ANY THEORY OF LIABILITY, WHETHER IN CONTRACT, STRICT LIABILITY, OR TORT
- * (INCLUDING NEGLIGENCE OR OTHERWISE) ARISING IN ANY WAY OUT OF THE USE OF THIS
- * SOFTWARE, EVEN IF ADVISED OF THE POSSIBILITY OF SUCH DAMAGE.
- */
-
-import java.util.List;
-import java.util.function.Function;
-import java.util.stream.Collectors;
-
-import javax.persistence.NonUniqueResultException;
-import javax.persistence.TypedQuery;
-import javax.persistence.criteria.CriteriaBuilder;
-import javax.persistence.criteria.CriteriaQuery;
-import javax.persistence.criteria.Expression;
-import javax.persistence.criteria.Order;
-import javax.persistence.criteria.Predicate;
-import javax.persistence.criteria.Root;
-
-import org.apache.commons.logging.Log;
-import org.apache.commons.logging.LogFactory;
-import org.hibernate.Criteria;
-import org.hibernate.Session;
-import org.hibernate.SessionFactory;
-import org.hibernate.annotations.QueryHints;
-import org.hibernate.criterion.DetachedCriteria;
-import org.hibernate.query.NativeQuery;
-import org.hibernate.query.Query;
-import org.hisp.dhis.attribute.Attribute;
-import org.hisp.dhis.attribute.AttributeValue;
-import org.hisp.dhis.common.AuditLogUtil;
-import org.hisp.dhis.common.GenericStore;
-import org.hisp.dhis.common.IdentifiableObject;
-import org.springframework.jdbc.core.JdbcTemplate;
-
-import static com.google.common.base.Preconditions.checkNotNull;
-
-/**
- * @author Lars Helge Overland
- */
-public class HibernateGenericStore<T>
-    implements GenericStore<T>
-{
-    public static final String FUNCTION_JSONB_EXTRACT_PATH_TEXT = "jsonb_extract_path_text";
-
-    private static final Log log = LogFactory.getLog( HibernateGenericStore.class );
-
-    protected SessionFactory sessionFactory;
-    protected JdbcTemplate jdbcTemplate;
-    protected Class<T> clazz;
-    protected boolean cacheable;
-
-    public HibernateGenericStore( SessionFactory sessionFactory, JdbcTemplate jdbcTemplate, Class<T> clazz, boolean cacheable )
-    {
-        checkNotNull( sessionFactory );
-        checkNotNull( jdbcTemplate );
-        checkNotNull( clazz );
-
-        this.sessionFactory = sessionFactory;
-        this.jdbcTemplate = jdbcTemplate;
-        this.clazz = clazz;
-        this.cacheable = cacheable;
-    }
-
-    /**
-     * Could be overridden programmatically.
-     */
-    @Override
-    public Class<T> getClazz()
-    {
-        return clazz;
-    }
-
-    /**
-     * Could be overridden programmatically.
-     */
-    protected boolean isCacheable()
-    {
-        return cacheable;
-    }
-
-    /**
-     * Could be injected through container.
-     */
-    public void setCacheable( boolean cacheable )
-    {
-        this.cacheable = cacheable;
-    }
-
-    // -------------------------------------------------------------------------
-    // Convenience methods
-    // -------------------------------------------------------------------------
-
-    /**
-     * Returns the current session.
-     *
-     * @return the current session.
-     */
-    protected final Session getSession()
-    {
-        return sessionFactory.getCurrentSession();
-    }
-
-    /**
-     * Creates a Query for given HQL query string. Return type is casted
-     * to generic type T of the Store class.
-     *
-     * @param hql the HQL query.
-     * @return a Query instance with return type is the object type T of the store class
-     */
-    @SuppressWarnings( "unchecked" )
-    protected final Query<T> getQuery( String hql )
-    {
-        return getSession().createQuery( hql )
-            .setCacheable( cacheable ).setHint( QueryHints.CACHEABLE, cacheable );
-    }
-
-    /**
-     * Creates a Query for given HQL query string. Must specify the return
-     * type of the Query variable.
-     *
-     * @param hql the HQL query.
-     * @return a Query instance with return type specified in the Query<Y>
-     */
-    @SuppressWarnings( "unchecked" )
-    protected final <V> Query<V> getTypedQuery( String hql )
-    {
-        return getSession()
-            .createQuery( hql )
-            .setCacheable( cacheable ).setHint( QueryHints.CACHEABLE, cacheable );
-    }
-
-    /**
-     * Creates a Criteria for the implementation Class type.
-     * <p>
-     * Please note that sharing is not considered.
-     *
-     * @return a Criteria instance.
-     */
-    @Deprecated
-    public final Criteria getCriteria()
-    {
-        DetachedCriteria criteria = DetachedCriteria.forClass( getClazz() );
-
-        preProcessDetachedCriteria( criteria );
-
-        return getExecutableCriteria( criteria );
-    }
-
-    /**
-     * Override to add additional restrictions to criteria before
-     * it is invoked.
-     */
-    protected void preProcessDetachedCriteria( DetachedCriteria detachedCriteria )
-    {
-    }
-
-    public final Criteria getExecutableCriteria( DetachedCriteria detachedCriteria )
-    {
-        return detachedCriteria.getExecutableCriteria( getSession() )
-            .setCacheable( cacheable );
-    }
-
-    public CriteriaBuilder getCriteriaBuilder()
-    {
-        return sessionFactory.getCriteriaBuilder();
-    }
-
-    //------------------------------------------------------------------------------------------
-    // JPA Methods
-    //------------------------------------------------------------------------------------------
-
-    /**
-     * Get executable Typed Query from Criteria Query.
-     * Apply cache if needed.
-     *
-     * @param criteriaQuery
-     * @return executable TypedQuery
-     */
-    private TypedQuery<T> getExecutableTypedQuery(CriteriaQuery<T> criteriaQuery)
-    {
-        return getSession()
-            .createQuery( criteriaQuery )
-            .setCacheable( cacheable ).setHint( QueryHints.CACHEABLE, cacheable );
-    }
-
-    /**
-     * Method for adding additional Predicates into where clause
-     *
-     * @param builder
-     * @param predicates
-     */
-    protected void preProcessPredicates( CriteriaBuilder builder, List<Function<Root<T>, Predicate>> predicates )
-    {
-    }
-
-    /**
-     * Get single result from executable typedQuery
-     *
-     * @param typedQuery TypedQuery
-     * @return single object
-     */
-    protected <V> V getSingleResult( TypedQuery<V> typedQuery )
-    {
-        List<V> list = typedQuery.getResultList();
-
-        if ( list != null && list.size() > 1 )
-        {
-            throw new NonUniqueResultException( "More than one entity found for query" );
-        }
-
-        return list != null && !list.isEmpty() ? list.get( 0 ) : null;
-    }
-
-    /**
-     * Get List objects returned by executable TypedQuery
-     *
-     * @param typedQuery
-     * @return list result
-     */
-    protected final List<T> getList( TypedQuery<T> typedQuery )
-    {
-        return typedQuery.getResultList();
-    }
-
-    /**
-     * Get List objects return by querying given JpaQueryParameters
-     *
-     * @param builder
-     * @param parameters JpaQueryParameters
-     * @return list objects
-     */
-    protected final List<T> getList( CriteriaBuilder builder, JpaQueryParameters<T> parameters )
-    {
-        return getTypedQuery( builder, parameters ).getResultList();
-    }
-
-    /**
-     * Get executable TypedQuery from JpaQueryParameter.
-     *
-     * @param builder
-     * @param parameters
-     * @return executable TypedQuery
-     */
-    protected final TypedQuery<T> getTypedQuery( CriteriaBuilder builder, JpaQueryParameters<T> parameters )
-    {
-        List<Function<Root<T>, Predicate>> predicateProviders = parameters.getPredicates();
-        List<Function<Root<T>, Order>> orderProviders = parameters.getOrders();
-        preProcessPredicates( builder, predicateProviders );
-
-        CriteriaQuery<T> query = builder.createQuery( getClazz() );
-        Root<T> root = query.from( getClazz() );
-        query.select( root );
-
-        if ( !predicateProviders.isEmpty() )
-        {
-            List<Predicate> predicates = predicateProviders.stream().map( t -> t.apply( root ) ).collect( Collectors.toList() );
-            query.where( predicates.toArray( new Predicate[0] ) );
-        }
-
-        if ( !orderProviders.isEmpty() )
-        {
-            List<Order> orders = orderProviders.stream().map( o -> o.apply( root ) ).collect( Collectors.toList() );
-            query.orderBy( orders );
-        }
-
-        TypedQuery<T> typedQuery = getExecutableTypedQuery( query );
-
-        if ( parameters.hasFirstResult() )
-        {
-            typedQuery.setFirstResult( parameters.getFirstResult() );
-        }
-
-        if ( parameters.hasMaxResult() )
-        {
-            typedQuery.setMaxResults( parameters.getMaxResults() );
-        }
-
-        return typedQuery
-            .setHint( QueryHints.CACHEABLE, parameters.isCacheable( cacheable ) );
-    }
-
-    /**
-     * Count number of objects based on given parameters
-     *
-     * @param builder
-     * @param parameters JpaQueryParameters
-     * @return number of objects
-     */
-    protected final Long getCount( CriteriaBuilder builder, JpaQueryParameters<T> parameters )
-    {
-        CriteriaQuery<Long> query = builder.createQuery( Long.class );
-
-        Root<T> root = query.from( getClazz() );
-
-        List<Function<Root<T>, Predicate>> predicateProviders = parameters.getPredicates();
-
-        List<Function<Root<T>, Expression<Long>>> countExpressions = parameters.getCountExpressions();
-
-        if ( !countExpressions.isEmpty() )
-        {
-            if ( countExpressions.size() > 1 )
-            {
-                query.multiselect( countExpressions.stream().map( c -> c.apply( root ) ).collect( Collectors.toList() ) );
-            }
-            else
-            {
-                query.select( countExpressions.get( 0 ).apply( root ) );
-            }
-        }
-        else
-        {
-            query.select( parameters.isUseDistinct() ? builder.countDistinct( root ) : builder.count( root ) );
-        }
-
-        if ( !predicateProviders.isEmpty() )
-        {
-            List<Predicate> predicates = predicateProviders.stream().map( t -> t.apply( root ) ).collect( Collectors.toList() );
-            query.where( predicates.toArray( new Predicate[0] ) );
-        }
-
-        return getSession().createQuery( query )
-            .setHint( QueryHints.CACHEABLE, parameters.isCacheable( cacheable ) )
-            .getSingleResult();
-    }
-
-    /**
-     * Retrieves an object based on the given Jpa Predicates.
-     *
-     * @return an object of the implementation Class type.
-     */
-    protected T getSingleResult( CriteriaBuilder builder, JpaQueryParameters<T> parameters )
-    {
-        return getSingleResult( getTypedQuery( builder, parameters ) );
-    }
-
-    //------------------------------------------------------------------------------------------
-    // End JPA Methods
-    //------------------------------------------------------------------------------------------
-
-    /**
-     * Creates a SqlQuery.
-     *
-     * @param sql the SQL query String.
-     * @return a NativeQuery<T> instance.
-     */
-    @SuppressWarnings( "unchecked" )
-    protected final NativeQuery<T> getSqlQuery( String sql )
-    {
-        return getSession().createNativeQuery( sql )
-            .setCacheable( cacheable ).setHint( QueryHints.CACHEABLE, cacheable );
-    }
-
-    /**
-     * Creates a untyped SqlQuery.
-     *
-     * @param sql the SQL query String.
-     * @return a NativeQuery<T> instance.
-     */
-    protected final NativeQuery<?> getUntypedSqlQuery( String sql )
-    {
-        return getSession().createNativeQuery( sql )
-            .setCacheable( cacheable ).setHint( QueryHints.CACHEABLE, cacheable );
-    }
-
-    // -------------------------------------------------------------------------
-    // GenericIdentifiableObjectStore implementation
-    // -------------------------------------------------------------------------
-
-    @Override
-    public void save( T object )
-    {
-        AuditLogUtil.infoWrapper( log, object, AuditLogUtil.ACTION_CREATE );
-
-        getSession().save( object );
-    }
-
-    @Override
-    public void update( T object )
-    {
-        getSession().update( object );
-    }
-
-    @Override
-    public void delete( T object )
-    {
-        getSession().delete( object );
-    }
-
-    @Override
-    public T get( long id )
-    {
-        T object = getSession().get( getClazz(), id );
-
-        return postProcessObject( object );
-    }
-
-    /**
-     * Override for further processing of a retrieved object.
-     *
-     * @param object the object.
-     * @return the processed object.
-     */
-    protected T postProcessObject( T object )
-    {
-        return object;
-    }
-
-    @Override
-    public List<T> getAll()
-    {
-        return getList( getCriteriaBuilder(), new JpaQueryParameters<>() );
-    }
-
-    @Override
-    public List<T> getAllByAttributes( List<Attribute> attributes )
-    {
-        CriteriaBuilder builder = getCriteriaBuilder();
-
-        List<String> attributeIds = attributes.stream().map( attribute -> attribute.getUid() )
-                .collect( Collectors.toList() );
-
-        JpaQueryParameters<T> parameters = new JpaQueryParameters<T>()
-<<<<<<< HEAD
-            .addPredicate( root ->   builder.function( "json_object_keys", String.class, root.get( "attributeValues" ) ).in( attributeIds ) );
-=======
-            .addPredicate( root -> root.join( "attributeValues", JoinType.INNER ).get( "attribute" ).in( attributes ) );
->>>>>>> 008f8f05
-
-        return getList( builder, parameters );
-    }
-
-    @Override
-    public int getCount()
-    {
-        CriteriaBuilder builder = getCriteriaBuilder();
-
-        return getCount( builder, newJpaParameters().count( root -> builder.countDistinct( root.get( "id" ) ) ) ).intValue();
-    }
-
-    @Override
-    public List<AttributeValue> getAttributeValueByAttribute( Attribute attribute )
-    {
-        CriteriaBuilder builder = getCriteriaBuilder();
-        CriteriaQuery<AttributeValue> query = builder.createQuery( AttributeValue.class );
-
-        Root<T> root = query.from( getClazz() );
-<<<<<<< HEAD
-=======
-        Join joinAttributeValue = root.join( ("attributeValues"), JoinType.INNER );
->>>>>>> 008f8f05
-        query.select( root.get( "attributeValues" ) );
-        query.where( builder.equal(
-                        builder.function( FUNCTION_JSONB_EXTRACT_PATH_TEXT, String.class, root.get( "attributeValues" ), builder.literal( attribute.getUid() ) )
-                        ,attribute.getUid() )
-        );
-
-        return getSession().createQuery( query ).list();
-    }
-
-    @Override
-    public List<AttributeValue> getAttributeValueByAttributeAndValue( Attribute attribute, String value )
-    {
-        CriteriaBuilder builder = getCriteriaBuilder();
-        CriteriaQuery<AttributeValue> query = builder.createQuery( AttributeValue.class );
-        Root<T> root = query.from( getClazz() );
-<<<<<<< HEAD
-
-=======
-        Join joinAttributeValue = root.join( ("attributeValues"), JoinType.INNER );
->>>>>>> 008f8f05
-        query.select( root.get( "attributeValues" ) );
-        query.where(
-                    builder.equal(
-                        builder.function( FUNCTION_JSONB_EXTRACT_PATH_TEXT, String.class, root.get( "attributeValues" ), builder.literal( attribute.getUid() ),  builder.literal( "value" ) ) , value )
-        );
-
-        return getSession().createQuery( query ).list();
-    }
-
-    @Override
-    public <P extends IdentifiableObject> boolean isAttributeValueUnique( P object, AttributeValue attributeValue )
-    {
-        Attribute attribute = getSession().get( Attribute.class, attributeValue.getAttribute() );
-
-        List<AttributeValue> values = getAttributeValueByAttribute( attribute );
-
-        return values.isEmpty() || (object != null && values.size() == 1 && object.getAttributeValues().contains( values.get( 0 ) ) );
-    }
-
-    @Override
-    public <P extends IdentifiableObject> boolean isAttributeValueUnique( P object, Attribute attribute, String value )
-    {
-        List<AttributeValue> values = getAttributeValueByAttributeAndValue( attribute, value );
-        return values.isEmpty() || (object != null && values.size() == 1 && object.getAttributeValues().contains( values.get( 0 ) ) );
-    }
-
-    /**
-     * Create new instance of JpaQueryParameters
-     *
-     * @return JpaQueryParameters<T>
-     */
-    protected JpaQueryParameters<T> newJpaParameters()
-    {
-        return new JpaQueryParameters<>();
-    }
-}
+package org.hisp.dhis.hibernate;
+
+/*
+ * Copyright (c) 2004-2019, University of Oslo
+ * All rights reserved.
+ *
+ * Redistribution and use in source and binary forms, with or without
+ * modification, are permitted provided that the following conditions are met:
+ * Redistributions of source code must retain the above copyright notice, this
+ * list of conditions and the following disclaimer.
+ *
+ * Redistributions in binary form must reproduce the above copyright notice,
+ * this list of conditions and the following disclaimer in the documentation
+ * and/or other materials provided with the distribution.
+ * Neither the name of the HISP project nor the names of its contributors may
+ * be used to endorse or promote products derived from this software without
+ * specific prior written permission.
+ *
+ * THIS SOFTWARE IS PROVIDED BY THE COPYRIGHT HOLDERS AND CONTRIBUTORS "AS IS" AND
+ * ANY EXPRESS OR IMPLIED WARRANTIES, INCLUDING, BUT NOT LIMITED TO, THE IMPLIED
+ * WARRANTIES OF MERCHANTABILITY AND FITNESS FOR A PARTICULAR PURPOSE ARE
+ * DISCLAIMED. IN NO EVENT SHALL THE COPYRIGHT OWNER OR CONTRIBUTORS BE LIABLE FOR
+ * ANY DIRECT, INDIRECT, INCIDENTAL, SPECIAL, EXEMPLARY, OR CONSEQUENTIAL DAMAGES
+ * (INCLUDING, BUT NOT LIMITED TO, PROCUREMENT OF SUBSTITUTE GOODS OR SERVICES;
+ * LOSS OF USE, DATA, OR PROFITS; OR BUSINESS INTERRUPTION) HOWEVER CAUSED AND ON
+ * ANY THEORY OF LIABILITY, WHETHER IN CONTRACT, STRICT LIABILITY, OR TORT
+ * (INCLUDING NEGLIGENCE OR OTHERWISE) ARISING IN ANY WAY OUT OF THE USE OF THIS
+ * SOFTWARE, EVEN IF ADVISED OF THE POSSIBILITY OF SUCH DAMAGE.
+ */
+
+import java.util.List;
+import java.util.function.Function;
+import java.util.stream.Collectors;
+
+import javax.persistence.NonUniqueResultException;
+import javax.persistence.TypedQuery;
+import javax.persistence.criteria.CriteriaBuilder;
+import javax.persistence.criteria.CriteriaQuery;
+import javax.persistence.criteria.Expression;
+import javax.persistence.criteria.Order;
+import javax.persistence.criteria.Predicate;
+import javax.persistence.criteria.Root;
+
+import org.apache.commons.logging.Log;
+import org.apache.commons.logging.LogFactory;
+import org.hibernate.Criteria;
+import org.hibernate.Session;
+import org.hibernate.SessionFactory;
+import org.hibernate.annotations.QueryHints;
+import org.hibernate.criterion.DetachedCriteria;
+import org.hibernate.query.NativeQuery;
+import org.hibernate.query.Query;
+import org.hisp.dhis.attribute.Attribute;
+import org.hisp.dhis.attribute.AttributeValue;
+import org.hisp.dhis.common.AuditLogUtil;
+import org.hisp.dhis.common.GenericStore;
+import org.hisp.dhis.common.IdentifiableObject;
+import org.springframework.jdbc.core.JdbcTemplate;
+
+import static com.google.common.base.Preconditions.checkNotNull;
+
+/**
+ * @author Lars Helge Overland
+ */
+public class HibernateGenericStore<T>
+    implements GenericStore<T>
+{
+    public static final String FUNCTION_JSONB_EXTRACT_PATH_TEXT = "jsonb_extract_path_text";
+
+    private static final Log log = LogFactory.getLog( HibernateGenericStore.class );
+
+    protected SessionFactory sessionFactory;
+    protected JdbcTemplate jdbcTemplate;
+    protected Class<T> clazz;
+    protected boolean cacheable;
+
+    public HibernateGenericStore( SessionFactory sessionFactory, JdbcTemplate jdbcTemplate, Class<T> clazz, boolean cacheable )
+    {
+        checkNotNull( sessionFactory );
+        checkNotNull( jdbcTemplate );
+        checkNotNull( clazz );
+
+        this.sessionFactory = sessionFactory;
+        this.jdbcTemplate = jdbcTemplate;
+        this.clazz = clazz;
+        this.cacheable = cacheable;
+    }
+
+    /**
+     * Could be overridden programmatically.
+     */
+    @Override
+    public Class<T> getClazz()
+    {
+        return clazz;
+    }
+
+    /**
+     * Could be overridden programmatically.
+     */
+    protected boolean isCacheable()
+    {
+        return cacheable;
+    }
+
+    /**
+     * Could be injected through container.
+     */
+    public void setCacheable( boolean cacheable )
+    {
+        this.cacheable = cacheable;
+    }
+
+    // -------------------------------------------------------------------------
+    // Convenience methods
+    // -------------------------------------------------------------------------
+
+    /**
+     * Returns the current session.
+     *
+     * @return the current session.
+     */
+    protected final Session getSession()
+    {
+        return sessionFactory.getCurrentSession();
+    }
+
+    /**
+     * Creates a Query for given HQL query string. Return type is casted
+     * to generic type T of the Store class.
+     *
+     * @param hql the HQL query.
+     * @return a Query instance with return type is the object type T of the store class
+     */
+    @SuppressWarnings( "unchecked" )
+    protected final Query<T> getQuery( String hql )
+    {
+        return getSession().createQuery( hql )
+            .setCacheable( cacheable ).setHint( QueryHints.CACHEABLE, cacheable );
+    }
+
+    /**
+     * Creates a Query for given HQL query string. Must specify the return
+     * type of the Query variable.
+     *
+     * @param hql the HQL query.
+     * @return a Query instance with return type specified in the Query<Y>
+     */
+    @SuppressWarnings( "unchecked" )
+    protected final <V> Query<V> getTypedQuery( String hql )
+    {
+        return getSession()
+            .createQuery( hql )
+            .setCacheable( cacheable ).setHint( QueryHints.CACHEABLE, cacheable );
+    }
+
+    /**
+     * Creates a Criteria for the implementation Class type.
+     * <p>
+     * Please note that sharing is not considered.
+     *
+     * @return a Criteria instance.
+     */
+    @Deprecated
+    public final Criteria getCriteria()
+    {
+        DetachedCriteria criteria = DetachedCriteria.forClass( getClazz() );
+
+        preProcessDetachedCriteria( criteria );
+
+        return getExecutableCriteria( criteria );
+    }
+
+    /**
+     * Override to add additional restrictions to criteria before
+     * it is invoked.
+     */
+    protected void preProcessDetachedCriteria( DetachedCriteria detachedCriteria )
+    {
+    }
+
+    public final Criteria getExecutableCriteria( DetachedCriteria detachedCriteria )
+    {
+        return detachedCriteria.getExecutableCriteria( getSession() )
+            .setCacheable( cacheable );
+    }
+
+    public CriteriaBuilder getCriteriaBuilder()
+    {
+        return sessionFactory.getCriteriaBuilder();
+    }
+
+    //------------------------------------------------------------------------------------------
+    // JPA Methods
+    //------------------------------------------------------------------------------------------
+
+    /**
+     * Get executable Typed Query from Criteria Query.
+     * Apply cache if needed.
+     *
+     * @param criteriaQuery
+     * @return executable TypedQuery
+     */
+    private TypedQuery<T> getExecutableTypedQuery(CriteriaQuery<T> criteriaQuery)
+    {
+        return getSession()
+            .createQuery( criteriaQuery )
+            .setCacheable( cacheable ).setHint( QueryHints.CACHEABLE, cacheable );
+    }
+
+    /**
+     * Method for adding additional Predicates into where clause
+     *
+     * @param builder
+     * @param predicates
+     */
+    protected void preProcessPredicates( CriteriaBuilder builder, List<Function<Root<T>, Predicate>> predicates )
+    {
+    }
+
+    /**
+     * Get single result from executable typedQuery
+     *
+     * @param typedQuery TypedQuery
+     * @return single object
+     */
+    protected <V> V getSingleResult( TypedQuery<V> typedQuery )
+    {
+        List<V> list = typedQuery.getResultList();
+
+        if ( list != null && list.size() > 1 )
+        {
+            throw new NonUniqueResultException( "More than one entity found for query" );
+        }
+
+        return list != null && !list.isEmpty() ? list.get( 0 ) : null;
+    }
+
+    /**
+     * Get List objects returned by executable TypedQuery
+     *
+     * @param typedQuery
+     * @return list result
+     */
+    protected final List<T> getList( TypedQuery<T> typedQuery )
+    {
+        return typedQuery.getResultList();
+    }
+
+    /**
+     * Get List objects return by querying given JpaQueryParameters
+     *
+     * @param builder
+     * @param parameters JpaQueryParameters
+     * @return list objects
+     */
+    protected final List<T> getList( CriteriaBuilder builder, JpaQueryParameters<T> parameters )
+    {
+        return getTypedQuery( builder, parameters ).getResultList();
+    }
+
+    /**
+     * Get executable TypedQuery from JpaQueryParameter.
+     *
+     * @param builder
+     * @param parameters
+     * @return executable TypedQuery
+     */
+    protected final TypedQuery<T> getTypedQuery( CriteriaBuilder builder, JpaQueryParameters<T> parameters )
+    {
+        List<Function<Root<T>, Predicate>> predicateProviders = parameters.getPredicates();
+        List<Function<Root<T>, Order>> orderProviders = parameters.getOrders();
+        preProcessPredicates( builder, predicateProviders );
+
+        CriteriaQuery<T> query = builder.createQuery( getClazz() );
+        Root<T> root = query.from( getClazz() );
+        query.select( root );
+
+        if ( !predicateProviders.isEmpty() )
+        {
+            List<Predicate> predicates = predicateProviders.stream().map( t -> t.apply( root ) ).collect( Collectors.toList() );
+            query.where( predicates.toArray( new Predicate[0] ) );
+        }
+
+        if ( !orderProviders.isEmpty() )
+        {
+            List<Order> orders = orderProviders.stream().map( o -> o.apply( root ) ).collect( Collectors.toList() );
+            query.orderBy( orders );
+        }
+
+        TypedQuery<T> typedQuery = getExecutableTypedQuery( query );
+
+        if ( parameters.hasFirstResult() )
+        {
+            typedQuery.setFirstResult( parameters.getFirstResult() );
+        }
+
+        if ( parameters.hasMaxResult() )
+        {
+            typedQuery.setMaxResults( parameters.getMaxResults() );
+        }
+
+        return typedQuery
+            .setHint( QueryHints.CACHEABLE, parameters.isCacheable( cacheable ) );
+    }
+
+    /**
+     * Count number of objects based on given parameters
+     *
+     * @param builder
+     * @param parameters JpaQueryParameters
+     * @return number of objects
+     */
+    protected final Long getCount( CriteriaBuilder builder, JpaQueryParameters<T> parameters )
+    {
+        CriteriaQuery<Long> query = builder.createQuery( Long.class );
+
+        Root<T> root = query.from( getClazz() );
+
+        List<Function<Root<T>, Predicate>> predicateProviders = parameters.getPredicates();
+
+        List<Function<Root<T>, Expression<Long>>> countExpressions = parameters.getCountExpressions();
+
+        if ( !countExpressions.isEmpty() )
+        {
+            if ( countExpressions.size() > 1 )
+            {
+                query.multiselect( countExpressions.stream().map( c -> c.apply( root ) ).collect( Collectors.toList() ) );
+            }
+            else
+            {
+                query.select( countExpressions.get( 0 ).apply( root ) );
+            }
+        }
+        else
+        {
+            query.select( parameters.isUseDistinct() ? builder.countDistinct( root ) : builder.count( root ) );
+        }
+
+        if ( !predicateProviders.isEmpty() )
+        {
+            List<Predicate> predicates = predicateProviders.stream().map( t -> t.apply( root ) ).collect( Collectors.toList() );
+            query.where( predicates.toArray( new Predicate[0] ) );
+        }
+
+        return getSession().createQuery( query )
+            .setHint( QueryHints.CACHEABLE, parameters.isCacheable( cacheable ) )
+            .getSingleResult();
+    }
+
+    /**
+     * Retrieves an object based on the given Jpa Predicates.
+     *
+     * @return an object of the implementation Class type.
+     */
+    protected T getSingleResult( CriteriaBuilder builder, JpaQueryParameters<T> parameters )
+    {
+        return getSingleResult( getTypedQuery( builder, parameters ) );
+    }
+
+    //------------------------------------------------------------------------------------------
+    // End JPA Methods
+    //------------------------------------------------------------------------------------------
+
+    /**
+     * Creates a SqlQuery.
+     *
+     * @param sql the SQL query String.
+     * @return a NativeQuery<T> instance.
+     */
+    @SuppressWarnings( "unchecked" )
+    protected final NativeQuery<T> getSqlQuery( String sql )
+    {
+        return getSession().createNativeQuery( sql )
+            .setCacheable( cacheable ).setHint( QueryHints.CACHEABLE, cacheable );
+    }
+
+    /**
+     * Creates a untyped SqlQuery.
+     *
+     * @param sql the SQL query String.
+     * @return a NativeQuery<T> instance.
+     */
+    protected final NativeQuery<?> getUntypedSqlQuery( String sql )
+    {
+        return getSession().createNativeQuery( sql )
+            .setCacheable( cacheable ).setHint( QueryHints.CACHEABLE, cacheable );
+    }
+
+    // -------------------------------------------------------------------------
+    // GenericIdentifiableObjectStore implementation
+    // -------------------------------------------------------------------------
+
+    @Override
+    public void save( T object )
+    {
+        AuditLogUtil.infoWrapper( log, object, AuditLogUtil.ACTION_CREATE );
+
+        getSession().save( object );
+    }
+
+    @Override
+    public void update( T object )
+    {
+        getSession().update( object );
+    }
+
+    @Override
+    public void delete( T object )
+    {
+        getSession().delete( object );
+    }
+
+    @Override
+    public T get( long id )
+    {
+        T object = getSession().get( getClazz(), id );
+
+        return postProcessObject( object );
+    }
+
+    /**
+     * Override for further processing of a retrieved object.
+     *
+     * @param object the object.
+     * @return the processed object.
+     */
+    protected T postProcessObject( T object )
+    {
+        return object;
+    }
+
+    @Override
+    public List<T> getAll()
+    {
+        return getList( getCriteriaBuilder(), new JpaQueryParameters<>() );
+    }
+
+    @Override
+    public List<T> getAllByAttributes( List<Attribute> attributes )
+    {
+        CriteriaBuilder builder = getCriteriaBuilder();
+
+        List<String> attributeIds = attributes.stream().map( attribute -> attribute.getUid() )
+                .collect( Collectors.toList() );
+
+        JpaQueryParameters<T> parameters = new JpaQueryParameters<T>()
+            .addPredicate( root ->   builder.function( "json_object_keys", String.class, root.get( "attributeValues" ) ).in( attributeIds ) );
+
+        return getList( builder, parameters );
+    }
+
+    @Override
+    public int getCount()
+    {
+        CriteriaBuilder builder = getCriteriaBuilder();
+
+        return getCount( builder, newJpaParameters().count( root -> builder.countDistinct( root.get( "id" ) ) ) ).intValue();
+    }
+
+    @Override
+    public List<AttributeValue> getAttributeValueByAttribute( Attribute attribute )
+    {
+        CriteriaBuilder builder = getCriteriaBuilder();
+        CriteriaQuery<AttributeValue> query = builder.createQuery( AttributeValue.class );
+
+        Root<T> root = query.from( getClazz() );
+        query.select( root.get( "attributeValues" ) );
+        query.where( builder.equal(
+                        builder.function( FUNCTION_JSONB_EXTRACT_PATH_TEXT, String.class, root.get( "attributeValues" ), builder.literal( attribute.getUid() ) )
+                        ,attribute.getUid() )
+        );
+
+        return getSession().createQuery( query ).list();
+    }
+
+    @Override
+    public List<AttributeValue> getAttributeValueByAttributeAndValue( Attribute attribute, String value )
+    {
+        CriteriaBuilder builder = getCriteriaBuilder();
+        CriteriaQuery<AttributeValue> query = builder.createQuery( AttributeValue.class );
+        Root<T> root = query.from( getClazz() );
+
+        query.select( root.get( "attributeValues" ) );
+        query.where(
+                    builder.equal(
+                        builder.function( FUNCTION_JSONB_EXTRACT_PATH_TEXT, String.class, root.get( "attributeValues" ), builder.literal( attribute.getUid() ),  builder.literal( "value" ) ) , value )
+        );
+
+        return getSession().createQuery( query ).list();
+    }
+
+    @Override
+    public <P extends IdentifiableObject> boolean isAttributeValueUnique( P object, AttributeValue attributeValue )
+    {
+        Attribute attribute = getSession().get( Attribute.class, attributeValue.getAttribute() );
+
+        List<AttributeValue> values = getAttributeValueByAttribute( attribute );
+
+        return values.isEmpty() || (object != null && values.size() == 1 && object.getAttributeValues().contains( values.get( 0 ) ) );
+    }
+
+    @Override
+    public <P extends IdentifiableObject> boolean isAttributeValueUnique( P object, Attribute attribute, String value )
+    {
+        List<AttributeValue> values = getAttributeValueByAttributeAndValue( attribute, value );
+        return values.isEmpty() || (object != null && values.size() == 1 && object.getAttributeValues().contains( values.get( 0 ) ) );
+    }
+
+    /**
+     * Create new instance of JpaQueryParameters
+     *
+     * @return JpaQueryParameters<T>
+     */
+    protected JpaQueryParameters<T> newJpaParameters()
+    {
+        return new JpaQueryParameters<>();
+    }
+}