<<<<<<< HEAD
<project xmlns="http://maven.apache.org/POM/4.0.0"
  xmlns:xsi="http://www.w3.org/2001/XMLSchema-instance"
  xsi:schemaLocation="http://maven.apache.org/POM/4.0.0 http://maven.apache.org/maven-v4_0_0.xsd">
  <modelVersion>4.0.0</modelVersion>

  <parent>
    <groupId>org.hisp.dhis</groupId>
    <artifactId>dhis-support</artifactId>
    <version>2.34.1-SNAPSHOT</version>
  </parent>

  <artifactId>dhis-support-external</artifactId>
  <packaging>jar</packaging>
  <name>DHIS External Support</name>

  <dependencies>

    <!-- DHIS -->

    <dependency>
      <groupId>org.hisp.dhis</groupId>
      <artifactId>dhis-api</artifactId>
    </dependency>
    <dependency>
      <groupId>org.hisp.dhis</groupId>
      <artifactId>dhis-support-commons</artifactId>
    </dependency>

    <!-- Spring -->

    <dependency>
      <groupId>org.springframework</groupId>
      <artifactId>spring-beans</artifactId>
    </dependency>
    <dependency>
      <groupId>org.springframework</groupId>
      <artifactId>spring-context</artifactId>
    </dependency>
    <dependency>
      <groupId>org.springframework</groupId>
      <artifactId>spring-core</artifactId>
    </dependency>
    <dependency>
      <groupId>org.springframework</groupId>
      <artifactId>spring-expression</artifactId>
    </dependency>
    <dependency>
      <groupId>org.springframework</groupId>
      <artifactId>spring-jdbc</artifactId>
    </dependency>
    <dependency>
      <groupId>org.springframework</groupId>
      <artifactId>spring-orm</artifactId>
    </dependency>
    <dependency>
      <groupId>org.springframework</groupId>
      <artifactId>spring-tx</artifactId>
    </dependency>
    <dependency>
      <groupId>org.springframework</groupId>
      <artifactId>spring-web</artifactId>
    </dependency>

    <!--Spring Security -->

    <dependency>
      <groupId>org.springframework.security</groupId>
      <artifactId>spring-security-core</artifactId>
    </dependency>
    <dependency>
      <groupId>org.springframework.security</groupId>
      <artifactId>spring-security-web</artifactId>
    </dependency>
    <dependency>
      <groupId>org.springframework.security</groupId>
      <artifactId>spring-security-config</artifactId>
    </dependency>
    <dependency>
      <groupId>org.springframework.security</groupId>
      <artifactId>spring-security-aspects</artifactId>
    </dependency>
    <dependency>
      <groupId>org.springframework.security</groupId>
      <artifactId>spring-security-oauth2-client</artifactId>
    </dependency>
    <dependency>
      <groupId>org.springframework.security</groupId>
      <artifactId>spring-security-oauth2-jose</artifactId>
    </dependency>
    <!-- Jackson -->

    <dependency>
      <groupId>com.fasterxml.jackson.core</groupId>
      <artifactId>jackson-core</artifactId>
    </dependency>

    <!-- Other -->

    <dependency>
      <groupId>org.apache.commons</groupId>
      <artifactId>commons-text</artifactId>
    </dependency>
    <dependency>
      <groupId>com.google.api-client</groupId>
      <artifactId>google-api-client</artifactId>
    </dependency>
    <dependency>
      <groupId>com.google.guava</groupId>
      <artifactId>guava</artifactId>
    </dependency>
    <dependency>
      <groupId>org.projectlombok</groupId>
      <artifactId>lombok</artifactId>
      <scope>provided</scope>
    </dependency>

    <!-- Test -->

    <dependency>
      <groupId>org.springframework</groupId>
      <artifactId>spring-test</artifactId>
    </dependency>
    <dependency>
      <groupId>junit</groupId>
      <artifactId>junit</artifactId>
      <scope>test</scope>
    </dependency>

  </dependencies>
  <properties>
    <rootDir>../../</rootDir>
  </properties>
</project>
=======
<project xmlns="http://maven.apache.org/POM/4.0.0"
  xmlns:xsi="http://www.w3.org/2001/XMLSchema-instance"
  xsi:schemaLocation="http://maven.apache.org/POM/4.0.0 http://maven.apache.org/maven-v4_0_0.xsd">
  <modelVersion>4.0.0</modelVersion>

  <parent>
    <groupId>org.hisp.dhis</groupId>
    <artifactId>dhis-support</artifactId>
    <version>2.34.2-SNAPSHOT</version>
  </parent>

  <artifactId>dhis-support-external</artifactId>
  <packaging>jar</packaging>
  <name>DHIS External Support</name>

  <dependencies>

    <!-- DHIS -->

    <dependency>
      <groupId>org.hisp.dhis</groupId>
      <artifactId>dhis-api</artifactId>
    </dependency>
    <dependency>
      <groupId>org.hisp.dhis</groupId>
      <artifactId>dhis-support-commons</artifactId>
    </dependency>

    <!-- Spring -->

    <dependency>
      <groupId>org.springframework</groupId>
      <artifactId>spring-beans</artifactId>
    </dependency>
    <dependency>
      <groupId>org.springframework</groupId>
      <artifactId>spring-context</artifactId>
    </dependency>
    <dependency>
      <groupId>org.springframework</groupId>
      <artifactId>spring-core</artifactId>
    </dependency>
    <dependency>
      <groupId>org.springframework</groupId>
      <artifactId>spring-expression</artifactId>
    </dependency>
    <dependency>
      <groupId>org.springframework</groupId>
      <artifactId>spring-jdbc</artifactId>
    </dependency>
    <dependency>
      <groupId>org.springframework</groupId>
      <artifactId>spring-orm</artifactId>
    </dependency>
    <dependency>
      <groupId>org.springframework</groupId>
      <artifactId>spring-tx</artifactId>
    </dependency>
    <dependency>
      <groupId>org.springframework</groupId>
      <artifactId>spring-web</artifactId>
    </dependency>

    <!--Spring Security -->

    <dependency>
      <groupId>org.springframework.security</groupId>
      <artifactId>spring-security-core</artifactId>
    </dependency>
    <dependency>
      <groupId>org.springframework.security</groupId>
      <artifactId>spring-security-web</artifactId>
    </dependency>
    <dependency>
      <groupId>org.springframework.security</groupId>
      <artifactId>spring-security-config</artifactId>
    </dependency>
    <dependency>
      <groupId>org.springframework.security</groupId>
      <artifactId>spring-security-aspects</artifactId>
    </dependency>
    <dependency>
      <groupId>org.springframework.security</groupId>
      <artifactId>spring-security-openid</artifactId>
    </dependency>
    <dependency>
      <groupId>org.springframework.security.oauth</groupId>
      <artifactId>spring-security-oauth2</artifactId>
    </dependency>

    <!-- Jackson -->

    <dependency>
      <groupId>com.fasterxml.jackson.core</groupId>
      <artifactId>jackson-core</artifactId>
    </dependency>

    <!-- Other -->

    <dependency>
      <groupId>org.apache.commons</groupId>
      <artifactId>commons-text</artifactId>
    </dependency>
    <dependency>
      <groupId>org.openid4java</groupId>
      <artifactId>openid4java</artifactId>
    </dependency>
    <dependency>
      <groupId>com.google.api-client</groupId>
      <artifactId>google-api-client</artifactId>
    </dependency>
    <dependency>
      <groupId>com.google.guava</groupId>
      <artifactId>guava</artifactId>
    </dependency>
    <dependency>
      <groupId>org.projectlombok</groupId>
      <artifactId>lombok</artifactId>
      <scope>provided</scope>
    </dependency>

    <!-- Test -->

    <dependency>
      <groupId>org.springframework</groupId>
      <artifactId>spring-test</artifactId>
    </dependency>
    <dependency>
      <groupId>junit</groupId>
      <artifactId>junit</artifactId>
      <scope>test</scope>
    </dependency>

  </dependencies>
  <properties>
    <rootDir>../../</rootDir>
  </properties>
</project>
>>>>>>> 89a327e4
<|MERGE_RESOLUTION|>--- conflicted
+++ resolved
@@ -1,4 +1,3 @@
-<<<<<<< HEAD
 <project xmlns="http://maven.apache.org/POM/4.0.0"
   xmlns:xsi="http://www.w3.org/2001/XMLSchema-instance"
   xsi:schemaLocation="http://maven.apache.org/POM/4.0.0 http://maven.apache.org/maven-v4_0_0.xsd">
@@ -7,7 +6,7 @@
   <parent>
     <groupId>org.hisp.dhis</groupId>
     <artifactId>dhis-support</artifactId>
-    <version>2.34.1-SNAPSHOT</version>
+    <version>2.34.2-SNAPSHOT</version>
   </parent>
 
   <artifactId>dhis-support-external</artifactId>
@@ -131,144 +130,4 @@
   <properties>
     <rootDir>../../</rootDir>
   </properties>
-</project>
-=======
-<project xmlns="http://maven.apache.org/POM/4.0.0"
-  xmlns:xsi="http://www.w3.org/2001/XMLSchema-instance"
-  xsi:schemaLocation="http://maven.apache.org/POM/4.0.0 http://maven.apache.org/maven-v4_0_0.xsd">
-  <modelVersion>4.0.0</modelVersion>
-
-  <parent>
-    <groupId>org.hisp.dhis</groupId>
-    <artifactId>dhis-support</artifactId>
-    <version>2.34.2-SNAPSHOT</version>
-  </parent>
-
-  <artifactId>dhis-support-external</artifactId>
-  <packaging>jar</packaging>
-  <name>DHIS External Support</name>
-
-  <dependencies>
-
-    <!-- DHIS -->
-
-    <dependency>
-      <groupId>org.hisp.dhis</groupId>
-      <artifactId>dhis-api</artifactId>
-    </dependency>
-    <dependency>
-      <groupId>org.hisp.dhis</groupId>
-      <artifactId>dhis-support-commons</artifactId>
-    </dependency>
-
-    <!-- Spring -->
-
-    <dependency>
-      <groupId>org.springframework</groupId>
-      <artifactId>spring-beans</artifactId>
-    </dependency>
-    <dependency>
-      <groupId>org.springframework</groupId>
-      <artifactId>spring-context</artifactId>
-    </dependency>
-    <dependency>
-      <groupId>org.springframework</groupId>
-      <artifactId>spring-core</artifactId>
-    </dependency>
-    <dependency>
-      <groupId>org.springframework</groupId>
-      <artifactId>spring-expression</artifactId>
-    </dependency>
-    <dependency>
-      <groupId>org.springframework</groupId>
-      <artifactId>spring-jdbc</artifactId>
-    </dependency>
-    <dependency>
-      <groupId>org.springframework</groupId>
-      <artifactId>spring-orm</artifactId>
-    </dependency>
-    <dependency>
-      <groupId>org.springframework</groupId>
-      <artifactId>spring-tx</artifactId>
-    </dependency>
-    <dependency>
-      <groupId>org.springframework</groupId>
-      <artifactId>spring-web</artifactId>
-    </dependency>
-
-    <!--Spring Security -->
-
-    <dependency>
-      <groupId>org.springframework.security</groupId>
-      <artifactId>spring-security-core</artifactId>
-    </dependency>
-    <dependency>
-      <groupId>org.springframework.security</groupId>
-      <artifactId>spring-security-web</artifactId>
-    </dependency>
-    <dependency>
-      <groupId>org.springframework.security</groupId>
-      <artifactId>spring-security-config</artifactId>
-    </dependency>
-    <dependency>
-      <groupId>org.springframework.security</groupId>
-      <artifactId>spring-security-aspects</artifactId>
-    </dependency>
-    <dependency>
-      <groupId>org.springframework.security</groupId>
-      <artifactId>spring-security-openid</artifactId>
-    </dependency>
-    <dependency>
-      <groupId>org.springframework.security.oauth</groupId>
-      <artifactId>spring-security-oauth2</artifactId>
-    </dependency>
-
-    <!-- Jackson -->
-
-    <dependency>
-      <groupId>com.fasterxml.jackson.core</groupId>
-      <artifactId>jackson-core</artifactId>
-    </dependency>
-
-    <!-- Other -->
-
-    <dependency>
-      <groupId>org.apache.commons</groupId>
-      <artifactId>commons-text</artifactId>
-    </dependency>
-    <dependency>
-      <groupId>org.openid4java</groupId>
-      <artifactId>openid4java</artifactId>
-    </dependency>
-    <dependency>
-      <groupId>com.google.api-client</groupId>
-      <artifactId>google-api-client</artifactId>
-    </dependency>
-    <dependency>
-      <groupId>com.google.guava</groupId>
-      <artifactId>guava</artifactId>
-    </dependency>
-    <dependency>
-      <groupId>org.projectlombok</groupId>
-      <artifactId>lombok</artifactId>
-      <scope>provided</scope>
-    </dependency>
-
-    <!-- Test -->
-
-    <dependency>
-      <groupId>org.springframework</groupId>
-      <artifactId>spring-test</artifactId>
-    </dependency>
-    <dependency>
-      <groupId>junit</groupId>
-      <artifactId>junit</artifactId>
-      <scope>test</scope>
-    </dependency>
-
-  </dependencies>
-  <properties>
-    <rootDir>../../</rootDir>
-  </properties>
-</project>
->>>>>>> 89a327e4
+</project>