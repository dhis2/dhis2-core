--- conflicted
+++ resolved
@@ -1,393 +1,387 @@
-package org.hisp.dhis.external.location;
-
-/*
- * Copyright (c) 2004-2020, University of Oslo
- * All rights reserved.
- *
- * Redistribution and use in source and binary forms, with or without
- * modification, are permitted provided that the following conditions are met:
- * Redistributions of source code must retain the above copyright notice, this
- * list of conditions and the following disclaimer.
- *
- * Redistributions in binary form must reproduce the above copyright notice,
- * this list of conditions and the following disclaimer in the documentation
- * and/or other materials provided with the distribution.
- * Neither the name of the HISP project nor the names of its contributors may
- * be used to endorse or promote products derived from this software without
- * specific prior written permission.
- *
- * THIS SOFTWARE IS PROVIDED BY THE COPYRIGHT HOLDERS AND CONTRIBUTORS "AS IS" AND
- * ANY EXPRESS OR IMPLIED WARRANTIES, INCLUDING, BUT NOT LIMITED TO, THE IMPLIED
- * WARRANTIES OF MERCHANTABILITY AND FITNESS FOR A PARTICULAR PURPOSE ARE
- * DISCLAIMED. IN NO EVENT SHALL THE COPYRIGHT OWNER OR CONTRIBUTORS BE LIABLE FOR
- * ANY DIRECT, INDIRECT, INCIDENTAL, SPECIAL, EXEMPLARY, OR CONSEQUENTIAL DAMAGES
- * (INCLUDING, BUT NOT LIMITED TO, PROCUREMENT OF SUBSTITUTE GOODS OR SERVICES;
- * LOSS OF USE, DATA, OR PROFITS; OR BUSINESS INTERRUPTION) HOWEVER CAUSED AND ON
- * ANY THEORY OF LIABILITY, WHETHER IN CONTRACT, STRICT LIABILITY, OR TORT
- * (INCLUDING NEGLIGENCE OR OTHERWISE) ARISING IN ANY WAY OUT OF THE USE OF THIS
- * SOFTWARE, EVEN IF ADVISED OF THE POSSIBILITY OF SUCH DAMAGE.
- */
-
-import java.io.BufferedInputStream;
-import java.io.BufferedOutputStream;
-import java.io.File;
-import java.io.FileInputStream;
-import java.io.FileNotFoundException;
-import java.io.FileOutputStream;
-import java.io.InputStream;
-import java.io.OutputStream;
-import javax.naming.Context;
-import javax.naming.InitialContext;
-import javax.naming.NamingException;
-
-import lombok.extern.slf4j.Slf4j;
-import org.hisp.dhis.external.util.LogOnceLogger;
-import org.slf4j.event.Level;
-
-import javax.annotation.PostConstruct;
-
-import static java.io.File.separator;
-
-/**
- * @author Lars Helge Overland
- */
-@Slf4j
-public class DefaultLocationManager extends LogOnceLogger
-    implements LocationManager
-{
-    private static final String DEFAULT_DHIS2_HOME = "/opt/dhis2";
-
-    private static final String DEFAULT_ENV_VAR = "DHIS2_HOME";
-    private static final String DEFAULT_SYS_PROP = "dhis2.home";
-    private static final String DEFAULT_CTX_VAR = "dhis2.home";
-    
-    private String externalDir;
-
-    private String environmentVariable;
-
-    private String systemProperty;
-    
-    private String contextVariable;
-
-    public DefaultLocationManager( String environmentVariable, String systemProperty, String contextVariable )
-    {
-        this.environmentVariable = environmentVariable;
-        this.systemProperty = systemProperty;
-        this.contextVariable = contextVariable;
-    }
-
-    public static DefaultLocationManager getDefault()
-    {
-        return new DefaultLocationManager( DEFAULT_ENV_VAR, DEFAULT_SYS_PROP, DEFAULT_CTX_VAR);
-    }
-
-    // -------------------------------------------------------------------------
-    // Init
-    // -------------------------------------------------------------------------
-
-    @PostConstruct
-    public void init()
-    {
-        
-        
-        
-        
-        String path = System.getProperty( systemProperty );
-
-        if ( path != null )
-        {
-            log( log, Level.INFO, "System property " + systemProperty + " points to " + path );
-
-            if ( directoryIsValid( new File( path ) ) )
-            {
-                externalDir = path;
-            }
-        }
-        else{
-<<<<<<< HEAD
-            try {
-                Context initCtx = new InitialContext();
-                Context envCtx = (Context) initCtx.lookup("java:comp/env");
-                path = (String)envCtx.lookup(this.contextVariable);
-            }catch (NamingException e) {
-
-=======
-            Context initCtx = new InitialContext();
-            Context envCtx = (Context) initCtx.lookup("java:comp/env");
-            try{
-               path = (String)envCtx.lookup(this.contextVariable);
-            }catch{
->>>>>>> 74d19ae5
-            }
-            if ( path != null )
-            {
-                log( log, Level.INFO, "Context variable " + contextVariable + " points to " + path );
-
-                if ( directoryIsValid( new File( path ) ) )
-                {
-                    externalDir = path;
-                }
-            }
-            else
-            {
-                log( log, Level.INFO, "System property " + systemProperty + " not set" );
-
-                path = System.getenv( environmentVariable );
-
-                if ( path != null )
-                {
-                    log( log, Level.INFO, "Environment variable " + environmentVariable + " points to " + path );
-
-                    if ( directoryIsValid( new File( path ) ) )
-                    {
-                        externalDir = path;
-                    }
-                }
-
-                else
-                {
-                    log( log, Level.INFO, "Environment variable " + environmentVariable + " not set" );
-
-                    path = DEFAULT_DHIS2_HOME;
-
-                    if ( directoryIsValid( new File( path ) ) )
-                    {
-                        externalDir = path;
-                        log( log, Level.INFO, "Home directory set to " + DEFAULT_DHIS2_HOME );
-
-                    }
-                }
-            }
-        }
-    }
-
-    // -------------------------------------------------------------------------
-    // LocationManager implementation
-    // -------------------------------------------------------------------------
-
-    // -------------------------------------------------------------------------
-    // InputStream
-    // -------------------------------------------------------------------------
-
-    @Override
-    public InputStream getInputStream( String fileName )
-        throws LocationManagerException
-    {
-        return getInputStream( fileName, new String[0] );
-    }
-
-    @Override
-    public InputStream getInputStream( String fileName, String... directories )
-        throws LocationManagerException
-    {
-        File file = getFileForReading( fileName, directories );
-
-        try
-        {
-            return new BufferedInputStream( new FileInputStream( file ) );
-        }
-        catch ( FileNotFoundException ex )
-        {
-            throw new LocationManagerException( "Could not find file", ex );
-        }
-    }
-
-    // -------------------------------------------------------------------------
-    // File for reading
-    // -------------------------------------------------------------------------
-
-    @Override
-    public File getFileForReading( String fileName )
-        throws LocationManagerException
-    {
-        return getFileForReading( fileName, new String[0] );
-    }
-
-    @Override
-    public File getFileForReading( String fileName, String... directories )
-        throws LocationManagerException
-    {
-        File directory = buildDirectory( directories );
-
-        File file = new File( directory, fileName );
-
-        if ( !canReadFile( file ) )
-        {
-            throw new LocationManagerException( "File " + file.getAbsolutePath() + " cannot be read" );
-        }
-
-        return file;
-    }
-
-    // -------------------------------------------------------------------------
-    // OutputStream
-    // -------------------------------------------------------------------------
-
-    @Override
-    public OutputStream getOutputStream( String fileName )
-        throws LocationManagerException
-    {
-        return getOutputStream( fileName, new String[0] );
-    }
-
-    @Override
-    public OutputStream getOutputStream( String fileName, String... directories )
-        throws LocationManagerException
-    {
-        File file = getFileForWriting( fileName, directories );
-
-        try
-        {
-            return new BufferedOutputStream( new FileOutputStream( file ) );
-        }
-        catch ( FileNotFoundException ex )
-        {
-            throw new LocationManagerException( "Could not find file", ex );
-        }
-    }
-
-    // -------------------------------------------------------------------------
-    // File for writing
-    // -------------------------------------------------------------------------
-
-    @Override
-    public File getFileForWriting( String fileName )
-        throws LocationManagerException
-    {
-        return getFileForWriting( fileName, new String[0] );
-    }
-
-    @Override
-    public File getFileForWriting( String fileName, String... directories )
-        throws LocationManagerException
-    {
-        File directory = buildDirectory( directories );
-
-        if ( !directoryIsValid( directory ) )
-        {
-            throw new LocationManagerException( "Directory " + directory.getAbsolutePath() + " cannot be created" );
-        }
-
-        return new File( directory, fileName );
-    }
-
-    @Override
-    public File buildDirectory( String... directories )
-        throws LocationManagerException
-    {
-        if ( externalDir == null )
-        {
-            throw new LocationManagerException( "External directory not set" );
-        }
-
-        StringBuilder directoryPath = new StringBuilder( externalDir + separator );
-
-        for ( String dir : directories )
-        {
-            directoryPath.append( dir ).append( separator );
-        }
-
-        return new File( directoryPath.toString() );
-    }
-
-    // -------------------------------------------------------------------------
-    // External directory and environment variable
-    // -------------------------------------------------------------------------
-
-    @Override
-    public File getExternalDirectory()
-        throws LocationManagerException
-    {
-        if ( externalDir == null )
-        {
-            throw new LocationManagerException( "External directory not set" );
-        }
-
-        return new File( externalDir );
-    }
-
-    @Override
-    public String getExternalDirectoryPath()
-        throws LocationManagerException
-    {
-        if ( externalDir == null )
-        {
-            throw new LocationManagerException( "External directory not set" );
-        }
-
-        return externalDir;
-    }
-
-    @Override
-    public boolean externalDirectorySet()
-    {
-        return externalDir != null;
-    }
-
-    @Override
-    public String getEnvironmentVariable()
-    {
-        return environmentVariable;
-    }
-
-    // -------------------------------------------------------------------------
-    // Supportive methods
-    // -------------------------------------------------------------------------
-
-    /**
-     * Tests whether the file exists and can be read by the application.
-     */
-    private boolean canReadFile( File file )
-    {
-        if ( !file.exists() )
-        {
-            log( log, Level.INFO, "File " + file.getAbsolutePath() + " does not exist" );
-            return false;
-        }
-
-        if ( !file.canRead() )
-        {
-            log( log, Level.INFO, "File " + file.getAbsolutePath() + " cannot be read" );
-
-            return false;
-        }
-
-        return true;
-    }
-
-    /**
-     * Tests whether the directory is writable by the application if the directory
-     * exists. Tries to create the directory including necessary parent directories
-     * if the directory does not exists, and tests whether the directory construction
-     * was successful and not prevented by a SecurityManager in any way.
-     */
-    private boolean directoryIsValid( File directory )
-    {
-        if ( directory.exists() )
-        {
-            if( !directory.canWrite() )
-            {
-                log( log, Level.INFO, "Directory " + directory.getAbsolutePath() + " is not writeable" );
-                return false;
-            }
-        }
-        else
-        {
-            try
-            {
-                if ( !directory.mkdirs() )
-                {
-                    log( log, Level.INFO, "Directory " + directory.getAbsolutePath() + " cannot be created" );
-                    return false;
-                }
-            }
-            catch ( SecurityException ex )
-            {
-                log( log, Level.INFO, "Directory " + directory.getAbsolutePath() + " cannot be accessed" );
-                return false;
-            }
-        }
-
-        return true;
-    }
-}
+package org.hisp.dhis.external.location;
+
+/*
+ * Copyright (c) 2004-2020, University of Oslo
+ * All rights reserved.
+ *
+ * Redistribution and use in source and binary forms, with or without
+ * modification, are permitted provided that the following conditions are met:
+ * Redistributions of source code must retain the above copyright notice, this
+ * list of conditions and the following disclaimer.
+ *
+ * Redistributions in binary form must reproduce the above copyright notice,
+ * this list of conditions and the following disclaimer in the documentation
+ * and/or other materials provided with the distribution.
+ * Neither the name of the HISP project nor the names of its contributors may
+ * be used to endorse or promote products derived from this software without
+ * specific prior written permission.
+ *
+ * THIS SOFTWARE IS PROVIDED BY THE COPYRIGHT HOLDERS AND CONTRIBUTORS "AS IS" AND
+ * ANY EXPRESS OR IMPLIED WARRANTIES, INCLUDING, BUT NOT LIMITED TO, THE IMPLIED
+ * WARRANTIES OF MERCHANTABILITY AND FITNESS FOR A PARTICULAR PURPOSE ARE
+ * DISCLAIMED. IN NO EVENT SHALL THE COPYRIGHT OWNER OR CONTRIBUTORS BE LIABLE FOR
+ * ANY DIRECT, INDIRECT, INCIDENTAL, SPECIAL, EXEMPLARY, OR CONSEQUENTIAL DAMAGES
+ * (INCLUDING, BUT NOT LIMITED TO, PROCUREMENT OF SUBSTITUTE GOODS OR SERVICES;
+ * LOSS OF USE, DATA, OR PROFITS; OR BUSINESS INTERRUPTION) HOWEVER CAUSED AND ON
+ * ANY THEORY OF LIABILITY, WHETHER IN CONTRACT, STRICT LIABILITY, OR TORT
+ * (INCLUDING NEGLIGENCE OR OTHERWISE) ARISING IN ANY WAY OUT OF THE USE OF THIS
+ * SOFTWARE, EVEN IF ADVISED OF THE POSSIBILITY OF SUCH DAMAGE.
+ */
+
+import java.io.BufferedInputStream;
+import java.io.BufferedOutputStream;
+import java.io.File;
+import java.io.FileInputStream;
+import java.io.FileNotFoundException;
+import java.io.FileOutputStream;
+import java.io.InputStream;
+import java.io.OutputStream;
+import javax.naming.Context;
+import javax.naming.InitialContext;
+import javax.naming.NamingException;
+
+import lombok.extern.slf4j.Slf4j;
+import org.hisp.dhis.external.util.LogOnceLogger;
+import org.slf4j.event.Level;
+
+import javax.annotation.PostConstruct;
+
+import static java.io.File.separator;
+
+/**
+ * @author Lars Helge Overland
+ */
+@Slf4j
+public class DefaultLocationManager extends LogOnceLogger
+    implements LocationManager
+{
+    private static final String DEFAULT_DHIS2_HOME = "/opt/dhis2";
+
+    private static final String DEFAULT_ENV_VAR = "DHIS2_HOME";
+    private static final String DEFAULT_SYS_PROP = "dhis2.home";
+    private static final String DEFAULT_CTX_VAR = "dhis2.home";
+    
+    private String externalDir;
+
+    private String environmentVariable;
+
+    private String systemProperty;
+    
+    private String contextVariable;
+
+    public DefaultLocationManager( String environmentVariable, String systemProperty, String contextVariable )
+    {
+        this.environmentVariable = environmentVariable;
+        this.systemProperty = systemProperty;
+        this.contextVariable = contextVariable;
+    }
+
+    public static DefaultLocationManager getDefault()
+    {
+        return new DefaultLocationManager( DEFAULT_ENV_VAR, DEFAULT_SYS_PROP, DEFAULT_CTX_VAR);
+    }
+
+    // -------------------------------------------------------------------------
+    // Init
+    // -------------------------------------------------------------------------
+
+    @PostConstruct
+    public void init()
+    {
+        
+        
+        
+        
+        String path = System.getProperty( systemProperty );
+
+        if ( path != null )
+        {
+            log( log, Level.INFO, "System property " + systemProperty + " points to " + path );
+
+            if ( directoryIsValid( new File( path ) ) )
+            {
+                externalDir = path;
+            }
+        }
+        else{
+
+            try {
+                Context initCtx = new InitialContext();
+                Context envCtx = (Context) initCtx.lookup("java:comp/env");
+                path = (String)envCtx.lookup(this.contextVariable);
+            }catch (NamingException e) {
+
+
+            }
+            if ( path != null )
+            {
+                log( log, Level.INFO, "Context variable " + contextVariable + " points to " + path );
+
+                if ( directoryIsValid( new File( path ) ) )
+                {
+                    externalDir = path;
+                }
+            }
+            else
+            {
+                log( log, Level.INFO, "System property " + systemProperty + " not set" );
+
+                path = System.getenv( environmentVariable );
+
+                if ( path != null )
+                {
+                    log( log, Level.INFO, "Environment variable " + environmentVariable + " points to " + path );
+
+                    if ( directoryIsValid( new File( path ) ) )
+                    {
+                        externalDir = path;
+                    }
+                }
+
+                else
+                {
+                    log( log, Level.INFO, "Environment variable " + environmentVariable + " not set" );
+
+                    path = DEFAULT_DHIS2_HOME;
+
+                    if ( directoryIsValid( new File( path ) ) )
+                    {
+                        externalDir = path;
+                        log( log, Level.INFO, "Home directory set to " + DEFAULT_DHIS2_HOME );
+
+                    }
+                }
+            }
+        }
+    }
+
+    // -------------------------------------------------------------------------
+    // LocationManager implementation
+    // -------------------------------------------------------------------------
+
+    // -------------------------------------------------------------------------
+    // InputStream
+    // -------------------------------------------------------------------------
+
+    @Override
+    public InputStream getInputStream( String fileName )
+        throws LocationManagerException
+    {
+        return getInputStream( fileName, new String[0] );
+    }
+
+    @Override
+    public InputStream getInputStream( String fileName, String... directories )
+        throws LocationManagerException
+    {
+        File file = getFileForReading( fileName, directories );
+
+        try
+        {
+            return new BufferedInputStream( new FileInputStream( file ) );
+        }
+        catch ( FileNotFoundException ex )
+        {
+            throw new LocationManagerException( "Could not find file", ex );
+        }
+    }
+
+    // -------------------------------------------------------------------------
+    // File for reading
+    // -------------------------------------------------------------------------
+
+    @Override
+    public File getFileForReading( String fileName )
+        throws LocationManagerException
+    {
+        return getFileForReading( fileName, new String[0] );
+    }
+
+    @Override
+    public File getFileForReading( String fileName, String... directories )
+        throws LocationManagerException
+    {
+        File directory = buildDirectory( directories );
+
+        File file = new File( directory, fileName );
+
+        if ( !canReadFile( file ) )
+        {
+            throw new LocationManagerException( "File " + file.getAbsolutePath() + " cannot be read" );
+        }
+
+        return file;
+    }
+
+    // -------------------------------------------------------------------------
+    // OutputStream
+    // -------------------------------------------------------------------------
+
+    @Override
+    public OutputStream getOutputStream( String fileName )
+        throws LocationManagerException
+    {
+        return getOutputStream( fileName, new String[0] );
+    }
+
+    @Override
+    public OutputStream getOutputStream( String fileName, String... directories )
+        throws LocationManagerException
+    {
+        File file = getFileForWriting( fileName, directories );
+
+        try
+        {
+            return new BufferedOutputStream( new FileOutputStream( file ) );
+        }
+        catch ( FileNotFoundException ex )
+        {
+            throw new LocationManagerException( "Could not find file", ex );
+        }
+    }
+
+    // -------------------------------------------------------------------------
+    // File for writing
+    // -------------------------------------------------------------------------
+
+    @Override
+    public File getFileForWriting( String fileName )
+        throws LocationManagerException
+    {
+        return getFileForWriting( fileName, new String[0] );
+    }
+
+    @Override
+    public File getFileForWriting( String fileName, String... directories )
+        throws LocationManagerException
+    {
+        File directory = buildDirectory( directories );
+
+        if ( !directoryIsValid( directory ) )
+        {
+            throw new LocationManagerException( "Directory " + directory.getAbsolutePath() + " cannot be created" );
+        }
+
+        return new File( directory, fileName );
+    }
+
+    @Override
+    public File buildDirectory( String... directories )
+        throws LocationManagerException
+    {
+        if ( externalDir == null )
+        {
+            throw new LocationManagerException( "External directory not set" );
+        }
+
+        StringBuilder directoryPath = new StringBuilder( externalDir + separator );
+
+        for ( String dir : directories )
+        {
+            directoryPath.append( dir ).append( separator );
+        }
+
+        return new File( directoryPath.toString() );
+    }
+
+    // -------------------------------------------------------------------------
+    // External directory and environment variable
+    // -------------------------------------------------------------------------
+
+    @Override
+    public File getExternalDirectory()
+        throws LocationManagerException
+    {
+        if ( externalDir == null )
+        {
+            throw new LocationManagerException( "External directory not set" );
+        }
+
+        return new File( externalDir );
+    }
+
+    @Override
+    public String getExternalDirectoryPath()
+        throws LocationManagerException
+    {
+        if ( externalDir == null )
+        {
+            throw new LocationManagerException( "External directory not set" );
+        }
+
+        return externalDir;
+    }
+
+    @Override
+    public boolean externalDirectorySet()
+    {
+        return externalDir != null;
+    }
+
+    @Override
+    public String getEnvironmentVariable()
+    {
+        return environmentVariable;
+    }
+
+    // -------------------------------------------------------------------------
+    // Supportive methods
+    // -------------------------------------------------------------------------
+
+    /**
+     * Tests whether the file exists and can be read by the application.
+     */
+    private boolean canReadFile( File file )
+    {
+        if ( !file.exists() )
+        {
+            log( log, Level.INFO, "File " + file.getAbsolutePath() + " does not exist" );
+            return false;
+        }
+
+        if ( !file.canRead() )
+        {
+            log( log, Level.INFO, "File " + file.getAbsolutePath() + " cannot be read" );
+
+            return false;
+        }
+
+        return true;
+    }
+
+    /**
+     * Tests whether the directory is writable by the application if the directory
+     * exists. Tries to create the directory including necessary parent directories
+     * if the directory does not exists, and tests whether the directory construction
+     * was successful and not prevented by a SecurityManager in any way.
+     */
+    private boolean directoryIsValid( File directory )
+    {
+        if ( directory.exists() )
+        {
+            if( !directory.canWrite() )
+            {
+                log( log, Level.INFO, "Directory " + directory.getAbsolutePath() + " is not writeable" );
+                return false;
+            }
+        }
+        else
+        {
+            try
+            {
+                if ( !directory.mkdirs() )
+                {
+                    log( log, Level.INFO, "Directory " + directory.getAbsolutePath() + " cannot be created" );
+                    return false;
+                }
+            }
+            catch ( SecurityException ex )
+            {
+                log( log, Level.INFO, "Directory " + directory.getAbsolutePath() + " cannot be accessed" );
+                return false;
+            }
+        }
+
+        return true;
+    }
+}