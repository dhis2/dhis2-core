--- conflicted
+++ resolved
@@ -84,16 +84,14 @@
   /** Analytics database platform. */
   ANALYTICS_DATABASE("analytics.database", "POSTGRESQL", false),
 
-<<<<<<< HEAD
   /** Postgres Citus extension. */
   CITUS_EXTENSION("citus.extension", Constants.OFF, false),
-=======
+
   /** Analytics database JDBC catalog name. */
   ANALYTICS_DATABASE_CATALOG("analytics.database.catalog", "pg_dhis", false),
 
   /** Analytics database JDBC driver filename. */
   ANALYTICS_DATABASE_DRIVER_FILENAME("analytics.database.driver_filename", "postgresql.jar", false),
->>>>>>> f6a46c56
 
   /** JDBC driver class. */
   CONNECTION_DRIVER_CLASS("connection.driver_class", "org.postgresql.Driver", false),
