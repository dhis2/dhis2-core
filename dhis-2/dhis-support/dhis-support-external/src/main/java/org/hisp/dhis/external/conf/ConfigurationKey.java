--- conflicted
+++ resolved
@@ -391,13 +391,9 @@
    */
   FLYWAY_REPAIR_BEFORE_MIGRATION("flyway.repair_before_migration", Constants.OFF, false),
 
-<<<<<<< HEAD
-  /** @TODO */
-=======
   /** Whether to skip Flyway migration on startup. (default: false). */
   FLYWAY_SKIP_MIGRATION("flyway.skip_migration", Constants.OFF, false),
 
->>>>>>> 5434718f
   PROGRAM_TEMPORARY_OWNERSHIP_TIMEOUT("tracker.temporary.ownership.timeout", "3", false),
 
   /** Use unlogged tables during analytics export. (default: ON) */
@@ -671,12 +667,9 @@
   /** @TODO */
   LINKED_ACCOUNTS_RELOGIN_URL("linked_accounts.relogin_url", "", false),
 
-<<<<<<< HEAD
+  LINKED_ACCOUNTS_LOGOUT_URL("linked_accounts.logout_url", "", false),
+  
   /** User impersonation, also known as user switching. */
-=======
-  LINKED_ACCOUNTS_LOGOUT_URL("linked_accounts.logout_url", "", false),
-
->>>>>>> 5434718f
   SWITCH_USER_FEATURE_ENABLED("switch_user_feature.enabled", Constants.OFF, false),
 
   /** The list of IP address from which you will be calling the user impersonation feature. */
@@ -686,12 +679,8 @@
   /** Maximun size for files uploaded as fileResources. */
   MAX_FILE_UPLOAD_SIZE_BYTES("max.file_upload_size", Integer.toString(10_000_000), false),
 
-<<<<<<< HEAD
   /** CSRF feature. Enable or disable the feature. (sensitive) */
   CSRF_ENABLED("http.security.csrf.enabled", Constants.OFF, true);
-=======
-  /** CSRF feature. Enable or disable the feature. */
-  CSRF_ENABLED("http.security.csrf.enabled", Constants.OFF, true),
 
   /** The maximum number of category options in a single category */
   METADATA_CATEGORIES_MAX_OPTIONS("metadata.categories.max_options", "31", false),
@@ -710,7 +699,6 @@
   TOTP_2FA_ENABLED("login.security.totp_2fa.enabled", Constants.ON, false),
 
   SESSION_COOKIE_SAME_SITE("session.cookie.samesite", "Lax", false);
->>>>>>> 5434718f
 
   private final String key;
 
