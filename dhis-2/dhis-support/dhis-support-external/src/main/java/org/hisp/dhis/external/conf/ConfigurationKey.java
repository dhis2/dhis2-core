/*
 * Copyright (c) 2004-2022, University of Oslo
 * All rights reserved.
 *
 * Redistribution and use in source and binary forms, with or without
 * modification, are permitted provided that the following conditions are met:
 * Redistributions of source code must retain the above copyright notice, this
 * list of conditions and the following disclaimer.
 *
 * Redistributions in binary form must reproduce the above copyright notice,
 * this list of conditions and the following disclaimer in the documentation
 * and/or other materials provided with the distribution.
 * Neither the name of the HISP project nor the names of its contributors may
 * be used to endorse or promote products derived from this software without
 * specific prior written permission.
 *
 * THIS SOFTWARE IS PROVIDED BY THE COPYRIGHT HOLDERS AND CONTRIBUTORS "AS IS" AND
 * ANY EXPRESS OR IMPLIED WARRANTIES, INCLUDING, BUT NOT LIMITED TO, THE IMPLIED
 * WARRANTIES OF MERCHANTABILITY AND FITNESS FOR A PARTICULAR PURPOSE ARE
 * DISCLAIMED. IN NO EVENT SHALL THE COPYRIGHT OWNER OR CONTRIBUTORS BE LIABLE FOR
 * ANY DIRECT, INDIRECT, INCIDENTAL, SPECIAL, EXEMPLARY, OR CONSEQUENTIAL DAMAGES
 * (INCLUDING, BUT NOT LIMITED TO, PROCUREMENT OF SUBSTITUTE GOODS OR SERVICES;
 * LOSS OF USE, DATA, OR PROFITS; OR BUSINESS INTERRUPTION) HOWEVER CAUSED AND ON
 * ANY THEORY OF LIABILITY, WHETHER IN CONTRACT, STRICT LIABILITY, OR TORT
 * (INCLUDING NEGLIGENCE OR OTHERWISE) ARISING IN ANY WAY OUT OF THE USE OF THIS
 * SOFTWARE, EVEN IF ADVISED OF THE POSSIBILITY OF SUCH DAMAGE.
 */
package org.hisp.dhis.external.conf;

import static java.util.concurrent.TimeUnit.SECONDS;

import java.util.Arrays;
import java.util.Optional;

/**
 * @author Lars Helge Overland
 */
public enum ConfigurationKey
{
    /**
     * System mode for database read operations only, can be 'off', 'on'.
     * (default: off).
     */
    SYSTEM_READ_ONLY_MODE( "system.read_only_mode", Constants.OFF, false ),

    /**
     * Session timeout in seconds. (default: 3600).
     */
    SYSTEM_SESSION_TIMEOUT( "system.session.timeout", "3600", false ),

    /**
     * System monitoring URL.
     */
    SYSTEM_MONITORING_URL( "system.monitoring.url" ),

    /**
     * System monitoring username.
     */
    SYSTEM_MONITORING_USERNAME( "system.monitoring.username" ),

    /**
     * System monitoring password (sensitive).
     */
    SYSTEM_MONITORING_PASSWORD( "system.monitoring.password" ),

    /**
     * SQL view protected tables, can be 'on', 'off'. (default: on)
     */
    SYSTEM_SQL_VIEW_TABLE_PROTECTION( "system.sql_view_table_protection", Constants.ON, false ),

    /**
     * Disable server-side program rule execution, can be 'on', 'off'. <br />
     * (default: on)
     */
    SYSTEM_PROGRAM_RULE_SERVER_EXECUTION( "system.program_rule.server_execution", Constants.ON, false ),

    /**
     * Set the maximum size for the cache instance to be built. If set to 0, no
     * caching will take place. Cannot be a negative value. (default: 0).
     */
    SYSTEM_CACHE_MAX_SIZE_FACTOR( "system.cache.max_size.factor", "0.5", false ),

    /**
     * Percentage cap limit for all cache memory usages. If set to 0, no limit
     * is set. (default: 0).
     */
    SYSTEM_CACHE_CAP_PERCENTAGE( "system.cache.cap.percentage", "0", false ),

    /**
     * Node identifier, optional, useful in clusters.
     */
    NODE_ID( "node.id", "", false ),

    /**
     * Encryption password (sensitive).
     */
    ENCRYPTION_PASSWORD( "encryption.password", "", true ),

    /**
     * Hibernate SQL dialect.
     */

    CONNECTION_DIALECT( "connection.dialect", "", false ),

    /**
     * JDBC driver class.
     */
    CONNECTION_DRIVER_CLASS( "connection.driver_class", "", false ),

    /**
     * Database connection URL.
     */
    CONNECTION_URL( "connection.url", "", false ),

    /**
     * Database username.
     */
    CONNECTION_USERNAME( "connection.username", "", false ),

    /**
     * Database password (sensitive).
     */
    CONNECTION_PASSWORD( "connection.password", "", true ),

    /**
     * Sets 'hibernate.cache.use_second_level_cache'. (default: true)
     */
    USE_SECOND_LEVEL_CACHE( "hibernate.cache.use_second_level_cache", "true", false ),

    /**
     * Sets 'hibernate.cache.use_query_cache'. (default: true)
     */
    USE_QUERY_CACHE( "hibernate.cache.use_query_cache", "true", false ),

    /**
     * Sets 'hibernate.hbm2ddl.auto', used in tests only. (default: none)
     */
    CONNECTION_SCHEMA( "connection.schema", "none", false ),

    /**
     * Max size of connection pool (default: 80).
     */
    CONNECTION_POOL_MAX_SIZE( "connection.pool.max_size", "80", false ),

    /**
     * Minimum number of Connections a pool will maintain at any given time
     * (default: 5).
     */
    CONNECTION_POOL_MIN_SIZE( "connection.pool.min_size", "5", false ),

    /**
     * Number of Connections a pool will try to acquire upon startup. Should be
     * between minPoolSize and maxPoolSize. (default: 5).
     */
    CONNECTION_POOL_INITIAL_SIZE( "connection.pool.initial_size", "5", false ),

    /**
     * Determines how many connections at a time will try to acquire when the
     * pool is exhausted. (default: 5).
     */
    CONNECTION_POOL_ACQUIRE_INCR( "connection.pool.acquire_incr", "5", false ),

    /**
     * Seconds a Connection can remain pooled but unused before being discarded.
     * Zero means idle connections never expire (default: 7200).
     */
    CONNECTION_POOL_MAX_IDLE_TIME( "connection.pool.max_idle_time", "7200", false ),

    /**
     * Number of seconds that Connections in excess of minPoolSize should be
     * permitted to remain idle in the pool before being culled (default: 0).
     */
    CONNECTION_POOL_MAX_IDLE_TIME_EXCESS_CON( "connection.pool.max_idle_time_excess_con", "0", false ),

    /**
     * If this is a number greater than 0, dhis2 will test all idle, pooled but
     * unchecked-out connections, every this number of seconds (default: 0).
     */
    CONNECTION_POOL_IDLE_CON_TEST_PERIOD( "connection.pool.idle.con.test.period", "0", false ),

    /**
     * If true, an operation will be performed at every connection checkout to
     * verify that the connection is valid (default: false).
     */
    CONNECTION_POOL_TEST_ON_CHECKOUT( "connection.pool.test.on.checkout", Constants.OFF, false ),

    /**
     * If true, an operation will be performed asynchronously at every
     * connection checkin to verify that the connection is valid (default:
     * true).
     */
    CONNECTION_POOL_TEST_ON_CHECKIN( "connection.pool.test.on.checkin", Constants.ON, false ),

    /**
     * Hikari DB pool feature. Connection pool timeout: Set the maximum number
     * of milliseconds that a client will wait for a connection from the pool.
     * (default: 30s)
     */
    CONNECTION_POOL_TIMEOUT( "connection.pool.timeout", String.valueOf( SECONDS.toMillis( 30 ) ), false ),

    /**
     * Sets the maximum number of milliseconds that the Hikari pool will wait
     * for a connection to be validated as alive. (default: 5ms)
     */
    CONNECTION_POOL_VALIDATION_TIMEOUT( "connection.pool.validation_timeout", String.valueOf( SECONDS.toMillis( 5 ) ),
        false ),

    /**
     * Configure the number of helper threads used by C3P0 pool for jdbc
     * operations (default: 3).
     */
    CONNECTION_POOL_NUM_THREADS( "connection.pool.num.helper.threads", "3", false ),

    /**
     * Defines the query that will be executed for all connection tests. Ideally
     * this config is not needed as postgresql driver already provides an
     * efficient test query. The config is exposed simply for evaluation, do not
     * use it unless there is a reason to.
     */
    CONNECTION_POOL_TEST_QUERY( "connection.pool.preferred.test.query" ),

    /**
     * LDAP server URL. (default: ldaps://0:1)
     */
    LDAP_URL( "ldap.url", "ldaps://0:1", false ),

    /**
     * LDAP manager user distinguished name.
     */
    LDAP_MANAGER_DN( "ldap.manager.dn", "", false ),

    /**
     * LDAP manager user password (sensitive).
     */
    LDAP_MANAGER_PASSWORD( "ldap.manager.password", "", true ),

    /**
     * LDAP entry distinguished name search base.
     */
    LDAP_SEARCH_BASE( "ldap.search.base", "", false ),

    /**
     * LDAP entry distinguished name filter. (default: (cn={0}) ).
     */
    LDAP_SEARCH_FILTER( "ldap.search.filter", "(cn={0})", false ),

    /**
     * File store provider, currently 'filesystem' and 'aws-s3' are supported.
     * (default: filesystem)
     */
    FILESTORE_PROVIDER( "filestore.provider", "filesystem", false ),

    /**
     * Directory / bucket name, folder below DHIS2_HOME on file system, 'bucket'
     * on AWS S3. (default: files)
     */
    FILESTORE_CONTAINER( "filestore.container", "files", false ),

    /**
     * Datacenter location (not required).
     */
    FILESTORE_LOCATION( "filestore.location", "", false ),

    /**
     * Public identity / username.
     */
    FILESTORE_IDENTITY( "filestore.identity", "", false ),

    /**
     * Secret key / password (sensitive).
     */
    FILESTORE_SECRET( "filestore.secret", "", true ),

    GOOGLE_SERVICE_ACCOUNT_CLIENT_ID( "google.service.account.client.id", "", false ),

    META_DATA_SYNC_RETRY( "metadata.sync.retry", "3", false ),

    /**
     * Sets up {@see RetryTemplate} retry frequency.
     */
    META_DATA_SYNC_RETRY_TIME_FREQUENCY_MILLISEC( "metadata.sync.retry.time.frequency.millisec", "30000", false ),

    /**
     * EHCache replication host.
     */
    CLUSTER_HOSTNAME( "cluster.hostname", "", false ),

    /**
     * EHCache replication members.
     */
    CLUSTER_MEMBERS( "cluster.members", "", false ),

    /**
     * EHCache replication port.
     */
    CLUSTER_CACHE_PORT( "cluster.cache.port", "4001", false ),

    /**
     * EHCache replication remote object port.
     */
    CLUSTER_CACHE_REMOTE_OBJECT_PORT( "cluster.cache.remote.object.port", "0", false ),

    /**
     * Redis host to use for cache. (default: localhost)
     */
    REDIS_HOST( "redis.host", "localhost", false ),

    /**
     * Redis port to use for cache. (default: 6379)
     */
    REDIS_PORT( "redis.port", "6379", false ),

    /**
     * Redis password to use for cache.
     */
    REDIS_PASSWORD( "redis.password", "", true ),

    /**
     * Use SSL for connecting to redis. (default: false)
     */
    REDIS_USE_SSL( "redis.use.ssl", Constants.OFF, false ),

    /**
     * Enable redis cache. (default: false)
     */
    REDIS_ENABLED( "redis.enabled", Constants.OFF, false ),

    /**
     * Allows Flyway migrations to be run "out of order".
     * <p>
     * If you already have versions 1 and 3 applied, and now a version 2 is
     * found, it will be applied too instead of being ignored.
     * </p>
     */
    FLYWAY_OUT_OF_ORDER_MIGRATION( "flyway.migrate_out_of_order", Constants.OFF, false ),

    /**
     * Repairs the Flyway schema history table on startup before Flyway
     * migrations is applied. (default: false).
     */
    FLYWAY_REPAIR_BEFORE_MIGRATION( "flyway.repair_before_migration", Constants.OFF, false ),

    PROGRAM_TEMPORARY_OWNERSHIP_TIMEOUT( "tracker.temporary.ownership.timeout", "3", false ),

    LEADER_TIME_TO_LIVE( "leader.time.to.live.minutes", "2", false ),

    /**
     * Analytics server-side cache expiration in seconds. (default: 0)
     */
    ANALYTICS_CACHE_EXPIRATION( "analytics.cache.expiration", "0" ),

    /**
     * Artemis support mode, 2 modes supported: EMBEDDED (starts up an embedded
     * Artemis which lives in the same process as your DHIS2 instance), NATIVE
     * (connects to an external Artemis instance, remember to set username /
     * password if required). (default: EMBEDDED)
     */
    ARTEMIS_MODE( "artemis.mode", "EMBEDDED" ),

    /**
     * Artemis host to use for connection (only relevant for NATIVE mode).
     * (default: 127.0.0.1)
     */
    ARTEMIS_HOST( "artemis.host", "127.0.0.1" ),

    /**
     * Artemis port to use for connection (only relevant for NATIVE mode).
     * (default: 25672)
     */
    ARTEMIS_PORT( "artemis.port", "25672" ),

    /**
     * Artemis username to use for connection (only relevant for NATIVE mode).
     * (default: guest)
     */
    ARTEMIS_USERNAME( "artemis.username", "guest", true ),

    /**
     * Artemis password to use for connection (only relevant for NATIVE mode).
     * (default: guest)
     */
    ARTEMIS_PASSWORD( "artemis.password", "guest", true ),

    /**
     * Enable/disable security for the embedded Artemis. (default: false).
     * <p>
     * If enabled will use {@link #ARTEMIS_USERNAME} and
     * {@link #ARTEMIS_PASSWORD}.
     */
    ARTEMIS_EMBEDDED_SECURITY( "artemis.embedded.security", Constants.OFF ),

    /**
     * Enable/disable Artemis persistence. (default. false).
     * <p>
     * We do not currently support any kind of recovery on failure, so this
     * should only be set if the volume on the queue is too high, and we want to
     * fall back to disk storage.
     */
    ARTEMIS_EMBEDDED_PERSISTENCE( "artemis.embedded.persistence", Constants.OFF ),

    /**
     * Number of threads to use for processing incoming packets. (default: 5).
     * <p>
     * This can also be set to "-1" which means use the Artemis default, which
     * is number of cores times 3.
     */
    ARTEMIS_EMBEDDED_THREADS( "artemis.embedded.threads", "5" ),

    /**
     * Max filesize for log files in "HOME/logs/" directory. Does not affect
     * size of audit logs. (default: 100MB).
     */
    LOGGING_FILE_MAX_SIZE( "logging.file.max_size", "100MB" ),

    /**
     * Number of log file archives to keep around. Does not affect audit logs.
     * (default: 1).
     */
    LOGGING_FILE_MAX_ARCHIVES( "logging.file.max_archives", "1" ),

    /**
     * Adds a hashed (SHA-256) session_id to each log line. Useful for tracking
     * which user is responsible for the logging line.
     */
    LOGGING_REQUEST_ID_ENABLED( "logging.request_id.enabled", Constants.ON, false ),

    /**
     * Base URL to the DHIS 2 instance.
     */
    SERVER_BASE_URL( "server.base.url", "", false ),

    /**
     * Enable secure settings if system is deployed on HTTPS, can be 'off',
     * 'on'.
     */
    SERVER_HTTPS( "server.https", Constants.OFF ),

    /**
     * DHIS2 API monitoring.
     */
    MONITORING_API_ENABLED( "monitoring.api.enabled", Constants.OFF, false ),

    /**
     * JVM monitoring.
     */
    MONITORING_JVM_ENABLED( "monitoring.jvm.enabled", Constants.OFF, false ),

    /**
     * Database connection pool monitoring. (default: off)
     */
    MONITORING_DBPOOL_ENABLED( "monitoring.dbpool.enabled", Constants.OFF, false ),

    /**
     * Hibernate monitoring, do not use in production. (default: off)
     */
    MONITORING_HIBERNATE_ENABLED( "monitoring.hibernate.enabled", Constants.OFF, false ),

    /**
     * Uptime monitoring. (default: off)
     */
    MONITORING_UPTIME_ENABLED( "monitoring.uptime.enabled", Constants.OFF, false ),

    /**
     * CPU monitoring. (default: off)
     */
    MONITORING_CPU_ENABLED( "monitoring.cpu.enabled", Constants.OFF, false ),

    /**
     * AppHub base URL. (default: https://apps.dhis2.org).
     */
    APPHUB_BASE_URL( "apphub.base.url", "https://apps.dhis2.org", false ),

    /**
     * AppHub api URL. (default: https://apps.dhis2.org/api).
     */
    APPHUB_API_URL( "apphub.api.url", "https://apps.dhis2.org/api", false ),

    /**
     * Enable/disable changelog/history log of aggregate data values. <br/>
     * (default: on)
     */
    CHANGELOG_AGGREGATE( "changelog.aggregate", Constants.ON ),

    /**
     * Enable/disable changelog/history log of tracker data values. <br/>
     * (default: on)
     */
    CHANGELOG_TRACKER( "changelog.tracker", Constants.ON ),

    /**
     * Use in-memory queue before sending audits into the Artemis queue.
     * (default: off).
     */
    AUDIT_USE_IN_MEMORY_QUEUE_ENABLED( "audit.in_memory-queue.enabled", Constants.OFF, false,
        new String[] { "audit.inmemory_queue.enabled" } ),

    /**
     * Send audits to "logs/dhis-audit.log". (default: on).
     */
    AUDIT_LOGGER( "audit.logger", Constants.ON, false ),

    /**
     * Save audits to database table "audit". (default: off).
     */
    AUDIT_DATABASE( "audit.database", Constants.OFF, false ),

    /**
     * Sets the audit matrix for metadata. (default: none).
     */
    AUDIT_METADATA_MATRIX( "audit.metadata", "", false ),

    /**
     * Sets the audit matrix for aggregate. (default: none).
     */
    AUDIT_AGGREGATE_MATRIX( "audit.aggregate", "", false ),

    /**
     * Sets the audit matrix for tracker. (default: none).
     */
    AUDIT_TRACKER_MATRIX( "audit.tracker", "", false ),

    /**
     * Enable OIDC. (default: off).
     */
    OIDC_OAUTH2_LOGIN_ENABLED( "oidc.oauth2.login.enabled", Constants.OFF, false ),

    /**
     * DHIS 2 instance URL, do not end with a slash, not all IdPs support logout
     * (Where to end up after calling end_session_endpoint on the IdP).
     */
    OIDC_LOGOUT_REDIRECT_URL( "oidc.logout.redirect_url", "", false ),

    /**
     * Google IdP specific parameters. Provider client ID: This is the
     * identifier that the IdP assigned to your application.
     */
    OIDC_PROVIDER_GOOGLE_CLIENT_ID( "oidc.provider.google.client_id", "", true ),

    /**
     * Google IdP specific parameters. Provider client secret: This value is a
     * secret and should be kept secure.
     */
    OIDC_PROVIDER_GOOGLE_CLIENT_SECRET( "oidc.provider.google.client_secret", "", true ),

    /**
     * Google IdP specific parameters. Mapping claim: *Optional. (default:
     * email).
     */
    OIDC_PROVIDER_GOOGLE_MAPPING_CLAIM( "oidc.provider.google.mapping_claim", "email", true ),

    /**
     * Google IdP specific parameters. Redirect URL: DHIS 2 instance URL, do not
     * end with a slash, <br />
     * e.g. https://dhis2.org/demo.
     */
    OIDC_PROVIDER_GOOGLE_REDIRECT_URI( "oidc.provider.google.redirect_url", "", true ),

    /**
     * WSO2 IdP specific parameters. Provider client ID: This is the identifier
     * that the IdP assigned to your application.
     */
    OIDC_PROVIDER_WSO2_CLIENT_ID( "oidc.provider.wso2.client_id", "", false ),

    /**
     * WSO2 IdP specific parameters. Provider client secret: This value is a
     * secret and should be kept secure.
     */
    OIDC_PROVIDER_WSO2_CLIENT_SECRET( "oidc.provider.wso2.client_secret", "", false ),

    /**
     * WSO2 IdP specific parameters. Mapping claim: *Optional. (default: email).
     */
    OIDC_PROVIDER_WSO2_MAPPING_CLAIM( "oidc.provider.wso2.mapping_claim", "email", false ),

    /**
     * WSO2 IdP specific parameters. Server URL
     */
    OIDC_PROVIDER_WSO2_SERVER_URL( "oidc.provider.wso2.server_url", "", false ),

    /**
     * WSO2 IdP specific parameters. Redirect URL: DHIS 2 instance URL, do not
     * end with a slash, <br />
     * e.g. https://dhis2.org/demo.
     */
    OIDC_PROVIDER_WSO2_REDIRECT_URI( "oidc.provider.wso2.redirect_url", "", false ),

    /**
     * WSO2 IdP specific parameters. Display alias
     */
    OIDC_PROVIDER_WSO2_DISPLAY_ALIAS( "oidc.provider.wso2.display_alias", "", false ),

    /**
     * WSO2 IdP specific parameters. Enable logout
     */
    OIDC_PROVIDER_WSO2_ENABLE_LOGOUT( "oidc.provider.wso2.enable_logout", Constants.ON, false ),

    /**
     * Database debugging feature. Defines threshold for logging of slow queries
     * in the log.
     */
    SLOW_QUERY_LOGGING_THRESHOLD_TIME_MS( "slow.query.logging.threshold.time", String.valueOf( SECONDS.toMillis( 1 ) ),
        false ),

    /**
     * Database debugging feature. Enables logging of all SQL queries to the
     * log.
     */
    ENABLE_QUERY_LOGGING( "enable.query.logging", Constants.OFF, false ),

    /**
     * Database debugging feature. Defines database logging before/after methods
     */
    METHOD_QUERY_LOGGING_ENABLED( "method.query.logging.enabled", Constants.OFF, false ),

    /**
     * Database debugging feature. Enable time query logging.
     */
    ELAPSED_TIME_QUERY_LOGGING_ENABLED( "elapsed.time.query.logging.enabled", Constants.OFF, false ),

    /**
     * Database datasource pool type. Supported pool types are: c3p0 (default)
     * or hikari
     */
    DB_POOL_TYPE( "db.pool.type", "c3p0", false ),

    ACTIVE_READ_REPLICAS( "active.read.replicas", "0", false ),

    /**
     * Allows enabling/disabling audits system-wide (without configuring the
     * audit matrix). (default: true)
     */
    AUDIT_ENABLED( "system.audit.enabled", Constants.ON, false ),

    /**
     * OAuth2 authorization server feature. Enable or disable.
     */
    ENABLE_OAUTH2_AUTHORIZATION_SERVER( "oauth2.authorization.server.enabled", Constants.ON, false ),

    /**
     * JWT OIDC token authentication feature. Enable or disable.
     */
    ENABLE_JWT_OIDC_TOKEN_AUTHENTICATION( "oidc.jwt.token.authentication.enabled", Constants.OFF, false ),

    /**
     * Cache invalidation feature. Enable or disable.
     */
    DEBEZIUM_ENABLED( "debezium.enabled", Constants.OFF, false ),

    /**
     * Cache invalidation feature. DB connection username
     */
    DEBEZIUM_CONNECTION_USERNAME( "debezium.connection.username", "", false ),

    /**
     * Cache invalidation feature. DB connection password
     */
    DEBEZIUM_CONNECTION_PASSWORD( "debezium.connection.password", "", false ),

    /**
     * Cache invalidation feature. DB hostname
     */
    DEBEZIUM_DB_HOSTNAME( "debezium.db.hostname", "", false ),

    /**
     * Cache invalidation feature. DB port number
     */
    DEBEZIUM_DB_PORT( "debezium.db.port", "", false ),

    /**
     * Cache invalidation feature. DB name
     */
    DEBEZIUM_DB_NAME( "debezium.db.name", "", false ),

    /**
     * Cache invalidation feature. Replication slot name
     */
    DEBEZIUM_SLOT_NAME( "debezium.slot.name", "", false ),

    /**
     * Cache invalidation feature. Table exclude list
     */
    DEBEZIUM_EXCLUDE_LIST( "debezium.exclude.list", "", false ),

    /**
     * Cache invalidation feature. Shutdown server if connector loose connection
     */
    DEBEZIUM_SHUTDOWN_ON_CONNECTOR_STOP( "debezium.shutdown_on.connector_stop", Constants.ON, false ),

    /**
     * API authentication feature. Enable or disable personal access tokens.
     */
    ENABLE_API_TOKEN_AUTHENTICATION( "enable.api_token.authentication", Constants.ON, false ),

    /**
     * System update notifications system. Enable or disable the feature.
     */
    SYSTEM_UPDATE_NOTIFICATIONS_ENABLED( "system.update_notifications_enabled", Constants.ON, false ),

    /**
     * Number of possible concurrent sessions on different computers or browsers
     * for each user. If configured to 1, the user will be logged out from any
     * other session when a new session is started.
     */
    MAX_SESSIONS_PER_USER( "max.sessions.per_user", "10", false ),

    /**
<<<<<<< HEAD
     * Limits the number of trackedentityinstance records that should be
     * retrieved from database
     */
    TRACKER_TRACKED_ENTITY_QUERY_LIMIT( "tracker.trackedentity.query.limit", "50000", false );
=======
     * Redis based cache invalidation feature. Enable or disable.
     */
    REDIS_CACHE_INVALIDATION_ENABLED( "redis.cache.invalidation.enabled", Constants.OFF, false );
>>>>>>> e6727bd8

    private final String key;

    private final String defaultValue;

    private final boolean confidential;

    private final String[] aliases;

    ConfigurationKey( String key )
    {
        this.key = key;
        this.defaultValue = null;
        this.confidential = false;
        this.aliases = new String[] {};
    }

    ConfigurationKey( String key, String defaultValue )
    {
        this.key = key;
        this.defaultValue = defaultValue;
        this.confidential = false;
        this.aliases = new String[] {};
    }

    ConfigurationKey( String key, String defaultValue, boolean confidential )
    {
        this.key = key;
        this.defaultValue = defaultValue;
        this.confidential = confidential;
        this.aliases = new String[] {};
    }

    ConfigurationKey( String key, String defaultValue, boolean confidential, String[] aliases )
    {
        this.key = key;
        this.defaultValue = defaultValue;
        this.confidential = confidential;
        this.aliases = aliases;
    }

    public String getKey()
    {
        return key;
    }

    public String getDefaultValue()
    {
        return defaultValue;
    }

    public boolean isConfidential()
    {
        return confidential;
    }

    public String[] getAliases()
    {
        return aliases;
    }

    public static Optional<ConfigurationKey> getByKey( String key )
    {
        return Arrays.stream( ConfigurationKey.values() ).filter( k -> k.key.equals( key ) ).findFirst();
    }

    private static final class Constants
    {
        public static final String OFF = "off";

        public static final String ON = "on";
    }
}<|MERGE_RESOLUTION|>--- conflicted
+++ resolved
@@ -704,16 +704,13 @@
     MAX_SESSIONS_PER_USER( "max.sessions.per_user", "10", false ),
 
     /**
-<<<<<<< HEAD
      * Limits the number of trackedentityinstance records that should be
      * retrieved from database
      */
     TRACKER_TRACKED_ENTITY_QUERY_LIMIT( "tracker.trackedentity.query.limit", "50000", false );
-=======
      * Redis based cache invalidation feature. Enable or disable.
      */
     REDIS_CACHE_INVALIDATION_ENABLED( "redis.cache.invalidation.enabled", Constants.OFF, false );
->>>>>>> e6727bd8
 
     private final String key;
 
