--- conflicted
+++ resolved
@@ -76,16 +76,13 @@
     FLYWAY_OUT_OF_ORDER_MIGRATION( "flyway.migrate_out_of_order", "false", false ),
     PROGRAM_TEMPORARY_OWNERSHIP_TIMEOUT( "tracker.temporary.ownership.timeout", "3", false ),
     LEADER_TIME_TO_LIVE( "leader.time.to.live.minutes", "2", false ),
-<<<<<<< HEAD
     AMQP_MODE( "amqp.mode", "EMBEDDED" ),
     AMQP_HOST( "amqp.host", "127.0.0.1" ),
     AMQP_PORT( "amqp.port", "15672" ),
     AMQP_USERNAME( "amqp.username", "guest", true ),
     AMQP_PASSWORD( "amqp.password", "guest", true ),
     AMQP_EMBEDDED_SECURITY( "amqp.embedded.security", "false" ),
-    AMQP_EMBEDDED_PERSISTENCE( "amqp.embedded.persistence", "false" );
-=======
-    RABBITMQ_CONNECTION_TIMEOUT( "rabbitmq.connection-timeout", "60000", false ),
+    AMQP_EMBEDDED_PERSISTENCE( "amqp.embedded.persistence", "false" ),
     LOGGING_LEVEL( "logging.level", "INFO" ),
     LOGGING_FORMAT( "logging.format", "TEXT" ),
     LOGGING_ADAPTER_CONSOLE( "logging.console", "true" ),
@@ -97,7 +94,6 @@
     LOGGING_ADAPTER_KAFKA_TOPIC( "logging.kafka.topic", "dhis2-log" ),
     LOGGING_FILE_MAX_SIZE( "logging.file.max_size", "100MB" ),
     LOGGING_FILE_MAX_ARCHIVES( "logging.file.max_archives", "0" );
->>>>>>> efb0f41b
 
     private final String key;
 
