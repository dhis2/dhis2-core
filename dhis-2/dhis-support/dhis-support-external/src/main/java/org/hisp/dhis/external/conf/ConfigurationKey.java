package org.hisp.dhis.external.conf;

/*
 * Copyright (c) 2004-2017, University of Oslo
 * All rights reserved.
 *
 * Redistribution and use in source and binary forms, with or without
 * modification, are permitted provided that the following conditions are met:
 * Redistributions of source code must retain the above copyright notice, this
 * list of conditions and the following disclaimer.
 *
 * Redistributions in binary form must reproduce the above copyright notice,
 * this list of conditions and the following disclaimer in the documentation
 * and/or other materials provided with the distribution.
 * Neither the name of the HISP project nor the names of its contributors may
 * be used to endorse or promote products derived from this software without
 * specific prior written permission.
 *
 * THIS SOFTWARE IS PROVIDED BY THE COPYRIGHT HOLDERS AND CONTRIBUTORS "AS IS" AND
 * ANY EXPRESS OR IMPLIED WARRANTIES, INCLUDING, BUT NOT LIMITED TO, THE IMPLIED
 * WARRANTIES OF MERCHANTABILITY AND FITNESS FOR A PARTICULAR PURPOSE ARE
 * DISCLAIMED. IN NO EVENT SHALL THE COPYRIGHT OWNER OR CONTRIBUTORS BE LIABLE FOR
 * ANY DIRECT, INDIRECT, INCIDENTAL, SPECIAL, EXEMPLARY, OR CONSEQUENTIAL DAMAGES
 * (INCLUDING, BUT NOT LIMITED TO, PROCUREMENT OF SUBSTITUTE GOODS OR SERVICES;
 * LOSS OF USE, DATA, OR PROFITS; OR BUSINESS INTERRUPTION) HOWEVER CAUSED AND ON
 * ANY THEORY OF LIABILITY, WHETHER IN CONTRACT, STRICT LIABILITY, OR TORT
 * (INCLUDING NEGLIGENCE OR OTHERWISE) ARISING IN ANY WAY OUT OF THE USE OF THIS
 * SOFTWARE, EVEN IF ADVISED OF THE POSSIBILITY OF SUCH DAMAGE.
 */

/**
 * @author Lars Helge Overland
 */
public enum ConfigurationKey
{
    SYSTEM_READ_ONLY_MODE( "system.read_only_mode", "off" ),
    SYSTEM_SESSION_TIMEOUT( "system.session.timeout", "3600" ),
    SYSTEM_INTERNAL_SERVICE_API( "system.internal_service_api", "off" ),
    NODE_ID( "node.id" ),
    ENCRYPTION_PASSWORD( "encryption.password", "" ),
    CONNECTION_DIALECT( "connection.dialect" ),
    CONNECTION_DRIVER_CLASS( "connection.driver_class" ),
    CONNECTION_URL( "connection.url" ),
    CONNECTION_USERNAME( "connection.username" ),
    CONNECTION_PASSWORD( "connection.password" ),
    CONNECTION_SCHEMA( "connection.schema" ),
    CONNECTION_POOL_MAX_SIZE( "connection.pool.max_size" ),
    LDAP_URL( "ldap.url", "ldaps://0:1" ),
    LDAP_MANAGER_DN( "ldap.manager.dn" ),
    LDAP_MANAGER_PASSWORD( "ldap.manager.password" ),
    LDAP_SEARCH_BASE( "ldap.search.base", "" ),
    LDAP_SEARCH_FILTER( "ldap.search.filter", "(cn={0})" ),
    FILESTORE_PROVIDER( "filestore.provider", "filesystem" ),
    FILESTORE_CONTAINER( "filestore.container", "files" ),
    FILESTORE_LOCATION( "filestore.location" ),
    FILESTORE_IDENTITY( "filestore.identity", "" ),
    FILESTORE_SECRET( "filestore.secret", "" ),
    GOOGLE_SERVICE_ACCOUNT_CLIENT_ID( "google.service.account.client.id" ),
    META_DATA_SYNC_RETRY( "metadata.sync.retry", "3" ),
    META_DATA_SYNC_RETRY_TIME_FREQUENCY_MILLISEC( "metadata.sync.retry.time.frequency.millisec", "30000" ),
    CLUSTER_INSTANCE_HOSTNAME( "cluster.instance0.hostname" ),
    CLUSTER_INSTANCE_CACHE_PORT( "cluster.instance0.cache.port", "4001" ),
<<<<<<< HEAD
    SERVER_SIDE_APPS( "server_side_apps.enabled" , "off");
=======
    CACHE_PROVIDER( "cache.provider", "ehcache" ),
    CACHE_SERVERS( "cache.servers", "localhost:11211" ),
    CACHE_TIME( "cache.time", "600" );
>>>>>>> bcc9c9af

    private final String key;
    
    private final String defaultValue;
    
    ConfigurationKey( String key )
    {
        this.key = key;
        this.defaultValue = null;
    }

    ConfigurationKey( String key, String defaultValue )
    {
        this.key = key;
        this.defaultValue = defaultValue;
    }
    
    public String getKey()
    {
        return key;
    }
    
    public String getDefaultValue()
    {
        return defaultValue;
    }
}<|MERGE_RESOLUTION|>--- conflicted
+++ resolved
@@ -60,13 +60,10 @@
     META_DATA_SYNC_RETRY_TIME_FREQUENCY_MILLISEC( "metadata.sync.retry.time.frequency.millisec", "30000" ),
     CLUSTER_INSTANCE_HOSTNAME( "cluster.instance0.hostname" ),
     CLUSTER_INSTANCE_CACHE_PORT( "cluster.instance0.cache.port", "4001" ),
-<<<<<<< HEAD
     SERVER_SIDE_APPS( "server_side_apps.enabled" , "off");
-=======
     CACHE_PROVIDER( "cache.provider", "ehcache" ),
     CACHE_SERVERS( "cache.servers", "localhost:11211" ),
     CACHE_TIME( "cache.time", "600" );
->>>>>>> bcc9c9af
 
     private final String key;
     
