--- conflicted
+++ resolved
@@ -1,93 +1,55 @@
-<project xmlns="http://maven.apache.org/POM/4.0.0"
-  xmlns:xsi="http://www.w3.org/2001/XMLSchema-instance"
-  xsi:schemaLocation="http://maven.apache.org/POM/4.0.0 http://maven.apache.org/maven-v4_0_0.xsd">
-  <modelVersion>4.0.0</modelVersion>
-  
-  <parent>
-    <groupId>org.hisp.dhis</groupId>
-    <artifactId>dhis-support</artifactId>
-    <version>2.32-SNAPSHOT</version>
-  </parent>
-  
-  <artifactId>dhis-support-expression-parser</artifactId>
-  <packaging>jar</packaging>
-  <name>DHIS Parser Support</name>
-  
-  <dependencies>
-
-    <!-- DHIS -->
-
-    <dependency>
-      <groupId>org.hisp.dhis</groupId>
-      <artifactId>dhis-support-hibernate</artifactId>
-    </dependency>
-
-    <!-- ANTLR -->
-
-    <dependency>
-      <groupId>org.antlr</groupId>
-      <artifactId>antlr4-runtime</artifactId>
-    </dependency>
-
-  </dependencies>
-  <properties>
-    <rootDir>../../</rootDir>
-    <antlr4.visitor>true</antlr4.visitor>
-    <antlr4.listener>true</antlr4.listener>
-  </properties>
-
-  <build>
-<<<<<<< HEAD
-    <pluginManagement>
-      <plugins>
-        <plugin>
-          <groupId>org.codehaus.mojo</groupId>
-          <artifactId>build-helper-maven-plugin</artifactId>
-          <version>1.7</version>
-          <executions>
-            <execution>
-              <id>add-source</id>
-              <phase>generate-sources</phase>
-              <goals>
-                <goal>add-source</goal>
-              </goals>
-              <configuration>
-                <sources>
-                  <source>src/main/generated-sources</source>
-                </sources>
-              </configuration>
-            </execution>
-          </executions>
-        </plugin>
-        <plugin>
-          <groupId>org.antlr</groupId>
-          <artifactId>antlr4-maven-plugin</artifactId>
-          <version>${antlr.version}</version>
-          <executions>
-            <execution>
-              <goals>
-                <goal>antlr4</goal>
-              </goals>
-            </execution>
-          </executions>
-        </plugin>
-      </plugins>
-    </pluginManagement>
-=======
-    <plugins>
-      <plugin>
-        <groupId>org.antlr</groupId>
-        <artifactId>antlr4-maven-plugin</artifactId>
-        <version>${antlr.version}</version>
-        <executions>
-          <execution>
-            <goals>
-              <goal>antlr4</goal>
-            </goals>
-          </execution>
-        </executions>
-      </plugin>
-    </plugins>
->>>>>>> b53fda2e
-  </build>
-</project>
+<project xmlns="http://maven.apache.org/POM/4.0.0"
+  xmlns:xsi="http://www.w3.org/2001/XMLSchema-instance"
+  xsi:schemaLocation="http://maven.apache.org/POM/4.0.0 http://maven.apache.org/maven-v4_0_0.xsd">
+  <modelVersion>4.0.0</modelVersion>
+  
+  <parent>
+    <groupId>org.hisp.dhis</groupId>
+    <artifactId>dhis-support</artifactId>
+    <version>2.32-SNAPSHOT</version>
+  </parent>
+  
+  <artifactId>dhis-support-expression-parser</artifactId>
+  <packaging>jar</packaging>
+  <name>DHIS Parser Support</name>
+  
+  <dependencies>
+
+    <!-- DHIS -->
+
+    <dependency>
+      <groupId>org.hisp.dhis</groupId>
+      <artifactId>dhis-support-hibernate</artifactId>
+    </dependency>
+
+    <!-- ANTLR -->
+
+    <dependency>
+      <groupId>org.antlr</groupId>
+      <artifactId>antlr4-runtime</artifactId>
+    </dependency>
+
+  </dependencies>
+  <properties>
+    <rootDir>../../</rootDir>
+    <antlr4.visitor>true</antlr4.visitor>
+    <antlr4.listener>true</antlr4.listener>
+  </properties>
+
+  <build>
+    <plugins>
+      <plugin>
+        <groupId>org.antlr</groupId>
+        <artifactId>antlr4-maven-plugin</artifactId>
+        <version>${antlr.version}</version>
+        <executions>
+          <execution>
+            <goals>
+              <goal>antlr4</goal>
+            </goals>
+          </execution>
+        </executions>
+      </plugin>
+    </plugins>
+  </build>
+</project>