<project xmlns="http://maven.apache.org/POM/4.0.0"
  xmlns:xsi="http://www.w3.org/2001/XMLSchema-instance"
  xsi:schemaLocation="http://maven.apache.org/POM/4.0.0 http://maven.apache.org/maven-v4_0_0.xsd">
  <modelVersion>4.0.0</modelVersion>

  <parent>
    <groupId>org.hisp.dhis</groupId>
    <artifactId>dhis</artifactId>
    <version>2.32-SNAPSHOT</version>
  </parent>

  <artifactId>dhis-support</artifactId>
  <packaging>pom</packaging>
  <name>DHIS Support Parent Project</name>

  <modules>
    <module>dhis-support-external</module>
    <module>dhis-support-test</module>
    <module>dhis-support-commons</module>
    <module>dhis-support-hibernate</module>
    <module>dhis-support-db-migration</module>
    <module>dhis-support-system</module>
    <module>dhis-support-jdbc</module>
<<<<<<< HEAD
    <module>dhis-support-kafka</module>
    <module>dhis-support-amqp</module>
=======
>>>>>>> b39959d2
  </modules>
  <properties>
    <rootDir>../</rootDir>
  </properties>
</project><|MERGE_RESOLUTION|>--- conflicted
+++ resolved
@@ -21,12 +21,9 @@
     <module>dhis-support-db-migration</module>
     <module>dhis-support-system</module>
     <module>dhis-support-jdbc</module>
-<<<<<<< HEAD
-    <module>dhis-support-kafka</module>
     <module>dhis-support-amqp</module>
-=======
->>>>>>> b39959d2
   </modules>
+
   <properties>
     <rootDir>../</rootDir>
   </properties>
