package org.hisp.dhis.artemis.audit.listener;

/*
 * Copyright (c) 2004-2020, University of Oslo
 * All rights reserved.
 *
 * Redistribution and use in source and binary forms, with or without
 * modification, are permitted provided that the following conditions are met:
 * Redistributions of source code must retain the above copyright notice, this
 * list of conditions and the following disclaimer.
 *
 * Redistributions in binary form must reproduce the above copyright notice,
 * this list of conditions and the following disclaimer in the documentation
 * and/or other materials provided with the distribution.
 * Neither the name of the HISP project nor the names of its contributors may
 * be used to endorse or promote products derived from this software without
 * specific prior written permission.
 *
 * THIS SOFTWARE IS PROVIDED BY THE COPYRIGHT HOLDERS AND CONTRIBUTORS "AS IS" AND
 * ANY EXPRESS OR IMPLIED WARRANTIES, INCLUDING, BUT NOT LIMITED TO, THE IMPLIED
 * WARRANTIES OF MERCHANTABILITY AND FITNESS FOR A PARTICULAR PURPOSE ARE
 * DISCLAIMED. IN NO EVENT SHALL THE COPYRIGHT OWNER OR CONTRIBUTORS BE LIABLE FOR
 * ANY DIRECT, INDIRECT, INCIDENTAL, SPECIAL, EXEMPLARY, OR CONSEQUENTIAL DAMAGES
 * (INCLUDING, BUT NOT LIMITED TO, PROCUREMENT OF SUBSTITUTE GOODS OR SERVICES;
 * LOSS OF USE, DATA, OR PROFITS; OR BUSINESS INTERRUPTION) HOWEVER CAUSED AND ON
 * ANY THEORY OF LIABILITY, WHETHER IN CONTRACT, STRICT LIABILITY, OR TORT
 * (INCLUDING NEGLIGENCE OR OTHERWISE) ARISING IN ANY WAY OUT OF THE USE OF THIS
 * SOFTWARE, EVEN IF ADVISED OF THE POSSIBILITY OF SUCH DAMAGE.
 */

import lombok.extern.slf4j.Slf4j;
import org.hibernate.Hibernate;
import org.hibernate.event.spi.EventSource;
import org.hibernate.event.spi.PostDeleteEvent;
import org.hibernate.event.spi.PostInsertEvent;
import org.hibernate.event.spi.PostUpdateEvent;
import org.hibernate.persister.entity.EntityPersister;
import org.hibernate.proxy.HibernateProxy;
import org.hisp.dhis.artemis.audit.AuditManager;
import org.hisp.dhis.artemis.audit.legacy.AuditObjectFactory;
import org.hisp.dhis.artemis.config.UsernameSupplier;
import org.hisp.dhis.audit.AuditType;
import org.hisp.dhis.audit.Auditable;
import org.hisp.dhis.common.BaseIdentifiableObject;
import org.hisp.dhis.common.IdentifiableObjectUtils;
import org.hisp.dhis.commons.util.DebugUtils;
import org.hisp.dhis.schema.Property;
import org.hisp.dhis.schema.Schema;
import org.hisp.dhis.schema.SchemaService;
import org.hisp.dhis.system.util.AnnotationUtils;
import org.hisp.dhis.system.util.ReflectionUtils;

import java.io.Serializable;
import java.util.Arrays;
import java.util.Collection;
import java.util.HashMap;
import java.util.List;
import java.util.Map;
import java.util.Optional;

import static com.google.common.base.Preconditions.checkNotNull;

/**
 * @author Luciano Fiandesio
 */
@Slf4j
public abstract class AbstractHibernateListener
{
    protected final AuditManager auditManager;
    protected final AuditObjectFactory objectFactory;
    private final UsernameSupplier usernameSupplier;
    private final SchemaService schemaService;

    public AbstractHibernateListener(
        AuditManager auditManager,
        AuditObjectFactory objectFactory,
        UsernameSupplier usernameSupplier,
        SchemaService schemaService )
    {
        checkNotNull( auditManager );
        checkNotNull( objectFactory );
        checkNotNull( usernameSupplier );
        checkNotNull( schemaService );

        this.auditManager = auditManager;
        this.objectFactory = objectFactory;
        this.usernameSupplier = usernameSupplier;
        this.schemaService = schemaService;
    }

    Optional<Auditable> getAuditable( Object object, String type )
    {
        if ( AnnotationUtils.isAnnotationPresent( object.getClass(), Auditable.class ) )
        {
            Auditable auditable = AnnotationUtils.getAnnotation( object.getClass(), Auditable.class );

            boolean shouldAudit = Arrays.stream( auditable.eventType() )
                .anyMatch( s -> s.contains( "all" ) || s.contains( type ) );

            if ( shouldAudit )
            {
                return Optional.of( auditable );
            }
        }

        return Optional.empty();
    }

    public String getCreatedBy()
    {
        return usernameSupplier.get();
    }

    abstract AuditType getAuditType();

    /**
     * Create serializable Map<String, Object> for delete event
     * Because the entity has already been deleted and transaction is committed
     * all lazy collections or properties that haven't been loaded will be ignored.
     *
     * @return Map<String, Object> with key is property name and value is property value.
     */
    protected Object createAuditEntry( PostDeleteEvent event )
    {
        Map<String,Object> objectMap = new HashMap<>();
        Schema schema = schemaService.getDynamicSchema( event.getEntity().getClass() );
        Map<String, Property> properties = schema.getFieldNameMapProperties();

        for ( int i = 0; i< event.getDeletedState().length; i++ )
        {
            if ( event.getDeletedState()[i] == null )
            {
                continue;
            }

            Object value = event.getDeletedState()[i];
            String pName = event.getPersister().getPropertyNames()[i];
            Property property = properties.get( pName );

            if ( property == null || !property.isOwner() )
            {
                continue;
            }

            if ( Hibernate.isInitialized( value )  )
            {
                if ( property.isCollection() && BaseIdentifiableObject.class.isAssignableFrom( property.getItemKlass() ) )
                {
                    objectMap.put( pName, IdentifiableObjectUtils.getUids( ( Collection ) value ) );
                }
                else
                {
                    objectMap.put( pName, getId( value ) );
                }
            }
        }
        return objectMap;
    }

    /**
     * Create serializable Map<String, Object> based on given Audit Entity and related objects that are produced by
     * {@link PostUpdateEvent} or {@link PostInsertEvent}
     * The returned object must comply with below rules:
     *  1. Only includes referenced properties that are owned by the current Audit Entity.
     *  Means that the property's schema has attribute "owner = true"
     *  2. Do not include any lazy HibernateProxy or PersistentCollection that is not loaded.
     *  3. All referenced properties that extend BaseIdentifiableObject should be mapped to only UID string
     *
     * @return Map<String, Object> with key is property name and value is property value.
     */
    protected Object createAuditEntry( Object entity, Object[] state, EventSource session, Serializable id, EntityPersister persister )
    {
        Map<String, Object> objectMap = new HashMap<>();
        Schema schema = schemaService.getDynamicSchema( entity.getClass() );
        Map<String, Property> properties = schema.getFieldNameMapProperties();

        HibernateProxy entityProxy = null;

        for ( int i = 0; i < state.length; i++ )
        {
            if ( state[i] == null ) continue;

            Object value = state[i];

            String pName = persister.getPropertyNames()[i];
            Property property = properties.get( pName );

            if ( property == null || !property.isOwner() )
            {
                continue;
            }

            if ( property != null && property.isEmbeddedObject() )
            {
                handleEmbeddedObject( property, value, objectMap );
                continue;
            }

            if ( shouldInitializeProxy( value ) )
            {
                if ( entityProxy == null )
                {
                    entityProxy = createProxy( id, session, persister );
                }

                value = getPropertyValue( entityProxy, persister, pName );
            }

            if ( value == null )
            {
                continue;
            }

            putValueToMap( property, objectMap, value );
        }

        return objectMap;
    }

    private HibernateProxy createProxy( Serializable id, EventSource session, EntityPersister persister )
    {
        try
        {
            return ( HibernateProxy ) persister.createProxy( id, session );
        }
        catch ( Exception ex )
        {
            log.error( "Couldn't create proxy " + ex );
        }

        return null;
    }
    
    private void putValueToMap( Property property, Map<String, Object> objectMap, Object value )
    {
        if ( value == null ) return;

        if ( property.isCollection() )
        {
            Collection collection = ( Collection ) value;

            if ( collection.isEmpty() ) return;

            if ( BaseIdentifiableObject.class.isAssignableFrom( property.getItemKlass() ) )
            {
                List<String> uids = IdentifiableObjectUtils.getUids( collection );

                if ( uids != null || !uids.isEmpty() )
                {
                    objectMap.put( property.getFieldName(), uids );
                }
            }
            else
            {
                objectMap.put( property.getFieldName(), collection );
            }
        }
        else
        {
            objectMap.put( property.getFieldName(), getId( value ) );
        }
    }

    private void handleEmbeddedObject( Property property, Object value, Map<String, Object> objectMap )
    {
        if ( value == null ) return;

        Schema embeddedSchema = schemaService.getSchema( value.getClass() );

        if ( embeddedSchema == null )
        {
            putValueToMap( property, objectMap, value );
            return;
        }

        Map<String, Property> properties = embeddedSchema.getFieldNameMapProperties();
        properties.forEach( (pName, prop) -> {
<<<<<<< HEAD
            Object propertyValue =  ReflectionUtils.invokeMethod( value, prop.getGetterMethod() );
            if ( prop.isCollection() )
            {
                objectMap.put( pName,  BaseIdentifiableObject.class.isAssignableFrom( prop.getItemKlass() ) ?  IdentifiableObjectUtils.getUids( (Collection) propertyValue ) : propertyValue );
            }
            else
            {
                objectMap.put( pName, BaseIdentifiableObject.class.isAssignableFrom( prop.getKlass() ) ? getId( propertyValue ) : propertyValue );
            }
=======
            putValueToMap( prop, objectMap, ReflectionUtils.invokeMethod( value, prop.getGetterMethod() ) );
>>>>>>> 850eae2f
        } );
    }

    private Object getPropertyValue( HibernateProxy entityProxy, EntityPersister persister, String pName )
    {
        try
        {
            return  persister.getPropertyValue( entityProxy, pName );
        }
        catch ( Exception ex )
        {
            // Ignore if couldn't find property reference object, maybe it was deleted.
            log.warn( DebugUtils.getStackTrace( ex ) );
        }

        return null;
    }

    private boolean shouldInitializeProxy( Object value )
    {
        if ( value == null || Hibernate.isInitialized( value ) )
        {
            return false;
        }

        return true;
    }

    private Object getId( Object object )
    {
        if ( BaseIdentifiableObject.class.isAssignableFrom( object.getClass() ) )
        {
            return ( ( BaseIdentifiableObject ) object ).getUid();
        }

        return object;
    }
}<|MERGE_RESOLUTION|>--- conflicted
+++ resolved
@@ -275,19 +275,7 @@
 
         Map<String, Property> properties = embeddedSchema.getFieldNameMapProperties();
         properties.forEach( (pName, prop) -> {
-<<<<<<< HEAD
-            Object propertyValue =  ReflectionUtils.invokeMethod( value, prop.getGetterMethod() );
-            if ( prop.isCollection() )
-            {
-                objectMap.put( pName,  BaseIdentifiableObject.class.isAssignableFrom( prop.getItemKlass() ) ?  IdentifiableObjectUtils.getUids( (Collection) propertyValue ) : propertyValue );
-            }
-            else
-            {
-                objectMap.put( pName, BaseIdentifiableObject.class.isAssignableFrom( prop.getKlass() ) ? getId( propertyValue ) : propertyValue );
-            }
-=======
             putValueToMap( prop, objectMap, ReflectionUtils.invokeMethod( value, prop.getGetterMethod() ) );
->>>>>>> 850eae2f
         } );
     }
 
