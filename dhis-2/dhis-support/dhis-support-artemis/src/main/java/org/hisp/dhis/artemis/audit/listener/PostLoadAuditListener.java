--- conflicted
+++ resolved
@@ -72,14 +72,7 @@
                 .createdAt( LocalDateTime.now() )
                 .createdBy( getCreatedBy() )
                 .object( entity )
-<<<<<<< HEAD
-                .attributes( this.objectFactory.collectAuditAttributes( entity ) )
-                .data( this.objectFactory.create( auditable.scope(), AuditType.READ, entity, getCreatedBy() ) )
-                .build() );
-        } );
-=======
                 .auditableEntity( new AuditableEntity( entity ) )
                 .build() ) );
->>>>>>> 960cb453
     }
 }