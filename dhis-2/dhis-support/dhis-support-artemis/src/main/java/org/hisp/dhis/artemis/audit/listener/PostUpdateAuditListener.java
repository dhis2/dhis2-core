package org.hisp.dhis.artemis.audit.listener;

/*
 * Copyright (c) 2004-2020, University of Oslo
 * All rights reserved.
 *
 * Redistribution and use in source and binary forms, with or without
 * modification, are permitted provided that the following conditions are met:
 * Redistributions of source code must retain the above copyright notice, this
 * list of conditions and the following disclaimer.
 *
 * Redistributions in binary form must reproduce the above copyright notice,
 * this list of conditions and the following disclaimer in the documentation
 * and/or other materials provided with the distribution.
 * Neither the name of the HISP project nor the names of its contributors may
 * be used to endorse or promote products derived from this software without
 * specific prior written permission.
 *
 * THIS SOFTWARE IS PROVIDED BY THE COPYRIGHT HOLDERS AND CONTRIBUTORS "AS IS" AND
 * ANY EXPRESS OR IMPLIED WARRANTIES, INCLUDING, BUT NOT LIMITED TO, THE IMPLIED
 * WARRANTIES OF MERCHANTABILITY AND FITNESS FOR A PARTICULAR PURPOSE ARE
 * DISCLAIMED. IN NO EVENT SHALL THE COPYRIGHT OWNER OR CONTRIBUTORS BE LIABLE FOR
 * ANY DIRECT, INDIRECT, INCIDENTAL, SPECIAL, EXEMPLARY, OR CONSEQUENTIAL DAMAGES
 * (INCLUDING, BUT NOT LIMITED TO, PROCUREMENT OF SUBSTITUTE GOODS OR SERVICES;
 * LOSS OF USE, DATA, OR PROFITS; OR BUSINESS INTERRUPTION) HOWEVER CAUSED AND ON
 * ANY THEORY OF LIABILITY, WHETHER IN CONTRACT, STRICT LIABILITY, OR TORT
 * (INCLUDING NEGLIGENCE OR OTHERWISE) ARISING IN ANY WAY OUT OF THE USE OF THIS
 * SOFTWARE, EVEN IF ADVISED OF THE POSSIBILITY OF SUCH DAMAGE.
 */

import org.hibernate.event.spi.PostUpdateEvent;
import org.hibernate.event.spi.PostUpdateEventListener;
import org.hibernate.persister.entity.EntityPersister;
import org.hisp.dhis.artemis.audit.Audit;
import org.hisp.dhis.artemis.audit.AuditManager;
import org.hisp.dhis.artemis.audit.AuditableEntity;
import org.hisp.dhis.artemis.audit.legacy.AuditObjectFactory;
import org.hisp.dhis.artemis.config.UsernameSupplier;
import org.hisp.dhis.audit.AuditType;
import org.springframework.stereotype.Component;

import java.time.LocalDateTime;

/**
 * @author Luciano Fiandesio
 */
@Component
public class PostUpdateAuditListener
    extends AbstractHibernateListener implements PostUpdateEventListener
{
    public PostUpdateAuditListener(
        AuditManager auditManager,
        AuditObjectFactory auditObjectFactory,
        UsernameSupplier userNameSupplier )
    {
        super( auditManager, auditObjectFactory, userNameSupplier );
    }

    @Override
    AuditType getAuditType()
    {
        return AuditType.UPDATE;
    }

    @Override
    public void onPostUpdate( PostUpdateEvent postUpdateEvent )
    {
        Object entity = postUpdateEvent.getEntity();

        getAuditable( entity, "update" ).ifPresent( auditable ->
            auditManager.send( Audit.builder()
                .auditType( getAuditType() )
                .auditScope( auditable.scope() )
                .createdAt( LocalDateTime.now() )
                .createdBy( getCreatedBy() )
                .object( entity )
<<<<<<< HEAD
                .attributes( this.objectFactory.collectAuditAttributes( entity ) )
                .data( this.objectFactory.create( auditable.scope(), AuditType.UPDATE, entity, getCreatedBy() ) )
                .build() );
        } );
=======
                .auditableEntity( new AuditableEntity( entity ) )
                .build() ) );
>>>>>>> 960cb453
    }

    @Override
    public boolean requiresPostCommitHanding( EntityPersister entityPersister )
    {
        return false;
    }
}<|MERGE_RESOLUTION|>--- conflicted
+++ resolved
@@ -74,15 +74,8 @@
                 .createdAt( LocalDateTime.now() )
                 .createdBy( getCreatedBy() )
                 .object( entity )
-<<<<<<< HEAD
-                .attributes( this.objectFactory.collectAuditAttributes( entity ) )
-                .data( this.objectFactory.create( auditable.scope(), AuditType.UPDATE, entity, getCreatedBy() ) )
-                .build() );
-        } );
-=======
                 .auditableEntity( new AuditableEntity( entity ) )
                 .build() ) );
->>>>>>> 960cb453
     }
 
     @Override
