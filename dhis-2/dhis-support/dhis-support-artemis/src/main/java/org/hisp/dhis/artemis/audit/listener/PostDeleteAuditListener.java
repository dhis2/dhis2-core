--- conflicted
+++ resolved
@@ -71,12 +71,6 @@
                 .createdAt( LocalDateTime.now() )
                 .createdBy( getCreatedBy() )
                 .object( entity )
-<<<<<<< HEAD
-                .attributes( this.objectFactory.collectAuditAttributes( entity ) )
-                .data( this.objectFactory.create( auditable.scope(), AuditType.DELETE, entity, getCreatedBy() ) )
-                .build() );
-        } );
-=======
                 .auditableEntity( new AuditableEntity( entity ) )
                 .build() ) );
     }
@@ -85,6 +79,5 @@
     AuditType getAuditType()
     {
         return AuditType.DELETE;
->>>>>>> 960cb453
     }
 }