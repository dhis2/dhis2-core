package org.hisp.dhis.artemis.audit.listener;

/*
 * Copyright (c) 2004-2020, University of Oslo
 * All rights reserved.
 *
 * Redistribution and use in source and binary forms, with or without
 * modification, are permitted provided that the following conditions are met:
 * Redistributions of source code must retain the above copyright notice, this
 * list of conditions and the following disclaimer.
 *
 * Redistributions in binary form must reproduce the above copyright notice,
 * this list of conditions and the following disclaimer in the documentation
 * and/or other materials provided with the distribution.
 * Neither the name of the HISP project nor the names of its contributors may
 * be used to endorse or promote products derived from this software without
 * specific prior written permission.
 *
 * THIS SOFTWARE IS PROVIDED BY THE COPYRIGHT HOLDERS AND CONTRIBUTORS "AS IS" AND
 * ANY EXPRESS OR IMPLIED WARRANTIES, INCLUDING, BUT NOT LIMITED TO, THE IMPLIED
 * WARRANTIES OF MERCHANTABILITY AND FITNESS FOR A PARTICULAR PURPOSE ARE
 * DISCLAIMED. IN NO EVENT SHALL THE COPYRIGHT OWNER OR CONTRIBUTORS BE LIABLE FOR
 * ANY DIRECT, INDIRECT, INCIDENTAL, SPECIAL, EXEMPLARY, OR CONSEQUENTIAL DAMAGES
 * (INCLUDING, BUT NOT LIMITED TO, PROCUREMENT OF SUBSTITUTE GOODS OR SERVICES;
 * LOSS OF USE, DATA, OR PROFITS; OR BUSINESS INTERRUPTION) HOWEVER CAUSED AND ON
 * ANY THEORY OF LIABILITY, WHETHER IN CONTRACT, STRICT LIABILITY, OR TORT
 * (INCLUDING NEGLIGENCE OR OTHERWISE) ARISING IN ANY WAY OUT OF THE USE OF THIS
 * SOFTWARE, EVEN IF ADVISED OF THE POSSIBILITY OF SUCH DAMAGE.
 */

import org.hibernate.event.spi.PostInsertEvent;
import org.hibernate.event.spi.PostInsertEventListener;
import org.hibernate.persister.entity.EntityPersister;
import org.hisp.dhis.artemis.audit.Audit;
import org.hisp.dhis.artemis.audit.AuditManager;
import org.hisp.dhis.artemis.audit.AuditableEntity;
import org.hisp.dhis.artemis.audit.legacy.AuditObjectFactory;
import org.hisp.dhis.artemis.config.UsernameSupplier;
import org.hisp.dhis.audit.AuditType;
import org.springframework.stereotype.Component;

import java.time.LocalDateTime;

/**
 * @author Luciano Fiandesio
 */
@Component
public class PostInsertAuditListener
    extends AbstractHibernateListener implements PostInsertEventListener
{

    public PostInsertAuditListener( AuditManager auditManager, AuditObjectFactory auditObjectFactory,
        UsernameSupplier userNameSupplier )
    {
        super( auditManager, auditObjectFactory, userNameSupplier );
    }

    @Override
    AuditType getAuditType()
    {
        return AuditType.CREATE;
    }

    @Override
    public void onPostInsert( PostInsertEvent postInsertEvent )
    {
        Object entity = postInsertEvent.getEntity();

        getAuditable( entity, "create" ).ifPresent( auditable ->
            auditManager.send( Audit.builder()
                .auditType( getAuditType() )
                .auditScope( auditable.scope() )
                .createdAt( LocalDateTime.now() )
                .createdBy( getCreatedBy() )
                .object( entity )
<<<<<<< HEAD
                .attributes( this.objectFactory.collectAuditAttributes( entity ) )
                .data( this.objectFactory.create( auditable.scope(), AuditType.CREATE, entity, getCreatedBy() ) )
                .build() );
        } );
=======
                .auditableEntity( new AuditableEntity( entity ) )
                .build() ) );
>>>>>>> 960cb453
    }

    @Override
    public boolean requiresPostCommitHanding( EntityPersister entityPersister )
    {
        return false;
    }
}<|MERGE_RESOLUTION|>--- conflicted
+++ resolved
@@ -73,15 +73,8 @@
                 .createdAt( LocalDateTime.now() )
                 .createdBy( getCreatedBy() )
                 .object( entity )
-<<<<<<< HEAD
-                .attributes( this.objectFactory.collectAuditAttributes( entity ) )
-                .data( this.objectFactory.create( auditable.scope(), AuditType.CREATE, entity, getCreatedBy() ) )
-                .build() );
-        } );
-=======
                 .auditableEntity( new AuditableEntity( entity ) )
                 .build() ) );
->>>>>>> 960cb453
     }
 
     @Override
