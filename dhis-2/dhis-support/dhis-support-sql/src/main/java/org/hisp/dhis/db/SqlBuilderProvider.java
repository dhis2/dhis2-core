/*
 * Copyright (c) 2004-2024, University of Oslo
 * All rights reserved.
 *
 * Redistribution and use in source and binary forms, with or without
 * modification, are permitted provided that the following conditions are met:
 *
 * 1. Redistributions of source code must retain the above copyright notice, this
 * list of conditions and the following disclaimer.
 *
 * 2. Redistributions in binary form must reproduce the above copyright notice,
 * this list of conditions and the following disclaimer in the documentation
 * and/or other materials provided with the distribution.
 *
 * 3. Neither the name of the copyright holder nor the names of its contributors 
 * may be used to endorse or promote products derived from this software without
 * specific prior written permission.
 *
 * THIS SOFTWARE IS PROVIDED BY THE COPYRIGHT HOLDERS AND CONTRIBUTORS "AS IS" AND
 * ANY EXPRESS OR IMPLIED WARRANTIES, INCLUDING, BUT NOT LIMITED TO, THE IMPLIED
 * WARRANTIES OF MERCHANTABILITY AND FITNESS FOR A PARTICULAR PURPOSE ARE
 * DISCLAIMED. IN NO EVENT SHALL THE COPYRIGHT OWNER OR CONTRIBUTORS BE LIABLE FOR
 * ANY DIRECT, INDIRECT, INCIDENTAL, SPECIAL, EXEMPLARY, OR CONSEQUENTIAL DAMAGES
 * (INCLUDING, BUT NOT LIMITED TO, PROCUREMENT OF SUBSTITUTE GOODS OR SERVICES;
 * LOSS OF USE, DATA, OR PROFITS; OR BUSINESS INTERRUPTION) HOWEVER CAUSED AND ON
 * ANY THEORY OF LIABILITY, WHETHER IN CONTRACT, STRICT LIABILITY, OR TORT
 * (INCLUDING NEGLIGENCE OR OTHERWISE) ARISING IN ANY WAY OUT OF THE USE OF THIS
 * SOFTWARE, EVEN IF ADVISED OF THE POSSIBILITY OF SUCH DAMAGE.
 */
package org.hisp.dhis.db;

import java.util.Objects;
import org.hisp.dhis.db.model.Database;
import org.hisp.dhis.db.setting.SqlBuilderSettings;
import org.hisp.dhis.db.sql.ClickHouseSqlBuilder;
import org.hisp.dhis.db.sql.DorisSqlBuilder;
import org.hisp.dhis.db.sql.PostgreSqlBuilder;
import org.hisp.dhis.db.sql.SqlBuilder;
import org.hisp.dhis.external.conf.DhisConfigurationProvider;
import org.springframework.stereotype.Service;

/** Provider of {@link SqlBuilder} implementations. */
@Service
public class SqlBuilderProvider {
  private final SqlBuilder sqlBuilder;

  public SqlBuilderProvider(SqlBuilderSettings config) {
    Objects.requireNonNull(config);
    this.sqlBuilder = getSqlBuilder(config);
  }

  /**
   * Returns a {@link SqlBuilder} implementation based on the system configuration.
   *
   * @return a {@link SqlBuilder}.
   */
  public SqlBuilder getSqlBuilder() {
    return sqlBuilder;
  }

  /**
   * Returns the appropriate {@link SqlBuilder} implementation based on the system configuration.
   *
   * @param config the {@link DhisConfigurationProvider}.
   * @return a {@link SqlBuilder}.
   */
  private SqlBuilder getSqlBuilder(SqlBuilderSettings config) {
    Database database = config.getAnalyticsDatabase();
    String catalog = config.getAnalyticsDatabaseCatalog();
    String driverFilename = config.getAnalyticsDatabaseDriverFilename();
    String connectionUrl = config.getAnalyticsConnectionUrl();

    Objects.requireNonNull(database);

    return switch (database) {
      case DORIS -> new DorisSqlBuilder(catalog, driverFilename);
<<<<<<< HEAD
      case CLICKHOUSE -> new ClickHouseSqlBuilder(""); //TODO
=======
      case CLICKHOUSE -> new ClickHouseSqlBuilder(connectionUrl);
>>>>>>> 3283b68c
      default -> new PostgreSqlBuilder();
    };
  }
}<|MERGE_RESOLUTION|>--- conflicted
+++ resolved
@@ -74,11 +74,7 @@
 
     return switch (database) {
       case DORIS -> new DorisSqlBuilder(catalog, driverFilename);
-<<<<<<< HEAD
-      case CLICKHOUSE -> new ClickHouseSqlBuilder(""); //TODO
-=======
       case CLICKHOUSE -> new ClickHouseSqlBuilder(connectionUrl);
->>>>>>> 3283b68c
       default -> new PostgreSqlBuilder();
     };
   }
