/*
 * Copyright (c) 2004-2021, University of Oslo
 * All rights reserved.
 *
 * Redistribution and use in source and binary forms, with or without
 * modification, are permitted provided that the following conditions are met:
 * Redistributions of source code must retain the above copyright notice, this
 * list of conditions and the following disclaimer.
 *
 * Redistributions in binary form must reproduce the above copyright notice,
 * this list of conditions and the following disclaimer in the documentation
 * and/or other materials provided with the distribution.
 * Neither the name of the HISP project nor the names of its contributors may
 * be used to endorse or promote products derived from this software without
 * specific prior written permission.
 *
 * THIS SOFTWARE IS PROVIDED BY THE COPYRIGHT HOLDERS AND CONTRIBUTORS "AS IS" AND
 * ANY EXPRESS OR IMPLIED WARRANTIES, INCLUDING, BUT NOT LIMITED TO, THE IMPLIED
 * WARRANTIES OF MERCHANTABILITY AND FITNESS FOR A PARTICULAR PURPOSE ARE
 * DISCLAIMED. IN NO EVENT SHALL THE COPYRIGHT OWNER OR CONTRIBUTORS BE LIABLE FOR
 * ANY DIRECT, INDIRECT, INCIDENTAL, SPECIAL, EXEMPLARY, OR CONSEQUENTIAL DAMAGES
 * (INCLUDING, BUT NOT LIMITED TO, PROCUREMENT OF SUBSTITUTE GOODS OR SERVICES;
 * LOSS OF USE, DATA, OR PROFITS; OR BUSINESS INTERRUPTION) HOWEVER CAUSED AND ON
 * ANY THEORY OF LIABILITY, WHETHER IN CONTRACT, STRICT LIABILITY, OR TORT
 * (INCLUDING NEGLIGENCE OR OTHERWISE) ARISING IN ANY WAY OUT OF THE USE OF THIS
 * SOFTWARE, EVEN IF ADVISED OF THE POSSIBILITY OF SUCH DAMAGE.
 */
package org.hisp.dhis.system.notification;

import static org.hisp.dhis.scheduling.JobType.ANALYTICS_TABLE;
import static org.hisp.dhis.scheduling.JobType.DATAVALUE_IMPORT;
import static org.hisp.dhis.scheduling.JobType.METADATA_IMPORT;
import static org.junit.Assert.assertEquals;
import static org.junit.Assert.assertNotNull;

<<<<<<< HEAD
import java.util.List;
=======
import java.util.Deque;
>>>>>>> c6affcab
import java.util.Map;
import java.util.concurrent.ExecutorService;
import java.util.concurrent.Executors;
import java.util.concurrent.TimeUnit;
import java.util.stream.IntStream;

import org.hisp.dhis.DhisSpringTest;
import org.hisp.dhis.scheduling.JobConfiguration;
import org.hisp.dhis.scheduling.JobType;
import org.hisp.dhis.user.User;
import org.junit.Test;
import org.springframework.beans.factory.annotation.Autowired;

/**
 * @author Lars Helge Overland
 */
public class NotifierTest extends DhisSpringTest
{
    @Autowired
    private Notifier notifier;

    private final User user = createUser( 'A' );

    private final JobConfiguration dataValueImportJobConfig;

    private final JobConfiguration analyticsTableJobConfig;

    private final JobConfiguration metadataImportJobConfig;

    private final JobConfiguration dataValueImportSecondJobConfig;

    private final JobConfiguration dataValueImportThirdJobConfig;

    private final JobConfiguration dataValueImportFourthConfig;

    public NotifierTest()
    {
        dataValueImportJobConfig = new JobConfiguration( null, DATAVALUE_IMPORT, user.getUid(), false );
        dataValueImportJobConfig.setUid( "dvi1" );
        analyticsTableJobConfig = new JobConfiguration( null, ANALYTICS_TABLE, user.getUid(), false );
        analyticsTableJobConfig.setUid( "at1" );
        metadataImportJobConfig = new JobConfiguration( null, METADATA_IMPORT, user.getUid(), false );
        metadataImportJobConfig.setUid( "mdi1" );
        dataValueImportSecondJobConfig = new JobConfiguration( null, DATAVALUE_IMPORT, user.getUid(), false );
        dataValueImportSecondJobConfig.setUid( "dvi2" );
        dataValueImportThirdJobConfig = new JobConfiguration( null, DATAVALUE_IMPORT, user.getUid(), false );
        dataValueImportThirdJobConfig.setUid( "dvi3" );
        dataValueImportFourthConfig = new JobConfiguration( null, DATAVALUE_IMPORT, user.getUid(), false );
        dataValueImportFourthConfig.setUid( "dvi4" );
        JobConfiguration dataValueImportFifthConfig = new JobConfiguration( null, DATAVALUE_IMPORT, user.getUid(),
            false );
        dataValueImportFifthConfig.setUid( "dvi5" );
    }

    @Test
    public void testGetNotifications()
    {
        notifier.notify( dataValueImportJobConfig, "Import started" );
        notifier.notify( dataValueImportJobConfig, "Import working" );
        notifier.notify( dataValueImportJobConfig, "Import done" );
        notifier.notify( analyticsTableJobConfig, "Process started" );
        notifier.notify( analyticsTableJobConfig, "Process done" );

<<<<<<< HEAD
        Map<JobType, Map<String, List<Notification>>> notificationsMap = notifier.getNotifications();
=======
        Map<JobType, Map<String, Deque<Notification>>> notificationsMap = notifier.getNotifications();
>>>>>>> c6affcab

        assertNotNull( notificationsMap );
        assertEquals( 3, notifier.getNotificationsByJobId( dataValueImportJobConfig.getJobType(),
            dataValueImportJobConfig.getUid() ).size() );
        assertEquals( 2, notifier.getNotificationsByJobId( analyticsTableJobConfig.getJobType(),
            analyticsTableJobConfig.getUid() ).size() );
        assertEquals( 0, notifier.getNotificationsByJobId( metadataImportJobConfig.getJobType(),
            metadataImportJobConfig.getUid() ).size() );

        notifier.clear( dataValueImportJobConfig );
        notifier.clear( analyticsTableJobConfig );

        notifier.notify( dataValueImportJobConfig, "Import started" );
        notifier.notify( dataValueImportJobConfig, "Import working" );
        notifier.notify( dataValueImportJobConfig, "Import done" );
        notifier.notify( analyticsTableJobConfig, "Process started" );
        notifier.notify( analyticsTableJobConfig, "Process done" );

        assertEquals( 3, notifier.getNotificationsByJobId( dataValueImportJobConfig.getJobType(),
            dataValueImportJobConfig.getUid() ).size() );
        assertEquals( 2, notifier.getNotificationsByJobId( analyticsTableJobConfig.getJobType(),
            analyticsTableJobConfig.getUid() ).size() );

        notifier.clear( dataValueImportJobConfig );

        assertEquals( 0, notifier.getNotificationsByJobId( dataValueImportJobConfig.getJobType(),
            dataValueImportJobConfig.getUid() ).size() );
        assertEquals( 2, notifier.getNotificationsByJobId( analyticsTableJobConfig.getJobType(),
            analyticsTableJobConfig.getUid() ).size() );

        notifier.clear( analyticsTableJobConfig );

        assertEquals( 0, notifier.getNotificationsByJobId( dataValueImportJobConfig.getJobType(),
            dataValueImportJobConfig.getUid() ).size() );
        assertEquals( 0, notifier.getNotificationsByJobId( analyticsTableJobConfig.getJobType(),
            analyticsTableJobConfig.getUid() ).size() );

        notifier.notify( dataValueImportSecondJobConfig, "Process done" );
        notifier.notify( dataValueImportJobConfig, "Import started" );
        notifier.notify( dataValueImportJobConfig, "Import working" );
        notifier.notify( dataValueImportJobConfig, "Import in progress" );
        notifier.notify( dataValueImportJobConfig, "Import done" );
        notifier.notify( analyticsTableJobConfig, "Process started" );
        notifier.notify( analyticsTableJobConfig, "Process done" );
<<<<<<< HEAD
        List<Notification> notifications = notifier.getNotificationsByJobType( DATAVALUE_IMPORT )
=======
        Deque<Notification> notifications = notifier.getNotificationsByJobType( DATAVALUE_IMPORT )
>>>>>>> c6affcab
            .get( dataValueImportJobConfig.getUid() );
        assertNotNull( notifications );
        assertEquals( 4, notifications.size() );

        notifier.notify( dataValueImportThirdJobConfig, "Completed1" );

<<<<<<< HEAD
        Map<String, List<Notification>> notificationsByJobType = notifier.getNotificationsByJobType( DATAVALUE_IMPORT );
=======
        Map<String, Deque<Notification>> notificationsByJobType = notifier
            .getNotificationsByJobType( DATAVALUE_IMPORT );
>>>>>>> c6affcab
        assertNotNull( notificationsByJobType );
        assertEquals( 3, notificationsByJobType.size() );
        assertEquals( 4, notificationsByJobType.get( dataValueImportJobConfig.getUid() ).size() );
        assertEquals( 1, notificationsByJobType.get( dataValueImportSecondJobConfig.getUid() ).size() );
        assertEquals( 1, notificationsByJobType.get( dataValueImportThirdJobConfig.getUid() ).size() );
<<<<<<< HEAD
        assertTrue( "Completed1"
            .equals( notificationsByJobType.get( dataValueImportThirdJobConfig.getUid() ).get( 0 ).getMessage() ) );
=======
        assertEquals( "Completed1",
            notificationsByJobType.get( dataValueImportThirdJobConfig.getUid() ).getFirst().getMessage() );
>>>>>>> c6affcab

        notifier.notify( dataValueImportFourthConfig, "Completed2" );

        notificationsByJobType = notifier.getNotificationsByJobType( DATAVALUE_IMPORT );
        assertNotNull( notificationsByJobType );
        assertEquals( 4, notificationsByJobType.get( dataValueImportJobConfig.getUid() ).size() );
        assertEquals( 1, notificationsByJobType.get( dataValueImportSecondJobConfig.getUid() ).size() );
        assertEquals( 1, notificationsByJobType.get( dataValueImportThirdJobConfig.getUid() ).size() );
        assertEquals( 1, notificationsByJobType.get( dataValueImportFourthConfig.getUid() ).size() );
<<<<<<< HEAD
        assertTrue( "Completed2"
            .equals( notificationsByJobType.get( dataValueImportFourthConfig.getUid() ).get( 0 ).getMessage() ) );
=======
        assertEquals( "Completed2",
            notificationsByJobType.get( dataValueImportFourthConfig.getUid() ).getFirst().getMessage() );
>>>>>>> c6affcab

    }

    @Test
    public void testGetSummary()
    {
        notifier.addJobSummary( dataValueImportJobConfig, "somethingid1", String.class );
        notifier.addJobSummary( analyticsTableJobConfig, "somethingid2", String.class );
        notifier.addJobSummary( dataValueImportSecondJobConfig, "somethingid4", String.class );
        notifier.addJobSummary( metadataImportJobConfig, "somethingid3", String.class );

        Map<String, Object> jobSummariesForAnalyticsType = notifier
            .getJobSummariesForJobType( DATAVALUE_IMPORT );
        assertNotNull( jobSummariesForAnalyticsType );
        assertEquals( 2, jobSummariesForAnalyticsType.size() );

        Map<String, Object> jobSummariesForMetadataImportType = notifier
            .getJobSummariesForJobType( METADATA_IMPORT );
        assertNotNull( jobSummariesForMetadataImportType );
        assertEquals( 1, jobSummariesForMetadataImportType.size() );
<<<<<<< HEAD
        assertTrue( "somethingid3"
            .equals( jobSummariesForMetadataImportType.get( metadataImportJobConfig.getUid() ) ) );
=======
        assertEquals( "somethingid3", jobSummariesForMetadataImportType.get( metadataImportJobConfig.getUid() ) );
>>>>>>> c6affcab

        Object summary = notifier.getJobSummaryByJobId( dataValueImportJobConfig.getJobType(),
            dataValueImportJobConfig.getUid() );
        assertNotNull( summary );
<<<<<<< HEAD
        assertTrue( "True", "somethingid1".equals( summary ) );
=======
        assertEquals( "True", "somethingid1", summary );
>>>>>>> c6affcab

        notifier.addJobSummary( dataValueImportThirdJobConfig, "summarry3", String.class );

        jobSummariesForAnalyticsType = notifier.getJobSummariesForJobType( DATAVALUE_IMPORT );
        assertNotNull( jobSummariesForAnalyticsType );
        assertEquals( 3, jobSummariesForAnalyticsType.size() );

        notifier.addJobSummary( dataValueImportFourthConfig, "summarry4", String.class );

        jobSummariesForAnalyticsType = notifier.getJobSummariesForJobType( DATAVALUE_IMPORT );
        assertNotNull( jobSummariesForAnalyticsType );
        assertEquals( 4, jobSummariesForAnalyticsType.size() );
    }

    @Test
    public void testInsertingNotificationsInSameJobConcurrently()
        throws InterruptedException
    {
        ExecutorService e = Executors.newFixedThreadPool( 5 );
        JobConfiguration jobConfig = createJobConfig( -1 );

        notifier.notify( jobConfig, "somethingid" );

<<<<<<< HEAD
        IntStream.range( 0, 100 ).forEach( i -> {
            e.execute( () -> {
                notifier.notify( jobConfig, "somethingid" + i );
            } );
        } );
=======
        IntStream.range( 0, 100 ).forEach( i -> e.execute(
            () -> notifier.notify( jobConfig, "somethingid" + i ) ) );
>>>>>>> c6affcab
        IntStream.range( 0, 100 ).forEach( i -> {
            for ( Notification notification : notifier.getNotificationsByJobType( METADATA_IMPORT )
                .get( jobConfig.getUid() ) )
            {
                // Iterate over notifications when new notification are added
<<<<<<< HEAD
                notification.getUid();
            }
        } );

        e.awaitTermination( 200, TimeUnit.MILLISECONDS );
        assertEquals( 101,
            notifier.getNotificationsByJobType( METADATA_IMPORT ).get( jobConfig.getUid() ).size() );
=======
                assertNotNull( notification.getUid() );
            }
        } );

        awaitTermination( e );
        assertEquals( 101, notifier.getNotificationsByJobType( METADATA_IMPORT ).get( jobConfig.getUid() ).size() );
>>>>>>> c6affcab
    }

    @Test
    public void testInsertingNotificationJobConcurrently()
        throws InterruptedException
<<<<<<< HEAD
    {
        ExecutorService e = Executors.newFixedThreadPool( 5 );
        IntStream.range( 0, 500 ).forEach( i -> {
            e.execute( () -> {
                notifier.notify( createJobConfig( i ), "somethingid" );
            } );
        } );
        e.awaitTermination( 200, TimeUnit.MILLISECONDS );
        assertEquals( 500, notifier.getNotificationsByJobType( METADATA_IMPORT ).size() );
    }

    private JobConfiguration createJobConfig( int i )
    {
        JobConfiguration jobConfig = new JobConfiguration( null, METADATA_IMPORT, user.getUid(), false );
        jobConfig.setUid( "jobId" + i );
        return jobConfig;
=======
    {
        ExecutorService e = Executors.newFixedThreadPool( 5 );
        IntStream.range( 0, 500 ).forEach( i -> {
            e.execute( () -> {
                notifier.notify( createJobConfig( i ), "somethingid" );
            } );
        } );
        awaitTermination( e );
        assertEquals( 500, notifier.getNotificationsByJobType( METADATA_IMPORT ).size() );
    }

    private JobConfiguration createJobConfig( int i )
    {
        JobConfiguration jobConfig = new JobConfiguration( null, METADATA_IMPORT, user.getUid(), false );
        jobConfig.setUid( "jobId" + i );
        return jobConfig;
    }

    public void awaitTermination( ExecutorService threadPool )
    {
        threadPool.shutdown();
        try
        {
            if ( !threadPool.awaitTermination( 60, TimeUnit.SECONDS ) )
            {
                threadPool.shutdownNow();
            }
        }
        catch ( InterruptedException ex )
        {
            threadPool.shutdownNow();
            Thread.currentThread().interrupt();
        }
>>>>>>> c6affcab
    }
}<|MERGE_RESOLUTION|>--- conflicted
+++ resolved
@@ -33,11 +33,7 @@
 import static org.junit.Assert.assertEquals;
 import static org.junit.Assert.assertNotNull;
 
-<<<<<<< HEAD
-import java.util.List;
-=======
 import java.util.Deque;
->>>>>>> c6affcab
 import java.util.Map;
 import java.util.concurrent.ExecutorService;
 import java.util.concurrent.Executors;
@@ -101,11 +97,7 @@
         notifier.notify( analyticsTableJobConfig, "Process started" );
         notifier.notify( analyticsTableJobConfig, "Process done" );
 
-<<<<<<< HEAD
-        Map<JobType, Map<String, List<Notification>>> notificationsMap = notifier.getNotifications();
-=======
         Map<JobType, Map<String, Deque<Notification>>> notificationsMap = notifier.getNotifications();
->>>>>>> c6affcab
 
         assertNotNull( notificationsMap );
         assertEquals( 3, notifier.getNotificationsByJobId( dataValueImportJobConfig.getJobType(),
@@ -150,35 +142,22 @@
         notifier.notify( dataValueImportJobConfig, "Import done" );
         notifier.notify( analyticsTableJobConfig, "Process started" );
         notifier.notify( analyticsTableJobConfig, "Process done" );
-<<<<<<< HEAD
-        List<Notification> notifications = notifier.getNotificationsByJobType( DATAVALUE_IMPORT )
-=======
         Deque<Notification> notifications = notifier.getNotificationsByJobType( DATAVALUE_IMPORT )
->>>>>>> c6affcab
             .get( dataValueImportJobConfig.getUid() );
         assertNotNull( notifications );
         assertEquals( 4, notifications.size() );
 
         notifier.notify( dataValueImportThirdJobConfig, "Completed1" );
 
-<<<<<<< HEAD
-        Map<String, List<Notification>> notificationsByJobType = notifier.getNotificationsByJobType( DATAVALUE_IMPORT );
-=======
         Map<String, Deque<Notification>> notificationsByJobType = notifier
             .getNotificationsByJobType( DATAVALUE_IMPORT );
->>>>>>> c6affcab
         assertNotNull( notificationsByJobType );
         assertEquals( 3, notificationsByJobType.size() );
         assertEquals( 4, notificationsByJobType.get( dataValueImportJobConfig.getUid() ).size() );
         assertEquals( 1, notificationsByJobType.get( dataValueImportSecondJobConfig.getUid() ).size() );
         assertEquals( 1, notificationsByJobType.get( dataValueImportThirdJobConfig.getUid() ).size() );
-<<<<<<< HEAD
-        assertTrue( "Completed1"
-            .equals( notificationsByJobType.get( dataValueImportThirdJobConfig.getUid() ).get( 0 ).getMessage() ) );
-=======
         assertEquals( "Completed1",
             notificationsByJobType.get( dataValueImportThirdJobConfig.getUid() ).getFirst().getMessage() );
->>>>>>> c6affcab
 
         notifier.notify( dataValueImportFourthConfig, "Completed2" );
 
@@ -188,13 +167,8 @@
         assertEquals( 1, notificationsByJobType.get( dataValueImportSecondJobConfig.getUid() ).size() );
         assertEquals( 1, notificationsByJobType.get( dataValueImportThirdJobConfig.getUid() ).size() );
         assertEquals( 1, notificationsByJobType.get( dataValueImportFourthConfig.getUid() ).size() );
-<<<<<<< HEAD
-        assertTrue( "Completed2"
-            .equals( notificationsByJobType.get( dataValueImportFourthConfig.getUid() ).get( 0 ).getMessage() ) );
-=======
         assertEquals( "Completed2",
             notificationsByJobType.get( dataValueImportFourthConfig.getUid() ).getFirst().getMessage() );
->>>>>>> c6affcab
 
     }
 
@@ -215,21 +189,12 @@
             .getJobSummariesForJobType( METADATA_IMPORT );
         assertNotNull( jobSummariesForMetadataImportType );
         assertEquals( 1, jobSummariesForMetadataImportType.size() );
-<<<<<<< HEAD
-        assertTrue( "somethingid3"
-            .equals( jobSummariesForMetadataImportType.get( metadataImportJobConfig.getUid() ) ) );
-=======
         assertEquals( "somethingid3", jobSummariesForMetadataImportType.get( metadataImportJobConfig.getUid() ) );
->>>>>>> c6affcab
 
         Object summary = notifier.getJobSummaryByJobId( dataValueImportJobConfig.getJobType(),
             dataValueImportJobConfig.getUid() );
         assertNotNull( summary );
-<<<<<<< HEAD
-        assertTrue( "True", "somethingid1".equals( summary ) );
-=======
         assertEquals( "True", "somethingid1", summary );
->>>>>>> c6affcab
 
         notifier.addJobSummary( dataValueImportThirdJobConfig, "summarry3", String.class );
 
@@ -253,60 +218,24 @@
 
         notifier.notify( jobConfig, "somethingid" );
 
-<<<<<<< HEAD
-        IntStream.range( 0, 100 ).forEach( i -> {
-            e.execute( () -> {
-                notifier.notify( jobConfig, "somethingid" + i );
-            } );
-        } );
-=======
         IntStream.range( 0, 100 ).forEach( i -> e.execute(
             () -> notifier.notify( jobConfig, "somethingid" + i ) ) );
->>>>>>> c6affcab
         IntStream.range( 0, 100 ).forEach( i -> {
             for ( Notification notification : notifier.getNotificationsByJobType( METADATA_IMPORT )
                 .get( jobConfig.getUid() ) )
             {
                 // Iterate over notifications when new notification are added
-<<<<<<< HEAD
-                notification.getUid();
-            }
-        } );
-
-        e.awaitTermination( 200, TimeUnit.MILLISECONDS );
-        assertEquals( 101,
-            notifier.getNotificationsByJobType( METADATA_IMPORT ).get( jobConfig.getUid() ).size() );
-=======
                 assertNotNull( notification.getUid() );
             }
         } );
 
         awaitTermination( e );
         assertEquals( 101, notifier.getNotificationsByJobType( METADATA_IMPORT ).get( jobConfig.getUid() ).size() );
->>>>>>> c6affcab
     }
 
     @Test
     public void testInsertingNotificationJobConcurrently()
         throws InterruptedException
-<<<<<<< HEAD
-    {
-        ExecutorService e = Executors.newFixedThreadPool( 5 );
-        IntStream.range( 0, 500 ).forEach( i -> {
-            e.execute( () -> {
-                notifier.notify( createJobConfig( i ), "somethingid" );
-            } );
-        } );
-        e.awaitTermination( 200, TimeUnit.MILLISECONDS );
-        assertEquals( 500, notifier.getNotificationsByJobType( METADATA_IMPORT ).size() );
-    }
-
-    private JobConfiguration createJobConfig( int i )
-    {
-        JobConfiguration jobConfig = new JobConfiguration( null, METADATA_IMPORT, user.getUid(), false );
-        jobConfig.setUid( "jobId" + i );
-        return jobConfig;
-=======
     {
         ExecutorService e = Executors.newFixedThreadPool( 5 );
         IntStream.range( 0, 500 ).forEach( i -> {
@@ -340,6 +269,5 @@
             threadPool.shutdownNow();
             Thread.currentThread().interrupt();
         }
->>>>>>> c6affcab
     }
 }