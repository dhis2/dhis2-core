--- conflicted
+++ resolved
@@ -27,11 +27,7 @@
  */
 package org.hisp.dhis.system.notification;
 
-<<<<<<< HEAD
-import java.util.List;
-=======
 import java.util.Deque;
->>>>>>> c6affcab
 import java.util.Map;
 
 import org.hisp.dhis.scheduling.JobConfiguration;
@@ -56,19 +52,11 @@
 
     Notifier update( JobConfiguration id, NotificationLevel level, String message, boolean completed );
 
-<<<<<<< HEAD
-    Map<JobType, Map<String, List<Notification>>> getNotifications();
-
-    List<Notification> getNotificationsByJobId( JobType jobType, String jobId );
-
-    Map<String, List<Notification>> getNotificationsByJobType( JobType jobType );
-=======
     Map<JobType, Map<String, Deque<Notification>>> getNotifications();
 
     Deque<Notification> getNotificationsByJobId( JobType jobType, String jobId );
 
     Map<String, Deque<Notification>> getNotificationsByJobType( JobType jobType );
->>>>>>> c6affcab
 
     Notifier clear( JobConfiguration id );
 
