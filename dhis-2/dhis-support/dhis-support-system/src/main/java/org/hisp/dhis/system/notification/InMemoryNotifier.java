/*
 * Copyright (c) 2004-2021, University of Oslo
 * All rights reserved.
 *
 * Redistribution and use in source and binary forms, with or without
 * modification, are permitted provided that the following conditions are met:
 * Redistributions of source code must retain the above copyright notice, this
 * list of conditions and the following disclaimer.
 *
 * Redistributions in binary form must reproduce the above copyright notice,
 * this list of conditions and the following disclaimer in the documentation
 * and/or other materials provided with the distribution.
 * Neither the name of the HISP project nor the names of its contributors may
 * be used to endorse or promote products derived from this software without
 * specific prior written permission.
 *
 * THIS SOFTWARE IS PROVIDED BY THE COPYRIGHT HOLDERS AND CONTRIBUTORS "AS IS" AND
 * ANY EXPRESS OR IMPLIED WARRANTIES, INCLUDING, BUT NOT LIMITED TO, THE IMPLIED
 * WARRANTIES OF MERCHANTABILITY AND FITNESS FOR A PARTICULAR PURPOSE ARE
 * DISCLAIMED. IN NO EVENT SHALL THE COPYRIGHT OWNER OR CONTRIBUTORS BE LIABLE FOR
 * ANY DIRECT, INDIRECT, INCIDENTAL, SPECIAL, EXEMPLARY, OR CONSEQUENTIAL DAMAGES
 * (INCLUDING, BUT NOT LIMITED TO, PROCUREMENT OF SUBSTITUTE GOODS OR SERVICES;
 * LOSS OF USE, DATA, OR PROFITS; OR BUSINESS INTERRUPTION) HOWEVER CAUSED AND ON
 * ANY THEORY OF LIABILITY, WHETHER IN CONTRACT, STRICT LIABILITY, OR TORT
 * (INCLUDING NEGLIGENCE OR OTHERWISE) ARISING IN ANY WAY OUT OF THE USE OF THIS
 * SOFTWARE, EVEN IF ADVISED OF THE POSSIBILITY OF SUCH DAMAGE.
 */
package org.hisp.dhis.system.notification;

import java.util.Date;
<<<<<<< HEAD
import java.util.List;
=======
import java.util.Deque;
>>>>>>> c6affcab
import java.util.Map;

import lombok.extern.slf4j.Slf4j;

import org.apache.commons.lang3.StringUtils;
import org.hisp.dhis.scheduling.JobConfiguration;
import org.hisp.dhis.scheduling.JobType;

/**
 * @author Lars Helge Overland
 */
@Slf4j
public class InMemoryNotifier implements Notifier
{
    private final NotificationMap notificationMap = new NotificationMap();

    // -------------------------------------------------------------------------
    // Notifier implementation
    // -------------------------------------------------------------------------

    @Override
    public Notifier notify( JobConfiguration id, String message )
    {
        return notify( id, NotificationLevel.INFO, message, false );
    }

    @Override
    public Notifier notify( JobConfiguration id, NotificationLevel level, String message )
    {
        return notify( id, level, message, false );
    }

    @Override
    public Notifier notify( JobConfiguration id, NotificationLevel level, String message, boolean completed )
    {
        if ( id != null && !(level != null && level.isOff()) )
        {
            Notification notification = new Notification( level, id.getJobType(), new Date(), message, completed );

            if ( id.isInMemoryJob() && !StringUtils.isEmpty( id.getUid() ) )
            {
                notification.setUid( id.getUid() );
            }

            notificationMap.add( id, notification );

            NotificationLoggerUtil.log( log, level, message );
        }

        return this;
    }

    @Override
    public Notifier update( JobConfiguration id, String message )
    {
        return update( id, NotificationLevel.INFO, message, false );
    }

    @Override
    public Notifier update( JobConfiguration id, String message, boolean completed )
    {
        return update( id, NotificationLevel.INFO, message, completed );
    }

    @Override
    public Notifier update( JobConfiguration id, NotificationLevel level, String message )
    {
        return update( id, level, message, false );
    }

    @Override
    public Notifier update( JobConfiguration id, NotificationLevel level, String message, boolean completed )
    {
        if ( id != null && !(level != null && level.isOff()) )
        {
            notify( id, level, message, completed );
        }

        return this;
    }

    @Override
<<<<<<< HEAD
    public Map<JobType, Map<String, List<Notification>>> getNotifications()
=======
    public Map<JobType, Map<String, Deque<Notification>>> getNotifications()
>>>>>>> c6affcab
    {
        return notificationMap.getNotifications();
    }

    @Override
    public Deque<Notification> getNotificationsByJobId( JobType jobType, String jobId )
    {
        return notificationMap.getNotificationsByJobId( jobType, jobId );
    }

    @Override
<<<<<<< HEAD
    public Map<String, List<Notification>> getNotificationsByJobType( JobType jobType )
=======
    public Map<String, Deque<Notification>> getNotificationsByJobType( JobType jobType )
>>>>>>> c6affcab
    {
        return notificationMap.getNotificationsWithType( jobType );
    }

    @Override
    public Notifier clear( JobConfiguration id )
    {
        if ( id != null )
        {
            notificationMap.clear( id );
        }

        return this;
    }

    @Override
    public Notifier addJobSummary( JobConfiguration id, Object jobSummary, Class<?> jobSummaryType )
    {
        return addJobSummary( id, NotificationLevel.INFO, jobSummary, jobSummaryType );
    }

    @Override
    public Notifier addJobSummary( JobConfiguration id, NotificationLevel level, Object jobSummary,
        Class<?> jobSummaryType )
    {
        if ( id != null && !(level != null && level.isOff()) )
        {
            notificationMap.addSummary( id, jobSummary );
        }

        return this;
    }

    @Override
    public Map<String, Object> getJobSummariesForJobType( JobType jobType )
    {
        return notificationMap.getJobSummariesForJobType( jobType );
    }

    @Override
    public Object getJobSummaryByJobId( JobType jobType, String jobId )
    {
        return notificationMap.getSummary( jobType, jobId );
    }
}<|MERGE_RESOLUTION|>--- conflicted
+++ resolved
@@ -28,11 +28,7 @@
 package org.hisp.dhis.system.notification;
 
 import java.util.Date;
-<<<<<<< HEAD
-import java.util.List;
-=======
 import java.util.Deque;
->>>>>>> c6affcab
 import java.util.Map;
 
 import lombok.extern.slf4j.Slf4j;
@@ -115,11 +111,7 @@
     }
 
     @Override
-<<<<<<< HEAD
-    public Map<JobType, Map<String, List<Notification>>> getNotifications()
-=======
     public Map<JobType, Map<String, Deque<Notification>>> getNotifications()
->>>>>>> c6affcab
     {
         return notificationMap.getNotifications();
     }
@@ -131,11 +123,7 @@
     }
 
     @Override
-<<<<<<< HEAD
-    public Map<String, List<Notification>> getNotificationsByJobType( JobType jobType )
-=======
     public Map<String, Deque<Notification>> getNotificationsByJobType( JobType jobType )
->>>>>>> c6affcab
     {
         return notificationMap.getNotificationsWithType( jobType );
     }
