--- conflicted
+++ resolved
@@ -108,11 +108,9 @@
 
     <V> Cache<V> createProgramStageWebHookNotificationTemplateCache();
 
-<<<<<<< HEAD
-    <V> Cache<V> createApiKeyCache();
-=======
     <V> Cache<V> createProgramOrgUnitAssociationCache();
 
     <V> Cache<V> createCatOptOrgUnitAssociationCache();
->>>>>>> 4efaae08
+
+    <V> Cache<V> createApiKeyCache();
 }