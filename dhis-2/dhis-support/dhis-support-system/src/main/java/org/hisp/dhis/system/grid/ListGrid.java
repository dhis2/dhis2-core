--- conflicted
+++ resolved
@@ -810,13 +810,9 @@
       }
 
       // Column cells
-<<<<<<< HEAD
+
       if (header.isMeta()) {
-=======
-
-      if (header.isMeta()) {
-
->>>>>>> 35fcda70
+
         substituteMetaData(colIndex, colIndex, metaDataMap);
       }
     }
