--- conflicted
+++ resolved
@@ -49,28 +49,13 @@
   private final StringRedisTemplate redisTemplate;
 
   public RedisLeaderManager(
-<<<<<<< HEAD
-      Long timeToLiveMinutes,
-      StringRedisTemplate redisTemplate,
-      DhisConfigurationProvider dhisConfigurationProvider) {
-    this.nodeId = dhisConfigurationProvider.getProperty(ConfigurationKey.NODE_ID);
-=======
       StringRedisTemplate redisTemplate, DhisConfigurationProvider dhisConfigurationProvider) {
     this.redisTemplate = redisTemplate;
->>>>>>> 0bb3934f
     this.nodeUuid = UUID.randomUUID().toString();
     String nodeId = dhisConfigurationProvider.getProperty(ConfigurationKey.NODE_ID);
     log.info(
-<<<<<<< HEAD
-        "Setting up redis based leader manager with NodeUuid:{} and NodeID:{}",
-        this.nodeUuid,
-        this.nodeId);
-    this.timeToLiveSeconds = timeToLiveMinutes * 60;
-    this.redisTemplate = redisTemplate;
-=======
         "Setting up redis based leader manager with NodeUuid:{} and NodeID:{}", nodeUuid, nodeId);
     redisTemplate.opsForValue().set(NODE_ID_KEY_PREFIX + nodeUuid, nodeId);
->>>>>>> 0bb3934f
   }
 
   @Override
