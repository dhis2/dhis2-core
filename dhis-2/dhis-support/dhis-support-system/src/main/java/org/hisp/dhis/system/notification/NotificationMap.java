/*
 * Copyright (c) 2004-2021, University of Oslo
 * All rights reserved.
 *
 * Redistribution and use in source and binary forms, with or without
 * modification, are permitted provided that the following conditions are met:
 * Redistributions of source code must retain the above copyright notice, this
 * list of conditions and the following disclaimer.
 *
 * Redistributions in binary form must reproduce the above copyright notice,
 * this list of conditions and the following disclaimer in the documentation
 * and/or other materials provided with the distribution.
 * Neither the name of the HISP project nor the names of its contributors may
 * be used to endorse or promote products derived from this software without
 * specific prior written permission.
 *
 * THIS SOFTWARE IS PROVIDED BY THE COPYRIGHT HOLDERS AND CONTRIBUTORS "AS IS" AND
 * ANY EXPRESS OR IMPLIED WARRANTIES, INCLUDING, BUT NOT LIMITED TO, THE IMPLIED
 * WARRANTIES OF MERCHANTABILITY AND FITNESS FOR A PARTICULAR PURPOSE ARE
 * DISCLAIMED. IN NO EVENT SHALL THE COPYRIGHT OWNER OR CONTRIBUTORS BE LIABLE FOR
 * ANY DIRECT, INDIRECT, INCIDENTAL, SPECIAL, EXEMPLARY, OR CONSEQUENTIAL DAMAGES
 * (INCLUDING, BUT NOT LIMITED TO, PROCUREMENT OF SUBSTITUTE GOODS OR SERVICES;
 * LOSS OF USE, DATA, OR PROFITS; OR BUSINESS INTERRUPTION) HOWEVER CAUSED AND ON
 * ANY THEORY OF LIABILITY, WHETHER IN CONTRACT, STRICT LIABILITY, OR TORT
 * (INCLUDING NEGLIGENCE OR OTHERWISE) ARISING IN ANY WAY OUT OF THE USE OF THIS
 * SOFTWARE, EVEN IF ADVISED OF THE POSSIBILITY OF SUCH DAMAGE.
 */
package org.hisp.dhis.system.notification;

<<<<<<< HEAD
import java.util.*;
import java.util.stream.Collectors;
=======
import static java.util.Arrays.stream;
import static java.util.Collections.unmodifiableMap;

import java.util.Deque;
import java.util.EnumMap;
import java.util.LinkedList;
import java.util.Map;
import java.util.concurrent.ConcurrentHashMap;
import java.util.concurrent.ConcurrentLinkedDeque;
>>>>>>> c6affcab

import org.hisp.dhis.scheduling.JobConfiguration;
import org.hisp.dhis.scheduling.JobType;

/**
 * @author Henning Håkonsen
 */
public class NotificationMap
{
<<<<<<< HEAD
    public final static int MAX_POOL_TYPE_SIZE = 500;

    private Map<JobType, Map<String, List<Notification>>> notificationsWithType;

    private Map<JobType, Map<String, Object>> summariesWithType;
=======
    public static final int MAX_POOL_TYPE_SIZE = 500;

    private final Map<JobType, Map<String, Deque<Notification>>> notificationsWithType = new EnumMap<>( JobType.class );

    private final Map<JobType, Map<String, Object>> summariesWithType = new EnumMap<>( JobType.class );
>>>>>>> c6affcab

    private final Map<JobType, Deque<String>> notificationsJobIdOrder = new EnumMap<>( JobType.class );

    private final Map<JobType, Deque<String>> summariesJobIdOrder = new EnumMap<>( JobType.class );

<<<<<<< HEAD
    public Map<JobType, Map<String, List<Notification>>> getNotifications()
=======
    NotificationMap()
    {
        stream( JobType.values() ).forEach( jobType -> {
            notificationsWithType.put( jobType, new ConcurrentHashMap<>() );
            summariesWithType.put( jobType, new ConcurrentHashMap<>() );
            notificationsJobIdOrder.put( jobType, new ConcurrentLinkedDeque<>() );
            summariesJobIdOrder.put( jobType, new ConcurrentLinkedDeque<>() );
        } );
    }

    public Map<JobType, Map<String, Deque<Notification>>> getNotifications()
>>>>>>> c6affcab
    {
        return unmodifiableMap( notificationsWithType );
    }

<<<<<<< HEAD
    public synchronized List<Notification> getNotificationsByJobId( JobType jobType, String jobId )
    {
        return Optional.ofNullable( notificationsWithType.get( jobType ) )
            .map( n -> n.get( jobId ) )
            .map( LinkedList::new )
            .orElse( new LinkedList<>() );
    }

    public synchronized Map<String, List<Notification>> getNotificationsWithType( JobType jobType )
    {
        return notificationsWithType.get( jobType )
            .entrySet()
            .stream()
            .collect( Collectors.toMap(
                Map.Entry::getKey,
                e -> e.getValue() != null ? new LinkedList<>( e.getValue() ) : new LinkedList<>() ) );
    }

    public synchronized void add( JobConfiguration jobConfiguration, Notification notification )
    {
        String uid = jobConfiguration.getUid();

        Map<String, List<Notification>> uidNotifications = notificationsWithType
            .get( jobConfiguration.getJobType() );

        LinkedList<Notification> notifications;
        if ( uidNotifications.containsKey( uid ) )
        {
            notifications = (LinkedList<Notification>) uidNotifications.get( uid );
        }
        else
        {
            notifications = new LinkedList<>();
        }

        notifications.addFirst( notification );

        if ( uidNotifications.size() >= MAX_POOL_TYPE_SIZE )
=======
    public Deque<Notification> getNotificationsByJobId( JobType jobType, String jobId )
    {
        Deque<Notification> notifications = notificationsWithType.get( jobType ).get( jobId );
        // return a defensive copy
        return notifications == null ? new LinkedList<>() : new LinkedList<>( notifications );
    }

    public Map<String, Deque<Notification>> getNotificationsWithType( JobType jobType )
    {
        return unmodifiableMap( notificationsWithType.get( jobType ) );
    }

    public void add( JobConfiguration configuration, Notification notification )
    {
        JobType jobType = configuration.getJobType();
        String jobId = configuration.getUid();
        Deque<String> notifications = notificationsJobIdOrder.get( jobType );
        if ( notifications.size() > MAX_POOL_TYPE_SIZE )
>>>>>>> c6affcab
        {
            notificationsWithType.get( jobType ).remove( notifications.removeLast() );
        }
        notifications.addFirst( jobId );
        notificationsWithType.get( jobType )
            .computeIfAbsent( jobId, key -> new ConcurrentLinkedDeque<>() )
            .add( notification );
    }

<<<<<<< HEAD
    public synchronized void addSummary( JobConfiguration jobConfiguration, Object summary )
    {
        Map<String, Object> summaries = summariesWithType.get( jobConfiguration.getJobType() );

        if ( summaries.size() >= MAX_POOL_TYPE_SIZE )
        {
            String key = (String) summaries.keySet().toArray()[0];
            summaries.remove( key );
        }

        summaries.put( jobConfiguration.getUid(), summary );
=======
    public void addSummary( JobConfiguration configuration, Object summary )
    {
        JobType jobType = configuration.getJobType();
        String jobId = configuration.getUid();
        Deque<String> summaries = summariesJobIdOrder.get( jobType );
        if ( summaries.size() >= MAX_POOL_TYPE_SIZE )
        {
            summariesWithType.get( jobType ).remove( summaries.removeLast() );
        }
        summaries.addFirst( jobId );
        summariesWithType.get( jobType ).put( jobId, summary );
>>>>>>> c6affcab
    }

    public Object getSummary( JobType jobType, String jobId )
    {
        return summariesWithType.get( jobType ).get( jobId );
    }

    public Map<String, Object> getJobSummariesForJobType( JobType jobType )
    {
        return unmodifiableMap( summariesWithType.get( jobType ) );
    }

    public void clear( JobConfiguration configuration )
    {
        JobType jobType = configuration.getJobType();
        String jobId = configuration.getUid();
        notificationsWithType.get( jobType ).remove( jobId );
        notificationsJobIdOrder.get( jobType ).removeIf( e -> e.equals( jobId ) );
        summariesWithType.get( jobType ).remove( jobId );
        summariesJobIdOrder.get( jobType ).removeIf( e -> e.equals( jobId ) );
    }
}<|MERGE_RESOLUTION|>--- conflicted
+++ resolved
@@ -27,10 +27,6 @@
  */
 package org.hisp.dhis.system.notification;
 
-<<<<<<< HEAD
-import java.util.*;
-import java.util.stream.Collectors;
-=======
 import static java.util.Arrays.stream;
 import static java.util.Collections.unmodifiableMap;
 
@@ -40,7 +36,6 @@
 import java.util.Map;
 import java.util.concurrent.ConcurrentHashMap;
 import java.util.concurrent.ConcurrentLinkedDeque;
->>>>>>> c6affcab
 
 import org.hisp.dhis.scheduling.JobConfiguration;
 import org.hisp.dhis.scheduling.JobType;
@@ -50,27 +45,16 @@
  */
 public class NotificationMap
 {
-<<<<<<< HEAD
-    public final static int MAX_POOL_TYPE_SIZE = 500;
-
-    private Map<JobType, Map<String, List<Notification>>> notificationsWithType;
-
-    private Map<JobType, Map<String, Object>> summariesWithType;
-=======
     public static final int MAX_POOL_TYPE_SIZE = 500;
 
     private final Map<JobType, Map<String, Deque<Notification>>> notificationsWithType = new EnumMap<>( JobType.class );
 
     private final Map<JobType, Map<String, Object>> summariesWithType = new EnumMap<>( JobType.class );
->>>>>>> c6affcab
 
     private final Map<JobType, Deque<String>> notificationsJobIdOrder = new EnumMap<>( JobType.class );
 
     private final Map<JobType, Deque<String>> summariesJobIdOrder = new EnumMap<>( JobType.class );
 
-<<<<<<< HEAD
-    public Map<JobType, Map<String, List<Notification>>> getNotifications()
-=======
     NotificationMap()
     {
         stream( JobType.values() ).forEach( jobType -> {
@@ -82,51 +66,10 @@
     }
 
     public Map<JobType, Map<String, Deque<Notification>>> getNotifications()
->>>>>>> c6affcab
     {
         return unmodifiableMap( notificationsWithType );
     }
 
-<<<<<<< HEAD
-    public synchronized List<Notification> getNotificationsByJobId( JobType jobType, String jobId )
-    {
-        return Optional.ofNullable( notificationsWithType.get( jobType ) )
-            .map( n -> n.get( jobId ) )
-            .map( LinkedList::new )
-            .orElse( new LinkedList<>() );
-    }
-
-    public synchronized Map<String, List<Notification>> getNotificationsWithType( JobType jobType )
-    {
-        return notificationsWithType.get( jobType )
-            .entrySet()
-            .stream()
-            .collect( Collectors.toMap(
-                Map.Entry::getKey,
-                e -> e.getValue() != null ? new LinkedList<>( e.getValue() ) : new LinkedList<>() ) );
-    }
-
-    public synchronized void add( JobConfiguration jobConfiguration, Notification notification )
-    {
-        String uid = jobConfiguration.getUid();
-
-        Map<String, List<Notification>> uidNotifications = notificationsWithType
-            .get( jobConfiguration.getJobType() );
-
-        LinkedList<Notification> notifications;
-        if ( uidNotifications.containsKey( uid ) )
-        {
-            notifications = (LinkedList<Notification>) uidNotifications.get( uid );
-        }
-        else
-        {
-            notifications = new LinkedList<>();
-        }
-
-        notifications.addFirst( notification );
-
-        if ( uidNotifications.size() >= MAX_POOL_TYPE_SIZE )
-=======
     public Deque<Notification> getNotificationsByJobId( JobType jobType, String jobId )
     {
         Deque<Notification> notifications = notificationsWithType.get( jobType ).get( jobId );
@@ -145,7 +88,6 @@
         String jobId = configuration.getUid();
         Deque<String> notifications = notificationsJobIdOrder.get( jobType );
         if ( notifications.size() > MAX_POOL_TYPE_SIZE )
->>>>>>> c6affcab
         {
             notificationsWithType.get( jobType ).remove( notifications.removeLast() );
         }
@@ -155,19 +97,6 @@
             .add( notification );
     }
 
-<<<<<<< HEAD
-    public synchronized void addSummary( JobConfiguration jobConfiguration, Object summary )
-    {
-        Map<String, Object> summaries = summariesWithType.get( jobConfiguration.getJobType() );
-
-        if ( summaries.size() >= MAX_POOL_TYPE_SIZE )
-        {
-            String key = (String) summaries.keySet().toArray()[0];
-            summaries.remove( key );
-        }
-
-        summaries.put( jobConfiguration.getUid(), summary );
-=======
     public void addSummary( JobConfiguration configuration, Object summary )
     {
         JobType jobType = configuration.getJobType();
@@ -179,7 +108,6 @@
         }
         summaries.addFirst( jobId );
         summariesWithType.get( jobType ).put( jobId, summary );
->>>>>>> c6affcab
     }
 
     public Object getSummary( JobType jobType, String jobId )
