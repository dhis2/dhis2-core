--- conflicted
+++ resolved
@@ -108,7 +108,7 @@
     public void executeJob( JobConfiguration jobConfiguration )
     {
         JobInstance jobInstance = new DefaultJobInstance();
-        
+
         ListenableFuture<?> future = jobExecutor.submitListenable( () -> {
             try
             {
@@ -159,12 +159,8 @@
     @Override
     public boolean scheduleJob( JobConfiguration jobConfiguration )
     {
-<<<<<<< HEAD
-        DefaultJobInstance jobInstance = new DefaultJobInstance();
-=======
-        JobInstance jobInstance = new DefaultJobInstance();
-        
->>>>>>> 5dff3b53
+        JobInstance jobInstance = new DefaultJobInstance();
+
         if ( jobConfiguration.getUid() != null && !futures.containsKey( jobConfiguration.getUid() ) )
         {
             ScheduledFuture<?> future = jobScheduler
@@ -194,7 +190,7 @@
     public boolean scheduleJob( Date date, JobConfiguration jobConfiguration )
     {
         JobInstance jobInstance = new DefaultJobInstance();
-        
+
         if ( jobConfiguration.getUid() != null && !futures.containsKey( jobConfiguration.getUid() ) && date != null &&
             date.getTime() > new Date().getTime() )
         {
@@ -224,7 +220,7 @@
     public void scheduleJobWithFixedDelay( JobConfiguration jobConfiguration, Date delay, int interval )
     {
         JobInstance jobInstance = new DefaultJobInstance();
-        
+
         ScheduledFuture<?> future = jobScheduler.scheduleWithFixedDelay( () -> {
             try
             {
@@ -245,7 +241,7 @@
     public void scheduleJobAtFixedRate( JobConfiguration jobConfiguration, int interval )
     {
         JobInstance jobInstance = new DefaultJobInstance();
-        
+
         ScheduledFuture<?> future = jobScheduler.scheduleAtFixedRate( () -> {
             try
             {
