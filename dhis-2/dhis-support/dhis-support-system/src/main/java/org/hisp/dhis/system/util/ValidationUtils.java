/*
 * Copyright (c) 2004-2022, University of Oslo
 * All rights reserved.
 *
 * Redistribution and use in source and binary forms, with or without
 * modification, are permitted provided that the following conditions are met:
 * Redistributions of source code must retain the above copyright notice, this
 * list of conditions and the following disclaimer.
 *
 * Redistributions in binary form must reproduce the above copyright notice,
 * this list of conditions and the following disclaimer in the documentation
 * and/or other materials provided with the distribution.
 * Neither the name of the HISP project nor the names of its contributors may
 * be used to endorse or promote products derived from this software without
 * specific prior written permission.
 *
 * THIS SOFTWARE IS PROVIDED BY THE COPYRIGHT HOLDERS AND CONTRIBUTORS "AS IS" AND
 * ANY EXPRESS OR IMPLIED WARRANTIES, INCLUDING, BUT NOT LIMITED TO, THE IMPLIED
 * WARRANTIES OF MERCHANTABILITY AND FITNESS FOR A PARTICULAR PURPOSE ARE
 * DISCLAIMED. IN NO EVENT SHALL THE COPYRIGHT OWNER OR CONTRIBUTORS BE LIABLE FOR
 * ANY DIRECT, INDIRECT, INCIDENTAL, SPECIAL, EXEMPLARY, OR CONSEQUENTIAL DAMAGES
 * (INCLUDING, BUT NOT LIMITED TO, PROCUREMENT OF SUBSTITUTE GOODS OR SERVICES;
 * LOSS OF USE, DATA, OR PROFITS; OR BUSINESS INTERRUPTION) HOWEVER CAUSED AND ON
 * ANY THEORY OF LIABILITY, WHETHER IN CONTRACT, STRICT LIABILITY, OR TORT
 * (INCLUDING NEGLIGENCE OR OTHERWISE) ARISING IN ANY WAY OUT OF THE USE OF THIS
 * SOFTWARE, EVEN IF ADVISED OF THE POSSIBILITY OF SUCH DAMAGE.
 */
package org.hisp.dhis.system.util;

import static org.apache.commons.lang3.StringUtils.trimToEmpty;
import static org.hisp.dhis.system.util.MathUtils.parseDouble;

import java.awt.geom.Point2D;
import java.util.Date;
import java.util.Locale;
import java.util.Objects;
import java.util.Set;
import java.util.UUID;
import java.util.regex.Matcher;
import java.util.regex.Pattern;

import org.apache.commons.validator.routines.DateValidator;
import org.apache.commons.validator.routines.EmailValidator;
import org.apache.commons.validator.routines.UrlValidator;
import org.hisp.dhis.analytics.AggregationType;
import org.hisp.dhis.common.CodeGenerator;
import org.hisp.dhis.common.FileTypeValueOptions;
import org.hisp.dhis.common.ValueType;
import org.hisp.dhis.common.ValueTypeOptions;
import org.hisp.dhis.commons.util.TextUtils;
import org.hisp.dhis.dataelement.DataElement;
import org.hisp.dhis.datavalue.DataValue;
import org.hisp.dhis.fileresource.FileResource;
import org.hisp.dhis.render.ObjectValueTypeRenderingOption;
import org.hisp.dhis.render.StaticRenderingConfiguration;
import org.hisp.dhis.render.type.ValueTypeRenderingType;
<<<<<<< HEAD
import org.hisp.dhis.user.User;
=======
>>>>>>> 18b02f71
import org.hisp.dhis.util.DateUtils;

import com.google.common.collect.ImmutableSet;
import com.google.common.collect.Sets;

/**
 * @author Lars Helge Overland
 */
public class ValidationUtils
{
    private static final Pattern USERNAME_PATTERN = Pattern.compile(
        "^(?=.{4,255}$)(?![_.@])(?!.*[_.@]{2})[a-z0-9._@]+(?<![_.@])$" );

    private static final String NUM_PAT = "((-?[0-9]+)(\\.[0-9]+)?)";

    private static final Pattern POINT_PATTERN = Pattern.compile( "\\[(.+),\\s?(.+)\\]" );

    private static final Pattern DIGIT_PATTERN = Pattern.compile( ".*\\d.*" );

    private static final Pattern UPPERCASE_PATTERN = Pattern.compile( ".*[A-Z].*" );

    private static final Pattern HEX_COLOR_PATTERN = Pattern.compile( "^#?([A-Fa-f0-9]{6}|[A-Fa-f0-9]{3})$" );

    private static final Pattern TIME_OF_DAY_PATTERN = Pattern.compile( "^([0-9]|0[0-9]|1[0-9]|2[0-3]):[0-5][0-9]$" );

    private static final Pattern BBOX_PATTERN = Pattern.compile(
        "^" + NUM_PAT + ",\\s*?" + NUM_PAT + ",\\s*?" + NUM_PAT + ",\\s*?" + NUM_PAT + "$" );

    private static final Pattern INTERNATIONAL_PHONE_PATTERN = Pattern.compile( "^\\+(?:[0-9].?){4,14}[0-9]$" );

    public static final String NOT_VALID_VALUE_TYPE_CLASS = "not_valid_value_type_class";

    public static final String NOT_VALID_VALUE_TYPE_OPTION_CLASS = "not_valid_value_type_option_class";

    private static Set<String> BOOL_FALSE_VARIANTS = Sets.newHashSet( "false", "False", "FALSE", "f", "F", "0" );

    private static Set<String> BOOL_TRUE_VARIANTS = Sets.newHashSet( "true", "True", "TRUE", "t", "T", "1" );

    private static final int VALUE_MAX_LENGTH = 50000;

    private static final int LONG_MAX = 180;

    private static final int LONG_MIN = -180;

    private static final int LAT_MAX = 90;

    private static final int LAT_MIN = -90;

    private static final ImmutableSet<Character> SQL_VALID_CHARS = ImmutableSet.of(
        '&', '|', '=', '!', '<', '>', '/', '%', '"', '\'', '*', '+', '-', '^', ',', '.' );

    public static final ImmutableSet<String> ILLEGAL_SQL_KEYWORDS = ImmutableSet.of( "alter", "before", "case",
        "commit", "copy", "create", "createdb", "createrole", "createuser", "close", "delete", "destroy", "drop",
        "escape", "insert", "select", "rename", "replace", "restore", "return", "update", "when", "write" );

    /**
     * Validates whether a filter expression contains malicious code such as SQL
     * injection attempts.
     *
     * @param filter the filter string.
     * @return true if the filter string is valid, false otherwise.
     */
    public static boolean expressionIsValidSQl( String filter )
    {
        if ( filter == null )
        {
            return true;
        }

        if ( TextUtils.containsAnyIgnoreCase( filter, ILLEGAL_SQL_KEYWORDS ) )
        {
            return false;
        }

        for ( int i = 0; i < filter.length(); i++ )
        {
            char ch = filter.charAt( i );

            if ( !(Character.isWhitespace( ch ) || Character.isLetterOrDigit( ch ) || SQL_VALID_CHARS.contains( ch )) )
            {
                return false;
            }
        }

        return true;
    }

    /**
     * Validates whether an email string is valid.
     *
     * @param email the email string.
     * @return true if the email string is valid, false otherwise.
     */
    public static boolean emailIsValid( String email )
    {
        return EmailValidator.getInstance().isValid( email );
    }

    /**
     * Validates whether a date string is valid for the given Locale.
     *
     * @param date the date string.
     * @param locale the Locale
     * @return true if the date string is valid, false otherwise.
     */
    public static boolean dateIsValid( String date, Locale locale )
    {
        return DateValidator.getInstance().isValid( date, locale );
    }

    /**
     * Validates whether a date string is valid for the default Locale.
     *
     * @param date the date string.
     * @return true if the date string is valid, false otherwise.
     */
    public static boolean dateIsValid( String date )
    {
        return dateIsValid( date, null );
    }

    /**
     * Validates whether a string is valid for the HH:mm time format.
     *
     * @param time the time string
     * @return true if the time string is valid, false otherwise.
     */
    public static boolean timeIsValid( String time )
    {
        return TIME_OF_DAY_PATTERN.matcher( time ).matches();
    }

    /**
     * Validates whether an URL string is valid.
     *
     * @param url the URL string.
     * @return true if the URL string is valid, false otherwise.
     */
    public static boolean urlIsValid( String url )
    {
        return new UrlValidator().isValid( url );
    }

    /**
     * Validates whether a UUID is valid.
     *
     * @param uuid the UUID as string.
     * @return true if the UUID is valid, false otherwise.
     */
    public static boolean uuidIsValid( String uuid )
    {
        try
        {
            UUID.fromString( uuid );
            return true;
        }
        catch ( IllegalArgumentException ex )
        {
            return false;
        }
    }

    /**
     * Validates whether a username is valid.
     *
     * @param username the username.
     * @return true if the username is valid, false otherwise.
     */
    public static boolean usernameIsValid( String username )
    {
<<<<<<< HEAD
        return username != null && username.length() <= User.USERNAME_MAX_LENGTH;
=======
        if ( username == null )
        {
            return false;
        }
        Matcher matcher = USERNAME_PATTERN.matcher( username );
        return matcher.matches();
>>>>>>> 18b02f71
    }

    /**
     * Validates whether a password is valid. A password must:
     * <p/>
     * <ul>
     * <li>Be between 8 and 80 characters long</li>
     * <li>Include at least one digit</li>
     * <li>Include at least one uppercase letter</li>
     * </ul>
     *
     * @param password the password.
     * @return true if the password is valid, false otherwise.
     */
    public static boolean passwordIsValid( String password )
    {
        if ( password == null || password.trim().length() < 8 || password.trim().length() > 35 )
        {
            return false;
        }

        return DIGIT_PATTERN.matcher( password ).matches() && UPPERCASE_PATTERN.matcher( password ).matches();
    }

    /**
     * Validates whether a coordinate is valid.
     *
     * @return true if the coordinate is valid, false otherwise.
     */
    public static boolean coordinateIsValid( String coordinate )
    {
        if ( coordinate == null || coordinate.trim().isEmpty() )
        {
            return false;
        }

        Matcher matcher = POINT_PATTERN.matcher( coordinate );

        if ( !matcher.find() )
        {
            return false;
        }

        double longitude = 0.0;
        double latitude = 0.0;

        try
        {
            longitude = Double.parseDouble( matcher.group( 1 ) );
            latitude = Double.parseDouble( matcher.group( 2 ) );
        }
        catch ( NumberFormatException ex )
        {
            return false;
        }

        return longitude >= LONG_MIN && longitude <= LONG_MAX && latitude >= LAT_MIN && latitude <= LAT_MAX;
    }

    /**
     * Validates whether a bbox string is valid and on the format:
     * <p>
     * <code>min longitude, min latitude, max longitude, max latitude</code>
     *
     * @param bbox the bbox string.
     * @return true if the bbox string is valid.
     */
    public static boolean bboxIsValid( String bbox )
    {
        if ( bbox == null || bbox.trim().isEmpty() )
        {
            return false;
        }

        Matcher matcher = BBOX_PATTERN.matcher( bbox );

        if ( !matcher.matches() )
        {
            return false;
        }

        double minLng = Double.parseDouble( matcher.group( 1 ) );
        double minLat = Double.parseDouble( matcher.group( 4 ) );
        double maxLng = Double.parseDouble( matcher.group( 7 ) );
        double maxLat = Double.parseDouble( matcher.group( 10 ) );

        if ( minLng < -180d || minLng > 180d || maxLng < -180d || maxLng > 180d )
        {
            return false;
        }

        if ( minLat < -90d || minLat > 90d || maxLat < -90d || maxLat > 90d )
        {
            return false;
        }

        return true;
    }

    /**
     * Returns the longitude from the given coordinate. Returns null if the
     * coordinate string is not valid. The coordinate is on the form longitude /
     * latitude.
     *
     * @param coordinate the coordinate string.
     * @return the longitude.
     */
    public static String getLongitude( String coordinate )
    {
        if ( coordinate == null )
        {
            return null;
        }

        Matcher matcher = POINT_PATTERN.matcher( coordinate );

        return matcher.find() ? matcher.group( 1 ) : null;
    }

    /**
     * Returns the latitude from the given coordinate. Returns null if the
     * coordinate string is not valid. The coordinate is on the form longitude /
     * latitude.
     *
     * @param coordinate the coordinate string.
     * @return the latitude.
     */
    public static String getLatitude( String coordinate )
    {
        if ( coordinate == null )
        {
            return null;
        }

        Matcher matcher = POINT_PATTERN.matcher( coordinate );

        return matcher.find() ? matcher.group( 2 ) : null;
    }

    /**
     * Returns the longitude and latitude from the given coordinate.
     *
     * @param coordinate the coordinate string.
     * @return Point2D of the coordinate.
     */
    public static Point2D getCoordinatePoint2D( String coordinate )
    {
        if ( coordinate == null )
        {
            return null;
        }

        Matcher matcher = POINT_PATTERN.matcher( coordinate );

        if ( matcher.find() && matcher.groupCount() == 2 )
        {
            return new Point2D.Double( Double.parseDouble( matcher.group( 1 ) ),
                Double.parseDouble( matcher.group( 2 ) ) );
        }
        else
            return null;
    }

    /**
     * Returns a coordinate string based on the given latitude and longitude.
     * The coordinate is on the form longitude / latitude.
     *
     * @param longitude the longitude string.
     * @param latitude the latitude string.
     * @return a coordinate string.
     */
    public static String getCoordinate( String longitude, String latitude )
    {
        return "[" + longitude + "," + latitude + "]";
    }

    public static String dataValueIsValid( Object value, ValueType valueType, ValueTypeOptions options )
    {
        Objects.requireNonNull( value );
        Objects.requireNonNull( valueType );
        Objects.requireNonNull( options );

        if ( !isValidValueTypeOptionClass( valueType, options ) )
        {
            return NOT_VALID_VALUE_TYPE_OPTION_CLASS;
        }

        if ( valueType.isFile() )
        {
            return validateFileResource( (FileResource) value, (FileTypeValueOptions) options );
        }

        return null;
    }

    private static String validateFileResource( FileResource value, FileTypeValueOptions options )
    {
        FileResource fileResource = value;

        FileTypeValueOptions fileTypeValueOptions = options;

        if ( fileResource.getContentLength() > fileTypeValueOptions.getMaxFileSize() )
        {
            return "not_valid_file_size_too_big";
        }

        if ( !fileTypeValueOptions.getAllowedContentTypes().contains( fileResource.getContentType().toLowerCase() ) )
        {
            return "not_valid_file_content_type";
        }

        return null;
    }

    private static boolean isValidValueTypeOptionClass( ValueType valueType, ValueTypeOptions options )
    {
        return options.getClass().equals( valueType.getValueTypeOptionsClass() );
    }

    /**
     * Checks if the given data value is valid according to the value type of
     * the given data element. Considers the value to be valid if null or empty.
     * Returns a string if the valid is invalid, possible values are:
     * <p/>
     * <ul>
     * <li>data_element_or_type_null_or_empty</li>
     * <li>value_length_greater_than_max_length</li>
     * <li>value_not_numeric</li>
     * <li>value_not_unit_interval</li>
     * <li>value_not_percentage</li>
     * <li>value_not_integer</li>
     * <li>value_not_positive_integer</li>
     * <li>value_not_negative_integer</li>
     * <li>value_not_bool</li>
     * <li>value_not_true_only</li>
     * <li>value_not_valid_date</li>
     * </ul>
     *
     * @param value the data value.
     * @param dataElement the data element.
     * @return null if the value is valid, a string if not.
     */
    public static String dataValueIsValid( String value, DataElement dataElement )
    {
        if ( dataElement == null || dataElement.getValueType() == null )
        {
            return "data_element_or_type_null_or_empty";
        }

        return dataValueIsValid( value, dataElement.getValueType() );
    }

    /**
     * Indicates whether the given data value is valid according to the given
     * value type.
     *
     * @param value the data value.
     * @param valueType the {@link ValueType}.
     * @return null if the value is valid, a string if not.
     */
    public static String dataValueIsValid( String value, ValueType valueType )
    {
        if ( value == null || value.trim().isEmpty() )
        {
            return null;
        }

        if ( valueType == null )
        {
            return "data_element_or_type_null_or_empty";
        }

        if ( value.length() > VALUE_MAX_LENGTH )
        {
            return "value_length_greater_than_max_length";
        }

        // Value type checks

        if ( ValueType.NUMBER == valueType && !MathUtils.isNumeric( value ) )
        {
            return "value_not_numeric";
        }
        else if ( ValueType.UNIT_INTERVAL == valueType && !MathUtils.isUnitInterval( value ) )
        {
            return "value_not_unit_interval";
        }
        else if ( ValueType.PERCENTAGE == valueType && !MathUtils.isPercentage( value ) )
        {
            return "value_not_percentage";
        }
        else if ( ValueType.INTEGER == valueType && !MathUtils.isInteger( value ) )
        {
            return "value_not_integer";
        }
        else if ( ValueType.INTEGER_POSITIVE == valueType && !MathUtils.isPositiveInteger( value ) )
        {
            return "value_not_positive_integer";
        }
        else if ( ValueType.INTEGER_NEGATIVE == valueType && !MathUtils.isNegativeInteger( value ) )
        {
            return "value_not_negative_integer";
        }
        else if ( ValueType.INTEGER_ZERO_OR_POSITIVE == valueType && !MathUtils.isZeroOrPositiveInteger( value ) )
        {
            return "value_not_zero_or_positive_integer";
        }
        else if ( ValueType.BOOLEAN == valueType && !MathUtils.isBool( trimToEmpty( value ).toLowerCase() ) )
        {
            return "value_not_bool";
        }
        else if ( ValueType.TRUE_ONLY == valueType && !DataValue.TRUE.equals( trimToEmpty( value ).toLowerCase() ) )
        {
            return "value_not_true_only";
        }
        else if ( ValueType.DATE == valueType && !DateUtils.dateIsValid( value ) )
        {
            return "value_not_valid_date";
        }
        else if ( ValueType.DATETIME == valueType && !DateUtils.dateTimeIsValid( value ) )
        {
            return "value_not_valid_datetime";
        }
        else if ( ValueType.COORDINATE == valueType && !MathUtils.isCoordinate( value ) )
        {
            return "value_not_coordinate";
        }
        else if ( ValueType.URL == valueType && !urlIsValid( value ) )
        {
            return "value_not_url";
        }
        else if ( valueType.isFile() && !CodeGenerator.isValidUid( value ) )
        {
            return "value_not_valid_file_resource_uid";
        }

        return null;
    }

    /**
     * Indicates whether the given value is zero and not zero significant
     * according to its data element.
     *
     * @param value the data value.
     * @param dataElement the data element.
     */
    public static boolean dataValueIsZeroAndInsignificant( String value, DataElement dataElement )
    {
        AggregationType aggregationType = dataElement.getAggregationType();

        return dataElement.getValueType().isNumeric() && MathUtils.isZero( value ) && !dataElement.isZeroIsSignificant()
            &&
            !(aggregationType == AggregationType.AVERAGE_SUM_ORG_UNIT || aggregationType == AggregationType.AVERAGE);
    }

    /**
     * Checks if the given comment is valid. Returns null if valid and a string
     * if invalid, possible values are:
     * </p>
     * <ul>
     * <li>comment_length_greater_than_max_length</li>
     * </ul>
     *
     * @param comment the comment.
     * @return null if the comment is valid, a string if not.
     */
    public static String commentIsValid( String comment )
    {
        if ( comment == null || comment.trim().isEmpty() )
        {
            return null;
        }

        if ( comment.length() > VALUE_MAX_LENGTH )
        {
            return "comment_length_greater_than_max_length";
        }

        return null;
    }

    /**
     * Checks if the given stored by value is valid. Returns null if valid and a
     * string if invalid, possible values are:
     * </p>
     * <ul>
     * <li>stored_by_length_greater_than_max_length</li>
     * </ul>
     *
     * @param storedBy the stored by value.
     * @return null if the stored by value is valid, a string if not.
     */
    public static String storedByIsValid( String storedBy )
    {
        if ( storedBy == null || storedBy.trim().isEmpty() )
        {
            return null;
        }

        if ( storedBy.length() > 255 )
        {
            return "stored_by_length_greater_than_max_length";
        }

        return null;
    }

    /**
     * Checks to see if given parameter is a valid hex color string (#xxx and
     * #xxxxxx, xxx, xxxxxx).
     *
     * @param value Value to check against
     * @return true if value is a hex color string, false otherwise
     */
    public static boolean isValidHexColor( String value )
    {
        return value != null && HEX_COLOR_PATTERN.matcher( value ).matches();
    }

    /**
     * Returns a typed value that can substitute for a null.
     *
     * @param valueType the value type.
     * @return the null replacement value.
     */
    public static Object getNullReplacementValue( ValueType valueType )
    {
        if ( valueType.isNumeric() )
        {
            return 0d;
        }
        else if ( valueType.isBoolean() )
        {
            return false;
        }
        else if ( valueType.isDate() )
        {
            return new Date();
        }
        else
        {
            return "";
        }
    }

    /**
     * Returns normalized boolean value. Supports a set of true and false
     * values, indicated in BOOL_FALSE_VARIANTS and BOOL_TRUE_VARIANTS sets.
     *
     * @param bool input value
     * @param valueType type of value. Return boolean value if type is boolean.
     * @return normalized boolean value.
     */
    public static String normalizeBoolean( String bool, ValueType valueType )
    {
        if ( ValueType.BOOLEAN_TYPES.contains( valueType ) )
        {
            if ( BOOL_FALSE_VARIANTS.contains( bool ) && valueType != ValueType.TRUE_ONLY )
            {
                return DataValue.FALSE;
            }
            else if ( BOOL_TRUE_VARIANTS.contains( bool ) )
            {
                return DataValue.TRUE;
            }
        }

        return bool;
    }

    /**
     * Returns the value of a datavalue as an Object, if it is numeric, boolean,
     * text, or date. (Date returns as String.) Otherwise returns null.
     * <p>
     * Other object types (e.g. File, Geo) return null for now rather than as a
     * String, in case we decide to support them in the future as a different
     * object type (or return a file's contents as a String).
     *
     * @param value the string value.
     * @return the Object value.
     */
    public static Object getObjectValue( String value, ValueType valueType )
    {
        if ( value != null )
        {
            if ( valueType.isNumeric() )
            {
                return parseDouble( value );
            }
            else if ( valueType.isBoolean() )
            {
                return Boolean.parseBoolean( value );
            }
            else if ( valueType.isText() || valueType.isDate() )
            {
                return value;
            }
        }

        return null;
    }

    /**
     * Validates that the clazz and valueType or optionSet combination supports
     * the given RenderingType set.
     *
     * @param clazz the class to validate
     * @param valueType the valuetype to validate
     * @param optionSet is the class an optionset?
     * @param type the RenderingType to validate
     * @return true if RenderingType is supported, false if not.
     */
    public static boolean validateRenderingType( Class<?> clazz, ValueType valueType, boolean optionSet,
        ValueTypeRenderingType type )
    {
        if ( valueType != null && type.equals( ValueTypeRenderingType.DEFAULT ) )
        {
            return true;
        }

        for ( ObjectValueTypeRenderingOption option : StaticRenderingConfiguration.RENDERING_OPTIONS_MAPPING )
        {
            if ( option.equals( new ObjectValueTypeRenderingOption( clazz, valueType, optionSet, null ) ) )
            {
                return option.getRenderingTypes().contains( type );
            }
        }

        return false;
    }

    /**
     * Validates a whatsapp handle
     *
     * @param whatsapp
     * @return
     */
    public static boolean validateWhatsapp( String whatsapp )
    {
        // Whatsapp uses international phonenumbers to identify users
        return validateInternationalPhoneNumber( whatsapp );
    }

    /**
     * Validate an international phone number
     *
     * @param phoneNumber
     * @return
     */
    public static boolean validateInternationalPhoneNumber( String phoneNumber )
    {
        return INTERNATIONAL_PHONE_PATTERN.matcher( phoneNumber ).matches();
    }
}<|MERGE_RESOLUTION|>--- conflicted
+++ resolved
@@ -54,10 +54,7 @@
 import org.hisp.dhis.render.ObjectValueTypeRenderingOption;
 import org.hisp.dhis.render.StaticRenderingConfiguration;
 import org.hisp.dhis.render.type.ValueTypeRenderingType;
-<<<<<<< HEAD
 import org.hisp.dhis.user.User;
-=======
->>>>>>> 18b02f71
 import org.hisp.dhis.util.DateUtils;
 
 import com.google.common.collect.ImmutableSet;
@@ -228,16 +225,7 @@
      */
     public static boolean usernameIsValid( String username )
     {
-<<<<<<< HEAD
         return username != null && username.length() <= User.USERNAME_MAX_LENGTH;
-=======
-        if ( username == null )
-        {
-            return false;
-        }
-        Matcher matcher = USERNAME_PATTERN.matcher( username );
-        return matcher.matches();
->>>>>>> 18b02f71
     }
 
     /**
