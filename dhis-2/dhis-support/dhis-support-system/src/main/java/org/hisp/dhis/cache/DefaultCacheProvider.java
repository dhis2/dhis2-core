--- conflicted
+++ resolved
@@ -30,13 +30,14 @@
 import static java.util.concurrent.TimeUnit.HOURS;
 import static java.util.concurrent.TimeUnit.MILLISECONDS;
 import static java.util.concurrent.TimeUnit.MINUTES;
-import static org.hisp.dhis.commons.util.SystemUtils.isEnableCacheInTest;
+import static java.util.concurrent.TimeUnit.SECONDS;
 import static org.hisp.dhis.commons.util.SystemUtils.isTestRun;
 
 import java.time.Duration;
 import java.util.Map;
 import java.util.concurrent.ConcurrentHashMap;
 import java.util.concurrent.TimeUnit;
+
 import org.hisp.dhis.common.event.ApplicationCacheClearedEvent;
 import org.hisp.dhis.external.conf.ConfigurationKey;
 import org.hisp.dhis.external.conf.DhisConfigurationProvider;
@@ -45,12 +46,11 @@
 import org.springframework.stereotype.Component;
 
 /**
- * The {@link DefaultCacheProvider} has the specific configuration for each of the {@link Cache}
- * factory methods as used within DHIS2.
+ * The {@link DefaultCacheProvider} has the specific configuration for each of
+ * the {@link Cache} factory methods as used within DHIS2.
  *
  * @author Jan Bernitt
  */
-<<<<<<< HEAD
 @Component( "defaultCacheProvider" )
 public class DefaultCacheProvider
     implements CacheProvider
@@ -132,7 +132,6 @@
         jobCancelRequested,
         dataIntegritySummaryCache,
         dataIntegrityDetailsCache,
-        subExpressionCache,
         queryAliasCache
     }
 
@@ -196,558 +195,407 @@
             .forRegion( Region.defaultObjectCache.name() )
             .expireAfterAccess( 12, TimeUnit.HOURS )
             .withInitialCapacity( (int) getActualSize( 4 ) )
-=======
-@Component("defaultCacheProvider")
-public class DefaultCacheProvider implements CacheProvider {
-  private static final long SIZE_1 = 1;
-
-  private static final long SIZE_100 = 100;
-
-  private static final long SIZE_500 = 500;
-
-  private static final long SIZE_1K = 1_000;
-
-  private static final long SIZE_10K = 10_000;
-
-  private final double cacheFactor;
-
-  private final CacheBuilderProvider cacheBuilderProvider;
-
-  private final Environment environment;
-
-  public DefaultCacheProvider(
-      CacheBuilderProvider cacheBuilderProvider,
-      Environment environment,
-      DhisConfigurationProvider dhisConfig) {
-    this.cacheBuilderProvider = cacheBuilderProvider;
-    this.environment = environment;
-    this.cacheFactor =
-        Double.parseDouble(dhisConfig.getProperty(ConfigurationKey.SYSTEM_CACHE_MAX_SIZE_FACTOR));
-  }
-
-  /**
-   * Enum is used to make sure we do not use same region twice. Each method should have its own
-   * constant.
-   */
-  @SuppressWarnings("squid:S115") // allow non enum-ish names
-  private enum Region {
-    analyticsResponse,
-    defaultObjectCache,
-    isDataApproved,
-    allConstantsCache,
-    inUserOuHierarchy,
-    isUserViewOuHierHierarchy,
-    inUserSearchOuHierarchy,
-    userCaptureOuCountThreshold,
-    periodIdCache,
-    userAccountRecoverAttempt,
-    userFailedLoginAttempt,
-    programOwner,
-    programTempOwner,
-    userIdCache,
-    currentUserGroupInfoCache,
-    userSetting,
-    attrOptionComboIdCache,
-    systemSetting,
-    googleAccessToken,
-    dataItemsPagination,
-    metadataAttributes,
-    canDataWriteCocCache,
-    analyticsSql,
-    dataElementCache,
-    propertyTransformerCache,
-    programHasRulesCache,
-    programRuleVariablesCache,
-    userGroupNameCache,
-    userDisplayNameCache,
-    programWebHookNotificationTemplateCache,
-    programStageWebHookNotificationTemplateCache,
-    pgmOrgUnitAssocCache,
-    catOptOrgUnitAssocCache,
-    dataSetOrgUnitAssocCache,
-    apiTokensCache,
-    programCache,
-    teiAttributesCache,
-    programTeiAttributesCache,
-    userGroupUIDCache,
-    oldTrackerSecurityCache,
-    securityCache,
-    runningJobsInfo,
-    jobCancelRequested,
-    dataIntegritySummaryCache,
-    dataIntegrityDetailsCache
-  }
-
-  private final Map<String, Cache<?>> allCaches = new ConcurrentHashMap<>();
-
-  private long orZeroInTestRun(long value) {
-    boolean isEnableCacheInTest = isEnableCacheInTest(environment.getActiveProfiles());
-    boolean isTestRun = isTestRun(environment.getActiveProfiles());
-    return isTestRun && !isEnableCacheInTest ? 0 : value;
-  }
-
-  private <V> CacheBuilder<V> newBuilder() {
-    return cacheBuilderProvider.newCacheBuilder();
-  }
-
-  @SuppressWarnings("unchecked")
-  private <V> Cache<V> registerCache(CacheBuilder<V> builder) {
-    return (Cache<V>) allCaches.computeIfAbsent(builder.getRegion(), region -> builder.build());
-  }
-
-  private long getActualSize(long size) {
-    return (long) Math.max(this.cacheFactor * size, 1);
-  }
-
-  @EventListener
-  @Override
-  public void handleApplicationCachesCleared(ApplicationCacheClearedEvent event) {
-    allCaches.values().forEach(Cache::invalidateAll);
-  }
-
-  @Override
-  public <V> Cache<V> createAnalyticsResponseCache(Duration initialExpirationTime) {
-    return registerCache(
-        this.<V>newBuilder()
-            .forRegion(Region.analyticsResponse.name())
-            .expireAfterWrite(initialExpirationTime.toMillis(), MILLISECONDS)
-            .withMaximumSize(orZeroInTestRun(getActualSize(SIZE_10K))));
-  }
-
-  @Override
-  public <V> Cache<V> createAnalyticsCache() {
-    return registerCache(
-        this.<V>newBuilder()
-            .forRegion(Region.analyticsResponse.name())
-            .expireAfterWrite(12, TimeUnit.HOURS)
-            .withMaximumSize(orZeroInTestRun(getActualSize(SIZE_10K))));
-  }
-
-  /**
-   * Cache for default objects such as default category combination and default category option
-   * combination which are permanent and will never change.
-   */
-  @Override
-  public <V> Cache<V> createDefaultObjectCache() {
-    return registerCache(
-        this.<V>newBuilder()
-            .forRegion(Region.defaultObjectCache.name())
-            .expireAfterAccess(12, TimeUnit.HOURS)
-            .withInitialCapacity((int) getActualSize(4))
-            .forceInMemory()
-            .withMaximumSize(orZeroInTestRun(getActualSize(SIZE_100))));
-  }
-
-  @Override
-  public <V> Cache<V> createIsDataApprovedCache() {
-    return registerCache(
-        this.<V>newBuilder()
-            .forRegion(Region.isDataApproved.name())
-            .expireAfterWrite(12, TimeUnit.HOURS)
-            .withMaximumSize(orZeroInTestRun(getActualSize(SIZE_10K))));
-  }
-
-  @Override
-  public <V> Cache<V> createAllConstantsCache() {
-    return registerCache(
-        this.<V>newBuilder()
-            .forRegion(Region.allConstantsCache.name())
-            .expireAfterWrite(2, TimeUnit.MINUTES)
-            .withInitialCapacity((int) getActualSize(1))
->>>>>>> b890cb8a
-            .forceInMemory()
-            .withMaximumSize(orZeroInTestRun(getActualSize(SIZE_1))));
-  }
-
-  @Override
-  public <V> Cache<V> createInUserOrgUnitHierarchyCache() {
-    return registerCache(
-        this.<V>newBuilder()
-            .forRegion(Region.inUserOuHierarchy.name())
-            .expireAfterWrite(1, TimeUnit.HOURS)
-            .withInitialCapacity((int) getActualSize(SIZE_1K))
-            .forceInMemory()
-            .withMaximumSize(orZeroInTestRun(getActualSize(SIZE_10K))));
-  }
-
-  @Override
-  public <V> Cache<V> createInUserViewOrgUnitHierarchyCache() {
-    return registerCache(
-        this.<V>newBuilder()
-            .forRegion(Region.isUserViewOuHierHierarchy.name())
-            .expireAfterWrite(3, TimeUnit.HOURS)
-            .withInitialCapacity((int) getActualSize(SIZE_1K))
-            .forceInMemory()
-            .withMaximumSize(orZeroInTestRun(getActualSize(SIZE_10K))));
-  }
-
-  @Override
-  public <V> Cache<V> createInUserSearchOrgUnitHierarchyCache() {
-    return registerCache(
-        this.<V>newBuilder()
-            .forRegion(Region.inUserSearchOuHierarchy.name())
-            .expireAfterWrite(1, TimeUnit.HOURS)
-            .withInitialCapacity((int) getActualSize(SIZE_1K))
-            .forceInMemory()
-            .withMaximumSize(orZeroInTestRun(getActualSize(SIZE_10K))));
-  }
-
-  @Override
-  public <V> Cache<V> createUserCaptureOrgUnitThresholdCache() {
-    return registerCache(
-        this.<V>newBuilder()
-            .forRegion(Region.userCaptureOuCountThreshold.name())
-            .expireAfterWrite(1, TimeUnit.HOURS)
-            .withInitialCapacity((int) getActualSize(SIZE_1K))
-            .forceInMemory()
-            .withMaximumSize(orZeroInTestRun(getActualSize(SIZE_10K))));
-  }
-
-  @Override
-  public <V> Cache<V> createPeriodIdCache() {
-    return registerCache(
-        this.<V>newBuilder()
-            .forRegion(Region.periodIdCache.name())
-            .expireAfterWrite(24, TimeUnit.HOURS)
-            .withInitialCapacity((int) getActualSize(200))
-            .forceInMemory()
-            .withMaximumSize(orZeroInTestRun(getActualSize(SIZE_10K))));
-  }
-
-  @Override
-  public <V> Cache<V> createUserAccountRecoverAttemptCache(V defaultValue) {
-    return registerCache(
-        this.<V>newBuilder()
-            .forRegion(Region.userAccountRecoverAttempt.name())
-            .expireAfterWrite(15, MINUTES)
-            .withDefaultValue(defaultValue));
-  }
-
-  @Override
-  public <V> Cache<V> createUserFailedLoginAttemptCache(V defaultValue) {
-    return registerCache(
-        this.<V>newBuilder()
-            .forRegion(Region.userFailedLoginAttempt.name())
-            .expireAfterWrite(15, MINUTES)
-            .withDefaultValue(defaultValue));
-  }
-
-  @Override
-  public <V> Cache<V> createProgramOwnerCache() {
-    return registerCache(
-        this.<V>newBuilder()
-            .forRegion(Region.programOwner.name())
-            .expireAfterWrite(5, TimeUnit.MINUTES)
-            .withMaximumSize(orZeroInTestRun(getActualSize(SIZE_1K))));
-  }
-
-  @Override
-  public <V> Cache<V> createProgramTempOwnerCache() {
-    return registerCache(
-        this.<V>newBuilder()
-            .forRegion(Region.programTempOwner.name())
-            .expireAfterWrite(30, TimeUnit.MINUTES)
-            .withMaximumSize(orZeroInTestRun(getActualSize(SIZE_10K))));
-  }
-
-  @Override
-  public <V> Cache<V> createUserIdCache() {
-    return registerCache(
-        this.<V>newBuilder()
-            .forRegion(Region.userIdCache.name())
-            .expireAfterWrite(1, TimeUnit.HOURS)
-            .withInitialCapacity((int) getActualSize(200))
-            .forceInMemory()
-            .withMaximumSize(orZeroInTestRun(getActualSize(SIZE_10K))));
-  }
-
-  @Override
-  public <V> Cache<V> createCurrentUserGroupInfoCache() {
-    return registerCache(
-        this.<V>newBuilder()
-            .forRegion(Region.currentUserGroupInfoCache.name())
-            .expireAfterWrite(1, TimeUnit.HOURS)
-            .forceInMemory()
-            .withMaximumSize(orZeroInTestRun(getActualSize(SIZE_10K))));
-  }
-
-  @Override
-  public <V> Cache<V> createUserSettingCache() {
-    return registerCache(
-        this.<V>newBuilder()
-            .forRegion(Region.userSetting.name())
-            .expireAfterWrite(12, TimeUnit.HOURS)
-            .withMaximumSize(orZeroInTestRun(getActualSize(SIZE_10K))));
-  }
-
-  @Override
-  public <V> Cache<V> createAttrOptionComboIdCache() {
-    return registerCache(
-        this.<V>newBuilder()
-            .forRegion(Region.attrOptionComboIdCache.name())
-            .expireAfterWrite(3, TimeUnit.HOURS)
-            .withInitialCapacity((int) getActualSize(SIZE_1K))
-            .forceInMemory()
-            .withMaximumSize(orZeroInTestRun(getActualSize(SIZE_10K))));
-  }
-
-  @Override
-  public <V> Cache<V> createSystemSettingCache() {
-    return registerCache(
-        this.<V>newBuilder()
-            .forRegion(Region.systemSetting.name())
-            .expireAfterWrite(12, TimeUnit.HOURS)
-            .withMaximumSize(orZeroInTestRun(getActualSize(SIZE_1K))));
-  }
-
-  /**
-   * Cache for Google API access tokens. Expiration is set to 10 minutes after access to match the
-   * expiration of Google service tokens.
-   */
-  @Override
-  public <V> Cache<V> createGoogleAccessTokenCache() {
-    return registerCache(
-        this.<V>newBuilder()
-            .forRegion(Region.googleAccessToken.name())
-            .expireAfterAccess(10, MINUTES)
-            .withMaximumSize(orZeroInTestRun(1)));
-  }
-
-  @Override
-  public <V> Cache<V> createDataItemsPaginationCache() {
-    return registerCache(
-        this.<V>newBuilder()
-            .forRegion(Region.dataItemsPagination.name())
-            .expireAfterWrite(5, MINUTES)
-            .withInitialCapacity((int) getActualSize(SIZE_1K))
-            .forceInMemory()
-            .withMaximumSize(orZeroInTestRun(getActualSize(SIZE_10K))));
-  }
-
-  @Override
-  public <V> Cache<V> createMetadataAttributesCache() {
-    return registerCache(
-        this.<V>newBuilder()
-            .forRegion(Region.metadataAttributes.name())
-            .expireAfterWrite(12, TimeUnit.HOURS)
-            .forceInMemory()
-            .withMaximumSize(orZeroInTestRun(getActualSize(SIZE_1K))));
-  }
-
-  @Override
-  public <V> Cache<V> createCanDataWriteCocCache() {
-    return registerCache(
-        this.<V>newBuilder()
-            .forRegion(Region.canDataWriteCocCache.name())
-            .expireAfterWrite(3, TimeUnit.HOURS)
-            .withInitialCapacity((int) getActualSize(SIZE_1K))
-            .forceInMemory()
-            .withMaximumSize(orZeroInTestRun(getActualSize(SIZE_10K))));
-  }
-
-  @Override
-  public <V> Cache<V> createAnalyticsSqlCache() {
-    return registerCache(
-        this.<V>newBuilder()
-            .forRegion(Region.analyticsSql.name())
-            .expireAfterWrite(10, TimeUnit.HOURS)
-            .withInitialCapacity((int) getActualSize(SIZE_1K))
-            .forceInMemory()
-            .withMaximumSize(orZeroInTestRun(getActualSize(SIZE_10K))));
-  }
-
-  @Override
-  public <V> Cache<V> createDataElementCache() {
-    return registerCache(
-        this.<V>newBuilder()
-            .forRegion(Region.dataElementCache.name())
-            .expireAfterWrite(60, TimeUnit.MINUTES)
-            .withInitialCapacity((int) getActualSize(SIZE_1K))
-            .forceInMemory()
-            .withMaximumSize(orZeroInTestRun(getActualSize(SIZE_10K))));
-  }
-
-  @Override
-  public <V> Cache<V> createPropertyTransformerCache() {
-    return registerCache(
-        this.<V>newBuilder()
-            .forRegion(Region.propertyTransformerCache.name())
-            .expireAfterWrite(12, TimeUnit.HOURS)
-            .withInitialCapacity((int) getActualSize(20))
-            .forceInMemory()
-            .withMaximumSize(orZeroInTestRun(getActualSize(SIZE_10K))));
-  }
-
-  @Override
-  public <V> Cache<V> createProgramHasRulesCache() {
-    return registerCache(
-        this.<V>newBuilder()
-            .forRegion(Region.programHasRulesCache.name())
-            .expireAfterWrite(3, TimeUnit.HOURS)
-            .withInitialCapacity((int) getActualSize(20))
-            .forceInMemory()
-            .withMaximumSize(orZeroInTestRun(getActualSize(SIZE_1K))));
-  }
-
-  @Override
-  public <V> Cache<V> createProgramRuleVariablesCache() {
-    return registerCache(
-        this.<V>newBuilder()
-            .forRegion(Region.programRuleVariablesCache.name())
-            .expireAfterWrite(3, TimeUnit.HOURS)
-            .withInitialCapacity((int) getActualSize(20))
-            .forceInMemory()
-            .withMaximumSize(orZeroInTestRun(getActualSize(SIZE_1K))));
-  }
-
-  @Override
-  public <V> Cache<V> createUserGroupNameCache() {
-    return registerCache(
-        this.<V>newBuilder()
-            .forRegion(Region.userGroupNameCache.name())
-            .expireAfterWrite(1, TimeUnit.HOURS)
-            .withInitialCapacity((int) getActualSize(20))
-            .forceInMemory()
-            .withMaximumSize(orZeroInTestRun(getActualSize(SIZE_1K))));
-  }
-
-  @Override
-  public <V> Cache<V> createUserDisplayNameCache() {
-    return registerCache(
-        this.<V>newBuilder()
-            .forRegion(Region.userDisplayNameCache.name())
-            .expireAfterWrite(1, TimeUnit.HOURS)
-            .withInitialCapacity((int) getActualSize(20))
-            .forceInMemory()
-            .withMaximumSize(orZeroInTestRun(SIZE_10K)));
-  }
-
-  @Override
-  public <V> Cache<V> createProgramWebHookNotificationTemplateCache() {
-    return registerCache(
-        this.<V>newBuilder()
-            .forRegion(Region.programWebHookNotificationTemplateCache.name())
-            .expireAfterWrite(3, TimeUnit.HOURS)
-            .withInitialCapacity((int) getActualSize(20))
-            .forceInMemory()
-            .withMaximumSize(orZeroInTestRun(getActualSize(SIZE_500))));
-  }
-
-  @Override
-  public <V> Cache<V> createProgramStageWebHookNotificationTemplateCache() {
-    return registerCache(
-        this.<V>newBuilder()
-            .forRegion(Region.programStageWebHookNotificationTemplateCache.name())
-            .expireAfterWrite(3, TimeUnit.HOURS)
-            .withInitialCapacity((int) getActualSize(20))
-            .forceInMemory()
-            .withMaximumSize(orZeroInTestRun(getActualSize(SIZE_500))));
-  }
-
-  @Override
-  public <V> Cache<V> createProgramOrgUnitAssociationCache() {
-    return registerCache(
-        this.<V>newBuilder()
-            .forRegion(Region.pgmOrgUnitAssocCache.name())
-            .expireAfterWrite(1, TimeUnit.HOURS)
-            .withInitialCapacity((int) getActualSize(20))
-            .withMaximumSize(orZeroInTestRun(SIZE_1K)));
-  }
-
-  @Override
-  public <V> Cache<V> createCatOptOrgUnitAssociationCache() {
-    return registerCache(
-        this.<V>newBuilder()
-            .forRegion(Region.catOptOrgUnitAssocCache.name())
-            .expireAfterWrite(1, TimeUnit.HOURS)
-            .withInitialCapacity((int) getActualSize(20))
-            .withMaximumSize(orZeroInTestRun(SIZE_1K)));
-  }
-
-  @Override
-  public <V> Cache<V> createDataSetOrgUnitAssociationCache() {
-    return registerCache(
-        this.<V>newBuilder()
-            .forRegion(Region.dataSetOrgUnitAssocCache.name())
-            .expireAfterWrite(1, TimeUnit.HOURS)
-            .withInitialCapacity((int) getActualSize(20))
-            .withMaximumSize(orZeroInTestRun(SIZE_1K)));
-  }
-
-  @Override
-  public <V> Cache<V> createApiKeyCache() {
-    return registerCache(
-        this.<V>newBuilder()
-            .forRegion(Region.apiTokensCache.name())
-            .expireAfterWrite(1, TimeUnit.HOURS)
-            .withInitialCapacity((int) getActualSize(SIZE_1K))
-            .forceInMemory()
-            .withMaximumSize(orZeroInTestRun(getActualSize(SIZE_10K))));
-  }
-
-  @Override
-  public <V> Cache<V> createProgramCache() {
-    return registerCache(
-        this.<V>newBuilder()
-            .forRegion(Region.programCache.name())
-            .expireAfterWrite(1, TimeUnit.MINUTES)
-            .withInitialCapacity((int) getActualSize(SIZE_1K))
-            .withMaximumSize(orZeroInTestRun(getActualSize(SIZE_10K))));
-  }
-
-  @Override
-  public <V> Cache<V> createTeiAttributesCache() {
-    return registerCache(
-        this.<V>newBuilder()
-            .forRegion(Region.teiAttributesCache.name())
-            .expireAfterWrite(10, TimeUnit.MINUTES)
-            .withInitialCapacity((int) getActualSize(SIZE_1))
-            .forceInMemory()
-            .withMaximumSize(orZeroInTestRun(getActualSize(SIZE_1))));
-  }
-
-  @Override
-  public <V> Cache<V> createProgramTeiAttributesCache() {
-    return registerCache(
-        this.<V>newBuilder()
-            .forRegion(Region.programTeiAttributesCache.name())
-            .expireAfterWrite(10, TimeUnit.MINUTES)
-            .withInitialCapacity((int) getActualSize(SIZE_1))
-            .forceInMemory()
-            .withMaximumSize(orZeroInTestRun(getActualSize(SIZE_1))));
-  }
-
-  @Override
-  public <V> Cache<V> createUserGroupUIDCache() {
-    return registerCache(
-        this.<V>newBuilder()
-            .forRegion(Region.userGroupUIDCache.name())
-            .expireAfterWrite(10, TimeUnit.MINUTES)
-            .withInitialCapacity((int) getActualSize(SIZE_100))
-            .forceInMemory()
-            .withMaximumSize(orZeroInTestRun(getActualSize(SIZE_1K))));
-  }
-
-  @Override
-  public <V> Cache<V> createOldTrackerSecurityCache() {
-    return registerCache(
-        this.<V>newBuilder()
-            .forRegion(Region.oldTrackerSecurityCache.name())
-            .expireAfterWrite(10, TimeUnit.MINUTES)
-            .withInitialCapacity((int) getActualSize(SIZE_100))
-            .forceInMemory()
-            .withMaximumSize(orZeroInTestRun(getActualSize(SIZE_1K))));
-  }
-
-  @Override
-  public <V> Cache<V> createSecurityCache() {
-    return registerCache(
-        this.<V>newBuilder()
-            .forRegion(Region.securityCache.name())
-            .expireAfterWrite(10, TimeUnit.MINUTES)
-            .withInitialCapacity((int) getActualSize(SIZE_100))
-            .forceInMemory()
-<<<<<<< HEAD
+            .forceInMemory()
+            .withMaximumSize( orZeroInTestRun( getActualSize( SIZE_100 ) ) ) );
+    }
+
+    @Override
+    public <V> Cache<V> createIsDataApprovedCache()
+    {
+        return registerCache( this.<V> newBuilder()
+            .forRegion( Region.isDataApproved.name() )
+            .expireAfterWrite( 12, TimeUnit.HOURS )
+            .withMaximumSize( orZeroInTestRun( getActualSize( SIZE_10K ) ) ) );
+    }
+
+    @Override
+    public <V> Cache<V> createAllConstantsCache()
+    {
+        return registerCache( this.<V> newBuilder()
+            .forRegion( Region.allConstantsCache.name() )
+            .expireAfterWrite( 2, TimeUnit.MINUTES )
+            .withInitialCapacity( (int) getActualSize( 1 ) )
+            .forceInMemory()
+            .withMaximumSize( orZeroInTestRun( getActualSize( SIZE_1 ) ) ) );
+    }
+
+    @Override
+    public <V> Cache<V> createInUserOrgUnitHierarchyCache()
+    {
+        return registerCache( this.<V> newBuilder()
+            .forRegion( Region.inUserOuHierarchy.name() )
+            .expireAfterWrite( 1, TimeUnit.HOURS )
+            .withInitialCapacity( (int) getActualSize( SIZE_1K ) )
+            .forceInMemory()
+            .withMaximumSize( orZeroInTestRun( getActualSize( SIZE_10K ) ) ) );
+    }
+
+    @Override
+    public <V> Cache<V> createInUserViewOrgUnitHierarchyCache()
+    {
+        return registerCache( this.<V> newBuilder()
+            .forRegion( Region.isUserViewOuHierHierarchy.name() )
+            .expireAfterWrite( 3, TimeUnit.HOURS )
+            .withInitialCapacity( (int) getActualSize( SIZE_1K ) )
+            .forceInMemory()
+            .withMaximumSize( orZeroInTestRun( getActualSize( SIZE_10K ) ) ) );
+    }
+
+    @Override
+    public <V> Cache<V> createInUserSearchOrgUnitHierarchyCache()
+    {
+        return registerCache( this.<V> newBuilder()
+            .forRegion( Region.inUserSearchOuHierarchy.name() )
+            .expireAfterWrite( 1, TimeUnit.HOURS )
+            .withInitialCapacity( (int) getActualSize( SIZE_1K ) )
+            .forceInMemory()
+            .withMaximumSize( orZeroInTestRun( getActualSize( SIZE_10K ) ) ) );
+    }
+
+    @Override
+    public <V> Cache<V> createUserCaptureOrgUnitThresholdCache()
+    {
+        return registerCache( this.<V> newBuilder()
+            .forRegion( Region.userCaptureOuCountThreshold.name() )
+            .expireAfterWrite( 1, TimeUnit.HOURS )
+            .withInitialCapacity( (int) getActualSize( SIZE_1K ) )
+            .forceInMemory()
+            .withMaximumSize( orZeroInTestRun( getActualSize( SIZE_10K ) ) ) );
+    }
+
+    @Override
+    public <V> Cache<V> createPeriodIdCache()
+    {
+        return registerCache( this.<V> newBuilder()
+            .forRegion( Region.periodIdCache.name() )
+            .expireAfterWrite( 24, TimeUnit.HOURS )
+            .withInitialCapacity( (int) getActualSize( 200 ) )
+            .forceInMemory()
+            .withMaximumSize( orZeroInTestRun( getActualSize( SIZE_10K ) ) ) );
+    }
+
+    @Override
+    public <V> Cache<V> createUserAccountRecoverAttemptCache( V defaultValue )
+    {
+        return registerCache( this.<V> newBuilder()
+            .forRegion( Region.userAccountRecoverAttempt.name() )
+            .expireAfterWrite( 15, MINUTES )
+            .withDefaultValue( defaultValue ) );
+    }
+
+    @Override
+    public <V> Cache<V> createUserFailedLoginAttemptCache( V defaultValue )
+    {
+        return registerCache( this.<V> newBuilder()
+            .forRegion( Region.userFailedLoginAttempt.name() )
+            .expireAfterWrite( 15, MINUTES )
+            .withDefaultValue( defaultValue ) );
+    }
+
+    @Override
+    public <V> Cache<V> createProgramOwnerCache()
+    {
+        return registerCache( this.<V> newBuilder()
+            .forRegion( Region.programOwner.name() )
+            .expireAfterWrite( 5, TimeUnit.MINUTES )
+            .withMaximumSize( orZeroInTestRun( getActualSize( SIZE_1K ) ) ) );
+    }
+
+    @Override
+    public <V> Cache<V> createProgramTempOwnerCache()
+    {
+        return registerCache( this.<V> newBuilder()
+            .forRegion( Region.programTempOwner.name() )
+            .expireAfterWrite( 30, TimeUnit.MINUTES )
+            .withMaximumSize( orZeroInTestRun( getActualSize( SIZE_10K ) ) ) );
+    }
+
+    @Override
+    public <V> Cache<V> createUserIdCache()
+    {
+        return registerCache( this.<V> newBuilder()
+            .forRegion( Region.userIdCache.name() )
+            .expireAfterWrite( 1, TimeUnit.HOURS )
+            .withInitialCapacity( (int) getActualSize( 200 ) )
+            .forceInMemory()
+            .withMaximumSize( orZeroInTestRun( getActualSize( SIZE_10K ) ) ) );
+    }
+
+    @Override
+    public <V> Cache<V> createCurrentUserGroupInfoCache()
+    {
+        return registerCache( this.<V> newBuilder()
+            .forRegion( Region.currentUserGroupInfoCache.name() )
+            .expireAfterWrite( 1, TimeUnit.HOURS )
+            .forceInMemory()
+            .withMaximumSize( orZeroInTestRun( getActualSize( SIZE_10K ) ) ) );
+    }
+
+    @Override
+    public <V> Cache<V> createUserSettingCache()
+    {
+        return registerCache( this.<V> newBuilder()
+            .forRegion( Region.userSetting.name() )
+            .expireAfterWrite( 12, TimeUnit.HOURS )
+            .withMaximumSize( orZeroInTestRun( getActualSize( SIZE_10K ) ) ) );
+    }
+
+    @Override
+    public <V> Cache<V> createAttrOptionComboIdCache()
+    {
+        return registerCache( this.<V> newBuilder()
+            .forRegion( Region.attrOptionComboIdCache.name() )
+            .expireAfterWrite( 3, TimeUnit.HOURS )
+            .withInitialCapacity( (int) getActualSize( SIZE_1K ) )
+            .forceInMemory()
+            .withMaximumSize( orZeroInTestRun( getActualSize( SIZE_10K ) ) ) );
+    }
+
+    @Override
+    public <V> Cache<V> createSystemSettingCache()
+    {
+        return registerCache( this.<V> newBuilder()
+            .forRegion( Region.systemSetting.name() )
+            .expireAfterWrite( 12, TimeUnit.HOURS )
+            .withMaximumSize( orZeroInTestRun( getActualSize( SIZE_1K ) ) ) );
+    }
+
+    /**
+     * Cache for Google API access tokens. Expiration is set to 10 minutes after
+     * access to match the expiration of Google service tokens.
+     */
+    @Override
+    public <V> Cache<V> createGoogleAccessTokenCache()
+    {
+        return registerCache( this.<V> newBuilder()
+            .forRegion( Region.googleAccessToken.name() )
+            .expireAfterAccess( 10, MINUTES )
+            .withMaximumSize( orZeroInTestRun( 1 ) ) );
+    }
+
+    @Override
+    public <V> Cache<V> createDataItemsPaginationCache()
+    {
+        return registerCache( this.<V> newBuilder()
+            .forRegion( Region.dataItemsPagination.name() )
+            .expireAfterWrite( 5, MINUTES )
+            .withInitialCapacity( (int) getActualSize( SIZE_1K ) )
+            .forceInMemory()
+            .withMaximumSize( orZeroInTestRun( getActualSize( SIZE_10K ) ) ) );
+    }
+
+    @Override
+    public <V> Cache<V> createMetadataAttributesCache()
+    {
+        return registerCache( this.<V> newBuilder()
+            .forRegion( Region.metadataAttributes.name() )
+            .expireAfterWrite( 12, TimeUnit.HOURS )
+            .forceInMemory()
+            .withMaximumSize( orZeroInTestRun( getActualSize( SIZE_1K ) ) ) );
+    }
+
+    @Override
+    public <V> Cache<V> createCanDataWriteCocCache()
+    {
+        return registerCache( this.<V> newBuilder()
+            .forRegion( Region.canDataWriteCocCache.name() )
+            .expireAfterWrite( 3, TimeUnit.HOURS )
+            .withInitialCapacity( (int) getActualSize( SIZE_1K ) )
+            .forceInMemory()
+            .withMaximumSize( orZeroInTestRun( getActualSize( SIZE_10K ) ) ) );
+    }
+
+    @Override
+    public <V> Cache<V> createAnalyticsSqlCache()
+    {
+        return registerCache( this.<V> newBuilder()
+            .forRegion( Region.analyticsSql.name() )
+            .expireAfterWrite( 10, TimeUnit.HOURS )
+            .withInitialCapacity( (int) getActualSize( SIZE_1K ) )
+            .forceInMemory()
+            .withMaximumSize( orZeroInTestRun( getActualSize( SIZE_10K ) ) ) );
+    }
+
+    @Override
+    public <V> Cache<V> createDataElementCache()
+    {
+        return registerCache( this.<V> newBuilder()
+            .forRegion( Region.dataElementCache.name() )
+            .expireAfterWrite( 60, TimeUnit.MINUTES )
+            .withInitialCapacity( (int) getActualSize( SIZE_1K ) )
+            .forceInMemory()
+            .withMaximumSize( orZeroInTestRun( getActualSize( SIZE_10K ) ) ) );
+    }
+
+    @Override
+    public <V> Cache<V> createPropertyTransformerCache()
+    {
+        return registerCache( this.<V> newBuilder()
+            .forRegion( Region.propertyTransformerCache.name() )
+            .expireAfterWrite( 12, TimeUnit.HOURS )
+            .withInitialCapacity( (int) getActualSize( 20 ) )
+            .forceInMemory()
+            .withMaximumSize( orZeroInTestRun( getActualSize( SIZE_10K ) ) ) );
+    }
+
+    @Override
+    public <V> Cache<V> createProgramHasRulesCache()
+    {
+        return registerCache( this.<V> newBuilder()
+            .forRegion( Region.programHasRulesCache.name() )
+            .expireAfterWrite( 3, TimeUnit.HOURS )
+            .withInitialCapacity( (int) getActualSize( 20 ) )
+            .forceInMemory()
+            .withMaximumSize( orZeroInTestRun( getActualSize( SIZE_1K ) ) ) );
+    }
+
+    @Override
+    public <V> Cache<V> createProgramRuleVariablesCache()
+    {
+        return registerCache( this.<V> newBuilder()
+            .forRegion( Region.programRuleVariablesCache.name() )
+            .expireAfterWrite( 3, TimeUnit.HOURS )
+            .withInitialCapacity( (int) getActualSize( 20 ) )
+            .forceInMemory()
+            .withMaximumSize( orZeroInTestRun( getActualSize( SIZE_1K ) ) ) );
+    }
+
+    @Override
+    public <V> Cache<V> createUserGroupNameCache()
+    {
+        return registerCache( this.<V> newBuilder()
+            .forRegion( Region.userGroupNameCache.name() )
+            .expireAfterWrite( 1, TimeUnit.HOURS )
+            .withInitialCapacity( (int) getActualSize( 20 ) )
+            .forceInMemory()
+            .withMaximumSize( orZeroInTestRun( getActualSize( SIZE_1K ) ) ) );
+    }
+
+    @Override
+    public <V> Cache<V> createUserDisplayNameCache()
+    {
+        return registerCache( this.<V> newBuilder()
+            .forRegion( Region.userDisplayNameCache.name() )
+            .expireAfterWrite( 1, TimeUnit.HOURS )
+            .withInitialCapacity( (int) getActualSize( 20 ) )
+            .forceInMemory()
+            .withMaximumSize( orZeroInTestRun( SIZE_10K ) ) );
+    }
+
+    @Override
+    public <V> Cache<V> createProgramWebHookNotificationTemplateCache()
+    {
+        return registerCache( this.<V> newBuilder()
+            .forRegion( Region.programWebHookNotificationTemplateCache.name() )
+            .expireAfterWrite( 3, TimeUnit.HOURS )
+            .withInitialCapacity( (int) getActualSize( 20 ) )
+            .forceInMemory()
+            .withMaximumSize( orZeroInTestRun( getActualSize( SIZE_500 ) ) ) );
+    }
+
+    @Override
+    public <V> Cache<V> createProgramStageWebHookNotificationTemplateCache()
+    {
+        return registerCache( this.<V> newBuilder()
+            .forRegion( Region.programStageWebHookNotificationTemplateCache.name() )
+            .expireAfterWrite( 3, TimeUnit.HOURS )
+            .withInitialCapacity( (int) getActualSize( 20 ) )
+            .forceInMemory()
+            .withMaximumSize( orZeroInTestRun( getActualSize( SIZE_500 ) ) ) );
+    }
+
+    @Override
+    public <V> Cache<V> createProgramOrgUnitAssociationCache()
+    {
+        return registerCache( this.<V> newBuilder()
+            .forRegion( Region.pgmOrgUnitAssocCache.name() )
+            .expireAfterWrite( 1, TimeUnit.HOURS )
+            .withInitialCapacity( (int) getActualSize( 20 ) )
+            .withMaximumSize( orZeroInTestRun( SIZE_1K ) ) );
+    }
+
+    @Override
+    public <V> Cache<V> createCatOptOrgUnitAssociationCache()
+    {
+        return registerCache( this.<V> newBuilder()
+            .forRegion( Region.catOptOrgUnitAssocCache.name() )
+            .expireAfterWrite( 1, TimeUnit.HOURS )
+            .withInitialCapacity( (int) getActualSize( 20 ) )
+            .withMaximumSize( orZeroInTestRun( SIZE_1K ) ) );
+    }
+
+    @Override
+    public <V> Cache<V> createDataSetOrgUnitAssociationCache()
+    {
+        return registerCache( this.<V> newBuilder()
+            .forRegion( Region.dataSetOrgUnitAssocCache.name() )
+            .expireAfterWrite( 1, TimeUnit.HOURS )
+            .withInitialCapacity( (int) getActualSize( 20 ) )
+            .withMaximumSize( orZeroInTestRun( SIZE_1K ) ) );
+    }
+
+    @Override
+    public <V> Cache<V> createApiKeyCache()
+    {
+        return registerCache( this.<V> newBuilder()
+            .forRegion( Region.apiTokensCache.name() )
+            .expireAfterWrite( 1, TimeUnit.HOURS )
+            .withInitialCapacity( (int) getActualSize( SIZE_1K ) )
+            .forceInMemory()
+            .withMaximumSize( orZeroInTestRun( getActualSize( SIZE_10K ) ) ) );
+    }
+
+    @Override
+    public <V> Cache<V> createProgramCache()
+    {
+        return registerCache( this.<V> newBuilder()
+            .forRegion( Region.programCache.name() )
+            .expireAfterWrite( 1, TimeUnit.MINUTES )
+            .withInitialCapacity( (int) getActualSize( SIZE_1K ) )
+            .withMaximumSize( orZeroInTestRun( getActualSize( SIZE_10K ) ) ) );
+    }
+
+    @Override
+    public <V> Cache<V> createTeiAttributesCache()
+    {
+        return registerCache( this.<V> newBuilder()
+            .forRegion( Region.teiAttributesCache.name() )
+            .expireAfterWrite( 10, TimeUnit.MINUTES )
+            .withInitialCapacity( (int) getActualSize( SIZE_1 ) )
+            .forceInMemory()
+            .withMaximumSize( orZeroInTestRun( getActualSize( SIZE_1 ) ) ) );
+    }
+
+    @Override
+    public <V> Cache<V> createProgramTeiAttributesCache()
+    {
+        return registerCache( this.<V> newBuilder()
+            .forRegion( Region.programTeiAttributesCache.name() )
+            .expireAfterWrite( 10, TimeUnit.MINUTES )
+            .withInitialCapacity( (int) getActualSize( SIZE_1 ) )
+            .forceInMemory()
+            .withMaximumSize( orZeroInTestRun( getActualSize( SIZE_1 ) ) ) );
+    }
+
+    @Override
+    public <V> Cache<V> createUserGroupUIDCache()
+    {
+        return registerCache( this.<V> newBuilder()
+            .forRegion( Region.userGroupUIDCache.name() )
+            .expireAfterWrite( 10, TimeUnit.MINUTES )
+            .withInitialCapacity( (int) getActualSize( SIZE_100 ) )
+            .forceInMemory()
+            .withMaximumSize( orZeroInTestRun( getActualSize( SIZE_1K ) ) ) );
+    }
+
+    @Override
+    public <V> Cache<V> createSecurityCache()
+    {
+        return registerCache( this.<V> newBuilder()
+            .forRegion( Region.securityCache.name() )
+            .expireAfterWrite( 10, TimeUnit.MINUTES )
+            .withInitialCapacity( (int) getActualSize( SIZE_100 ) )
+            .forceInMemory()
             .withMaximumSize( orZeroInTestRun( getActualSize( SIZE_1K ) ) ) );
     }
 
@@ -792,14 +640,6 @@
     }
 
     @Override
-    public <V> Cache<V> createSubExpressionCache()
-    {
-        return registerCache( this.<V> newBuilder()
-            .forRegion( Region.subExpressionCache.name() )
-            .expireAfterWrite( 5, TimeUnit.MINUTES ) );
-    }
-
-    @Override
     public <V> Cache<V> createQueryAliasCache()
     {
         return registerCache( this.<V> newBuilder()
@@ -809,24 +649,4 @@
             .forceInMemory()
             .withMaximumSize( orZeroInTestRun( getActualSize( SIZE_10K ) ) ) );
     }
-=======
-            .withMaximumSize(orZeroInTestRun(getActualSize(SIZE_1K))));
-  }
-
-  @Override
-  public <V> Cache<V> createDataIntegritySummaryCache() {
-    return registerCache(
-        this.<V>newBuilder()
-            .forRegion(Region.dataIntegritySummaryCache.name())
-            .expireAfterWrite(1, HOURS));
-  }
-
-  @Override
-  public <V> Cache<V> createDataIntegrityDetailsCache() {
-    return registerCache(
-        this.<V>newBuilder()
-            .forRegion(Region.dataIntegrityDetailsCache.name())
-            .expireAfterWrite(1, HOURS));
-  }
->>>>>>> b890cb8a
 }