--- conflicted
+++ resolved
@@ -108,11 +108,7 @@
         analyticsSql,
         dataElementCache,
         propertyTransformerCache,
-<<<<<<< HEAD
-        programRulesCache,
-=======
         programHasRulesCache,
->>>>>>> c6affcab
         programRuleVariablesCache,
         userGroupNameCache,
         userDisplayNameCache
@@ -397,10 +393,6 @@
             .forRegion( Region.propertyTransformerCache.name() )
             .expireAfterWrite( 12, TimeUnit.HOURS )
             .withInitialCapacity( (int) getActualSize( 20 ) )
-<<<<<<< HEAD
-            .forceInMemory()
-            .withMaximumSize( orZeroInTestRun( getActualSize( SIZE_10K ) ) ) );
-=======
             .forceInMemory()
             .withMaximumSize( orZeroInTestRun( getActualSize( SIZE_10K ) ) ) );
     }
@@ -443,62 +435,16 @@
             .withInitialCapacity( (int) getActualSize( 20 ) )
             .forceInMemory()
             .withMaximumSize( orZeroInTestRun( getActualSize( SIZE_1K ) ) ) );
->>>>>>> c6affcab
     }
 
     @Override
     public <V> Cache<V> createUserDisplayNameCache()
     {
         return registerCache( this.<V> newBuilder()
-<<<<<<< HEAD
-            .forRegion( Region.programRulesCache.name() )
+            .forRegion( Region.userDisplayNameCache.name() )
             .expireAfterWrite( 3, TimeUnit.HOURS )
             .withInitialCapacity( (int) getActualSize( 20 ) )
             .forceInMemory()
-            .withMaximumSize( orZeroInTestRun( getActualSize( SIZE_1K ) ) ) );
-    }
-
-    @Override
-    public <V> Cache<V> createProgramRuleVariablesCache()
-    {
-        return registerCache( this.<V> newBuilder()
-            .forRegion( Region.programRuleVariablesCache.name() )
-            .expireAfterWrite( 3, TimeUnit.HOURS )
-            .withInitialCapacity( (int) getActualSize( 20 ) )
-            .forceInMemory()
-            .withMaximumSize( orZeroInTestRun( getActualSize( SIZE_1K ) ) ) );
-    }
-
-    @EventListener
-    public void handleApplicationCachesCleared( ApplicationCacheClearedEvent event )
-    {
-        allCaches.values().forEach( Cache::invalidateAll );
-    }
-
-    @Override
-    public <V> Cache<V> createUserGroupNameCache()
-    {
-        return registerCache( this.<V> newBuilder()
-            .forRegion( Region.userGroupNameCache.name() )
-            .expireAfterWrite( 3, TimeUnit.HOURS )
-            .withInitialCapacity( (int) getActualSize( 20 ) )
-            .forceInMemory()
-            .withMaximumSize( orZeroInTestRun( getActualSize( SIZE_1K ) ) ) );
-    }
-
-    @Override
-    public <V> Cache<V> createUserDisplayNameCache()
-    {
-        return registerCache( this.<V> newBuilder()
-            .forRegion( Region.userDisplayNameCache.name() )
-            .expireAfterWrite( 3, TimeUnit.HOURS )
-            .withInitialCapacity( (int) getActualSize( 20 ) )
-=======
-            .forRegion( Region.userDisplayNameCache.name() )
-            .expireAfterWrite( 3, TimeUnit.HOURS )
-            .withInitialCapacity( (int) getActualSize( 20 ) )
->>>>>>> c6affcab
-            .forceInMemory()
             .withMaximumSize( orZeroInTestRun( SIZE_10K ) ) );
     }
 }