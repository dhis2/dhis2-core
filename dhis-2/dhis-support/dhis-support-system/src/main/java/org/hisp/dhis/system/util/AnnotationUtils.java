/*
 * Copyright (c) 2004-2021, University of Oslo
 * All rights reserved.
 *
 * Redistribution and use in source and binary forms, with or without
 * modification, are permitted provided that the following conditions are met:
 * Redistributions of source code must retain the above copyright notice, this
 * list of conditions and the following disclaimer.
 *
 * Redistributions in binary form must reproduce the above copyright notice,
 * this list of conditions and the following disclaimer in the documentation
 * and/or other materials provided with the distribution.
 * Neither the name of the HISP project nor the names of its contributors may
 * be used to endorse or promote products derived from this software without
 * specific prior written permission.
 *
 * THIS SOFTWARE IS PROVIDED BY THE COPYRIGHT HOLDERS AND CONTRIBUTORS "AS IS" AND
 * ANY EXPRESS OR IMPLIED WARRANTIES, INCLUDING, BUT NOT LIMITED TO, THE IMPLIED
 * WARRANTIES OF MERCHANTABILITY AND FITNESS FOR A PARTICULAR PURPOSE ARE
 * DISCLAIMED. IN NO EVENT SHALL THE COPYRIGHT OWNER OR CONTRIBUTORS BE LIABLE FOR
 * ANY DIRECT, INDIRECT, INCIDENTAL, SPECIAL, EXEMPLARY, OR CONSEQUENTIAL DAMAGES
 * (INCLUDING, BUT NOT LIMITED TO, PROCUREMENT OF SUBSTITUTE GOODS OR SERVICES;
 * LOSS OF USE, DATA, OR PROFITS; OR BUSINESS INTERRUPTION) HOWEVER CAUSED AND ON
 * ANY THEORY OF LIABILITY, WHETHER IN CONTRACT, STRICT LIABILITY, OR TORT
 * (INCLUDING NEGLIGENCE OR OTHERWISE) ARISING IN ANY WAY OUT OF THE USE OF THIS
 * SOFTWARE, EVEN IF ADVISED OF THE POSSIBILITY OF SUCH DAMAGE.
 */
package org.hisp.dhis.system.util;

import java.lang.annotation.Annotation;
import java.lang.reflect.Field;
import java.lang.reflect.Method;
import java.util.ArrayList;
import java.util.HashMap;
import java.util.List;
import java.util.Map;

import org.apache.commons.lang3.StringUtils;
import org.apache.commons.lang3.reflect.FieldUtils;
import org.apache.commons.lang3.reflect.MethodUtils;
import org.hisp.dhis.translation.Translatable;

/**
 * @author Lars Helge Overland
 */
public class AnnotationUtils
{
    /**
     * Returns methods on the given target object which are annotated with the
     * annotation of the given class.
     *
     * @param target the target object.
     * @param annotationType the annotation class type.
     * @return a list of methods annotated with the given annotation.
     */
    public static List<Method> getAnnotatedMethods( Object target, Class<? extends Annotation> annotationType )
    {
        final List<Method> methods = new ArrayList<>();

        if ( target == null || annotationType == null )
        {
            return methods;
        }

        for ( Method method : target.getClass().getMethods() )
        {
            Annotation annotation = org.springframework.core.annotation.AnnotationUtils.findAnnotation( method,
                annotationType );

            if ( annotation != null )
            {
                methods.add( method );
            }
        }

        return methods;
    }

    /**
     * Returns Map of fields and their getter methods on the given class and its
     * parents (if any) which are annotated with the annotation of the given
     * annotationType. The annotation can be applied to either field or getter
     * method.
     *
     * @param klass
     * @param annotationType
     * @return Map<Field, Method>
     */
    public static Map<Field, Method> getAnnotatedFields( Class<?> klass, Class<? extends Annotation> annotationType )
    {
        final Map<Field, Method> mapFields = new HashMap<>();

        if ( klass == null || annotationType == null )
        {
            return mapFields;
        }

        FieldUtils.getAllFieldsList( klass ).forEach( field -> {

            Method getter = ReflectionUtils.findGetterMethod( field.getName(), klass );

            if ( getter == null )
            {
                return;
            }

            if ( field.isAnnotationPresent( annotationType ) || getter.isAnnotationPresent( annotationType ) )
            {
                mapFields.put( field, getter );
            }
        } );

        return mapFields;
    }

    /**
     * Scan through all fields and getters of given class and return those with
     * {@link Translatable} marked. Return Map<String,String> with key is
     * fieldName and value is translation key. This translation key is used for
     * storing translation values in JsonB format.
     */
    public static Map<String, String> getTranslatableAnnotatedFields( Class<?> klass )
    {
        final Map<String, String> mapFields = new HashMap<>();

        if ( klass == null )
        {
            return mapFields;
        }

        List<Method> methods = MethodUtils.getMethodsListWithAnnotation( klass, Translatable.class, true, false );

        methods.forEach( method -> {
            Translatable translatableAnnotation = method.getAnnotation( Translatable.class );

            if ( translatableAnnotation != null )
            {
                mapFields.put( translatableAnnotation.propertyName(),
<<<<<<< HEAD
                    StringUtils.isEmpty( translatableAnnotation.key() ) ? translatableAnnotation.key()
=======
                    !StringUtils.isEmpty( translatableAnnotation.key() ) ? translatableAnnotation.key()
>>>>>>> ffa28c0e
                        : translatableAnnotation.propertyName() );
            }
        } );

        return mapFields;
    }

    /**
     * Check to see if annotation is present on a given Class, take into account
     * class hierarchy.
     *
     * @param klass Class
     * @param annotationType Annotation
     * @return true/false depending on if annotation is present
     */
    public static boolean isAnnotationPresent( Class<?> klass, Class<? extends Annotation> annotationType )
    {
        return org.springframework.core.annotation.AnnotationUtils.findAnnotation( klass, annotationType ) != null;
    }

    /**
     * Check to see if annotation is present on a given Method, take into
     * account class hierarchy.
     *
     * @param method Method
     * @param annotationType Annotation
     * @return true/false depending on if annotation is present
     */
    public static boolean isAnnotationPresent( Method method, Class<? extends Annotation> annotationType )
    {
        return org.springframework.core.annotation.AnnotationUtils.findAnnotation( method, annotationType ) != null;
    }

    /**
     * Gets annotation on a given Class, takes into account class hierarchy.
     *
     * @param klass Class
     * @param annotationType Annotation
     * @return Annotation instance on Class
     */
    public static <A extends Annotation> A getAnnotation( Class<?> klass, Class<A> annotationType )
    {
        return org.springframework.core.annotation.AnnotationUtils.findAnnotation( klass, annotationType );
    }

    /**
     * Gets annotation on a given Method, takes into account class hierarchy.
     *
     * @param method Method
     * @param annotationType Annotation
     * @return Annotation instance on Method
     */
    public static <A extends Annotation> A getAnnotation( Method method, Class<A> annotationType )
    {
        return org.springframework.core.annotation.AnnotationUtils.findAnnotation( method, annotationType );
    }
}<|MERGE_RESOLUTION|>--- conflicted
+++ resolved
@@ -136,11 +136,7 @@
             if ( translatableAnnotation != null )
             {
                 mapFields.put( translatableAnnotation.propertyName(),
-<<<<<<< HEAD
-                    StringUtils.isEmpty( translatableAnnotation.key() ) ? translatableAnnotation.key()
-=======
                     !StringUtils.isEmpty( translatableAnnotation.key() ) ? translatableAnnotation.key()
->>>>>>> ffa28c0e
                         : translatableAnnotation.propertyName() );
             }
         } );
