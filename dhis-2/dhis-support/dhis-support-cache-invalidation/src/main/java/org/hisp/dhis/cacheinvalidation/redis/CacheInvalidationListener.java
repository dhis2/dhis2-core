/*
 * Copyright (c) 2004-2022, University of Oslo
 * All rights reserved.
 *
 * Redistribution and use in source and binary forms, with or without
 * modification, are permitted provided that the following conditions are met:
 * Redistributions of source code must retain the above copyright notice, this
 * list of conditions and the following disclaimer.
 *
 * Redistributions in binary form must reproduce the above copyright notice,
 * this list of conditions and the following disclaimer in the documentation
 * and/or other materials provided with the distribution.
 * Neither the name of the HISP project nor the names of its contributors may
 * be used to endorse or promote products derived from this software without
 * specific prior written permission.
 *
 * THIS SOFTWARE IS PROVIDED BY THE COPYRIGHT HOLDERS AND CONTRIBUTORS "AS IS" AND
 * ANY EXPRESS OR IMPLIED WARRANTIES, INCLUDING, BUT NOT LIMITED TO, THE IMPLIED
 * WARRANTIES OF MERCHANTABILITY AND FITNESS FOR A PARTICULAR PURPOSE ARE
 * DISCLAIMED. IN NO EVENT SHALL THE COPYRIGHT OWNER OR CONTRIBUTORS BE LIABLE FOR
 * ANY DIRECT, INDIRECT, INCIDENTAL, SPECIAL, EXEMPLARY, OR CONSEQUENTIAL DAMAGES
 * (INCLUDING, BUT NOT LIMITED TO, PROCUREMENT OF SUBSTITUTE GOODS OR SERVICES;
 * LOSS OF USE, DATA, OR PROFITS; OR BUSINESS INTERRUPTION) HOWEVER CAUSED AND ON
 * ANY THEORY OF LIABILITY, WHETHER IN CONTRACT, STRICT LIABILITY, OR TORT
 * (INCLUDING NEGLIGENCE OR OTHERWISE) ARISING IN ANY WAY OUT OF THE USE OF THIS
 * SOFTWARE, EVEN IF ADVISED OF THE POSSIBILITY OF SUCH DAMAGE.
 */
package org.hisp.dhis.cacheinvalidation.redis;

import java.io.Serializable;
import java.util.Objects;

import lombok.extern.slf4j.Slf4j;

import org.hibernate.HibernateException;
import org.hibernate.Session;
import org.hibernate.SessionFactory;
import org.hisp.dhis.cache.PaginationCacheManager;
import org.hisp.dhis.cache.QueryCacheManager;
import org.hisp.dhis.cacheinvalidation.KnownTransactionsService;
import org.hisp.dhis.cacheinvalidation.TableNameToEntityMapping;
import org.hisp.dhis.common.IdentifiableObjectManager;
import org.hisp.dhis.period.PeriodService;
import org.hisp.dhis.trackedentity.TrackedEntityAttributeService;
import org.hisp.dhis.trackedentity.TrackedEntityInstanceService;
import org.springframework.beans.factory.annotation.Autowired;
import org.springframework.beans.factory.annotation.Qualifier;
import org.springframework.stereotype.Component;

import io.lettuce.core.pubsub.RedisPubSubListener;

@Slf4j
@Component
public class CacheInvalidationListener implements RedisPubSubListener<String, String>
{
    @Autowired
    @Qualifier( "cacheInvalidationUid" )
    private String cacheInvalidationUid;

    @Autowired
    private SessionFactory sessionFactory;

    @Autowired
    private KnownTransactionsService knownTransactionsService;

    @Autowired
    private PaginationCacheManager paginationCacheManager;

    @Autowired
    private QueryCacheManager queryCacheManager;

    @Autowired
    private TableNameToEntityMapping tableNameToEntityMapping;

    @Autowired
    private IdentifiableObjectManager idObjectManager;

    @Autowired
    private TrackedEntityAttributeService trackedEntityAttributeService;

    @Autowired
    private TrackedEntityInstanceService trackedEntityInstanceService;

    @Autowired
    private PeriodService periodService;

    public enum Operation
    {
        READ( "read" ),
        CREATE( "insert" ),
        UPDATE( "update" ),
        DELETE( "delete" ),
        COLLECTION( "collection" );

        private final String code;

        Operation( String code )
        {
            this.code = code;
        }

        public static Operation forCode( String code )
        {
            Operation[] var1 = values();
            int var2 = var1.length;

            for ( int var3 = 0; var3 < var2; ++var3 )
            {
                Operation op = var1[var3];
                if ( op.code().equalsIgnoreCase( code ) )
                {
                    return op;
                }
            }

            return null;
        }

        public String code()
        {
            return this.code;
        }
    }

    @Override
    public void message( String pattern, String channel, String message )
    {
        log.debug( "Got {} on channel {}", message, channel );
    }

    @Override
    public void subscribed( String channel, long count )
    {
        log.debug( "Subscribed to {}", channel );
    }

    @Override
    public void psubscribed( String pattern, long count )
    {
        log.debug( "Subscribed to pattern {}", pattern );
    }

    @Override
    public void unsubscribed( String channel, long count )
    {
        log.debug( "Unsubscribed from {}", channel );
    }

    @Override
    public void punsubscribed( String pattern, long count )
    {
        log.debug( "Unsubscribed from pattern {}", pattern );
    }

    @Override
    public void message( String channel, String message )
    {
        log.debug( "Got {} on channel {}", message, channel );

        try
        {
            handleMessage( message );
        }
        catch ( Exception e )
        {
            log.error( "Error handling message: " + message, e );
        }
    }

    private void handleMessage( String message )
        throws Exception
    {
        String[] parts = message.split( ":" );
        String uid = parts[0];
        // If the UID is the same, it means the event is coming from this
        // server.
        if ( cacheInvalidationUid.equals( uid ) )
        {
            return;
        }

        Operation type = Operation.forCode( parts[1] );

        if ( Operation.COLLECTION == type )
        {
            String role = parts[3];
            Long entityId = Long.parseLong( parts[4] );
            sessionFactory.getCache().evictCollectionData( role, entityId );
            return;
        }

        Long entityId = Long.parseLong( parts[3] );
        Class<?> entityClass = Class.forName( parts[2] );
        Objects.requireNonNull( entityClass, "Entity class can't be null" );

        if ( Operation.CREATE == type )
        {
            // Make sure queries will re-fetch to capture the new object.
            queryCacheManager.evictQueryCache( sessionFactory.getCache(), entityClass );
            paginationCacheManager.evictCache( entityClass.getName() );
            // Try to fetch the new entity, so it might get cached.
            tryFetchNewEntity( entityId, entityClass );
        }
        else if ( Operation.UPDATE == type )
        {
            sessionFactory.getCache().evict( entityClass, entityId );
        }
        else if ( Operation.DELETE == type )
        {
            queryCacheManager.evictQueryCache( sessionFactory.getCache(), entityClass );
            paginationCacheManager.evictCache( entityClass.getName() );
            sessionFactory.getCache().evict( entityClass, entityId );
        }
<<<<<<< HEAD

        // if ( type != Operation.MESSAGE )
        // {
        // evictCollections( entityClasses, entityId );
        // }
=======
>>>>>>> f15ef1bc
    }

    private void tryFetchNewEntity( Serializable entityId, Class<?> entityClass )
    {
        try ( Session session = sessionFactory.openSession() )
        {
            session.get( entityClass, entityId );
        }
        catch ( Exception e )
        {
            log.warn(
                String.format( "Fetching new entity failed, failed to execute get query. "
                    + "entityId=%s, entityClass=%s",
                    entityId, entityClass ),
                e );
            if ( e instanceof HibernateException )
            {
                log.info( "tryFetchNewEntity. HibernateException: {}", e.getMessage() );
                return;
            }

            throw e;
        }
    }

}<|MERGE_RESOLUTION|>--- conflicted
+++ resolved
@@ -211,14 +211,6 @@
             paginationCacheManager.evictCache( entityClass.getName() );
             sessionFactory.getCache().evict( entityClass, entityId );
         }
-<<<<<<< HEAD
-
-        // if ( type != Operation.MESSAGE )
-        // {
-        // evictCollections( entityClasses, entityId );
-        // }
-=======
->>>>>>> f15ef1bc
     }
 
     private void tryFetchNewEntity( Serializable entityId, Class<?> entityClass )
