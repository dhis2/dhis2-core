package org.hisp.dhis.jdbc.batchhandler;

/*
 * Copyright (c) 2004-2018, University of Oslo
 * All rights reserved.
 *
 * Redistribution and use in source and binary forms, with or without
 * modification, are permitted provided that the following conditions are met:
 * Redistributions of source code must retain the above copyright notice, this
 * list of conditions and the following disclaimer.
 *
 * Redistributions in binary form must reproduce the above copyright notice,
 * this list of conditions and the following disclaimer in the documentation
 * and/or other materials provided with the distribution.
 * Neither the name of the HISP project nor the names of its contributors may
 * be used to endorse or promote products derived from this software without
 * specific prior written permission.
 *
 * THIS SOFTWARE IS PROVIDED BY THE COPYRIGHT HOLDERS AND CONTRIBUTORS "AS IS" AND
 * ANY EXPRESS OR IMPLIED WARRANTIES, INCLUDING, BUT NOT LIMITED TO, THE IMPLIED
 * WARRANTIES OF MERCHANTABILITY AND FITNESS FOR A PARTICULAR PURPOSE ARE
 * DISCLAIMED. IN NO EVENT SHALL THE COPYRIGHT OWNER OR CONTRIBUTORS BE LIABLE FOR
 * ANY DIRECT, INDIRECT, INCIDENTAL, SPECIAL, EXEMPLARY, OR CONSEQUENTIAL DAMAGES
 * (INCLUDING, BUT NOT LIMITED TO, PROCUREMENT OF SUBSTITUTE GOODS OR SERVICES;
 * LOSS OF USE, DATA, OR PROFITS; OR BUSINESS INTERRUPTION) HOWEVER CAUSED AND ON
 * ANY THEORY OF LIABILITY, WHETHER IN CONTRACT, STRICT LIABILITY, OR TORT
 * (INCLUDING NEGLIGENCE OR OTHERWISE) ARISING IN ANY WAY OUT OF THE USE OF THIS
 * SOFTWARE, EVEN IF ADVISED OF THE POSSIBILITY OF SUCH DAMAGE.
 */

import org.hisp.quick.JdbcConfiguration;
import org.hisp.quick.batchhandler.AbstractBatchHandler;
import org.hisp.dhis.dataset.CompleteDataSetRegistration;

import static org.hisp.dhis.system.util.DateUtils.getLongDateString;

import java.sql.ResultSet;
import java.sql.SQLException;
import java.util.List;

/**
 * @author Lars Helge Overland
 */
public class CompleteDataSetRegistrationBatchHandler
    extends AbstractBatchHandler<CompleteDataSetRegistration>
{
    // -------------------------------------------------------------------------
    // Constructor
    // -------------------------------------------------------------------------

    public CompleteDataSetRegistrationBatchHandler( JdbcConfiguration config )
    {
        super( config );
    }

    // -------------------------------------------------------------------------
    // AbstractBatchHandler implementation
    // -------------------------------------------------------------------------

    @Override
    public String getTableName()
    {
        return "completedatasetregistration";
    }

    @Override
    public String getAutoIncrementColumn()
    {
        return null;
    }

    @Override
    public boolean isInclusiveUniqueColumns()
    {
        return true;
    }

    @Override
    public List<String> getIdentifierColumns()
    {
        return getStringList(
            "datasetid",
            "periodid",
            "sourceid",
            "attributeoptioncomboid" );
    }

    @Override
    public List<Object> getIdentifierValues( CompleteDataSetRegistration registration )
    {
        return getObjectList(
            registration.getDataSet().getId(),
            registration.getPeriod().getId(),
            registration.getSource().getId(),
            registration.getAttributeOptionCombo().getId() );
    }

    @Override
    public List<String> getUniqueColumns()
    {
        return getStringList(
            "datasetid",
            "periodid",
            "sourceid",
            "attributeoptioncomboid" );
    }

    @Override
    public List<Object> getUniqueValues( CompleteDataSetRegistration registration )
    {
        return getObjectList(
            registration.getDataSet().getId(),
            registration.getPeriod().getId(),
            registration.getSource().getId(),
            registration.getAttributeOptionCombo().getId() );
    }

    @Override
    public List<String> getColumns()
    {
        return getStringList(
            "datasetid",
            "periodid",
            "sourceid",
            "attributeoptioncomboid",
            "date",
            "storedby",
            "lastupdatedby",
            "lastupdated",
            "completed" );
    }

    @Override
    public List<Object> getValues( CompleteDataSetRegistration registration )
    {
        return getObjectList(
            registration.getDataSet().getId(),
            registration.getPeriod().getId(),
            registration.getSource().getId(),
            registration.getAttributeOptionCombo().getId(),
            getLongDateString( registration.getDate() ),
            registration.getStoredBy(),
<<<<<<< HEAD
            registration.getLastUpdatedBy().getId(),
                getLongDateString( registration.getLastUpdated() ),
=======
            registration.getLastUpdatedBy(),
            getLongDateString( registration.getLastUpdated() ),
>>>>>>> c7300b88
            registration.getCompleted() );
    }

    @Override
    public CompleteDataSetRegistration mapRow( ResultSet resultSet )
        throws SQLException
    {
        CompleteDataSetRegistration cdr = new CompleteDataSetRegistration();

        cdr.setStoredBy( resultSet.getString( "storedby" ) );

        return cdr;
    }
}<|MERGE_RESOLUTION|>--- conflicted
+++ resolved
@@ -140,13 +140,8 @@
             registration.getAttributeOptionCombo().getId(),
             getLongDateString( registration.getDate() ),
             registration.getStoredBy(),
-<<<<<<< HEAD
-            registration.getLastUpdatedBy().getId(),
-                getLongDateString( registration.getLastUpdated() ),
-=======
             registration.getLastUpdatedBy(),
             getLongDateString( registration.getLastUpdated() ),
->>>>>>> c7300b88
             registration.getCompleted() );
     }
 
