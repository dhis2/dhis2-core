package org.hisp.dhis.jdbc.dialect;

/*
 * Copyright (c) 2004-2018, University of Oslo
 * All rights reserved.
 *
 * Redistribution and use in source and binary forms, with or without
 * modification, are permitted provided that the following conditions are met:
 * Redistributions of source code must retain the above copyright notice, this
 * list of conditions and the following disclaimer.
 *
 * Redistributions in binary form must reproduce the above copyright notice,
 * this list of conditions and the following disclaimer in the documentation
 * and/or other materials provided with the distribution.
 * Neither the name of the HISP project nor the names of its contributors may
 * be used to endorse or promote products derived from this software without
 * specific prior written permission.
 *
 * THIS SOFTWARE IS PROVIDED BY THE COPYRIGHT HOLDERS AND CONTRIBUTORS "AS IS" AND
 * ANY EXPRESS OR IMPLIED WARRANTIES, INCLUDING, BUT NOT LIMITED TO, THE IMPLIED
 * WARRANTIES OF MERCHANTABILITY AND FITNESS FOR A PARTICULAR PURPOSE ARE
 * DISCLAIMED. IN NO EVENT SHALL THE COPYRIGHT OWNER OR CONTRIBUTORS BE LIABLE FOR
 * ANY DIRECT, INDIRECT, INCIDENTAL, SPECIAL, EXEMPLARY, OR CONSEQUENTIAL DAMAGES
 * (INCLUDING, BUT NOT LIMITED TO, PROCUREMENT OF SUBSTITUTE GOODS OR SERVICES;
 * LOSS OF USE, DATA, OR PROFITS; OR BUSINESS INTERRUPTION) HOWEVER CAUSED AND ON
 * ANY THEORY OF LIABILITY, WHETHER IN CONTRACT, STRICT LIABILITY, OR TORT
 * (INCLUDING NEGLIGENCE OR OTHERWISE) ARISING IN ANY WAY OUT OF THE USE OF THIS
 * SOFTWARE, EVEN IF ADVISED OF THE POSSIBILITY OF SUCH DAMAGE.
 */

import org.hibernate.cfg.Configuration;
import org.hisp.dhis.hibernate.HibernateConfigurationProvider;
import org.hisp.quick.StatementDialect;
import org.springframework.beans.factory.FactoryBean;

import java.util.HashMap;
import java.util.Map;

/**
 * @author Lars Helge Overland
 */
public class StatementDialectFactoryBean
    implements FactoryBean<StatementDialect>
{
    private static final String KEY_DIALECT = "hibernate.dialect";
    
    private static Map<String, StatementDialect> dialectMap;
    
    static
    {
        dialectMap = new HashMap<>();
        dialectMap.put( "org.hibernate.dialect.MySQLDialect", StatementDialect.MYSQL );
        dialectMap.put( "org.hibernate.dialect.PostgreSQLDialect", StatementDialect.POSTGRESQL );
<<<<<<< HEAD
        dialectMap.put( "org.hisp.dhis.hibernate.dialect.DhisPostgreSQLDialect", StatementDialect.POSTGRESQL );
=======
        dialectMap.put( "org.hisp.dhis.hibernate.dialect.DhisPostgresDialect", StatementDialect.POSTGRESQL );
>>>>>>> b1a2fa08
        dialectMap.put( "org.hibernate.dialect.HSQLDialect", StatementDialect.HSQL );
        dialectMap.put( "org.hibernate.dialect.H2Dialect", StatementDialect.H2 );
        dialectMap.put( "org.hisp.dhis.hibernate.dialect.DhisH2Dialect",StatementDialect.H2 );
    }
    
    // -------------------------------------------------------------------------
    // Dependencies
    // -------------------------------------------------------------------------
    
    private HibernateConfigurationProvider hibernateConfigurationProvider;
    
    public void setHibernateConfigurationProvider( HibernateConfigurationProvider hibernateConfigurationProvider )
    {
        this.hibernateConfigurationProvider = hibernateConfigurationProvider;
    }

    private StatementDialect statementDialect;
    
    // -------------------------------------------------------------------------
    // Initialisation
    // -------------------------------------------------------------------------
    
    public void init()
    {
        Configuration hibernateConfiguration = hibernateConfigurationProvider.getConfiguration();
        
        String dialect = hibernateConfiguration.getProperty( KEY_DIALECT );

        statementDialect = dialectMap.get( dialect );
        
        if ( statementDialect == null )
        {
            throw new RuntimeException( "Unsupported dialect: " + dialect );
        }
    }

    // -------------------------------------------------------------------------
    // FactoryBean implementation
    // -------------------------------------------------------------------------
        
    @Override
    public StatementDialect getObject()
        throws Exception
    {
        return statementDialect;
    }

    @Override
    public Class<StatementDialect> getObjectType()
    {
        return StatementDialect.class;
    }

    @Override
    public boolean isSingleton()
    {
        return true;
    }
}<|MERGE_RESOLUTION|>--- conflicted
+++ resolved
@@ -51,11 +51,7 @@
         dialectMap = new HashMap<>();
         dialectMap.put( "org.hibernate.dialect.MySQLDialect", StatementDialect.MYSQL );
         dialectMap.put( "org.hibernate.dialect.PostgreSQLDialect", StatementDialect.POSTGRESQL );
-<<<<<<< HEAD
-        dialectMap.put( "org.hisp.dhis.hibernate.dialect.DhisPostgreSQLDialect", StatementDialect.POSTGRESQL );
-=======
         dialectMap.put( "org.hisp.dhis.hibernate.dialect.DhisPostgresDialect", StatementDialect.POSTGRESQL );
->>>>>>> b1a2fa08
         dialectMap.put( "org.hibernate.dialect.HSQLDialect", StatementDialect.HSQL );
         dialectMap.put( "org.hibernate.dialect.H2Dialect", StatementDialect.H2 );
         dialectMap.put( "org.hisp.dhis.hibernate.dialect.DhisH2Dialect",StatementDialect.H2 );
