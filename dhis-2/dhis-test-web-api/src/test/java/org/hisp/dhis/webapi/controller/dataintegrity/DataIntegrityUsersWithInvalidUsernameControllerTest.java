--- conflicted
+++ resolved
@@ -56,9 +56,6 @@
   @Test
   void testCanFlagUsersWithInvalidUsername() {
 
-    Integer userCount = userService.getUserCount();
-    assertEquals(1, userCount);
-
     Set<String> badUsers =
         Set.of(
             "_foo", // Leading underscore
@@ -84,20 +81,15 @@
     assertEquals(badUsers, badUsernames);
     assertEquals(DETAILS_ID_TYPE, details.getIssuesIdType());
     assertEquals(CHECK_NAME, details.getName());
-<<<<<<< HEAD
+
+    // There are already two existing users as part of the test setup, thus 5/7 users have bad
+    // usernames
     JsonDataIntegritySummary summary = getSummary(CHECK_NAME);
     assertTrue(
         almostEqual(
             (double) 100 * badUsernames.size() / (userCount + badUsernames.size()),
             summary.getPercentage().doubleValue(),
             0.1));
-=======
-
-    // There is already an existing user as part of the test setup, thus 5/6 users have bad
-    // usernames
-    JsonDataIntegritySummary summary = getSummary(CHECK_NAME);
-    assertTrue(almostEqual(83.3, summary.getPercentage().doubleValue(), 0.1));
->>>>>>> 026b4414
     assertEquals(badUsernames.size(), summary.getCount());
   }
 
