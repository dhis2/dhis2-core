--- conflicted
+++ resolved
@@ -89,336 +89,287 @@
 @TestInstance(TestInstance.Lifecycle.PER_CLASS)
 class EnrollmentsExportControllerTest extends PostgresControllerIntegrationTestBase {
 
-  @Autowired private RenderService renderService;
-
-  @Autowired private ObjectBundleService objectBundleService;
-
-  @Autowired private ObjectBundleValidationService objectBundleValidationService;
-
-  @Autowired private TrackerImportService trackerImportService;
-
-  @Autowired private IdentifiableObjectManager manager;
-
-  private User importUser;
-
-  protected ObjectBundle setUpMetadata(String path) throws IOException {
-    Map<Class<? extends IdentifiableObject>, List<IdentifiableObject>> metadata =
-        renderService.fromMetadata(new ClassPathResource(path).getInputStream(), RenderFormat.JSON);
-    ObjectBundleParams params = new ObjectBundleParams();
-    params.setObjectBundleMode(ObjectBundleMode.COMMIT);
-    params.setImportStrategy(ImportStrategy.CREATE);
-    params.setObjects(metadata);
-    ObjectBundle bundle = objectBundleService.create(params);
-    assertNoErrors(objectBundleValidationService.validate(bundle));
-    objectBundleService.commit(bundle);
-    return bundle;
-  }
-
-  protected TrackerObjects fromJson(String path) throws IOException {
-    return renderService.fromJson(
-        new ClassPathResource(path).getInputStream(), TrackerObjects.class);
-  }
-
-  @BeforeAll
-  void setUp() throws IOException {
-    setUpMetadata("tracker/simple_metadata.json");
-
-    importUser = userService.getUser("tTgjgobT1oS");
-    injectSecurityContextUser(importUser);
-
-    TrackerImportParams params = TrackerImportParams.builder().build();
-    assertNoErrors(
-        trackerImportService.importTracker(params, fromJson("tracker/event_and_enrollment.json")));
-
-    manager.flush();
-    manager.clear();
-  }
-
-  @BeforeEach
-<<<<<<< HEAD
-  void setUp() {
-    owner = makeUser("o");
-    manager.save(owner, false);
-
-    coc = categoryService.getDefaultCategoryOptionCombo();
-
-    orgUnit = createOrganisationUnit('A');
-    manager.save(orgUnit);
-
-    User user = createUserWithId("tester", CodeGenerator.generateUid());
-    user.addOrganisationUnit(orgUnit);
-    user.setTeiSearchOrganisationUnits(Set.of(orgUnit));
-    this.userService.updateUser(user);
-
-    program = createProgram('A');
-    manager.save(program);
-
-    TrackedEntityType trackedEntityType = createTrackedEntityType('A');
-    manager.save(trackedEntityType);
-
-    tea = createTrackedEntityAttribute('A');
-    tea.getSharing().setOwner(owner);
-    manager.save(tea, false);
-
-    te = createTrackedEntity(orgUnit, trackedEntityType);
-    manager.save(te);
-
-    trackedEntityAttributeValue = new TrackedEntityAttributeValue();
-    trackedEntityAttributeValue.setAttribute(tea);
-    trackedEntityAttributeValue.setTrackedEntity(te);
-    trackedEntityAttributeValue.setStoredBy("user");
-    trackedEntityAttributeValue.setValue(ATTRIBUTE_VALUE);
-    te.setTrackedEntityAttributeValues(Set.of(trackedEntityAttributeValue));
-    manager.update(te);
-
-    program.setProgramAttributes(List.of(createProgramTrackedEntityAttribute(program, tea)));
-
-    programStage = createProgramStage('A', program);
-    manager.save(programStage);
-
-    enrollment = enrollment(te);
-    event = event();
-    enrollment.setEvents(Set.of(event));
-    manager.update(enrollment);
-
-    manager.save(relationship(enrollment, te));
-=======
-  void setUpUser() {
-    switchContextToUser(importUser);
->>>>>>> aa995696
-  }
-
-  @Test
-  void getEnrollmentById() {
-    Enrollment enrollment = get(Enrollment.class, "TvctPPhpD8z");
-
-    JsonEnrollment jsonEnrollment =
-        GET("/tracker/enrollments/{id}", enrollment.getUid())
-            .content(HttpStatus.OK)
-            .as(JsonEnrollment.class);
-
-    assertDefaultResponse(enrollment, jsonEnrollment);
-  }
-
-  @Test
-  void getEnrollmentByIdWithFields() {
-    Enrollment enrollment = get(Enrollment.class, "TvctPPhpD8z");
-
-    JsonEnrollment jsonEnrollment =
-        GET("/tracker/enrollments/{id}?fields=orgUnit,status", enrollment.getUid())
-            .content(HttpStatus.OK)
-            .as(JsonEnrollment.class);
-
-    assertHasOnlyMembers(jsonEnrollment, "orgUnit", "status");
-    assertEquals(enrollment.getOrganisationUnit().getUid(), jsonEnrollment.getOrgUnit());
-    assertEquals(enrollment.getStatus().toString(), jsonEnrollment.getStatus());
-  }
-
-  @Test
-  void getEnrollmentByIdWithNotes() {
-    Enrollment enrollment = get(Enrollment.class, "TvctPPhpD8z");
-    assertNotEmpty(enrollment.getNotes(), "test expects an enrollment with notes");
-
-    JsonEnrollment jsonEnrollment =
-        GET("/tracker/enrollments/{uid}?fields=notes", enrollment.getUid())
-            .content(HttpStatus.OK)
-            .as(JsonEnrollment.class);
-
-    JsonNote note = jsonEnrollment.getNotes().get(0);
-    assertEquals("f9423652692", note.getNote());
-    assertEquals("enrollment comment value", note.getValue());
-  }
-
-  @Test
-  void getEnrollmentByIdWithAttributes() {
-    Enrollment enrollment = get(Enrollment.class, "TvctPPhpD8z");
-    assertNotEmpty(
-        enrollment.getTrackedEntity().getTrackedEntityAttributeValues(),
-        "test expects an enrollment with attribute values");
-    TrackedEntityAttribute ptea = get(TrackedEntityAttribute.class, "dIVt4l5vIOa");
-
-    JsonEnrollment jsonEnrollment =
-        GET("/tracker/enrollments/{id}?fields=attributes", enrollment.getUid())
-            .content(HttpStatus.OK)
-            .as(JsonEnrollment.class);
-
-    assertHasOnlyMembers(jsonEnrollment, "attributes");
-    JsonAttribute attribute = jsonEnrollment.getAttributes().get(0);
-    assertEquals(ptea.getUid(), attribute.getAttribute());
-    assertEquals("Frank PTEA", attribute.getValue());
-    assertEquals(ValueType.TEXT.name(), attribute.getValueType());
-    assertHasMember(attribute, "createdAt");
-    assertHasMember(attribute, "updatedAt");
-    assertHasMember(attribute, "displayName");
-    assertHasMember(attribute, "code");
-  }
-
-  @Test
-  void getEnrollmentByIdWithRelationshipsFields() {
-    Relationship relationship = get(Relationship.class, "p53a6314631");
-    assertNotNull(
-        relationship.getTo().getEnrollment(),
-        "test expects relationship to have a 'to' enrollment");
-    Enrollment enrollment = relationship.getTo().getEnrollment();
-
-    JsonList<JsonRelationship> jsonRelationships =
-        GET("/tracker/enrollments/{id}?fields=relationships", enrollment.getUid())
-            .content(HttpStatus.OK)
-            .getList("relationships", JsonRelationship.class);
-
-    JsonRelationship jsonRelationship =
-        assertContains(
-            jsonRelationships,
-            re -> relationship.getUid().equals(re.getRelationship()),
-            relationship.getUid());
-
-    assertAll(
-        "relationship JSON",
-        () ->
-            assertEquals(
-                relationship.getFrom().getTrackedEntity().getUid(),
-                jsonRelationship.getFrom().getTrackedEntity().getTrackedEntity()),
-        () ->
-            assertEquals(
-                relationship.getTo().getEnrollment().getUid(),
-                jsonRelationship.getTo().getEnrollment().getEnrollment()),
-        () -> assertHasMember(jsonRelationship, "relationshipName"),
-        () -> assertHasMember(jsonRelationship, "relationshipType"),
-        () -> assertHasMember(jsonRelationship, "createdAt"),
-        () -> assertHasMember(jsonRelationship, "updatedAt"),
-        () -> assertHasMember(jsonRelationship, "bidirectional"));
-  }
-
-  @Test
-  void getEnrollmentByIdWithEventsFields() {
-    Event event = get(Event.class, "pTzf9KYMk72");
-    assertNotNull(event.getEnrollment(), "test expects an event with an enrollment");
-    assertNotEmpty(event.getEventDataValues(), "test expects an event with data values");
-    EventDataValue eventDataValue = event.getEventDataValues().iterator().next();
-
-    JsonList<JsonEvent> jsonEvents =
-        GET("/tracker/enrollments/{id}?fields=events", event.getEnrollment().getUid())
-            .content(HttpStatus.OK)
-            .getList("events", JsonEvent.class);
-
-    JsonEvent jsonEvent = jsonEvents.get(0);
-    assertAll(
-        "event JSON",
-        () -> assertEquals(event.getUid(), jsonEvent.getEvent()),
-        () -> assertEquals(event.getEnrollment().getUid(), jsonEvent.getEnrollment()),
-        () ->
-            assertEquals(
-                event.getEnrollment().getTrackedEntity().getUid(), jsonEvent.getTrackedEntity()),
-        () -> assertEquals(event.getProgramStage().getProgram().getUid(), jsonEvent.getProgram()),
-        () -> assertEquals(event.getOrganisationUnit().getUid(), jsonEvent.getOrgUnit()),
-        () -> {
-          JsonDataValue jsonDataValue =
-              assertContains(
-                  jsonEvent.getDataValues(),
-                  dv -> eventDataValue.getDataElement().equals(dv.getDataElement()),
-                  eventDataValue.getDataElement());
-          assertEquals(
-              eventDataValue.getValue(),
-              jsonDataValue.getValue(),
-              "data value for data element " + eventDataValue.getDataElement());
-        },
-        () -> assertHasMember(jsonEvent, "status"),
-        () -> assertHasMember(jsonEvent, "followUp"),
-        () -> assertHasMember(jsonEvent, "followup"),
-        () -> assertEquals(event.isDeleted(), jsonEvent.getDeleted()));
-  }
-
-  @Test
-  void getEnrollmentByIdWithExcludedFields() {
-    Event event = get(Event.class, "pTzf9KYMk72");
-    assertNotNull(event.getEnrollment(), "test expects an event with an enrollment");
-    assertNotNull(
-        event.getRelationshipItems(), "test expects an event with at least one relationship");
-
-    assertTrue(
-        (GET(
-                    "/tracker/enrollments/{id}?fields=!attributes,!relationships,!events",
-                    event.getEnrollment().getUid())
-                .content(HttpStatus.OK))
-            .isEmpty());
-  }
-
-  @Test
-  void getEnrollmentByIdNotFound() {
-    assertEquals(
-        "Enrollment with id Hq3Kc6HK4OZ could not be found.",
-        GET("/tracker/enrollments/Hq3Kc6HK4OZ").error(HttpStatus.NOT_FOUND).getMessage());
-  }
-
-  @Test
-  void getEnrollmentsFailsIfGivenEnrollmentAndEnrollmentsParameters() {
-    assertStartsWith(
-        "Only one parameter of 'enrollment' (deprecated",
-        GET("/tracker/enrollments?enrollment=IsdLBTOBzMi&enrollments=IsdLBTOBzMi")
-            .error(HttpStatus.BAD_REQUEST)
-            .getMessage());
-  }
-
-  private void assertDefaultResponse(Enrollment expected, JsonEnrollment actual) {
-    assertFalse(actual.isEmpty());
-    assertEquals(expected.getUid(), actual.getEnrollment());
-    assertEquals(expected.getTrackedEntity().getUid(), actual.getTrackedEntity());
-    assertEquals(expected.getProgram().getUid(), actual.getProgram());
-    assertEquals(expected.getStatus().name(), actual.getStatus());
-    assertEquals(expected.getOrganisationUnit().getUid(), actual.getOrgUnit());
-    assertEquals(expected.getFollowup(), actual.getBoolean("followUp").bool());
-    assertEquals(expected.isDeleted(), actual.getBoolean("deleted").bool());
-    assertHasMember(actual, "enrolledAt");
-    assertHasMember(actual, "occurredAt");
-    assertHasMember(actual, "createdAt");
-    assertHasMember(actual, "createdAtClient");
-    assertHasMember(actual, "updatedAt");
-    assertHasMember(actual, "notes");
-    assertHasNoMember(actual, "relationships");
-    assertHasNoMember(actual, "events");
-    assertHasNoMember(actual, "attributes");
-  }
-
-  private <T extends IdentifiableObject> T get(Class<T> type, String uid) {
-    T t = manager.get(type, uid);
-    assertNotNull(
-        t,
-        () ->
-            String.format(
-                "'%s' with uid '%s' should have been created", type.getSimpleName(), uid));
-    return t;
-  }
-
-  public static void assertNoErrors(ImportReport report) {
-    assertNotNull(report);
-    assertEquals(
-        Status.OK,
-        report.getStatus(),
-        errorMessage(
-            "Expected import with status OK, instead got:%n", report.getValidationReport()));
-  }
-
-  private static Supplier<String> errorMessage(String errorTitle, ValidationReport report) {
-    return () -> {
-      StringBuilder msg = new StringBuilder(errorTitle);
-      report
-          .getErrors()
-          .forEach(
-              e -> {
-                msg.append(e.getErrorCode());
-                msg.append(": ");
-                msg.append(e.getMessage());
-                msg.append('\n');
-              });
-      return msg.toString();
-    };
-  }
-
-  public static void assertNoErrors(ObjectBundleValidationReport report) {
-    assertNotNull(report);
-    List<String> errors = new ArrayList<>();
-    report.forEachErrorReport(err -> errors.add(err.toString()));
-    assertFalse(
-        report.hasErrorReports(), String.format("Expected no errors, instead got: %s%n", errors));
-  }
+    @Autowired private RenderService renderService;
+
+    @Autowired private ObjectBundleService objectBundleService;
+
+    @Autowired private ObjectBundleValidationService objectBundleValidationService;
+
+    @Autowired private TrackerImportService trackerImportService;
+
+    @Autowired private IdentifiableObjectManager manager;
+
+    private User importUser;
+
+    protected ObjectBundle setUpMetadata(String path) throws IOException {
+        Map<Class<? extends IdentifiableObject>, List<IdentifiableObject>> metadata =
+                renderService.fromMetadata(new ClassPathResource(path).getInputStream(), RenderFormat.JSON);
+        ObjectBundleParams params = new ObjectBundleParams();
+        params.setObjectBundleMode(ObjectBundleMode.COMMIT);
+        params.setImportStrategy(ImportStrategy.CREATE);
+        params.setObjects(metadata);
+        ObjectBundle bundle = objectBundleService.create(params);
+        assertNoErrors(objectBundleValidationService.validate(bundle));
+        objectBundleService.commit(bundle);
+        return bundle;
+    }
+
+    protected TrackerObjects fromJson(String path) throws IOException {
+        return renderService.fromJson(
+                new ClassPathResource(path).getInputStream(), TrackerObjects.class);
+    }
+
+    @BeforeAll
+    void setUp() throws IOException {
+        setUpMetadata("tracker/simple_metadata.json");
+
+        importUser = userService.getUser("tTgjgobT1oS");
+        injectSecurityContextUser(importUser);
+
+        TrackerImportParams params = TrackerImportParams.builder().build();
+        assertNoErrors(
+                trackerImportService.importTracker(params, fromJson("tracker/event_and_enrollment.json")));
+
+        manager.flush();
+        manager.clear();
+    }
+
+    @BeforeEach
+    void setUpUser() {
+        switchContextToUser(importUser);
+    }
+
+    @Test
+    void getEnrollmentById() {
+        Enrollment enrollment = get(Enrollment.class, "TvctPPhpD8z");
+
+        JsonEnrollment jsonEnrollment =
+                GET("/tracker/enrollments/{id}", enrollment.getUid())
+                        .content(HttpStatus.OK)
+                        .as(JsonEnrollment.class);
+
+        assertDefaultResponse(enrollment, jsonEnrollment);
+    }
+
+    @Test
+    void getEnrollmentByIdWithFields() {
+        Enrollment enrollment = get(Enrollment.class, "TvctPPhpD8z");
+
+        JsonEnrollment jsonEnrollment =
+                GET("/tracker/enrollments/{id}?fields=orgUnit,status", enrollment.getUid())
+                        .content(HttpStatus.OK)
+                        .as(JsonEnrollment.class);
+
+        assertHasOnlyMembers(jsonEnrollment, "orgUnit", "status");
+        assertEquals(enrollment.getOrganisationUnit().getUid(), jsonEnrollment.getOrgUnit());
+        assertEquals(enrollment.getStatus().toString(), jsonEnrollment.getStatus());
+    }
+
+    @Test
+    void getEnrollmentByIdWithNotes() {
+        Enrollment enrollment = get(Enrollment.class, "TvctPPhpD8z");
+        assertNotEmpty(enrollment.getNotes(), "test expects an enrollment with notes");
+
+        JsonEnrollment jsonEnrollment =
+                GET("/tracker/enrollments/{uid}?fields=notes", enrollment.getUid())
+                        .content(HttpStatus.OK)
+                        .as(JsonEnrollment.class);
+
+        JsonNote note = jsonEnrollment.getNotes().get(0);
+        assertEquals("f9423652692", note.getNote());
+        assertEquals("enrollment comment value", note.getValue());
+    }
+
+    @Test
+    void getEnrollmentByIdWithAttributes() {
+        Enrollment enrollment = get(Enrollment.class, "TvctPPhpD8z");
+        assertNotEmpty(
+                enrollment.getTrackedEntity().getTrackedEntityAttributeValues(),
+                "test expects an enrollment with attribute values");
+        TrackedEntityAttribute ptea = get(TrackedEntityAttribute.class, "dIVt4l5vIOa");
+
+        JsonEnrollment jsonEnrollment =
+                GET("/tracker/enrollments/{id}?fields=attributes", enrollment.getUid())
+                        .content(HttpStatus.OK)
+                        .as(JsonEnrollment.class);
+
+        assertHasOnlyMembers(jsonEnrollment, "attributes");
+        JsonAttribute attribute = jsonEnrollment.getAttributes().get(0);
+        assertEquals(ptea.getUid(), attribute.getAttribute());
+        assertEquals("Frank PTEA", attribute.getValue());
+        assertEquals(ValueType.TEXT.name(), attribute.getValueType());
+        assertHasMember(attribute, "createdAt");
+        assertHasMember(attribute, "updatedAt");
+        assertHasMember(attribute, "displayName");
+        assertHasMember(attribute, "code");
+    }
+
+    @Test
+    void getEnrollmentByIdWithRelationshipsFields() {
+        Relationship relationship = get(Relationship.class, "p53a6314631");
+        assertNotNull(
+                relationship.getTo().getEnrollment(),
+                "test expects relationship to have a 'to' enrollment");
+        Enrollment enrollment = relationship.getTo().getEnrollment();
+
+        JsonList<JsonRelationship> jsonRelationships =
+                GET("/tracker/enrollments/{id}?fields=relationships", enrollment.getUid())
+                        .content(HttpStatus.OK)
+                        .getList("relationships", JsonRelationship.class);
+
+        JsonRelationship jsonRelationship =
+                assertContains(
+                        jsonRelationships,
+                        re -> relationship.getUid().equals(re.getRelationship()),
+                        relationship.getUid());
+
+        assertAll(
+                "relationship JSON",
+                () ->
+                        assertEquals(
+                                relationship.getFrom().getTrackedEntity().getUid(),
+                                jsonRelationship.getFrom().getTrackedEntity().getTrackedEntity()),
+                () ->
+                        assertEquals(
+                                relationship.getTo().getEnrollment().getUid(),
+                                jsonRelationship.getTo().getEnrollment().getEnrollment()),
+                () -> assertHasMember(jsonRelationship, "relationshipName"),
+                () -> assertHasMember(jsonRelationship, "relationshipType"),
+                () -> assertHasMember(jsonRelationship, "createdAt"),
+                () -> assertHasMember(jsonRelationship, "updatedAt"),
+                () -> assertHasMember(jsonRelationship, "bidirectional"));
+    }
+
+    @Test
+    void getEnrollmentByIdWithEventsFields() {
+        Event event = get(Event.class, "pTzf9KYMk72");
+        assertNotNull(event.getEnrollment(), "test expects an event with an enrollment");
+        assertNotEmpty(event.getEventDataValues(), "test expects an event with data values");
+        EventDataValue eventDataValue = event.getEventDataValues().iterator().next();
+
+        JsonList<JsonEvent> jsonEvents =
+                GET("/tracker/enrollments/{id}?fields=events", event.getEnrollment().getUid())
+                        .content(HttpStatus.OK)
+                        .getList("events", JsonEvent.class);
+
+        JsonEvent jsonEvent = jsonEvents.get(0);
+        assertAll(
+                "event JSON",
+                () -> assertEquals(event.getUid(), jsonEvent.getEvent()),
+                () -> assertEquals(event.getEnrollment().getUid(), jsonEvent.getEnrollment()),
+                () ->
+                        assertEquals(
+                                event.getEnrollment().getTrackedEntity().getUid(), jsonEvent.getTrackedEntity()),
+                () -> assertEquals(event.getProgramStage().getProgram().getUid(), jsonEvent.getProgram()),
+                () -> assertEquals(event.getOrganisationUnit().getUid(), jsonEvent.getOrgUnit()),
+                () -> {
+                    JsonDataValue jsonDataValue =
+                            assertContains(
+                                    jsonEvent.getDataValues(),
+                                    dv -> eventDataValue.getDataElement().equals(dv.getDataElement()),
+                                    eventDataValue.getDataElement());
+                    assertEquals(
+                            eventDataValue.getValue(),
+                            jsonDataValue.getValue(),
+                            "data value for data element " + eventDataValue.getDataElement());
+                },
+                () -> assertHasMember(jsonEvent, "status"),
+                () -> assertHasMember(jsonEvent, "followUp"),
+                () -> assertHasMember(jsonEvent, "followup"),
+                () -> assertEquals(event.isDeleted(), jsonEvent.getDeleted()));
+    }
+
+    @Test
+    void getEnrollmentByIdWithExcludedFields() {
+        Event event = get(Event.class, "pTzf9KYMk72");
+        assertNotNull(event.getEnrollment(), "test expects an event with an enrollment");
+        assertNotNull(
+                event.getRelationshipItems(), "test expects an event with at least one relationship");
+
+        assertTrue(
+                (GET(
+                        "/tracker/enrollments/{id}?fields=!attributes,!relationships,!events",
+                        event.getEnrollment().getUid())
+                        .content(HttpStatus.OK))
+                        .isEmpty());
+    }
+
+    @Test
+    void getEnrollmentByIdNotFound() {
+        assertEquals(
+                "Enrollment with id Hq3Kc6HK4OZ could not be found.",
+                GET("/tracker/enrollments/Hq3Kc6HK4OZ").error(HttpStatus.NOT_FOUND).getMessage());
+    }
+
+    @Test
+    void getEnrollmentsFailsIfGivenEnrollmentAndEnrollmentsParameters() {
+        assertStartsWith(
+                "Only one parameter of 'enrollment' (deprecated",
+                GET("/tracker/enrollments?enrollment=IsdLBTOBzMi&enrollments=IsdLBTOBzMi")
+                        .error(HttpStatus.BAD_REQUEST)
+                        .getMessage());
+    }
+
+    private void assertDefaultResponse(Enrollment expected, JsonEnrollment actual) {
+        assertFalse(actual.isEmpty());
+        assertEquals(expected.getUid(), actual.getEnrollment());
+        assertEquals(expected.getTrackedEntity().getUid(), actual.getTrackedEntity());
+        assertEquals(expected.getProgram().getUid(), actual.getProgram());
+        assertEquals(expected.getStatus().name(), actual.getStatus());
+        assertEquals(expected.getOrganisationUnit().getUid(), actual.getOrgUnit());
+        assertEquals(expected.getFollowup(), actual.getBoolean("followUp").bool());
+        assertEquals(expected.isDeleted(), actual.getBoolean("deleted").bool());
+        assertHasMember(actual, "enrolledAt");
+        assertHasMember(actual, "occurredAt");
+        assertHasMember(actual, "createdAt");
+        assertHasMember(actual, "createdAtClient");
+        assertHasMember(actual, "updatedAt");
+        assertHasMember(actual, "notes");
+        assertHasNoMember(actual, "relationships");
+        assertHasNoMember(actual, "events");
+        assertHasNoMember(actual, "attributes");
+    }
+
+    private <T extends IdentifiableObject> T get(Class<T> type, String uid) {
+        T t = manager.get(type, uid);
+        assertNotNull(
+                t,
+                () ->
+                        String.format(
+                                "'%s' with uid '%s' should have been created", type.getSimpleName(), uid));
+        return t;
+    }
+
+    public static void assertNoErrors(ImportReport report) {
+        assertNotNull(report);
+        assertEquals(
+                Status.OK,
+                report.getStatus(),
+                errorMessage(
+                        "Expected import with status OK, instead got:%n", report.getValidationReport()));
+    }
+
+    private static Supplier<String> errorMessage(String errorTitle, ValidationReport report) {
+        return () -> {
+            StringBuilder msg = new StringBuilder(errorTitle);
+            report
+                    .getErrors()
+                    .forEach(
+                            e -> {
+                                msg.append(e.getErrorCode());
+                                msg.append(": ");
+                                msg.append(e.getMessage());
+                                msg.append('\n');
+                            });
+            return msg.toString();
+        };
+    }
+
+    public static void assertNoErrors(ObjectBundleValidationReport report) {
+        assertNotNull(report);
+        List<String> errors = new ArrayList<>();
+        report.forEachErrorReport(err -> errors.add(err.toString()));
+        assertFalse(
+                report.hasErrorReports(), String.format("Expected no errors, instead got: %s%n", errors));
+    }
 }