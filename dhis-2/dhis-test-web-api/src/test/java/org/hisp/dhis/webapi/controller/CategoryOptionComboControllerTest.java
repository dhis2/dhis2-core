/*
 * Copyright (c) 2004-2024, University of Oslo
 * All rights reserved.
 *
 * Redistribution and use in source and binary forms, with or without
 * modification, are permitted provided that the following conditions are met:
 * Redistributions of source code must retain the above copyright notice, this
 * list of conditions and the following disclaimer.
 *
 * Redistributions in binary form must reproduce the above copyright notice,
 * this list of conditions and the following disclaimer in the documentation
 * and/or other materials provided with the distribution.
 * Neither the name of the HISP project nor the names of its contributors may
 * be used to endorse or promote products derived from this software without
 * specific prior written permission.
 *
 * THIS SOFTWARE IS PROVIDED BY THE COPYRIGHT HOLDERS AND CONTRIBUTORS "AS IS" AND
 * ANY EXPRESS OR IMPLIED WARRANTIES, INCLUDING, BUT NOT LIMITED TO, THE IMPLIED
 * WARRANTIES OF MERCHANTABILITY AND FITNESS FOR A PARTICULAR PURPOSE ARE
 * DISCLAIMED. IN NO EVENT SHALL THE COPYRIGHT OWNER OR CONTRIBUTORS BE LIABLE FOR
 * ANY DIRECT, INDIRECT, INCIDENTAL, SPECIAL, EXEMPLARY, OR CONSEQUENTIAL DAMAGES
 * (INCLUDING, BUT NOT LIMITED TO, PROCUREMENT OF SUBSTITUTE GOODS OR SERVICES;
 * LOSS OF USE, DATA, OR PROFITS; OR BUSINESS INTERRUPTION) HOWEVER CAUSED AND ON
 * ANY THEORY OF LIABILITY, WHETHER IN CONTRACT, STRICT LIABILITY, OR TORT
 * (INCLUDING NEGLIGENCE OR OTHERWISE) ARISING IN ANY WAY OUT OF THE USE OF THIS
 * SOFTWARE, EVEN IF ADVISED OF THE POSSIBILITY OF SUCH DAMAGE.
 */
package org.hisp.dhis.webapi.controller;

<<<<<<< HEAD
import static org.hisp.dhis.test.webapi.Assertions.assertWebMessage;
=======
import static org.hisp.dhis.http.HttpAssertions.assertStatus;
>>>>>>> 95b621c5
import static org.junit.jupiter.api.Assertions.assertEquals;
import static org.junit.jupiter.api.Assertions.assertFalse;
import static org.junit.jupiter.api.Assertions.assertNotNull;

import java.util.HashSet;
import java.util.Set;
import java.util.stream.Collectors;
import org.hisp.dhis.category.CategoryCombo;
import org.hisp.dhis.category.CategoryOption;
import org.hisp.dhis.category.CategoryOptionCombo;
import org.hisp.dhis.category.CategoryService;
import org.hisp.dhis.feedback.ErrorCode;
import org.hisp.dhis.http.HttpStatus;
import org.hisp.dhis.jsontree.JsonArray;
<<<<<<< HEAD
import org.hisp.dhis.jsontree.JsonMixed;
=======
import org.hisp.dhis.jsontree.JsonList;
>>>>>>> 95b621c5
import org.hisp.dhis.jsontree.JsonObject;
import org.hisp.dhis.test.webapi.H2ControllerIntegrationTestBase;
import org.hisp.dhis.test.webapi.json.domain.JsonCategoryOptionCombo;
import org.hisp.dhis.test.webapi.json.domain.JsonErrorReport;
import org.hisp.dhis.test.webapi.json.domain.JsonIdentifiableObject;
import org.hisp.dhis.test.webapi.json.domain.JsonWebMessage;
import org.junit.jupiter.api.BeforeEach;
import org.junit.jupiter.api.DisplayName;
import org.junit.jupiter.api.Test;
import org.springframework.beans.factory.annotation.Autowired;

class CategoryOptionComboControllerTest extends H2ControllerIntegrationTestBase {

  @Autowired private CategoryService categoryService;

  @BeforeEach
  void setUp() {
    CategoryCombo catComboA = createCategoryCombo('A');
    CategoryCombo catComboB = createCategoryCombo('B');
    CategoryCombo catComboC = createCategoryCombo('C');
    categoryService.addCategoryCombo(catComboA);
    categoryService.addCategoryCombo(catComboB);
    categoryService.addCategoryCombo(catComboC);

    CategoryOption catOptA = createCategoryOption('A');
    CategoryOption catOptB = createCategoryOption('B');
    CategoryOption catOptC = createCategoryOption('C');
    categoryService.addCategoryOption(catOptA);
    categoryService.addCategoryOption(catOptB);
    categoryService.addCategoryOption(catOptC);

    CategoryOptionCombo cocA =
        createCategoryOptionCombo("CatOptCombo A", "CocUid00001", catComboA, catOptA);
    CategoryOptionCombo cocB =
        createCategoryOptionCombo("CatOptCombo B", "CocUid00002", catComboB, catOptB);
    CategoryOptionCombo cocC =
        createCategoryOptionCombo("CatOptCombo C", "CocUid00003", catComboC, catOptC);
    categoryService.addCategoryOptionCombo(cocA);
    categoryService.addCategoryOptionCombo(cocB);
    categoryService.addCategoryOptionCombo(cocC);
  }

  @Test
  @DisplayName(
      "Default CategoryOptionCombo should be present in payload when defaults are INCLUDE by default")
  void getAllCatOptionCombosIncludingDefaultsTest() {
    JsonArray categoryCombos =
        GET("/categoryOptionCombos").content(HttpStatus.OK).getArray("categoryOptionCombos");

    assertEquals(
        Set.of("CatOptCombo C", "CatOptCombo B", "CatOptCombo A", "default"),
        categoryCombos.stream()
            .map(jcoc -> jcoc.as(JsonCategoryOptionCombo.class))
            .map(JsonIdentifiableObject::getDisplayName)
            .collect(Collectors.toSet()),
        "Returned catOptionCombos equal custom catOptions and default catOption");
  }

  @Test
  @DisplayName("Default CategoryOptionCombo should not be present in payload when EXCLUDE defaults")
  void catOptionCombosExcludingDefaultTest() {
    JsonArray catOptionCombos =
        GET("/categoryOptionCombos?defaults=EXCLUDE")
            .content(HttpStatus.OK)
            .getArray("categoryOptionCombos");

    Set<String> catOptionComboNames =
        catOptionCombos.stream()
            .map(jcoc -> jcoc.as(JsonCategoryOptionCombo.class))
            .map(JsonIdentifiableObject::getDisplayName)
            .collect(Collectors.toSet());

    assertEquals(
        Set.of("CatOptCombo C", "CatOptCombo B", "CatOptCombo A"),
        catOptionComboNames,
        "Returned catOptionCombos include custom catOptions only");

    assertFalse(
        catOptionComboNames.contains("default"), "default catOptionCombo is not in payload");
  }

  @Test
<<<<<<< HEAD
  @DisplayName("Invalid merge with source and target missing")
  void testInvalidMerge() {
    JsonMixed mergeResponse =
        POST(
                "/categoryOptionCombos/merge",
                """
            {
                "sources": ["Uid00000010"],
                "target": "Uid00000012",
                "deleteSources": true,
                "dataMergeStrategy": "DISCARD"
            }""")
            .content(HttpStatus.CONFLICT);
    assertEquals("Conflict", mergeResponse.getString("httpStatus").string());
    assertEquals("WARNING", mergeResponse.getString("status").string());
    assertEquals(
        "One or more errors occurred, please see full details in merge report.",
        mergeResponse.getString("message").string());

    JsonArray errors =
        mergeResponse.getObject("response").getObject("mergeReport").getArray("mergeErrors");
    JsonObject error1 = errors.getObject(0);
    JsonObject error2 = errors.getObject(1);
    assertEquals(
        "SOURCE CategoryOptionCombo does not exist: `Uid00000010`",
        error1.getString("message").string());
    assertEquals(
        "TARGET CategoryOptionCombo does not exist: `Uid00000012`",
        error2.getString("message").string());
  }

  @Test
  @DisplayName("invalid merge, missing required auth")
  void testMergeNoAuth() {
    switchToNewUser("noAuth", "NoAuth");
    JsonMixed mergeResponse =
        POST(
                "/categoryOptionCombos/merge",
                """
                {
                    "sources": ["Uid00000010"],
                    "target": "Uid00000012",
                    "deleteSources": true,
                    "dataMergeStrategy": "DISCARD"
                }""")
            .content(HttpStatus.FORBIDDEN);
    assertEquals("Forbidden", mergeResponse.getString("httpStatus").string());
    assertEquals("ERROR", mergeResponse.getString("status").string());
    assertEquals(
        "Access is denied, requires one Authority from [F_CATEGORY_OPTION_COMBO_MERGE]",
        mergeResponse.getString("message").string());
  }

  @Test
  @DisplayName("invalid merge, missing dataMergeStrategy")
  void mergeMissingDataMergeStrategyTest() {
    JsonWebMessage validationErrorMsg =
        assertWebMessage(
            "Conflict",
            409,
            "WARNING",
            "One or more errors occurred, please see full details in merge report.",
            POST(
                    "/categoryOptionCombos/merge",
                    """
                    {
                        "sources": ["CocUid00001"],
                        "target": "CocUid00002",
                        "deleteSources": true
                    }""")
                .content(HttpStatus.CONFLICT));

    JsonErrorReport errorReport =
        validationErrorMsg.find(
            JsonErrorReport.class, error -> error.getErrorCode() == ErrorCode.E1534);
    assertNotNull(errorReport);
    assertEquals(
        "dataMergeStrategy field must be specified. With value `DISCARD` or `LAST_UPDATED`",
        errorReport.getMessage());
  }

  @Test
  @DisplayName("invalid merge, UID is for type other than CategoryOptionCombo")
  void mergeIncorrectTypeTest() {
    JsonWebMessage validationErrorMsg =
        assertWebMessage(
            "Conflict",
            409,
            "WARNING",
            "One or more errors occurred, please see full details in merge report.",
            POST(
                    "/categoryOptionCombos/merge",
                    """
                {
                    "sources": ["bjDvmb4bfuf"],
                    "target": "CocUid00002",
                    "deleteSources": true,
                    "dataMergeStrategy": "DISCARD"
                }""")
                .content(HttpStatus.CONFLICT));

    JsonErrorReport errorReport =
        validationErrorMsg.find(
            JsonErrorReport.class, error -> error.getErrorCode() == ErrorCode.E1533);
    assertNotNull(errorReport);
    assertEquals(
        "SOURCE CategoryOptionCombo does not exist: `bjDvmb4bfuf`", errorReport.getMessage());
=======
  @DisplayName("Duplicate default category option combos should not be allowed")
  void catOptionCombosDuplicatedDefaultTest() {
    JsonObject response =
        GET("/categoryOptionCombos?filter=name:eq:default&fields=id,categoryCombo[id],categoryOptions[id]")
            .content();
    JsonList<JsonCategoryOptionCombo> catOptionCombos =
        response.getList("categoryOptionCombos", JsonCategoryOptionCombo.class);
    String defaultCatOptionComboOptions =
        catOptionCombos.get(0).getCategoryOptions().get(0).getId();
    String defaultCatOptionComboCatComboId = catOptionCombos.get(0).getCategoryCombo().getId();
    response =
        POST(
                "/categoryOptionCombos/",
                """
        { "name": "Not default",
        "categoryOptions" : [{"id" : "%s"}],
        "categoryCombo" : {"id" : "%s"} }
        """
                    .formatted(defaultCatOptionComboOptions, defaultCatOptionComboCatComboId))
            .content(HttpStatus.CONFLICT);

    JsonErrorReport error =
        response.find(JsonErrorReport.class, report -> report.getErrorCode() == ErrorCode.E1122);
    assertNotNull(error);
    assertEquals(
        "Category option combo Not default cannot be associated with the default category combo",
        error.getMessage());
  }

  @Test
  @DisplayName("Can delete a duplicate default COC")
  void canAllowDeleteDuplicatedDefaultCOC() {
    // Revert to the service layer as the API should not allow us to create a duplicate default COC
    CategoryOptionCombo defaultCOC = categoryService.getDefaultCategoryOptionCombo();
    CategoryCombo categoryCombo =
        categoryService.getCategoryCombo(defaultCOC.getCategoryCombo().getUid());
    CategoryOptionCombo existingCategoryOptionCombo =
        categoryService.getCategoryOptionCombo(defaultCOC.getUid());
    CategoryOptionCombo categoryOptionComboDuplicate = new CategoryOptionCombo();
    categoryOptionComboDuplicate.setAutoFields();
    categoryOptionComboDuplicate.setCategoryCombo(categoryCombo);
    Set<CategoryOption> newCategoryOptions =
        new HashSet<>(existingCategoryOptionCombo.getCategoryOptions());
    categoryOptionComboDuplicate.setCategoryOptions(newCategoryOptions);
    categoryOptionComboDuplicate.setName("dupDefault");
    categoryService.addCategoryOptionCombo(categoryOptionComboDuplicate);

    // Can delete the duplicated default COC
    assertStatus(
        HttpStatus.OK, DELETE("/categoryOptionCombos/" + categoryOptionComboDuplicate.getUid()));
>>>>>>> 95b621c5
  }
}<|MERGE_RESOLUTION|>--- conflicted
+++ resolved
@@ -27,11 +27,8 @@
  */
 package org.hisp.dhis.webapi.controller;
 
-<<<<<<< HEAD
+import static org.hisp.dhis.http.HttpAssertions.assertStatus;
 import static org.hisp.dhis.test.webapi.Assertions.assertWebMessage;
-=======
-import static org.hisp.dhis.http.HttpAssertions.assertStatus;
->>>>>>> 95b621c5
 import static org.junit.jupiter.api.Assertions.assertEquals;
 import static org.junit.jupiter.api.Assertions.assertFalse;
 import static org.junit.jupiter.api.Assertions.assertNotNull;
@@ -44,16 +41,16 @@
 import org.hisp.dhis.category.CategoryOptionCombo;
 import org.hisp.dhis.category.CategoryService;
 import org.hisp.dhis.feedback.ErrorCode;
+import org.hisp.dhis.feedback.ErrorCode;
 import org.hisp.dhis.http.HttpStatus;
 import org.hisp.dhis.jsontree.JsonArray;
-<<<<<<< HEAD
 import org.hisp.dhis.jsontree.JsonMixed;
-=======
+import org.hisp.dhis.jsontree.JsonObject;
 import org.hisp.dhis.jsontree.JsonList;
->>>>>>> 95b621c5
 import org.hisp.dhis.jsontree.JsonObject;
 import org.hisp.dhis.test.webapi.H2ControllerIntegrationTestBase;
 import org.hisp.dhis.test.webapi.json.domain.JsonCategoryOptionCombo;
+import org.hisp.dhis.test.webapi.json.domain.JsonErrorReport;
 import org.hisp.dhis.test.webapi.json.domain.JsonErrorReport;
 import org.hisp.dhis.test.webapi.json.domain.JsonIdentifiableObject;
 import org.hisp.dhis.test.webapi.json.domain.JsonWebMessage;
@@ -133,7 +130,6 @@
   }
 
   @Test
-<<<<<<< HEAD
   @DisplayName("Invalid merge with source and target missing")
   void testInvalidMerge() {
     JsonMixed mergeResponse =
@@ -241,7 +237,9 @@
     assertNotNull(errorReport);
     assertEquals(
         "SOURCE CategoryOptionCombo does not exist: `bjDvmb4bfuf`", errorReport.getMessage());
-=======
+  }
+
+  @Test
   @DisplayName("Duplicate default category option combos should not be allowed")
   void catOptionCombosDuplicatedDefaultTest() {
     JsonObject response =
@@ -254,13 +252,13 @@
     String defaultCatOptionComboCatComboId = catOptionCombos.get(0).getCategoryCombo().getId();
     response =
         POST(
-                "/categoryOptionCombos/",
-                """
-        { "name": "Not default",
-        "categoryOptions" : [{"id" : "%s"}],
-        "categoryCombo" : {"id" : "%s"} }
-        """
-                    .formatted(defaultCatOptionComboOptions, defaultCatOptionComboCatComboId))
+            "/categoryOptionCombos/",
+            """
+    { "name": "Not default",
+    "categoryOptions" : [{"id" : "%s"}],
+    "categoryCombo" : {"id" : "%s"} }
+    """
+                .formatted(defaultCatOptionComboOptions, defaultCatOptionComboCatComboId))
             .content(HttpStatus.CONFLICT);
 
     JsonErrorReport error =
@@ -292,6 +290,5 @@
     // Can delete the duplicated default COC
     assertStatus(
         HttpStatus.OK, DELETE("/categoryOptionCombos/" + categoryOptionComboDuplicate.getUid()));
->>>>>>> 95b621c5
   }
 }