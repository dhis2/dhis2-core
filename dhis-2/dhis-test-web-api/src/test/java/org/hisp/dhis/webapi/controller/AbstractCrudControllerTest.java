/*
 * Copyright (c) 2004-2022, University of Oslo
 * All rights reserved.
 *
 * Redistribution and use in source and binary forms, with or without
 * modification, are permitted provided that the following conditions are met:
 *
 * 1. Redistributions of source code must retain the above copyright notice, this
 * list of conditions and the following disclaimer.
 *
 * 2. Redistributions in binary form must reproduce the above copyright notice,
 * this list of conditions and the following disclaimer in the documentation
 * and/or other materials provided with the distribution.
 *
 * 3. Neither the name of the copyright holder nor the names of its contributors 
 * may be used to endorse or promote products derived from this software without
 * specific prior written permission.
 *
 * THIS SOFTWARE IS PROVIDED BY THE COPYRIGHT HOLDERS AND CONTRIBUTORS "AS IS" AND
 * ANY EXPRESS OR IMPLIED WARRANTIES, INCLUDING, BUT NOT LIMITED TO, THE IMPLIED
 * WARRANTIES OF MERCHANTABILITY AND FITNESS FOR A PARTICULAR PURPOSE ARE
 * DISCLAIMED. IN NO EVENT SHALL THE COPYRIGHT OWNER OR CONTRIBUTORS BE LIABLE FOR
 * ANY DIRECT, INDIRECT, INCIDENTAL, SPECIAL, EXEMPLARY, OR CONSEQUENTIAL DAMAGES
 * (INCLUDING, BUT NOT LIMITED TO, PROCUREMENT OF SUBSTITUTE GOODS OR SERVICES;
 * LOSS OF USE, DATA, OR PROFITS; OR BUSINESS INTERRUPTION) HOWEVER CAUSED AND ON
 * ANY THEORY OF LIABILITY, WHETHER IN CONTRACT, STRICT LIABILITY, OR TORT
 * (INCLUDING NEGLIGENCE OR OTHERWISE) ARISING IN ANY WAY OUT OF THE USE OF THIS
 * SOFTWARE, EVEN IF ADVISED OF THE POSSIBILITY OF SUCH DAMAGE.
 */
package org.hisp.dhis.webapi.controller;

import static java.util.Collections.emptyList;
import static java.util.Collections.singletonList;
import static org.hisp.dhis.http.HttpAssertions.assertSeries;
import static org.hisp.dhis.http.HttpAssertions.assertStatus;
import static org.hisp.dhis.http.HttpClientAdapter.Body;
import static org.hisp.dhis.http.HttpClientAdapter.ContentType;
import static org.hisp.dhis.http.HttpStatus.Series.SUCCESSFUL;
import static org.hisp.dhis.test.utils.Assertions.assertStartsWith;
import static org.hisp.dhis.test.webapi.Assertions.assertWebMessage;
import static org.junit.jupiter.api.Assertions.assertEquals;
import static org.junit.jupiter.api.Assertions.assertFalse;
import static org.junit.jupiter.api.Assertions.assertNotNull;
import static org.junit.jupiter.api.Assertions.assertNull;
import static org.junit.jupiter.api.Assertions.assertTrue;

import java.util.List;
import java.util.Map;
import java.util.Set;
import org.hisp.dhis.attribute.Attribute;
import org.hisp.dhis.commons.util.TextUtils;
import org.hisp.dhis.dataelement.DataElement;
import org.hisp.dhis.dataelement.DataElementGroup;
import org.hisp.dhis.dataset.DataSet;
import org.hisp.dhis.feedback.ErrorCode;
import org.hisp.dhis.http.HttpStatus;
import org.hisp.dhis.jsontree.JsonArray;
import org.hisp.dhis.jsontree.JsonList;
import org.hisp.dhis.jsontree.JsonMixed;
import org.hisp.dhis.jsontree.JsonObject;
import org.hisp.dhis.period.PeriodType;
import org.hisp.dhis.test.webapi.H2ControllerIntegrationTestBase;
import org.hisp.dhis.test.webapi.json.domain.JsonAttributeValue;
import org.hisp.dhis.test.webapi.json.domain.JsonError;
import org.hisp.dhis.test.webapi.json.domain.JsonErrorReport;
import org.hisp.dhis.test.webapi.json.domain.JsonGeoMap;
import org.hisp.dhis.test.webapi.json.domain.JsonIdentifiableObject;
import org.hisp.dhis.test.webapi.json.domain.JsonImportSummary;
import org.hisp.dhis.test.webapi.json.domain.JsonStats;
import org.hisp.dhis.test.webapi.json.domain.JsonTranslation;
import org.hisp.dhis.test.webapi.json.domain.JsonTypeReport;
import org.hisp.dhis.test.webapi.json.domain.JsonUser;
import org.hisp.dhis.test.webapi.json.domain.JsonWebMessage;
import org.hisp.dhis.user.User;
import org.hisp.dhis.user.UserGroup;
import org.junit.jupiter.api.DisplayName;
import org.junit.jupiter.api.Test;
import org.springframework.http.MediaType;
import org.springframework.transaction.annotation.Transactional;

/**
 * Tests the generic operations offered by the {@link AbstractCrudController} using specific
 * endpoints.
 *
 * @author Jan Bernitt
 */
@Transactional
class AbstractCrudControllerTest extends H2ControllerIntegrationTestBase {

  @Test
  void testGetObjectList() {
    JsonList<JsonUser> users =
        GET("/users/").content(HttpStatus.OK).getList("users", JsonUser.class);
    assertEquals(1, users.size());
    JsonUser user = users.get(0);
    assertStartsWith("First", user.getDisplayName());
  }

  @Test
  void testGetObject() {
    String id = GET("/users/").content().getList("users", JsonUser.class).get(0).getId();
    JsonUser userById = GET("/users/{id}", id).content(HttpStatus.OK).as(JsonUser.class);

    assertTrue(userById.exists());
    assertEquals(id, userById.getId());
  }

  @Test
  void testGetObjectProperty() {
    // response will look like: { "surname": <name> }
    String userId = GET("/users/").content().getList("users", JsonUser.class).get(0).getId();
    JsonUser userProperty =
        GET("/users/{id}/surname", userId).content(HttpStatus.OK).as(JsonUser.class);
    assertStartsWith("Surname", userProperty.getSurname());
    assertEquals(1, userProperty.size());
  }

  @Test
  void testPartialUpdateObject() {
    assertStatus(
        HttpStatus.OK,
        PATCH(
            "/users/" + "M5zQapPyTZI" + "?importReportMode=ERRORS",
            "[{'op': 'add', 'path': '/surname', 'value': 'Peter'}]"));
    assertEquals(
        "Peter", GET("/users/{id}", "M5zQapPyTZI").content().as(JsonUser.class).getSurname());
  }

  @Test
  @DisplayName("Should not return error when adding an item to collection using PATCH api")
  void testPatchCollectionItem() {
    String catOption1 =
        assertStatus(
            HttpStatus.CREATED,
            POST("/categoryOptions/", "{'name':'CategoryOption1', 'shortName':'CATOPT1'}"));

    String cat =
        assertStatus(
            HttpStatus.CREATED,
            POST(
                "/categories/",
                "{'name':'Category', 'shortName':'CAT','dataDimensionType':'DISAGGREGATION','categoryOptions':[{'id':'"
                    + catOption1
                    + "'}]}"));

    String catOption2 =
        assertStatus(
            HttpStatus.CREATED,
            POST("/categoryOptions/", "{'name':'CategoryOption2', 'shortName':'CATOPT2'}"));

    PATCH(
            "/categories/" + cat,
            "[{'op': 'add', 'path': '/categoryOptions/-', 'value': { 'id': '"
                + catOption2
                + "' } }]")
        .content(HttpStatus.OK);

    JsonObject category = GET("/categories/{id}", cat).content();
    assertEquals(2, category.getArray("categoryOptions").size());
  }

  @Test
  void testPatchRemoveById() {
    String ou1 =
        assertStatus(
            HttpStatus.CREATED,
            POST(
                "/organisationUnits/",
                "{'name':'My Unit 1', 'shortName':'OU1', 'openingDate': '2020-01-01'}"));
    String ou2 =
        assertStatus(
            HttpStatus.CREATED,
            POST(
                "/organisationUnits/",
                "{'name':'My Unit 2', 'shortName':'OU2', 'openingDate': '2020-01-01'}"));

    String dsId =
        assertStatus(
            HttpStatus.CREATED,
            POST(
                "/dataSets/",
                "{'name':'My data set', 'shortName':'MDS', 'periodType':'Monthly',"
                    + "'organisationUnits':[{'id':'"
                    + ou1
                    + "'},{'id':'"
                    + ou2
                    + "'}]}"));

    JsonObject dataSet = GET("/dataSets/{id}", dsId).content();
    assertEquals(2, dataSet.getArray("organisationUnits").size());

    assertStatus(
        HttpStatus.OK,
        PATCH(
            "/dataSets/" + dsId,
            "[{'op': 'remove-by-id', 'path': '/organisationUnits', 'id': '" + ou1 + "'}]"));
    dataSet = GET("/dataSets/{id}", dsId).content();
    assertEquals(1, dataSet.getArray("organisationUnits").size());
    assertEquals(
        ou2,
        dataSet.getArray("organisationUnits").get(0, JsonObject.class).getString("id").string());
  }

  @Test
  void testPartialUpdateObject_Validation() {
    String id = GET("/users/").content().getList("users", JsonUser.class).get(0).getId();
    JsonError error =
        PATCH(
                "/users/" + id + "?importReportMode=ERRORS",
                "[{'op': 'add', 'path': '/email', 'value': 'Not-valid'}]")
            .error();
    assertEquals(
        "Property `email` requires a valid email address, was given `Not-valid`",
        error.getTypeReport().getErrorReports().get(0).getMessage());
  }

  @Test
  void replaceTranslationsForNotTranslatableObject() {
    String id = getCurrentUser().getUid();
    JsonArray translations = GET("/users/{id}/translations", id).content().getArray("translations");
    assertTrue(translations.isEmpty());
    JsonWebMessage message =
        assertWebMessage(
            "Conflict",
            409,
            "WARNING",
            "One or more errors occurred, please see full details in import report.",
            PUT(
                    "/users/" + id + "/translations",
                    "{'translations': [{'locale':'sv', 'property':'name', 'value':'namn'}]}")
                .content(HttpStatus.CONFLICT));
    JsonErrorReport error =
        message.find(JsonErrorReport.class, report -> report.getErrorCode() == ErrorCode.E1107);
    assertEquals("Object type `User` is not translatable", error.getMessage());
  }

  @Test
  void replaceTranslationsOk() {
    String id =
        assertStatus(
            HttpStatus.CREATED,
            POST(
                "/dataSets/",
                "{'name':'My data set', 'shortName': 'MDS', 'periodType':'Monthly'}"));
    JsonArray translations =
        GET("/dataSets/{id}/translations", id).content().getArray("translations");

    assertTrue(translations.isEmpty());

    PUT(
            "/dataSets/" + id + "/translations",
            "{'translations': [{'locale':'sv', 'property':'name', 'value':'name sv'}]}")
        .content(HttpStatus.NO_CONTENT);

    GET("/dataSets/{id}", id).content();

    translations = GET("/dataSets/{id}/translations", id).content().getArray("translations");
    assertEquals(1, translations.size());
    JsonTranslation translation = translations.get(0, JsonTranslation.class);
    assertEquals("sv", translation.getLocale());
    assertEquals("name", translation.getProperty());
    assertEquals("name sv", translation.getValue());
  }

  @Test
  void replaceTranslationsWithDuplicateLocales() {
    String id =
        assertStatus(
            HttpStatus.CREATED,
            POST(
                "/dataSets/",
                "{'name':'My data set', 'shortName': 'MDS', 'periodType':'Monthly'}"));
    JsonArray translations =
        GET("/dataSets/{id}/translations", id).content().getArray("translations");

    assertTrue(translations.isEmpty());

    JsonWebMessage message =
        assertWebMessage(
            "Conflict",
            409,
            "WARNING",
            "One or more errors occurred, please see full details in import report.",
            PUT(
                    "/dataSets/" + id + "/translations",
                    "{'translations': [{'locale':'sv', 'property':'name', 'value':'namn 1'},{'locale':'sv', 'property':'name', 'value':'namn2'}]}")
                .content(HttpStatus.CONFLICT));

    JsonErrorReport error =
        message.find(JsonErrorReport.class, report -> report.getErrorCode() == ErrorCode.E1106);
    assertEquals(
        String.format(
            "There are duplicate translation records for property `name` and locale `sv` on DataSet `%s`",
            id),
        error.getMessage());
    assertEquals("name", error.getErrorProperties().get(0));
  }

  @Test
  void replaceTranslations_NoSuchEntity() {
    String translations = "{'translations': [{'locale':'sv', 'property':'name'}]}";
    assertWebMessage(
        "Not Found",
        404,
        "ERROR",
        "User with id notanid could not be found.",
        PUT("/users/notanid/translations", translations).content(HttpStatus.NOT_FOUND));
  }

  @Test
  void replaceTranslations_MissingValue() {
    String id =
        assertStatus(
            HttpStatus.CREATED,
            POST(
                "/dataSets/",
                "{'name':'My data set', 'shortName': 'MDS', 'periodType':'Monthly'}"));

    JsonWebMessage message =
        assertWebMessage(
            "Conflict",
            409,
            "WARNING",
            "One or more errors occurred, please see full details in import report.",
            PUT(
                    "/dataSets/" + id + "/translations",
                    "{'translations': [{'locale':'en', 'property':'name'}]}")
                .content(HttpStatus.CONFLICT));

    JsonErrorReport error =
        message.find(JsonErrorReport.class, report -> report.getErrorCode() == ErrorCode.E4000);

    assertEquals("Missing required property `value`", error.getMessage());
  }

  @Test
  void replaceTranslations_MissingProperty() {
    String id =
        assertStatus(
            HttpStatus.CREATED,
            POST(
                "/dataSets/",
                "{'name':'My data set', 'shortName': 'MDS', 'periodType':'Monthly'}"));

    JsonWebMessage message =
        assertWebMessage(
            "Conflict",
            409,
            "WARNING",
            "One or more errors occurred, please see full details in import report.",
            PUT(
                    "/dataSets/" + id + "/translations",
                    "{'translations': [{'locale':'en', 'value':'namn 1'}]}")
                .content(HttpStatus.CONFLICT));

    JsonErrorReport error =
        message.find(JsonErrorReport.class, report -> report.getErrorCode() == ErrorCode.E4000);

    assertEquals("Missing required property `property`", error.getMessage());
  }

  @Test
  void replaceTranslations_MissingLocale() {
    String id =
        assertStatus(
            HttpStatus.CREATED,
            POST(
                "/dataSets/",
                "{'name':'My data set', 'shortName': 'MDS', 'periodType':'Monthly'}"));

    JsonWebMessage message =
        assertWebMessage(
            "Conflict",
            409,
            "WARNING",
            "One or more errors occurred, please see full details in import report.",
            PUT(
                    "/dataSets/" + id + "/translations",
                    "{'translations': [{'property':'name', 'value':'namn 1'}]}")
                .content(HttpStatus.CONFLICT));

    JsonErrorReport error =
        message.find(JsonErrorReport.class, report -> report.getErrorCode() == ErrorCode.E4000);

    assertEquals("Missing required property `locale`", error.getMessage());
  }

  @Test
  void testPatchObject() {
    String id = getCurrentUser().getUid();
    assertStatus(
        HttpStatus.OK,
        PATCH(
            "/users/" + id + "?importReportMode=ERRORS",
            "[{'op': 'add', 'path': '/firstName', 'value': 'Fancy Mike'}]"));
    assertEquals("Fancy Mike", GET("/users/{id}", id).content().as(JsonUser.class).getFirstName());
  }

  @Test
  void testPatchSharingUserGroups() {
    UserGroup userGroupA = createUserGroup('A', Set.of());
    userGroupA.setUid("th4S6ovwcr8");
    UserGroup userGroupB = createUserGroup('B', Set.of());
    userGroupB.setUid("ZoHNWQajIoe");
    manager.save(userGroupA);
    manager.save(userGroupB);

    String dsId =
        assertStatus(
            HttpStatus.CREATED,
            POST(
                "/dataSets/",
                "{'name':'My data set', 'shortName': 'MDS', 'periodType':'Monthly'}"));

    assertStatus(
        HttpStatus.OK,
        PATCH(
            "/dataSets/" + dsId,
            "[{'op': 'add', 'path': '/sharing/userGroups/th4S6ovwcr8', 'value': { 'access': 'rw------', 'id': 'th4S6ovwcr8' } }]"));

    assertStatus(
        HttpStatus.OK,
        PATCH(
            "/dataSets/" + dsId,
            "[{'op': 'add', 'path': '/sharing/userGroups/ZoHNWQajIoe', 'value': { 'access': 'rw------', 'id': 'ZoHNWQajIoe' } }]"));

    JsonObject dataSet = GET("/dataSets/{id}", dsId).content();
    assertNotNull(dataSet.getObject("sharing").getObject("userGroups").getObject("th4S6ovwcr8"));
    assertNotNull(dataSet.getObject("sharing").getObject("userGroups").getObject("ZoHNWQajIoe"));
  }

  @Test
  void testUpdateObject() {
    String peter =
        "{'name': 'Peter', 'firstName':'Peter', 'surname':'Pan', 'username':'peter47', 'userRoles': [{'id': 'yrB6vc5Ip3r'}]}";
    String peterUserId = assertStatus(HttpStatus.CREATED, POST("/users", peter));
    JsonObject roles = GET("/userRoles?fields=id").content();
    String roleId = roles.getArray("userRoles").getObject(0).getString("id").string();
    assertStatus(HttpStatus.NO_CONTENT, POST("/userRoles/" + roleId + "/users/" + peterUserId));
    JsonUser oldPeter = GET("/users/{id}", peterUserId).content().as(JsonUser.class);
    assertEquals("Peter", oldPeter.getFirstName());
    assertEquals(1, oldPeter.getArray("userRoles").size());
    assertStatus(
        HttpStatus.OK,
        PUT(
            "/users/" + peterUserId,
            Body(oldPeter.getString("firstName").node().replaceWith("\"Fry\"").getDeclaration()),
            ContentType(MediaType.APPLICATION_JSON)));
    JsonUser newPeter = GET("/users/{id}", peterUserId).content().as(JsonUser.class);
    assertEquals("Fry", newPeter.getFirstName());
    // are user roles still there?
    assertEquals(1, newPeter.getArray("userRoles").size());
  }

  @Test
  void testPostJsonObject() {
    HttpResponse response =
        POST("/constants/", "{'name':'answer', 'shortName': 'answer', 'value': 42}");
    assertWebMessage("Created", 201, "OK", null, response.content(HttpStatus.CREATED));
    assertEquals(
        "http://localhost/api/constants/" + assertStatus(HttpStatus.CREATED, response),
        response.header("Location"));
  }

  @Test
  void testSetAsFavorite() {
    // first we need to create an entity that can be marked as favorite
    String mapId = assertStatus(HttpStatus.CREATED, POST("/maps/", "{'name':'My map'}"));
    String userId = getCurrentUser().getUid();
    assertWebMessage(
        "OK",
        200,
        "OK",
        "Object '" + mapId + "' set as favorite for user 'admin'",
        POST("/maps/" + mapId + "/favorite").content(HttpStatus.OK));
    JsonGeoMap map = GET("/maps/{uid}", mapId).content().as(JsonGeoMap.class);
    assertEquals(singletonList(userId), map.getFavorites());
  }

  @Test
  void testSetAsFavorite_NotFavoritable() {
    assertWebMessage(
        "Conflict",
        409,
        "ERROR",
        "Objects of this class cannot be set as favorite",
        POST("/users/" + getAdminUid() + "/favorite").content(HttpStatus.CONFLICT));
  }

  @Test
  void testSetAsFavorite_NoSuchObject() {
    assertWebMessage(
        "Not Found",
        404,
        "ERROR",
        "Map with id xyz could not be found.",
        POST("/maps/xyz/favorite").content(HttpStatus.NOT_FOUND));
  }

  @Test
  void testRemoveAsFavorite() {
    // first we need to create an entity that can be marked as favorite
    String mapId = assertStatus(HttpStatus.CREATED, POST("/maps/", "{'name':'My map'}"));
    // make it a favorite
    assertStatus(HttpStatus.OK, POST("/maps/" + mapId + "/favorite"));
    assertWebMessage(
        "OK",
        200,
        "OK",
        "Object '" + mapId + "' removed as favorite for user 'admin'",
        DELETE("/maps/" + mapId + "/favorite").content(HttpStatus.OK));
    assertEquals(
        emptyList(), GET("/maps/{uid}", mapId).content().as(JsonGeoMap.class).getFavorites());
  }

  @Test
  void testRemoveAsFavorite_NotFavoritable() {
    assertWebMessage(
        "Conflict",
        409,
        "ERROR",
        "Objects of this class cannot be set as favorite",
        DELETE("/users/xyz/favorite").content(HttpStatus.CONFLICT));
  }

  @Test
  void testRemoveAsFavorite_NoSuchObject() {
    assertWebMessage(
        "Not Found",
        404,
        "ERROR",
        "Map with id xyz could not be found.",
        DELETE("/maps/xyz/favorite").content(HttpStatus.NOT_FOUND));
  }

  @Test
  void testSubscribe() {
    // first we need to create an entity that can be subscribed to
    String mapId = assertStatus(HttpStatus.CREATED, POST("/maps/", "{'name':'My map'}"));
    assertWebMessage(
        "OK",
        200,
        "OK",
        "User 'admin' subscribed to object '" + mapId + "'",
        POST("/maps/" + mapId + "/subscriber").content(HttpStatus.OK));
    JsonGeoMap map = GET("/maps/{uid}", mapId).content().as(JsonGeoMap.class);
    assertEquals(singletonList(getCurrentUser().getUid()), map.getSubscribers());
  }

  @Test
  void testSubscribe_NotSubscribable() {
    assertWebMessage(
        "Conflict",
        409,
        "ERROR",
        "Objects of this class cannot be subscribed to",
        POST("/users/" + getAdminUid() + "/subscriber").content(HttpStatus.CONFLICT));
  }

  @Test
  void testSubscribe_NoSuchObject() {
    assertWebMessage(
        "Not Found",
        404,
        "ERROR",
        "Map with id xyz could not be found.",
        POST("/maps/xyz/subscriber").content(HttpStatus.NOT_FOUND));
  }

  @Test
  void testUnsubscribe() {
    String mapId = assertStatus(HttpStatus.CREATED, POST("/maps/", "{'name':'My map'}"));
    assertStatus(HttpStatus.OK, POST("/maps/" + mapId + "/subscriber"));
    assertWebMessage(
        "OK",
        200,
        "OK",
        "User 'admin' removed as subscriber of object '" + mapId + "'",
        DELETE("/maps/" + mapId + "/subscriber").content(HttpStatus.OK));
    JsonGeoMap map = GET("/maps/{uid}", mapId).content().as(JsonGeoMap.class);
    assertEquals(emptyList(), map.getSubscribers());
  }

  @Test
  void testUnsubscribe_NoSuchObject() {
    assertWebMessage(
        "Not Found",
        404,
        "ERROR",
        "Map with id xyz could not be found.",
        DELETE("/maps/xyz/subscriber").content(HttpStatus.NOT_FOUND));
  }

  @Test
  void testUnsubscribe_NotSubscribable() {
    assertWebMessage(
        "Conflict",
        409,
        "ERROR",
        "Objects of this class cannot be subscribed to",
        DELETE("/users/xyz/subscriber").content(HttpStatus.CONFLICT));
  }

  @Test
  void testPutJsonObject_NoSuchObject() {
    assertWebMessage(
        "Not Found",
        404,
        "ERROR",
        "OrganisationUnit with id xyz could not be found.",
        PUT(
                "/organisationUnits/xyz",
                "{'name':'My Unit', 'shortName':'OU1', 'openingDate': '2020-01-01'}")
            .content(HttpStatus.NOT_FOUND));
  }

  @Test
  void testPutJsonObject_skipTranslations() {
    // first the updated entity needs to be created
    String groupId = assertStatus(HttpStatus.CREATED, POST("/userGroups/", "{'name':'My Group'}"));
    assertStatus(
        HttpStatus.NO_CONTENT,
        PUT(
            "/userGroups/" + groupId + "/translations",
            "{'translations':[{'property':'NAME','locale':'no','value':'norsk test'},"
                + "{'property':'DESCRIPTION','locale':'no','value':'norsk test beskrivelse'}]}"));
    // verify we have translations
    assertEquals(
        2,
        GET("/userGroups/{uid}/translations", groupId).content().getArray("translations").size());
    // now put object with skipping translations
    assertSeries(
        SUCCESSFUL, PUT("/userGroups/" + groupId + "?skipTranslation=true", "{'name':'Europa'}"));
    assertEquals(
        2,
        GET("/userGroups/{uid}/translations", groupId).content().getArray("translations").size());
  }

  @Test
  void testPutJsonObject_skipSharing() {
    String groupId = assertStatus(HttpStatus.CREATED, POST("/userGroups/", "{'name':'My Group'}"));
    JsonObject group = GET("/userGroups/{id}", groupId).content();
    String groupWithoutSharing = group.getObject("sharing").node().replaceWith("null").toString();
    assertStatus(
        HttpStatus.OK, PUT("/userGroups/" + groupId + "?skipSharing=true", groupWithoutSharing));
    assertEquals(
        "rw------",
        GET("/userGroups/{id}", groupId)
            .content()
            .as(JsonGeoMap.class)
            .getSharing()
            .getPublic()
            .string());
  }

  @Test
  void testPutJsonObject_accountExpiry() {
    String userId = switchToNewUser("someUser").getUid();
    switchToAdminUser();
    JsonUser user = GET("/users/{id}", userId).content().as(JsonUser.class);
    assertStatus(
        HttpStatus.OK,
        PUT(
            "/users/{id}",
            userId,
            Body(user.node().addMember("accountExpiry", "null").toString())));
    assertNull(GET("/users/{id}", userId).content().as(JsonUser.class).getAccountExpiry());
  }

  @Test
  void testPutJsonObject_accountExpiry_PutNoChange() {
    String userId = switchToNewUser("someUser").getUid();
    switchToAdminUser();
    JsonUser user = GET("/users/{id}", userId).content().as(JsonUser.class);
    assertStatus(HttpStatus.OK, PUT("/users/{id}", userId, Body(user.toString())));
    assertNull(GET("/users/{id}", userId).content().as(JsonUser.class).getAccountExpiry());
  }

  @Test
  void testPutJsonObject() {
    // first the updated entity needs to be created
    String ouId =
        assertStatus(
            HttpStatus.CREATED,
            POST(
                "/organisationUnits/",
                "{'name':'My Unit', 'shortName':'OU1', 'openingDate': '2020-01-01'}"));
    assertWebMessage(
        "OK",
        200,
        "OK",
        null,
        PUT(
                "/organisationUnits/" + ouId,
                "{'name':'New name', 'shortName':'OU1', 'openingDate': '2020-01-01'}")
            .content(HttpStatus.OK));
    assertEquals(
        "New name",
        GET("/organisationUnits/{id}", ouId).content().as(JsonIdentifiableObject.class).getName());
  }

  @Test
  void testPutJsonObject_accountExpiry_NaN() {
    String userId = switchToNewUser("someUser").getUid();
    switchToAdminUser();
    JsonUser user = GET("/users/{id}", userId).content().as(JsonUser.class);
    String body = user.node().addMember("accountExpiry", "\"NaN\"").toString();
    assertEquals(
        "Invalid date format 'NaN', only ISO format or UNIX Epoch timestamp is supported.",
        PUT("/users/{id}", userId, Body(body)).error().getMessage());
  }

  @Test
  void testDeleteObject() {
    // first the deleted entity needs to be created
    String ouId =
        assertStatus(
            HttpStatus.CREATED,
            POST(
                "/organisationUnits/",
                "{'name':'My Unit', 'shortName':'OU1', 'openingDate': '2020-01-01'}"));
    assertWebMessage(
        "OK", 200, "OK", null, DELETE("/organisationUnits/" + ouId).content(HttpStatus.OK));
    assertEquals(0, GET("/organisationUnits").content().getArray("organisationUnits").size());
  }

  @Test
  void testDeleteObject_NoSuchObject() {
    assertWebMessage(
        "Not Found",
        404,
        "ERROR",
        "OrganisationUnit with id xyz could not be found.",
        DELETE("/organisationUnits/xyz").content(HttpStatus.NOT_FOUND));
  }

  @Test
  void testGetCollectionItem() {
    String userId = getCurrentUser().getUid();
    // first create an object which has a collection
    String groupId = assertStatus(HttpStatus.CREATED, POST("/userGroups/", "{'name':'testers'}"));
    // add an item to the collection
    assertSeries(SUCCESSFUL, POST("/userGroups/" + groupId + "/users/" + userId));
    assertUserGroupHasOnlyUser(groupId, userId);
  }

  @Test
  void testAddCollectionItemsJson() {
    String userId = getCurrentUser().getUid();
    // first create an object which has a collection
    String groupId = assertStatus(HttpStatus.CREATED, POST("/userGroups/", "{'name':'testers'}"));
    assertStatus(
        HttpStatus.OK,
        POST("/userGroups/" + groupId + "/users", "{'additions': [{'id':'" + userId + "'}]}"));
    assertUserGroupHasOnlyUser(groupId, userId);
  }

  @Test
  void testMergeCollectionItemsJson() {
    String userId = getCurrentUser().getUid();
    // first create an object which has a collection
    String groupId = assertStatus(HttpStatus.CREATED, POST("/userGroups/", "{'name':'testers'}"));

    assertStatus(
        HttpStatus.OK,
        POST("/userGroups/" + groupId + "/users", "{'additions': [{'id':'" + userId + "'}]}"));

    assertUserGroupHasOnlyUser(groupId, userId);

    User testUser1 = createAndAddUser("test1");
    User testUser2 = createAndAddUser("test2");

    manager.flush();
    manager.clear();
    switchToAdminUser();

    // TODO: MAS: This tests fails because it will update the acting user's usergroups and then fail
    // in the test:
    // This should be the only case for using getCurrentUserGroupInfo() in the code.
    // Hence we have to keep it until this is fixed in a separate PR.
    // InternalHibernateGenericStoreImpl.getSharingPredicates()
    // if (userDetails.getUserGroupIds().size() != currentUserGroupInfo.getUserGroupUIDs().size())
    // we need to make sure that user in session is updated when user groups change.

    // Add 2 new users and remove existing user from the created group
    assertStatus(
        HttpStatus.OK,
        POST(
            "/userGroups/" + groupId + "/users",
            "{'additions': [{'id':'"
                + testUser1.getUid()
                + "'},{'id':'"
                + testUser2.getUid()
                + "'}]"
                + ",'deletions':[{'id':'"
                + userId
                + "'}]}"));

    JsonList<JsonUser> usersInGroup =
        GET("/userGroups/{uid}/", groupId).content().getList("users", JsonUser.class);

    assertEquals(2, usersInGroup.size());
  }

  @Test
  void testReplaceCollectionItemsJson() {
    String userId = getCurrentUser().getUid();
    // first create an object which has a collection
    manager.flush();
    manager.clear();
    switchToAdminUser();

    // TODO: MAS: This tests fails because it will update the acting user's usergroups and then fail
    // in the test:
    // This should be the only case for using getCurrentUserGroupInfo() in the code.
    // Hence we have to keep it until this is fixed in a separate PR.
    // InternalHibernateGenericStoreImpl.getSharingPredicates()
    // if (userDetails.getUserGroupIds().size() != currentUserGroupInfo.getUserGroupUIDs().size())
    // we need to make sure that user in session is updated when user groups change.

    String groupId =
        assertStatus(
            HttpStatus.CREATED,
            POST("/userGroups/", "{'name':'testers', 'users':[{'id':'" + userId + "'}]}"));
    String peter =
        "{'name': 'Peter', 'firstName':'Peter', 'surname':'Pan', 'username':'peter47', 'userRoles': [{'id': 'yrB6vc5Ip3r'}]}";
    String peterUserId = assertStatus(HttpStatus.CREATED, POST("/users", peter));

    JsonWebMessage message =
        PUT(
                "/userGroups/" + groupId + "/users",
                "{'identifiableObjects':[{'id':'" + peterUserId + "'}]}")
            .content(HttpStatus.OK)
            .as(JsonWebMessage.class);
    JsonStats stats = message.getResponse().as(JsonTypeReport.class).getStats();
    assertEquals(1, stats.getUpdated());
    assertEquals(1, stats.getDeleted());
    assertUserGroupHasOnlyUser(groupId, peterUserId);
  }

  @Test
  void testAddCollectionItem_Owned() {
    String userId = getCurrentUser().getUid();
    // first create an object which has a collection
    String groupId = assertStatus(HttpStatus.CREATED, POST("/userGroups/", "{'name':'testers'}"));
    assertStatus(HttpStatus.OK, POST("/userGroups/{uid}/users/{itemId}", groupId, userId));
    assertUserGroupHasOnlyUser(groupId, userId);
  }

  @Test
  void testAddCollectionItem_NonOwned() {
    String userId = getCurrentUser().getUid();
    // first create an object which has a collection
    String groupId = assertStatus(HttpStatus.CREATED, POST("/userGroups/", "{'name':'testers'}"));
    assertStatus(HttpStatus.OK, POST("/users/{uid}/userGroups/{itemId}", userId, groupId));
    assertUserGroupHasOnlyUser(groupId, userId);
  }

  @Test
  void testDeleteCollectionItem_Owned() {
    String userId = getCurrentUser().getUid();
    // first create an object which has a collection
    String groupId = assertStatus(HttpStatus.CREATED, POST("/userGroups/", "{'name':'testers'}"));

    manager.flush();
    manager.clear();
    switchToAdminUser();

    assertStatus(HttpStatus.OK, POST("/userGroups/{uid}/users/{itemId}", groupId, userId));
    assertUserGroupHasOnlyUser(groupId, userId);

    assertStatus(HttpStatus.OK, DELETE("/userGroups/{uid}/users/{itemId}", groupId, userId));
    assertUserGroupHasNoUser(groupId);
  }

  @Test
  void testDeleteCollectionItem_NonOwned() {
    String userId = getCurrentUser().getUid();
    // first create an object which has a collection
    String groupId = assertStatus(HttpStatus.CREATED, POST("/userGroups/", "{'name':'testers'}"));
    assertStatus(HttpStatus.OK, POST("/users/{uid}/userGroups/{itemId}", userId, groupId));
    assertUserGroupHasOnlyUser(groupId, userId);

    assertStatus(HttpStatus.OK, DELETE("/users/{uid}/userGroups/{itemId}", userId, groupId));

    assertUserGroupHasNoUser(groupId);
  }

  @Test
  void testDeleteCollectionItemsJson() {
    String userId = getCurrentUser().getUid();
    // first create an object which has a collection
    manager.flush();
    manager.clear();
    switchToAdminUser();

    // TODO: MAS: This tests fails because it will update the acting user's usergroups and then fail
    // in the test:
    // This should be the only case for using getCurrentUserGroupInfo() in the code.
    // Hence we have to keep it until this is fixed in a separate PR.
    // InternalHibernateGenericStoreImpl.getSharingPredicates()
    // if (userDetails.getUserGroupIds().size() != currentUserGroupInfo.getUserGroupUIDs().size())
    // we need to make sure that user in session is updated when user groups change.

    String groupId =
        assertStatus(
            HttpStatus.CREATED,
            POST("/userGroups/", "{'name':'testers', 'users':[{'id':'" + userId + "'}]}"));
    assertStatus(
        HttpStatus.OK,
        DELETE(
            "/userGroups/" + groupId + "/users",
            "{'identifiableObjects':[{'id':'" + userId + "'}]}"));
    assertEquals(0, GET("/userGroups/{uid}/users/", groupId).content().getArray("users").size());
  }

  @Test
  void testSetSharing() {
    String userId = getCurrentUser().getUid();
    // first create an object which can be shared
    String programId =
        assertStatus(
            HttpStatus.CREATED,
            POST(
                "/programs/",
                "{'name':'test', 'shortName':'test', 'programType':'WITHOUT_REGISTRATION'}"));
    String sharing = "{'owner':'" + userId + "', 'public':'rwrw----', 'external': true }";
    assertStatus(HttpStatus.NO_CONTENT, PUT("/programs/" + programId + "/sharing", sharing));
    JsonIdentifiableObject program =
        GET("/programs/{id}", programId).content().as(JsonIdentifiableObject.class);
    assertTrue(program.exists());
    assertEquals("rwrw----", program.getSharing().getPublic().string());
    assertFalse(program.getSharing().isExternal(), "programs cannot be external");
  }

  @Test
  void testSetSharing_InvalidPublicAccess() {
    String userId = getCurrentUser().getUid();
    // first create an object which can be shared
    String programId =
        assertStatus(
            HttpStatus.CREATED,
            POST(
                "/programs/",
                "{'name':'test', 'shortName':'test', 'programType':'WITHOUT_REGISTRATION'}"));
    String sharing = "{'owner':'" + userId + "', 'public':'illegal', 'external': true }";
    JsonWebMessage message =
        PUT("/programs/" + programId + "/sharing", sharing)
            .content(HttpStatus.CONFLICT)
            .as(JsonWebMessage.class);
    assertWebMessage(
        "Conflict",
        409,
        "ERROR",
        "One or more errors occurred, please see full details in import report.",
        message);
    JsonTypeReport response = message.get("response", JsonTypeReport.class);
    assertEquals(1, response.getObjectReports().size());
    assertEquals(
        ErrorCode.E3015,
        response.getObjectReports().get(0).getErrorReports().get(0).getErrorCode());
  }

  @Test
  void testSharingDisplayName() {
    UserGroup userGroup = createUserGroup('A', Set.of());
    manager.save(userGroup);
    String userId = getCurrentUser().getUid();

    String sharing =
        "{'owner':'"
            + userId
            + "', 'public':'rwrw----', 'external': true,'userGroups':{\""
            + userGroup.getUid()
            + "\":{\"id\":\""
            + userGroup.getUid()
            + "\",\"access\":\"rwrw----\"} } }";

    String programId =
        assertStatus(
            HttpStatus.CREATED,
            POST(
                "/programs/",
                "{'name':'test', 'shortName':'test', 'programType':'WITHOUT_REGISTRATION', 'sharing': "
                    + sharing
                    + "}"));

    assertStatus(
        HttpStatus.CREATED,
        POST(
            "/programStages/",
            "{\"id\": \"VlhIwWqEHsI\",\n"
                + "\"sortOrder\": 1,"
                + "\"name\": \"test\", \"minDaysFromStart\": \"0\", \"displayGenerateEventBox\": true, \"autoGenerateEvent\": true,"
                + "\"program\":"
                + "{\"id\": \""
                + programId
                + "\"}, \"sharing\": "
                + sharing
                + "}"));

    JsonIdentifiableObject program =
        GET("/programs/{id}?fields=sharing", programId).content().as(JsonIdentifiableObject.class);
    assertEquals(
        "UserGroupA",
        program
            .getSharing()
            .getUserGroups()
            .get(userGroup.getUid())
            .getString("displayName")
            .string());

    JsonIdentifiableObject programStage =
        GET("/programs/{id}?fields=programStages[sharing]", programId)
            .content()
            .as(JsonIdentifiableObject.class);
    assertEquals(
        "UserGroupA",
        programStage
            .getList("programStages", JsonIdentifiableObject.class)
            .get(0)
            .getSharing()
            .getUserGroups()
            .get(userGroup.getUid())
            .getString("displayName")
            .string());
  }

  @Test
  void testSetSharing_EntityNoFound() {
    assertWebMessage(
        "Not Found",
        404,
        "ERROR",
        "Program with id doesNotExist could not be found.",
        PUT("/programs/doesNotExist/sharing", "{}").content(HttpStatus.NOT_FOUND));
  }

  @Test
  void testFieldsFilterWithAttributeValues() {
    Attribute attribute = createAttribute('A');
    attribute.setDataElementAttribute(true);
    manager.save(attribute);
    DataElement dataElement = createDataElement('A');
    dataElement.addAttributeValue(attribute.getUid(), "value");
    manager.save(dataElement);

    JsonList<JsonIdentifiableObject> response =
        GET("/dataElements?fields=id,name,attributeValues", dataElement.getUid())
            .content()
            .getList("dataElements", JsonIdentifiableObject.class);
    JsonAttributeValue attributeValue0 = response.get(0).getAttributeValues().get(0);
    assertEquals(attribute.getUid(), attributeValue0.getAttribute().getId());

    response =
        GET(
                "/dataElements?fields=id,name,attributeValues[id,attribute[id,name]]",
                dataElement.getUid())
            .content()
            .getList("dataElements", JsonIdentifiableObject.class);
    attributeValue0 = response.get(0).getAttributeValues().get(0);
    assertEquals(attribute.getUid(), attributeValue0.getAttribute().getId());
    assertEquals("AttributeA", attributeValue0.getAttribute().getName());
  }

  @Test
  void testFieldFilterWithAttribute() {
    Attribute attribute = createAttribute('A');
    attribute.setDataElementAttribute(true);
    manager.save(attribute);

    JsonList<JsonIdentifiableObject> response =
        GET("/attributes?fields=id,name&filter=dataElementAttribute:eq:true")
            .content()
            .getList("attributes", JsonIdentifiableObject.class);
    assertEquals(attribute.getUid(), response.get(0).getId());

    response =
        GET("/attributes?fields=id,name&filter=userAttribute:eq:true")
            .content()
            .getList("attributes", JsonIdentifiableObject.class);
    assertEquals(0, response.size());
  }

  @Test
  void testCreateObjectWithInvalidUid() {
    JsonImportSummary response =
        POST(
                "/dataSets/",
                "{'id':'11111111111','name':'My data set', 'shortName': 'MDS', 'periodType':'Monthly'}")
            .content(HttpStatus.CONFLICT)
            .get("response")
            .as(JsonImportSummary.class);
    assertEquals(
        "Invalid UID `11111111111` for property `DataSet`",
        response
            .find(JsonErrorReport.class, error -> error.getErrorCode() == ErrorCode.E4014)
            .getMessage());
  }

  @Test
  void testUpdateObjectWithInvalidUid() {
    DataSet dataSet = createDataSet('A');
    dataSet.setPeriodType(PeriodType.getPeriodTypeByName("Monthly"));
    dataSet.setUid("11111111111");
    manager.save(dataSet);

    PUT(
            "/dataSets/11111111111",
            "{'id':'11111111111','name':'My data set', 'shortName': 'MDS', 'periodType':'Monthly'}")
        .content(HttpStatus.OK);

    JsonIdentifiableObject response =
        GET("/dataSets/11111111111").content().as(JsonIdentifiableObject.class);
    assertEquals("My data set", response.getName());
  }

  @Test
  void testGetOrgUnitCsvWithOpeningDate() {
    assertStatus(
        HttpStatus.CREATED,
        POST(
            "/organisationUnits/",
            "{'name':'My Unit 1', 'shortName':'OU1', 'openingDate': '2020-01-01'}"));

    HttpResponse response = GET("/organisationUnits.csv?fields=id,name,openingDate");
    assertTrue(response.content("text").contains("2020-01-01T00:00:00.000"));
  }

  @Test
  @DisplayName("Should return dataElements that are part of a dataElementGroup")
  void testRootJunctionOR() {
    DataElement dataElement = createDataElement('A');
    manager.save(dataElement);
    DataElementGroup dataElementGroup = createDataElementGroup('A');
    dataElementGroup.addDataElement(dataElement);
    manager.save(dataElementGroup);

    JsonMixed response =
        GET("/dataElements?filter=dataElementGroups.id:in:[%s]&rootJunction=OR"
                .formatted(dataElementGroup.getUid()))
            .content();
    assertFalse(response.getArray("dataElements").isEmpty());
  }

  @Test
  void testFilterSharingEmptyTrue() {
    String userId = getCurrentUser().getUid();
    // first create an object which can be shared
    String programId =
        assertStatus(
            HttpStatus.CREATED,
            POST(
                "/programs/",
                "{'name':'test', 'shortName':'test', 'programType':'WITHOUT_REGISTRATION'}"));
    String sharing =
        TextUtils.replace(
            """
      {'owner':'${userId}', 'public':'rwrw----', 'external': true,'users':{},'userGroups':{}}}""",
            Map.of("userId", userId));
    assertStatus(HttpStatus.NO_CONTENT, PUT("/programs/" + programId + "/sharing", sharing));
    JsonObject programs =
        GET("/programs?filter=sharing.users:empty", programId).content().as(JsonObject.class);

    assertFalse(programs.get("programs").as(JsonArray.class).isEmpty());
  }

  @Test
  void testFilterSharingEmptyFalse() {
    String userId = getCurrentUser().getUid();
    // first create an object which can be shared
    String programId =
        assertStatus(
            HttpStatus.CREATED,
            POST(
                "/programs/",
                "{'name':'test', 'shortName':'test', 'programType':'WITHOUT_REGISTRATION'}"));
    String sharing =
        TextUtils.replace(
            """
      {'owner':'${userId}', 'public':'rwrw----', 'external': true,'users':{'${userId}':{'id':'${userId}','access':'rw------'}},'userGroups':{}}}""",
            Map.of("userId", userId));
    assertStatus(HttpStatus.NO_CONTENT, PUT("/programs/" + programId + "/sharing", sharing));
    JsonObject programs =
        GET("/programs?filter=sharing.users:empty", programId).content().as(JsonObject.class);
    assertTrue(programs.get("programs").as(JsonArray.class).isEmpty());
  }

  @Test
  void testFilterSharingEqTrue() {
    String userId = getCurrentUser().getUid();
    // first create an object which can be shared
    String programId =
        assertStatus(
            HttpStatus.CREATED,
            POST(
                "/programs/",
                "{'name':'test', 'shortName':'test', 'programType':'WITHOUT_REGISTRATION'}"));
    String sharing =
        TextUtils.replace(
            """
      {'owner':'${userId}', 'public':'rwrw----', 'external': true,'users':{'${userId}':{'id':'${userId}','access':'rw------'}},'userGroups':{}}}""",
            Map.of("userId", userId));
    assertStatus(HttpStatus.NO_CONTENT, PUT("/programs/" + programId + "/sharing", sharing));
    JsonObject programs =
        GET("/programs?filter=sharing.users:eq:2", programId).content().as(JsonObject.class);
    assertTrue(programs.get("programs").as(JsonArray.class).isEmpty());
  }

  @Test
  void testFilterSharingGt() {
    String userId = getCurrentUser().getUid();
    // first create an object which can be shared
    String programId =
        assertStatus(
            HttpStatus.CREATED,
            POST(
                "/programs/",
                "{'name':'test', 'shortName':'test', 'programType':'WITHOUT_REGISTRATION'}"));
    String sharing =
        TextUtils.replace(
            """
      {'owner':'${userId}', 'public':'rwrw----', 'external': true,'users':{'${userId}':{'id':'${userId}','access':'rw------'}},'userGroups':{}}}""",
            Map.of("userId", userId));
    assertStatus(HttpStatus.NO_CONTENT, PUT("/programs/" + programId + "/sharing", sharing));
    JsonObject programs =
        GET("/programs?filter=sharing.users:gt:0", programId).content().as(JsonObject.class);
    assertEquals(1, programs.get("programs").as(JsonArray.class).size());
  }

  @Test
  void testFilterSharingLt() {
    String userId = getCurrentUser().getUid();
    // first create an object which can be shared
    String programId =
        assertStatus(
            HttpStatus.CREATED,
            POST(
                "/programs/",
                "{'name':'test', 'shortName':'test', 'programType':'WITHOUT_REGISTRATION'}"));
    String sharing =
        TextUtils.replace(
            """
      {'owner':'${userId}', 'public':'rwrw----', 'external': true,'users':{'${userId}':{'id':'${userId}','access':'rw------'}},'userGroups':{}}}""",
            Map.of("userId", userId));
    assertStatus(HttpStatus.NO_CONTENT, PUT("/programs/" + programId + "/sharing", sharing));
    JsonObject programs =
        GET("/programs?filter=sharing.users:lt:2", programId).content().as(JsonObject.class);
    assertEquals(1, programs.get("programs").as(JsonArray.class).size());
  }

  @Test
  void testPostObject_MandatoryAttributeNoValue() {
    String attr =
        "{'name':'USER', 'valueType':'TRUE_ONLY', 'userAttribute':true, 'mandatory':true}";
    String attrId = assertStatus(HttpStatus.CREATED, POST("/attributes", attr));
    // language=JSON5
    String user =
        """
        {
          "username": "testMandatoryAttribute",
          "password": "-hu@_ka9$P",
          "firstName": "testMandatoryAttribute",
          "surname": "tester",
          "userRoles":[{ "id": "yrB6vc5Ip3r" }],
          "attributeValues": [{ "attribute": { "id": "%s" }, "value": "" } ]
        }
        """;
    assertErrorMandatoryAttributeRequired(attrId, POST("/users", user.formatted(attrId)));
  }

  @Test
  void testPostObject_MandatoryAttributeNoAttribute() {
    String attr =
        "{'name':'USER', 'valueType':'TRUE_ONLY', 'userAttribute':true, 'mandatory':true}";
    String attrId = assertStatus(HttpStatus.CREATED, POST("/attributes", attr));
    String user =
        """
        {
          "username": "testMandatoryAttribute",
          "password": "-hu@_ka9$P",
          "firstName": "testMandatoryAttribute",
          "surname": "tester",
          "userRoles":[{ "id": "yrB6vc5Ip3r" }]
        }
        """;
    assertErrorMandatoryAttributeRequired(attrId, POST("/users", user));
  }

  @Test
  void testSortIAscending() {
    POST(
            "/categories/",
            "{'name':'Child Health', 'shortName':'CAT1','dataDimensionType':'DISAGGREGATION'}")
        .content(HttpStatus.CREATED);
    POST(
            "/categories/",
            "{'name':'births attended by', 'shortName':'CAT2','dataDimensionType':'DISAGGREGATION'}")
        .content(HttpStatus.CREATED);

    JsonList<JsonIdentifiableObject> response =
        GET("/categories?order=name:iasc")
            .content()
            .getList("categories", JsonIdentifiableObject.class);
    assertEquals("births attended by", response.get(0).getDisplayName());
    assertEquals("Child Health", response.get(1).getDisplayName());
  }

  @Test
  void testSortNoneTextCaseInsensitive() {
    POST(
            "/categories/",
            "{'name':'Child Health', 'shortName':'CAT1','dataDimensionType':'DISAGGREGATION','lastUpdated':'2017-05-19T15:13:52.488'}")
        .content(HttpStatus.CREATED);
    POST(
            "/categories/",
            "{'name':'births attended by', 'shortName':'CAT2','dataDimensionType':'DISAGGREGATION', 'lastUpdated':'2017-05-19T15:14:52.488'}")
        .content(HttpStatus.CREATED);

    JsonList<JsonIdentifiableObject> response =
        GET("/categories?order=created:idesc")
            .content()
            .getList("categories", JsonIdentifiableObject.class);
    assertEquals("births attended by", response.get(0).getDisplayName());
    assertEquals("Child Health", response.get(1).getDisplayName());
  }

  @Test
  void testCreateCategoryOption() {
    // First create an organisation unit to reference from the category option
    String ouId =
        assertStatus(
            HttpStatus.CREATED,
            POST(
                "/organisationUnits",
                "{"
                    + "'name':'OU A',"
                    + "'shortName':'OUA',"
                    + "'openingDate':'2020-01-01'"
                    + "}"));

    // Create category option with various scalar properties and the organisationUnits collection
    String coId =
        assertStatus(
            HttpStatus.CREATED,
            POST(
                "/categoryOptions",
                "{"
                    + "'name':'CO A',"
                    + "'shortName':'COA',"
                    + "'code':'C-A',"
                    + "'description':'A category option',"
                    + "'formName':'Form A',"
                    + "'organisationUnits':[{'id':'"
                    + ouId
                    + "'}]"
                    + "}"));

    // Fetch and verify all properties including collections
    JsonObject co = GET("/categoryOptions/" + coId).content(HttpStatus.OK).as(JsonObject.class);

    assertEquals("CO A", co.getString("displayName").string());
    assertEquals("COA", co.getString("shortName").string());
    assertEquals("C-A", co.getString("code").string());
    assertEquals("A category option", co.getString("description").string());
    assertEquals("Form A", co.getString("formName").string());

    // organisationUnits collection should contain the created OU
    JsonArray ouArr = co.getArray("organisationUnits");
    assertNotNull(ouArr);
    assertEquals(1, ouArr.size());
    assertEquals(ouId, ouArr.getObject(0).getString("id").string());

    // Other collections should be present and empty upon creation
    assertEquals(0, co.getArray("categories").size());
    assertEquals(0, co.getArray("categoryOptionCombos").size());
    // property name for groups is categoryOptionGroups in JSON
    assertEquals(0, co.getArray("categoryOptionGroups").size());
  }

  @Test
  void testCategoryOptionCategoriesPopulatedAfterLinkingCategory() {
    // Create a category option
    String coId =
        assertStatus(
            HttpStatus.CREATED, POST("/categoryOptions", "{ 'name':'CO B', 'shortName':'COB' }"));

    // Create a category that includes the created category option
    String catId =
        assertStatus(
            HttpStatus.CREATED,
            POST(
                "/categories",
                "{ 'name':'Cat A', 'shortName':'CatA', 'dataDimensionType':'DISAGGREGATION',"
                    + " 'categoryOptions': [ { 'id': '"
                    + coId
                    + "' } ] }"));

    // Verify the category option now shows the category in its categories collection
    JsonObject co = GET("/categoryOptions/" + coId).content(HttpStatus.OK).as(JsonObject.class);
    JsonArray cats = co.getArray("categories");
    assertNotNull(cats);
    assertEquals(1, cats.size());
    assertEquals(catId, cats.getObject(0).getString("id").string());
  }

  @Test
  void testCategoryOptionCombosPopulatedAfterCreatingCategoryCombo() {
    // Create a category option
    String coId =
        assertStatus(
            HttpStatus.CREATED, POST("/categoryOptions", "{ 'name':'CO C', 'shortName':'COC' }"));

    // Create a category that includes the created category option
    String catId =
        assertStatus(
            HttpStatus.CREATED,
            POST(
                "/categories",
                "{ 'name':'Cat B', 'shortName':'CatB', 'dataDimensionType':'DISAGGREGATION',"
                    + " 'categoryOptions': [ { 'id': '"
                    + coId
                    + "' } ] }"));

    // Create a category combo that includes the category
    String ccId =
        assertStatus(
            HttpStatus.CREATED,
            POST(
                "/categoryCombos",
                "{ 'name':'CC B', 'dataDimensionType':'DISAGGREGATION', 'categories': [ { 'id': '"
                    + catId
                    + "' } ] }"));

    // Read the category combo to get the generated category option combo id
    JsonObject cc = GET("/categoryCombos/" + ccId).content(HttpStatus.OK).as(JsonObject.class);
    JsonArray comboCocs = cc.getArray("categoryOptionCombos");
    assertNotNull(comboCocs);
    assertTrue(comboCocs.size() >= 1);
    String expectedCocId = comboCocs.getObject(0).getString("id").string();

    // Verify the category option now shows the related COC in its categoryOptionCombos collection
    JsonObject co = GET("/categoryOptions/" + coId).content(HttpStatus.OK).as(JsonObject.class);
    JsonArray coCocs = co.getArray("categoryOptionCombos");
    assertNotNull(coCocs);
    assertTrue(coCocs.size() >= 1);
    boolean contains = false;
    for (int i = 0; i < coCocs.size(); i++) {
      if (expectedCocId.equals(coCocs.getObject(i).getString("id").string())) {
        contains = true;
        break;
      }
    }
    assertTrue(contains);
  }

  @Test
  void testCategoryOptionGroupsPopulatedAfterLinkingGroup() {
    // Create a category option
    String coId =
        assertStatus(
            HttpStatus.CREATED, POST("/categoryOptions", "{ 'name':'CO D', 'shortName':'COD' }"));

    // Create a category option group that includes the category option as a member
    String cogId =
        assertStatus(
            HttpStatus.CREATED,
            POST(
                "/categoryOptionGroups",
                "{ 'name':'Group A', 'shortName':'GroupA', 'dataDimensionType':'DISAGGREGATION',"
                    + " 'categoryOptions': [ { 'id': '"
                    + coId
                    + "' } ] }"));

    // Verify the category option now shows the group in its categoryOptionGroups collection
    JsonObject co = GET("/categoryOptions/" + coId).content(HttpStatus.OK).as(JsonObject.class);
    JsonArray groups = co.getArray("categoryOptionGroups");
    assertNotNull(groups);
    assertEquals(1, groups.size());
    assertEquals(cogId, groups.getObject(0).getString("id").string());
  }

  private void assertErrorMandatoryAttributeRequired(String attrId, HttpResponse response) {
    JsonError msg = response.content(HttpStatus.CONFLICT).as(JsonError.class);
    JsonList<JsonErrorReport> errorReports = msg.getTypeReport().getErrorReports();
    assertEquals(1, errorReports.size());
    JsonErrorReport error = errorReports.get(0);
    assertEquals(ErrorCode.E4011, error.getErrorCode());
    assertEquals(List.of(attrId), error.getErrorProperties());
  }

  private void assertUserGroupHasOnlyUser(String groupId, String userId) {
    manager.flush();
    manager.clear();
    switchToAdminUser();

    JsonList<JsonUser> usersInGroup =
        GET("/userGroups/{uid}/users/", groupId, userId).content().getList("users", JsonUser.class);
    assertEquals(1, usersInGroup.size());
    assertEquals(userId, usersInGroup.get(0).getId());
  }

  private void assertUserGroupHasNoUser(String groupId) {
    manager.flush();
    manager.clear();
    switchToAdminUser();

    JsonList<JsonUser> usersInGroup =
        GET("/userGroups/{uid}/users/", groupId).content().getList("users", JsonUser.class);
    assertEquals(0, usersInGroup.size());
  }

  // -------------------------------------------------------------------------
  // Section tests
  // -------------------------------------------------------------------------

  @Test
  void testSectionCanBeCreatedSuccessfully() {
    // First create a DataSet (required for Section)
    String dataSetId =
        assertStatus(
            HttpStatus.CREATED,
            POST(
                "/dataSets/",
                """
            {
                'name': 'Test DataSet',
                'shortName': 'TDS',
                'periodType': 'Monthly'
            }
            """));

    // Create a Section
    String sectionId =
        assertStatus(
            HttpStatus.CREATED,
            POST(
                "/sections/",
                """
            {
                'name': 'Test Section',
                'description': 'A test section',
                'dataSet': {
                    'id': '%s'
                },
                'sortOrder': 1
            }
            """
                    .formatted(dataSetId)));

    // Verify the section was created correctly
    JsonObject section = GET("/sections/" + sectionId).content(HttpStatus.OK).as(JsonObject.class);
    assertNotNull(section);
    assertEquals("Test Section", section.getString("name").string());
    assertEquals("A test section", section.getString("description").string());
    assertEquals(1, section.getNumber("sortOrder").intValue());
    assertEquals(dataSetId, section.getObject("dataSet").getString("id").string());
  }

  @Test
  void testSectionCanBeCreatedWithDataElements() {
    // Create DataSet
    String dataSetId =
        assertStatus(
            HttpStatus.CREATED,
            POST(
                "/dataSets/",
                """
            {
                'name': 'Test DataSet',
                'shortName': 'TDS',
                'periodType': 'Monthly'
            }
            """));

    // Create DataElements
    String de1Id =
        assertStatus(
            HttpStatus.CREATED,
            POST(
                "/dataElements/",
                """
            {
                'name': 'Data Element 1',
                'shortName': 'DE1',
                'valueType': 'TEXT',
                'domainType': 'AGGREGATE',
                'aggregationType': 'SUM'
            }
            """));

    String de2Id =
        assertStatus(
            HttpStatus.CREATED,
            POST(
                "/dataElements/",
                """
            {
                'name': 'Data Element 2',
                'shortName': 'DE2',
                'valueType': 'TEXT',
                'domainType': 'AGGREGATE',
                'aggregationType': 'SUM'
            }
            """));

    // Create Section with DataElements
    String sectionId =
        assertStatus(
            HttpStatus.CREATED,
            POST(
                "/sections/",
                """
            {
                'name': 'Test Section with DEs',
                'dataSet': {
                    'id': '%s'
                },
                'dataElements': [
                    {'id': '%s'},
                    {'id': '%s'}
                ],
                'sortOrder': 1
            }
            """
                    .formatted(dataSetId, de1Id, de2Id)));

    // Verify section has the data elements
    JsonObject section = GET("/sections/" + sectionId).content(HttpStatus.OK).as(JsonObject.class);
    JsonArray dataElements = section.getArray("dataElements");
    assertNotNull(dataElements);
    assertEquals(2, dataElements.size());
  }

  @Test
  void testSectionCanBeCreatedWithDisplayOptions() {
    // Create DataSet
    String dataSetId =
        assertStatus(
            HttpStatus.CREATED,
            POST(
                "/dataSets/",
                """
            {
                'name': 'Test DataSet',
                'shortName': 'TDS',
                'periodType': 'Monthly'
            }
            """));

    // Create Section with display options
    String sectionId =
        assertStatus(
            HttpStatus.CREATED,
            POST(
                "/sections/",
                """
            {
                'name': 'Section with Display Options',
                'dataSet': {
                    'id': '%s'
                },
                'showRowTotals': true,
                'showColumnTotals': false,
                'disableDataElementAutoGroup': true,
                'sortOrder': 1
            }
            """
                    .formatted(dataSetId)));

    // Verify display options
    JsonObject section = GET("/sections/" + sectionId).content(HttpStatus.OK).as(JsonObject.class);
    assertTrue(section.getBoolean("showRowTotals").booleanValue());
    assertFalse(section.getBoolean("showColumnTotals").booleanValue());
    assertTrue(section.getBoolean("disableDataElementAutoGroup").booleanValue());
  }

  @Test
  void testSectionSupportsAttributeValues() {
    // Create attribute first
    String attributeId =
        assertStatus(
            HttpStatus.CREATED,
            POST(
                "/attributes/",
                """
            {
                'name': 'Test Attribute',
                'shortName': 'TA',
                'valueType': 'TEXT',
                'sectionAttribute': true
            }
            """));

    // Create DataSet
    String dataSetId =
        assertStatus(
            HttpStatus.CREATED,
            POST(
                "/dataSets/",
                """
            {
                'name': 'Test DataSet',
                'shortName': 'TDS',
                'periodType': 'Monthly'
            }
            """));

    // Create Section with attribute value
    String sectionId =
        assertStatus(
            HttpStatus.CREATED,
            POST(
                "/sections/",
                """
            {
                'name': 'Section with Attributes',
                'code': 'SEC001',
                'dataSet': {
                    'id': '%s'
                },
                'attributeValues': [
                    {
                        'attribute': {'id': '%s'},
                        'value': 'test attribute value'
                    }
                ],
                'sortOrder': 1
            }
            """
                    .formatted(dataSetId, attributeId)));

    // Verify attribute values and code
    JsonObject section = GET("/sections/" + sectionId).content(HttpStatus.OK).as(JsonObject.class);
    assertEquals("SEC001", section.getString("code").string());

    JsonArray attributeValues = section.getArray("attributeValues");
    assertNotNull(attributeValues);
    assertEquals(1, attributeValues.size());
    assertEquals("test attribute value", attributeValues.getObject(0).getString("value").string());
  }

  @Test
  void testSectionCanBeCreatedWithIndicators() {
    // Create DataSet
    String dataSetId =
        assertStatus(
            HttpStatus.CREATED,
            POST(
                "/dataSets/",
                """
            {
                'name': 'Test DataSet',
                'shortName': 'TDS',
                'periodType': 'Monthly'
            }
            """));

    // Create IndicatorType first
    String indicatorTypeId =
        assertStatus(
            HttpStatus.CREATED,
            POST(
                "/indicatorTypes/",
                """
            {
                'name': 'Test Indicator Type',
                'factor': 100
            }
            """));

    // Create Indicator
    String indicatorId =
        assertStatus(
            HttpStatus.CREATED,
            POST(
                "/indicators/",
                """
            {
                'name': 'Test Indicator',
                'shortName': 'TI',
                'indicatorType': {
                    'id': '%s'
                },
                'numerator': '1',
                'denominator': '1'
            }
            """
                    .formatted(indicatorTypeId)));

    // Create Section with indicators
    String sectionId =
        assertStatus(
            HttpStatus.CREATED,
            POST(
                "/sections/",
                """
            {
                'name': 'Section with Indicators',
                'description': 'Section with indicators',
                'dataSet': {
                    'id': '%s'
                },
                'indicators': [
                    {'id': '%s'}
                ],
                'sortOrder': 2
            }
            """
                    .formatted(dataSetId, indicatorId)));

    // Verify the section with indicators
    JsonObject section = GET("/sections/" + sectionId).content(HttpStatus.OK).as(JsonObject.class);
    assertEquals("Section with Indicators", section.getString("name").string());

    JsonArray indicators = section.getArray("indicators");
    assertNotNull(indicators);
    assertEquals(1, indicators.size());
    assertEquals(indicatorId, indicators.getObject(0).getString("id").string());
  }

<<<<<<< HEAD
  // -------------------------------------------------------------------------
  // IndicatorGroupSet tests
  // -------------------------------------------------------------------------

  @Test
  void testIndicatorGroupSetCanBeCreatedSuccessfully() {
    // Create an IndicatorGroupSet with simple properties
    String indicatorGroupSetId =
        assertStatus(
            HttpStatus.CREATED,
            POST(
                "/indicatorGroupSets/",
                """
            {
                'name': 'Test Indicator Group Set',
                'shortName': 'TIGS',
                'description': 'A test indicator group set',
                'code': 'TEST_IGS',
                'compulsory': false
            }
            """));

    // Verify the indicator group set was created correctly
    JsonObject indicatorGroupSet = GET("/indicatorGroupSets/" + indicatorGroupSetId).content(HttpStatus.OK).as(JsonObject.class);
    assertNotNull(indicatorGroupSet);
    assertEquals("Test Indicator Group Set", indicatorGroupSet.getString("name").string());
    assertEquals("TIGS", indicatorGroupSet.getString("shortName").string());
    assertEquals("A test indicator group set", indicatorGroupSet.getString("description").string());
    assertEquals("TEST_IGS", indicatorGroupSet.getString("code").string());
    assertFalse(indicatorGroupSet.getBoolean("compulsory").booleanValue());

    // Verify that collections are present and empty upon creation
    assertEquals(0, indicatorGroupSet.getArray("indicatorGroups").size());
  }

  @Test
  void testIndicatorGroupSetCanBeCreatedWithMembers() {
    // Create IndicatorType first (required for indicators)
=======
  @Test
  @DisplayName("Test creating IndicatorGroup with Indicators and bi-directional relationship")
  void testCreateIndicatorGroupWithIndicators() {
    // Create IndicatorType first
>>>>>>> cf71e9b4
    String indicatorTypeId =
        assertStatus(
            HttpStatus.CREATED,
            POST(
                "/indicatorTypes/",
                """
            {
                'name': 'Test Indicator Type',
                'factor': 100
            }
            """));

    // Create Indicators
    String indicator1Id =
        assertStatus(
            HttpStatus.CREATED,
            POST(
                "/indicators/",
                """
            {
<<<<<<< HEAD
                'name': 'Indicator 1',
                'shortName': 'IND1',
=======
                'name': 'Test Indicator 1',
                'shortName': 'TI1',
>>>>>>> cf71e9b4
                'indicatorType': {
                    'id': '%s'
                },
                'numerator': '1',
                'denominator': '1'
            }
            """
                    .formatted(indicatorTypeId)));

    String indicator2Id =
        assertStatus(
            HttpStatus.CREATED,
            POST(
                "/indicators/",
                """
            {
<<<<<<< HEAD
                'name': 'Indicator 2',
                'shortName': 'IND2',
                'indicatorType': {
                    'id': '%s'
                },
                'numerator': '1',
                'denominator': '1'
=======
                'name': 'Test Indicator 2',
                'shortName': 'TI2',
                'indicatorType': {
                    'id': '%s'
                },
                'numerator': '2',
                'denominator': '2'
>>>>>>> cf71e9b4
            }
            """
                    .formatted(indicatorTypeId)));

<<<<<<< HEAD
    // Create IndicatorGroups
    String indicatorGroup1Id =
=======
    // Create IndicatorGroup with indicators (members collection)
    String indicatorGroupId =
>>>>>>> cf71e9b4
        assertStatus(
            HttpStatus.CREATED,
            POST(
                "/indicatorGroups/",
                """
            {
<<<<<<< HEAD
                'name': 'Indicator Group 1',
                'shortName': 'IG1',
                'indicators': [
=======
                'name': 'Test Indicator Group',
                'shortName': 'TIG',
                'indicators': [
                    {'id': '%s'},
>>>>>>> cf71e9b4
                    {'id': '%s'}
                ]
            }
            """
<<<<<<< HEAD
                    .formatted(indicator1Id)));

    String indicatorGroup2Id =
        assertStatus(
            HttpStatus.CREATED,
            POST(
                "/indicatorGroups/",
                """
            {
                'name': 'Indicator Group 2',
                'shortName': 'IG2',
                'indicators': [
                    {'id': '%s'}
                ]
            }
            """
                    .formatted(indicator2Id)));

    // Create IndicatorGroupSet with members
    String indicatorGroupSetId =
        assertStatus(
            HttpStatus.CREATED,
            POST(
                "/indicatorGroupSets/",
                """
            {
                'name': 'Test IGS with Members',
                'shortName': 'TIGSM',
                'compulsory': true,
                'indicatorGroups': [
=======
                    .formatted(indicator1Id, indicator2Id)));

    // Verify the indicator group was created with the indicators
    JsonObject indicatorGroup =
        GET("/indicatorGroups/" + indicatorGroupId).content(HttpStatus.OK).as(JsonObject.class);
    assertNotNull(indicatorGroup);
    assertEquals("Test Indicator Group", indicatorGroup.getString("name").string());

    // Verify indicators collection (members mapping)
    JsonArray indicators = indicatorGroup.getArray("indicators");
    assertNotNull(indicators);
    assertEquals(2, indicators.size());

    // Verify bi-directional relationship
    JsonObject indicator1 =
        GET("/indicators/" + indicator1Id).content(HttpStatus.OK).as(JsonObject.class);
    JsonArray indicator1Groups = indicator1.getArray("indicatorGroups");
    assertNotNull(indicator1Groups);
    assertEquals(1, indicator1Groups.size());
    assertEquals(indicatorGroupId, indicator1Groups.getObject(0).getString("id").string());
  }

  @Test
  @DisplayName("Test adding/removing IndicatorGroup members using PATCH")
  void testIndicatorGroupMembersWithPATCH() {
    // Create IndicatorType
    String indicatorTypeId =
        assertStatus(
            HttpStatus.CREATED,
            POST(
                "/indicatorTypes/",
                """
            {
                'name': 'Test Type',
                'factor': 1
            }
            """));

    // Create three indicators
    String indicator1Id =
        assertStatus(
            HttpStatus.CREATED,
            POST(
                "/indicators/",
                """
            {
                'name': 'Indicator 1',
                'shortName': 'I1',
                'indicatorType': {'id': '%s'},
                'numerator': '1',
                'denominator': '1'
            }
            """
                    .formatted(indicatorTypeId)));

    String indicator2Id =
        assertStatus(
            HttpStatus.CREATED,
            POST(
                "/indicators/",
                """
            {
                'name': 'Indicator 2',
                'shortName': 'I2',
                'indicatorType': {'id': '%s'},
                'numerator': '1',
                'denominator': '1'
            }
            """
                    .formatted(indicatorTypeId)));

    String indicator3Id =
        assertStatus(
            HttpStatus.CREATED,
            POST(
                "/indicators/",
                """
            {
                'name': 'Indicator 3',
                'shortName': 'I3',
                'indicatorType': {'id': '%s'},
                'numerator': '1',
                'denominator': '1'
            }
            """
                    .formatted(indicatorTypeId)));

    // Create IndicatorGroup with initial indicators
    String groupId =
        assertStatus(
            HttpStatus.CREATED,
            POST(
                "/indicatorGroups/",
                """
            {
                'name': 'Dynamic Group',
                'indicators': [
>>>>>>> cf71e9b4
                    {'id': '%s'},
                    {'id': '%s'}
                ]
            }
            """
<<<<<<< HEAD
                    .formatted(indicatorGroup1Id, indicatorGroup2Id)));

    // Verify indicator group set has the members
    JsonObject indicatorGroupSet = GET("/indicatorGroupSets/" + indicatorGroupSetId).content(HttpStatus.OK).as(JsonObject.class);
    assertTrue(indicatorGroupSet.getBoolean("compulsory").booleanValue());

    JsonArray indicatorGroups = indicatorGroupSet.getArray("indicatorGroups");
    assertNotNull(indicatorGroups);
    assertEquals(2, indicatorGroups.size());
  }

  @Test
  void testIndicatorGroupSetSupportsAttributeValues() {
    // Create attribute first
    String attributeId =
        assertStatus(
            HttpStatus.CREATED,
            POST(
                "/attributes/",
                """
            {
                'name': 'Test IGS Attribute',
                'shortName': 'TIGSA',
                'valueType': 'TEXT',
                'indicatorGroupSetAttribute': true
            }
            """));

    // Create IndicatorGroupSet with attribute value
    String indicatorGroupSetId =
=======
                    .formatted(indicator1Id, indicator2Id)));

    // Test adding an indicator via PATCH
    assertStatus(
        HttpStatus.OK,
        PATCH(
            "/indicatorGroups/" + groupId,
            "[{'op': 'add', 'path': '/indicators/-', 'value': { 'id': '"
                + indicator3Id
                + "' } }]"));

    // Verify all three indicators are now in the group
    JsonObject group = GET("/indicatorGroups/" + groupId).content().as(JsonObject.class);
    assertEquals(3, group.getArray("indicators").size());

    // Test removing an indicator via PATCH remove-by-id
    assertStatus(
        HttpStatus.OK,
        PATCH(
            "/indicatorGroups/" + groupId,
            "[{'op': 'remove-by-id', 'path': '/indicators', 'id': '" + indicator1Id + "'}]"));

    // Verify only two indicators remain
    group = GET("/indicatorGroups/" + groupId).content().as(JsonObject.class);
    assertEquals(2, group.getArray("indicators").size());

    // Verify the correct indicators are present
    JsonArray remainingIndicators = group.getArray("indicators");
    List<String> remainingIds =
        List.of(
            remainingIndicators.getObject(0).getString("id").string(),
            remainingIndicators.getObject(1).getString("id").string());
    assertTrue(remainingIds.contains(indicator2Id));
    assertTrue(remainingIds.contains(indicator3Id));
    assertFalse(remainingIds.contains(indicator1Id));
  }

  @Test
  @DisplayName("Test IndicatorGroupSets with IndicatorGroups and bi-directional relationship")
  void testCreateIndicatorGroupSetsWithIndicators() {
    // Create two IndicatorGroups
    String group1Id =
        assertStatus(
            HttpStatus.CREATED,
            POST(
                "/indicatorGroups/",
                """
            {
                'name': 'Group 1',
                'shortName': 'G1'
            }
            """));

    String group2Id =
        assertStatus(
            HttpStatus.CREATED,
            POST(
                "/indicatorGroups/",
                """
            {
                'name': 'Group 2',
                'shortName': 'G2'
            }
            """));

    // Create IndicatorGroupSet that includes both groups
    String groupSetId =
>>>>>>> cf71e9b4
        assertStatus(
            HttpStatus.CREATED,
            POST(
                "/indicatorGroupSets/",
                """
            {
<<<<<<< HEAD
                'name': 'IGS with Attributes',
                'shortName': 'IGSWA',
                'code': 'IGS001',
                'attributeValues': [
                    {
                        'attribute': {'id': '%s'},
                        'value': 'test igs attribute value'
                    }
                ]
            }
            """
                    .formatted(attributeId)));

    // Verify attribute values and code
    JsonObject indicatorGroupSet = GET("/indicatorGroupSets/" + indicatorGroupSetId).content(HttpStatus.OK).as(JsonObject.class);
    assertEquals("IGS001", indicatorGroupSet.getString("code").string());

    JsonArray attributeValues = indicatorGroupSet.getArray("attributeValues");
    assertNotNull(attributeValues);
    assertEquals(1, attributeValues.size());
    assertEquals("test igs attribute value", attributeValues.getObject(0).getString("value").string());
  }

  @Test
  void testIndicatorGroupSetSupportsTranslations() {
    // Create IndicatorGroupSet
    String indicatorGroupSetId =
        assertStatus(
            HttpStatus.CREATED,
            POST(
                "/indicatorGroupSets/",
                """
            {
                'name': 'IGS with Translations',
                'shortName': 'IGSWT'
            }
            """));

    // Add translations
    assertStatus(
        HttpStatus.NO_CONTENT,
        PUT(
            "/indicatorGroupSets/" + indicatorGroupSetId + "/translations",
            """
            {
                'translations': [
                    {
                        'locale': 'sv',
                        'property': 'name',
                        'value': 'IGS med översättningar'
                    },
                    {
                        'locale': 'fr',
                        'property': 'name',
                        'value': 'IGS avec traductions'
                    }
                ]
            }
            """));

    // Verify translations were added
    JsonArray translations = GET("/indicatorGroupSets/" + indicatorGroupSetId + "/translations").content().getArray("translations");
    assertEquals(2, translations.size());

    // Check that translations include the expected locales
    Set<String> locales = Set.of(
        translations.get(0, JsonTranslation.class).getLocale(),
        translations.get(1, JsonTranslation.class).getLocale());
    assertTrue(locales.contains("sv"));
    assertTrue(locales.contains("fr"));
=======
                'name': 'Test Group Set',
                'shortName': 'TGS',
                'indicatorGroups': [
                    {'id': '%s'},
                    {'id': '%s'}
                ]
            }
            """
                    .formatted(group1Id, group2Id)));

    // Verify the groups are in the group set
    JsonObject groupSet =
        GET("/indicatorGroupSets/" + groupSetId).content(HttpStatus.OK).as(JsonObject.class);
    JsonArray groupsInSet = groupSet.getArray("indicatorGroups");
    assertNotNull(groupsInSet);
    assertEquals(2, groupsInSet.size());

    // Verify inverse relationship - groups should reference the group set
    JsonObject group1 = GET("/indicatorGroups/" + group1Id).content().as(JsonObject.class);
    JsonArray group1Sets = group1.getArray("groupSets");
    assertNotNull(group1Sets);
    assertEquals(1, group1Sets.size());
    assertEquals(groupSetId, group1Sets.getObject(0).getString("id").string());

    JsonObject group2 = GET("/indicatorGroups/" + group2Id).content().as(JsonObject.class);
    JsonArray group2Sets = group2.getArray("groupSets");
    assertNotNull(group2Sets);
    assertEquals(1, group2Sets.size());
    assertEquals(groupSetId, group2Sets.getObject(0).getString("id").string());
  }

  @Test
  @DisplayName(
      "Should create IndicatorGroup with Indicators and verify lazy loading of collections")
  void testIndicatorGroupWithIndicators() {
    String indicatorTypeId =
        assertStatus(
            HttpStatus.CREATED, POST("/indicatorTypes/", "{'name': 'Basic Type', 'factor': 1}"));

    String indicatorId =
        assertStatus(
            HttpStatus.CREATED,
            POST(
                "/indicators/",
                """
            {
                'name': 'Basic Indicator',
                'shortName': 'BI',
                'indicatorType': {'id': '%s'},
                'numerator': '1',
                'denominator': '1'
            }
            """
                    .formatted(indicatorTypeId)));

    String groupId =
        assertStatus(
            HttpStatus.CREATED,
            POST(
                "/indicatorGroups/",
                """
            {
                'name': 'Lazy Test Group',
                'indicators': [{'id': '%s'}]
            }
            """
                    .formatted(indicatorId)));

    String groupSetId =
        assertStatus(
            HttpStatus.CREATED,
            POST(
                "/indicatorGroupSets/",
                """
            {
                'name': 'Lazy Test Group Set',
                'shortName': 'LTGS',
                'indicatorGroups': [{'id': '%s'}]
            }
            """
                    .formatted(groupId)));

    JsonObject group = GET("/indicatorGroups/" + groupId).content().as(JsonObject.class);

    // Test members collection accessibility
    JsonArray indicators = group.getArray("indicators");
    assertNotNull(indicators);
    assertEquals(1, indicators.size());

    // Test groupSets collection accessibility
    JsonArray groupSets = group.getArray("groupSets");
    assertNotNull(groupSets);
    assertEquals(1, groupSets.size());

    // Verify the relationships persist correctly
    assertEquals(indicatorId, indicators.getObject(0).getString("id").string());
    assertEquals(groupSetId, groupSets.getObject(0).getString("id").string());
>>>>>>> cf71e9b4
  }
}<|MERGE_RESOLUTION|>--- conflicted
+++ resolved
@@ -1819,51 +1819,10 @@
     assertEquals(indicatorId, indicators.getObject(0).getString("id").string());
   }
 
-<<<<<<< HEAD
-  // -------------------------------------------------------------------------
-  // IndicatorGroupSet tests
-  // -------------------------------------------------------------------------
-
-  @Test
-  void testIndicatorGroupSetCanBeCreatedSuccessfully() {
-    // Create an IndicatorGroupSet with simple properties
-    String indicatorGroupSetId =
-        assertStatus(
-            HttpStatus.CREATED,
-            POST(
-                "/indicatorGroupSets/",
-                """
-            {
-                'name': 'Test Indicator Group Set',
-                'shortName': 'TIGS',
-                'description': 'A test indicator group set',
-                'code': 'TEST_IGS',
-                'compulsory': false
-            }
-            """));
-
-    // Verify the indicator group set was created correctly
-    JsonObject indicatorGroupSet = GET("/indicatorGroupSets/" + indicatorGroupSetId).content(HttpStatus.OK).as(JsonObject.class);
-    assertNotNull(indicatorGroupSet);
-    assertEquals("Test Indicator Group Set", indicatorGroupSet.getString("name").string());
-    assertEquals("TIGS", indicatorGroupSet.getString("shortName").string());
-    assertEquals("A test indicator group set", indicatorGroupSet.getString("description").string());
-    assertEquals("TEST_IGS", indicatorGroupSet.getString("code").string());
-    assertFalse(indicatorGroupSet.getBoolean("compulsory").booleanValue());
-
-    // Verify that collections are present and empty upon creation
-    assertEquals(0, indicatorGroupSet.getArray("indicatorGroups").size());
-  }
-
-  @Test
-  void testIndicatorGroupSetCanBeCreatedWithMembers() {
-    // Create IndicatorType first (required for indicators)
-=======
   @Test
   @DisplayName("Test creating IndicatorGroup with Indicators and bi-directional relationship")
   void testCreateIndicatorGroupWithIndicators() {
     // Create IndicatorType first
->>>>>>> cf71e9b4
     String indicatorTypeId =
         assertStatus(
             HttpStatus.CREATED,
@@ -1884,13 +1843,8 @@
                 "/indicators/",
                 """
             {
-<<<<<<< HEAD
-                'name': 'Indicator 1',
-                'shortName': 'IND1',
-=======
                 'name': 'Test Indicator 1',
                 'shortName': 'TI1',
->>>>>>> cf71e9b4
                 'indicatorType': {
                     'id': '%s'
                 },
@@ -1907,15 +1861,6 @@
                 "/indicators/",
                 """
             {
-<<<<<<< HEAD
-                'name': 'Indicator 2',
-                'shortName': 'IND2',
-                'indicatorType': {
-                    'id': '%s'
-                },
-                'numerator': '1',
-                'denominator': '1'
-=======
                 'name': 'Test Indicator 2',
                 'shortName': 'TI2',
                 'indicatorType': {
@@ -1923,70 +1868,26 @@
                 },
                 'numerator': '2',
                 'denominator': '2'
->>>>>>> cf71e9b4
             }
             """
                     .formatted(indicatorTypeId)));
 
-<<<<<<< HEAD
-    // Create IndicatorGroups
-    String indicatorGroup1Id =
-=======
     // Create IndicatorGroup with indicators (members collection)
     String indicatorGroupId =
->>>>>>> cf71e9b4
         assertStatus(
             HttpStatus.CREATED,
             POST(
                 "/indicatorGroups/",
                 """
             {
-<<<<<<< HEAD
-                'name': 'Indicator Group 1',
-                'shortName': 'IG1',
-                'indicators': [
-=======
                 'name': 'Test Indicator Group',
                 'shortName': 'TIG',
                 'indicators': [
                     {'id': '%s'},
->>>>>>> cf71e9b4
                     {'id': '%s'}
                 ]
             }
             """
-<<<<<<< HEAD
-                    .formatted(indicator1Id)));
-
-    String indicatorGroup2Id =
-        assertStatus(
-            HttpStatus.CREATED,
-            POST(
-                "/indicatorGroups/",
-                """
-            {
-                'name': 'Indicator Group 2',
-                'shortName': 'IG2',
-                'indicators': [
-                    {'id': '%s'}
-                ]
-            }
-            """
-                    .formatted(indicator2Id)));
-
-    // Create IndicatorGroupSet with members
-    String indicatorGroupSetId =
-        assertStatus(
-            HttpStatus.CREATED,
-            POST(
-                "/indicatorGroupSets/",
-                """
-            {
-                'name': 'Test IGS with Members',
-                'shortName': 'TIGSM',
-                'compulsory': true,
-                'indicatorGroups': [
-=======
                     .formatted(indicator1Id, indicator2Id)));
 
     // Verify the indicator group was created with the indicators
@@ -2084,44 +1985,11 @@
             {
                 'name': 'Dynamic Group',
                 'indicators': [
->>>>>>> cf71e9b4
                     {'id': '%s'},
                     {'id': '%s'}
                 ]
             }
             """
-<<<<<<< HEAD
-                    .formatted(indicatorGroup1Id, indicatorGroup2Id)));
-
-    // Verify indicator group set has the members
-    JsonObject indicatorGroupSet = GET("/indicatorGroupSets/" + indicatorGroupSetId).content(HttpStatus.OK).as(JsonObject.class);
-    assertTrue(indicatorGroupSet.getBoolean("compulsory").booleanValue());
-
-    JsonArray indicatorGroups = indicatorGroupSet.getArray("indicatorGroups");
-    assertNotNull(indicatorGroups);
-    assertEquals(2, indicatorGroups.size());
-  }
-
-  @Test
-  void testIndicatorGroupSetSupportsAttributeValues() {
-    // Create attribute first
-    String attributeId =
-        assertStatus(
-            HttpStatus.CREATED,
-            POST(
-                "/attributes/",
-                """
-            {
-                'name': 'Test IGS Attribute',
-                'shortName': 'TIGSA',
-                'valueType': 'TEXT',
-                'indicatorGroupSetAttribute': true
-            }
-            """));
-
-    // Create IndicatorGroupSet with attribute value
-    String indicatorGroupSetId =
-=======
                     .formatted(indicator1Id, indicator2Id)));
 
     // Test adding an indicator via PATCH
@@ -2130,8 +1998,8 @@
         PATCH(
             "/indicatorGroups/" + groupId,
             "[{'op': 'add', 'path': '/indicators/-', 'value': { 'id': '"
-                + indicator3Id
-                + "' } }]"));
+            + indicator3Id
+            + "' } }]"));
 
     // Verify all three indicators are now in the group
     JsonObject group = GET("/indicatorGroups/" + groupId).content().as(JsonObject.class);
@@ -2189,14 +2057,284 @@
 
     // Create IndicatorGroupSet that includes both groups
     String groupSetId =
->>>>>>> cf71e9b4
         assertStatus(
             HttpStatus.CREATED,
             POST(
                 "/indicatorGroupSets/",
                 """
             {
-<<<<<<< HEAD
+                'name': 'Test Group Set',
+                'shortName': 'TGS',
+                'indicatorGroups': [
+                    {'id': '%s'},
+                    {'id': '%s'}
+                ]
+            }
+            """
+                    .formatted(group1Id, group2Id)));
+
+    // Verify the groups are in the group set
+    JsonObject groupSet =
+        GET("/indicatorGroupSets/" + groupSetId).content(HttpStatus.OK).as(JsonObject.class);
+    JsonArray groupsInSet = groupSet.getArray("indicatorGroups");
+    assertNotNull(groupsInSet);
+    assertEquals(2, groupsInSet.size());
+
+    // Verify inverse relationship - groups should reference the group set
+    JsonObject group1 = GET("/indicatorGroups/" + group1Id).content().as(JsonObject.class);
+    JsonArray group1Sets = group1.getArray("groupSets");
+    assertNotNull(group1Sets);
+    assertEquals(1, group1Sets.size());
+    assertEquals(groupSetId, group1Sets.getObject(0).getString("id").string());
+
+    JsonObject group2 = GET("/indicatorGroups/" + group2Id).content().as(JsonObject.class);
+    JsonArray group2Sets = group2.getArray("groupSets");
+    assertNotNull(group2Sets);
+    assertEquals(1, group2Sets.size());
+    assertEquals(groupSetId, group2Sets.getObject(0).getString("id").string());
+  }
+
+  @Test
+  @DisplayName(
+      "Should create IndicatorGroup with Indicators and verify lazy loading of collections")
+  void testIndicatorGroupWithIndicators() {
+    String indicatorTypeId =
+        assertStatus(
+            HttpStatus.CREATED, POST("/indicatorTypes/", "{'name': 'Basic Type', 'factor': 1}"));
+
+    String indicatorId =
+        assertStatus(
+            HttpStatus.CREATED,
+            POST(
+                "/indicators/",
+                """
+            {
+                'name': 'Basic Indicator',
+                'shortName': 'BI',
+                'indicatorType': {'id': '%s'},
+                'numerator': '1',
+                'denominator': '1'
+            }
+            """
+                    .formatted(indicatorTypeId)));
+
+    String groupId =
+        assertStatus(
+            HttpStatus.CREATED,
+            POST(
+                "/indicatorGroups/",
+                """
+            {
+                'name': 'Lazy Test Group',
+                'indicators': [{'id': '%s'}]
+            }
+            """
+                    .formatted(indicatorId)));
+
+    String groupSetId =
+        assertStatus(
+            HttpStatus.CREATED,
+            POST(
+                "/indicatorGroupSets/",
+                """
+            {
+                'name': 'Lazy Test Group Set',
+                'shortName': 'LTGS',
+                'indicatorGroups': [{'id': '%s'}]
+            }
+            """
+                    .formatted(groupId)));
+
+    JsonObject group = GET("/indicatorGroups/" + groupId).content().as(JsonObject.class);
+
+    // Test members collection accessibility
+    JsonArray indicators = group.getArray("indicators");
+    assertNotNull(indicators);
+    assertEquals(1, indicators.size());
+
+    // Test groupSets collection accessibility
+    JsonArray groupSets = group.getArray("groupSets");
+    assertNotNull(groupSets);
+    assertEquals(1, groupSets.size());
+
+    // Verify the relationships persist correctly
+    assertEquals(indicatorId, indicators.getObject(0).getString("id").string());
+    assertEquals(groupSetId, groupSets.getObject(0).getString("id").string());
+  }
+
+  // -------------------------------------------------------------------------
+  // IndicatorGroupSet tests
+  // -------------------------------------------------------------------------
+
+  @Test
+  void testIndicatorGroupSetCanBeCreatedSuccessfully() {
+    // Create an IndicatorGroupSet with simple properties
+    String indicatorGroupSetId =
+        assertStatus(
+            HttpStatus.CREATED,
+            POST(
+                "/indicatorGroupSets/",
+                """
+            {
+                'name': 'Test Indicator Group Set',
+                'shortName': 'TIGS',
+                'description': 'A test indicator group set',
+                'code': 'TEST_IGS',
+                'compulsory': false
+            }
+            """));
+
+    // Verify the indicator group set was created correctly
+    JsonObject indicatorGroupSet = GET("/indicatorGroupSets/" + indicatorGroupSetId).content(HttpStatus.OK).as(JsonObject.class);
+    assertNotNull(indicatorGroupSet);
+    assertEquals("Test Indicator Group Set", indicatorGroupSet.getString("name").string());
+    assertEquals("TIGS", indicatorGroupSet.getString("shortName").string());
+    assertEquals("A test indicator group set", indicatorGroupSet.getString("description").string());
+    assertEquals("TEST_IGS", indicatorGroupSet.getString("code").string());
+    assertFalse(indicatorGroupSet.getBoolean("compulsory").booleanValue());
+
+    // Verify that collections are present and empty upon creation
+    assertEquals(0, indicatorGroupSet.getArray("indicatorGroups").size());
+  }
+
+  @Test
+  void testIndicatorGroupSetCanBeCreatedWithMembers() {
+    // Create IndicatorType first (required for indicators)
+    String indicatorTypeId =
+        assertStatus(
+            HttpStatus.CREATED,
+            POST(
+                "/indicatorTypes/",
+                """
+            {
+                'name': 'Test Indicator Type',
+                'factor': 100
+            }
+            """));
+
+    // Create Indicators
+    String indicator1Id =
+        assertStatus(
+            HttpStatus.CREATED,
+            POST(
+                "/indicators/",
+                """
+            {
+                'name': 'Indicator 1',
+                'shortName': 'IND1',
+                'indicatorType': {
+                    'id': '%s'
+                },
+                'numerator': '1',
+                'denominator': '1'
+            }
+            """
+                    .formatted(indicatorTypeId)));
+
+    String indicator2Id =
+        assertStatus(
+            HttpStatus.CREATED,
+            POST(
+                "/indicators/",
+                """
+            {
+                'name': 'Indicator 2',
+                'shortName': 'IND2',
+                'indicatorType': {
+                    'id': '%s'
+                },
+                'numerator': '1',
+                'denominator': '1'
+            }
+            """
+                    .formatted(indicatorTypeId)));
+
+    // Create IndicatorGroups
+    String indicatorGroup1Id =
+        assertStatus(
+            HttpStatus.CREATED,
+            POST(
+                "/indicatorGroups/",
+                """
+            {
+                'name': 'Indicator Group 1',
+                'shortName': 'IG1',
+                'indicators': [
+                    {'id': '%s'}
+                ]
+            }
+            """
+                    .formatted(indicator1Id)));
+
+    String indicatorGroup2Id =
+        assertStatus(
+            HttpStatus.CREATED,
+            POST(
+                "/indicatorGroups/",
+                """
+            {
+                'name': 'Indicator Group 2',
+                'shortName': 'IG2',
+                'indicators': [
+                    {'id': '%s'}
+                ]
+            }
+            """
+                    .formatted(indicator2Id)));
+
+    // Create IndicatorGroupSet with members
+    String indicatorGroupSetId =
+        assertStatus(
+            HttpStatus.CREATED,
+            POST(
+                "/indicatorGroupSets/",
+                """
+            {
+                'name': 'Test IGS with Members',
+                'shortName': 'TIGSM',
+                'compulsory': true,
+                'indicatorGroups': [
+                    {'id': '%s'},
+                    {'id': '%s'}
+                ]
+            }
+            """
+                    .formatted(indicatorGroup1Id, indicatorGroup2Id)));
+
+    // Verify indicator group set has the members
+    JsonObject indicatorGroupSet = GET("/indicatorGroupSets/" + indicatorGroupSetId).content(HttpStatus.OK).as(JsonObject.class);
+    assertTrue(indicatorGroupSet.getBoolean("compulsory").booleanValue());
+
+    JsonArray indicatorGroups = indicatorGroupSet.getArray("indicatorGroups");
+    assertNotNull(indicatorGroups);
+    assertEquals(2, indicatorGroups.size());
+  }
+
+  @Test
+  void testIndicatorGroupSetSupportsAttributeValues() {
+    // Create attribute first
+    String attributeId =
+        assertStatus(
+            HttpStatus.CREATED,
+            POST(
+                "/attributes/",
+                """
+            {
+                'name': 'Test IGS Attribute',
+                'shortName': 'TIGSA',
+                'valueType': 'TEXT',
+                'indicatorGroupSetAttribute': true
+            }
+            """));
+
+    // Create IndicatorGroupSet with attribute value
+    String indicatorGroupSetId =
+        assertStatus(
+            HttpStatus.CREATED,
+            POST(
+                "/indicatorGroupSets/",
+                """
+            {
                 'name': 'IGS with Attributes',
                 'shortName': 'IGSWA',
                 'code': 'IGS001',
@@ -2267,104 +2405,5 @@
         translations.get(1, JsonTranslation.class).getLocale());
     assertTrue(locales.contains("sv"));
     assertTrue(locales.contains("fr"));
-=======
-                'name': 'Test Group Set',
-                'shortName': 'TGS',
-                'indicatorGroups': [
-                    {'id': '%s'},
-                    {'id': '%s'}
-                ]
-            }
-            """
-                    .formatted(group1Id, group2Id)));
-
-    // Verify the groups are in the group set
-    JsonObject groupSet =
-        GET("/indicatorGroupSets/" + groupSetId).content(HttpStatus.OK).as(JsonObject.class);
-    JsonArray groupsInSet = groupSet.getArray("indicatorGroups");
-    assertNotNull(groupsInSet);
-    assertEquals(2, groupsInSet.size());
-
-    // Verify inverse relationship - groups should reference the group set
-    JsonObject group1 = GET("/indicatorGroups/" + group1Id).content().as(JsonObject.class);
-    JsonArray group1Sets = group1.getArray("groupSets");
-    assertNotNull(group1Sets);
-    assertEquals(1, group1Sets.size());
-    assertEquals(groupSetId, group1Sets.getObject(0).getString("id").string());
-
-    JsonObject group2 = GET("/indicatorGroups/" + group2Id).content().as(JsonObject.class);
-    JsonArray group2Sets = group2.getArray("groupSets");
-    assertNotNull(group2Sets);
-    assertEquals(1, group2Sets.size());
-    assertEquals(groupSetId, group2Sets.getObject(0).getString("id").string());
-  }
-
-  @Test
-  @DisplayName(
-      "Should create IndicatorGroup with Indicators and verify lazy loading of collections")
-  void testIndicatorGroupWithIndicators() {
-    String indicatorTypeId =
-        assertStatus(
-            HttpStatus.CREATED, POST("/indicatorTypes/", "{'name': 'Basic Type', 'factor': 1}"));
-
-    String indicatorId =
-        assertStatus(
-            HttpStatus.CREATED,
-            POST(
-                "/indicators/",
-                """
-            {
-                'name': 'Basic Indicator',
-                'shortName': 'BI',
-                'indicatorType': {'id': '%s'},
-                'numerator': '1',
-                'denominator': '1'
-            }
-            """
-                    .formatted(indicatorTypeId)));
-
-    String groupId =
-        assertStatus(
-            HttpStatus.CREATED,
-            POST(
-                "/indicatorGroups/",
-                """
-            {
-                'name': 'Lazy Test Group',
-                'indicators': [{'id': '%s'}]
-            }
-            """
-                    .formatted(indicatorId)));
-
-    String groupSetId =
-        assertStatus(
-            HttpStatus.CREATED,
-            POST(
-                "/indicatorGroupSets/",
-                """
-            {
-                'name': 'Lazy Test Group Set',
-                'shortName': 'LTGS',
-                'indicatorGroups': [{'id': '%s'}]
-            }
-            """
-                    .formatted(groupId)));
-
-    JsonObject group = GET("/indicatorGroups/" + groupId).content().as(JsonObject.class);
-
-    // Test members collection accessibility
-    JsonArray indicators = group.getArray("indicators");
-    assertNotNull(indicators);
-    assertEquals(1, indicators.size());
-
-    // Test groupSets collection accessibility
-    JsonArray groupSets = group.getArray("groupSets");
-    assertNotNull(groupSets);
-    assertEquals(1, groupSets.size());
-
-    // Verify the relationships persist correctly
-    assertEquals(indicatorId, indicators.getObject(0).getString("id").string());
-    assertEquals(groupSetId, groupSets.getObject(0).getString("id").string());
->>>>>>> cf71e9b4
   }
 }