--- conflicted
+++ resolved
@@ -270,11 +270,7 @@
             .string();
 
     assertStartsWith(
-<<<<<<< HEAD
-        "%s with ID %s does not exist.".formatted(Program.class.getSimpleName(), invalidProgram),
-=======
         "%s with UID %s does not exist.".formatted(Program.class.getSimpleName(), invalidProgram),
->>>>>>> 789b158b
         message);
   }
 
@@ -288,11 +284,7 @@
             .string();
 
     assertStartsWith(
-<<<<<<< HEAD
-        "%s with ID %s does not exist."
-=======
         "%s with UID %s does not exist."
->>>>>>> 789b158b
             .formatted(ProgramStage.class.getSimpleName(), invalidProgramStage),
         message);
   }
