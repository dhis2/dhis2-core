--- conflicted
+++ resolved
@@ -114,8 +114,6 @@
   }
 
   @Test
-<<<<<<< HEAD
-=======
   void testPostForNullOutlierMaxResults() {
     // Given
     String body =
@@ -171,7 +169,6 @@
   }
 
   @Test
->>>>>>> 4bcc552d
   void testPostSortingObject() {
     // Given
     String dimension = "pe";
