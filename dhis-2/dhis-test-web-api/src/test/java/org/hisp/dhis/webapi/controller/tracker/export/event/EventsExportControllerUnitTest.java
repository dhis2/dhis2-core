--- conflicted
+++ resolved
@@ -12,7 +12,7 @@
  * this list of conditions and the following disclaimer in the documentation
  * and/or other materials provided with the distribution.
  *
- * 3. Neither the name of the copyright holder nor the names of its contributors 
+ * 3. Neither the name of the copyright holder nor the names of its contributors
  * may be used to endorse or promote products derived from this software without
  * specific prior written permission.
  *
@@ -69,12 +69,7 @@
         assertThrows(
             IllegalStateException.class,
             () ->
-<<<<<<< HEAD
-                new EventsExportController(
-                    eventService, null, null, null, null, null, null, null, null, null, null));
-=======
                 new EventsExportController(eventService, null, null, null, null, null, null, null));
->>>>>>> e6ae497f
 
     assertAll(
         () -> assertStartsWith("event controller supports ordering by", exception.getMessage()),
