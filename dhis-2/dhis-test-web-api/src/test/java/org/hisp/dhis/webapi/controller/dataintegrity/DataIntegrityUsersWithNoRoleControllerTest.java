/*
 * Copyright (c) 2004-2022, University of Oslo
 * All rights reserved.
 *
 * Redistribution and use in source and binary forms, with or without
 * modification, are permitted provided that the following conditions are met:
 * Redistributions of source code must retain the above copyright notice, this
 * list of conditions and the following disclaimer.
 *
 * Redistributions in binary form must reproduce the above copyright notice,
 * this list of conditions and the following disclaimer in the documentation
 * and/or other materials provided with the distribution.
 * Neither the name of the HISP project nor the names of its contributors may
 * be used to endorse or promote products derived from this software without
 * specific prior written permission.
 *
 * THIS SOFTWARE IS PROVIDED BY THE COPYRIGHT HOLDERS AND CONTRIBUTORS "AS IS" AND
 * ANY EXPRESS OR IMPLIED WARRANTIES, INCLUDING, BUT NOT LIMITED TO, THE IMPLIED
 * WARRANTIES OF MERCHANTABILITY AND FITNESS FOR A PARTICULAR PURPOSE ARE
 * DISCLAIMED. IN NO EVENT SHALL THE COPYRIGHT OWNER OR CONTRIBUTORS BE LIABLE FOR
 * ANY DIRECT, INDIRECT, INCIDENTAL, SPECIAL, EXEMPLARY, OR CONSEQUENTIAL DAMAGES
 * (INCLUDING, BUT NOT LIMITED TO, PROCUREMENT OF SUBSTITUTE GOODS OR SERVICES;
 * LOSS OF USE, DATA, OR PROFITS; OR BUSINESS INTERRUPTION) HOWEVER CAUSED AND ON
 * ANY THEORY OF LIABILITY, WHETHER IN CONTRACT, STRICT LIABILITY, OR TORT
 * (INCLUDING NEGLIGENCE OR OTHERWISE) ARISING IN ANY WAY OUT OF THE USE OF THIS
 * SOFTWARE, EVEN IF ADVISED OF THE POSSIBILITY OF SUCH DAMAGE.
 */
package org.hisp.dhis.webapi.controller.dataintegrity;

import static org.junit.jupiter.api.Assertions.assertEquals;

import java.util.Date;
import org.hisp.dhis.common.CodeGenerator;
import org.hisp.dhis.jsontree.JsonList;
import org.hisp.dhis.test.webapi.json.domain.JsonDataIntegrityDetails;
import org.hisp.dhis.user.User;
import org.junit.jupiter.api.Test;

/**
 * Integrity check to identify users who have no user role associated with their user. {@see
 * dhis-2/dhis-services/dhis-service-administration/src/main/resources/data-integrity-checks/users/users_with_no_user_role.yaml}
 *
 * @author Jason P. Pickering
 */
class DataIntegrityUsersWithNoRoleControllerTest extends AbstractDataIntegrityIntegrationTest {

  private static final String CHECK_NAME = "users_with_no_user_role";

  private static final String DETAILS_ID_TYPE = "users";

  @Test
  void testCanFlagUserWithNoRoles() {

    Integer initialUserCount = userService.getUserCount();
    assertEquals(1, initialUserCount);

    // Use the service layer, as the API will refuse to create a user with no role.
    User user = new User();
    user.setUid(CodeGenerator.generateUid());
    user.setFirstName("Bobby");
    user.setSurname("Tables");
    user.setUsername(DEFAULT_USERNAME + "_no_role_" + CodeGenerator.generateUid());
    user.setPassword(DEFAULT_ADMIN_PASSWORD);
    user.setLastUpdated(new Date());
    user.setCreated(new Date());
    manager.persist(user);
    dbmsManager.clearSession();

    // Note that there is already one user which exists due to the overall test setup, thus, two
    // users in total.
    Integer userCount = userService.getUserCount();
    assertEquals(2, userCount);

    assertHasDataIntegrityIssues(
<<<<<<< HEAD
        DETAILS_ID_TYPE,
        CHECK_NAME,
        100 / userCount,
        user.getUid(),
        user.getUsername(),
        "disabled:false",
        true);
=======
        DETAILS_ID_TYPE, CHECK_NAME, 50, user.getUid(), user.getUsername(), "disabled:false", true);
>>>>>>> 026b4414

    JsonDataIntegrityDetails details = getDetails(CHECK_NAME);
    JsonList<JsonDataIntegrityDetails.JsonDataIntegrityIssue> issues = details.getIssues();
    assertEquals(1, issues.size());
  }

  @Test
  void testDoNotFlagUsersWithRoles() {

    assertHasNoDataIntegrityIssues(DETAILS_ID_TYPE, CHECK_NAME, true);
  }
}<|MERGE_RESOLUTION|>--- conflicted
+++ resolved
@@ -51,9 +51,6 @@
   @Test
   void testCanFlagUserWithNoRoles() {
 
-    Integer initialUserCount = userService.getUserCount();
-    assertEquals(1, initialUserCount);
-
     // Use the service layer, as the API will refuse to create a user with no role.
     User user = new User();
     user.setUid(CodeGenerator.generateUid());
@@ -72,7 +69,6 @@
     assertEquals(2, userCount);
 
     assertHasDataIntegrityIssues(
-<<<<<<< HEAD
         DETAILS_ID_TYPE,
         CHECK_NAME,
         100 / userCount,
@@ -80,9 +76,6 @@
         user.getUsername(),
         "disabled:false",
         true);
-=======
-        DETAILS_ID_TYPE, CHECK_NAME, 50, user.getUid(), user.getUsername(), "disabled:false", true);
->>>>>>> 026b4414
 
     JsonDataIntegrityDetails details = getDetails(CHECK_NAME);
     JsonList<JsonDataIntegrityDetails.JsonDataIntegrityIssue> issues = details.getIssues();
