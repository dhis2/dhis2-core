/*
 * Copyright (c) 2004-2022, University of Oslo
 * All rights reserved.
 *
 * Redistribution and use in source and binary forms, with or without
 * modification, are permitted provided that the following conditions are met:
 * Redistributions of source code must retain the above copyright notice, this
 * list of conditions and the following disclaimer.
 *
 * Redistributions in binary form must reproduce the above copyright notice,
 * this list of conditions and the following disclaimer in the documentation
 * and/or other materials provided with the distribution.
 * Neither the name of the HISP project nor the names of its contributors may
 * be used to endorse or promote products derived from this software without
 * specific prior written permission.
 *
 * THIS SOFTWARE IS PROVIDED BY THE COPYRIGHT HOLDERS AND CONTRIBUTORS "AS IS" AND
 * ANY EXPRESS OR IMPLIED WARRANTIES, INCLUDING, BUT NOT LIMITED TO, THE IMPLIED
 * WARRANTIES OF MERCHANTABILITY AND FITNESS FOR A PARTICULAR PURPOSE ARE
 * DISCLAIMED. IN NO EVENT SHALL THE COPYRIGHT OWNER OR CONTRIBUTORS BE LIABLE FOR
 * ANY DIRECT, INDIRECT, INCIDENTAL, SPECIAL, EXEMPLARY, OR CONSEQUENTIAL DAMAGES
 * (INCLUDING, BUT NOT LIMITED TO, PROCUREMENT OF SUBSTITUTE GOODS OR SERVICES;
 * LOSS OF USE, DATA, OR PROFITS; OR BUSINESS INTERRUPTION) HOWEVER CAUSED AND ON
 * ANY THEORY OF LIABILITY, WHETHER IN CONTRACT, STRICT LIABILITY, OR TORT
 * (INCLUDING NEGLIGENCE OR OTHERWISE) ARISING IN ANY WAY OUT OF THE USE OF THIS
 * SOFTWARE, EVEN IF ADVISED OF THE POSSIBILITY OF SUCH DAMAGE.
 */
package org.hisp.dhis.webapi.controller.icon;

import static org.junit.jupiter.api.Assertions.assertEquals;

import java.io.IOException;
import java.io.InputStream;
import org.hisp.dhis.jsontree.JsonArray;
import org.hisp.dhis.jsontree.JsonObject;
import org.hisp.dhis.web.HttpStatus;
import org.hisp.dhis.webapi.DhisControllerIntegrationTest;
import org.hisp.dhis.webapi.json.domain.JsonWebMessage;
import org.hisp.dhis.webapi.service.ContextService;
import org.junit.jupiter.api.Test;
import org.springframework.beans.factory.annotation.Autowired;
import org.springframework.mock.web.MockMultipartFile;

class IconControllerTest extends DhisControllerIntegrationTest {
  private static final String iconKey = "iconKey";

  private static final String description = "description";

  private static final String keywords = "[\"k1\",\"k2\"]";

<<<<<<< HEAD
  private static final String keyword = "[\"m1\"]";

  @Autowired private CurrentUserService currentUserService;

=======
>>>>>>> d64e3dbf
  @Autowired private ContextService contextService;

  @Test
  void shouldCreateCustomIconWhenFileResourceExist() throws IOException {

    String key =
        """
    {'key': '%s','description': '%s','fileResourceUid': '%s','keywords': %s}"""
            .formatted(iconKey, description, createFileResource(), keywords);
    JsonWebMessage message =
        POST("/icons/", key).content(HttpStatus.CREATED).as(JsonWebMessage.class);

    assertEquals(String.format("Icon %s created", iconKey), message.getMessage());
  }

  @Test
  void shouldGetIconWhenIconKeyExists() throws IOException {
    String fileResourceId = createFileResource();
    createIcon(fileResourceId, keywords);

    JsonObject response = GET(String.format("/icons/%s", iconKey)).content();

    assertEquals(iconKey, response.getString("key").string());
    assertEquals(description, response.getString("description").string());
    assertEquals(fileResourceId, response.getString("fileResourceUid").string());
    assertEquals(keywords, response.getArray("keywords").toString());
    assertEquals(getCurrentUser().getUid(), response.getString("userUid").string());
    assertEquals(
        String.format(contextService.getApiPath() + "/icons/%s/icon", iconKey),
        response.getString("href").string());
  }

  @Test
  void shouldUpdateIconWhenKeyExists() throws IOException {
    String updatedDescription = "updatedDescription";
    String updatedKeywords = "['new k1', 'new k2']";
    createIcon(createFileResource(), keywords);

    JsonObject response =
        PUT(
                "/icons",
                "{'key':'"
                    + iconKey
                    + "', 'description':'"
                    + updatedDescription
                    + "', 'keywords':"
                    + updatedKeywords
                    + "}")
            .content();

    assertEquals(String.format("Icon %s updated", iconKey), response.getString("message").string());
  }

  @Test
  void shouldGetOnlyCustomIcons() throws IOException {
    String fileResourceId = createFileResource();
    createIcon(fileResourceId, keywords);

    JsonArray iconArray = GET("/icons?type=CUSTOM").content(HttpStatus.OK);

    assertEquals(iconKey, iconArray.getObject(0).getString("key").string());
    assertEquals(description, iconArray.getObject(0).getString("description").string());
    assertEquals(fileResourceId, iconArray.getObject(0).getString("fileResourceUid").string());
    assertEquals(keywords, iconArray.getObject(0).getArray("keywords").toString());
  }

  @Test
  void shouldGetIconsWithSpecifiedKey() throws IOException {
    String fileResourceId = createFileResource();
    createIcon(fileResourceId, keyword);

    JsonArray iconArray = GET("/icons?keywords=m1").content(HttpStatus.OK);

    assertEquals(iconKey, iconArray.getObject(0).getString("key").string());
    assertEquals(description, iconArray.getObject(0).getString("description").string());
    assertEquals(fileResourceId, iconArray.getObject(0).getString("fileResourceUid").string());
    assertEquals(keyword, iconArray.getObject(0).getArray("keywords").toString());
  }

  @Test
  void shouldDeleteIconWhenKeyExists() throws IOException {
    createIcon(createFileResource(), keywords);

    JsonObject response = DELETE(String.format("/icons/%s", iconKey)).content();

    assertEquals(String.format("Icon %s deleted", iconKey), response.getString("message").string());
  }

  private String createIcon(String fileResourceId, String keywords) {

    String key =
        """
    {'key': '%s','description': '%s','fileResourceUid': '%s','keywords': %s}"""
            .formatted(iconKey, description, fileResourceId, keywords);
    JsonWebMessage message =
        POST("/icons/", key).content(HttpStatus.CREATED).as(JsonWebMessage.class);

    return message.getMessage();
  }

  private String createFileResource() throws IOException {
    InputStream in = getClass().getResourceAsStream("/icon/test-image.png");
    MockMultipartFile image = new MockMultipartFile("file", "test-image.png", "image/png", in);

    HttpResponse response = POST_MULTIPART("/fileResources?domain=CUSTOM_ICON", image);
    JsonObject savedObject =
        response.content(HttpStatus.ACCEPTED).getObject("response").getObject("fileResource");

    return savedObject.getString("id").string();
  }
}<|MERGE_RESOLUTION|>--- conflicted
+++ resolved
@@ -48,13 +48,8 @@
 
   private static final String keywords = "[\"k1\",\"k2\"]";
 
-<<<<<<< HEAD
   private static final String keyword = "[\"m1\"]";
 
-  @Autowired private CurrentUserService currentUserService;
-
-=======
->>>>>>> d64e3dbf
   @Autowired private ContextService contextService;
 
   @Test
