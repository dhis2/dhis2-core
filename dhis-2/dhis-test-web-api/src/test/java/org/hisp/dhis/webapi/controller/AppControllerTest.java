/*
 * Copyright (c) 2004-2022, University of Oslo
 * All rights reserved.
 *
 * Redistribution and use in source and binary forms, with or without
 * modification, are permitted provided that the following conditions are met:
 *
 * 1. Redistributions of source code must retain the above copyright notice, this
 * list of conditions and the following disclaimer.
 *
 * 2. Redistributions in binary form must reproduce the above copyright notice,
 * this list of conditions and the following disclaimer in the documentation
 * and/or other materials provided with the distribution.
 *
 * 3. Neither the name of the copyright holder nor the names of its contributors 
 * may be used to endorse or promote products derived from this software without
 * specific prior written permission.
 *
 * THIS SOFTWARE IS PROVIDED BY THE COPYRIGHT HOLDERS AND CONTRIBUTORS "AS IS" AND
 * ANY EXPRESS OR IMPLIED WARRANTIES, INCLUDING, BUT NOT LIMITED TO, THE IMPLIED
 * WARRANTIES OF MERCHANTABILITY AND FITNESS FOR A PARTICULAR PURPOSE ARE
 * DISCLAIMED. IN NO EVENT SHALL THE COPYRIGHT OWNER OR CONTRIBUTORS BE LIABLE FOR
 * ANY DIRECT, INDIRECT, INCIDENTAL, SPECIAL, EXEMPLARY, OR CONSEQUENTIAL DAMAGES
 * (INCLUDING, BUT NOT LIMITED TO, PROCUREMENT OF SUBSTITUTE GOODS OR SERVICES;
 * LOSS OF USE, DATA, OR PROFITS; OR BUSINESS INTERRUPTION) HOWEVER CAUSED AND ON
 * ANY THEORY OF LIABILITY, WHETHER IN CONTRACT, STRICT LIABILITY, OR TORT
 * (INCLUDING NEGLIGENCE OR OTHERWISE) ARISING IN ANY WAY OUT OF THE USE OF THIS
 * SOFTWARE, EVEN IF ADVISED OF THE POSSIBILITY OF SUCH DAMAGE.
 */
package org.hisp.dhis.webapi.controller;

import static java.nio.file.Files.createTempDirectory;
import static org.hisp.dhis.util.ZipFileUtils.MAX_ENTRIES;
import static org.junit.jupiter.api.Assertions.*;

import com.fasterxml.jackson.core.type.TypeReference;
<<<<<<< HEAD
import com.fasterxml.jackson.databind.DeserializationFeature;
import com.fasterxml.jackson.databind.ObjectMapper;
import java.io.File;
import java.io.FileOutputStream;
=======
>>>>>>> 2144f0d3
import java.io.IOException;
import java.io.InputStream;
import java.nio.charset.StandardCharsets;
import java.nio.file.Files;
import java.nio.file.Path;
import java.util.List;
<<<<<<< HEAD
import java.util.Map;
import java.util.zip.ZipEntry;
import java.util.zip.ZipOutputStream;
=======
import java.util.Objects;
import java.util.Optional;
>>>>>>> 2144f0d3
import org.hisp.dhis.appmanager.App;
import org.hisp.dhis.appmanager.AppManager;
import org.hisp.dhis.appmanager.AppShortcut;
import org.hisp.dhis.appmanager.AppStatus;
import org.hisp.dhis.external.conf.DhisConfigurationProvider;
import org.hisp.dhis.http.HttpStatus;
import org.hisp.dhis.jsontree.JsonArray;
import org.hisp.dhis.jsontree.JsonMixed;
import org.hisp.dhis.security.Authorities;
import org.hisp.dhis.test.config.TestDhisConfigurationProvider;
import org.hisp.dhis.test.webapi.H2ControllerIntegrationTestBase;
import org.hisp.dhis.webapi.controller.AppControllerTest.DhisConfig;
import org.junit.jupiter.api.AfterEach;
import org.junit.jupiter.api.Disabled;
import org.junit.jupiter.api.DisplayName;
import org.junit.jupiter.api.Test;
import org.springframework.beans.factory.annotation.Autowired;
import org.springframework.context.annotation.Bean;
import org.springframework.core.io.ClassPathResource;
import org.springframework.test.context.ContextConfiguration;
import org.springframework.transaction.annotation.Transactional;

/**
 * Tests the {@link AppController}
 *
 * @author Jan Bernitt
 */
@ContextConfiguration(
    classes = {
      DhisConfig.class,
    })
@Transactional
class AppControllerTest extends H2ControllerIntegrationTestBase {
  static class DhisConfig {
    @Bean
    public DhisConfigurationProvider dhisConfigurationProvider() {
      return new TestDhisConfigurationProvider("appControllerBaseTestDhis.conf");
    }
  }

  @Autowired private AppManager appManager;

  static {
    try {
      ClassPathResource classPathResource = new ClassPathResource("appControllerBaseTestDhis.conf");
      Path tempDir = createTempDirectory("appFiles").toAbsolutePath();
      try (InputStream inputStream = classPathResource.getInputStream()) {
        Path destFile = tempDir.resolve("dhis.conf");
        Files.copy(inputStream, destFile);
      }
      String filePath = tempDir.toString();
      System.setProperty("dhis2.home", filePath);
    } catch (IOException e) {
      throw new RuntimeException(e);
    }
  }

  @AfterEach
  void cleanUp() {
    // make sure we reset the UI locale to default in case a test changes it
    DELETE("/systemSettings/keyUiLocale");
    DELETE("/userSettings/keyUiLocale/?userId=" + ADMIN_USER_UID);
  }

  @Test
  void testGetInstalledAppIndexHtml() throws IOException {
    appManager.installApp(
        new ClassPathResource("app/test-app-with-index-html.zip").getFile(),
        "test-app-with-index-html.zip");

    HttpResponse response = GET("/apps/myapp/index.html");
    assertTrue(response.hasBody());
    String content = response.content("text/html");
    assertTrue(content.contains("<!doctype html>"));
  }

  @Test
  void testInstallReturnsAppInfo() throws IOException {
    var result =
        appManager.installApp(
            new ClassPathResource("app/test-app-with-index-html.zip").getFile(),
            "test-app-with-index-html.zip");

    assertEquals(
        "31.0.0",
        result.getVersion(),
        "the version returned should match the version in the installed zip file");
  }

  @Test
  void testGetApps() {
    HttpResponse response = GET("/apps");
    JsonArray apps = response.content(HttpStatus.OK);
    assertTrue(apps.isArray());
  }

  @Test
  void testGetApps_KeyNotFound() {
    HttpResponse response = GET("/apps?key=xyz");
    assertEquals(HttpStatus.NOT_FOUND, response.status());
    assertFalse(response.hasBody());
  }

  @Test
  @DisplayName(
      "Requesting to reload the apps while missing the required auth results in an exception")
  void testReloadAppsNoAuth() {
    switchToNewUser("noAuth", "NoAuth");
    JsonMixed mergeResponse = PUT("/apps").content(HttpStatus.FORBIDDEN);
    assertEquals("Forbidden", mergeResponse.getString("httpStatus").string());
    assertEquals("ERROR", mergeResponse.getString("status").string());
    assertEquals(
        "Access is denied, requires one Authority from [M_dhis-web-app-management]",
        mergeResponse.getString("message").string());
  }

  @Test
  @DisplayName("Requesting to reload the apps with the required auth results in success")
  void testReloadAppsWithAuth() {
    switchToNewUser("hasAuth", Authorities.M_DHIS_WEB_APP_MANAGEMENT.toString());
    assertEquals(HttpStatus.NO_CONTENT, PUT("/apps").status());
  }

  @Disabled(
      "Deprecated, will be reintroduced if bundled app overrides are again served at root paths")
  @Test
  @DisplayName("Redirect for bundled app has correct location header")
  void redirectLocationTest() throws IOException {
    appManager.installApp(
        new ClassPathResource("app/test-bundled-app.zip").getFile(), "test-bundled-app.zip");

    HttpResponse get = GET("/api/apps/cache-cleaner/index.html");
    assertEquals("http://localhost/dhis-web-cache-cleaner/index.html", get.location());
  }

  @Test
  void testInstalledAppReturnsShortcuts() throws IOException {
    appManager.installApp(
        new ClassPathResource("app/test-app-with-shortcuts.zip").getFile(),
        "test-app-with-shortcuts.zip");

    HttpResponse response = GET("/apps/menu");
    assertEquals(HttpStatus.OK, response.status());

    List<App> modules =
        App.MAPPER.readValue(response.content().get("modules").toJson(), new TypeReference<>() {});

    App installedApp = modules.get(modules.size() - 1);
    AppShortcut firstShortcut = installedApp.getShortcuts().get(0);
    AppShortcut secondShortcut = installedApp.getShortcuts().get(1);

    assertEquals(2, installedApp.getShortcuts().size());
    assertEquals("Category section", firstShortcut.getName());
    assertEquals("Category section", firstShortcut.getDisplayName());
    assertEquals("#/overview/categories", firstShortcut.getUrl());

    assertEquals("Category", secondShortcut.getName());
    assertEquals("Category section", firstShortcut.getDisplayName());
    assertEquals("#/categories", secondShortcut.getUrl());
  }

  @Test
<<<<<<< HEAD
  void testInstalledEvilZipSlipApp() throws IOException {
    App app =
        appManager.installApp(new ClassPathResource("app/evil_app.zip").getFile(), "evil_app.zip");
    assertEquals(AppStatus.INVALID_ZIP_FORMAT, app.getAppState());
  }

  @Test
  void testInstalledEvilFlatZipBombApp() throws IOException {
    App app =
        appManager.installApp(
            new ClassPathResource("app/flat_bomb.zip").getFile(), "flat_bomb.zip");
    assertEquals(AppStatus.INVALID_ZIP_FORMAT, app.getAppState());
  }

  @Test
  void testInstalledEvilNestedZipBombApp() throws IOException {
    App app =
        appManager.installApp(
            new ClassPathResource("app/nested_bomb.zip").getFile(), "nested_bomb.zip");
    // Should be OK, as the nested zips is not unpacked
    assertEquals(AppStatus.OK, app.getAppState());
  }

  @Test
  @DisplayName("Install app with zip slip vulnerability fails")
  void testInstallZipSlipApp() throws IOException {
    Map<String, byte[]> entries =
        Map.of(
            "manifest.webapp",
            "{\"name\":\"Evil App\",\"version\":\"1.0\"}".getBytes(StandardCharsets.UTF_8),
            "../../../../../../../../../../../../../../../../../../tmp/evil.txt",
            "evil content".getBytes(StandardCharsets.UTF_8));

    File evilZip = createTempZipFile(entries);
    App app = appManager.installApp(evilZip, "evil_slip.zip");

    AppStatus appState = app.getAppState();
    assertTrue(
        appState == AppStatus.INVALID_ZIP_FORMAT,
        "App installation should fail due to path traversal attempt");

    evilZip.delete();
  }

  @Test
  @DisplayName("Install app with zip bomb vulnerability fails")
  void testInstallZipBombWithTooManyEntriesApp() throws IOException {
    // Create a small, highly compressible data block (e.g., 1KB of zeros)
    byte[] compressibleData = new byte[1024]; // 1KB of zeros

    // Create many entries pointing to the same compressible data
    Map<String, byte[]> entries = new java.util.HashMap<>();
    entries.put(
        "manifest.webapp",
        "{\"name\":\"Bomb App\",\"version\":\"1.0\"}".getBytes(StandardCharsets.UTF_8));

    for (int i = 0; i < MAX_ENTRIES; i++) {
      entries.put("file" + i + ".txt", compressibleData);
    }

    File bombZip = createTempZipFile(entries);
    App app = appManager.installApp(bombZip, "bomb.zip");

    AppStatus appState = app.getAppState();
    assertTrue(
        appState == AppStatus.INVALID_ZIP_FORMAT,
        "App installation should fail due to zip bomb attempt");

    bombZip.delete();
  }

  /**
   * Creates a temporary zip file with the given entries.
   *
   * @throws IOException If an I/O error occurs.
   */
  private static File createTempZipFile(Map<String, byte[]> entries) throws IOException {
    File tempFile = File.createTempFile("test", ".zip");
    try (FileOutputStream fos = new FileOutputStream(tempFile);
        ZipOutputStream zos = new ZipOutputStream(fos)) {

      for (Map.Entry<String, byte[]> entry : entries.entrySet()) {
        ZipEntry zipEntry = new ZipEntry(entry.getKey());
        zos.putNextEntry(zipEntry);
        zos.write(entry.getValue());
        zos.closeEntry();
      }
    }
    return tempFile;
=======
  void testInstalledAppReturnsTranslatedShortcuts() throws IOException {
    POST("/userSettings/keyUiLocale/?userId=" + ADMIN_USER_UID + "&value=es");

    appManager.installApp(
        new ClassPathResource("app/test-app-with-translated-manifest.zip").getFile(),
        "test-app-with-translated-manifest.zip");

    HttpResponse response = GET("/apps/menu");
    assertEquals(HttpStatus.OK, response.status());

    List<App> modules =
        App.MAPPER.readValue(response.content().get("modules").toJson(), new TypeReference<>() {});

    App installedApp = modules.get(modules.size() - 1);
    AppShortcut firstShortcut = installedApp.getShortcuts().get(0);
    AppShortcut secondShortcut = installedApp.getShortcuts().get(1);

    assertEquals("Seccion de categorías", firstShortcut.getDisplayName());
    assertEquals("Categoría", secondShortcut.getDisplayName());
  }

  @Test
  @DisplayName(
      "Should fallback to the language if the language + country combination does not match")
  void testInstalledAppReturnsTranslatedShortcuts_WithFallbackToRootLanguage() throws IOException {
    POST("/userSettings/keyUiLocale/?userId=" + ADMIN_USER_UID + "&value=es_CO");

    appManager.installApp(
        new ClassPathResource("app/test-app-with-translated-manifest.zip").getFile(),
        "test-app-with-translated-manifest.zip");

    HttpResponse response = GET("/apps/menu");
    assertEquals(HttpStatus.OK, response.status());

    List<App> modules =
        App.MAPPER.readValue(response.content().get("modules").toJson(), new TypeReference<>() {});

    Optional<App> installedApp =
        modules.stream().filter(a -> Objects.equals(a.getName(), "test")).findFirst();
    AppShortcut firstShortcut = installedApp.get().getShortcuts().get(0);
    AppShortcut secondShortcut = installedApp.get().getShortcuts().get(1);

    assertEquals("Seccion de categorías", firstShortcut.getDisplayName());
    assertEquals("Categoría", secondShortcut.getDisplayName());
  }

  @Test
  @DisplayName(
      "Should return the most specific language match, i.e. if the user has ar_IQ as locale, we should retrieve ar_IQ first, then ar then default (english) in this order")
  void testInstalledAppReturnsTranslatedShortcuts_WithLanguageFallback() throws IOException {
    POST("/userSettings/keyUiLocale/?userId=" + ADMIN_USER_UID + "&value=ar_IQ");

    appManager.installApp(
        new ClassPathResource("app/test-app-with-translated-manifest.zip").getFile(),
        "test-app-with-translated-manifest.zip");

    HttpResponse response = GET("/apps/menu");
    assertEquals(HttpStatus.OK, response.status());

    List<App> modules =
        App.MAPPER.readValue(response.content().get("modules").toJson(), new TypeReference<>() {});

    Optional<App> installedApp =
        modules.stream().filter(a -> Objects.equals(a.getName(), "test")).findFirst();
    AppShortcut firstShortcut = installedApp.get().getShortcuts().get(0);
    AppShortcut secondShortcut = installedApp.get().getShortcuts().get(1);

    assertEquals("فسم اﻷنواع", firstShortcut.getDisplayName());
    assertEquals("Iraqi Arabic نوع", secondShortcut.getDisplayName());
>>>>>>> 2144f0d3
  }
}<|MERGE_RESOLUTION|>--- conflicted
+++ resolved
@@ -34,27 +34,19 @@
 import static org.junit.jupiter.api.Assertions.*;
 
 import com.fasterxml.jackson.core.type.TypeReference;
-<<<<<<< HEAD
-import com.fasterxml.jackson.databind.DeserializationFeature;
-import com.fasterxml.jackson.databind.ObjectMapper;
 import java.io.File;
 import java.io.FileOutputStream;
-=======
->>>>>>> 2144f0d3
 import java.io.IOException;
 import java.io.InputStream;
 import java.nio.charset.StandardCharsets;
 import java.nio.file.Files;
 import java.nio.file.Path;
 import java.util.List;
-<<<<<<< HEAD
 import java.util.Map;
+import java.util.Objects;
+import java.util.Optional;
 import java.util.zip.ZipEntry;
 import java.util.zip.ZipOutputStream;
-=======
-import java.util.Objects;
-import java.util.Optional;
->>>>>>> 2144f0d3
 import org.hisp.dhis.appmanager.App;
 import org.hisp.dhis.appmanager.AppManager;
 import org.hisp.dhis.appmanager.AppShortcut;
@@ -217,7 +209,79 @@
   }
 
   @Test
-<<<<<<< HEAD
+  void testInstalledAppReturnsTranslatedShortcuts() throws IOException {
+    POST("/userSettings/keyUiLocale/?userId=" + ADMIN_USER_UID + "&value=es");
+
+    appManager.installApp(
+        new ClassPathResource("app/test-app-with-translated-manifest.zip").getFile(),
+        "test-app-with-translated-manifest.zip");
+
+    HttpResponse response = GET("/apps/menu");
+    assertEquals(HttpStatus.OK, response.status());
+
+    List<App> modules =
+        App.MAPPER.readValue(response.content().get("modules").toJson(), new TypeReference<>() {});
+
+    App installedApp = modules.get(modules.size() - 1);
+    AppShortcut firstShortcut = installedApp.getShortcuts().get(0);
+    AppShortcut secondShortcut = installedApp.getShortcuts().get(1);
+
+    assertEquals("Seccion de categorías", firstShortcut.getDisplayName());
+    assertEquals("Categoría", secondShortcut.getDisplayName());
+  }
+
+  @Test
+  @DisplayName(
+      "Should fallback to the language if the language + country combination does not match")
+  void testInstalledAppReturnsTranslatedShortcuts_WithFallbackToRootLanguage() throws IOException {
+    POST("/userSettings/keyUiLocale/?userId=" + ADMIN_USER_UID + "&value=es_CO");
+
+    appManager.installApp(
+        new ClassPathResource("app/test-app-with-translated-manifest.zip").getFile(),
+        "test-app-with-translated-manifest.zip");
+
+    HttpResponse response = GET("/apps/menu");
+    assertEquals(HttpStatus.OK, response.status());
+
+    List<App> modules =
+        App.MAPPER.readValue(response.content().get("modules").toJson(), new TypeReference<>() {});
+
+    Optional<App> installedApp =
+        modules.stream().filter(a -> Objects.equals(a.getName(), "test")).findFirst();
+    AppShortcut firstShortcut = installedApp.get().getShortcuts().get(0);
+    AppShortcut secondShortcut = installedApp.get().getShortcuts().get(1);
+
+    assertEquals("Seccion de categorías", firstShortcut.getDisplayName());
+    assertEquals("Categoría", secondShortcut.getDisplayName());
+  }
+
+  @Test
+  @DisplayName(
+      "Should return the most specific language match, i.e. if the user has ar_IQ as locale, we should retrieve ar_IQ first, then ar then default (english) in this order")
+  void testInstalledAppReturnsTranslatedShortcuts_WithLanguageFallback() throws IOException {
+    POST("/userSettings/keyUiLocale/?userId=" + ADMIN_USER_UID + "&value=ar_IQ");
+
+    appManager.installApp(
+        new ClassPathResource("app/test-app-with-translated-manifest.zip").getFile(),
+        "test-app-with-translated-manifest.zip");
+
+    HttpResponse response = GET("/apps/menu");
+    assertEquals(HttpStatus.OK, response.status());
+
+    List<App> modules =
+        App.MAPPER.readValue(response.content().get("modules").toJson(), new TypeReference<>() {});
+
+    Optional<App> installedApp =
+        modules.stream().filter(a -> Objects.equals(a.getName(), "test")).findFirst();
+    AppShortcut firstShortcut = installedApp.get().getShortcuts().get(0);
+    AppShortcut secondShortcut = installedApp.get().getShortcuts().get(1);
+
+    assertEquals("فسم اﻷنواع", firstShortcut.getDisplayName());
+    assertEquals("Iraqi Arabic نوع", secondShortcut.getDisplayName());
+  }
+
+
+  @Test
   void testInstalledEvilZipSlipApp() throws IOException {
     App app =
         appManager.installApp(new ClassPathResource("app/evil_app.zip").getFile(), "evil_app.zip");
@@ -307,76 +371,5 @@
       }
     }
     return tempFile;
-=======
-  void testInstalledAppReturnsTranslatedShortcuts() throws IOException {
-    POST("/userSettings/keyUiLocale/?userId=" + ADMIN_USER_UID + "&value=es");
-
-    appManager.installApp(
-        new ClassPathResource("app/test-app-with-translated-manifest.zip").getFile(),
-        "test-app-with-translated-manifest.zip");
-
-    HttpResponse response = GET("/apps/menu");
-    assertEquals(HttpStatus.OK, response.status());
-
-    List<App> modules =
-        App.MAPPER.readValue(response.content().get("modules").toJson(), new TypeReference<>() {});
-
-    App installedApp = modules.get(modules.size() - 1);
-    AppShortcut firstShortcut = installedApp.getShortcuts().get(0);
-    AppShortcut secondShortcut = installedApp.getShortcuts().get(1);
-
-    assertEquals("Seccion de categorías", firstShortcut.getDisplayName());
-    assertEquals("Categoría", secondShortcut.getDisplayName());
-  }
-
-  @Test
-  @DisplayName(
-      "Should fallback to the language if the language + country combination does not match")
-  void testInstalledAppReturnsTranslatedShortcuts_WithFallbackToRootLanguage() throws IOException {
-    POST("/userSettings/keyUiLocale/?userId=" + ADMIN_USER_UID + "&value=es_CO");
-
-    appManager.installApp(
-        new ClassPathResource("app/test-app-with-translated-manifest.zip").getFile(),
-        "test-app-with-translated-manifest.zip");
-
-    HttpResponse response = GET("/apps/menu");
-    assertEquals(HttpStatus.OK, response.status());
-
-    List<App> modules =
-        App.MAPPER.readValue(response.content().get("modules").toJson(), new TypeReference<>() {});
-
-    Optional<App> installedApp =
-        modules.stream().filter(a -> Objects.equals(a.getName(), "test")).findFirst();
-    AppShortcut firstShortcut = installedApp.get().getShortcuts().get(0);
-    AppShortcut secondShortcut = installedApp.get().getShortcuts().get(1);
-
-    assertEquals("Seccion de categorías", firstShortcut.getDisplayName());
-    assertEquals("Categoría", secondShortcut.getDisplayName());
-  }
-
-  @Test
-  @DisplayName(
-      "Should return the most specific language match, i.e. if the user has ar_IQ as locale, we should retrieve ar_IQ first, then ar then default (english) in this order")
-  void testInstalledAppReturnsTranslatedShortcuts_WithLanguageFallback() throws IOException {
-    POST("/userSettings/keyUiLocale/?userId=" + ADMIN_USER_UID + "&value=ar_IQ");
-
-    appManager.installApp(
-        new ClassPathResource("app/test-app-with-translated-manifest.zip").getFile(),
-        "test-app-with-translated-manifest.zip");
-
-    HttpResponse response = GET("/apps/menu");
-    assertEquals(HttpStatus.OK, response.status());
-
-    List<App> modules =
-        App.MAPPER.readValue(response.content().get("modules").toJson(), new TypeReference<>() {});
-
-    Optional<App> installedApp =
-        modules.stream().filter(a -> Objects.equals(a.getName(), "test")).findFirst();
-    AppShortcut firstShortcut = installedApp.get().getShortcuts().get(0);
-    AppShortcut secondShortcut = installedApp.get().getShortcuts().get(1);
-
-    assertEquals("فسم اﻷنواع", firstShortcut.getDisplayName());
-    assertEquals("Iraqi Arabic نوع", secondShortcut.getDisplayName());
->>>>>>> 2144f0d3
   }
 }