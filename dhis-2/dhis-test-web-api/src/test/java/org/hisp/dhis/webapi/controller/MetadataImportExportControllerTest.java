/*
 * Copyright (c) 2004-2022, University of Oslo
 * All rights reserved.
 *
 * Redistribution and use in source and binary forms, with or without
 * modification, are permitted provided that the following conditions are met:
 * Redistributions of source code must retain the above copyright notice, this
 * list of conditions and the following disclaimer.
 *
 * Redistributions in binary form must reproduce the above copyright notice,
 * this list of conditions and the following disclaimer in the documentation
 * and/or other materials provided with the distribution.
 * Neither the name of the HISP project nor the names of its contributors may
 * be used to endorse or promote products derived from this software without
 * specific prior written permission.
 *
 * THIS SOFTWARE IS PROVIDED BY THE COPYRIGHT HOLDERS AND CONTRIBUTORS "AS IS" AND
 * ANY EXPRESS OR IMPLIED WARRANTIES, INCLUDING, BUT NOT LIMITED TO, THE IMPLIED
 * WARRANTIES OF MERCHANTABILITY AND FITNESS FOR A PARTICULAR PURPOSE ARE
 * DISCLAIMED. IN NO EVENT SHALL THE COPYRIGHT OWNER OR CONTRIBUTORS BE LIABLE FOR
 * ANY DIRECT, INDIRECT, INCIDENTAL, SPECIAL, EXEMPLARY, OR CONSEQUENTIAL DAMAGES
 * (INCLUDING, BUT NOT LIMITED TO, PROCUREMENT OF SUBSTITUTE GOODS OR SERVICES;
 * LOSS OF USE, DATA, OR PROFITS; OR BUSINESS INTERRUPTION) HOWEVER CAUSED AND ON
 * ANY THEORY OF LIABILITY, WHETHER IN CONTRACT, STRICT LIABILITY, OR TORT
 * (INCLUDING NEGLIGENCE OR OTHERWISE) ARISING IN ANY WAY OUT OF THE USE OF THIS
 * SOFTWARE, EVEN IF ADVISED OF THE POSSIBILITY OF SUCH DAMAGE.
 */
package org.hisp.dhis.webapi.controller;

import static org.hisp.dhis.test.web.WebClient.Body;
import static org.hisp.dhis.test.web.WebClient.ContentType;
import static org.hisp.dhis.test.webapi.Assertions.assertWebMessage;
import static org.junit.jupiter.api.Assertions.assertEquals;
import static org.junit.jupiter.api.Assertions.assertFalse;
import static org.junit.jupiter.api.Assertions.assertNotNull;
import static org.junit.jupiter.api.Assertions.assertTrue;

import com.fasterxml.jackson.databind.ObjectMapper;
import java.io.IOException;
import org.geojson.GeoJsonObject;
import org.geojson.Polygon;
import org.hisp.dhis.feedback.ErrorCode;
import org.hisp.dhis.jsontree.JsonList;
import org.hisp.dhis.jsontree.JsonMixed;
import org.hisp.dhis.jsontree.JsonObject;
import org.hisp.dhis.jsontree.JsonValue;
import org.hisp.dhis.test.web.HttpStatus;
import org.hisp.dhis.test.web.WebClient;
import org.hisp.dhis.test.webapi.H2ControllerIntegrationTestBase;
import org.hisp.dhis.test.webapi.json.domain.JsonAttributeValue;
import org.hisp.dhis.test.webapi.json.domain.JsonErrorReport;
import org.hisp.dhis.test.webapi.json.domain.JsonIdentifiableObject;
import org.hisp.dhis.test.webapi.json.domain.JsonImportSummary;
import org.hisp.dhis.test.webapi.json.domain.JsonProgram;
import org.hisp.dhis.test.webapi.json.domain.JsonTypeReport;
import org.hisp.dhis.test.webapi.json.domain.JsonWebMessage;
import org.hisp.dhis.user.User;
import org.hisp.dhis.user.UserDetails;
import org.junit.jupiter.api.Disabled;
import org.junit.jupiter.api.DisplayName;
import org.junit.jupiter.api.Test;

/**
 * Tests the {@link org.hisp.dhis.webapi.controller.metadata.MetadataImportExportController} using
 * (mocked) REST requests.
 *
 * @author Jan Bernitt
 */
class MetadataImportExportControllerTest extends H2ControllerIntegrationTestBase {
  @Test
  void testPostJsonMetadata() {
    assertWebMessage(
        "OK",
        200,
        "OK",
        null,
        POST(
                "/38/metadata",
                "{'organisationUnits':[{'name':'My Unit', 'shortName':'OU1', 'openingDate': '2020-01-01'}]}")
            .content(HttpStatus.OK));
  }

  @Test
  void testPostJsonMetadata_Empty() {
    assertWebMessage("OK", 200, "OK", null, POST("/38/metadata", "{}").content(HttpStatus.OK));
  }

  @Test
  void testPostJsonMetadata_Pre38() {
    JsonObject report =
        POST(
                "/37/metadata",
                "{'organisationUnits':[{'name':'My Unit', 'shortName':'OU1', 'openingDate': '2020-01-01'}]}")
            .content(HttpStatus.OK);
    assertEquals("OK", report.getString("status").string());
  }

  @Test
  void testPostCsvMetadata() {
    assertWebMessage(
        "OK",
        200,
        "OK",
        null,
        POST("/38/metadata?classKey=ORGANISATION_UNIT", Body(","), ContentType("application/csv"))
            .content(HttpStatus.OK));
  }

  @Test
  void testPostCsvMetadata_Pre38() {
    JsonObject report =
        POST("/37/metadata?classKey=ORGANISATION_UNIT", Body(","), ContentType("application/csv"))
            .content(HttpStatus.OK);
    assertEquals("OK", report.getString("status").string());
  }

  @Test
  void testPostGmlMetadata() {
    assertWebMessage(
        "OK",
        200,
        "OK",
        null,
        POST("/38/metadata/gml", Body("<metadata></metadata>"), ContentType("application/xml"))
            .content(HttpStatus.OK));
  }

  @Test
  void testPostGmlMetadata_Pre38() {
    JsonObject report =
        POST("/37/metadata/gml", Body("<metadata></metadata>"), ContentType("application/xml"))
            .content(HttpStatus.OK);
    assertEquals("OK", report.getString("status").string());
    assertEquals("ImportReport", report.getString("responseType").string());
  }

  @Test
  void testPostProgramStageWithoutProgram() {
    JsonWebMessage message =
        POST("/metadata/", "{'programStages':[{'name':'test programStage'}]}")
            .content(HttpStatus.CONFLICT)
            .as(JsonWebMessage.class);
    JsonImportSummary response = message.get("response", JsonImportSummary.class);
    assertEquals(
        1, response.getTypeReports().get(0).getObjectReports().get(0).getErrorReports().size());
    assertEquals(
        ErrorCode.E4053,
        response
            .getTypeReports()
            .get(0)
            .getObjectReports()
            .get(0)
            .getErrorReports()
            .get(0)
            .getErrorCode());
  }

  @Test
  void testPostProgramStageWithProgram() {
    POST(
            "/metadata/",
            "{'programs':[{'name':'test program', 'id':'VoZMWi7rBgj', 'shortName':'test program','programType':'WITH_REGISTRATION','programStages':[{'id':'VoZMWi7rBgf'}] }],'programStages':[{'id':'VoZMWi7rBgf','name':'test programStage'}]}")
        .content(HttpStatus.OK);
    assertEquals(
        "VoZMWi7rBgj",
        GET("/programStages/{id}", "VoZMWi7rBgf").content().getString("program.id").string());
    assertEquals(
        "VoZMWi7rBgf",
        GET("/programs/{id}", "VoZMWi7rBgj").content().getString("programStages[0].id").string());
  }

  @Test
  void testGetWithIeqFilter() {
    POST(
            "/metadata/",
            "{'programs':[{'name':'Test Program', 'id':'VoZMWi7rBgj', 'shortName':'test program','programType':'WITH_REGISTRATION', 'version':'5'}]}")
        .content(HttpStatus.OK);

    assertEquals(
        "Test Program",
        GET("/metadata?programs=true&filter=name:ieq:test program")
            .content()
            .getList("programs", JsonProgram.class)
            .get(0)
            .getName());
  }

  @Test
  void testGetWithIeqFilterNonString() {
    POST(
            "/metadata/",
            "{'programs':[{'name':'Test Program', 'id':'VoZMWi7rBgj', 'shortName':'test program','programType':'WITH_REGISTRATION', 'version':'5'}]}")
        .content(HttpStatus.OK);

    JsonWebMessage response =
        GET("/metadata?programs=true&filter=version:ieq:5")
            .content(HttpStatus.Series.CLIENT_ERROR)
            .as(JsonWebMessage.class);

    assertEquals(
        "Value `5` of type `Integer` is not supported by this operator.", response.getMessage());
    assertEquals(409, response.getHttpStatusCode());
    assertEquals("Conflict", response.getHttpStatus());
  }

  @Test
  void testPostValidGeoJsonAttribute() throws IOException {
    POST(
            "/metadata",
            "{\"organisationUnits\": [ {\"id\":\"rXnqqH2Pu6N\",\"name\": \"My Unit 2\",\"shortName\": \"OU2\",\"openingDate\": \"2020-01-01\","
                + "\"attributeValues\": [{\"value\":  \"{\\\"type\\\": \\\"Polygon\\\","
                + "\\\"coordinates\\\":  [[[100,0],[101,0],[101,1],[100,1],[100,0]]] }\","
                + "\"attribute\": {\"id\": \"RRH9IFiZZYN\"}}]}],"
                + "\"attributes\":[{\"id\":\"RRH9IFiZZYN\",\"valueType\":\"GEOJSON\",\"organisationUnitAttribute\":true,\"name\":\"testgeojson\"}]}")
        .content(HttpStatus.OK);

    JsonIdentifiableObject organisationUnit =
        GET("/organisationUnits/{id}", "rXnqqH2Pu6N").content().asA(JsonIdentifiableObject.class);

    assertEquals(1, organisationUnit.getAttributeValues().size());
    JsonAttributeValue attributeValue = organisationUnit.getAttributeValues().get(0);
    GeoJsonObject geoJSON =
        new ObjectMapper().readValue(attributeValue.getValue(), GeoJsonObject.class);
    assertTrue(geoJSON instanceof Polygon);
    Polygon polygon = (Polygon) geoJSON;
    assertEquals(100, polygon.getCoordinates().get(0).get(0).getLongitude());
  }

  @Test
  void testPostInValidGeoJsonAttribute() {
    JsonWebMessage message =
        POST(
                "/metadata",
                "{\"organisationUnits\": [ {\"id\":\"rXnqqH2Pu6N\",\"name\": \"My Unit 2\",\"shortName\": \"OU2\",\"openingDate\": \"2020-01-01\","
                    + "\"attributeValues\": [{\"value\":  \"{\\\"type\\\": \\\"Polygon\\\"}\","
                    + "\"attribute\": {\"id\": \"RRH9IFiZZYN\"}}]}],"
                    + "\"attributes\":[{\"id\":\"RRH9IFiZZYN\",\"valueType\":\"GEOJSON\",\"organisationUnitAttribute\":true,\"name\":\"testgeojson\"}]}")
            .content(HttpStatus.CONFLICT)
            .as(JsonWebMessage.class);
    assertNotNull(
        message.find(JsonErrorReport.class, report -> report.getErrorCode() == ErrorCode.E6004));
  }

  /** Import OptionSet with two Options, sort orders are 2 and 3. */
  @Test
  void testImportOptionSetWithOptions() {
    POST(
            "/metadata",
            "{\"optionSets\":\n"
                + "    [{\"name\": \"Device category\",\"id\": \"RHqFlB1Wm4d\",\"version\": 2,\"valueType\": \"TEXT\",\"options\":[{\"id\": \"Uh4HvjK6zg3\"},{\"id\": \"BQMei56UBl6\"}]}],\n"
                + "\"options\":\n"
                + "    [{\"code\": \"Vaccine freezer\",\"name\": \"Vaccine freezer\",\"id\": \"BQMei56UBl6\",\"sortOrder\": 5,\"optionSet\":{\"id\": \"RHqFlB1Wm4d\"}},\n"
                + "    {\"code\": \"Icelined refrigerator\",\"name\": \"Icelined refrigerator\",\"id\": \"Uh4HvjK6zg3\",\"optionSet\":{\"id\": \"RHqFlB1Wm4d\"}}]}")
        .content(HttpStatus.OK);

    JsonObject response =
        GET("/optionSets/{uid}?fields=options[id,sortOrder]", "RHqFlB1Wm4d").content();

    assertEquals(2, response.getObject("options").size());
    assertEquals(0, response.getNumber("options[0].sortOrder").intValue());
    assertEquals(1, response.getNumber("options[1].sortOrder").intValue());
    assertEquals("Uh4HvjK6zg3", response.getString("options[0].id").string());
    assertEquals("BQMei56UBl6", response.getString("options[1].id").string());
  }

  /** Import OptionSet with two Options, one has sortOrder and the other doesn't */
  @Test
  void testImportOptionSetWithOptionsOneSortOrder() {
    POST(
            "/metadata",
            "{\"optionSets\":\n"
                + "    [{\"name\": \"Device category\",\"id\": \"RHqFlB1Wm4d\",\"version\": 2,\"valueType\": \"TEXT\",\"options\":[{\"id\": \"Uh4HvjK6zg3\"},{\"id\": \"BQMei56UBl6\"}]}],\n"
                + "\"options\":\n"
                + "    [{\"code\": \"Vaccine freezer\",\"name\": \"Vaccine freezer\",\"id\": \"BQMei56UBl6\",\"optionSet\":{\"id\": \"RHqFlB1Wm4d\"}},\n"
                + "    {\"code\": \"Icelined refrigerator\",\"name\": \"Icelined refrigerator\",\"id\": \"Uh4HvjK6zg3\",\"sortOrder\": 3,\"optionSet\":{\"id\": \"RHqFlB1Wm4d\"}}]}")
        .content(HttpStatus.OK);

    JsonObject response =
        GET("/optionSets/{uid}?fields=options[id,sortOrder]", "RHqFlB1Wm4d").content();

    assertEquals(2, response.getObject("options").size());
    assertNotNull(response.get("options[0].sortOrder"));
    assertNotNull(response.get("options[1].sortOrder"));
  }

  /** Import OptionSet with two Options, both doesn't have sortOrder */
  @Test
  void testImportOptionSetWithOptionsNoSortOrder() {
    POST(
            "/metadata",
            "{\"optionSets\":\n"
                + "    [{\"name\": \"Device category\",\"id\": \"RHqFlB1Wm4d\",\"version\": 2,\"valueType\": \"TEXT\",\"options\":[{\"id\": \"BQMei56UBl6\"},{\"id\": \"Uh4HvjK6zg3\"}]}],\n"
                + "\"options\":\n"
                + "    [{\"code\": \"Vaccine freezer\",\"name\": \"Vaccine freezer\",\"id\": \"BQMei56UBl6\",\"optionSet\":{\"id\": \"RHqFlB1Wm4d\"}},\n"
                + "    {\"code\": \"Icelined refrigerator\",\"name\": \"Icelined refrigerator\",\"id\": \"Uh4HvjK6zg3\",\"optionSet\":{\"id\": \"RHqFlB1Wm4d\"}}]}")
        .content(HttpStatus.OK);

    JsonObject response =
        GET("/optionSets/{uid}?fields=options[id,sortOrder]", "RHqFlB1Wm4d").content();

    assertEquals(2, response.getObject("options").size());
    assertEquals(0, response.getNumber("options[0].sortOrder").intValue());
    assertEquals("BQMei56UBl6", response.getString("options[0].id").string());
    assertNotNull(response.get("options[1].sortOrder"));
    assertEquals("Uh4HvjK6zg3", response.getString("options[1].id").string());
    assertEquals(1, response.getNumber("options[1].sortOrder").intValue());

    POST(
            "/metadata",
            "{\"optionSets\":\n"
                + "    [{\"name\": \"Device category\",\"id\": \"RHqFlB1Wm4d\",\"version\": 2,\"valueType\": \"TEXT\",\"options\":[{\"id\": \"Uh4HvjK6zg3\"},{\"id\": \"BQMei56UBl6\"}]}],\n"
                + "\"options\":\n"
                + "    [{\"code\": \"Icelined refrigerator\",\"name\": \"Icelined refrigerator\",\"id\": \"Uh4HvjK6zg3\",\"optionSet\":{\"id\": \"RHqFlB1Wm4d\"}},\n"
                + "    {\"code\": \"Vaccine freezer\",\"name\": \"Vaccine freezer\",\"id\": \"BQMei56UBl6\",\"optionSet\":{\"id\": \"RHqFlB1Wm4d\"}}]}")
        .content(HttpStatus.OK);

    response = GET("/optionSets/{uid}?fields=options[id,sortOrder]", "RHqFlB1Wm4d").content();
    assertEquals("Uh4HvjK6zg3", response.getString("options[0].id").string());
    assertEquals("BQMei56UBl6", response.getString("options[1].id").string());
  }

  /** Import OptionSet with two Options, both have same sortOrder */
  @Test
  void testImportOptionSetWithOptionsDuplicateSortOrder() {
    POST(
            "/metadata",
            "{\"optionSets\":\n"
                + "    [{\"name\": \"Device category\",\"id\": \"RHqFlB1Wm4d\",\"version\": 2,\"valueType\": \"TEXT\",\"options\":[{\"id\": \"Uh4HvjK6zg3\"},{\"id\": \"BQMei56UBl6\"}]}],\n"
                + "\"options\":\n"
                + "    [{\"code\": \"Vaccine freezer\",\"name\": \"Vaccine freezer\",\"sortOrder\": 2,\"id\": \"BQMei56UBl6\",\"optionSet\":{\"id\": \"RHqFlB1Wm4d\"}},\n"
                + "    {\"code\": \"Icelined refrigerator\",\"name\": \"Icelined refrigerator\",\"sortOrder\": 2,\"id\": \"Uh4HvjK6zg3\",\"optionSet\":{\"id\": \"RHqFlB1Wm4d\"}}]}")
        .content(HttpStatus.OK);

    JsonObject response =
        GET("/optionSets/{uid}?fields=options[id,sortOrder]", "RHqFlB1Wm4d").content();

    assertEquals(2, response.getObject("options").size());
    assertNotNull(response.get("options[0].sortOrder"));
    assertNotNull(response.get("options[1].sortOrder"));
  }

  @Test
  void testImportOptionSetWithNoLinkOptions() {
    POST(
            "/metadata",
            "{\"optionSets\":\n"
                + "    [{\"name\": \"Device category\",\"id\": \"RHqFlB1Wm4d\",\"version\": 2,\"valueType\": \"TEXT\"}],\n"
                + "\"options\":\n"
                + "    [{\"code\": \"Vaccine freezer\",\"name\": \"Vaccine freezer\",\"sortOrder\": 2,\"id\": \"BQMei56UBl6\",\"optionSet\":{\"id\": \"RHqFlB1Wm4d\"}},\n"
                + "    {\"code\": \"Icelined refrigerator\",\"name\": \"Icelined refrigerator\",\"sortOrder\": 3,\"id\": \"Uh4HvjK6zg3\",\"optionSet\":{\"id\": \"RHqFlB1Wm4d\"}}]}")
        .content(HttpStatus.OK);

    JsonObject response =
        GET("/optionSets/{uid}?fields=options[id,sortOrder]", "RHqFlB1Wm4d").content();

    assertEquals(2, response.getObject("options").size());
    assertNotNull(response.get("options[0].sortOrder"));
    assertNotNull(response.get("options[1].sortOrder"));
  }

  @Test
  @DisplayName(
      "Should not include null objects in collection Category.categorycombos or CategoryCombo.categories after importing")
  void testImportCategoryComboAndCategory() {
    POST("/metadata", Body("metadata/category_and_categorycombo.json")).content(HttpStatus.OK);
    JsonMixed response = GET("/categories/{uid}?fields=id,categoryCombos", "IjOK1aXkjVO").content();
    JsonList<JsonObject> catCombos = response.getList("categoryCombos", JsonObject.class);
    assertNotNull(catCombos);
    assertFalse(catCombos.stream().anyMatch(JsonValue::isNull));

    response = GET("/categoryCombos/{uid}?fields=id,categoryCombos", "TIAbMD7ETV6").content();
    JsonList<JsonObject> categories = response.getList("categories", JsonObject.class);
    assertNotNull(categories);
    assertFalse(categories.stream().anyMatch(JsonValue::isNull));
  }

  @Test
  void testImportDashboardWithInvalidLayout_UpdateFlow() {
    JsonImportSummary createReport =
        POST("/metadata", WebClient.Body("dashboard/import_dashboard_with_valid_layout.json"))
            .content(HttpStatus.OK)
            .get("response")
            .as(JsonImportSummary.class);

    assertEquals("OK", createReport.getStatus());
    assertEquals(1, createReport.getStats().getCreated());
    assertEquals(0, createReport.getStats().getIgnored());
    assertEquals(0, createReport.getStats().getUpdated());
    assertEquals(1, createReport.getStats().getTotal());

    JsonImportSummary updateReport =
        POST("/metadata", WebClient.Body("dashboard/import_dashboard_with_invalid_layout.json"))
            .content(HttpStatus.CONFLICT)
            .get("response")
            .as(JsonImportSummary.class);

    assertEquals("ERROR", updateReport.getStatus());
    assertEquals(0, updateReport.getStats().getCreated());
    assertEquals(2, updateReport.getStats().getIgnored());
    assertEquals(0, updateReport.getStats().getUpdated());
    assertEquals(2, updateReport.getStats().getTotal());
  }

  @Test
  void testImportDashboardWithValidLayout_CreateFlow() {
    JsonImportSummary report =
        POST("/metadata", WebClient.Body("dashboard/import_dashboard_with_valid_layout.json"))
            .content(HttpStatus.OK)
            .get("response")
            .as(JsonImportSummary.class);

    assertEquals("OK", report.getStatus());
    assertEquals(1, report.getStats().getCreated());
    assertEquals(0, report.getStats().getIgnored());
    assertEquals(0, report.getStats().getUpdated());
    assertEquals(1, report.getStats().getTotal());
  }

  @Test
  void testImportDashboardWithInvalidLayout_CreateFlow() {
    JsonImportSummary report =
        POST("/metadata", WebClient.Body("dashboard/import_dashboard_with_invalid_layout.json"))
            .content(HttpStatus.CONFLICT)
            .get("response")
            .as(JsonImportSummary.class);

    assertEquals("ERROR", report.getStatus());
    assertEquals(0, report.getStats().getCreated());
    assertEquals(2, report.getStats().getIgnored());
    assertEquals(0, report.getStats().getUpdated());
    assertEquals(2, report.getStats().getTotal());
  }

  @Test
  @DisplayName("Export user metadata with skipSharing option returns expected fields")
  void exportUserWithSkipSharing() {
    // when users are exported including the skipSharing option
    JsonObject user =
        GET("/metadata.json?skipSharing=true&download=true&users=true")
            .content(HttpStatus.OK)
            .getArray("users")
            .getObject(0);

    // then the returned users should have the following fields present
    assertTrue(user.exists());
    assertTrue(user.getString("username").exists());
    assertTrue(user.getString("userRoles").exists());
  }

  @Test
  void testImportWithInvalidCreatedBy() {
    JsonMixed report =
        POST(
                "/metadata",
                "{\"optionSets\":\n"
                    + "    [{\"name\": \"Device category\",\"id\": \"RHqFlB1Wm4d\",\"version\": 2,\"valueType\": \"TEXT\",\"createdBy\": \"invalid\"}]}")
            .content(HttpStatus.OK);

    assertNotNull(report.get("response"));

    JsonMixed optionSet = GET("/optionSets/{uid}", "RHqFlB1Wm4d").content(HttpStatus.OK);
    assertTrue(optionSet.get("createdBy").exists());
  }

  @Test
  void testImportWithInvalidCreatedByAndSkipSharing() {
    JsonMixed report =
        POST(
                "/metadata?skipSharing=true",
                "{\"optionSets\":\n"
                    + "    [{\"name\": \"Device category\",\"id\": \"RHqFlB1Wm4d\",\"version\": 2,\"valueType\": \"TEXT\",\"createdBy\": \"invalid\"}]}")
            .content(HttpStatus.OK);

    assertNotNull(report.get("response"));

    JsonMixed optionSet = GET("/optionSets/{uid}", "RHqFlB1Wm4d").content(HttpStatus.OK);
    assertTrue(optionSet.get("createdBy").exists());
  }

  /**
<<<<<<< HEAD
   * After upgrading Spring 6.1 this test failed. The reasons is because the
   * DataElementDeletionHandler use a JDBC template to execute the query and this query doesn't see
   * the changes made in the main test transaction. In result, deletion event is not vetoed.
=======
   * After upgrading Spring 6.1 this test failed. The reason is the DataElementDeletionHandler use a
   * JDBC template to execute the exists query and this query doesn't see the changes made in the
   * main test transaction. In result, deletion event is not vetoed.
>>>>>>> f44a7cf5
   */
  @Disabled
  @DisplayName(
      "Should return error in import report if deleting object is referenced by other object")
  void testDeleteWithException() {
    POST(
            "/metadata",
            """
             {'optionSets':
                 [{'name': 'Device category','id': 'RHqFlB1Wm4d','version': 2,'valueType': 'TEXT'}]
             ,'dataElements':
             [{'name':'test DataElement with OptionSet', 'shortName':'test DataElement', 'aggregationType':'SUM','domainType':'AGGREGATE','categoryCombo':{'id':'bjDvmb4bfuf'},'valueType':'NUMBER','optionSet':{'id':'RHqFlB1Wm4d'}
             }]}""")
        .content(HttpStatus.OK);
    JsonMixed response =
        POST(
                "/metadata?importStrategy=DELETE",
                """
                {'optionSets':
                [{'name': 'Device category','id': 'RHqFlB1Wm4d','version': 2,'valueType': 'TEXT'}]}""")
            .content(HttpStatus.CONFLICT);
    JsonImportSummary report = response.get("response").as(JsonImportSummary.class);
    assertEquals(0, report.getStats().getDeleted());
    assertEquals(1, report.getStats().getIgnored());
    assertEquals(
        "Object could not be deleted because it is associated with another object: DataElement",
        report
            .find(
                JsonErrorReport.class, errorReport -> errorReport.getErrorCode() == ErrorCode.E4030)
            .getMessage());
  }

  @Test()
  @DisplayName("Should not return error E6305 when PATCH any property of an AggregateDataExchange")
  void testPatchAggregateDataExchange() {
    POST("/metadata/", Body("metadata/aggregate_data_exchange.json")).content(HttpStatus.OK);
    PATCH(
            "/aggregateDataExchanges/PnWccbwCJLQ",
            Body(
                "[{'op': 'replace', 'path': '/name', 'value': 'External basic auth data exchange updated'}]"))
        .content(HttpStatus.OK);

    JsonObject object =
        GET("/aggregateDataExchanges/PnWccbwCJLQ").content(HttpStatus.OK).as(JsonObject.class);
    assertEquals("External basic auth data exchange updated", object.getString("name").string());
  }

  @Test
  @DisplayName(
      "Should return error E6305 if create a new AggregateDataExchange without authentication details")
  void testCreateAggregateDataExchangeWithoutAuthentication() {
    JsonImportSummary report =
        POST("/metadata/", Body("metadata/aggregate_data_exchange_no_auth.json"))
            .content(HttpStatus.CONFLICT)
            .get("response")
            .as(JsonImportSummary.class);
    assertEquals(
        "Aggregate data exchange target API must specify either access token or username and password",
        report
            .find(
                JsonErrorReport.class, errorReport -> errorReport.getErrorCode() == ErrorCode.E6305)
            .getMessage());
  }

  @Test
  @DisplayName(
      "Should return error if user doesn't have Data Write permission for given AggregateDataExchange")
  void testAggregateDataExchangeFail() {
    POST("/metadata/", Body("metadata/aggregate_data_exchange.json")).content(HttpStatus.OK);
    User userA = createAndAddUser("UserA");
    PATCH(
            "/aggregateDataExchanges/iFOyIpQciyk",
            """
            [{"op":"add", "path":"/sharing",
            "value":{"owner": "GOLswS44mh8",
              "public": "rw------",
              "external": false,
              "users": {"%s": {"id": "%s", "access": "rw------"}}}}]"""
                .formatted(userA.getUid(), userA.getUid()))
        .content(HttpStatus.OK);
    injectSecurityContext(UserDetails.fromUser(userA));
    JsonTypeReport typeReport =
        POST("/aggregateDataExchanges/iFOyIpQciyk/exchange")
            .content(HttpStatus.CONFLICT)
            .get("response")
            .as(JsonTypeReport.class);
    JsonImportSummary report = typeReport.getImportSummaries().get(0).as(JsonImportSummary.class);
    assertEquals("ERROR", report.getStatus());
    assertEquals(
        "User has no data write access for AggregateDataExchange: Internal data exchange",
        report.getString("description").string());
  }

  @Test
  void testAggregateDataExchangeSuccess() {
    POST("/metadata/", Body("metadata/aggregate_data_exchange.json")).content(HttpStatus.OK);
    JsonTypeReport typeReport =
        POST("/aggregateDataExchanges/iFOyIpQciyk/exchange")
            .content(HttpStatus.OK)
            .get("response")
            .as(JsonTypeReport.class);
    JsonImportSummary report = typeReport.getImportSummaries().get(0).as(JsonImportSummary.class);
    assertEquals("SUCCESS", report.getStatus());
  }

  @Test
  @DisplayName("Should not insert duplicate translation records when updating object")
  void testUpdateObjectWithTranslation() {
    POST(
            "/metadata",
            "{\"optionSets\":\n"
                + "    [{\"name\": \"Device category\",\"id\": \"RHqFlB1Wm4d\",\"version\": 2,\"valueType\": \"TEXT\", \"translations\":[{\n"
                + "      \"locale\": \"en_GB\",\n"
                + "      \"property\": \"NAME\",\n"
                + "      \"value\": \"Device category 1\"\n"
                + "    }]}]}")
        .content(HttpStatus.OK);

    POST(
            "/metadata",
            "{\"optionSets\":\n"
                + "    [{\"name\": \"Device category\",\"id\": \"RHqFlB1Wm4d\",\"version\": 2,\"valueType\": \"TEXT\", \"translations\":[{\n"
                + "      \"locale\": \"en_GB\",\n"
                + "      \"property\": \"NAME\",\n"
                + "      \"value\": \"Device category 2\"\n"
                + "    }]}]}")
        .content(HttpStatus.OK);

    JsonObject response = GET("/optionSets/{uid}", "RHqFlB1Wm4d").content();

    assertEquals(1, response.getArray("translations").size());
    assertEquals(
        "Device category 2",
        response.getArray("translations").getObject(0).getString("value").string());
  }
}<|MERGE_RESOLUTION|>--- conflicted
+++ resolved
@@ -478,15 +478,9 @@
   }
 
   /**
-<<<<<<< HEAD
-   * After upgrading Spring 6.1 this test failed. The reasons is because the
-   * DataElementDeletionHandler use a JDBC template to execute the query and this query doesn't see
-   * the changes made in the main test transaction. In result, deletion event is not vetoed.
-=======
    * After upgrading Spring 6.1 this test failed. The reason is the DataElementDeletionHandler use a
    * JDBC template to execute the exists query and this query doesn't see the changes made in the
    * main test transaction. In result, deletion event is not vetoed.
->>>>>>> f44a7cf5
    */
   @Disabled
   @DisplayName(
