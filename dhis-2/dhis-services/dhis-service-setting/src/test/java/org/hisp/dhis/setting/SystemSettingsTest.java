--- conflicted
+++ resolved
@@ -103,11 +103,8 @@
   @Test
   void testKeysWithDefaults() {
     Set<String> keys = SystemSettings.keysWithDefaults();
-<<<<<<< HEAD
-    assertEquals(143, keys.size());
-=======
+    assertEquals(144, keys.size());
     assertEquals(148, keys.size());
->>>>>>> 24f13c31
     // just check some at random
     assertTrue(keys.contains("syncSkipSyncForDataChangedBefore"));
     assertTrue(keys.contains("keyTrackerDashboardLayout"));
