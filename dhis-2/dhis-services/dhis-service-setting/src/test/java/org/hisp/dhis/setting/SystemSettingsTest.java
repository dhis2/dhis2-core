--- conflicted
+++ resolved
@@ -90,11 +90,7 @@
   @Test
   void testKeysWithDefaults() {
     Set<String> keys = SystemSettings.keysWithDefaults();
-<<<<<<< HEAD
-    assertEquals(138, keys.size());
-=======
-    assertEquals(137, keys.size());
->>>>>>> 529d41ce
+    assertEquals(139, keys.size());
     // just check some at random
     assertTrue(keys.contains("syncSkipSyncForDataChangedBefore"));
     assertTrue(keys.contains("keyTrackerDashboardLayout"));
