/*
 * Copyright (c) 2004-2022, University of Oslo
 * All rights reserved.
 *
 * Redistribution and use in source and binary forms, with or without
 * modification, are permitted provided that the following conditions are met:
 * Redistributions of source code must retain the above copyright notice, this
 * list of conditions and the following disclaimer.
 *
 * Redistributions in binary form must reproduce the above copyright notice,
 * this list of conditions and the following disclaimer in the documentation
 * and/or other materials provided with the distribution.
 * Neither the name of the HISP project nor the names of its contributors may
 * be used to endorse or promote products derived from this software without
 * specific prior written permission.
 *
 * THIS SOFTWARE IS PROVIDED BY THE COPYRIGHT HOLDERS AND CONTRIBUTORS "AS IS" AND
 * ANY EXPRESS OR IMPLIED WARRANTIES, INCLUDING, BUT NOT LIMITED TO, THE IMPLIED
 * WARRANTIES OF MERCHANTABILITY AND FITNESS FOR A PARTICULAR PURPOSE ARE
 * DISCLAIMED. IN NO EVENT SHALL THE COPYRIGHT OWNER OR CONTRIBUTORS BE LIABLE FOR
 * ANY DIRECT, INDIRECT, INCIDENTAL, SPECIAL, EXEMPLARY, OR CONSEQUENTIAL DAMAGES
 * (INCLUDING, BUT NOT LIMITED TO, PROCUREMENT OF SUBSTITUTE GOODS OR SERVICES;
 * LOSS OF USE, DATA, OR PROFITS; OR BUSINESS INTERRUPTION) HOWEVER CAUSED AND ON
 * ANY THEORY OF LIABILITY, WHETHER IN CONTRACT, STRICT LIABILITY, OR TORT
 * (INCLUDING NEGLIGENCE OR OTHERWISE) ARISING IN ANY WAY OUT OF THE USE OF THIS
 * SOFTWARE, EVEN IF ADVISED OF THE POSSIBILITY OF SUCH DAMAGE.
 */
package org.hisp.dhis.dataintegrity;

import static java.util.stream.Collectors.toList;
import static org.hisp.dhis.dataintegrity.DataIntegrityYamlReader.ResourceLocation.CLASS_PATH;
import static org.hisp.dhis.dataintegrity.DataIntegrityYamlReader.ResourceLocation.FILE_SYSTEM;
import static org.hisp.dhis.dataintegrity.DataIntegrityYamlReader.readDataIntegrityYaml;
import static org.junit.jupiter.api.Assertions.assertEquals;
import static org.junit.jupiter.api.Assertions.assertFalse;
import static org.junit.jupiter.api.Assertions.assertTrue;

import java.util.ArrayList;
import java.util.Date;
import java.util.List;
import java.util.Set;
import java.util.function.Predicate;
import java.util.regex.Pattern;
import java.util.stream.Stream;
import org.hisp.dhis.dataintegrity.DataIntegrityDetails.DataIntegrityIssue;
import org.junit.jupiter.api.Test;

/**
 * Tests the {@link DataIntegrityYamlReader}.
 *
 * @author Jan Bernitt
 */
class DataIntegrityYamlReaderTest {
  @Test
  void testReadDataIntegrityYaml() {

    List<DataIntegrityCheck> checks = new ArrayList<>();
    readYaml(checks, "data-integrity-checks.yaml", "data-integrity-checks", CLASS_PATH);
<<<<<<< HEAD
    assertEquals(77, checks.size());
=======
    assertEquals(76, checks.size());
>>>>>>> 8bedfd7b

    // Names should be unique
    List<String> allNames = checks.stream().map(DataIntegrityCheck::getName).toList();
    assertEquals(allNames.size(), Set.copyOf(allNames).size());

    // Config checks and Java checks should not have any of the same names
    List<String> nonYamlChecks =
        Stream.of(DataIntegrityCheckType.values())
            .map(e -> e.getName().toLowerCase())
            .collect(toList());
    assertTrue(nonYamlChecks.size() > 0);
    nonYamlChecks.retainAll(allNames);
    assertEquals(0, nonYamlChecks.size());

    // Assert that all "codes" are unique.
    List<String> codeList = checks.stream().map(DataIntegrityCheck::getCode).sorted().toList();
    assertEquals(codeList.size(), Set.copyOf(codeList).size());

    // Assert that codes consist of upper case letter and numbers only
    String regEx = "^[A-Z0-9]+$";
    Predicate<String> IS_NOT_CAPS = Pattern.compile(regEx).asPredicate().negate();
    List<String> badCodes = codeList.stream().filter(IS_NOT_CAPS).toList();
    assertEquals(0, badCodes.size());

    DataIntegrityCheck check = checks.get(0);
    assertEquals("categories_no_options", check.getName());
    assertEquals("Categories with no category options", check.getDescription());
    assertEquals("Categories", check.getSection());
    assertEquals("categories", check.getIssuesIdType());
    assertEquals(DataIntegritySeverity.WARNING, check.getSeverity());
    assertEquals(
        "Categories should always have at least one category option.", check.getIntroduction());
    assertEquals(
        "Any categories without category options should either be removed from the"
            + " system if they are not in use. Otherwise, appropriate category options"
            + " should be added to the category.",
        check.getRecommendation());
    assertFalse(check.isSlow());
    assertTrue(
        check
            .getRunDetailsCheck()
            .apply(check)
            .getIssues()
            .get(0)
            .getComment()
            .startsWith("SELECT uid,name from category"));
  }

  @Test
  void testWithValidChecksFile() {
    List<DataIntegrityCheck> checks = new ArrayList<>();
    readYaml(checks, "test-data-integrity-checks.yaml", "test-data-integrity-checks", CLASS_PATH);
    assertEquals(1, checks.size());
  }

  @Test
  void testWithInvalidChecksFile() {
    List<DataIntegrityCheck> checks = new ArrayList<>();
    readYaml(checks, "invalid-file-checks.yaml", "test-data-integrity-checks", CLASS_PATH);
    assertEquals(0, checks.size());
  }

  @Test
  void testWithInvalidChecksDirectory() {
    List<DataIntegrityCheck> checks = new ArrayList<>();
    readYaml(checks, "test-data-integrity-checks.yaml", "invalid-integrity-checks", CLASS_PATH);
    assertEquals(0, checks.size());
  }

  @Test
  void testWithInvalidChecksDirectoryFromFileSystem() {
    List<DataIntegrityCheck> checks = new ArrayList<>();
    readYaml(checks, "data-integrity-checks.yaml", "invalid-integrity-checks", FILE_SYSTEM);
    assertEquals(0, checks.size());
  }

  @Test
  void testWithInvalidYamlFormat() {
    List<DataIntegrityCheck> checks = new ArrayList<>();
    readYaml(
        checks, "test-data-integrity-checks.yaml", "test-data-integrity-checks.yaml", FILE_SYSTEM);
    assertEquals(0, checks.size());
  }

  private void readYaml(
      List<DataIntegrityCheck> checks,
      String fileChecks,
      String checksDirectory,
      DataIntegrityYamlReader.ResourceLocation resourceLocation) {
    readDataIntegrityYaml(
        new DefaultDataIntegrityService.DataIntegrityRecord(
            resourceLocation,
            fileChecks,
            checksDirectory,
            checks::add,
            (property, defaultValue) -> defaultValue,
            sql -> check -> new DataIntegritySummary(check, new Date(), new Date(), null, 1, 100d),
            sql ->
                check ->
                    new DataIntegrityDetails(
                        check,
                        new Date(),
                        new Date(),
                        null,
                        List.of(new DataIntegrityIssue("id", "name", sql, List.of())))));
  }
}<|MERGE_RESOLUTION|>--- conflicted
+++ resolved
@@ -56,11 +56,8 @@
 
     List<DataIntegrityCheck> checks = new ArrayList<>();
     readYaml(checks, "data-integrity-checks.yaml", "data-integrity-checks", CLASS_PATH);
-<<<<<<< HEAD
     assertEquals(77, checks.size());
-=======
-    assertEquals(76, checks.size());
->>>>>>> 8bedfd7b
+
 
     // Names should be unique
     List<String> allNames = checks.stream().map(DataIntegrityCheck::getName).toList();
