--- conflicted
+++ resolved
@@ -78,11 +78,7 @@
 
     // Assert that all the descriptions are unique.
     List<String> nameList =
-<<<<<<< HEAD
-        checks.stream().map(DataIntegrityCheck::getDescription).sorted().toList();
-=======
         checks.stream().map(DataIntegrityCheck::getDescription).sorted().collect(toList());
->>>>>>> 6d384408
     assertEquals(nameList.size(), Set.copyOf(nameList).size());
 
     // Assert that codes consist of upper case letter and numbers only
