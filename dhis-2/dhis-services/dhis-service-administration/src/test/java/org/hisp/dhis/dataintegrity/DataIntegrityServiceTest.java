/*
 * Copyright (c) 2004-2021, University of Oslo
 * All rights reserved.
 *
 * Redistribution and use in source and binary forms, with or without
 * modification, are permitted provided that the following conditions are met:
 * Redistributions of source code must retain the above copyright notice, this
 * list of conditions and the following disclaimer.
 *
 * Redistributions in binary form must reproduce the above copyright notice,
 * this list of conditions and the following disclaimer in the documentation
 * and/or other materials provided with the distribution.
 * Neither the name of the HISP project nor the names of its contributors may
 * be used to endorse or promote products derived from this software without
 * specific prior written permission.
 *
 * THIS SOFTWARE IS PROVIDED BY THE COPYRIGHT HOLDERS AND CONTRIBUTORS "AS IS" AND
 * ANY EXPRESS OR IMPLIED WARRANTIES, INCLUDING, BUT NOT LIMITED TO, THE IMPLIED
 * WARRANTIES OF MERCHANTABILITY AND FITNESS FOR A PARTICULAR PURPOSE ARE
 * DISCLAIMED. IN NO EVENT SHALL THE COPYRIGHT OWNER OR CONTRIBUTORS BE LIABLE FOR
 * ANY DIRECT, INDIRECT, INCIDENTAL, SPECIAL, EXEMPLARY, OR CONSEQUENTIAL DAMAGES
 * (INCLUDING, BUT NOT LIMITED TO, PROCUREMENT OF SUBSTITUTE GOODS OR SERVICES;
 * LOSS OF USE, DATA, OR PROFITS; OR BUSINESS INTERRUPTION) HOWEVER CAUSED AND ON
 * ANY THEORY OF LIABILITY, WHETHER IN CONTRACT, STRICT LIABILITY, OR TORT
 * (INCLUDING NEGLIGENCE OR OTHERWISE) ARISING IN ANY WAY OUT OF THE USE OF THIS
 * SOFTWARE, EVEN IF ADVISED OF THE POSSIBILITY OF SUCH DAMAGE.
 */
package org.hisp.dhis.dataintegrity;

import static com.google.common.collect.Lists.newArrayList;
import static org.hisp.dhis.DhisConvenienceTest.createDataElement;
import static org.hisp.dhis.DhisConvenienceTest.createDataElementGroup;
import static org.hisp.dhis.DhisConvenienceTest.createDataSet;
import static org.hisp.dhis.DhisConvenienceTest.createIndicator;
import static org.hisp.dhis.DhisConvenienceTest.createIndicatorGroup;
import static org.hisp.dhis.DhisConvenienceTest.createIndicatorType;
import static org.hisp.dhis.DhisConvenienceTest.createOrganisationUnit;
import static org.hisp.dhis.DhisConvenienceTest.createOrganisationUnitGroup;
import static org.hisp.dhis.DhisConvenienceTest.createProgram;
import static org.hisp.dhis.DhisConvenienceTest.createProgramRule;
import static org.hisp.dhis.DhisConvenienceTest.createProgramRuleAction;
import static org.hisp.dhis.DhisConvenienceTest.createProgramRuleVariable;
import static org.hisp.dhis.dataintegrity.DataIntegrityDetails.DataIntegrityIssue.issueName;
import static org.hisp.dhis.utils.Assertions.assertContainsOnly;
import static org.junit.Assert.assertEquals;
import static org.junit.Assert.assertNotNull;
import static org.junit.Assert.assertTrue;
import static org.mockito.Mockito.any;
import static org.mockito.Mockito.anyString;
import static org.mockito.Mockito.clearInvocations;
import static org.mockito.Mockito.mock;
import static org.mockito.Mockito.times;
import static org.mockito.Mockito.verify;
import static org.mockito.Mockito.verifyNoMoreInteractions;
import static org.mockito.Mockito.when;

import java.util.ArrayList;
import java.util.List;
import java.util.Map;
import java.util.function.Function;
import java.util.stream.Collectors;
import java.util.stream.IntStream;

import org.hibernate.SessionFactory;
import org.hisp.dhis.antlr.ParserException;
import org.hisp.dhis.category.CategoryService;
import org.hisp.dhis.dataelement.DataElement;
import org.hisp.dhis.dataelement.DataElementGroup;
import org.hisp.dhis.dataelement.DataElementService;
import org.hisp.dhis.dataentryform.DataEntryFormService;
import org.hisp.dhis.dataintegrity.DataIntegrityDetails.DataIntegrityIssue;
import org.hisp.dhis.dataset.DataSet;
import org.hisp.dhis.dataset.DataSetService;
import org.hisp.dhis.expression.ExpressionService;
import org.hisp.dhis.i18n.I18nManager;
import org.hisp.dhis.indicator.Indicator;
import org.hisp.dhis.indicator.IndicatorGroup;
import org.hisp.dhis.indicator.IndicatorService;
import org.hisp.dhis.indicator.IndicatorType;
import org.hisp.dhis.organisationunit.OrganisationUnit;
import org.hisp.dhis.organisationunit.OrganisationUnitGroup;
import org.hisp.dhis.organisationunit.OrganisationUnitGroupService;
import org.hisp.dhis.organisationunit.OrganisationUnitService;
import org.hisp.dhis.period.MonthlyPeriodType;
import org.hisp.dhis.period.PeriodService;
import org.hisp.dhis.period.PeriodType;
import org.hisp.dhis.period.QuarterlyPeriodType;
import org.hisp.dhis.program.Program;
import org.hisp.dhis.program.ProgramIndicator;
import org.hisp.dhis.program.ProgramIndicatorService;
import org.hisp.dhis.programrule.ProgramRule;
import org.hisp.dhis.programrule.ProgramRuleAction;
import org.hisp.dhis.programrule.ProgramRuleActionService;
import org.hisp.dhis.programrule.ProgramRuleService;
import org.hisp.dhis.programrule.ProgramRuleVariable;
import org.hisp.dhis.programrule.ProgramRuleVariableService;
import org.hisp.dhis.random.BeanRandomizer;
import org.hisp.dhis.validation.ValidationRuleService;
import org.junit.Before;
import org.junit.Rule;
import org.junit.Test;
import org.mockito.Mock;
import org.mockito.junit.MockitoJUnit;
import org.mockito.junit.MockitoRule;

/**
 * @author Lars Helge Overland
 */
public class DataIntegrityServiceTest
{
    private static final String INVALID_EXPRESSION = "INVALID_EXPRESSION";

    @Mock
    private I18nManager i18nManager;

    @Mock
    private DataElementService dataElementService;

    @Mock
    private IndicatorService indicatorService;

    @Mock
    private DataSetService dataSetService;

    @Mock
    private OrganisationUnitService organisationUnitService;

    @Mock
    private OrganisationUnitGroupService organisationUnitGroupService;

    private DataElement elementA;

    private DataElement elementB;

    @Mock
    private ValidationRuleService validationRuleService;

    @Mock
    private ExpressionService expressionService;

    @Mock
    private DataEntryFormService dataEntryFormService;

    @Mock
    private CategoryService categoryService;

    @Mock
    private PeriodService periodService;

    @Mock
    private ProgramIndicatorService programIndicatorService;

    @Mock
    private ProgramRuleService programRuleService;

    @Mock
    private ProgramRuleVariableService programRuleVariableService;

    @Mock
    private ProgramRuleActionService programRuleActionService;

    @Rule
    public MockitoRule mockitoRule = MockitoJUnit.rule();

    private DefaultDataIntegrityService subject;

    private DataElementGroup elementGroupA;

    private IndicatorType indicatorTypeA;

    private Indicator indicatorA;

    private Indicator indicatorB;

    private Indicator indicatorC;

    private IndicatorGroup indicatorGroupA;

    private DataSet dataSetA;

    private DataSet dataSetB;

    private OrganisationUnit unitA;

    private OrganisationUnit unitB;

    private OrganisationUnit unitC;

    private OrganisationUnit unitD;

    private OrganisationUnit unitE;

    private OrganisationUnit unitF;

    private OrganisationUnitGroup unitGroupA;

    private OrganisationUnitGroup unitGroupB;

    private OrganisationUnitGroup unitGroupC;

    private Program programA;

    private Program programB;

    private ProgramRule programRuleA;

    private ProgramRule programRuleB;

    private ProgramRuleVariable programRuleVariableA;

    private ProgramRuleAction programRuleActionA;

    private final BeanRandomizer rnd = BeanRandomizer.create( DataSet.class, "periodType", "workflow" );

    @Before
    public void setUp()
    {
        subject = new DefaultDataIntegrityService( i18nManager, programRuleService, programRuleActionService,
            programRuleVariableService, dataElementService, indicatorService, dataSetService,
            organisationUnitService, organisationUnitGroupService, validationRuleService, expressionService,
<<<<<<< HEAD
            dataEntryFormService, categoryService, periodService, programIndicatorService,
            mock( SessionFactory.class ) );
        rnd = new BeanRandomizer();
=======
            dataEntryFormService, categoryService, periodService, programIndicatorService );
>>>>>>> 102263c9
        setUpFixtures();
    }

    // -------------------------------------------------------------------------
    // Fixture
    // -------------------------------------------------------------------------

    private void setUpFixtures()
    {
        // ---------------------------------------------------------------------
        // Objects
        // ---------------------------------------------------------------------

        elementA = createDataElement( 'A' );
        elementB = createDataElement( 'B' );

        indicatorTypeA = createIndicatorType( 'A' );

        indicatorA = createIndicator( 'A', indicatorTypeA );
        indicatorB = createIndicator( 'B', indicatorTypeA );
        indicatorC = createIndicator( 'C', indicatorTypeA );

        indicatorA.setNumerator( " " );
        indicatorB.setNumerator( "Numerator" );
        indicatorB.setDenominator( "Denominator" );
        indicatorC.setNumerator( "Numerator" );
        indicatorC.setDenominator( "Denominator" );

        unitA = createOrganisationUnit( 'A' );
        unitB = createOrganisationUnit( 'B', unitA );
        unitC = createOrganisationUnit( 'C', unitB );
        unitD = createOrganisationUnit( 'D', unitC );
        unitE = createOrganisationUnit( 'E', unitD );
        unitF = createOrganisationUnit( 'F' );
        unitA.setParent( unitC );

        dataSetA = createDataSet( 'A', new MonthlyPeriodType() );
        dataSetB = createDataSet( 'B', new QuarterlyPeriodType() );

        dataSetA.addDataSetElement( elementA );
        dataSetA.addDataSetElement( elementB );

        dataSetA.getSources().add( unitA );
        unitA.getDataSets().add( dataSetA );

        dataSetB.addDataSetElement( elementA );

        dataSetService.addDataSet( dataSetA );
        dataSetService.addDataSet( dataSetB );

        programA = createProgram( 'A' );
        programB = createProgram( 'B' );

        dataSetB.addDataSetElement( elementA );

        // ---------------------------------------------------------------------
        // Groups
        // ---------------------------------------------------------------------

        elementGroupA = createDataElementGroup( 'A' );

        elementGroupA.getMembers().add( elementA );
        elementA.getGroups().add( elementGroupA );

        indicatorGroupA = createIndicatorGroup( 'A' );

        indicatorGroupA.getMembers().add( indicatorA );
        indicatorA.getGroups().add( indicatorGroupA );

        unitGroupA = createOrganisationUnitGroup( 'A' );
        unitGroupB = createOrganisationUnitGroup( 'B' );
        unitGroupC = createOrganisationUnitGroup( 'C' );

        unitGroupA.getMembers().add( unitA );
        unitGroupA.getMembers().add( unitB );
        unitGroupA.getMembers().add( unitC );
        unitA.getGroups().add( unitGroupA );
        unitB.getGroups().add( unitGroupA );
        unitC.getGroups().add( unitGroupA );

        unitGroupB.getMembers().add( unitA );
        unitGroupB.getMembers().add( unitB );
        unitGroupB.getMembers().add( unitF );
        unitA.getGroups().add( unitGroupB );
        unitB.getGroups().add( unitGroupB );
        unitF.getGroups().add( unitGroupB );

        unitGroupC.getMembers().add( unitA );
        unitA.getGroups().add( unitGroupC );

        programRuleA = createProgramRule( 'A', programA );
        programRuleB = createProgramRule( 'B', programB );

        programRuleVariableA = createProgramRuleVariable( 'A', programA );

        programRuleActionA = createProgramRuleAction( 'A' );
    }

    // -------------------------------------------------------------------------
    // Tests
    // -------------------------------------------------------------------------

    @Test
    public void testGetDataElementsWithoutDataSet()
    {
        subject.getDataElementsWithoutDataSet();
        verify( dataElementService ).getDataElementsWithoutDataSets();
        verifyNoMoreInteractions( dataElementService );
    }

    @Test
    public void testGetDataElementsWithoutGroups()
    {
        subject.getDataElementsWithoutGroups();
        verify( dataElementService ).getDataElementsWithoutGroups();
        verifyNoMoreInteractions( dataElementService );
    }

    @Test
    public void testGetDataElementsAssignedToDataSetsWithDifferentPeriodType()
    {
        String seed = "abcde";
        Map<String, DataElement> dataElements = createRandomDataElements( 6, seed );

        DataSet dataSet1 = rnd.nextObject( DataSet.class );
        dataSet1.setPeriodType( PeriodType.getPeriodTypeFromIsoString( "2011" ) );
        dataSet1.addDataSetElement( dataElements.get( seed + 1 ) );
        dataSet1.addDataSetElement( dataElements.get( seed + 2 ) );
        dataSet1.addDataSetElement( dataElements.get( seed + 3 ) );
        dataSet1.addDataSetElement( dataElements.get( seed + 4 ) );

        DataSet dataSet2 = rnd.nextObject( DataSet.class );
        dataSet2.setPeriodType( PeriodType.getByIndex( 5 ) );
        dataSet2.addDataSetElement( dataElements.get( seed + 4 ) );
        dataSet2.addDataSetElement( dataElements.get( seed + 5 ) );
        dataSet2.addDataSetElement( dataElements.get( seed + 6 ) );
        dataSet2.addDataSetElement( dataElements.get( seed + 1 ) );

        when( dataElementService.getAllDataElements() ).thenReturn( List.copyOf( dataElements.values() ) );
        when( dataSetService.getAllDataSets() ).thenReturn( List.of( dataSet1, dataSet2 ) );

        List<DataIntegrityIssue> result = subject
            .getDataElementsAssignedToDataSetsWithDifferentPeriodTypes();

        assertEquals( 2, result.size() );
        DataIntegrityIssue issue0 = result.get( 0 );
        assertEquals( seed + 1, issue0.getId() );
        assertContainsOnly( issue0.getRefs(), issueName( dataSet1 ), issueName( dataSet2 ) );
        DataIntegrityIssue issue1 = result.get( 1 );
        assertEquals( seed + 4, issue1.getId() );
        assertContainsOnly( issue1.getRefs(), issueName( dataSet1 ), issueName( dataSet2 ) );
    }

    @Test
    public void testGetDataElementsAssignedToDataSetsWithDifferentPeriodTypeNoResult()
    {

        String seed = "abcde";
        Map<String, DataElement> dataElements = createRandomDataElements( 6, seed );

        DataSet dataSet1 = rnd.nextObject( DataSet.class );
        dataSet1.setPeriodType( PeriodType.getPeriodTypeFromIsoString( "2011" ) );
        dataSet1.addDataSetElement( dataElements.get( seed + 1 ) );
        dataSet1.addDataSetElement( dataElements.get( seed + 2 ) );
        dataSet1.addDataSetElement( dataElements.get( seed + 3 ) );

        DataSet dataSet2 = rnd.nextObject( DataSet.class );
        dataSet2.setPeriodType( PeriodType.getByIndex( 5 ) );
        dataSet2.addDataSetElement( dataElements.get( seed + 4 ) );
        dataSet2.addDataSetElement( dataElements.get( seed + 5 ) );
        dataSet2.addDataSetElement( dataElements.get( seed + 6 ) );

        when( dataElementService.getAllDataElements() ).thenReturn( new ArrayList<>( dataElements.values() ) );
        when( dataSetService.getAllDataSets() ).thenReturn( newArrayList( dataSet1, dataSet2 ) );

        assertTrue( subject.getDataElementsAssignedToDataSetsWithDifferentPeriodTypes().isEmpty() );
    }

    @Test
    public void testGetDataSetsNotAssignedToOrganisationUnits()
    {
        clearInvocations( dataSetService );
        subject.getDataSetsNotAssignedToOrganisationUnits();
        verify( dataSetService ).getDataSetsNotAssignedToOrganisationUnits();
        verifyNoMoreInteractions( dataSetService );
    }

    @Test
    public void testGetIndicatorsWithIdenticalFormulas()
    {
        when( indicatorService.getAllIndicators() ).thenReturn( List.of( indicatorA, indicatorB, indicatorC ) );
        List<DataIntegrityIssue> issues = subject.getIndicatorsWithIdenticalFormulas();

        assertEquals( 1, issues.size() );
        assertContainsOnly( issues.get( 0 ).getRefs(),
            issueName( indicatorB ), issueName( indicatorC ) );
    }

    @Test
    public void testGetIndicatorsWithoutGroups()
    {
        subject.getIndicatorsWithoutGroups();
        verify( indicatorService ).getIndicatorsWithoutGroups();
        verifyNoMoreInteractions( dataElementService );
    }

    @Test
    public void testGetOrganisationUnitsWithCyclicReferences()
    {
        subject.getOrganisationUnitsWithCyclicReferences();
        verify( organisationUnitService ).getOrganisationUnitsWithCyclicReferences();
        verifyNoMoreInteractions( organisationUnitService );
    }

    @Test
    public void testGetOrphanedOrganisationUnits()
    {
        subject.getOrphanedOrganisationUnits();
        verify( organisationUnitService ).getOrphanedOrganisationUnits();
        verifyNoMoreInteractions( organisationUnitService );
    }

    @Test
    public void testGetOrganisationUnitsWithoutGroups()
    {
        subject.getOrganisationUnitsWithoutGroups();
        verify( organisationUnitService ).getOrganisationUnitsWithoutGroups();
        verifyNoMoreInteractions( organisationUnitService );
    }

    @Test
    public void testGetProgramRulesWithNoExpression()
    {
        programRuleB.setCondition( null );
        when( programRuleService.getProgramRulesWithNoCondition() ).thenReturn( List.of( programRuleB ) );

        List<DataIntegrityIssue> issues = subject.getProgramRulesWithNoCondition();

        verify( programRuleService ).getProgramRulesWithNoCondition();
        verify( programRuleService, times( 1 ) ).getProgramRulesWithNoCondition();

        assertEquals( 1, issues.size() );
        DataIntegrityIssue issue = issues.get( 0 );
        assertEquals( issueName( programB ), issue.getName() );
        assertContainsOnly( issue.getRefs(), issueName( programRuleB ) );
    }

    @Test
    public void testGetProgramRulesVariableWithNoDataElement()
    {
        programRuleVariableA.setProgram( programA );

        when( programRuleVariableService.getVariablesWithNoDataElement() )
            .thenReturn( List.of( programRuleVariableA ) );

        List<DataIntegrityIssue> issues = subject.getProgramRuleVariablesWithNoDataElement();

        verify( programRuleVariableService ).getVariablesWithNoDataElement();
        verify( programRuleVariableService, times( 1 ) ).getVariablesWithNoDataElement();

        assertEquals( 1, issues.size() );
        DataIntegrityIssue issue = issues.get( 0 );
        assertEquals( issueName( programA ), issue.getName() );
        assertContainsOnly( issue.getRefs(), issueName( programRuleVariableA ) );
    }

    @Test
    public void testGetProgramRuleActionsWithNoDataObject()
    {
        programRuleActionA.setProgramRule( programRuleA );

        when( programRuleActionService.getProgramActionsWithNoLinkToDataObject() )
            .thenReturn( List.of( programRuleActionA ) );

        List<DataIntegrityIssue> issues = subject.getProgramRuleActionsWithNoDataObject();

        verify( programRuleActionService ).getProgramActionsWithNoLinkToDataObject();
        verify( programRuleActionService, times( 1 ) ).getProgramActionsWithNoLinkToDataObject();

        assertEquals( 1, issues.size() );
        DataIntegrityIssue issue = issues.get( 0 );
        assertEquals( issueName( programRuleA ), issue.getName() );
        assertContainsOnly( issue.getRefs(), issueName( programRuleActionA ) );
    }

    @Test
    public void testInvalidProgramIndicatorExpression()
    {
        ProgramIndicator programIndicator = new ProgramIndicator();
        programIndicator.setName( "Test-PI" );
        programIndicator.setExpression( "A{someuid} + 1" );

        when( programIndicatorService.expressionIsValid( anyString() ) ).thenReturn( false );
        when( programIndicatorService.getAllProgramIndicators() ).thenReturn( List.of( programIndicator ) );

        when( expressionService.getExpressionDescription( anyString(), any() ) )
            .thenThrow( new ParserException( INVALID_EXPRESSION ) );

        List<DataIntegrityIssue> issues = subject.getInvalidProgramIndicatorExpressions();

        assertNotNull( issues );
        assertEquals( 1, issues.size() );
        DataIntegrityIssue issue = issues.get( 0 );
        assertEquals( issueName( programIndicator ), issue.getName() );
        assertEquals( INVALID_EXPRESSION, issue.getComment() );
    }

    @Test
    public void testInvalidProgramIndicatorFilter()
    {
        ProgramIndicator programIndicator = new ProgramIndicator();
        programIndicator.setName( "Test-PI" );
        programIndicator.setFilter( "A{someuid} + 1" );

        when( programIndicatorService.filterIsValid( anyString() ) ).thenReturn( false );
        when( programIndicatorService.getAllProgramIndicators() ).thenReturn( List.of( programIndicator ) );

        when( expressionService.getExpressionDescription( anyString(), any() ) )
            .thenThrow( new ParserException( INVALID_EXPRESSION ) );

        List<DataIntegrityIssue> issues = subject.getInvalidProgramIndicatorFilters();

        assertEquals( 1, issues.size(), 1 );
        DataIntegrityIssue issue = issues.get( 0 );
        assertEquals( issueName( programIndicator ), issue.getName() );
        assertEquals( INVALID_EXPRESSION, issue.getComment() );
    }

    @Test
    public void testValidProgramIndicatorFilter()
    {
        ProgramIndicator programIndicator = new ProgramIndicator();
        programIndicator.setName( "Test-PI" );
        programIndicator.setFilter( "1 < 2" );

        when( programIndicatorService.filterIsValid( anyString() ) ).thenReturn( true );
        when( programIndicatorService.getAllProgramIndicators() ).thenReturn( List.of( programIndicator ) );

        List<DataIntegrityIssue> issues = subject.getInvalidProgramIndicatorFilters();

        verify( expressionService, times( 0 ) ).getExpressionDescription( anyString(), any() );
        assertTrue( issues.isEmpty() );
    }

    private Map<String, DataElement> createRandomDataElements( int quantity, String uidSeed )
    {

        return IntStream.range( 1, quantity + 1 ).mapToObj( i -> {
            DataElement d = rnd.nextObject( DataElement.class );
            d.setUid( uidSeed + i );
            return d;
        } ).collect( Collectors.toMap( DataElement::getUid, Function.identity() ) );
    }
}<|MERGE_RESOLUTION|>--- conflicted
+++ resolved
@@ -218,13 +218,8 @@
         subject = new DefaultDataIntegrityService( i18nManager, programRuleService, programRuleActionService,
             programRuleVariableService, dataElementService, indicatorService, dataSetService,
             organisationUnitService, organisationUnitGroupService, validationRuleService, expressionService,
-<<<<<<< HEAD
             dataEntryFormService, categoryService, periodService, programIndicatorService,
             mock( SessionFactory.class ) );
-        rnd = new BeanRandomizer();
-=======
-            dataEntryFormService, categoryService, periodService, programIndicatorService );
->>>>>>> 102263c9
         setUpFixtures();
     }
 
