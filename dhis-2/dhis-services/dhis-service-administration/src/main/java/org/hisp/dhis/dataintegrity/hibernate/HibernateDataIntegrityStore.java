/*
 * Copyright (c) 2004-2022, University of Oslo
 * All rights reserved.
 *
 * Redistribution and use in source and binary forms, with or without
 * modification, are permitted provided that the following conditions are met:
 * Redistributions of source code must retain the above copyright notice, this
 * list of conditions and the following disclaimer.
 *
 * Redistributions in binary form must reproduce the above copyright notice,
 * this list of conditions and the following disclaimer in the documentation
 * and/or other materials provided with the distribution.
 * Neither the name of the HISP project nor the names of its contributors may
 * be used to endorse or promote products derived from this software without
 * specific prior written permission.
 *
 * THIS SOFTWARE IS PROVIDED BY THE COPYRIGHT HOLDERS AND CONTRIBUTORS "AS IS" AND
 * ANY EXPRESS OR IMPLIED WARRANTIES, INCLUDING, BUT NOT LIMITED TO, THE IMPLIED
 * WARRANTIES OF MERCHANTABILITY AND FITNESS FOR A PARTICULAR PURPOSE ARE
 * DISCLAIMED. IN NO EVENT SHALL THE COPYRIGHT OWNER OR CONTRIBUTORS BE LIABLE FOR
 * ANY DIRECT, INDIRECT, INCIDENTAL, SPECIAL, EXEMPLARY, OR CONSEQUENTIAL DAMAGES
 * (INCLUDING, BUT NOT LIMITED TO, PROCUREMENT OF SUBSTITUTE GOODS OR SERVICES;
 * LOSS OF USE, DATA, OR PROFITS; OR BUSINESS INTERRUPTION) HOWEVER CAUSED AND ON
 * ANY THEORY OF LIABILITY, WHETHER IN CONTRACT, STRICT LIABILITY, OR TORT
 * (INCLUDING NEGLIGENCE OR OTHERWISE) ARISING IN ANY WAY OUT OF THE USE OF THIS
 * SOFTWARE, EVEN IF ADVISED OF THE POSSIBILITY OF SUCH DAMAGE.
 */
package org.hisp.dhis.dataintegrity.hibernate;

import static java.util.stream.Collectors.toUnmodifiableList;

import java.util.Date;
import java.util.List;

import lombok.AllArgsConstructor;

import org.hibernate.SessionFactory;
import org.hisp.dhis.dataintegrity.DataIntegrityCheck;
import org.hisp.dhis.dataintegrity.DataIntegrityDetails;
import org.hisp.dhis.dataintegrity.DataIntegrityDetails.DataIntegrityIssue;
import org.hisp.dhis.dataintegrity.DataIntegrityStore;
import org.hisp.dhis.dataintegrity.DataIntegritySummary;
import org.springframework.stereotype.Repository;
import org.springframework.transaction.annotation.Transactional;

/**
 * As we want each check to be its own transaction the @{@link Transactional}
 * annotation is used on the store and not the service level in this case.
 *
 * @author Jan Bernitt
 */
@Repository
@AllArgsConstructor
public class HibernateDataIntegrityStore implements DataIntegrityStore
{
    private final SessionFactory sessionFactory;

    @Override
    @Transactional( readOnly = true )
    public DataIntegritySummary querySummary( DataIntegrityCheck check, String sql )
    {
        Object summary = sessionFactory.getCurrentSession()
<<<<<<< HEAD
            .createNativeQuery( sql )
            .getSingleResult();
=======
            .createNativeQuery( sql ).getSingleResult();
>>>>>>> 4b774ae8
        return new DataIntegritySummary( check, new Date(), null, parseCount( summary ),
            parsePercentage( summary ) );
    }

    @Override
    @Transactional( readOnly = true )
    public DataIntegrityDetails queryDetails( DataIntegrityCheck check, String sql )
    {
        @SuppressWarnings( "unchecked" )
        List<Object[]> rows = sessionFactory.getCurrentSession().createNativeQuery( sql )
            .getResultList();
        return new DataIntegrityDetails( check, new Date(), null, rows.stream()
<<<<<<< HEAD
            .map( row -> new DataIntegrityIssue(
                getIndex( row, 0 ), getIndex( row, 1 ), getIndex( row, 2 ), getRefs( row, 3 ) ) )
=======
            .map( row -> new DataIntegrityIssue( getIndex( row, 0 ), getIndex( row, 1 ), getIndex( row, 2 ), null ) )
>>>>>>> 4b774ae8
            .collect( toUnmodifiableList() ) );
    }

    private static String getIndex( Object[] row, int index )
    {
        return row.length <= index ? null : (String) row[index];
    }

<<<<<<< HEAD
    private static List<String> getRefs( Object[] row, int index )
    {
        return row.length <= index ? null : List.of( (String[]) row[index] );
    }

    private static Double parsePercentage( Object value )
    {
        if ( !(value instanceof Object[]) )
        {
            return null;
        }
        Object[] row = (Object[]) value;
        if ( row.length < 2 || row[1] == null )
        {
            return null;
        }
=======
    private static Double parsePercentage( Object value )
    {
        if ( !(value instanceof Object[]) )
        {
            return null;
        }
        Object[] row = (Object[]) value;
        if ( row.length < 2 || row[1] == null )
        {
            return null;
        }
>>>>>>> 4b774ae8
        value = row[1];
        if ( value instanceof String )
        {
            return Double.parseDouble( value.toString().replace( "%", "" ) );
        }
        return ((Number) value).doubleValue();
    }

    private static int parseCount( Object value )
    {
        if ( value instanceof Object[] )
        {
            Object[] row = (Object[]) value;
            return row.length == 0 ? -1 : parseCount( row[0] );
        }
        if ( value == null )
        {
            return 0;
        }
        if ( value instanceof String )
        {
            return Integer.parseInt( (String) value );
        }
        return ((Number) value).intValue();
    }
}<|MERGE_RESOLUTION|>--- conflicted
+++ resolved
@@ -60,12 +60,7 @@
     public DataIntegritySummary querySummary( DataIntegrityCheck check, String sql )
     {
         Object summary = sessionFactory.getCurrentSession()
-<<<<<<< HEAD
-            .createNativeQuery( sql )
-            .getSingleResult();
-=======
             .createNativeQuery( sql ).getSingleResult();
->>>>>>> 4b774ae8
         return new DataIntegritySummary( check, new Date(), null, parseCount( summary ),
             parsePercentage( summary ) );
     }
@@ -78,12 +73,8 @@
         List<Object[]> rows = sessionFactory.getCurrentSession().createNativeQuery( sql )
             .getResultList();
         return new DataIntegrityDetails( check, new Date(), null, rows.stream()
-<<<<<<< HEAD
             .map( row -> new DataIntegrityIssue(
                 getIndex( row, 0 ), getIndex( row, 1 ), getIndex( row, 2 ), getRefs( row, 3 ) ) )
-=======
-            .map( row -> new DataIntegrityIssue( getIndex( row, 0 ), getIndex( row, 1 ), getIndex( row, 2 ), null ) )
->>>>>>> 4b774ae8
             .collect( toUnmodifiableList() ) );
     }
 
@@ -92,7 +83,6 @@
         return row.length <= index ? null : (String) row[index];
     }
 
-<<<<<<< HEAD
     private static List<String> getRefs( Object[] row, int index )
     {
         return row.length <= index ? null : List.of( (String[]) row[index] );
@@ -109,19 +99,6 @@
         {
             return null;
         }
-=======
-    private static Double parsePercentage( Object value )
-    {
-        if ( !(value instanceof Object[]) )
-        {
-            return null;
-        }
-        Object[] row = (Object[]) value;
-        if ( row.length < 2 || row[1] == null )
-        {
-            return null;
-        }
->>>>>>> 4b774ae8
         value = row[1];
         if ( value instanceof String )
         {
