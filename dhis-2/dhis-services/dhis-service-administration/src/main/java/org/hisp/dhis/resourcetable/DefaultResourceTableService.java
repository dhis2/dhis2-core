--- conflicted
+++ resolved
@@ -180,11 +180,8 @@
     public void generateDatePeriodTable()
     {
         resourceTableStore
-<<<<<<< HEAD
-            .generateResourceTable( new DatePeriodResourceTable( generateDataYears() ) );
-=======
-            .generateResourceTable( new DatePeriodResourceTable( null, analyticsExportSettings.getTableType() ) );
->>>>>>> 9779e8e8
+            .generateResourceTable(
+                new DatePeriodResourceTable( generateDataYears(), analyticsExportSettings.getTableType() ) );
     }
 
     @Override
