package org.hisp.dhis.resourcetable.jdbc;

/*
 * Copyright (c) 2004-2017, University of Oslo
 * All rights reserved.
 *
 * Redistribution and use in source and binary forms, with or without
 * modification, are permitted provided that the following conditions are met:
 * Redistributions of source code must retain the above copyright notice, this
 * list of conditions and the following disclaimer.
 *
 * Redistributions in binary form must reproduce the above copyright notice,
 * this list of conditions and the following disclaimer in the documentation
 * and/or other materials provided with the distribution.
 * Neither the name of the HISP project nor the names of its contributors may
 * be used to endorse or promote products derived from this software without
 * specific prior written permission.
 *
 * THIS SOFTWARE IS PROVIDED BY THE COPYRIGHT HOLDERS AND CONTRIBUTORS "AS IS" AND
 * ANY EXPRESS OR IMPLIED WARRANTIES, INCLUDING, BUT NOT LIMITED TO, THE IMPLIED
 * WARRANTIES OF MERCHANTABILITY AND FITNESS FOR A PARTICULAR PURPOSE ARE
 * DISCLAIMED. IN NO EVENT SHALL THE COPYRIGHT OWNER OR CONTRIBUTORS BE LIABLE FOR
 * ANY DIRECT, INDIRECT, INCIDENTAL, SPECIAL, EXEMPLARY, OR CONSEQUENTIAL DAMAGES
 * (INCLUDING, BUT NOT LIMITED TO, PROCUREMENT OF SUBSTITUTE GOODS OR SERVICES;
 * LOSS OF USE, DATA, OR PROFITS; OR BUSINESS INTERRUPTION) HOWEVER CAUSED AND ON
 * ANY THEORY OF LIABILITY, WHETHER IN CONTRACT, STRICT LIABILITY, OR TORT
 * (INCLUDING NEGLIGENCE OR OTHERWISE) ARISING IN ANY WAY OUT OF THE USE OF THIS
 * SOFTWARE, EVEN IF ADVISED OF THE POSSIBILITY OF SUCH DAMAGE.
 */

import org.apache.commons.logging.Log;
import org.apache.commons.logging.LogFactory;
import org.hisp.dhis.analytics.AnalyticsTableHook;
import org.hisp.dhis.analytics.AnalyticsTableHookService;
import org.hisp.dhis.analytics.AnalyticsTablePhase;
import org.hisp.dhis.dbms.DbmsManager;
import org.hisp.dhis.jdbc.StatementBuilder;
import org.hisp.dhis.resourcetable.ResourceTable;
import org.hisp.dhis.resourcetable.ResourceTableStore;
import org.hisp.dhis.system.util.Clock;
import org.springframework.beans.factory.annotation.Autowired;
import org.springframework.jdbc.core.JdbcTemplate;

import java.util.List;
import java.util.Optional;

/**
 * @author Lars Helge Overland
 */
public class JdbcResourceTableStore
    implements ResourceTableStore
{
    private static final Log log = LogFactory.getLog( JdbcResourceTableStore.class );

    // -------------------------------------------------------------------------
    // Dependencies
    // -------------------------------------------------------------------------

    @Autowired
    private AnalyticsTableHookService analyticsTableHookService;

    @Autowired
    private DbmsManager dbmsManager;

    @Autowired
    private StatementBuilder statementBuilder;
    
    private JdbcTemplate jdbcTemplate;

    public void setJdbcTemplate( JdbcTemplate jdbcTemplate )
    {
        this.jdbcTemplate = jdbcTemplate;
    }
    
    // -------------------------------------------------------------------------
    // ResourceTableStore implementation
    // -------------------------------------------------------------------------

    public void generateResourceTable( ResourceTable<?> resourceTable )
    {
        final Clock clock = new Clock().startClock();
        final String createTableSql = resourceTable.getCreateTempTableStatement();
        final Optional<String> populateTableSql = resourceTable.getPopulateTempTableStatement();
        final Optional<List<Object[]>> populateTableContent = resourceTable.getPopulateTempTableContent();
        final List<String> createIndexSql = resourceTable.getCreateIndexStatements();
        final String analyzeTableSql = statementBuilder.getAnalyze( resourceTable.getTableName() );

        // ---------------------------------------------------------------------
        // Drop temporary table if it exists
        // ---------------------------------------------------------------------

        if ( dbmsManager.tableExists( resourceTable.getTempTableName() ) )
        {
            jdbcTemplate.execute( resourceTable.getDropTempTableStatement() );
        }
                
        // ---------------------------------------------------------------------
        // Create temporary table
        // ---------------------------------------------------------------------

        log.info( "Create table SQL: " + createTableSql );
        
        jdbcTemplate.execute( createTableSql );

        // ---------------------------------------------------------------------
        // Populate temporary table through SQL or object batch update
        // ---------------------------------------------------------------------

        if ( populateTableSql.isPresent() )
        {
            log.info( "Populate table SQL: " + populateTableSql.get() );
            
            jdbcTemplate.execute( populateTableSql.get() );
        }
        else if ( populateTableContent.isPresent() )
        {
            List<Object[]> content = populateTableContent.get();
            
            log.info( "Populate table content rows: " + content.size() );
            
            if ( content.size() > 0 )
            {
                int columns = content.get( 0 ).length;
                
                batchUpdate( columns, resourceTable.getTempTableName(), content );
            }
        }

        // ---------------------------------------------------------------------
        // Invoke hooks
        // ---------------------------------------------------------------------
        
        List<AnalyticsTableHook> hooks = analyticsTableHookService
<<<<<<< HEAD
            .getByPhaseAndResourceTableType( AnalyticsTablePhase.RESOURCE_TABLE_POPULATED, resourceTable.getTableType() );
=======
            .getByPhaseAndResourceTableType( AnalyticsTablePhase.RESOURCE_TABLE_COMPLETED, resourceTable.getTableType() );
>>>>>>> 2afbd8f3
        
        if ( !hooks.isEmpty() )
        {
            analyticsTableHookService.executeAnalyticsTableSqlHooks( hooks );
        
            log.info( "Invoked resource table hooks: " + hooks.size() );
        }

        // ---------------------------------------------------------------------
        // Create indexes
        // ---------------------------------------------------------------------

        for ( final String sql : createIndexSql )
        {
            log.info( "Create index SQL: " + sql );
            
            jdbcTemplate.execute( sql );
        }
        
        // ---------------------------------------------------------------------
        // Swap tables
        // ---------------------------------------------------------------------

        if ( dbmsManager.tableExists( resourceTable.getTableName() ) )
        {
            jdbcTemplate.execute( resourceTable.getDropTableStatement() );
        }
        
        jdbcTemplate.execute( resourceTable.getRenameTempTableStatement() );
        
        log.info( "Swapped resource table: " + resourceTable.getTableName() );

        // ---------------------------------------------------------------------
        // Analyze
        // ---------------------------------------------------------------------

        if ( analyzeTableSql != null )
        {
            log.info( "Analyze table SQL: " + analyzeTableSql );
            
            jdbcTemplate.execute( analyzeTableSql );
        }
        
        log.info( "Analyzed resource table: " + resourceTable.getTableName() + ", done in: " + clock.time() );
    }
    
    @Override
    public void batchUpdate( int columns, String tableName, List<Object[]> batchArgs )
    {
        if ( columns == 0 || tableName == null )
        {
            return;
        }
        
        StringBuilder builder = new StringBuilder( "insert into " + tableName + " values (" );
        
        for ( int i = 0; i < columns; i++ )
        {
            builder.append( "?," );
        }
        
        builder.deleteCharAt( builder.length() - 1 ).append( ")" );
        
        jdbcTemplate.batchUpdate( builder.toString(), batchArgs );
    }
}
<|MERGE_RESOLUTION|>--- conflicted
+++ resolved
@@ -1,204 +1,201 @@
-package org.hisp.dhis.resourcetable.jdbc;
-
-/*
- * Copyright (c) 2004-2017, University of Oslo
- * All rights reserved.
- *
- * Redistribution and use in source and binary forms, with or without
- * modification, are permitted provided that the following conditions are met:
- * Redistributions of source code must retain the above copyright notice, this
- * list of conditions and the following disclaimer.
- *
- * Redistributions in binary form must reproduce the above copyright notice,
- * this list of conditions and the following disclaimer in the documentation
- * and/or other materials provided with the distribution.
- * Neither the name of the HISP project nor the names of its contributors may
- * be used to endorse or promote products derived from this software without
- * specific prior written permission.
- *
- * THIS SOFTWARE IS PROVIDED BY THE COPYRIGHT HOLDERS AND CONTRIBUTORS "AS IS" AND
- * ANY EXPRESS OR IMPLIED WARRANTIES, INCLUDING, BUT NOT LIMITED TO, THE IMPLIED
- * WARRANTIES OF MERCHANTABILITY AND FITNESS FOR A PARTICULAR PURPOSE ARE
- * DISCLAIMED. IN NO EVENT SHALL THE COPYRIGHT OWNER OR CONTRIBUTORS BE LIABLE FOR
- * ANY DIRECT, INDIRECT, INCIDENTAL, SPECIAL, EXEMPLARY, OR CONSEQUENTIAL DAMAGES
- * (INCLUDING, BUT NOT LIMITED TO, PROCUREMENT OF SUBSTITUTE GOODS OR SERVICES;
- * LOSS OF USE, DATA, OR PROFITS; OR BUSINESS INTERRUPTION) HOWEVER CAUSED AND ON
- * ANY THEORY OF LIABILITY, WHETHER IN CONTRACT, STRICT LIABILITY, OR TORT
- * (INCLUDING NEGLIGENCE OR OTHERWISE) ARISING IN ANY WAY OUT OF THE USE OF THIS
- * SOFTWARE, EVEN IF ADVISED OF THE POSSIBILITY OF SUCH DAMAGE.
- */
-
-import org.apache.commons.logging.Log;
-import org.apache.commons.logging.LogFactory;
-import org.hisp.dhis.analytics.AnalyticsTableHook;
-import org.hisp.dhis.analytics.AnalyticsTableHookService;
-import org.hisp.dhis.analytics.AnalyticsTablePhase;
-import org.hisp.dhis.dbms.DbmsManager;
-import org.hisp.dhis.jdbc.StatementBuilder;
-import org.hisp.dhis.resourcetable.ResourceTable;
-import org.hisp.dhis.resourcetable.ResourceTableStore;
-import org.hisp.dhis.system.util.Clock;
-import org.springframework.beans.factory.annotation.Autowired;
-import org.springframework.jdbc.core.JdbcTemplate;
-
-import java.util.List;
-import java.util.Optional;
-
-/**
- * @author Lars Helge Overland
- */
-public class JdbcResourceTableStore
-    implements ResourceTableStore
-{
-    private static final Log log = LogFactory.getLog( JdbcResourceTableStore.class );
-
-    // -------------------------------------------------------------------------
-    // Dependencies
-    // -------------------------------------------------------------------------
-
-    @Autowired
-    private AnalyticsTableHookService analyticsTableHookService;
-
-    @Autowired
-    private DbmsManager dbmsManager;
-
-    @Autowired
-    private StatementBuilder statementBuilder;
-    
-    private JdbcTemplate jdbcTemplate;
-
-    public void setJdbcTemplate( JdbcTemplate jdbcTemplate )
-    {
-        this.jdbcTemplate = jdbcTemplate;
-    }
-    
-    // -------------------------------------------------------------------------
-    // ResourceTableStore implementation
-    // -------------------------------------------------------------------------
-
-    public void generateResourceTable( ResourceTable<?> resourceTable )
-    {
-        final Clock clock = new Clock().startClock();
-        final String createTableSql = resourceTable.getCreateTempTableStatement();
-        final Optional<String> populateTableSql = resourceTable.getPopulateTempTableStatement();
-        final Optional<List<Object[]>> populateTableContent = resourceTable.getPopulateTempTableContent();
-        final List<String> createIndexSql = resourceTable.getCreateIndexStatements();
-        final String analyzeTableSql = statementBuilder.getAnalyze( resourceTable.getTableName() );
-
-        // ---------------------------------------------------------------------
-        // Drop temporary table if it exists
-        // ---------------------------------------------------------------------
-
-        if ( dbmsManager.tableExists( resourceTable.getTempTableName() ) )
-        {
-            jdbcTemplate.execute( resourceTable.getDropTempTableStatement() );
-        }
-                
-        // ---------------------------------------------------------------------
-        // Create temporary table
-        // ---------------------------------------------------------------------
-
-        log.info( "Create table SQL: " + createTableSql );
-        
-        jdbcTemplate.execute( createTableSql );
-
-        // ---------------------------------------------------------------------
-        // Populate temporary table through SQL or object batch update
-        // ---------------------------------------------------------------------
-
-        if ( populateTableSql.isPresent() )
-        {
-            log.info( "Populate table SQL: " + populateTableSql.get() );
-            
-            jdbcTemplate.execute( populateTableSql.get() );
-        }
-        else if ( populateTableContent.isPresent() )
-        {
-            List<Object[]> content = populateTableContent.get();
-            
-            log.info( "Populate table content rows: " + content.size() );
-            
-            if ( content.size() > 0 )
-            {
-                int columns = content.get( 0 ).length;
-                
-                batchUpdate( columns, resourceTable.getTempTableName(), content );
-            }
-        }
-
-        // ---------------------------------------------------------------------
-        // Invoke hooks
-        // ---------------------------------------------------------------------
-        
-        List<AnalyticsTableHook> hooks = analyticsTableHookService
-<<<<<<< HEAD
-            .getByPhaseAndResourceTableType( AnalyticsTablePhase.RESOURCE_TABLE_POPULATED, resourceTable.getTableType() );
-=======
-            .getByPhaseAndResourceTableType( AnalyticsTablePhase.RESOURCE_TABLE_COMPLETED, resourceTable.getTableType() );
->>>>>>> 2afbd8f3
-        
-        if ( !hooks.isEmpty() )
-        {
-            analyticsTableHookService.executeAnalyticsTableSqlHooks( hooks );
-        
-            log.info( "Invoked resource table hooks: " + hooks.size() );
-        }
-
-        // ---------------------------------------------------------------------
-        // Create indexes
-        // ---------------------------------------------------------------------
-
-        for ( final String sql : createIndexSql )
-        {
-            log.info( "Create index SQL: " + sql );
-            
-            jdbcTemplate.execute( sql );
-        }
-        
-        // ---------------------------------------------------------------------
-        // Swap tables
-        // ---------------------------------------------------------------------
-
-        if ( dbmsManager.tableExists( resourceTable.getTableName() ) )
-        {
-            jdbcTemplate.execute( resourceTable.getDropTableStatement() );
-        }
-        
-        jdbcTemplate.execute( resourceTable.getRenameTempTableStatement() );
-        
-        log.info( "Swapped resource table: " + resourceTable.getTableName() );
-
-        // ---------------------------------------------------------------------
-        // Analyze
-        // ---------------------------------------------------------------------
-
-        if ( analyzeTableSql != null )
-        {
-            log.info( "Analyze table SQL: " + analyzeTableSql );
-            
-            jdbcTemplate.execute( analyzeTableSql );
-        }
-        
-        log.info( "Analyzed resource table: " + resourceTable.getTableName() + ", done in: " + clock.time() );
-    }
-    
-    @Override
-    public void batchUpdate( int columns, String tableName, List<Object[]> batchArgs )
-    {
-        if ( columns == 0 || tableName == null )
-        {
-            return;
-        }
-        
-        StringBuilder builder = new StringBuilder( "insert into " + tableName + " values (" );
-        
-        for ( int i = 0; i < columns; i++ )
-        {
-            builder.append( "?," );
-        }
-        
-        builder.deleteCharAt( builder.length() - 1 ).append( ")" );
-        
-        jdbcTemplate.batchUpdate( builder.toString(), batchArgs );
-    }
-}
+package org.hisp.dhis.resourcetable.jdbc;
+
+/*
+ * Copyright (c) 2004-2017, University of Oslo
+ * All rights reserved.
+ *
+ * Redistribution and use in source and binary forms, with or without
+ * modification, are permitted provided that the following conditions are met:
+ * Redistributions of source code must retain the above copyright notice, this
+ * list of conditions and the following disclaimer.
+ *
+ * Redistributions in binary form must reproduce the above copyright notice,
+ * this list of conditions and the following disclaimer in the documentation
+ * and/or other materials provided with the distribution.
+ * Neither the name of the HISP project nor the names of its contributors may
+ * be used to endorse or promote products derived from this software without
+ * specific prior written permission.
+ *
+ * THIS SOFTWARE IS PROVIDED BY THE COPYRIGHT HOLDERS AND CONTRIBUTORS "AS IS" AND
+ * ANY EXPRESS OR IMPLIED WARRANTIES, INCLUDING, BUT NOT LIMITED TO, THE IMPLIED
+ * WARRANTIES OF MERCHANTABILITY AND FITNESS FOR A PARTICULAR PURPOSE ARE
+ * DISCLAIMED. IN NO EVENT SHALL THE COPYRIGHT OWNER OR CONTRIBUTORS BE LIABLE FOR
+ * ANY DIRECT, INDIRECT, INCIDENTAL, SPECIAL, EXEMPLARY, OR CONSEQUENTIAL DAMAGES
+ * (INCLUDING, BUT NOT LIMITED TO, PROCUREMENT OF SUBSTITUTE GOODS OR SERVICES;
+ * LOSS OF USE, DATA, OR PROFITS; OR BUSINESS INTERRUPTION) HOWEVER CAUSED AND ON
+ * ANY THEORY OF LIABILITY, WHETHER IN CONTRACT, STRICT LIABILITY, OR TORT
+ * (INCLUDING NEGLIGENCE OR OTHERWISE) ARISING IN ANY WAY OUT OF THE USE OF THIS
+ * SOFTWARE, EVEN IF ADVISED OF THE POSSIBILITY OF SUCH DAMAGE.
+ */
+
+import org.apache.commons.logging.Log;
+import org.apache.commons.logging.LogFactory;
+import org.hisp.dhis.analytics.AnalyticsTableHook;
+import org.hisp.dhis.analytics.AnalyticsTableHookService;
+import org.hisp.dhis.analytics.AnalyticsTablePhase;
+import org.hisp.dhis.dbms.DbmsManager;
+import org.hisp.dhis.jdbc.StatementBuilder;
+import org.hisp.dhis.resourcetable.ResourceTable;
+import org.hisp.dhis.resourcetable.ResourceTableStore;
+import org.hisp.dhis.system.util.Clock;
+import org.springframework.beans.factory.annotation.Autowired;
+import org.springframework.jdbc.core.JdbcTemplate;
+
+import java.util.List;
+import java.util.Optional;
+
+/**
+ * @author Lars Helge Overland
+ */
+public class JdbcResourceTableStore
+    implements ResourceTableStore
+{
+    private static final Log log = LogFactory.getLog( JdbcResourceTableStore.class );
+
+    // -------------------------------------------------------------------------
+    // Dependencies
+    // -------------------------------------------------------------------------
+
+    @Autowired
+    private AnalyticsTableHookService analyticsTableHookService;
+
+    @Autowired
+    private DbmsManager dbmsManager;
+
+    @Autowired
+    private StatementBuilder statementBuilder;
+    
+    private JdbcTemplate jdbcTemplate;
+
+    public void setJdbcTemplate( JdbcTemplate jdbcTemplate )
+    {
+        this.jdbcTemplate = jdbcTemplate;
+    }
+    
+    // -------------------------------------------------------------------------
+    // ResourceTableStore implementation
+    // -------------------------------------------------------------------------
+
+    public void generateResourceTable( ResourceTable<?> resourceTable )
+    {
+        final Clock clock = new Clock().startClock();
+        final String createTableSql = resourceTable.getCreateTempTableStatement();
+        final Optional<String> populateTableSql = resourceTable.getPopulateTempTableStatement();
+        final Optional<List<Object[]>> populateTableContent = resourceTable.getPopulateTempTableContent();
+        final List<String> createIndexSql = resourceTable.getCreateIndexStatements();
+        final String analyzeTableSql = statementBuilder.getAnalyze( resourceTable.getTableName() );
+
+        // ---------------------------------------------------------------------
+        // Drop temporary table if it exists
+        // ---------------------------------------------------------------------
+
+        if ( dbmsManager.tableExists( resourceTable.getTempTableName() ) )
+        {
+            jdbcTemplate.execute( resourceTable.getDropTempTableStatement() );
+        }
+                
+        // ---------------------------------------------------------------------
+        // Create temporary table
+        // ---------------------------------------------------------------------
+
+        log.info( "Create table SQL: " + createTableSql );
+        
+        jdbcTemplate.execute( createTableSql );
+
+        // ---------------------------------------------------------------------
+        // Populate temporary table through SQL or object batch update
+        // ---------------------------------------------------------------------
+
+        if ( populateTableSql.isPresent() )
+        {
+            log.info( "Populate table SQL: " + populateTableSql.get() );
+            
+            jdbcTemplate.execute( populateTableSql.get() );
+        }
+        else if ( populateTableContent.isPresent() )
+        {
+            List<Object[]> content = populateTableContent.get();
+            
+            log.info( "Populate table content rows: " + content.size() );
+            
+            if ( content.size() > 0 )
+            {
+                int columns = content.get( 0 ).length;
+                
+                batchUpdate( columns, resourceTable.getTempTableName(), content );
+            }
+        }
+
+        // ---------------------------------------------------------------------
+        // Invoke hooks
+        // ---------------------------------------------------------------------
+        
+        List<AnalyticsTableHook> hooks = analyticsTableHookService
+            .getByPhaseAndResourceTableType( AnalyticsTablePhase.RESOURCE_TABLE_POPULATED, resourceTable.getTableType() );
+
+        
+        if ( !hooks.isEmpty() )
+        {
+            analyticsTableHookService.executeAnalyticsTableSqlHooks( hooks );
+        
+            log.info( "Invoked resource table hooks: " + hooks.size() );
+        }
+
+        // ---------------------------------------------------------------------
+        // Create indexes
+        // ---------------------------------------------------------------------
+
+        for ( final String sql : createIndexSql )
+        {
+            log.info( "Create index SQL: " + sql );
+            
+            jdbcTemplate.execute( sql );
+        }
+        
+        // ---------------------------------------------------------------------
+        // Swap tables
+        // ---------------------------------------------------------------------
+
+        if ( dbmsManager.tableExists( resourceTable.getTableName() ) )
+        {
+            jdbcTemplate.execute( resourceTable.getDropTableStatement() );
+        }
+        
+        jdbcTemplate.execute( resourceTable.getRenameTempTableStatement() );
+        
+        log.info( "Swapped resource table: " + resourceTable.getTableName() );
+
+        // ---------------------------------------------------------------------
+        // Analyze
+        // ---------------------------------------------------------------------
+
+        if ( analyzeTableSql != null )
+        {
+            log.info( "Analyze table SQL: " + analyzeTableSql );
+            
+            jdbcTemplate.execute( analyzeTableSql );
+        }
+        
+        log.info( "Analyzed resource table: " + resourceTable.getTableName() + ", done in: " + clock.time() );
+    }
+    
+    @Override
+    public void batchUpdate( int columns, String tableName, List<Object[]> batchArgs )
+    {
+        if ( columns == 0 || tableName == null )
+        {
+            return;
+        }
+        
+        StringBuilder builder = new StringBuilder( "insert into " + tableName + " values (" );
+        
+        for ( int i = 0; i < columns; i++ )
+        {
+            builder.append( "?," );
+        }
+        
+        builder.deleteCharAt( builder.length() - 1 ).append( ")" );
+        
+        jdbcTemplate.batchUpdate( builder.toString(), batchArgs );
+    }
+}