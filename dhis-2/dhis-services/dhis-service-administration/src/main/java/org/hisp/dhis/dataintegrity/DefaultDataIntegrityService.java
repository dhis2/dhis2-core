/*
 * Copyright (c) 2004-2023, University of Oslo
 * All rights reserved.
 *
 * Redistribution and use in source and binary forms, with or without
 * modification, are permitted provided that the following conditions are met:
 * Redistributions of source code must retain the above copyright notice, this
 * list of conditions and the following disclaimer.
 *
 * Redistributions in binary form must reproduce the above copyright notice,
 * this list of conditions and the following disclaimer in the documentation
 * and/or other materials provided with the distribution.
 * Neither the name of the HISP project nor the names of its contributors may
 * be used to endorse or promote products derived from this software without
 * specific prior written permission.
 *
 * THIS SOFTWARE IS PROVIDED BY THE COPYRIGHT HOLDERS AND CONTRIBUTORS "AS IS" AND
 * ANY EXPRESS OR IMPLIED WARRANTIES, INCLUDING, BUT NOT LIMITED TO, THE IMPLIED
 * WARRANTIES OF MERCHANTABILITY AND FITNESS FOR A PARTICULAR PURPOSE ARE
 * DISCLAIMED. IN NO EVENT SHALL THE COPYRIGHT OWNER OR CONTRIBUTORS BE LIABLE FOR
 * ANY DIRECT, INDIRECT, INCIDENTAL, SPECIAL, EXEMPLARY, OR CONSEQUENTIAL DAMAGES
 * (INCLUDING, BUT NOT LIMITED TO, PROCUREMENT OF SUBSTITUTE GOODS OR SERVICES;
 * LOSS OF USE, DATA, OR PROFITS; OR BUSINESS INTERRUPTION) HOWEVER CAUSED AND ON
 * ANY THEORY OF LIABILITY, WHETHER IN CONTRACT, STRICT LIABILITY, OR TORT
 * (INCLUDING NEGLIGENCE OR OTHERWISE) ARISING IN ANY WAY OUT OF THE USE OF THIS
 * SOFTWARE, EVEN IF ADVISED OF THE POSSIBILITY OF SUCH DAMAGE.
 */
package org.hisp.dhis.dataintegrity;

import static java.lang.String.format;
import static java.lang.System.currentTimeMillis;
import static java.util.Collections.unmodifiableCollection;
import static java.util.function.Predicate.not;
import static java.util.stream.Collectors.groupingBy;
import static java.util.stream.Collectors.toUnmodifiableSet;
import static java.util.stream.StreamSupport.stream;
import static org.hisp.dhis.commons.collection.ListUtils.getDuplicates;
import static org.hisp.dhis.dataintegrity.DataIntegrityDetails.DataIntegrityIssue.toIssue;
import static org.hisp.dhis.dataintegrity.DataIntegrityDetails.DataIntegrityIssue.toRefsList;
import static org.hisp.dhis.dataintegrity.DataIntegrityYamlReader.ResourceLocation.CLASS_PATH;
import static org.hisp.dhis.dataintegrity.DataIntegrityYamlReader.ResourceLocation.FILE_SYSTEM;
import static org.hisp.dhis.dataintegrity.DataIntegrityYamlReader.readDataIntegrityYaml;
import static org.hisp.dhis.expression.ParseType.INDICATOR_EXPRESSION;
import static org.hisp.dhis.expression.ParseType.VALIDATION_RULE_EXPRESSION;
import static org.hisp.dhis.scheduling.JobProgress.FailurePolicy.SKIP_ITEM;

import java.util.ArrayList;
import java.util.Arrays;
import java.util.Collection;
import java.util.Date;
import java.util.HashSet;
import java.util.LinkedHashMap;
import java.util.LinkedHashSet;
import java.util.List;
import java.util.Map;
import java.util.Map.Entry;
import java.util.Objects;
import java.util.Set;
import java.util.concurrent.ConcurrentHashMap;
import java.util.concurrent.atomic.AtomicBoolean;
import java.util.function.BinaryOperator;
import java.util.function.Consumer;
import java.util.function.Function;
import java.util.function.Predicate;
import java.util.function.Supplier;
import java.util.stream.Collectors;
import java.util.stream.Stream;
import javax.annotation.Nonnull;
import javax.annotation.PostConstruct;
import lombok.RequiredArgsConstructor;
import lombok.extern.slf4j.Slf4j;
import org.apache.commons.collections4.CollectionUtils;
import org.hisp.dhis.antlr.ParserException;
import org.hisp.dhis.cache.Cache;
import org.hisp.dhis.cache.CacheProvider;
import org.hisp.dhis.category.CategoryService;
import org.hisp.dhis.common.IdentifiableObject;
import org.hisp.dhis.dataelement.DataElement;
import org.hisp.dhis.dataelement.DataElementGroupSet;
import org.hisp.dhis.dataelement.DataElementService;
import org.hisp.dhis.dataentryform.DataEntryFormService;
import org.hisp.dhis.dataintegrity.DataIntegrityDetails.DataIntegrityIssue;
import org.hisp.dhis.dataset.DataSet;
import org.hisp.dhis.dataset.DataSetService;
import org.hisp.dhis.expression.Expression;
import org.hisp.dhis.expression.ExpressionService;
import org.hisp.dhis.expression.ExpressionValidationOutcome;
import org.hisp.dhis.external.location.LocationManager;
import org.hisp.dhis.external.location.LocationManagerException;
import org.hisp.dhis.i18n.I18n;
import org.hisp.dhis.i18n.I18nManager;
import org.hisp.dhis.indicator.Indicator;
import org.hisp.dhis.indicator.IndicatorGroupSet;
import org.hisp.dhis.indicator.IndicatorService;
import org.hisp.dhis.organisationunit.OrganisationUnit;
import org.hisp.dhis.organisationunit.OrganisationUnitGroup;
import org.hisp.dhis.organisationunit.OrganisationUnitGroupService;
import org.hisp.dhis.organisationunit.OrganisationUnitService;
import org.hisp.dhis.period.PeriodService;
import org.hisp.dhis.program.Program;
import org.hisp.dhis.program.ProgramIndicator;
import org.hisp.dhis.program.ProgramIndicatorService;
import org.hisp.dhis.programrule.ProgramRule;
import org.hisp.dhis.programrule.ProgramRuleAction;
import org.hisp.dhis.programrule.ProgramRuleActionService;
import org.hisp.dhis.programrule.ProgramRuleService;
import org.hisp.dhis.programrule.ProgramRuleVariable;
import org.hisp.dhis.programrule.ProgramRuleVariableService;
import org.hisp.dhis.scheduling.JobProgress;
import org.hisp.dhis.schema.Schema;
import org.hisp.dhis.schema.SchemaService;
import org.hisp.dhis.validation.ValidationRule;
import org.hisp.dhis.validation.ValidationRuleService;
import org.springframework.stereotype.Service;
import org.springframework.transaction.annotation.Transactional;

/**
 * @author Lars Helge Overland
 */
@Slf4j
@Service
@Transactional
@RequiredArgsConstructor
public class DefaultDataIntegrityService implements DataIntegrityService {
  private static final String FORMULA_SEPARATOR = "#";

  private final I18nManager i18nManager;

  private final LocationManager locationManager;

  private final ProgramRuleService programRuleService;

  private final ProgramRuleActionService programRuleActionService;

  private final ProgramRuleVariableService programRuleVariableService;

  private final DataElementService dataElementService;

  private final IndicatorService indicatorService;

  private final DataSetService dataSetService;

  private final OrganisationUnitService organisationUnitService;

  private final OrganisationUnitGroupService organisationUnitGroupService;

  private final ValidationRuleService validationRuleService;

  private final ExpressionService expressionService;

  private final DataEntryFormService dataEntryFormService;

  private final CategoryService categoryService;

  private final PeriodService periodService;

  private final ProgramIndicatorService programIndicatorService;

  private final CacheProvider cacheProvider;

  private final DataIntegrityStore dataIntegrityStore;

  private final SchemaService schemaService;

  private Cache<DataIntegritySummary> summaryCache;

  private Cache<DataIntegrityDetails> detailsCache;

  private final Set<String> runningSummaryChecks = ConcurrentHashMap.newKeySet();

  private final Set<String> runningDetailsChecks = ConcurrentHashMap.newKeySet();

  @PostConstruct
  public void init() {
    summaryCache = cacheProvider.createDataIntegritySummaryCache();
    detailsCache = cacheProvider.createDataIntegrityDetailsCache();
  }

  private static int alphabeticalOrder(DataIntegrityIssue a, DataIntegrityIssue b) {
    return a.getName().compareTo(b.getName());
  }

  private static List<DataIntegrityIssue> toSimpleIssueList(
      Stream<? extends IdentifiableObject> items) {
    return items
        .map(DataIntegrityIssue::toIssue)
        .sorted(DefaultDataIntegrityService::alphabeticalOrder)
        .toList();
  }

  private static <T extends IdentifiableObject> List<DataIntegrityIssue> toIssueList(
      Stream<T> items, Function<T, ? extends Collection<? extends IdentifiableObject>> toRefs) {
    return items
        .map(e -> DataIntegrityIssue.toIssue(e, toRefs.apply(e)))
        .sorted(DefaultDataIntegrityService::alphabeticalOrder)
        .toList();
  }

  @Nonnull
  @Override
  public Set<String> getRunningSummaryChecks() {
    return Set.copyOf(runningSummaryChecks);
  }

  @Nonnull
  @Override
  public Set<String> getRunningDetailsChecks() {
    return Set.copyOf(runningDetailsChecks);
  }

  @Nonnull
  @Override
  public Set<String> getCompletedSummaryChecks() {
    return stream(summaryCache.keys().spliterator(), false).collect(toUnmodifiableSet());
  }

  @Nonnull
  @Override
  public Set<String> getCompletedDetailsChecks() {
    return stream(detailsCache.keys().spliterator(), false).collect(toUnmodifiableSet());
  }

  // -------------------------------------------------------------------------
  // DataElement
  // -------------------------------------------------------------------------

  /** Gets all data elements which are not assigned to any data set. */
  List<DataIntegrityIssue> getDataElementsWithoutDataSet() {
    return toSimpleIssueList(dataElementService.getDataElementsWithoutDataSets().stream());
  }

  /** Gets all data elements which are not members of any groups. */
  List<DataIntegrityIssue> getDataElementsWithoutGroups() {
    return toSimpleIssueList(dataElementService.getDataElementsWithoutGroups().stream());
  }

  /**
   * Gets all data elements units which are members of more than one group which enter into an
   * exclusive group set.
   */
  List<DataIntegrityIssue> getDataElementsViolatingExclusiveGroupSets() {
    Collection<DataElementGroupSet> groupSets = dataElementService.getAllDataElementGroupSets();

    List<DataIntegrityIssue> issues = new ArrayList<>();

    for (DataElementGroupSet groupSet : groupSets) {
      Set<DataElement> duplicates = getDuplicates(groupSet.getDataElements());

      for (DataElement duplicate : duplicates) {
        issues.add(DataIntegrityIssue.toIssue(duplicate, duplicate.getGroups()));
      }
    }

    return issues;
  }

  /**
   * Returns all data elements which are member of a data set but not part of either the custom form
   * or sections of the data set.
   */
  List<DataIntegrityIssue> getDataElementsInDataSetNotInForm() {
    List<DataIntegrityIssue> issues = new ArrayList<>();

    Collection<DataSet> dataSets = dataSetService.getAllDataSets();

    for (DataSet dataSet : dataSets) {
      if (!dataSet.getFormType().isDefault()) {
        Set<DataElement> formElements = new HashSet<>();

        if (dataSet.hasDataEntryForm()) {
          formElements.addAll(dataEntryFormService.getDataElementsInDataEntryForm(dataSet));
        } else if (dataSet.hasSections()) {
          formElements.addAll(dataSet.getDataElementsInSections());
        }

        Set<DataElement> dataSetElements = new HashSet<>(dataSet.getDataElements());

        dataSetElements.removeAll(formElements);

        if (!dataSetElements.isEmpty()) {
          issues.add(DataIntegrityIssue.toIssue(dataSet, dataSetElements));
        }
      }
    }

    return issues;
  }

  /** Returns all invalid category combinations. */
  List<DataIntegrityIssue> getInvalidCategoryCombos() {
    return toSimpleIssueList(
        categoryService.getAllCategoryCombos().stream().filter(c -> !c.isValid()));
  }

  // -------------------------------------------------------------------------
  // DataSet
  // -------------------------------------------------------------------------

  List<DataIntegrityIssue> getDataSetsNotAssignedToOrganisationUnits() {
    return toSimpleIssueList(dataSetService.getDataSetsNotAssignedToOrganisationUnits().stream());
  }

  // -------------------------------------------------------------------------
  // Indicator
  // -------------------------------------------------------------------------

  /** Gets all indicators with identical numerator and denominator. */
  List<DataIntegrityIssue> getIndicatorsWithIdenticalFormulas() {
    List<DataIntegrityIssue> issues = new ArrayList<>();

    Map<String, List<Indicator>> byFormula =
        indicatorService.getAllIndicators().stream()
            .collect(
                groupingBy(
                    indicator ->
                        indicator.getNumerator() + FORMULA_SEPARATOR + indicator.getDenominator()));

    for (Entry<String, List<Indicator>> e : byFormula.entrySet()) {
      if (e.getValue().size() > 1) {
        issues.add(
            new DataIntegrityIssue(null, e.getKey(), null, toRefsList(e.getValue().stream())));
      }
    }
    return issues;
  }

  /** Gets all indicators which are not assigned to any groups. */
  List<DataIntegrityIssue> getIndicatorsWithoutGroups() {
    return toSimpleIssueList(indicatorService.getIndicatorsWithoutGroups().stream());
  }

  /** Gets all indicators with invalid indicator numerators. */
  List<DataIntegrityIssue> getInvalidIndicatorNumerators() {
    return getInvalidIndicators(Indicator::getNumerator);
  }

  /** Gets all indicators with invalid indicator denominators. */
  List<DataIntegrityIssue> getInvalidIndicatorDenominators() {
    return getInvalidIndicators(Indicator::getDenominator);
  }

  private List<DataIntegrityIssue> getInvalidIndicators(Function<Indicator, String> getter) {
    List<DataIntegrityIssue> issues = new ArrayList<>();
    I18n i18n = i18nManager.getI18n();

    for (Indicator indicator : indicatorService.getAllIndicators()) {
      ExpressionValidationOutcome result =
          expressionService.expressionIsValid(getter.apply(indicator), INDICATOR_EXPRESSION);

      if (!result.isValid()) {
        issues.add(toIssue(indicator, i18n.getString(result.getKey())));
      }
    }

    return issues;
  }

  /**
   * Gets all indicators units which are members of more than one group which enter into an
   * exclusive group set.
   */
  List<DataIntegrityIssue> getIndicatorsViolatingExclusiveGroupSets() {
    Collection<IndicatorGroupSet> groupSets = indicatorService.getAllIndicatorGroupSets();

    List<DataIntegrityIssue> issues = new ArrayList<>();

    for (IndicatorGroupSet groupSet : groupSets) {
      Collection<Indicator> duplicates = getDuplicates(new ArrayList<>(groupSet.getIndicators()));

      for (Indicator duplicate : duplicates) {
        issues.add(DataIntegrityIssue.toIssue(duplicate, duplicate.getGroups()));
      }
    }

    return issues;
  }

  // -------------------------------------------------------------------------
  // OrganisationUnit
  // -------------------------------------------------------------------------

  List<DataIntegrityIssue> getOrganisationUnitsWithCyclicReferences() {
    return toSimpleIssueList(
        organisationUnitService.getOrganisationUnitsWithCyclicReferences().stream());
  }

<<<<<<< HEAD
  @Deprecated
  List<DataIntegrityIssue> getOrphanedOrganisationUnits() {
    return toSimpleIssueList(organisationUnitService.getOrphanedOrganisationUnits().stream());
  }

=======
>>>>>>> 45f1c9ce
  List<DataIntegrityIssue> getOrganisationUnitsViolatingExclusiveGroupSets() {
    return toIssueList(
        organisationUnitService.getOrganisationUnitsViolatingExclusiveGroupSets().stream(),
        OrganisationUnit::getGroups);
  }

  List<DataIntegrityIssue> getOrganisationUnitGroupsWithoutGroupSets() {
    return toSimpleIssueList(
        organisationUnitGroupService.getOrganisationUnitGroupsWithoutGroupSets().stream());
  }

  // -------------------------------------------------------------------------
  // ValidationRule
  // -------------------------------------------------------------------------

  List<DataIntegrityIssue> getValidationRulesWithoutGroups() {
    return toSimpleIssueList(validationRuleService.getValidationRulesWithoutGroups().stream());
  }

  /** Gets all ValidationRules with invalid left side expressions. */
  List<DataIntegrityIssue> getInvalidValidationRuleLeftSideExpressions() {
    return getInvalidValidationRuleExpressions(ValidationRule::getLeftSide);
  }

  /** Gets all ValidationRules with invalid right side expressions. */
  List<DataIntegrityIssue> getInvalidValidationRuleRightSideExpressions() {
    return getInvalidValidationRuleExpressions(ValidationRule::getRightSide);
  }

  private List<DataIntegrityIssue> getInvalidValidationRuleExpressions(
      Function<ValidationRule, Expression> getter) {
    List<DataIntegrityIssue> issues = new ArrayList<>();
    I18n i18n = i18nManager.getI18n();

    for (ValidationRule rule : validationRuleService.getAllValidationRules()) {
      ExpressionValidationOutcome result =
          expressionService.expressionIsValid(
              getter.apply(rule).getExpression(), VALIDATION_RULE_EXPRESSION);

      if (!result.isValid()) {
        issues.add(toIssue(rule, i18n.getString(result.getKey())));
      }
    }
    return issues;
  }

  private void registerNonDatabaseIntegrityCheck(
      DataIntegrityCheckType type,
      Class<? extends IdentifiableObject> issueIdType,
      Supplier<List<DataIntegrityIssue>> check) {
    String name = type.getName();
    I18n i18n = i18nManager.getI18n(DataIntegrityService.class);
    BinaryOperator<String> info =
        (property, defaultValue) ->
            i18n.getString(format("data_integrity.%s.%s", name, property), defaultValue);

    try {
      Schema issueSchema = issueIdType == null ? null : schemaService.getDynamicSchema(issueIdType);
      String issueIdTypeName = issueSchema == null ? null : issueSchema.getPlural();
      checksByName.putIfAbsent(
          name,
          DataIntegrityCheck.builder()
              .name(name)
              .displayName(info.apply("name", name.replace('_', ' ')))
              .isSlow(true)
              .isProgrammatic(true)
              .severity(
                  DataIntegritySeverity.valueOf(
                      info.apply("severity", DataIntegritySeverity.WARNING.name()).toUpperCase()))
              .section(info.apply("section", "Other"))
              .description(info.apply("description", null))
              .introduction(info.apply("introduction", null))
              .recommendation(info.apply("recommendation", null))
              .issuesIdType(issueIdTypeName)
              .runDetailsCheck(
                  c -> {
                    Date startTime = new Date();
                    List<DataIntegrityIssue> issues = check.get();
                    return new DataIntegrityDetails(c, startTime, new Date(), null, issues);
                  })
              .runSummaryCheck(
                  c -> {
                    Date startTime = new Date();
                    List<DataIntegrityIssue> issues = check.get();
                    return new DataIntegritySummary(
                        c, startTime, new Date(), null, issues.size(), null);
                  })
              .build());
    } catch (Exception ex) {
      log.error("Failed to register data integrity check " + type, ex);
    }
  }

  /**
   * Maps all "hard coded" checks to their implementation method and registers a {@link
   * DataIntegrityCheck} to perform the method as {@link DataIntegrityDetails}.
   */
  public void initIntegrityChecks() {

    registerNonDatabaseIntegrityCheck(
        DataIntegrityCheckType.DATA_ELEMENTS_IN_DATA_SET_NOT_IN_FORM,
        DataSet.class,
        this::getDataElementsInDataSetNotInForm);
    registerNonDatabaseIntegrityCheck(
        DataIntegrityCheckType.INDICATORS_WITH_IDENTICAL_FORMULAS,
        null,
        this::getIndicatorsWithIdenticalFormulas);
    registerNonDatabaseIntegrityCheck(
        DataIntegrityCheckType.INDICATORS_WITH_INVALID_NUMERATOR,
        Indicator.class,
        this::getInvalidIndicatorNumerators);
    registerNonDatabaseIntegrityCheck(
        DataIntegrityCheckType.INDICATORS_WITH_INVALID_DENOMINATOR,
        Indicator.class,
        this::getInvalidIndicatorDenominators);
    registerNonDatabaseIntegrityCheck(
        DataIntegrityCheckType.INDICATORS_VIOLATING_EXCLUSIVE_GROUP_SETS,
        Indicator.class,
        this::getIndicatorsViolatingExclusiveGroupSets);

    registerNonDatabaseIntegrityCheck(
        DataIntegrityCheckType.ORG_UNITS_WITH_CYCLIC_REFERENCES,
        OrganisationUnit.class,
        this::getOrganisationUnitsWithCyclicReferences);
    registerNonDatabaseIntegrityCheck(
        DataIntegrityCheckType.ORG_UNITS_VIOLATING_EXCLUSIVE_GROUP_SETS,
        OrganisationUnit.class,
        this::getOrganisationUnitsViolatingExclusiveGroupSets);
    registerNonDatabaseIntegrityCheck(
        DataIntegrityCheckType.ORG_UNIT_GROUPS_WITHOUT_GROUP_SETS,
        OrganisationUnitGroup.class,
        this::getOrganisationUnitGroupsWithoutGroupSets);
    registerNonDatabaseIntegrityCheck(
        DataIntegrityCheckType.VALIDATION_RULES_WITH_INVALID_LEFT_SIDE_EXPRESSION,
        ValidationRule.class,
        this::getInvalidValidationRuleLeftSideExpressions);
    registerNonDatabaseIntegrityCheck(
        DataIntegrityCheckType.VALIDATION_RULES_WITH_INVALID_RIGHT_SIDE_EXPRESSION,
        ValidationRule.class,
        this::getInvalidValidationRuleRightSideExpressions);
    registerNonDatabaseIntegrityCheck(
        DataIntegrityCheckType.PROGRAM_INDICATORS_WITH_INVALID_EXPRESSIONS,
        ProgramIndicator.class,
        this::getInvalidProgramIndicatorExpressions);

    registerNonDatabaseIntegrityCheck(
        DataIntegrityCheckType.PROGRAM_INDICATORS_WITH_INVALID_FILTERS,
        ProgramIndicator.class,
        this::getInvalidProgramIndicatorFilters);
    registerNonDatabaseIntegrityCheck(
        DataIntegrityCheckType.PROGRAM_INDICATORS_WITHOUT_EXPRESSION,
        ProgramIndicator.class,
        this::getProgramIndicatorsWithNoExpression);
    registerNonDatabaseIntegrityCheck(
        DataIntegrityCheckType.PROGRAM_RULES_WITHOUT_PRIORITY,
        Program.class,
        this::getProgramRulesWithNoPriority);
    registerNonDatabaseIntegrityCheck(
        DataIntegrityCheckType.PROGRAM_RULES_WITHOUT_ACTION,
        Program.class,
        this::getProgramRulesWithNoAction);

    registerNonDatabaseIntegrityCheck(
        DataIntegrityCheckType.PROGRAM_RULE_VARIABLES_WITHOUT_DATA_ELEMENT,
        Program.class,
        this::getProgramRuleVariablesWithNoDataElement);
    registerNonDatabaseIntegrityCheck(
        DataIntegrityCheckType.PROGRAM_RULE_VARIABLES_WITHOUT_ATTRIBUTE,
        Program.class,
        this::getProgramRuleVariablesWithNoAttribute);

    registerNonDatabaseIntegrityCheck(
        DataIntegrityCheckType.PROGRAM_RULE_ACTIONS_WITHOUT_DATA_OBJECT,
        ProgramRule.class,
        this::getProgramRuleActionsWithNoDataObject);
    registerNonDatabaseIntegrityCheck(
        DataIntegrityCheckType.PROGRAM_RULE_ACTIONS_WITHOUT_NOTIFICATION,
        ProgramRule.class,
        this::getProgramRuleActionsWithNoNotificationTemplate);
    registerNonDatabaseIntegrityCheck(
        DataIntegrityCheckType.PROGRAM_RULE_ACTIONS_WITHOUT_SECTION,
        ProgramRule.class,
        this::getProgramRuleActionsWithNoSectionId);
    registerNonDatabaseIntegrityCheck(
        DataIntegrityCheckType.PROGRAM_RULE_ACTIONS_WITHOUT_STAGE_ID,
        ProgramRule.class,
        this::getProgramRuleActionsWithNoProgramStageId);
  }

  Set<String> addSQLChecksToFlattedReport() {
    Set<String> checks = new LinkedHashSet<>();
    checks.add("organisation_units_without_groups");
    checks.add("data_elements_aggregate_no_groups");
    checks.add("data_elements_aggregate_with_different_period_types");
    checks.add("data_elements_without_datasets");
    checks.add("datasets_not_assigned_to_org_units");
    checks.add("data_elements_violating_exclusive_group_sets");
    checks.add("invalid_category_combos");
    checks.add("indicators_not_grouped");
    checks.add("periods_same_start_date_period_type");
    checks.add("orgunits_orphaned");
    checks.add("validation_rules_without_groups");
<<<<<<< HEAD
    checks.add("program_rules_without_condition");
=======
>>>>>>> 45f1c9ce
    return checks;
  }

  @Nonnull
  @Override
  @Transactional(readOnly = true)
  public FlattenedDataIntegrityReport getReport(Set<String> checks, JobProgress progress) {
    if (checks == null || checks.isEmpty()) {
      // report only needs these
      checks =
          Arrays.stream(DataIntegrityCheckType.values())
              .map(DataIntegrityCheckType::getName)
              .collect(Collectors.toSet());
      // Add additional SQL based checks here
      checks.addAll(addSQLChecksToFlattedReport());
    }
    runDetailsChecks(checks, progress);
    return new FlattenedDataIntegrityReport(getDetails(checks, -1L));
  }

  /** Get all ProgramIndicators with no expression. */
  List<DataIntegrityIssue> getProgramIndicatorsWithNoExpression() {
    return toSimpleIssueList(
        programIndicatorService.getProgramIndicatorsWithNoExpression().stream());
  }

  /** Get all ProgramIndicators with invalid expressions. */
  List<DataIntegrityIssue> getInvalidProgramIndicatorExpressions() {
    return getInvalidProgramIndicators(
        ProgramIndicator::getExpression,
        pi -> !programIndicatorService.expressionIsValid(pi.getExpression()));
  }

  /** Get all ProgramIndicators with invalid filters. */
  List<DataIntegrityIssue> getInvalidProgramIndicatorFilters() {
    return getInvalidProgramIndicators(
        ProgramIndicator::getFilter, pi -> !programIndicatorService.filterIsValid(pi.getFilter()));
  }

  private List<DataIntegrityIssue> getInvalidProgramIndicators(
      Function<ProgramIndicator, String> property, Predicate<ProgramIndicator> filter) {
    List<ProgramIndicator> programIndicators =
        programIndicatorService.getAllProgramIndicators().stream().filter(filter).toList();

    List<DataIntegrityIssue> issues = new ArrayList<>();
    for (ProgramIndicator programIndicator : programIndicators) {
      String description = getInvalidExpressionDescription(property.apply(programIndicator));
      if (description != null) {
        issues.add(toIssue(programIndicator, description));
      }
    }
    return issues;
  }

  /** Get all ProgramRules with no priority and grouped them by {@link Program} */
  List<DataIntegrityIssue> getProgramRulesWithNoPriority() {
    return groupRulesByProgram(programRuleService.getProgramRulesWithNoPriority());
  }

  /** Get all ProgramRules with no action and grouped them by {@link Program} */
  List<DataIntegrityIssue> getProgramRulesWithNoAction() {
    return groupRulesByProgram(programRuleService.getProgramRulesWithNoAction());
  }

  /** Get all ProgramRules with no condition expression and grouped them by {@link Program} */
  List<DataIntegrityIssue> getProgramRulesWithNoCondition() {
    return groupRulesByProgram(programRuleService.getProgramRulesWithNoCondition());
  }

  /**
   * @return all {@link ProgramRuleAction} which are not linked to any
   *     DataElement/TrackedEntityAttribute
   */
  List<DataIntegrityIssue> getProgramRuleActionsWithNoDataObject() {
    return groupActionsByProgramRule(
        programRuleActionService.getProgramActionsWithNoLinkToDataObject());
  }

  /**
   * @return all {@link ProgramRuleAction} which are not linked to any {@link
   *     org.hisp.dhis.notification.NotificationTemplate}
   */
  List<DataIntegrityIssue> getProgramRuleActionsWithNoNotificationTemplate() {
    return groupActionsByProgramRule(
        programRuleActionService.getProgramActionsWithNoLinkToNotification());
  }

  /**
   * @return all {@link ProgramRuleAction} which are not linked to any {@link
   *     org.hisp.dhis.program.ProgramStageSection}
   */
  List<DataIntegrityIssue> getProgramRuleActionsWithNoSectionId() {
    return groupActionsByProgramRule(
        programRuleActionService.getProgramRuleActionsWithNoSectionId());
  }

  /**
   * @return all {@link ProgramRuleAction} which are not linked to any {@link
   *     org.hisp.dhis.program.ProgramStage}
   */
  List<DataIntegrityIssue> getProgramRuleActionsWithNoProgramStageId() {
    return groupActionsByProgramRule(programRuleActionService.getProgramRuleActionsWithNoStageId());
  }

  /**
   * @return all {@link ProgramRuleVariable} which are not linked to any DataElement and grouped
   *     them by {@link Program}
   */
  List<DataIntegrityIssue> getProgramRuleVariablesWithNoDataElement() {
    return groupVariablesByProgram(programRuleVariableService.getVariablesWithNoDataElement());
  }

  /**
   * @return all {@link ProgramRuleVariable} which are not linked to any TrackedEntityAttribute and
   *     grouped them by {@link Program}
   */
  List<DataIntegrityIssue> getProgramRuleVariablesWithNoAttribute() {
    return groupVariablesByProgram(programRuleVariableService.getVariablesWithNoAttribute());
  }

  private String getInvalidExpressionDescription(String expression) {
    try {
      expressionService.getExpressionDescription(expression, INDICATOR_EXPRESSION);
    } catch (ParserException e) {
      return e.getMessage();
    }

    return null;
  }

  private static List<DataIntegrityIssue> groupRulesByProgram(List<ProgramRule> rules) {
    return groupBy(ProgramRule::getProgram, rules);
  }

  private static List<DataIntegrityIssue> groupVariablesByProgram(
      List<ProgramRuleVariable> variables) {
    return groupBy(ProgramRuleVariable::getProgram, variables);
  }

  private static List<DataIntegrityIssue> groupActionsByProgramRule(
      List<ProgramRuleAction> actions) {
    return groupBy(ProgramRuleAction::getProgramRule, actions);
  }

  private static <K extends IdentifiableObject, V extends IdentifiableObject>
      List<DataIntegrityIssue> groupBy(Function<V, K> property, Collection<V> values) {
    return values.stream().collect(groupingBy(property)).entrySet().stream()
        .map(e -> DataIntegrityIssue.toIssue(e.getKey(), e.getValue()))
        .toList();
  }

  /*
   * Configuration based data integrity checks
   */

  private final Map<String, DataIntegrityCheck> checksByName = new ConcurrentHashMap<>();

  private final AtomicBoolean configurationsAreLoaded = new AtomicBoolean(false);

  @Nonnull
  @Override
  public Collection<DataIntegrityCheck> getDataIntegrityChecks(Set<String> checks) {
    ensureConfigurationsAreLoaded();
    return checks.isEmpty()
        ? unmodifiableCollection(checksByName.values())
        : expandChecks(checks, false).stream().map(checksByName::get).toList();
  }

  @Nonnull
  @Override
  public Map<String, DataIntegritySummary> getSummaries(@Nonnull Set<String> checks, long timeout) {
    return getCached(checks, timeout, summaryCache);
  }

  // OBS! We intentionally do not open the transaction here to have each check
  // be independent
  @Override
  public void runSummaryChecks(@Nonnull Set<String> checks, JobProgress progress) {
    runDataIntegrityChecks(
        "Data Integrity summary checks",
        expandChecks(checks, true),
        progress,
        summaryCache,
        runningSummaryChecks,
        check -> check.getRunSummaryCheck().apply(check),
        (check, startTime, ex) ->
            new DataIntegritySummary(
                check, startTime, new Date(), errorMessage(check, ex), -1, null));
  }

  @Nonnull
  @Override
  public Map<String, DataIntegrityDetails> getDetails(@Nonnull Set<String> checks, long timeout) {
    return getCached(checks, timeout, detailsCache);
  }

  // OBS! We intentionally do not open the transaction here to have each check
  // be independent
  @Override
  public void runDetailsChecks(@Nonnull Set<String> checks, JobProgress progress) {
    runDataIntegrityChecks(
        "Data Integrity details checks",
        expandChecks(checks, true),
        progress,
        detailsCache,
        runningDetailsChecks,
        check -> check.getRunDetailsCheck().apply(check),
        (check, startTime, ex) ->
            new DataIntegrityDetails(
                check, startTime, new Date(), errorMessage(check, ex), List.of()));
  }

  private static String errorMessage(DataIntegrityCheck check, RuntimeException ex) {
    String message = "Check failed because an exception was thrown: " + ex.getMessage();
    log.error("Check " + check.getName() + " failed because an exception was thrown", ex);
    return message;
  }

  private <T> Map<String, T> getCached(Set<String> checks, long timeout, Cache<T> cache) {
    Set<String> names = expandChecks(checks, false);
    long giveUpTime = currentTimeMillis() + timeout;
    Map<String, T> resByName = new LinkedHashMap<>();
    boolean retry = false;
    do {
      if (retry) {
        try {
          Thread.sleep(Math.max(10, Math.min(50, (giveUpTime - currentTimeMillis()) / 2)));
        } catch (InterruptedException ex) {
          Thread.currentThread().interrupt();
          return resByName;
        }
      }
      for (String name : names) {
        if (!resByName.containsKey(name)) {
          cache.get(name).ifPresent(res -> resByName.put(name, res));
        }
      }
      retry = resByName.size() < names.size() && (timeout < 0 || currentTimeMillis() < giveUpTime);
    } while (retry);
    return resByName;
  }

  @FunctionalInterface
  private interface DataIntegrityCheckErrorHandler<T> {
    T createErrorReport(DataIntegrityCheck check, Date startTime, RuntimeException ex);
  }

  private <T> void runDataIntegrityChecks(
      String stageDesc,
      Set<String> checks,
      JobProgress progress,
      Cache<T> cache,
      Set<String> running,
      Function<DataIntegrityCheck, T> runCheck,
      DataIntegrityCheckErrorHandler<T> createErrorReport) {
    try {
      running.addAll(checks);
      progress.startingProcess("Data Integrity check");
      progress.startingStage(stageDesc, checks.size(), SKIP_ITEM);
      progress.runStage(
          checks.stream()
              .map(checksByName::get)
              .filter(Objects::nonNull)
              .sorted(DataIntegrityCheck.FAST_TO_SLOW),
          DataIntegrityCheck::getDescription,
          check -> {
            Date startTime = new Date();
            T res;
            try {
              res = runCheck.apply(check);
            } catch (RuntimeException ex) {
              cache.put(check.getName(), createErrorReport.createErrorReport(check, startTime, ex));
              throw ex;
            } finally {
              running.remove(check.getName());
            }
            if (res != null) {
              check.addExecution(currentTimeMillis() - startTime.getTime());
              cache.put(check.getName(), res);
            }
          });
      progress.completedProcess(null);
    } finally {
      running.removeAll(checks);
    }
  }

  private Set<String> expandChecks(Set<String> names, boolean restricted) {
    ensureConfigurationsAreLoaded();

    if (CollectionUtils.isEmpty(names)) {
      return getDefaultChecks(restricted);
    }
    Set<String> expanded = new LinkedHashSet<>();

    for (String name : names) {
      if (name.toUpperCase().equals(name) && name.indexOf('_') < 0) {
        // assume it is a code
        checksByName.values().stream()
            .filter(check -> check.getCode().equals(name))
            .map(DataIntegrityCheck::getName)
            .forEach(expanded::add);
      } else if (name.contains("*")) {
        String pattern =
            name.toLowerCase()
                .replace('-', '_') // make uniform
                .replaceAll("[^*_a-z0-9]+", "") // sanitise against regex attacks
                .replace("*", ".*"); // expand regex wildcard match
        for (DataIntegrityCheck check : checksByName.values()) {
          if (check.getName().matches(pattern)) {
            expanded.add(check.getName());
          }
        }
      } else {
        expanded.add(name.toLowerCase().replace('-', '_'));
      }
    }
    // Filter out any checks which actually do not exist but have been requested
    expanded.retainAll(
        getDataIntegrityChecks(Set.of()).stream()
            .map(check -> check.getName().toLowerCase().replace('-', '_'))
            .collect(toUnmodifiableSet()));

    return expanded;
  }

  private Set<String> getDefaultChecks(boolean restricted) {
    ensureConfigurationsAreLoaded();

    Predicate<DataIntegrityCheck> filter =
        restricted ? not(DataIntegrityCheck::isSlow) : check -> true;
    return checksByName.values().stream()
        .filter(filter)
        .map(DataIntegrityCheck::getName)
        .collect(toUnmodifiableSet());
  }

  private void ensureConfigurationsAreLoaded() {
    if (configurationsAreLoaded.compareAndSet(false, true)) {
      // load system-packaged data integrity checks
      loadChecks(CLASS_PATH, "data-integrity-checks.yaml", "data-integrity-checks");

      // programmatic checks
      initIntegrityChecks();

      // load user-packaged custom data integrity checks
      try {
        String dhis2Home = locationManager.getExternalDirectoryPath();
        loadChecks(
            FILE_SYSTEM,
            dhis2Home + "/custom-data-integrity-checks.yaml",
            dhis2Home + "/custom-data-integrity-checks");
      } catch (LocationManagerException ex) {
        log.warn(
            "Could not get DHIS2_HOME external directory. No custom data integrity checks loaded.");
      }
    }
  }

  private void loadChecks(
      DataIntegrityYamlReader.ResourceLocation resourceLocation,
      String yamlFileChecks,
      String checksDir) {
    I18n i18n = i18nManager.getI18n(DataIntegrityService.class);
    readDataIntegrityYaml(
        new DataIntegrityRecord(
            resourceLocation,
            yamlFileChecks,
            checksDir,
            addToChecks,
            (property, defaultValue) ->
                i18n.getString(format("data_integrity.%s", property), defaultValue),
            sql -> check -> dataIntegrityStore.querySummary(check, sql),
            sql -> check -> dataIntegrityStore.queryDetails(check, sql)));
  }

  /**
   * Consumer that adds a {@link DataIntegrityCheck} to a map. It only adds the {@link
   * DataIntegrityCheck} to the map if:
   *
   * <ol>
   *   <li>the {@link DataIntegrityCheck} code is unique
   *   <li>the map does not already have a key with the same {@link DataIntegrityCheck} name
   * </ol>
   */
  private final Consumer<DataIntegrityCheck> addToChecks =
      check -> {
        String checkCode = DataIntegrityCheck.getCodeFromName(check.getName());
        Set<String> checkCodes =
            checksByName.keySet().stream()
                .map(DataIntegrityCheck::getCodeFromName)
                .collect(Collectors.toSet());
        if (!checkCodes.contains(checkCode)) {
          DataIntegrityCheck dataIntegrityCheck = checksByName.putIfAbsent(check.getName(), check);
          if (dataIntegrityCheck != null) {
            log.warn(
                "Data Integrity Check `{}` not added as a check with that name already exists",
                check.getName());
          }
        } else
          log.warn(
              "Data Integrity Check `{}` not added as a check with the code `{}` already exists",
              check.getName(),
              check.getCode());
      };

  record DataIntegrityRecord(
      DataIntegrityYamlReader.ResourceLocation resourceLocation,
      String yamlFileChecks,
      String checksDir,
      Consumer<DataIntegrityCheck> adder,
      BinaryOperator<String> info,
      Function<String, Function<DataIntegrityCheck, DataIntegritySummary>> sqlToSummary,
      Function<String, Function<DataIntegrityCheck, DataIntegrityDetails>> sqlToDetails) {}
}<|MERGE_RESOLUTION|>--- conflicted
+++ resolved
@@ -384,14 +384,6 @@
         organisationUnitService.getOrganisationUnitsWithCyclicReferences().stream());
   }
 
-<<<<<<< HEAD
-  @Deprecated
-  List<DataIntegrityIssue> getOrphanedOrganisationUnits() {
-    return toSimpleIssueList(organisationUnitService.getOrphanedOrganisationUnits().stream());
-  }
-
-=======
->>>>>>> 45f1c9ce
   List<DataIntegrityIssue> getOrganisationUnitsViolatingExclusiveGroupSets() {
     return toIssueList(
         organisationUnitService.getOrganisationUnitsViolatingExclusiveGroupSets().stream(),
@@ -594,10 +586,7 @@
     checks.add("periods_same_start_date_period_type");
     checks.add("orgunits_orphaned");
     checks.add("validation_rules_without_groups");
-<<<<<<< HEAD
     checks.add("program_rules_without_condition");
-=======
->>>>>>> 45f1c9ce
     return checks;
   }
 
