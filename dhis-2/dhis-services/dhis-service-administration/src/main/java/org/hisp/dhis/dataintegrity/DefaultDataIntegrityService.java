package org.hisp.dhis.dataintegrity;

/*
 * Copyright (c) 2004-2020, University of Oslo
 * All rights reserved.
 *
 * Redistribution and use in source and binary forms, with or without
 * modification, are permitted provided that the following conditions are met:
 * Redistributions of source code must retain the above copyright notice, this
 * list of conditions and the following disclaimer.
 *
 * Redistributions in binary form must reproduce the above copyright notice,
 * this list of conditions and the following disclaimer in the documentation
 * and/or other materials provided with the distribution.
 * Neither the name of the HISP project nor the names of its contributors may
 * be used to endorse or promote products derived from this software without
 * specific prior written permission.
 *
 * THIS SOFTWARE IS PROVIDED BY THE COPYRIGHT HOLDERS AND CONTRIBUTORS "AS IS" AND
 * ANY EXPRESS OR IMPLIED WARRANTIES, INCLUDING, BUT NOT LIMITED TO, THE IMPLIED
 * WARRANTIES OF MERCHANTABILITY AND FITNESS FOR A PARTICULAR PURPOSE ARE
 * DISCLAIMED. IN NO EVENT SHALL THE COPYRIGHT OWNER OR CONTRIBUTORS BE LIABLE FOR
 * ANY DIRECT, INDIRECT, INCIDENTAL, SPECIAL, EXEMPLARY, OR CONSEQUENTIAL DAMAGES
 * (INCLUDING, BUT NOT LIMITED TO, PROCUREMENT OF SUBSTITUTE GOODS OR SERVICES;
 * LOSS OF USE, DATA, OR PROFITS; OR BUSINESS INTERRUPTION) HOWEVER CAUSED AND ON
 * ANY THEORY OF LIABILITY, WHETHER IN CONTRACT, STRICT LIABILITY, OR TORT
 * (INCLUDING NEGLIGENCE OR OTHERWISE) ARISING IN ANY WAY OUT OF THE USE OF THIS
 * SOFTWARE, EVEN IF ADVISED OF THE POSSIBILITY OF SUCH DAMAGE.
 */

import static com.google.common.base.Preconditions.checkNotNull;
import static org.hisp.dhis.commons.collection.ListUtils.getDuplicates;
import static org.hisp.dhis.expression.ParseType.INDICATOR_EXPRESSION;
import static org.hisp.dhis.expression.ParseType.VALIDATION_RULE_EXPRESSION;

import java.util.*;
import java.util.stream.Collectors;

<<<<<<< HEAD
import org.apache.commons.logging.Log;
import org.apache.commons.logging.LogFactory;
import org.hisp.dhis.antlr.ParserException;
=======
>>>>>>> 084d9298
import org.hisp.dhis.category.CategoryCombo;
import org.hisp.dhis.category.CategoryService;
import org.hisp.dhis.common.ListMap;
import org.hisp.dhis.dataelement.DataElement;
import org.hisp.dhis.dataelement.DataElementGroup;
import org.hisp.dhis.dataelement.DataElementGroupSet;
import org.hisp.dhis.dataelement.DataElementService;
import org.hisp.dhis.dataentryform.DataEntryFormService;
import org.hisp.dhis.dataset.DataSet;
import org.hisp.dhis.dataset.DataSetService;
import org.hisp.dhis.expression.ExpressionService;
import org.hisp.dhis.expression.ExpressionValidationOutcome;
import org.hisp.dhis.i18n.I18n;
import org.hisp.dhis.i18n.I18nManager;
import org.hisp.dhis.indicator.Indicator;
import org.hisp.dhis.indicator.IndicatorGroup;
import org.hisp.dhis.indicator.IndicatorGroupSet;
import org.hisp.dhis.indicator.IndicatorService;
import org.hisp.dhis.organisationunit.*;
import org.hisp.dhis.period.Period;
import org.hisp.dhis.period.PeriodService;
import org.hisp.dhis.period.PeriodType;
import org.hisp.dhis.program.Program;
import org.hisp.dhis.program.ProgramIndicator;
import org.hisp.dhis.program.ProgramIndicatorService;
import org.hisp.dhis.programrule.*;
import org.hisp.dhis.validation.ValidationRule;
import org.hisp.dhis.validation.ValidationRuleService;
import org.springframework.stereotype.Service;
import org.springframework.transaction.annotation.Transactional;

import com.google.common.collect.Sets;

import lombok.extern.slf4j.Slf4j;

/**
 * @author Lars Helge Overland
 */
@Slf4j
@Service( "org.hisp.dhis.dataintegrity.DataIntegrityService" )
@Transactional
public class DefaultDataIntegrityService
    implements DataIntegrityService
{
    private static final String FORMULA_SEPARATOR = "#";

    // -------------------------------------------------------------------------
    // Dependencies
    // -------------------------------------------------------------------------

    private final I18nManager i18nManager;

    private final ProgramRuleService programRuleService;

    private final ProgramRuleActionService programRuleActionService;

    private final ProgramRuleVariableService programRuleVariableService;

    private final DataElementService dataElementService;

    private final IndicatorService indicatorService;

    private final DataSetService dataSetService;

    private final OrganisationUnitService organisationUnitService;

    private final OrganisationUnitGroupService organisationUnitGroupService;

    private final ValidationRuleService validationRuleService;

    private final ExpressionService expressionService;

    private final DataEntryFormService dataEntryFormService;

    private final CategoryService categoryService;

    private final PeriodService periodService;

    private final ProgramIndicatorService programIndicatorService;

    public DefaultDataIntegrityService( I18nManager i18nManager, DataElementService dataElementService,
        IndicatorService indicatorService, DataSetService dataSetService,
        OrganisationUnitService organisationUnitService, OrganisationUnitGroupService organisationUnitGroupService,
        ValidationRuleService validationRuleService, ExpressionService expressionService,
        DataEntryFormService dataEntryFormService, CategoryService categoryService, PeriodService periodService,
        ProgramIndicatorService programIndicatorService,
        ProgramRuleService programRuleService, ProgramRuleVariableService programRuleVariableService,
        ProgramRuleActionService programRuleActionService )
    {
        checkNotNull( i18nManager );
        checkNotNull( dataElementService );
        checkNotNull( indicatorService );
        checkNotNull( dataSetService );
        checkNotNull( organisationUnitService );
        checkNotNull( organisationUnitGroupService );
        checkNotNull( validationRuleService );
        checkNotNull( dataEntryFormService );
        checkNotNull( categoryService );
        checkNotNull( periodService );
        checkNotNull( programIndicatorService );
        checkNotNull( programRuleService );
        checkNotNull( programRuleVariableService );
        checkNotNull( programRuleActionService );

        this.i18nManager = i18nManager;
        this.dataElementService = dataElementService;
        this.indicatorService = indicatorService;
        this.dataSetService = dataSetService;
        this.organisationUnitService = organisationUnitService;
        this.organisationUnitGroupService = organisationUnitGroupService;
        this.validationRuleService = validationRuleService;
        this.expressionService = expressionService;
        this.dataEntryFormService = dataEntryFormService;
        this.categoryService = categoryService;
        this.periodService = periodService;
        this.programIndicatorService = programIndicatorService;
        this.programRuleService = programRuleService;
        this.programRuleVariableService = programRuleVariableService;
        this.programRuleActionService = programRuleActionService;
    }

    // -------------------------------------------------------------------------
    // DataIntegrityService implementation
    // -------------------------------------------------------------------------

    // -------------------------------------------------------------------------
    // DataElement
    // -------------------------------------------------------------------------

    @Override
    public List<DataElement> getDataElementsWithoutDataSet()
    {
        return dataElementService.getDataElementsWithoutDataSets();
    }

    @Override
    public List<DataElement> getDataElementsWithoutGroups()
    {
        return dataElementService.getDataElementsWithoutGroups();
    }

    @Override
    public SortedMap<DataElement, Collection<DataSet>> getDataElementsAssignedToDataSetsWithDifferentPeriodTypes()
    {
        Collection<DataElement> dataElements = dataElementService.getAllDataElements();

        Collection<DataSet> dataSets = dataSetService.getAllDataSets();

        SortedMap<DataElement, Collection<DataSet>> targets = new TreeMap<>();

        for ( DataElement element : dataElements )
        {
            final Set<PeriodType> targetPeriodTypes = new HashSet<>();
            final Collection<DataSet> targetDataSets = new HashSet<>();

            for ( DataSet dataSet : dataSets )
            {
                if ( dataSet.getDataElements().contains( element ) )
                {
                    targetPeriodTypes.add( dataSet.getPeriodType() );
                    targetDataSets.add( dataSet );
                }
            }

            if ( targetPeriodTypes.size() > 1 )
            {
                targets.put( element, targetDataSets );
            }
        }

        return targets;
    }

    @Override
    public SortedMap<DataElement, Collection<DataElementGroup>> getDataElementsViolatingExclusiveGroupSets()
    {
        Collection<DataElementGroupSet> groupSets = dataElementService.getAllDataElementGroupSets();

        SortedMap<DataElement, Collection<DataElementGroup>> targets = new TreeMap<>();

        for ( DataElementGroupSet groupSet : groupSets )
        {
            Collection<DataElement> duplicates = getDuplicates(
                new ArrayList<>( groupSet.getDataElements() ) );

            for ( DataElement duplicate : duplicates )
            {
                targets.put( duplicate, duplicate.getGroups() );
            }
        }

        return targets;
    }

    @Override
    public SortedMap<DataSet, Collection<DataElement>> getDataElementsInDataSetNotInForm()
    {
        SortedMap<DataSet, Collection<DataElement>> map = new TreeMap<>();

        Collection<DataSet> dataSets = dataSetService.getAllDataSets();

        for ( DataSet dataSet : dataSets )
        {
            if ( !dataSet.getFormType().isDefault() )
            {
                Set<DataElement> formElements = new HashSet<>();

                if ( dataSet.hasDataEntryForm() )
                {
                    formElements.addAll( dataEntryFormService.getDataElementsInDataEntryForm( dataSet ) );
                }
                else if ( dataSet.hasSections() )
                {
                    formElements.addAll( dataSet.getDataElementsInSections() );
                }

                Set<DataElement> dataSetElements = new HashSet<>( dataSet.getDataElements() );

                dataSetElements.removeAll( formElements );

                if ( dataSetElements.size() > 0 )
                {
                    map.put( dataSet, dataSetElements );
                }
            }
        }

        return map;
    }
    
    @Override
    public List<CategoryCombo> getInvalidCategoryCombos()
    {
        List<CategoryCombo> categoryCombos = categoryService.getAllCategoryCombos();
        
        return categoryCombos.stream().filter( c -> !c.isValid() ).collect( Collectors.toList() );
    }

    // -------------------------------------------------------------------------
    // DataSet
    // -------------------------------------------------------------------------

    @Override
    public List<DataSet> getDataSetsNotAssignedToOrganisationUnits()
    {
        Collection<DataSet> dataSets = dataSetService.getAllDataSets();

        return dataSets.stream().filter( ds -> ds.getSources() == null || ds.getSources().isEmpty() ).collect( Collectors.toList() );
    }

    // -------------------------------------------------------------------------
    // Indicator
    // -------------------------------------------------------------------------

    @Override
    public Set<Set<Indicator>> getIndicatorsWithIdenticalFormulas()
    {
        Map<String, Indicator> formulas = new HashMap<>();

        Map<String, Set<Indicator>> targets = new HashMap<>();

        List<Indicator> indicators = indicatorService.getAllIndicators();

        for ( Indicator indicator : indicators )
        {
            final String formula = indicator.getNumerator() + FORMULA_SEPARATOR + indicator.getDenominator();

            if ( formulas.containsKey( formula ) )
            {
                if ( targets.containsKey( formula ) )
                {
                    targets.get( formula ).add( indicator );
                }
                else
                {
                    Set<Indicator> elements = new HashSet<>();

                    elements.add( indicator );
                    elements.add( formulas.get( formula ) );

                    targets.put( formula, elements );
                    targets.get( formula ).add( indicator );
                }
            }
            else
            {
                formulas.put( formula, indicator );
            }
        }

        return Sets.newHashSet( targets.values() );
    }

    @Override
    public List<Indicator> getIndicatorsWithoutGroups()
    {
        return indicatorService.getIndicatorsWithoutGroups();
    }

    @Override
    public SortedMap<Indicator, String> getInvalidIndicatorNumerators()
    {
        SortedMap<Indicator, String> invalids = new TreeMap<>();
        I18n i18n = i18nManager.getI18n();

        for ( Indicator indicator : indicatorService.getAllIndicators() )
        {
            ExpressionValidationOutcome result = expressionService.expressionIsValid( indicator.getNumerator(), INDICATOR_EXPRESSION );

            if ( !result.isValid() )
            {
                invalids.put( indicator, i18n.getString(result.getKey()) );
            }
        }

        return invalids;
    }

    @Override
    public SortedMap<Indicator, String> getInvalidIndicatorDenominators()
    {
        SortedMap<Indicator, String> invalids = new TreeMap<>();
        I18n i18n = i18nManager.getI18n();

        for ( Indicator indicator : indicatorService.getAllIndicators() )
        {
            ExpressionValidationOutcome result = expressionService.expressionIsValid( indicator.getDenominator(), INDICATOR_EXPRESSION );

            if ( !result.isValid() )
            {
                invalids.put( indicator, i18n.getString(result.getKey()) );
            }
        }

        return invalids;
    }

    @Override
    public SortedMap<Indicator, Collection<IndicatorGroup>> getIndicatorsViolatingExclusiveGroupSets()
    {
        Collection<IndicatorGroupSet> groupSets = indicatorService.getAllIndicatorGroupSets();

        SortedMap<Indicator, Collection<IndicatorGroup>> targets = new TreeMap<>();

        for ( IndicatorGroupSet groupSet : groupSets )
        {
            Collection<Indicator> duplicates = getDuplicates(
                new ArrayList<>( groupSet.getIndicators() ) );

            for ( Indicator duplicate : duplicates )
            {
                targets.put( duplicate, duplicate.getGroups() );
            }
        }

        return targets;
    }

    // -------------------------------------------------------------------------
    // Period
    // -------------------------------------------------------------------------

    @Override
    public List<Period> getDuplicatePeriods()
    {
        Collection<Period> periods = periodService.getAllPeriods();

        List<Period> duplicates = new ArrayList<>();

        ListMap<String, Period> map = new ListMap<>();

        for ( Period period : periods )
        {
            String key = period.getPeriodType().getName() + period.getStartDate().toString();

            period.setName( period.toString() );

            map.putValue( key, period );
        }

        for ( String key : map.keySet() )
        {
            List<Period> values = map.get( key );

            if ( values != null && values.size() > 1 )
            {
                duplicates.addAll( values );
            }
        }

        return duplicates;
    }

    // -------------------------------------------------------------------------
    // OrganisationUnit
    // -------------------------------------------------------------------------

    @Override
    public Set<OrganisationUnit> getOrganisationUnitsWithCyclicReferences()
    {
        List<OrganisationUnit> organisationUnits = organisationUnitService.getAllOrganisationUnits();

        Set<OrganisationUnit> cyclic = new HashSet<>();

        Set<OrganisationUnit> visited = new HashSet<>();

        OrganisationUnit parent;

        for ( OrganisationUnit unit : organisationUnits )
        {
            parent = unit;

            while ( (parent = parent.getParent()) != null )
            {
                if ( parent.equals( unit ) ) // Cyclic reference
                {
                    cyclic.add( unit );

                    break;
                }
                else if ( visited.contains( parent ) ) // Ends in cyclic ref
                {
                    break;
                }
                else
                {
                    visited.add( parent ); // Remember visited
                }
            }

            visited.clear();
        }

        return cyclic;
    }

    @Override
    public List<OrganisationUnit> getOrphanedOrganisationUnits()
    {
        List<OrganisationUnit> units = organisationUnitService.getAllOrganisationUnits();
        
        return units.stream().filter( ou -> ou.getParent() == null && ( ou.getChildren() == null || ou.getChildren().size() == 0 ) ).collect( Collectors.toList() );
    }

    @Override
    public List<OrganisationUnit> getOrganisationUnitsWithoutGroups()
    {
        return organisationUnitService.getOrganisationUnitsWithoutGroups();
    }

    @Override
    public SortedMap<OrganisationUnit, Collection<OrganisationUnitGroup>> getOrganisationUnitsViolatingExclusiveGroupSets()
    {
        Collection<OrganisationUnitGroupSet> groupSets = organisationUnitGroupService.getAllOrganisationUnitGroupSets();

        TreeMap<OrganisationUnit, Collection<OrganisationUnitGroup>> targets =
            new TreeMap<>();

        for ( OrganisationUnitGroupSet groupSet : groupSets )
        {
            Collection<OrganisationUnit> duplicates = getDuplicates(
                new ArrayList<>( groupSet.getOrganisationUnits() ) );

            for ( OrganisationUnit duplicate : duplicates )
            {
                targets.put( duplicate, new HashSet<>( duplicate.getGroups() ) );
            }
        }

        return targets;
    }

    @Override
    public List<OrganisationUnitGroup> getOrganisationUnitGroupsWithoutGroupSets()
    {
        Collection<OrganisationUnitGroup> groups = organisationUnitGroupService.getAllOrganisationUnitGroups();
        
        return groups.stream().filter( g -> g == null || g.getGroupSets().isEmpty() ).collect( Collectors.toList() );
    }

    // -------------------------------------------------------------------------
    // ValidationRule
    // -------------------------------------------------------------------------

    @Override
    public List<ValidationRule> getValidationRulesWithoutGroups()
    {
        Collection<ValidationRule> validationRules = validationRuleService.getAllValidationRules();
        
        return validationRules.stream().filter( r -> r.getGroups() == null || r.getGroups().isEmpty() ).collect( Collectors.toList() );
    }

    @Override
    public SortedMap<ValidationRule, String> getInvalidValidationRuleLeftSideExpressions()
    {
        SortedMap<ValidationRule, String> invalids = new TreeMap<>();
        I18n i18n = i18nManager.getI18n();

        for ( ValidationRule rule : validationRuleService.getAllValidationRules() )
        {
            ExpressionValidationOutcome result = expressionService.expressionIsValid( rule.getLeftSide().getExpression(), VALIDATION_RULE_EXPRESSION );

            if ( !result.isValid() )
            {
                invalids.put( rule, i18n.getString(result.getKey()) );
            }
        }

        return invalids;
    }

    @Override
    public SortedMap<ValidationRule, String> getInvalidValidationRuleRightSideExpressions()
    {
        SortedMap<ValidationRule, String> invalids = new TreeMap<>();
        I18n i18n = i18nManager.getI18n();

        for ( ValidationRule rule : validationRuleService.getAllValidationRules() )
        {
            ExpressionValidationOutcome result = expressionService.expressionIsValid( rule.getRightSide().getExpression(), VALIDATION_RULE_EXPRESSION );

            if ( !result.isValid() )
            {
                invalids.put( rule, i18n.getString(result.getKey()) );
            }
        }

        return invalids;
    }

    @Override
    public DataIntegrityReport getDataIntegrityReport()
    {
        DataIntegrityReport report = new DataIntegrityReport();
        
        report.setDataElementsWithoutDataSet( new ArrayList<>( getDataElementsWithoutDataSet() ) );
        report.setDataElementsWithoutGroups( new ArrayList<>( getDataElementsWithoutGroups() ) );
        report.setDataElementsAssignedToDataSetsWithDifferentPeriodTypes( getDataElementsAssignedToDataSetsWithDifferentPeriodTypes() );
        report.setDataElementsViolatingExclusiveGroupSets( getDataElementsViolatingExclusiveGroupSets() );
        report.setDataElementsInDataSetNotInForm( getDataElementsInDataSetNotInForm() );
        report.setInvalidCategoryCombos( getInvalidCategoryCombos() );

        log.info( "Checked data elements" );

        report.setDataSetsNotAssignedToOrganisationUnits( new ArrayList<>( getDataSetsNotAssignedToOrganisationUnits() ) );

        log.info( "Checked data sets" );

        report.setIndicatorsWithIdenticalFormulas( getIndicatorsWithIdenticalFormulas() );
        report.setIndicatorsWithoutGroups( new ArrayList<>( getIndicatorsWithoutGroups() ) );
        report.setInvalidIndicatorNumerators( getInvalidIndicatorNumerators() );
        report.setInvalidIndicatorDenominators( getInvalidIndicatorDenominators() );
        report.setIndicatorsViolatingExclusiveGroupSets( getIndicatorsViolatingExclusiveGroupSets() );

        log.info( "Checked indicators" );

        report.setDuplicatePeriods( getDuplicatePeriods() );

        log.info( "Checked periods" );

        report.setOrganisationUnitsWithCyclicReferences( new ArrayList<>( getOrganisationUnitsWithCyclicReferences() ) );
        report.setOrphanedOrganisationUnits( new ArrayList<>( getOrphanedOrganisationUnits() ) );
        report.setOrganisationUnitsWithoutGroups( new ArrayList<>( getOrganisationUnitsWithoutGroups() ) );
        report.setOrganisationUnitsViolatingExclusiveGroupSets( getOrganisationUnitsViolatingExclusiveGroupSets() );
        report.setOrganisationUnitGroupsWithoutGroupSets( new ArrayList<>( getOrganisationUnitGroupsWithoutGroupSets() ) );
        report.setValidationRulesWithoutGroups( new ArrayList<>( getValidationRulesWithoutGroups() ) );

        log.info( "Checked organisation units" );

        report.setInvalidValidationRuleLeftSideExpressions( getInvalidValidationRuleLeftSideExpressions() );
        report.setInvalidValidationRuleRightSideExpressions( getInvalidValidationRuleRightSideExpressions() );

        log.info( "Checked validation rules" );

        report.setInvalidProgramIndicatorExpressions( getInvalidProgramIndicatorExpressions() );
        report.setInvalidProgramIndicatorFilters( getInvalidProgramIndicatorFilters() );
        report.setGetProgramIndicatorWithNoExpression( getProgramIndicatorsWithNoExpression() );

        log.info( "Checked ProgramIndicators" );

        report.setProgramRulesWithoutCondition( getProgramRulesWithNoCondition() );
        report.setProgramRulesWithNoPriority( getProgramRulesWithNoPriority() );
        report.setProgramRulesWithNoAction( getProgramRulesWithNoAction() );

        log.info( "Checked ProgramRules" );

        report.setProgramRuleVariablesWithNoDataElement( getProgramRuleVariablesWithNoDataElement() );
        report.setProgramRuleVariablesWithNoAttribute( getProgramRuleVariablesWithNoAttribute() );

        log.info( "Checked ProgramRuleVariables" );

        report.setProgramRuleActionsWithNoDataObject( getProgramRuleActionsWithNoDataObject() );
        report.setProgramRuleActionsWithNoNotification( getProgramRuleActionsWithNoNotificationTemplate() );
        report.setProgramRuleActionsWithNoSectionId( getProgramRuleActionsWithNoSectionId() );
        report.setProgramRuleActionsWithNoStageId( getProgramRuleActionsWithNoProgramStageId() );

        log.info( "Checked ProgramRuleActions" );

        Collections.sort( report.getDataElementsWithoutDataSet() );
        Collections.sort( report.getDataElementsWithoutGroups() );
        Collections.sort( report.getDataSetsNotAssignedToOrganisationUnits() );
        Collections.sort( report.getIndicatorsWithoutGroups() );
        Collections.sort( report.getOrganisationUnitsWithCyclicReferences() );
        Collections.sort( report.getOrphanedOrganisationUnits() );
        Collections.sort( report.getOrganisationUnitsWithoutGroups() );
        Collections.sort( report.getOrganisationUnitGroupsWithoutGroupSets() );
        Collections.sort( report.getValidationRulesWithoutGroups() );

        return report;
    }

    @Override
    public FlattenedDataIntegrityReport getFlattenedDataIntegrityReport()
    {
        return new FlattenedDataIntegrityReport( getDataIntegrityReport() );
    }

    @Override
    public List<ProgramIndicator> getProgramIndicatorsWithNoExpression()
    {
        return programIndicatorService.getProgramIndicatorsWithNoExpression();
    }

    @Override
    public Map<ProgramIndicator, String> getInvalidProgramIndicatorExpressions()
    {
        Map<ProgramIndicator, String> invalidExpressions = new HashMap<>();

        List<ProgramIndicator> programIndicators = programIndicatorService.getAllProgramIndicators()
            .stream()
            .filter( pi -> !programIndicatorService.expressionIsValid( pi.getExpression() ) )
            .collect( Collectors.toList() );

        for ( ProgramIndicator programIndicator : programIndicators )
        {
            String description = getInvalidExpressionDescription( programIndicator.getExpression() );

            if ( description != null )
            {
                invalidExpressions.put( programIndicator, description );
            }
        }

        return invalidExpressions;
    }

    @Override
    public Map<ProgramIndicator, String> getInvalidProgramIndicatorFilters()
    {
        Map<ProgramIndicator, String> invalidFilters = new HashMap<>();

        List<ProgramIndicator> programIndicators = programIndicatorService.getAllProgramIndicators()
            .stream()
            .filter( pi -> !programIndicatorService.filterIsValid( pi.getFilter() ) )
            .collect( Collectors.toList() );

        for ( ProgramIndicator programIndicator : programIndicators )
        {
            String description = getInvalidExpressionDescription( programIndicator.getFilter() );

            if ( description != null )
            {
                invalidFilters.put( programIndicator, description );
            }
        }

        return invalidFilters;
    }

    @Override
    public Map<Program, Collection<ProgramRule>> getProgramRulesWithNoPriority()
    {
        List<ProgramRule> programRules = programRuleService.getProgramRulesWithNoPriority();

        return groupRulesByProgram( programRules );
    }

    @Override
    public Map<Program, Collection<ProgramRule>> getProgramRulesWithNoAction()
    {
        List<ProgramRule> programRules = programRuleService.getProgramRulesWithNoAction();

        return groupRulesByProgram( programRules );
    }

    @Override
    public Map<Program, Collection<ProgramRule>> getProgramRulesWithNoCondition()
    {
        List<ProgramRule> programRules = programRuleService.getProgramRulesWithNoCondition();

        return groupRulesByProgram( programRules );
    }

    @Override
    public Map<ProgramRule, Collection<ProgramRuleAction>> getProgramRuleActionsWithNoDataObject()
    {
        List<ProgramRuleAction> ruleActions = programRuleActionService.getProgramActionsWithNoLinkToDataObject();

        return groupActionsByProgramRule( ruleActions );
    }

    @Override
    public Map<ProgramRule, Collection<ProgramRuleAction>> getProgramRuleActionsWithNoNotificationTemplate()
    {
        List<ProgramRuleAction> ruleActions = programRuleActionService.getProgramActionsWithNoLinkToNotification();

        return groupActionsByProgramRule( ruleActions );
    }

    @Override
    public Map<ProgramRule, Collection<ProgramRuleAction>> getProgramRuleActionsWithNoSectionId()
    {
        List<ProgramRuleAction> ruleActions = programRuleActionService.getProgramRuleActionsWithNoSectionId();

        return groupActionsByProgramRule( ruleActions );
    }

    @Override
    public Map<ProgramRule, Collection<ProgramRuleAction>> getProgramRuleActionsWithNoProgramStageId()
    {
        List<ProgramRuleAction> ruleActions = programRuleActionService.getProgramRuleActionsWithNoStageId();

        return groupActionsByProgramRule( ruleActions );    }

    @Override
    public  Map<Program, Collection<ProgramRuleVariable>> getProgramRuleVariablesWithNoDataElement()
    {
        List<ProgramRuleVariable> ruleVariables = programRuleVariableService.getVariablesWithNoDataElement();

        return groupVariablesByProgram( ruleVariables );
    }

    @Override
    public Map<Program, Collection<ProgramRuleVariable>> getProgramRuleVariablesWithNoAttribute()
    {
        List<ProgramRuleVariable> ruleVariables = programRuleVariableService.getVariablesWithNoAttribute();

        return groupVariablesByProgram( ruleVariables );
    }

    private String getInvalidExpressionDescription( String expression )
    {
        try
        {
            expressionService.getExpressionDescription( expression, INDICATOR_EXPRESSION );
        }
        catch ( ParserException e )
        {
           return e.getMessage();
        }

        return null;
    }

    private Map<Program, Collection<ProgramRule>> groupRulesByProgram( List<ProgramRule> programRules )
    {
        Map<Program, Collection<ProgramRule>> collectionMap = new HashMap<>();

        for ( ProgramRule rule : programRules )
        {
            Program program = rule.getProgram();

            if ( !collectionMap.containsKey( program ) )
            {
                collectionMap.put( program, Sets.newHashSet() );
            }

            collectionMap.get( program ).add( rule );
        }

        return collectionMap;
    }

    private  Map<Program, Collection<ProgramRuleVariable>> groupVariablesByProgram( List<ProgramRuleVariable> ruleVariables )
    {
        Map<Program, Collection<ProgramRuleVariable>> collectionMap = new HashMap<>();

        for ( ProgramRuleVariable variable : ruleVariables )
        {
            Program program = variable.getProgram();

            if ( !collectionMap.containsKey( program ) )
            {
                collectionMap.put( program, Sets.newHashSet() );
            }

            collectionMap.get( program ).add( variable );
        }

        return collectionMap;
    }

    private  Map<ProgramRule, Collection<ProgramRuleAction>> groupActionsByProgramRule( List<ProgramRuleAction> ruleActions )
    {
        Map<ProgramRule, Collection<ProgramRuleAction>> collectionMap = new HashMap<>();

        for ( ProgramRuleAction action : ruleActions )
        {
            ProgramRule programRule = action.getProgramRule();

            if ( !collectionMap.containsKey( programRule ) )
            {
                collectionMap.put( programRule, Sets.newHashSet() );
            }

            collectionMap.get( programRule ).add( action );
        }

        return collectionMap;
    }
}
<|MERGE_RESOLUTION|>--- conflicted
+++ resolved
@@ -1,855 +1,850 @@
-package org.hisp.dhis.dataintegrity;
-
-/*
- * Copyright (c) 2004-2020, University of Oslo
- * All rights reserved.
- *
- * Redistribution and use in source and binary forms, with or without
- * modification, are permitted provided that the following conditions are met:
- * Redistributions of source code must retain the above copyright notice, this
- * list of conditions and the following disclaimer.
- *
- * Redistributions in binary form must reproduce the above copyright notice,
- * this list of conditions and the following disclaimer in the documentation
- * and/or other materials provided with the distribution.
- * Neither the name of the HISP project nor the names of its contributors may
- * be used to endorse or promote products derived from this software without
- * specific prior written permission.
- *
- * THIS SOFTWARE IS PROVIDED BY THE COPYRIGHT HOLDERS AND CONTRIBUTORS "AS IS" AND
- * ANY EXPRESS OR IMPLIED WARRANTIES, INCLUDING, BUT NOT LIMITED TO, THE IMPLIED
- * WARRANTIES OF MERCHANTABILITY AND FITNESS FOR A PARTICULAR PURPOSE ARE
- * DISCLAIMED. IN NO EVENT SHALL THE COPYRIGHT OWNER OR CONTRIBUTORS BE LIABLE FOR
- * ANY DIRECT, INDIRECT, INCIDENTAL, SPECIAL, EXEMPLARY, OR CONSEQUENTIAL DAMAGES
- * (INCLUDING, BUT NOT LIMITED TO, PROCUREMENT OF SUBSTITUTE GOODS OR SERVICES;
- * LOSS OF USE, DATA, OR PROFITS; OR BUSINESS INTERRUPTION) HOWEVER CAUSED AND ON
- * ANY THEORY OF LIABILITY, WHETHER IN CONTRACT, STRICT LIABILITY, OR TORT
- * (INCLUDING NEGLIGENCE OR OTHERWISE) ARISING IN ANY WAY OUT OF THE USE OF THIS
- * SOFTWARE, EVEN IF ADVISED OF THE POSSIBILITY OF SUCH DAMAGE.
- */
-
-import static com.google.common.base.Preconditions.checkNotNull;
-import static org.hisp.dhis.commons.collection.ListUtils.getDuplicates;
-import static org.hisp.dhis.expression.ParseType.INDICATOR_EXPRESSION;
-import static org.hisp.dhis.expression.ParseType.VALIDATION_RULE_EXPRESSION;
-
-import java.util.*;
-import java.util.stream.Collectors;
-
-<<<<<<< HEAD
-import org.apache.commons.logging.Log;
-import org.apache.commons.logging.LogFactory;
-import org.hisp.dhis.antlr.ParserException;
-=======
->>>>>>> 084d9298
-import org.hisp.dhis.category.CategoryCombo;
-import org.hisp.dhis.category.CategoryService;
-import org.hisp.dhis.common.ListMap;
-import org.hisp.dhis.dataelement.DataElement;
-import org.hisp.dhis.dataelement.DataElementGroup;
-import org.hisp.dhis.dataelement.DataElementGroupSet;
-import org.hisp.dhis.dataelement.DataElementService;
-import org.hisp.dhis.dataentryform.DataEntryFormService;
-import org.hisp.dhis.dataset.DataSet;
-import org.hisp.dhis.dataset.DataSetService;
-import org.hisp.dhis.expression.ExpressionService;
-import org.hisp.dhis.expression.ExpressionValidationOutcome;
-import org.hisp.dhis.i18n.I18n;
-import org.hisp.dhis.i18n.I18nManager;
-import org.hisp.dhis.indicator.Indicator;
-import org.hisp.dhis.indicator.IndicatorGroup;
-import org.hisp.dhis.indicator.IndicatorGroupSet;
-import org.hisp.dhis.indicator.IndicatorService;
-import org.hisp.dhis.organisationunit.*;
-import org.hisp.dhis.period.Period;
-import org.hisp.dhis.period.PeriodService;
-import org.hisp.dhis.period.PeriodType;
-import org.hisp.dhis.program.Program;
-import org.hisp.dhis.program.ProgramIndicator;
-import org.hisp.dhis.program.ProgramIndicatorService;
-import org.hisp.dhis.programrule.*;
-import org.hisp.dhis.validation.ValidationRule;
-import org.hisp.dhis.validation.ValidationRuleService;
-import org.springframework.stereotype.Service;
-import org.springframework.transaction.annotation.Transactional;
-
-import com.google.common.collect.Sets;
-
-import lombok.extern.slf4j.Slf4j;
-
-/**
- * @author Lars Helge Overland
- */
-@Slf4j
-@Service( "org.hisp.dhis.dataintegrity.DataIntegrityService" )
-@Transactional
-public class DefaultDataIntegrityService
-    implements DataIntegrityService
-{
-    private static final String FORMULA_SEPARATOR = "#";
-
-    // -------------------------------------------------------------------------
-    // Dependencies
-    // -------------------------------------------------------------------------
-
-    private final I18nManager i18nManager;
-
-    private final ProgramRuleService programRuleService;
-
-    private final ProgramRuleActionService programRuleActionService;
-
-    private final ProgramRuleVariableService programRuleVariableService;
-
-    private final DataElementService dataElementService;
-
-    private final IndicatorService indicatorService;
-
-    private final DataSetService dataSetService;
-
-    private final OrganisationUnitService organisationUnitService;
-
-    private final OrganisationUnitGroupService organisationUnitGroupService;
-
-    private final ValidationRuleService validationRuleService;
-
-    private final ExpressionService expressionService;
-
-    private final DataEntryFormService dataEntryFormService;
-
-    private final CategoryService categoryService;
-
-    private final PeriodService periodService;
-
-    private final ProgramIndicatorService programIndicatorService;
-
-    public DefaultDataIntegrityService( I18nManager i18nManager, DataElementService dataElementService,
-        IndicatorService indicatorService, DataSetService dataSetService,
-        OrganisationUnitService organisationUnitService, OrganisationUnitGroupService organisationUnitGroupService,
-        ValidationRuleService validationRuleService, ExpressionService expressionService,
-        DataEntryFormService dataEntryFormService, CategoryService categoryService, PeriodService periodService,
-        ProgramIndicatorService programIndicatorService,
-        ProgramRuleService programRuleService, ProgramRuleVariableService programRuleVariableService,
-        ProgramRuleActionService programRuleActionService )
-    {
-        checkNotNull( i18nManager );
-        checkNotNull( dataElementService );
-        checkNotNull( indicatorService );
-        checkNotNull( dataSetService );
-        checkNotNull( organisationUnitService );
-        checkNotNull( organisationUnitGroupService );
-        checkNotNull( validationRuleService );
-        checkNotNull( dataEntryFormService );
-        checkNotNull( categoryService );
-        checkNotNull( periodService );
-        checkNotNull( programIndicatorService );
-        checkNotNull( programRuleService );
-        checkNotNull( programRuleVariableService );
-        checkNotNull( programRuleActionService );
-
-        this.i18nManager = i18nManager;
-        this.dataElementService = dataElementService;
-        this.indicatorService = indicatorService;
-        this.dataSetService = dataSetService;
-        this.organisationUnitService = organisationUnitService;
-        this.organisationUnitGroupService = organisationUnitGroupService;
-        this.validationRuleService = validationRuleService;
-        this.expressionService = expressionService;
-        this.dataEntryFormService = dataEntryFormService;
-        this.categoryService = categoryService;
-        this.periodService = periodService;
-        this.programIndicatorService = programIndicatorService;
-        this.programRuleService = programRuleService;
-        this.programRuleVariableService = programRuleVariableService;
-        this.programRuleActionService = programRuleActionService;
-    }
-
-    // -------------------------------------------------------------------------
-    // DataIntegrityService implementation
-    // -------------------------------------------------------------------------
-
-    // -------------------------------------------------------------------------
-    // DataElement
-    // -------------------------------------------------------------------------
-
-    @Override
-    public List<DataElement> getDataElementsWithoutDataSet()
-    {
-        return dataElementService.getDataElementsWithoutDataSets();
-    }
-
-    @Override
-    public List<DataElement> getDataElementsWithoutGroups()
-    {
-        return dataElementService.getDataElementsWithoutGroups();
-    }
-
-    @Override
-    public SortedMap<DataElement, Collection<DataSet>> getDataElementsAssignedToDataSetsWithDifferentPeriodTypes()
-    {
-        Collection<DataElement> dataElements = dataElementService.getAllDataElements();
-
-        Collection<DataSet> dataSets = dataSetService.getAllDataSets();
-
-        SortedMap<DataElement, Collection<DataSet>> targets = new TreeMap<>();
-
-        for ( DataElement element : dataElements )
-        {
-            final Set<PeriodType> targetPeriodTypes = new HashSet<>();
-            final Collection<DataSet> targetDataSets = new HashSet<>();
-
-            for ( DataSet dataSet : dataSets )
-            {
-                if ( dataSet.getDataElements().contains( element ) )
-                {
-                    targetPeriodTypes.add( dataSet.getPeriodType() );
-                    targetDataSets.add( dataSet );
-                }
-            }
-
-            if ( targetPeriodTypes.size() > 1 )
-            {
-                targets.put( element, targetDataSets );
-            }
-        }
-
-        return targets;
-    }
-
-    @Override
-    public SortedMap<DataElement, Collection<DataElementGroup>> getDataElementsViolatingExclusiveGroupSets()
-    {
-        Collection<DataElementGroupSet> groupSets = dataElementService.getAllDataElementGroupSets();
-
-        SortedMap<DataElement, Collection<DataElementGroup>> targets = new TreeMap<>();
-
-        for ( DataElementGroupSet groupSet : groupSets )
-        {
-            Collection<DataElement> duplicates = getDuplicates(
-                new ArrayList<>( groupSet.getDataElements() ) );
-
-            for ( DataElement duplicate : duplicates )
-            {
-                targets.put( duplicate, duplicate.getGroups() );
-            }
-        }
-
-        return targets;
-    }
-
-    @Override
-    public SortedMap<DataSet, Collection<DataElement>> getDataElementsInDataSetNotInForm()
-    {
-        SortedMap<DataSet, Collection<DataElement>> map = new TreeMap<>();
-
-        Collection<DataSet> dataSets = dataSetService.getAllDataSets();
-
-        for ( DataSet dataSet : dataSets )
-        {
-            if ( !dataSet.getFormType().isDefault() )
-            {
-                Set<DataElement> formElements = new HashSet<>();
-
-                if ( dataSet.hasDataEntryForm() )
-                {
-                    formElements.addAll( dataEntryFormService.getDataElementsInDataEntryForm( dataSet ) );
-                }
-                else if ( dataSet.hasSections() )
-                {
-                    formElements.addAll( dataSet.getDataElementsInSections() );
-                }
-
-                Set<DataElement> dataSetElements = new HashSet<>( dataSet.getDataElements() );
-
-                dataSetElements.removeAll( formElements );
-
-                if ( dataSetElements.size() > 0 )
-                {
-                    map.put( dataSet, dataSetElements );
-                }
-            }
-        }
-
-        return map;
-    }
-    
-    @Override
-    public List<CategoryCombo> getInvalidCategoryCombos()
-    {
-        List<CategoryCombo> categoryCombos = categoryService.getAllCategoryCombos();
-        
-        return categoryCombos.stream().filter( c -> !c.isValid() ).collect( Collectors.toList() );
-    }
-
-    // -------------------------------------------------------------------------
-    // DataSet
-    // -------------------------------------------------------------------------
-
-    @Override
-    public List<DataSet> getDataSetsNotAssignedToOrganisationUnits()
-    {
-        Collection<DataSet> dataSets = dataSetService.getAllDataSets();
-
-        return dataSets.stream().filter( ds -> ds.getSources() == null || ds.getSources().isEmpty() ).collect( Collectors.toList() );
-    }
-
-    // -------------------------------------------------------------------------
-    // Indicator
-    // -------------------------------------------------------------------------
-
-    @Override
-    public Set<Set<Indicator>> getIndicatorsWithIdenticalFormulas()
-    {
-        Map<String, Indicator> formulas = new HashMap<>();
-
-        Map<String, Set<Indicator>> targets = new HashMap<>();
-
-        List<Indicator> indicators = indicatorService.getAllIndicators();
-
-        for ( Indicator indicator : indicators )
-        {
-            final String formula = indicator.getNumerator() + FORMULA_SEPARATOR + indicator.getDenominator();
-
-            if ( formulas.containsKey( formula ) )
-            {
-                if ( targets.containsKey( formula ) )
-                {
-                    targets.get( formula ).add( indicator );
-                }
-                else
-                {
-                    Set<Indicator> elements = new HashSet<>();
-
-                    elements.add( indicator );
-                    elements.add( formulas.get( formula ) );
-
-                    targets.put( formula, elements );
-                    targets.get( formula ).add( indicator );
-                }
-            }
-            else
-            {
-                formulas.put( formula, indicator );
-            }
-        }
-
-        return Sets.newHashSet( targets.values() );
-    }
-
-    @Override
-    public List<Indicator> getIndicatorsWithoutGroups()
-    {
-        return indicatorService.getIndicatorsWithoutGroups();
-    }
-
-    @Override
-    public SortedMap<Indicator, String> getInvalidIndicatorNumerators()
-    {
-        SortedMap<Indicator, String> invalids = new TreeMap<>();
-        I18n i18n = i18nManager.getI18n();
-
-        for ( Indicator indicator : indicatorService.getAllIndicators() )
-        {
-            ExpressionValidationOutcome result = expressionService.expressionIsValid( indicator.getNumerator(), INDICATOR_EXPRESSION );
-
-            if ( !result.isValid() )
-            {
-                invalids.put( indicator, i18n.getString(result.getKey()) );
-            }
-        }
-
-        return invalids;
-    }
-
-    @Override
-    public SortedMap<Indicator, String> getInvalidIndicatorDenominators()
-    {
-        SortedMap<Indicator, String> invalids = new TreeMap<>();
-        I18n i18n = i18nManager.getI18n();
-
-        for ( Indicator indicator : indicatorService.getAllIndicators() )
-        {
-            ExpressionValidationOutcome result = expressionService.expressionIsValid( indicator.getDenominator(), INDICATOR_EXPRESSION );
-
-            if ( !result.isValid() )
-            {
-                invalids.put( indicator, i18n.getString(result.getKey()) );
-            }
-        }
-
-        return invalids;
-    }
-
-    @Override
-    public SortedMap<Indicator, Collection<IndicatorGroup>> getIndicatorsViolatingExclusiveGroupSets()
-    {
-        Collection<IndicatorGroupSet> groupSets = indicatorService.getAllIndicatorGroupSets();
-
-        SortedMap<Indicator, Collection<IndicatorGroup>> targets = new TreeMap<>();
-
-        for ( IndicatorGroupSet groupSet : groupSets )
-        {
-            Collection<Indicator> duplicates = getDuplicates(
-                new ArrayList<>( groupSet.getIndicators() ) );
-
-            for ( Indicator duplicate : duplicates )
-            {
-                targets.put( duplicate, duplicate.getGroups() );
-            }
-        }
-
-        return targets;
-    }
-
-    // -------------------------------------------------------------------------
-    // Period
-    // -------------------------------------------------------------------------
-
-    @Override
-    public List<Period> getDuplicatePeriods()
-    {
-        Collection<Period> periods = periodService.getAllPeriods();
-
-        List<Period> duplicates = new ArrayList<>();
-
-        ListMap<String, Period> map = new ListMap<>();
-
-        for ( Period period : periods )
-        {
-            String key = period.getPeriodType().getName() + period.getStartDate().toString();
-
-            period.setName( period.toString() );
-
-            map.putValue( key, period );
-        }
-
-        for ( String key : map.keySet() )
-        {
-            List<Period> values = map.get( key );
-
-            if ( values != null && values.size() > 1 )
-            {
-                duplicates.addAll( values );
-            }
-        }
-
-        return duplicates;
-    }
-
-    // -------------------------------------------------------------------------
-    // OrganisationUnit
-    // -------------------------------------------------------------------------
-
-    @Override
-    public Set<OrganisationUnit> getOrganisationUnitsWithCyclicReferences()
-    {
-        List<OrganisationUnit> organisationUnits = organisationUnitService.getAllOrganisationUnits();
-
-        Set<OrganisationUnit> cyclic = new HashSet<>();
-
-        Set<OrganisationUnit> visited = new HashSet<>();
-
-        OrganisationUnit parent;
-
-        for ( OrganisationUnit unit : organisationUnits )
-        {
-            parent = unit;
-
-            while ( (parent = parent.getParent()) != null )
-            {
-                if ( parent.equals( unit ) ) // Cyclic reference
-                {
-                    cyclic.add( unit );
-
-                    break;
-                }
-                else if ( visited.contains( parent ) ) // Ends in cyclic ref
-                {
-                    break;
-                }
-                else
-                {
-                    visited.add( parent ); // Remember visited
-                }
-            }
-
-            visited.clear();
-        }
-
-        return cyclic;
-    }
-
-    @Override
-    public List<OrganisationUnit> getOrphanedOrganisationUnits()
-    {
-        List<OrganisationUnit> units = organisationUnitService.getAllOrganisationUnits();
-        
-        return units.stream().filter( ou -> ou.getParent() == null && ( ou.getChildren() == null || ou.getChildren().size() == 0 ) ).collect( Collectors.toList() );
-    }
-
-    @Override
-    public List<OrganisationUnit> getOrganisationUnitsWithoutGroups()
-    {
-        return organisationUnitService.getOrganisationUnitsWithoutGroups();
-    }
-
-    @Override
-    public SortedMap<OrganisationUnit, Collection<OrganisationUnitGroup>> getOrganisationUnitsViolatingExclusiveGroupSets()
-    {
-        Collection<OrganisationUnitGroupSet> groupSets = organisationUnitGroupService.getAllOrganisationUnitGroupSets();
-
-        TreeMap<OrganisationUnit, Collection<OrganisationUnitGroup>> targets =
-            new TreeMap<>();
-
-        for ( OrganisationUnitGroupSet groupSet : groupSets )
-        {
-            Collection<OrganisationUnit> duplicates = getDuplicates(
-                new ArrayList<>( groupSet.getOrganisationUnits() ) );
-
-            for ( OrganisationUnit duplicate : duplicates )
-            {
-                targets.put( duplicate, new HashSet<>( duplicate.getGroups() ) );
-            }
-        }
-
-        return targets;
-    }
-
-    @Override
-    public List<OrganisationUnitGroup> getOrganisationUnitGroupsWithoutGroupSets()
-    {
-        Collection<OrganisationUnitGroup> groups = organisationUnitGroupService.getAllOrganisationUnitGroups();
-        
-        return groups.stream().filter( g -> g == null || g.getGroupSets().isEmpty() ).collect( Collectors.toList() );
-    }
-
-    // -------------------------------------------------------------------------
-    // ValidationRule
-    // -------------------------------------------------------------------------
-
-    @Override
-    public List<ValidationRule> getValidationRulesWithoutGroups()
-    {
-        Collection<ValidationRule> validationRules = validationRuleService.getAllValidationRules();
-        
-        return validationRules.stream().filter( r -> r.getGroups() == null || r.getGroups().isEmpty() ).collect( Collectors.toList() );
-    }
-
-    @Override
-    public SortedMap<ValidationRule, String> getInvalidValidationRuleLeftSideExpressions()
-    {
-        SortedMap<ValidationRule, String> invalids = new TreeMap<>();
-        I18n i18n = i18nManager.getI18n();
-
-        for ( ValidationRule rule : validationRuleService.getAllValidationRules() )
-        {
-            ExpressionValidationOutcome result = expressionService.expressionIsValid( rule.getLeftSide().getExpression(), VALIDATION_RULE_EXPRESSION );
-
-            if ( !result.isValid() )
-            {
-                invalids.put( rule, i18n.getString(result.getKey()) );
-            }
-        }
-
-        return invalids;
-    }
-
-    @Override
-    public SortedMap<ValidationRule, String> getInvalidValidationRuleRightSideExpressions()
-    {
-        SortedMap<ValidationRule, String> invalids = new TreeMap<>();
-        I18n i18n = i18nManager.getI18n();
-
-        for ( ValidationRule rule : validationRuleService.getAllValidationRules() )
-        {
-            ExpressionValidationOutcome result = expressionService.expressionIsValid( rule.getRightSide().getExpression(), VALIDATION_RULE_EXPRESSION );
-
-            if ( !result.isValid() )
-            {
-                invalids.put( rule, i18n.getString(result.getKey()) );
-            }
-        }
-
-        return invalids;
-    }
-
-    @Override
-    public DataIntegrityReport getDataIntegrityReport()
-    {
-        DataIntegrityReport report = new DataIntegrityReport();
-        
-        report.setDataElementsWithoutDataSet( new ArrayList<>( getDataElementsWithoutDataSet() ) );
-        report.setDataElementsWithoutGroups( new ArrayList<>( getDataElementsWithoutGroups() ) );
-        report.setDataElementsAssignedToDataSetsWithDifferentPeriodTypes( getDataElementsAssignedToDataSetsWithDifferentPeriodTypes() );
-        report.setDataElementsViolatingExclusiveGroupSets( getDataElementsViolatingExclusiveGroupSets() );
-        report.setDataElementsInDataSetNotInForm( getDataElementsInDataSetNotInForm() );
-        report.setInvalidCategoryCombos( getInvalidCategoryCombos() );
-
-        log.info( "Checked data elements" );
-
-        report.setDataSetsNotAssignedToOrganisationUnits( new ArrayList<>( getDataSetsNotAssignedToOrganisationUnits() ) );
-
-        log.info( "Checked data sets" );
-
-        report.setIndicatorsWithIdenticalFormulas( getIndicatorsWithIdenticalFormulas() );
-        report.setIndicatorsWithoutGroups( new ArrayList<>( getIndicatorsWithoutGroups() ) );
-        report.setInvalidIndicatorNumerators( getInvalidIndicatorNumerators() );
-        report.setInvalidIndicatorDenominators( getInvalidIndicatorDenominators() );
-        report.setIndicatorsViolatingExclusiveGroupSets( getIndicatorsViolatingExclusiveGroupSets() );
-
-        log.info( "Checked indicators" );
-
-        report.setDuplicatePeriods( getDuplicatePeriods() );
-
-        log.info( "Checked periods" );
-
-        report.setOrganisationUnitsWithCyclicReferences( new ArrayList<>( getOrganisationUnitsWithCyclicReferences() ) );
-        report.setOrphanedOrganisationUnits( new ArrayList<>( getOrphanedOrganisationUnits() ) );
-        report.setOrganisationUnitsWithoutGroups( new ArrayList<>( getOrganisationUnitsWithoutGroups() ) );
-        report.setOrganisationUnitsViolatingExclusiveGroupSets( getOrganisationUnitsViolatingExclusiveGroupSets() );
-        report.setOrganisationUnitGroupsWithoutGroupSets( new ArrayList<>( getOrganisationUnitGroupsWithoutGroupSets() ) );
-        report.setValidationRulesWithoutGroups( new ArrayList<>( getValidationRulesWithoutGroups() ) );
-
-        log.info( "Checked organisation units" );
-
-        report.setInvalidValidationRuleLeftSideExpressions( getInvalidValidationRuleLeftSideExpressions() );
-        report.setInvalidValidationRuleRightSideExpressions( getInvalidValidationRuleRightSideExpressions() );
-
-        log.info( "Checked validation rules" );
-
-        report.setInvalidProgramIndicatorExpressions( getInvalidProgramIndicatorExpressions() );
-        report.setInvalidProgramIndicatorFilters( getInvalidProgramIndicatorFilters() );
-        report.setGetProgramIndicatorWithNoExpression( getProgramIndicatorsWithNoExpression() );
-
-        log.info( "Checked ProgramIndicators" );
-
-        report.setProgramRulesWithoutCondition( getProgramRulesWithNoCondition() );
-        report.setProgramRulesWithNoPriority( getProgramRulesWithNoPriority() );
-        report.setProgramRulesWithNoAction( getProgramRulesWithNoAction() );
-
-        log.info( "Checked ProgramRules" );
-
-        report.setProgramRuleVariablesWithNoDataElement( getProgramRuleVariablesWithNoDataElement() );
-        report.setProgramRuleVariablesWithNoAttribute( getProgramRuleVariablesWithNoAttribute() );
-
-        log.info( "Checked ProgramRuleVariables" );
-
-        report.setProgramRuleActionsWithNoDataObject( getProgramRuleActionsWithNoDataObject() );
-        report.setProgramRuleActionsWithNoNotification( getProgramRuleActionsWithNoNotificationTemplate() );
-        report.setProgramRuleActionsWithNoSectionId( getProgramRuleActionsWithNoSectionId() );
-        report.setProgramRuleActionsWithNoStageId( getProgramRuleActionsWithNoProgramStageId() );
-
-        log.info( "Checked ProgramRuleActions" );
-
-        Collections.sort( report.getDataElementsWithoutDataSet() );
-        Collections.sort( report.getDataElementsWithoutGroups() );
-        Collections.sort( report.getDataSetsNotAssignedToOrganisationUnits() );
-        Collections.sort( report.getIndicatorsWithoutGroups() );
-        Collections.sort( report.getOrganisationUnitsWithCyclicReferences() );
-        Collections.sort( report.getOrphanedOrganisationUnits() );
-        Collections.sort( report.getOrganisationUnitsWithoutGroups() );
-        Collections.sort( report.getOrganisationUnitGroupsWithoutGroupSets() );
-        Collections.sort( report.getValidationRulesWithoutGroups() );
-
-        return report;
-    }
-
-    @Override
-    public FlattenedDataIntegrityReport getFlattenedDataIntegrityReport()
-    {
-        return new FlattenedDataIntegrityReport( getDataIntegrityReport() );
-    }
-
-    @Override
-    public List<ProgramIndicator> getProgramIndicatorsWithNoExpression()
-    {
-        return programIndicatorService.getProgramIndicatorsWithNoExpression();
-    }
-
-    @Override
-    public Map<ProgramIndicator, String> getInvalidProgramIndicatorExpressions()
-    {
-        Map<ProgramIndicator, String> invalidExpressions = new HashMap<>();
-
-        List<ProgramIndicator> programIndicators = programIndicatorService.getAllProgramIndicators()
-            .stream()
-            .filter( pi -> !programIndicatorService.expressionIsValid( pi.getExpression() ) )
-            .collect( Collectors.toList() );
-
-        for ( ProgramIndicator programIndicator : programIndicators )
-        {
-            String description = getInvalidExpressionDescription( programIndicator.getExpression() );
-
-            if ( description != null )
-            {
-                invalidExpressions.put( programIndicator, description );
-            }
-        }
-
-        return invalidExpressions;
-    }
-
-    @Override
-    public Map<ProgramIndicator, String> getInvalidProgramIndicatorFilters()
-    {
-        Map<ProgramIndicator, String> invalidFilters = new HashMap<>();
-
-        List<ProgramIndicator> programIndicators = programIndicatorService.getAllProgramIndicators()
-            .stream()
-            .filter( pi -> !programIndicatorService.filterIsValid( pi.getFilter() ) )
-            .collect( Collectors.toList() );
-
-        for ( ProgramIndicator programIndicator : programIndicators )
-        {
-            String description = getInvalidExpressionDescription( programIndicator.getFilter() );
-
-            if ( description != null )
-            {
-                invalidFilters.put( programIndicator, description );
-            }
-        }
-
-        return invalidFilters;
-    }
-
-    @Override
-    public Map<Program, Collection<ProgramRule>> getProgramRulesWithNoPriority()
-    {
-        List<ProgramRule> programRules = programRuleService.getProgramRulesWithNoPriority();
-
-        return groupRulesByProgram( programRules );
-    }
-
-    @Override
-    public Map<Program, Collection<ProgramRule>> getProgramRulesWithNoAction()
-    {
-        List<ProgramRule> programRules = programRuleService.getProgramRulesWithNoAction();
-
-        return groupRulesByProgram( programRules );
-    }
-
-    @Override
-    public Map<Program, Collection<ProgramRule>> getProgramRulesWithNoCondition()
-    {
-        List<ProgramRule> programRules = programRuleService.getProgramRulesWithNoCondition();
-
-        return groupRulesByProgram( programRules );
-    }
-
-    @Override
-    public Map<ProgramRule, Collection<ProgramRuleAction>> getProgramRuleActionsWithNoDataObject()
-    {
-        List<ProgramRuleAction> ruleActions = programRuleActionService.getProgramActionsWithNoLinkToDataObject();
-
-        return groupActionsByProgramRule( ruleActions );
-    }
-
-    @Override
-    public Map<ProgramRule, Collection<ProgramRuleAction>> getProgramRuleActionsWithNoNotificationTemplate()
-    {
-        List<ProgramRuleAction> ruleActions = programRuleActionService.getProgramActionsWithNoLinkToNotification();
-
-        return groupActionsByProgramRule( ruleActions );
-    }
-
-    @Override
-    public Map<ProgramRule, Collection<ProgramRuleAction>> getProgramRuleActionsWithNoSectionId()
-    {
-        List<ProgramRuleAction> ruleActions = programRuleActionService.getProgramRuleActionsWithNoSectionId();
-
-        return groupActionsByProgramRule( ruleActions );
-    }
-
-    @Override
-    public Map<ProgramRule, Collection<ProgramRuleAction>> getProgramRuleActionsWithNoProgramStageId()
-    {
-        List<ProgramRuleAction> ruleActions = programRuleActionService.getProgramRuleActionsWithNoStageId();
-
-        return groupActionsByProgramRule( ruleActions );    }
-
-    @Override
-    public  Map<Program, Collection<ProgramRuleVariable>> getProgramRuleVariablesWithNoDataElement()
-    {
-        List<ProgramRuleVariable> ruleVariables = programRuleVariableService.getVariablesWithNoDataElement();
-
-        return groupVariablesByProgram( ruleVariables );
-    }
-
-    @Override
-    public Map<Program, Collection<ProgramRuleVariable>> getProgramRuleVariablesWithNoAttribute()
-    {
-        List<ProgramRuleVariable> ruleVariables = programRuleVariableService.getVariablesWithNoAttribute();
-
-        return groupVariablesByProgram( ruleVariables );
-    }
-
-    private String getInvalidExpressionDescription( String expression )
-    {
-        try
-        {
-            expressionService.getExpressionDescription( expression, INDICATOR_EXPRESSION );
-        }
-        catch ( ParserException e )
-        {
-           return e.getMessage();
-        }
-
-        return null;
-    }
-
-    private Map<Program, Collection<ProgramRule>> groupRulesByProgram( List<ProgramRule> programRules )
-    {
-        Map<Program, Collection<ProgramRule>> collectionMap = new HashMap<>();
-
-        for ( ProgramRule rule : programRules )
-        {
-            Program program = rule.getProgram();
-
-            if ( !collectionMap.containsKey( program ) )
-            {
-                collectionMap.put( program, Sets.newHashSet() );
-            }
-
-            collectionMap.get( program ).add( rule );
-        }
-
-        return collectionMap;
-    }
-
-    private  Map<Program, Collection<ProgramRuleVariable>> groupVariablesByProgram( List<ProgramRuleVariable> ruleVariables )
-    {
-        Map<Program, Collection<ProgramRuleVariable>> collectionMap = new HashMap<>();
-
-        for ( ProgramRuleVariable variable : ruleVariables )
-        {
-            Program program = variable.getProgram();
-
-            if ( !collectionMap.containsKey( program ) )
-            {
-                collectionMap.put( program, Sets.newHashSet() );
-            }
-
-            collectionMap.get( program ).add( variable );
-        }
-
-        return collectionMap;
-    }
-
-    private  Map<ProgramRule, Collection<ProgramRuleAction>> groupActionsByProgramRule( List<ProgramRuleAction> ruleActions )
-    {
-        Map<ProgramRule, Collection<ProgramRuleAction>> collectionMap = new HashMap<>();
-
-        for ( ProgramRuleAction action : ruleActions )
-        {
-            ProgramRule programRule = action.getProgramRule();
-
-            if ( !collectionMap.containsKey( programRule ) )
-            {
-                collectionMap.put( programRule, Sets.newHashSet() );
-            }
-
-            collectionMap.get( programRule ).add( action );
-        }
-
-        return collectionMap;
-    }
-}
+package org.hisp.dhis.dataintegrity;
+
+/*
+ * Copyright (c) 2004-2020, University of Oslo
+ * All rights reserved.
+ *
+ * Redistribution and use in source and binary forms, with or without
+ * modification, are permitted provided that the following conditions are met:
+ * Redistributions of source code must retain the above copyright notice, this
+ * list of conditions and the following disclaimer.
+ *
+ * Redistributions in binary form must reproduce the above copyright notice,
+ * this list of conditions and the following disclaimer in the documentation
+ * and/or other materials provided with the distribution.
+ * Neither the name of the HISP project nor the names of its contributors may
+ * be used to endorse or promote products derived from this software without
+ * specific prior written permission.
+ *
+ * THIS SOFTWARE IS PROVIDED BY THE COPYRIGHT HOLDERS AND CONTRIBUTORS "AS IS" AND
+ * ANY EXPRESS OR IMPLIED WARRANTIES, INCLUDING, BUT NOT LIMITED TO, THE IMPLIED
+ * WARRANTIES OF MERCHANTABILITY AND FITNESS FOR A PARTICULAR PURPOSE ARE
+ * DISCLAIMED. IN NO EVENT SHALL THE COPYRIGHT OWNER OR CONTRIBUTORS BE LIABLE FOR
+ * ANY DIRECT, INDIRECT, INCIDENTAL, SPECIAL, EXEMPLARY, OR CONSEQUENTIAL DAMAGES
+ * (INCLUDING, BUT NOT LIMITED TO, PROCUREMENT OF SUBSTITUTE GOODS OR SERVICES;
+ * LOSS OF USE, DATA, OR PROFITS; OR BUSINESS INTERRUPTION) HOWEVER CAUSED AND ON
+ * ANY THEORY OF LIABILITY, WHETHER IN CONTRACT, STRICT LIABILITY, OR TORT
+ * (INCLUDING NEGLIGENCE OR OTHERWISE) ARISING IN ANY WAY OUT OF THE USE OF THIS
+ * SOFTWARE, EVEN IF ADVISED OF THE POSSIBILITY OF SUCH DAMAGE.
+ */
+
+import static com.google.common.base.Preconditions.checkNotNull;
+import static org.hisp.dhis.commons.collection.ListUtils.getDuplicates;
+import static org.hisp.dhis.expression.ParseType.INDICATOR_EXPRESSION;
+import static org.hisp.dhis.expression.ParseType.VALIDATION_RULE_EXPRESSION;
+
+import java.util.*;
+import java.util.stream.Collectors;
+
+import org.hisp.dhis.category.CategoryCombo;
+import org.hisp.dhis.category.CategoryService;
+import org.hisp.dhis.antlr.ParserException;
+import org.hisp.dhis.common.ListMap;
+import org.hisp.dhis.dataelement.DataElement;
+import org.hisp.dhis.dataelement.DataElementGroup;
+import org.hisp.dhis.dataelement.DataElementGroupSet;
+import org.hisp.dhis.dataelement.DataElementService;
+import org.hisp.dhis.dataentryform.DataEntryFormService;
+import org.hisp.dhis.dataset.DataSet;
+import org.hisp.dhis.dataset.DataSetService;
+import org.hisp.dhis.expression.ExpressionService;
+import org.hisp.dhis.expression.ExpressionValidationOutcome;
+import org.hisp.dhis.i18n.I18n;
+import org.hisp.dhis.i18n.I18nManager;
+import org.hisp.dhis.indicator.Indicator;
+import org.hisp.dhis.indicator.IndicatorGroup;
+import org.hisp.dhis.indicator.IndicatorGroupSet;
+import org.hisp.dhis.indicator.IndicatorService;
+import org.hisp.dhis.organisationunit.*;
+import org.hisp.dhis.period.Period;
+import org.hisp.dhis.period.PeriodService;
+import org.hisp.dhis.period.PeriodType;
+import org.hisp.dhis.program.Program;
+import org.hisp.dhis.program.ProgramIndicator;
+import org.hisp.dhis.program.ProgramIndicatorService;
+import org.hisp.dhis.programrule.*;
+import org.hisp.dhis.validation.ValidationRule;
+import org.hisp.dhis.validation.ValidationRuleService;
+import org.springframework.stereotype.Service;
+import org.springframework.transaction.annotation.Transactional;
+
+import com.google.common.collect.Sets;
+
+import lombok.extern.slf4j.Slf4j;
+
+/**
+ * @author Lars Helge Overland
+ */
+@Slf4j
+@Service( "org.hisp.dhis.dataintegrity.DataIntegrityService" )
+@Transactional
+public class DefaultDataIntegrityService
+    implements DataIntegrityService
+{
+    private static final String FORMULA_SEPARATOR = "#";
+
+    // -------------------------------------------------------------------------
+    // Dependencies
+    // -------------------------------------------------------------------------
+
+    private final I18nManager i18nManager;
+
+    private final ProgramRuleService programRuleService;
+
+    private final ProgramRuleActionService programRuleActionService;
+
+    private final ProgramRuleVariableService programRuleVariableService;
+
+    private final DataElementService dataElementService;
+
+    private final IndicatorService indicatorService;
+
+    private final DataSetService dataSetService;
+
+    private final OrganisationUnitService organisationUnitService;
+
+    private final OrganisationUnitGroupService organisationUnitGroupService;
+
+    private final ValidationRuleService validationRuleService;
+
+    private final ExpressionService expressionService;
+
+    private final DataEntryFormService dataEntryFormService;
+
+    private final CategoryService categoryService;
+
+    private final PeriodService periodService;
+
+    private final ProgramIndicatorService programIndicatorService;
+
+    public DefaultDataIntegrityService( I18nManager i18nManager, DataElementService dataElementService,
+        IndicatorService indicatorService, DataSetService dataSetService,
+        OrganisationUnitService organisationUnitService, OrganisationUnitGroupService organisationUnitGroupService,
+        ValidationRuleService validationRuleService, ExpressionService expressionService,
+        DataEntryFormService dataEntryFormService, CategoryService categoryService, PeriodService periodService,
+        ProgramIndicatorService programIndicatorService,
+        ProgramRuleService programRuleService, ProgramRuleVariableService programRuleVariableService,
+        ProgramRuleActionService programRuleActionService )
+    {
+        checkNotNull( i18nManager );
+        checkNotNull( dataElementService );
+        checkNotNull( indicatorService );
+        checkNotNull( dataSetService );
+        checkNotNull( organisationUnitService );
+        checkNotNull( organisationUnitGroupService );
+        checkNotNull( validationRuleService );
+        checkNotNull( dataEntryFormService );
+        checkNotNull( categoryService );
+        checkNotNull( periodService );
+        checkNotNull( programIndicatorService );
+        checkNotNull( programRuleService );
+        checkNotNull( programRuleVariableService );
+        checkNotNull( programRuleActionService );
+
+        this.i18nManager = i18nManager;
+        this.dataElementService = dataElementService;
+        this.indicatorService = indicatorService;
+        this.dataSetService = dataSetService;
+        this.organisationUnitService = organisationUnitService;
+        this.organisationUnitGroupService = organisationUnitGroupService;
+        this.validationRuleService = validationRuleService;
+        this.expressionService = expressionService;
+        this.dataEntryFormService = dataEntryFormService;
+        this.categoryService = categoryService;
+        this.periodService = periodService;
+        this.programIndicatorService = programIndicatorService;
+        this.programRuleService = programRuleService;
+        this.programRuleVariableService = programRuleVariableService;
+        this.programRuleActionService = programRuleActionService;
+    }
+
+    // -------------------------------------------------------------------------
+    // DataIntegrityService implementation
+    // -------------------------------------------------------------------------
+
+    // -------------------------------------------------------------------------
+    // DataElement
+    // -------------------------------------------------------------------------
+
+    @Override
+    public List<DataElement> getDataElementsWithoutDataSet()
+    {
+        return dataElementService.getDataElementsWithoutDataSets();
+    }
+
+    @Override
+    public List<DataElement> getDataElementsWithoutGroups()
+    {
+        return dataElementService.getDataElementsWithoutGroups();
+    }
+
+    @Override
+    public SortedMap<DataElement, Collection<DataSet>> getDataElementsAssignedToDataSetsWithDifferentPeriodTypes()
+    {
+        Collection<DataElement> dataElements = dataElementService.getAllDataElements();
+
+        Collection<DataSet> dataSets = dataSetService.getAllDataSets();
+
+        SortedMap<DataElement, Collection<DataSet>> targets = new TreeMap<>();
+
+        for ( DataElement element : dataElements )
+        {
+            final Set<PeriodType> targetPeriodTypes = new HashSet<>();
+            final Collection<DataSet> targetDataSets = new HashSet<>();
+
+            for ( DataSet dataSet : dataSets )
+            {
+                if ( dataSet.getDataElements().contains( element ) )
+                {
+                    targetPeriodTypes.add( dataSet.getPeriodType() );
+                    targetDataSets.add( dataSet );
+                }
+            }
+
+            if ( targetPeriodTypes.size() > 1 )
+            {
+                targets.put( element, targetDataSets );
+            }
+        }
+
+        return targets;
+    }
+
+    @Override
+    public SortedMap<DataElement, Collection<DataElementGroup>> getDataElementsViolatingExclusiveGroupSets()
+    {
+        Collection<DataElementGroupSet> groupSets = dataElementService.getAllDataElementGroupSets();
+
+        SortedMap<DataElement, Collection<DataElementGroup>> targets = new TreeMap<>();
+
+        for ( DataElementGroupSet groupSet : groupSets )
+        {
+            Collection<DataElement> duplicates = getDuplicates(
+                new ArrayList<>( groupSet.getDataElements() ) );
+
+            for ( DataElement duplicate : duplicates )
+            {
+                targets.put( duplicate, duplicate.getGroups() );
+            }
+        }
+
+        return targets;
+    }
+
+    @Override
+    public SortedMap<DataSet, Collection<DataElement>> getDataElementsInDataSetNotInForm()
+    {
+        SortedMap<DataSet, Collection<DataElement>> map = new TreeMap<>();
+
+        Collection<DataSet> dataSets = dataSetService.getAllDataSets();
+
+        for ( DataSet dataSet : dataSets )
+        {
+            if ( !dataSet.getFormType().isDefault() )
+            {
+                Set<DataElement> formElements = new HashSet<>();
+
+                if ( dataSet.hasDataEntryForm() )
+                {
+                    formElements.addAll( dataEntryFormService.getDataElementsInDataEntryForm( dataSet ) );
+                }
+                else if ( dataSet.hasSections() )
+                {
+                    formElements.addAll( dataSet.getDataElementsInSections() );
+                }
+
+                Set<DataElement> dataSetElements = new HashSet<>( dataSet.getDataElements() );
+
+                dataSetElements.removeAll( formElements );
+
+                if ( dataSetElements.size() > 0 )
+                {
+                    map.put( dataSet, dataSetElements );
+                }
+            }
+        }
+
+        return map;
+    }
+
+    @Override
+    public List<CategoryCombo> getInvalidCategoryCombos()
+    {
+        List<CategoryCombo> categoryCombos = categoryService.getAllCategoryCombos();
+
+        return categoryCombos.stream().filter( c -> !c.isValid() ).collect( Collectors.toList() );
+    }
+
+    // -------------------------------------------------------------------------
+    // DataSet
+    // -------------------------------------------------------------------------
+
+    @Override
+    public List<DataSet> getDataSetsNotAssignedToOrganisationUnits()
+    {
+        Collection<DataSet> dataSets = dataSetService.getAllDataSets();
+
+        return dataSets.stream().filter( ds -> ds.getSources() == null || ds.getSources().isEmpty() ).collect( Collectors.toList() );
+    }
+
+    // -------------------------------------------------------------------------
+    // Indicator
+    // -------------------------------------------------------------------------
+
+    @Override
+    public Set<Set<Indicator>> getIndicatorsWithIdenticalFormulas()
+    {
+        Map<String, Indicator> formulas = new HashMap<>();
+
+        Map<String, Set<Indicator>> targets = new HashMap<>();
+
+        List<Indicator> indicators = indicatorService.getAllIndicators();
+
+        for ( Indicator indicator : indicators )
+        {
+            final String formula = indicator.getNumerator() + FORMULA_SEPARATOR + indicator.getDenominator();
+
+            if ( formulas.containsKey( formula ) )
+            {
+                if ( targets.containsKey( formula ) )
+                {
+                    targets.get( formula ).add( indicator );
+                }
+                else
+                {
+                    Set<Indicator> elements = new HashSet<>();
+
+                    elements.add( indicator );
+                    elements.add( formulas.get( formula ) );
+
+                    targets.put( formula, elements );
+                    targets.get( formula ).add( indicator );
+                }
+            }
+            else
+            {
+                formulas.put( formula, indicator );
+            }
+        }
+
+        return Sets.newHashSet( targets.values() );
+    }
+
+    @Override
+    public List<Indicator> getIndicatorsWithoutGroups()
+    {
+        return indicatorService.getIndicatorsWithoutGroups();
+    }
+
+    @Override
+    public SortedMap<Indicator, String> getInvalidIndicatorNumerators()
+    {
+        SortedMap<Indicator, String> invalids = new TreeMap<>();
+        I18n i18n = i18nManager.getI18n();
+
+        for ( Indicator indicator : indicatorService.getAllIndicators() )
+        {
+            ExpressionValidationOutcome result = expressionService.expressionIsValid( indicator.getNumerator(), INDICATOR_EXPRESSION );
+
+            if ( !result.isValid() )
+            {
+                invalids.put( indicator, i18n.getString(result.getKey()) );
+            }
+        }
+
+        return invalids;
+    }
+
+    @Override
+    public SortedMap<Indicator, String> getInvalidIndicatorDenominators()
+    {
+        SortedMap<Indicator, String> invalids = new TreeMap<>();
+        I18n i18n = i18nManager.getI18n();
+
+        for ( Indicator indicator : indicatorService.getAllIndicators() )
+        {
+            ExpressionValidationOutcome result = expressionService.expressionIsValid( indicator.getDenominator(), INDICATOR_EXPRESSION );
+
+            if ( !result.isValid() )
+            {
+                invalids.put( indicator, i18n.getString(result.getKey()) );
+            }
+        }
+
+        return invalids;
+    }
+
+    @Override
+    public SortedMap<Indicator, Collection<IndicatorGroup>> getIndicatorsViolatingExclusiveGroupSets()
+    {
+        Collection<IndicatorGroupSet> groupSets = indicatorService.getAllIndicatorGroupSets();
+
+        SortedMap<Indicator, Collection<IndicatorGroup>> targets = new TreeMap<>();
+
+        for ( IndicatorGroupSet groupSet : groupSets )
+        {
+            Collection<Indicator> duplicates = getDuplicates(
+                new ArrayList<>( groupSet.getIndicators() ) );
+
+            for ( Indicator duplicate : duplicates )
+            {
+                targets.put( duplicate, duplicate.getGroups() );
+            }
+        }
+
+        return targets;
+    }
+
+    // -------------------------------------------------------------------------
+    // Period
+    // -------------------------------------------------------------------------
+
+    @Override
+    public List<Period> getDuplicatePeriods()
+    {
+        Collection<Period> periods = periodService.getAllPeriods();
+
+        List<Period> duplicates = new ArrayList<>();
+
+        ListMap<String, Period> map = new ListMap<>();
+
+        for ( Period period : periods )
+        {
+            String key = period.getPeriodType().getName() + period.getStartDate().toString();
+
+            period.setName( period.toString() );
+
+            map.putValue( key, period );
+        }
+
+        for ( String key : map.keySet() )
+        {
+            List<Period> values = map.get( key );
+
+            if ( values != null && values.size() > 1 )
+            {
+                duplicates.addAll( values );
+            }
+        }
+
+        return duplicates;
+    }
+
+    // -------------------------------------------------------------------------
+    // OrganisationUnit
+    // -------------------------------------------------------------------------
+
+    @Override
+    public Set<OrganisationUnit> getOrganisationUnitsWithCyclicReferences()
+    {
+        List<OrganisationUnit> organisationUnits = organisationUnitService.getAllOrganisationUnits();
+
+        Set<OrganisationUnit> cyclic = new HashSet<>();
+
+        Set<OrganisationUnit> visited = new HashSet<>();
+
+        OrganisationUnit parent;
+
+        for ( OrganisationUnit unit : organisationUnits )
+        {
+            parent = unit;
+
+            while ( (parent = parent.getParent()) != null )
+            {
+                if ( parent.equals( unit ) ) // Cyclic reference
+                {
+                    cyclic.add( unit );
+
+                    break;
+                }
+                else if ( visited.contains( parent ) ) // Ends in cyclic ref
+                {
+                    break;
+                }
+                else
+                {
+                    visited.add( parent ); // Remember visited
+                }
+            }
+
+            visited.clear();
+        }
+
+        return cyclic;
+    }
+
+    @Override
+    public List<OrganisationUnit> getOrphanedOrganisationUnits()
+    {
+        List<OrganisationUnit> units = organisationUnitService.getAllOrganisationUnits();
+
+        return units.stream().filter( ou -> ou.getParent() == null && ( ou.getChildren() == null || ou.getChildren().size() == 0 ) ).collect( Collectors.toList() );
+    }
+
+    @Override
+    public List<OrganisationUnit> getOrganisationUnitsWithoutGroups()
+    {
+        return organisationUnitService.getOrganisationUnitsWithoutGroups();
+    }
+
+    @Override
+    public SortedMap<OrganisationUnit, Collection<OrganisationUnitGroup>> getOrganisationUnitsViolatingExclusiveGroupSets()
+    {
+        Collection<OrganisationUnitGroupSet> groupSets = organisationUnitGroupService.getAllOrganisationUnitGroupSets();
+
+        TreeMap<OrganisationUnit, Collection<OrganisationUnitGroup>> targets =
+            new TreeMap<>();
+
+        for ( OrganisationUnitGroupSet groupSet : groupSets )
+        {
+            Collection<OrganisationUnit> duplicates = getDuplicates(
+                new ArrayList<>( groupSet.getOrganisationUnits() ) );
+
+            for ( OrganisationUnit duplicate : duplicates )
+            {
+                targets.put( duplicate, new HashSet<>( duplicate.getGroups() ) );
+            }
+        }
+
+        return targets;
+    }
+
+    @Override
+    public List<OrganisationUnitGroup> getOrganisationUnitGroupsWithoutGroupSets()
+    {
+        Collection<OrganisationUnitGroup> groups = organisationUnitGroupService.getAllOrganisationUnitGroups();
+
+        return groups.stream().filter( g -> g == null || g.getGroupSets().isEmpty() ).collect( Collectors.toList() );
+    }
+
+    // -------------------------------------------------------------------------
+    // ValidationRule
+    // -------------------------------------------------------------------------
+
+    @Override
+    public List<ValidationRule> getValidationRulesWithoutGroups()
+    {
+        Collection<ValidationRule> validationRules = validationRuleService.getAllValidationRules();
+
+        return validationRules.stream().filter( r -> r.getGroups() == null || r.getGroups().isEmpty() ).collect( Collectors.toList() );
+    }
+
+    @Override
+    public SortedMap<ValidationRule, String> getInvalidValidationRuleLeftSideExpressions()
+    {
+        SortedMap<ValidationRule, String> invalids = new TreeMap<>();
+        I18n i18n = i18nManager.getI18n();
+
+        for ( ValidationRule rule : validationRuleService.getAllValidationRules() )
+        {
+            ExpressionValidationOutcome result = expressionService.expressionIsValid( rule.getLeftSide().getExpression(), VALIDATION_RULE_EXPRESSION );
+
+            if ( !result.isValid() )
+            {
+                invalids.put( rule, i18n.getString(result.getKey()) );
+            }
+        }
+
+        return invalids;
+    }
+
+    @Override
+    public SortedMap<ValidationRule, String> getInvalidValidationRuleRightSideExpressions()
+    {
+        SortedMap<ValidationRule, String> invalids = new TreeMap<>();
+        I18n i18n = i18nManager.getI18n();
+
+        for ( ValidationRule rule : validationRuleService.getAllValidationRules() )
+        {
+            ExpressionValidationOutcome result = expressionService.expressionIsValid( rule.getRightSide().getExpression(), VALIDATION_RULE_EXPRESSION );
+
+            if ( !result.isValid() )
+            {
+                invalids.put( rule, i18n.getString(result.getKey()) );
+            }
+        }
+
+        return invalids;
+    }
+
+    @Override
+    public DataIntegrityReport getDataIntegrityReport()
+    {
+        DataIntegrityReport report = new DataIntegrityReport();
+
+        report.setDataElementsWithoutDataSet( new ArrayList<>( getDataElementsWithoutDataSet() ) );
+        report.setDataElementsWithoutGroups( new ArrayList<>( getDataElementsWithoutGroups() ) );
+        report.setDataElementsAssignedToDataSetsWithDifferentPeriodTypes( getDataElementsAssignedToDataSetsWithDifferentPeriodTypes() );
+        report.setDataElementsViolatingExclusiveGroupSets( getDataElementsViolatingExclusiveGroupSets() );
+        report.setDataElementsInDataSetNotInForm( getDataElementsInDataSetNotInForm() );
+        report.setInvalidCategoryCombos( getInvalidCategoryCombos() );
+
+        log.info( "Checked data elements" );
+
+        report.setDataSetsNotAssignedToOrganisationUnits( new ArrayList<>( getDataSetsNotAssignedToOrganisationUnits() ) );
+
+        log.info( "Checked data sets" );
+
+        report.setIndicatorsWithIdenticalFormulas( getIndicatorsWithIdenticalFormulas() );
+        report.setIndicatorsWithoutGroups( new ArrayList<>( getIndicatorsWithoutGroups() ) );
+        report.setInvalidIndicatorNumerators( getInvalidIndicatorNumerators() );
+        report.setInvalidIndicatorDenominators( getInvalidIndicatorDenominators() );
+        report.setIndicatorsViolatingExclusiveGroupSets( getIndicatorsViolatingExclusiveGroupSets() );
+
+        log.info( "Checked indicators" );
+
+        report.setDuplicatePeriods( getDuplicatePeriods() );
+
+        log.info( "Checked periods" );
+
+        report.setOrganisationUnitsWithCyclicReferences( new ArrayList<>( getOrganisationUnitsWithCyclicReferences() ) );
+        report.setOrphanedOrganisationUnits( new ArrayList<>( getOrphanedOrganisationUnits() ) );
+        report.setOrganisationUnitsWithoutGroups( new ArrayList<>( getOrganisationUnitsWithoutGroups() ) );
+        report.setOrganisationUnitsViolatingExclusiveGroupSets( getOrganisationUnitsViolatingExclusiveGroupSets() );
+        report.setOrganisationUnitGroupsWithoutGroupSets( new ArrayList<>( getOrganisationUnitGroupsWithoutGroupSets() ) );
+        report.setValidationRulesWithoutGroups( new ArrayList<>( getValidationRulesWithoutGroups() ) );
+
+        log.info( "Checked organisation units" );
+
+        report.setInvalidValidationRuleLeftSideExpressions( getInvalidValidationRuleLeftSideExpressions() );
+        report.setInvalidValidationRuleRightSideExpressions( getInvalidValidationRuleRightSideExpressions() );
+
+        log.info( "Checked validation rules" );
+
+        report.setInvalidProgramIndicatorExpressions( getInvalidProgramIndicatorExpressions() );
+        report.setInvalidProgramIndicatorFilters( getInvalidProgramIndicatorFilters() );
+        report.setGetProgramIndicatorWithNoExpression( getProgramIndicatorsWithNoExpression() );
+
+        log.info( "Checked ProgramIndicators" );
+
+        report.setProgramRulesWithoutCondition( getProgramRulesWithNoCondition() );
+        report.setProgramRulesWithNoPriority( getProgramRulesWithNoPriority() );
+        report.setProgramRulesWithNoAction( getProgramRulesWithNoAction() );
+
+        log.info( "Checked ProgramRules" );
+
+        report.setProgramRuleVariablesWithNoDataElement( getProgramRuleVariablesWithNoDataElement() );
+        report.setProgramRuleVariablesWithNoAttribute( getProgramRuleVariablesWithNoAttribute() );
+
+        log.info( "Checked ProgramRuleVariables" );
+
+        report.setProgramRuleActionsWithNoDataObject( getProgramRuleActionsWithNoDataObject() );
+        report.setProgramRuleActionsWithNoNotification( getProgramRuleActionsWithNoNotificationTemplate() );
+        report.setProgramRuleActionsWithNoSectionId( getProgramRuleActionsWithNoSectionId() );
+        report.setProgramRuleActionsWithNoStageId( getProgramRuleActionsWithNoProgramStageId() );
+
+        log.info( "Checked ProgramRuleActions" );
+
+        Collections.sort( report.getDataElementsWithoutDataSet() );
+        Collections.sort( report.getDataElementsWithoutGroups() );
+        Collections.sort( report.getDataSetsNotAssignedToOrganisationUnits() );
+        Collections.sort( report.getIndicatorsWithoutGroups() );
+        Collections.sort( report.getOrganisationUnitsWithCyclicReferences() );
+        Collections.sort( report.getOrphanedOrganisationUnits() );
+        Collections.sort( report.getOrganisationUnitsWithoutGroups() );
+        Collections.sort( report.getOrganisationUnitGroupsWithoutGroupSets() );
+        Collections.sort( report.getValidationRulesWithoutGroups() );
+
+        return report;
+    }
+
+    @Override
+    public FlattenedDataIntegrityReport getFlattenedDataIntegrityReport()
+    {
+        return new FlattenedDataIntegrityReport( getDataIntegrityReport() );
+    }
+
+    @Override
+    public List<ProgramIndicator> getProgramIndicatorsWithNoExpression()
+    {
+        return programIndicatorService.getProgramIndicatorsWithNoExpression();
+    }
+
+    @Override
+    public Map<ProgramIndicator, String> getInvalidProgramIndicatorExpressions()
+    {
+        Map<ProgramIndicator, String> invalidExpressions = new HashMap<>();
+
+        List<ProgramIndicator> programIndicators = programIndicatorService.getAllProgramIndicators()
+            .stream()
+            .filter( pi -> !programIndicatorService.expressionIsValid( pi.getExpression() ) )
+            .collect( Collectors.toList() );
+
+        for ( ProgramIndicator programIndicator : programIndicators )
+        {
+            String description = getInvalidExpressionDescription( programIndicator.getExpression() );
+
+            if ( description != null )
+            {
+                invalidExpressions.put( programIndicator, description );
+            }
+        }
+
+        return invalidExpressions;
+    }
+
+    @Override
+    public Map<ProgramIndicator, String> getInvalidProgramIndicatorFilters()
+    {
+        Map<ProgramIndicator, String> invalidFilters = new HashMap<>();
+
+        List<ProgramIndicator> programIndicators = programIndicatorService.getAllProgramIndicators()
+            .stream()
+            .filter( pi -> !programIndicatorService.filterIsValid( pi.getFilter() ) )
+            .collect( Collectors.toList() );
+
+        for ( ProgramIndicator programIndicator : programIndicators )
+        {
+            String description = getInvalidExpressionDescription( programIndicator.getFilter() );
+
+            if ( description != null )
+            {
+                invalidFilters.put( programIndicator, description );
+            }
+        }
+
+        return invalidFilters;
+    }
+
+    @Override
+    public Map<Program, Collection<ProgramRule>> getProgramRulesWithNoPriority()
+    {
+        List<ProgramRule> programRules = programRuleService.getProgramRulesWithNoPriority();
+
+        return groupRulesByProgram( programRules );
+    }
+
+    @Override
+    public Map<Program, Collection<ProgramRule>> getProgramRulesWithNoAction()
+    {
+        List<ProgramRule> programRules = programRuleService.getProgramRulesWithNoAction();
+
+        return groupRulesByProgram( programRules );
+    }
+
+    @Override
+    public Map<Program, Collection<ProgramRule>> getProgramRulesWithNoCondition()
+    {
+        List<ProgramRule> programRules = programRuleService.getProgramRulesWithNoCondition();
+
+        return groupRulesByProgram( programRules );
+    }
+
+    @Override
+    public Map<ProgramRule, Collection<ProgramRuleAction>> getProgramRuleActionsWithNoDataObject()
+    {
+        List<ProgramRuleAction> ruleActions = programRuleActionService.getProgramActionsWithNoLinkToDataObject();
+
+        return groupActionsByProgramRule( ruleActions );
+    }
+
+    @Override
+    public Map<ProgramRule, Collection<ProgramRuleAction>> getProgramRuleActionsWithNoNotificationTemplate()
+    {
+        List<ProgramRuleAction> ruleActions = programRuleActionService.getProgramActionsWithNoLinkToNotification();
+
+        return groupActionsByProgramRule( ruleActions );
+    }
+
+    @Override
+    public Map<ProgramRule, Collection<ProgramRuleAction>> getProgramRuleActionsWithNoSectionId()
+    {
+        List<ProgramRuleAction> ruleActions = programRuleActionService.getProgramRuleActionsWithNoSectionId();
+
+        return groupActionsByProgramRule( ruleActions );
+    }
+
+    @Override
+    public Map<ProgramRule, Collection<ProgramRuleAction>> getProgramRuleActionsWithNoProgramStageId()
+    {
+        List<ProgramRuleAction> ruleActions = programRuleActionService.getProgramRuleActionsWithNoStageId();
+
+        return groupActionsByProgramRule( ruleActions );    }
+
+    @Override
+    public  Map<Program, Collection<ProgramRuleVariable>> getProgramRuleVariablesWithNoDataElement()
+    {
+        List<ProgramRuleVariable> ruleVariables = programRuleVariableService.getVariablesWithNoDataElement();
+
+        return groupVariablesByProgram( ruleVariables );
+    }
+
+    @Override
+    public Map<Program, Collection<ProgramRuleVariable>> getProgramRuleVariablesWithNoAttribute()
+    {
+        List<ProgramRuleVariable> ruleVariables = programRuleVariableService.getVariablesWithNoAttribute();
+
+        return groupVariablesByProgram( ruleVariables );
+    }
+
+    private String getInvalidExpressionDescription( String expression )
+    {
+        try
+        {
+            expressionService.getExpressionDescription( expression, INDICATOR_EXPRESSION );
+        }
+        catch ( ParserException e )
+        {
+           return e.getMessage();
+        }
+
+        return null;
+    }
+
+    private Map<Program, Collection<ProgramRule>> groupRulesByProgram( List<ProgramRule> programRules )
+    {
+        Map<Program, Collection<ProgramRule>> collectionMap = new HashMap<>();
+
+        for ( ProgramRule rule : programRules )
+        {
+            Program program = rule.getProgram();
+
+            if ( !collectionMap.containsKey( program ) )
+            {
+                collectionMap.put( program, Sets.newHashSet() );
+            }
+
+            collectionMap.get( program ).add( rule );
+        }
+
+        return collectionMap;
+    }
+
+    private  Map<Program, Collection<ProgramRuleVariable>> groupVariablesByProgram( List<ProgramRuleVariable> ruleVariables )
+    {
+        Map<Program, Collection<ProgramRuleVariable>> collectionMap = new HashMap<>();
+
+        for ( ProgramRuleVariable variable : ruleVariables )
+        {
+            Program program = variable.getProgram();
+
+            if ( !collectionMap.containsKey( program ) )
+            {
+                collectionMap.put( program, Sets.newHashSet() );
+            }
+
+            collectionMap.get( program ).add( variable );
+        }
+
+        return collectionMap;
+    }
+
+    private  Map<ProgramRule, Collection<ProgramRuleAction>> groupActionsByProgramRule( List<ProgramRuleAction> ruleActions )
+    {
+        Map<ProgramRule, Collection<ProgramRuleAction>> collectionMap = new HashMap<>();
+
+        for ( ProgramRuleAction action : ruleActions )
+        {
+            ProgramRule programRule = action.getProgramRule();
+
+            if ( !collectionMap.containsKey( programRule ) )
+            {
+                collectionMap.put( programRule, Sets.newHashSet() );
+            }
+
+            collectionMap.get( programRule ).add( action );
+        }
+
+        return collectionMap;
+    }
+}