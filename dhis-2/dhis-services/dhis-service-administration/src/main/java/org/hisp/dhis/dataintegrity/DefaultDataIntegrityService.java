/*
 * Copyright (c) 2004-2023, University of Oslo
 * All rights reserved.
 *
 * Redistribution and use in source and binary forms, with or without
 * modification, are permitted provided that the following conditions are met:
 * Redistributions of source code must retain the above copyright notice, this
 * list of conditions and the following disclaimer.
 *
 * Redistributions in binary form must reproduce the above copyright notice,
 * this list of conditions and the following disclaimer in the documentation
 * and/or other materials provided with the distribution.
 * Neither the name of the HISP project nor the names of its contributors may
 * be used to endorse or promote products derived from this software without
 * specific prior written permission.
 *
 * THIS SOFTWARE IS PROVIDED BY THE COPYRIGHT HOLDERS AND CONTRIBUTORS "AS IS" AND
 * ANY EXPRESS OR IMPLIED WARRANTIES, INCLUDING, BUT NOT LIMITED TO, THE IMPLIED
 * WARRANTIES OF MERCHANTABILITY AND FITNESS FOR A PARTICULAR PURPOSE ARE
 * DISCLAIMED. IN NO EVENT SHALL THE COPYRIGHT OWNER OR CONTRIBUTORS BE LIABLE FOR
 * ANY DIRECT, INDIRECT, INCIDENTAL, SPECIAL, EXEMPLARY, OR CONSEQUENTIAL DAMAGES
 * (INCLUDING, BUT NOT LIMITED TO, PROCUREMENT OF SUBSTITUTE GOODS OR SERVICES;
 * LOSS OF USE, DATA, OR PROFITS; OR BUSINESS INTERRUPTION) HOWEVER CAUSED AND ON
 * ANY THEORY OF LIABILITY, WHETHER IN CONTRACT, STRICT LIABILITY, OR TORT
 * (INCLUDING NEGLIGENCE OR OTHERWISE) ARISING IN ANY WAY OUT OF THE USE OF THIS
 * SOFTWARE, EVEN IF ADVISED OF THE POSSIBILITY OF SUCH DAMAGE.
 */
package org.hisp.dhis.dataintegrity;

import static java.lang.String.format;
import static java.lang.System.currentTimeMillis;
import static java.util.Collections.unmodifiableCollection;
import static java.util.function.Predicate.not;
import static java.util.stream.Collectors.groupingBy;
import static java.util.stream.Collectors.toUnmodifiableSet;
import static java.util.stream.StreamSupport.stream;
import static org.hisp.dhis.commons.collection.ListUtils.getDuplicates;
import static org.hisp.dhis.dataintegrity.DataIntegrityDetails.DataIntegrityIssue.toIssue;
import static org.hisp.dhis.dataintegrity.DataIntegrityDetails.DataIntegrityIssue.toRefsList;
import static org.hisp.dhis.dataintegrity.DataIntegrityYamlReader.ResourceLocation.CLASS_PATH;
import static org.hisp.dhis.dataintegrity.DataIntegrityYamlReader.ResourceLocation.FILE_SYSTEM;
import static org.hisp.dhis.dataintegrity.DataIntegrityYamlReader.readDataIntegrityYaml;
import static org.hisp.dhis.expression.ParseType.INDICATOR_EXPRESSION;
import static org.hisp.dhis.expression.ParseType.VALIDATION_RULE_EXPRESSION;
import static org.hisp.dhis.scheduling.JobProgress.FailurePolicy.SKIP_ITEM;

import java.util.ArrayList;
import java.util.Arrays;
import java.util.Collection;
import java.util.Date;
import java.util.HashSet;
import java.util.LinkedHashMap;
import java.util.LinkedHashSet;
import java.util.List;
import java.util.Map;
import java.util.Map.Entry;
import java.util.Objects;
import java.util.Set;
import java.util.concurrent.ConcurrentHashMap;
import java.util.concurrent.atomic.AtomicBoolean;
import java.util.function.BinaryOperator;
import java.util.function.Consumer;
import java.util.function.Function;
import java.util.function.Predicate;
import java.util.function.Supplier;
import java.util.stream.Collectors;
import java.util.stream.Stream;
import javax.annotation.Nonnull;
import javax.annotation.PostConstruct;
import lombok.RequiredArgsConstructor;
import lombok.extern.slf4j.Slf4j;
import org.apache.commons.collections4.CollectionUtils;
import org.hisp.dhis.antlr.ParserException;
import org.hisp.dhis.cache.Cache;
import org.hisp.dhis.cache.CacheProvider;
import org.hisp.dhis.category.CategoryService;
import org.hisp.dhis.common.IdentifiableObject;
import org.hisp.dhis.dataelement.DataElement;
import org.hisp.dhis.dataelement.DataElementGroupSet;
import org.hisp.dhis.dataelement.DataElementService;
import org.hisp.dhis.dataentryform.DataEntryFormService;
import org.hisp.dhis.dataintegrity.DataIntegrityDetails.DataIntegrityIssue;
import org.hisp.dhis.dataset.DataSet;
import org.hisp.dhis.dataset.DataSetService;
import org.hisp.dhis.expression.Expression;
import org.hisp.dhis.expression.ExpressionService;
import org.hisp.dhis.expression.ExpressionValidationOutcome;
import org.hisp.dhis.external.location.LocationManager;
import org.hisp.dhis.external.location.LocationManagerException;
import org.hisp.dhis.i18n.I18n;
import org.hisp.dhis.i18n.I18nManager;
import org.hisp.dhis.indicator.Indicator;
import org.hisp.dhis.indicator.IndicatorGroupSet;
import org.hisp.dhis.indicator.IndicatorService;
import org.hisp.dhis.organisationunit.OrganisationUnit;
import org.hisp.dhis.organisationunit.OrganisationUnitGroup;
import org.hisp.dhis.organisationunit.OrganisationUnitGroupService;
import org.hisp.dhis.organisationunit.OrganisationUnitService;
import org.hisp.dhis.period.PeriodService;
import org.hisp.dhis.program.Program;
import org.hisp.dhis.program.ProgramIndicator;
import org.hisp.dhis.program.ProgramIndicatorService;
import org.hisp.dhis.programrule.ProgramRule;
import org.hisp.dhis.programrule.ProgramRuleAction;
import org.hisp.dhis.programrule.ProgramRuleActionService;
import org.hisp.dhis.programrule.ProgramRuleService;
import org.hisp.dhis.programrule.ProgramRuleVariable;
import org.hisp.dhis.programrule.ProgramRuleVariableService;
import org.hisp.dhis.scheduling.JobProgress;
import org.hisp.dhis.schema.Schema;
import org.hisp.dhis.schema.SchemaService;
import org.hisp.dhis.validation.ValidationRule;
import org.hisp.dhis.validation.ValidationRuleService;
import org.springframework.stereotype.Service;
import org.springframework.transaction.annotation.Transactional;

/**
 * @author Lars Helge Overland
 */
@Slf4j
@Service
@Transactional
@RequiredArgsConstructor
public class DefaultDataIntegrityService implements DataIntegrityService {
  private static final String FORMULA_SEPARATOR = "#";

  private final I18nManager i18nManager;

  private final LocationManager locationManager;

  private final ProgramRuleService programRuleService;

  private final ProgramRuleActionService programRuleActionService;

  private final ProgramRuleVariableService programRuleVariableService;

  private final DataElementService dataElementService;

  private final IndicatorService indicatorService;

  private final DataSetService dataSetService;

  private final OrganisationUnitService organisationUnitService;

  private final OrganisationUnitGroupService organisationUnitGroupService;

  private final ValidationRuleService validationRuleService;

  private final ExpressionService expressionService;

  private final DataEntryFormService dataEntryFormService;

  private final CategoryService categoryService;

  private final PeriodService periodService;

  private final ProgramIndicatorService programIndicatorService;

  private final CacheProvider cacheProvider;

  private final DataIntegrityStore dataIntegrityStore;

  private final SchemaService schemaService;

  private Cache<DataIntegritySummary> summaryCache;

  private Cache<DataIntegrityDetails> detailsCache;

  private final Set<String> runningSummaryChecks = ConcurrentHashMap.newKeySet();

  private final Set<String> runningDetailsChecks = ConcurrentHashMap.newKeySet();

  @PostConstruct
  public void init() {
    summaryCache = cacheProvider.createDataIntegritySummaryCache();
    detailsCache = cacheProvider.createDataIntegrityDetailsCache();
  }

  private static int alphabeticalOrder(DataIntegrityIssue a, DataIntegrityIssue b) {
    return a.getName().compareTo(b.getName());
  }

  private static List<DataIntegrityIssue> toSimpleIssueList(
      Stream<? extends IdentifiableObject> items) {
    return items
        .map(DataIntegrityIssue::toIssue)
        .sorted(DefaultDataIntegrityService::alphabeticalOrder)
        .toList();
  }

  private static <T extends IdentifiableObject> List<DataIntegrityIssue> toIssueList(
      Stream<T> items, Function<T, ? extends Collection<? extends IdentifiableObject>> toRefs) {
    return items
        .map(e -> DataIntegrityIssue.toIssue(e, toRefs.apply(e)))
        .sorted(DefaultDataIntegrityService::alphabeticalOrder)
        .toList();
  }

  @Nonnull
  @Override
  public Set<String> getRunningSummaryChecks() {
    return Set.copyOf(runningSummaryChecks);
  }

  @Nonnull
  @Override
  public Set<String> getRunningDetailsChecks() {
    return Set.copyOf(runningDetailsChecks);
  }

  @Nonnull
  @Override
  public Set<String> getCompletedSummaryChecks() {
    return stream(summaryCache.keys().spliterator(), false).collect(toUnmodifiableSet());
  }

  @Nonnull
  @Override
  public Set<String> getCompletedDetailsChecks() {
    return stream(detailsCache.keys().spliterator(), false).collect(toUnmodifiableSet());
  }

  // -------------------------------------------------------------------------
  // DataElement
  // -------------------------------------------------------------------------

  /** Gets all data elements which are not assigned to any data set. */
  List<DataIntegrityIssue> getDataElementsWithoutDataSet() {
    return toSimpleIssueList(dataElementService.getDataElementsWithoutDataSets().stream());
  }

  /** Gets all data elements which are not members of any groups. */
  List<DataIntegrityIssue> getDataElementsWithoutGroups() {
    return toSimpleIssueList(dataElementService.getDataElementsWithoutGroups().stream());
  }

  /**
   * Gets all data elements units which are members of more than one group which enter into an
   * exclusive group set.
   */
  List<DataIntegrityIssue> getDataElementsViolatingExclusiveGroupSets() {
    Collection<DataElementGroupSet> groupSets = dataElementService.getAllDataElementGroupSets();

    List<DataIntegrityIssue> issues = new ArrayList<>();

    for (DataElementGroupSet groupSet : groupSets) {
      Set<DataElement> duplicates = getDuplicates(groupSet.getDataElements());

      for (DataElement duplicate : duplicates) {
        issues.add(DataIntegrityIssue.toIssue(duplicate, duplicate.getGroups()));
      }
    }

    return issues;
  }

  /**
   * Returns all data elements which are member of a data set but not part of either the custom form
   * or sections of the data set.
   */
  List<DataIntegrityIssue> getDataElementsInDataSetNotInForm() {
    List<DataIntegrityIssue> issues = new ArrayList<>();

    Collection<DataSet> dataSets = dataSetService.getAllDataSets();

    for (DataSet dataSet : dataSets) {
      if (!dataSet.getFormType().isDefault()) {
        Set<DataElement> formElements = new HashSet<>();

        if (dataSet.hasDataEntryForm()) {
          formElements.addAll(dataEntryFormService.getDataElementsInDataEntryForm(dataSet));
        } else if (dataSet.hasSections()) {
          formElements.addAll(dataSet.getDataElementsInSections());
        }

        Set<DataElement> dataSetElements = new HashSet<>(dataSet.getDataElements());

        dataSetElements.removeAll(formElements);

        if (!dataSetElements.isEmpty()) {
          issues.add(DataIntegrityIssue.toIssue(dataSet, dataSetElements));
        }
      }
    }

    return issues;
  }

  /** Returns all invalid category combinations. */
  List<DataIntegrityIssue> getInvalidCategoryCombos() {
    return toSimpleIssueList(
        categoryService.getAllCategoryCombos().stream().filter(c -> !c.isValid()));
  }

  // -------------------------------------------------------------------------
  // DataSet
  // -------------------------------------------------------------------------

  List<DataIntegrityIssue> getDataSetsNotAssignedToOrganisationUnits() {
    return toSimpleIssueList(dataSetService.getDataSetsNotAssignedToOrganisationUnits().stream());
  }

  // -------------------------------------------------------------------------
  // Indicator
  // -------------------------------------------------------------------------

  /** Gets all indicators with identical numerator and denominator. */
  List<DataIntegrityIssue> getIndicatorsWithIdenticalFormulas() {
    List<DataIntegrityIssue> issues = new ArrayList<>();

    Map<String, List<Indicator>> byFormula =
        indicatorService.getAllIndicators().stream()
            .collect(
                groupingBy(
                    indicator ->
                        indicator.getNumerator() + FORMULA_SEPARATOR + indicator.getDenominator()));

    for (Entry<String, List<Indicator>> e : byFormula.entrySet()) {
      if (e.getValue().size() > 1) {
        issues.add(
            new DataIntegrityIssue(null, e.getKey(), null, toRefsList(e.getValue().stream())));
      }
    }
    return issues;
  }

  /** Gets all indicators which are not assigned to any groups. */
  List<DataIntegrityIssue> getIndicatorsWithoutGroups() {
    return toSimpleIssueList(indicatorService.getIndicatorsWithoutGroups().stream());
  }

  /** Gets all indicators with invalid indicator numerators. */
  List<DataIntegrityIssue> getInvalidIndicatorNumerators() {
    return getInvalidIndicators(Indicator::getNumerator);
  }

  /** Gets all indicators with invalid indicator denominators. */
  List<DataIntegrityIssue> getInvalidIndicatorDenominators() {
    return getInvalidIndicators(Indicator::getDenominator);
  }

  private List<DataIntegrityIssue> getInvalidIndicators(Function<Indicator, String> getter) {
    List<DataIntegrityIssue> issues = new ArrayList<>();
    I18n i18n = i18nManager.getI18n();

    for (Indicator indicator : indicatorService.getAllIndicators()) {
      ExpressionValidationOutcome result =
          expressionService.expressionIsValid(getter.apply(indicator), INDICATOR_EXPRESSION);

      if (!result.isValid()) {
        issues.add(toIssue(indicator, i18n.getString(result.getKey())));
      }
    }

    return issues;
  }

  /**
   * Gets all indicators units which are members of more than one group which enter into an
   * exclusive group set.
   */
  List<DataIntegrityIssue> getIndicatorsViolatingExclusiveGroupSets() {
    Collection<IndicatorGroupSet> groupSets = indicatorService.getAllIndicatorGroupSets();

    List<DataIntegrityIssue> issues = new ArrayList<>();

    for (IndicatorGroupSet groupSet : groupSets) {
      Collection<Indicator> duplicates = getDuplicates(new ArrayList<>(groupSet.getIndicators()));

      for (Indicator duplicate : duplicates) {
        issues.add(DataIntegrityIssue.toIssue(duplicate, duplicate.getGroups()));
      }
    }

    return issues;
  }

  // -------------------------------------------------------------------------
  // OrganisationUnit
  // -------------------------------------------------------------------------

  List<DataIntegrityIssue> getOrganisationUnitsWithCyclicReferences() {
    return toSimpleIssueList(
        organisationUnitService.getOrganisationUnitsWithCyclicReferences().stream());
  }

<<<<<<< HEAD
  @Deprecated
  List<DataIntegrityIssue> getOrphanedOrganisationUnits() {
    return toSimpleIssueList(organisationUnitService.getOrphanedOrganisationUnits().stream());
  }

=======
>>>>>>> abf0ec3c
  List<DataIntegrityIssue> getOrganisationUnitsViolatingExclusiveGroupSets() {
    return toIssueList(
        organisationUnitService.getOrganisationUnitsViolatingExclusiveGroupSets().stream(),
        OrganisationUnit::getGroups);
  }

  List<DataIntegrityIssue> getOrganisationUnitGroupsWithoutGroupSets() {
    return toSimpleIssueList(
        organisationUnitGroupService.getOrganisationUnitGroupsWithoutGroupSets().stream());
  }

  // -------------------------------------------------------------------------
  // ValidationRule
  // -------------------------------------------------------------------------

  List<DataIntegrityIssue> getValidationRulesWithoutGroups() {
    return toSimpleIssueList(validationRuleService.getValidationRulesWithoutGroups().stream());
  }

  /** Gets all ValidationRules with invalid left side expressions. */
  List<DataIntegrityIssue> getInvalidValidationRuleLeftSideExpressions() {
    return getInvalidValidationRuleExpressions(ValidationRule::getLeftSide);
  }

  /** Gets all ValidationRules with invalid right side expressions. */
  List<DataIntegrityIssue> getInvalidValidationRuleRightSideExpressions() {
    return getInvalidValidationRuleExpressions(ValidationRule::getRightSide);
  }

  private List<DataIntegrityIssue> getInvalidValidationRuleExpressions(
      Function<ValidationRule, Expression> getter) {
    List<DataIntegrityIssue> issues = new ArrayList<>();
    I18n i18n = i18nManager.getI18n();

    for (ValidationRule rule : validationRuleService.getAllValidationRules()) {
      ExpressionValidationOutcome result =
          expressionService.expressionIsValid(
              getter.apply(rule).getExpression(), VALIDATION_RULE_EXPRESSION);

      if (!result.isValid()) {
        issues.add(toIssue(rule, i18n.getString(result.getKey())));
      }
    }
    return issues;
  }

  private void registerNonDatabaseIntegrityCheck(
      DataIntegrityCheckType type,
      Class<? extends IdentifiableObject> issueIdType,
      Supplier<List<DataIntegrityIssue>> check) {
    String name = type.getName();
    I18n i18n = i18nManager.getI18n(DataIntegrityService.class);
    BinaryOperator<String> info =
        (property, defaultValue) ->
            i18n.getString(format("data_integrity.%s.%s", name, property), defaultValue);

    try {
      Schema issueSchema = issueIdType == null ? null : schemaService.getDynamicSchema(issueIdType);
      String issueIdTypeName = issueSchema == null ? null : issueSchema.getPlural();
      checksByName.putIfAbsent(
          name,
          DataIntegrityCheck.builder()
              .name(name)
              .displayName(info.apply("name", name.replace('_', ' ')))
              .isSlow(true)
              .isProgrammatic(true)
              .severity(
                  DataIntegritySeverity.valueOf(
                      info.apply("severity", DataIntegritySeverity.WARNING.name()).toUpperCase()))
              .section(info.apply("section", "Other"))
              .description(info.apply("description", null))
              .introduction(info.apply("introduction", null))
              .recommendation(info.apply("recommendation", null))
              .issuesIdType(issueIdTypeName)
              .runDetailsCheck(
                  c -> {
                    Date startTime = new Date();
                    List<DataIntegrityIssue> issues = check.get();
                    return new DataIntegrityDetails(c, startTime, new Date(), null, issues);
                  })
              .runSummaryCheck(
                  c -> {
                    Date startTime = new Date();
                    List<DataIntegrityIssue> issues = check.get();
                    return new DataIntegritySummary(
                        c, startTime, new Date(), null, issues.size(), null);
                  })
              .build());
    } catch (Exception ex) {
      log.error("Failed to register data integrity check " + type, ex);
    }
  }

  /**
   * Maps all "hard coded" checks to their implementation method and registers a {@link
   * DataIntegrityCheck} to perform the method as {@link DataIntegrityDetails}.
   */
  public void initIntegrityChecks() {

    registerNonDatabaseIntegrityCheck(
        DataIntegrityCheckType.DATA_ELEMENTS_IN_DATA_SET_NOT_IN_FORM,
        DataSet.class,
        this::getDataElementsInDataSetNotInForm);
    registerNonDatabaseIntegrityCheck(
        DataIntegrityCheckType.INDICATORS_WITH_IDENTICAL_FORMULAS,
        null,
        this::getIndicatorsWithIdenticalFormulas);
    registerNonDatabaseIntegrityCheck(
        DataIntegrityCheckType.INDICATORS_WITH_INVALID_NUMERATOR,
        Indicator.class,
        this::getInvalidIndicatorNumerators);
    registerNonDatabaseIntegrityCheck(
        DataIntegrityCheckType.INDICATORS_WITH_INVALID_DENOMINATOR,
        Indicator.class,
        this::getInvalidIndicatorDenominators);
    registerNonDatabaseIntegrityCheck(
        DataIntegrityCheckType.INDICATORS_VIOLATING_EXCLUSIVE_GROUP_SETS,
        Indicator.class,
        this::getIndicatorsViolatingExclusiveGroupSets);

    registerNonDatabaseIntegrityCheck(
        DataIntegrityCheckType.ORG_UNITS_WITH_CYCLIC_REFERENCES,
        OrganisationUnit.class,
        this::getOrganisationUnitsWithCyclicReferences);
    registerNonDatabaseIntegrityCheck(
        DataIntegrityCheckType.ORG_UNITS_VIOLATING_EXCLUSIVE_GROUP_SETS,
        OrganisationUnit.class,
        this::getOrganisationUnitsViolatingExclusiveGroupSets);
    registerNonDatabaseIntegrityCheck(
        DataIntegrityCheckType.ORG_UNIT_GROUPS_WITHOUT_GROUP_SETS,
        OrganisationUnitGroup.class,
        this::getOrganisationUnitGroupsWithoutGroupSets);
    registerNonDatabaseIntegrityCheck(
        DataIntegrityCheckType.VALIDATION_RULES_WITH_INVALID_LEFT_SIDE_EXPRESSION,
        ValidationRule.class,
        this::getInvalidValidationRuleLeftSideExpressions);
    registerNonDatabaseIntegrityCheck(
        DataIntegrityCheckType.VALIDATION_RULES_WITH_INVALID_RIGHT_SIDE_EXPRESSION,
        ValidationRule.class,
        this::getInvalidValidationRuleRightSideExpressions);
    registerNonDatabaseIntegrityCheck(
        DataIntegrityCheckType.PROGRAM_INDICATORS_WITH_INVALID_EXPRESSIONS,
        ProgramIndicator.class,
        this::getInvalidProgramIndicatorExpressions);

    registerNonDatabaseIntegrityCheck(
        DataIntegrityCheckType.PROGRAM_INDICATORS_WITH_INVALID_FILTERS,
        ProgramIndicator.class,
        this::getInvalidProgramIndicatorFilters);
    registerNonDatabaseIntegrityCheck(
        DataIntegrityCheckType.PROGRAM_INDICATORS_WITHOUT_EXPRESSION,
        ProgramIndicator.class,
        this::getProgramIndicatorsWithNoExpression);

    registerNonDatabaseIntegrityCheck(
        DataIntegrityCheckType.PROGRAM_RULES_WITHOUT_CONDITION,
        Program.class,
        this::getProgramRulesWithNoCondition);
    registerNonDatabaseIntegrityCheck(
        DataIntegrityCheckType.PROGRAM_RULES_WITHOUT_PRIORITY,
        Program.class,
        this::getProgramRulesWithNoPriority);
    registerNonDatabaseIntegrityCheck(
        DataIntegrityCheckType.PROGRAM_RULES_WITHOUT_ACTION,
        Program.class,
        this::getProgramRulesWithNoAction);

    registerNonDatabaseIntegrityCheck(
        DataIntegrityCheckType.PROGRAM_RULE_VARIABLES_WITHOUT_DATA_ELEMENT,
        Program.class,
        this::getProgramRuleVariablesWithNoDataElement);
    registerNonDatabaseIntegrityCheck(
        DataIntegrityCheckType.PROGRAM_RULE_VARIABLES_WITHOUT_ATTRIBUTE,
        Program.class,
        this::getProgramRuleVariablesWithNoAttribute);

    registerNonDatabaseIntegrityCheck(
        DataIntegrityCheckType.PROGRAM_RULE_ACTIONS_WITHOUT_DATA_OBJECT,
        ProgramRule.class,
        this::getProgramRuleActionsWithNoDataObject);
    registerNonDatabaseIntegrityCheck(
        DataIntegrityCheckType.PROGRAM_RULE_ACTIONS_WITHOUT_NOTIFICATION,
        ProgramRule.class,
        this::getProgramRuleActionsWithNoNotificationTemplate);
    registerNonDatabaseIntegrityCheck(
        DataIntegrityCheckType.PROGRAM_RULE_ACTIONS_WITHOUT_SECTION,
        ProgramRule.class,
        this::getProgramRuleActionsWithNoSectionId);
    registerNonDatabaseIntegrityCheck(
        DataIntegrityCheckType.PROGRAM_RULE_ACTIONS_WITHOUT_STAGE_ID,
        ProgramRule.class,
        this::getProgramRuleActionsWithNoProgramStageId);
  }

  Set<String> addSQLChecksToFlattedReport() {
    Set<String> checks = new LinkedHashSet<>();
    checks.add("organisation_units_without_groups");
    checks.add("data_elements_aggregate_no_groups");
    checks.add("data_elements_aggregate_with_different_period_types");
    checks.add("data_elements_without_datasets");
    checks.add("datasets_not_assigned_to_org_units");
    checks.add("data_elements_violating_exclusive_group_sets");
    checks.add("invalid_category_combos");
    checks.add("indicators_not_grouped");
    checks.add("periods_same_start_date_period_type");
    checks.add("orgunits_orphaned");
<<<<<<< HEAD
    checks.add("validation_rules_without_groups");
=======
>>>>>>> abf0ec3c
    return checks;
  }

  @Nonnull
  @Override
  @Transactional(readOnly = true)
  public FlattenedDataIntegrityReport getReport(Set<String> checks, JobProgress progress) {
    if (checks == null || checks.isEmpty()) {
      // report only needs these
      checks =
          Arrays.stream(DataIntegrityCheckType.values())
              .map(DataIntegrityCheckType::getName)
              .collect(Collectors.toSet());
      // Add additional SQL based checks here
      checks.addAll(addSQLChecksToFlattedReport());
    }
    runDetailsChecks(checks, progress);
    return new FlattenedDataIntegrityReport(getDetails(checks, -1L));
  }

  /** Get all ProgramIndicators with no expression. */
  List<DataIntegrityIssue> getProgramIndicatorsWithNoExpression() {
    return toSimpleIssueList(
        programIndicatorService.getProgramIndicatorsWithNoExpression().stream());
  }

  /** Get all ProgramIndicators with invalid expressions. */
  List<DataIntegrityIssue> getInvalidProgramIndicatorExpressions() {
    return getInvalidProgramIndicators(
        ProgramIndicator::getExpression,
        pi -> !programIndicatorService.expressionIsValid(pi.getExpression()));
  }

  /** Get all ProgramIndicators with invalid filters. */
  List<DataIntegrityIssue> getInvalidProgramIndicatorFilters() {
    return getInvalidProgramIndicators(
        ProgramIndicator::getFilter, pi -> !programIndicatorService.filterIsValid(pi.getFilter()));
  }

  private List<DataIntegrityIssue> getInvalidProgramIndicators(
      Function<ProgramIndicator, String> property, Predicate<ProgramIndicator> filter) {
    List<ProgramIndicator> programIndicators =
        programIndicatorService.getAllProgramIndicators().stream().filter(filter).toList();

    List<DataIntegrityIssue> issues = new ArrayList<>();
    for (ProgramIndicator programIndicator : programIndicators) {
      String description = getInvalidExpressionDescription(property.apply(programIndicator));
      if (description != null) {
        issues.add(toIssue(programIndicator, description));
      }
    }
    return issues;
  }

  /** Get all ProgramRules with no priority and grouped them by {@link Program} */
  List<DataIntegrityIssue> getProgramRulesWithNoPriority() {
    return groupRulesByProgram(programRuleService.getProgramRulesWithNoPriority());
  }

  /** Get all ProgramRules with no action and grouped them by {@link Program} */
  List<DataIntegrityIssue> getProgramRulesWithNoAction() {
    return groupRulesByProgram(programRuleService.getProgramRulesWithNoAction());
  }

  /** Get all ProgramRules with no condition expression and grouped them by {@link Program} */
  List<DataIntegrityIssue> getProgramRulesWithNoCondition() {
    return groupRulesByProgram(programRuleService.getProgramRulesWithNoCondition());
  }

  /**
   * @return all {@link ProgramRuleAction} which are not linked to any
   *     DataElement/TrackedEntityAttribute
   */
  List<DataIntegrityIssue> getProgramRuleActionsWithNoDataObject() {
    return groupActionsByProgramRule(
        programRuleActionService.getProgramActionsWithNoLinkToDataObject());
  }

  /**
   * @return all {@link ProgramRuleAction} which are not linked to any {@link
   *     org.hisp.dhis.notification.NotificationTemplate}
   */
  List<DataIntegrityIssue> getProgramRuleActionsWithNoNotificationTemplate() {
    return groupActionsByProgramRule(
        programRuleActionService.getProgramActionsWithNoLinkToNotification());
  }

  /**
   * @return all {@link ProgramRuleAction} which are not linked to any {@link
   *     org.hisp.dhis.program.ProgramStageSection}
   */
  List<DataIntegrityIssue> getProgramRuleActionsWithNoSectionId() {
    return groupActionsByProgramRule(
        programRuleActionService.getProgramRuleActionsWithNoSectionId());
  }

  /**
   * @return all {@link ProgramRuleAction} which are not linked to any {@link
   *     org.hisp.dhis.program.ProgramStage}
   */
  List<DataIntegrityIssue> getProgramRuleActionsWithNoProgramStageId() {
    return groupActionsByProgramRule(programRuleActionService.getProgramRuleActionsWithNoStageId());
  }

  /**
   * @return all {@link ProgramRuleVariable} which are not linked to any DataElement and grouped
   *     them by {@link Program}
   */
  List<DataIntegrityIssue> getProgramRuleVariablesWithNoDataElement() {
    return groupVariablesByProgram(programRuleVariableService.getVariablesWithNoDataElement());
  }

  /**
   * @return all {@link ProgramRuleVariable} which are not linked to any TrackedEntityAttribute and
   *     grouped them by {@link Program}
   */
  List<DataIntegrityIssue> getProgramRuleVariablesWithNoAttribute() {
    return groupVariablesByProgram(programRuleVariableService.getVariablesWithNoAttribute());
  }

  private String getInvalidExpressionDescription(String expression) {
    try {
      expressionService.getExpressionDescription(expression, INDICATOR_EXPRESSION);
    } catch (ParserException e) {
      return e.getMessage();
    }

    return null;
  }

  private static List<DataIntegrityIssue> groupRulesByProgram(List<ProgramRule> rules) {
    return groupBy(ProgramRule::getProgram, rules);
  }

  private static List<DataIntegrityIssue> groupVariablesByProgram(
      List<ProgramRuleVariable> variables) {
    return groupBy(ProgramRuleVariable::getProgram, variables);
  }

  private static List<DataIntegrityIssue> groupActionsByProgramRule(
      List<ProgramRuleAction> actions) {
    return groupBy(ProgramRuleAction::getProgramRule, actions);
  }

  private static <K extends IdentifiableObject, V extends IdentifiableObject>
      List<DataIntegrityIssue> groupBy(Function<V, K> property, Collection<V> values) {
    return values.stream().collect(groupingBy(property)).entrySet().stream()
        .map(e -> DataIntegrityIssue.toIssue(e.getKey(), e.getValue()))
        .toList();
  }

  /*
   * Configuration based data integrity checks
   */

  private final Map<String, DataIntegrityCheck> checksByName = new ConcurrentHashMap<>();

  private final AtomicBoolean configurationsAreLoaded = new AtomicBoolean(false);

  @Nonnull
  @Override
  public Collection<DataIntegrityCheck> getDataIntegrityChecks(Set<String> checks) {
    ensureConfigurationsAreLoaded();
    return checks.isEmpty()
        ? unmodifiableCollection(checksByName.values())
        : expandChecks(checks, false).stream().map(checksByName::get).toList();
  }

  @Nonnull
  @Override
  public Map<String, DataIntegritySummary> getSummaries(@Nonnull Set<String> checks, long timeout) {
    return getCached(checks, timeout, summaryCache);
  }

  // OBS! We intentionally do not open the transaction here to have each check
  // be independent
  @Override
  public void runSummaryChecks(@Nonnull Set<String> checks, JobProgress progress) {
    runDataIntegrityChecks(
        "Data Integrity summary checks",
        expandChecks(checks, true),
        progress,
        summaryCache,
        runningSummaryChecks,
        check -> check.getRunSummaryCheck().apply(check),
        (check, startTime, ex) ->
            new DataIntegritySummary(
                check, startTime, new Date(), errorMessage(check, ex), -1, null));
  }

  @Nonnull
  @Override
  public Map<String, DataIntegrityDetails> getDetails(@Nonnull Set<String> checks, long timeout) {
    return getCached(checks, timeout, detailsCache);
  }

  // OBS! We intentionally do not open the transaction here to have each check
  // be independent
  @Override
  public void runDetailsChecks(@Nonnull Set<String> checks, JobProgress progress) {
    runDataIntegrityChecks(
        "Data Integrity details checks",
        expandChecks(checks, true),
        progress,
        detailsCache,
        runningDetailsChecks,
        check -> check.getRunDetailsCheck().apply(check),
        (check, startTime, ex) ->
            new DataIntegrityDetails(
                check, startTime, new Date(), errorMessage(check, ex), List.of()));
  }

  private static String errorMessage(DataIntegrityCheck check, RuntimeException ex) {
    String message = "Check failed because an exception was thrown: " + ex.getMessage();
    log.error("Check " + check.getName() + " failed because an exception was thrown", ex);
    return message;
  }

  private <T> Map<String, T> getCached(Set<String> checks, long timeout, Cache<T> cache) {
    Set<String> names = expandChecks(checks, false);
    long giveUpTime = currentTimeMillis() + timeout;
    Map<String, T> resByName = new LinkedHashMap<>();
    boolean retry = false;
    do {
      if (retry) {
        try {
          Thread.sleep(Math.max(10, Math.min(50, (giveUpTime - currentTimeMillis()) / 2)));
        } catch (InterruptedException ex) {
          Thread.currentThread().interrupt();
          return resByName;
        }
      }
      for (String name : names) {
        if (!resByName.containsKey(name)) {
          cache.get(name).ifPresent(res -> resByName.put(name, res));
        }
      }
      retry = resByName.size() < names.size() && (timeout < 0 || currentTimeMillis() < giveUpTime);
    } while (retry);
    return resByName;
  }

  @FunctionalInterface
  private interface DataIntegrityCheckErrorHandler<T> {
    T createErrorReport(DataIntegrityCheck check, Date startTime, RuntimeException ex);
  }

  private <T> void runDataIntegrityChecks(
      String stageDesc,
      Set<String> checks,
      JobProgress progress,
      Cache<T> cache,
      Set<String> running,
      Function<DataIntegrityCheck, T> runCheck,
      DataIntegrityCheckErrorHandler<T> createErrorReport) {
    try {
      running.addAll(checks);
      progress.startingProcess("Data Integrity check");
      progress.startingStage(stageDesc, checks.size(), SKIP_ITEM);
      progress.runStage(
          checks.stream()
              .map(checksByName::get)
              .filter(Objects::nonNull)
              .sorted(DataIntegrityCheck.FAST_TO_SLOW),
          DataIntegrityCheck::getDescription,
          check -> {
            Date startTime = new Date();
            T res;
            try {
              res = runCheck.apply(check);
            } catch (RuntimeException ex) {
              cache.put(check.getName(), createErrorReport.createErrorReport(check, startTime, ex));
              throw ex;
            } finally {
              running.remove(check.getName());
            }
            if (res != null) {
              check.addExecution(currentTimeMillis() - startTime.getTime());
              cache.put(check.getName(), res);
            }
          });
      progress.completedProcess(null);
    } finally {
      running.removeAll(checks);
    }
  }

  private Set<String> expandChecks(Set<String> names, boolean restricted) {
    ensureConfigurationsAreLoaded();

    if (CollectionUtils.isEmpty(names)) {
      return getDefaultChecks(restricted);
    }
    Set<String> expanded = new LinkedHashSet<>();

    for (String name : names) {
      if (name.toUpperCase().equals(name) && name.indexOf('_') < 0) {
        // assume it is a code
        checksByName.values().stream()
            .filter(check -> check.getCode().equals(name))
            .map(DataIntegrityCheck::getName)
            .forEach(expanded::add);
      } else if (name.contains("*")) {
        String pattern =
            name.toLowerCase()
                .replace('-', '_') // make uniform
                .replaceAll("[^*_a-z0-9]+", "") // sanitise against regex attacks
                .replace("*", ".*"); // expand regex wildcard match
        for (DataIntegrityCheck check : checksByName.values()) {
          if (check.getName().matches(pattern)) {
            expanded.add(check.getName());
          }
        }
      } else {
        expanded.add(name.toLowerCase().replace('-', '_'));
      }
    }
    // Filter out any checks which actually do not exist but have been requested
    expanded.retainAll(
        getDataIntegrityChecks(Set.of()).stream()
            .map(check -> check.getName().toLowerCase().replace('-', '_'))
            .collect(toUnmodifiableSet()));

    return expanded;
  }

  private Set<String> getDefaultChecks(boolean restricted) {
    ensureConfigurationsAreLoaded();

    Predicate<DataIntegrityCheck> filter =
        restricted ? not(DataIntegrityCheck::isSlow) : check -> true;
    return checksByName.values().stream()
        .filter(filter)
        .map(DataIntegrityCheck::getName)
        .collect(toUnmodifiableSet());
  }

  private void ensureConfigurationsAreLoaded() {
    if (configurationsAreLoaded.compareAndSet(false, true)) {
      // load system-packaged data integrity checks
      loadChecks(CLASS_PATH, "data-integrity-checks.yaml", "data-integrity-checks");

      // programmatic checks
      initIntegrityChecks();

      // load user-packaged custom data integrity checks
      try {
        String dhis2Home = locationManager.getExternalDirectoryPath();
        loadChecks(
            FILE_SYSTEM,
            dhis2Home + "/custom-data-integrity-checks.yaml",
            dhis2Home + "/custom-data-integrity-checks");
      } catch (LocationManagerException ex) {
        log.warn(
            "Could not get DHIS2_HOME external directory. No custom data integrity checks loaded.");
      }
    }
  }

  private void loadChecks(
      DataIntegrityYamlReader.ResourceLocation resourceLocation,
      String yamlFileChecks,
      String checksDir) {
    I18n i18n = i18nManager.getI18n(DataIntegrityService.class);
    readDataIntegrityYaml(
        new DataIntegrityRecord(
            resourceLocation,
            yamlFileChecks,
            checksDir,
            addToChecks,
            (property, defaultValue) ->
                i18n.getString(format("data_integrity.%s", property), defaultValue),
            sql -> check -> dataIntegrityStore.querySummary(check, sql),
            sql -> check -> dataIntegrityStore.queryDetails(check, sql)));
  }

  /**
   * Consumer that adds a {@link DataIntegrityCheck} to a map. It only adds the {@link
   * DataIntegrityCheck} to the map if:
   *
   * <ol>
   *   <li>the {@link DataIntegrityCheck} code is unique
   *   <li>the map does not already have a key with the same {@link DataIntegrityCheck} name
   * </ol>
   */
  private final Consumer<DataIntegrityCheck> addToChecks =
      check -> {
        String checkCode = DataIntegrityCheck.getCodeFromName(check.getName());
        Set<String> checkCodes =
            checksByName.keySet().stream()
                .map(DataIntegrityCheck::getCodeFromName)
                .collect(Collectors.toSet());
        if (!checkCodes.contains(checkCode)) {
          DataIntegrityCheck dataIntegrityCheck = checksByName.putIfAbsent(check.getName(), check);
          if (dataIntegrityCheck != null) {
            log.warn(
                "Data Integrity Check `{}` not added as a check with that name already exists",
                check.getName());
          }
        } else
          log.warn(
              "Data Integrity Check `{}` not added as a check with the code `{}` already exists",
              check.getName(),
              check.getCode());
      };

  record DataIntegrityRecord(
      DataIntegrityYamlReader.ResourceLocation resourceLocation,
      String yamlFileChecks,
      String checksDir,
      Consumer<DataIntegrityCheck> adder,
      BinaryOperator<String> info,
      Function<String, Function<DataIntegrityCheck, DataIntegritySummary>> sqlToSummary,
      Function<String, Function<DataIntegrityCheck, DataIntegrityDetails>> sqlToDetails) {}
}<|MERGE_RESOLUTION|>--- conflicted
+++ resolved
@@ -384,14 +384,6 @@
         organisationUnitService.getOrganisationUnitsWithCyclicReferences().stream());
   }
 
-<<<<<<< HEAD
-  @Deprecated
-  List<DataIntegrityIssue> getOrphanedOrganisationUnits() {
-    return toSimpleIssueList(organisationUnitService.getOrphanedOrganisationUnits().stream());
-  }
-
-=======
->>>>>>> abf0ec3c
   List<DataIntegrityIssue> getOrganisationUnitsViolatingExclusiveGroupSets() {
     return toIssueList(
         organisationUnitService.getOrganisationUnitsViolatingExclusiveGroupSets().stream(),
@@ -598,10 +590,7 @@
     checks.add("indicators_not_grouped");
     checks.add("periods_same_start_date_period_type");
     checks.add("orgunits_orphaned");
-<<<<<<< HEAD
     checks.add("validation_rules_without_groups");
-=======
->>>>>>> abf0ec3c
     return checks;
   }
 
