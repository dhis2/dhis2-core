--- conflicted
+++ resolved
@@ -1,154 +1,3 @@
-<<<<<<< HEAD
-package org.hisp.dhis.maintenance.jdbc;
-
-/*
- * Copyright (c) 2004-2018, University of Oslo
- * All rights reserved.
- *
- * Redistribution and use in source and binary forms, with or without
- * modification, are permitted provided that the following conditions are met:
- * Redistributions of source code must retain the above copyright notice, this
- * list of conditions and the following disclaimer.
- *
- * Redistributions in binary form must reproduce the above copyright notice,
- * this list of conditions and the following disclaimer in the documentation
- * and/or other materials provided with the distribution.
- * Neither the name of the HISP project nor the names of its contributors may
- * be used to endorse or promote products derived from this software without
- * specific prior written permission.
- *
- * THIS SOFTWARE IS PROVIDED BY THE COPYRIGHT HOLDERS AND CONTRIBUTORS "AS IS" AND
- * ANY EXPRESS OR IMPLIED WARRANTIES, INCLUDING, BUT NOT LIMITED TO, THE IMPLIED
- * WARRANTIES OF MERCHANTABILITY AND FITNESS FOR A PARTICULAR PURPOSE ARE
- * DISCLAIMED. IN NO EVENT SHALL THE COPYRIGHT OWNER OR CONTRIBUTORS BE LIABLE FOR
- * ANY DIRECT, INDIRECT, INCIDENTAL, SPECIAL, EXEMPLARY, OR CONSEQUENTIAL DAMAGES
- * (INCLUDING, BUT NOT LIMITED TO, PROCUREMENT OF SUBSTITUTE GOODS OR SERVICES;
- * LOSS OF USE, DATA, OR PROFITS; OR BUSINESS INTERRUPTION) HOWEVER CAUSED AND ON
- * ANY THEORY OF LIABILITY, WHETHER IN CONTRACT, STRICT LIABILITY, OR TORT
- * (INCLUDING NEGLIGENCE OR OTHERWISE) ARISING IN ANY WAY OUT OF THE USE OF THIS
- * SOFTWARE, EVEN IF ADVISED OF THE POSSIBILITY OF SUCH DAMAGE.
- */
-
-import org.hisp.dhis.maintenance.MaintenanceStore;
-import org.springframework.beans.factory.annotation.Autowired;
-import org.springframework.jdbc.core.JdbcTemplate;
-
-/**
- * @author Lars Helge Overland
- */
-public class JdbcMaintenanceStore
-    implements MaintenanceStore
-{
-    // -------------------------------------------------------------------------
-    // Dependencies
-    // -------------------------------------------------------------------------
-
-    @Autowired
-    private JdbcTemplate jdbcTemplate;
-
-    // -------------------------------------------------------------------------
-    // MaintenanceStore implementation
-    // -------------------------------------------------------------------------
-
-    @Override
-    public int deleteZeroDataValues()
-    {
-        String sql = "delete from datavalue dv " + "where dv.dataelementid in ( " + "select de.dataelementid "
-            + "from dataelement de " + "where de.aggregationtype = 'SUM' " + "and de.zeroissignificant is false ) "
-            + "and dv.value = '0';";
-
-        return jdbcTemplate.update( sql );
-    }
-
-    @Override
-    public int deleteSoftDeletedDataValues()
-    {
-        String sql = "delete from datavalue dv " + "where dv.deleted is true;";
-
-        return jdbcTemplate.update( sql );
-    }
-
-    @Override
-    public int deleteSoftDeletedProgramStageInstances()
-    {
-        String psiSelect = "(select programstageinstanceid from programstageinstance where deleted is true)";
-
-        /*
-         * Delete event values, event value audits, event comments, events
-         * 
-         */
-        String[] sqlStmts = new String[] {
-            "delete from trackedentitydatavalue where programstageinstanceid in " + psiSelect,
-            "delete from trackedentitydatavalueaudit where programstageinstanceid in " + psiSelect,
-            "delete from programstageinstancecomments where programstageinstanceid in " + psiSelect,
-            "delete from trackedentitycomment where trackedentitycommentid not in (select trackedentitycommentid from programstageinstancecomments union all select trackedentitycommentid from programinstancecomments)",
-            "delete from programstageinstance where deleted is true" };
-
-        return jdbcTemplate.batchUpdate( sqlStmts )[sqlStmts.length - 1];
-    }
-
-    @Override
-    public int deleteSoftDeletedProgramInstances()
-    {
-        String piSelect = "(select programinstanceid from programinstance where deleted is true)";
-
-        String psiSelect = "(select programstageinstanceid from programstageinstance where programinstanceid in "
-            + piSelect + " )";
-
-        /*
-         * Delete event values, event value audits, event comments, events,
-         * enrollment comments, enrollments
-         * 
-         */
-        String[] sqlStmts = new String[] {
-            "delete from trackedentitydatavalue where programstageinstanceid in " + psiSelect,
-            "delete from trackedentitydatavalueaudit where programstageinstanceid in " + psiSelect,
-            "delete from trackedentitycomment where trackedentitycommentid in (select trackedentitycommentid from programstageinstancecomments where programstageinstanceid in "
-                + psiSelect + ")",
-            "delete from programstageinstancecomments where programstageinstanceid in " + psiSelect,
-            "delete from programstageinstance where programinstanceid in " + piSelect,
-            "delete from programinstancecomments where programinstanceid in " + piSelect,
-            "delete from trackedentitycomment where trackedentitycommentid not in (select trackedentitycommentid from programstageinstancecomments union all select trackedentitycommentid from programinstancecomments)",
-            "delete from programinstance where deleted is true" };
-
-        return jdbcTemplate.batchUpdate( sqlStmts )[sqlStmts.length - 1];
-    }
-
-    @Override
-    public int deleteSoftDeletedTrackedEntityInstances()
-    {
-        String teiSelect = "(select trackedentityinstanceid from trackedentityinstance where deleted is true)";
-
-        String piSelect = "(select programinstanceid from programinstance where trackedentityinstanceid in " + teiSelect
-            + " )";
-
-        String psiSelect = "(select programstageinstanceid from programstageinstance where programinstanceid in "
-            + piSelect + " )";
-
-        /*
-         * Delete event values, event audits, event comments, events, enrollment
-         * comments, enrollments, tei attribtue values, tei attribtue value
-         * audits, teis
-         * 
-         */
-        String[] sqlStmts = new String[] {
-            "delete from trackedentitydatavalue where programstageinstanceid in " + psiSelect,
-            "delete from trackedentitydatavalueaudit where programstageinstanceid in " + psiSelect,
-            "delete from programstageinstancecomments where programstageinstanceid in " + psiSelect,
-            "delete from trackedentitycomment where trackedentitycommentid not in (select trackedentitycommentid from programstageinstancecomments union all select trackedentitycommentid from programinstancecomments)",
-            "delete from programstageinstance where programinstanceid in " + piSelect,
-            "delete from programinstancecomments where programinstanceid in " + piSelect,
-            "delete from trackedentitycomment where trackedentitycommentid not in (select trackedentitycommentid from programstageinstancecomments union all select trackedentitycommentid from programinstancecomments)",
-            "delete from programinstance where programinstanceid in " + piSelect,
-            "delete from trackedentityattributevalue where trackedentityinstanceid in " + teiSelect,
-            "delete from trackedentityattributevalueaudit where trackedentityinstanceid in " + teiSelect,
-            "delete from trackedentityprogramowner where trackedentityinstanceid in " + teiSelect,
-            "delete from trackedentityinstance where deleted is true" };
-
-        return jdbcTemplate.batchUpdate( sqlStmts )[sqlStmts.length - 1];
-    }
-}
-=======
 package org.hisp.dhis.maintenance.jdbc;
 
 /*
@@ -289,9 +138,9 @@
             "delete from programinstance where programinstanceid in " + piSelect,
             "delete from trackedentityattributevalue where trackedentityinstanceid in " + teiSelect,
             "delete from trackedentityattributevalueaudit where trackedentityinstanceid in " + teiSelect,
+            "delete from trackedentityprogramowner where trackedentityinstanceid in " + teiSelect,
             "delete from trackedentityinstance where deleted is true" };
 
         return jdbcTemplate.batchUpdate( sqlStmts )[sqlStmts.length - 1];
     }
-}
->>>>>>> 0079c981
+}