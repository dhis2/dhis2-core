<project xmlns="http://maven.apache.org/POM/4.0.0"
  xmlns:xsi="http://www.w3.org/2001/XMLSchema-instance"
  xsi:schemaLocation="http://maven.apache.org/POM/4.0.0 http://maven.apache.org/maven-v4_0_0.xsd">
  <modelVersion>4.0.0</modelVersion>

  <parent>
    <groupId>org.hisp.dhis</groupId>
    <artifactId>dhis-services</artifactId>
    <version>2.34-SNAPSHOT</version>
  </parent>

  <artifactId>dhis-service-tracker</artifactId>
  <packaging>jar</packaging>
  <name>DHIS Tracker services</name>

  <dependencies>

    <dependency>
      <groupId>org.hisp.dhis</groupId>
      <artifactId>dhis-service-schema</artifactId>
    </dependency>
    <dependency>
      <groupId>org.hisp.dhis</groupId>
      <artifactId>dhis-service-core</artifactId>
    </dependency>
    <dependency>
      <groupId>org.hisp.dhis</groupId>
      <artifactId>dhis-service-dxf2</artifactId>
    </dependency>
    <dependency>
      <groupId>org.hisp.dhis</groupId>
      <artifactId>dhis-service-acl</artifactId>
    </dependency>
    <dependency>
      <groupId>org.hisp.dhis</groupId>
      <artifactId>dhis-support-test</artifactId>
    </dependency>
    <dependency>
      <groupId>org.hisp.dhis</groupId>
      <artifactId>dhis-support-system</artifactId>
    </dependency>

    <dependency>
      <groupId>org.apache.poi</groupId>
      <artifactId>poi</artifactId>
    </dependency>
    <dependency>
      <groupId>org.apache.poi</groupId>
      <artifactId>poi-ooxml</artifactId>
    </dependency>
    <dependency>
<<<<<<< HEAD
      <groupId>org.hamcrest</groupId>
      <artifactId>hamcrest-library</artifactId>
      <scope>test</scope>
    </dependency>
=======
      <groupId>org.projectlombok</groupId>
      <artifactId>lombok</artifactId>
    </dependency>

>>>>>>> bd21155a
  </dependencies>
  <properties>
    <rootDir>../../</rootDir>
  </properties>
</project><|MERGE_RESOLUTION|>--- conflicted
+++ resolved
@@ -49,17 +49,14 @@
       <artifactId>poi-ooxml</artifactId>
     </dependency>
     <dependency>
-<<<<<<< HEAD
       <groupId>org.hamcrest</groupId>
       <artifactId>hamcrest-library</artifactId>
       <scope>test</scope>
     </dependency>
-=======
+    <dependency>
       <groupId>org.projectlombok</groupId>
       <artifactId>lombok</artifactId>
     </dependency>
-
->>>>>>> bd21155a
   </dependencies>
   <properties>
     <rootDir>../../</rootDir>
