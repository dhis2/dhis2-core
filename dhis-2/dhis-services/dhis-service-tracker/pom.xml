--- conflicted
+++ resolved
@@ -6,7 +6,7 @@
   <parent>
     <groupId>org.hisp.dhis</groupId>
     <artifactId>dhis-services</artifactId>
-    <version>2.35-SNAPSHOT</version>
+    <version>2.34-SNAPSHOT</version>
   </parent>
 
   <artifactId>dhis-service-tracker</artifactId>
@@ -53,23 +53,14 @@
       <artifactId>poi-ooxml</artifactId>
     </dependency>
     <dependency>
-      <groupId>org.hamcrest</groupId>
-      <artifactId>hamcrest-library</artifactId>
-      <scope>test</scope>
-    </dependency>
-    <dependency>
       <groupId>org.projectlombok</groupId>
       <artifactId>lombok</artifactId>
     </dependency>
-<<<<<<< HEAD
-=======
-
     <dependency>
       <groupId>org.hamcrest</groupId>
       <artifactId>hamcrest-library</artifactId>
       <scope>test</scope>
     </dependency>
->>>>>>> cd0d5ff1
   </dependencies>
   <properties>
     <rootDir>../../</rootDir>
