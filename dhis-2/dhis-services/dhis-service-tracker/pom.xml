<project xmlns="http://maven.apache.org/POM/4.0.0"
         xmlns:xsi="http://www.w3.org/2001/XMLSchema-instance"
         xsi:schemaLocation="http://maven.apache.org/POM/4.0.0 http://maven.apache.org/maven-v4_0_0.xsd">
    <modelVersion>4.0.0</modelVersion>

    <parent>
        <groupId>org.hisp.dhis</groupId>
        <artifactId>dhis-services</artifactId>
        <version>2.35-SNAPSHOT</version>
    </parent>

    <artifactId>dhis-service-tracker</artifactId>
    <packaging>jar</packaging>
    <name>DHIS Tracker services</name>

    <dependencies>

<<<<<<< HEAD
    <dependency>
      <groupId>org.hisp.dhis</groupId>
      <artifactId>dhis-service-schema</artifactId>
    </dependency>
    <dependency>
      <groupId>org.hisp.dhis</groupId>
      <artifactId>dhis-service-core</artifactId>
    </dependency>
    <dependency>
      <groupId>org.hisp.dhis</groupId>
      <artifactId>dhis-service-dxf2</artifactId>
    </dependency>
    <dependency>
      <groupId>org.hisp.dhis</groupId>
      <artifactId>dhis-service-acl</artifactId>
    </dependency>
    <dependency>
      <groupId>org.hisp.dhis</groupId>
      <artifactId>dhis-support-test</artifactId>
    </dependency>
    <dependency>
      <groupId>org.hisp.dhis</groupId>
      <artifactId>dhis-support-system</artifactId>
    </dependency>
    <dependency>
      <groupId>org.mockito</groupId>
      <artifactId>mockito-core</artifactId>
      <scope>test</scope>
    </dependency>
    <dependency>
      <groupId>org.awaitility</groupId>
      <artifactId>awaitility</artifactId>
      <scope>test</scope>
    </dependency>
    <dependency>
      <groupId>org.apache.poi</groupId>
      <artifactId>poi</artifactId>
    </dependency>
    <dependency>
      <groupId>org.apache.poi</groupId>
      <artifactId>poi-ooxml</artifactId>
    </dependency>
    <dependency>
      <groupId>org.projectlombok</groupId>
      <artifactId>lombok</artifactId>
    </dependency>
    
    <!-- Test -->
=======
        <dependency>
            <groupId>org.hisp.dhis</groupId>
            <artifactId>dhis-service-schema</artifactId>
        </dependency>
        <dependency>
            <groupId>org.hisp.dhis</groupId>
            <artifactId>dhis-service-core</artifactId>
        </dependency>
        <dependency>
            <groupId>org.hisp.dhis</groupId>
            <artifactId>dhis-service-dxf2</artifactId>
        </dependency>
        <dependency>
            <groupId>org.hisp.dhis</groupId>
            <artifactId>dhis-service-acl</artifactId>
        </dependency>
        <dependency>
            <groupId>org.hisp.dhis</groupId>
            <artifactId>dhis-support-test</artifactId>
        </dependency>
        <dependency>
            <groupId>org.hisp.dhis</groupId>
            <artifactId>dhis-support-system</artifactId>
        </dependency>
        <dependency>
            <groupId>org.mockito</groupId>
            <artifactId>mockito-core</artifactId>
            <scope>test</scope>
        </dependency>
        <dependency>
            <groupId>org.apache.poi</groupId>
            <artifactId>poi</artifactId>
        </dependency>
        <dependency>
            <groupId>org.apache.poi</groupId>
            <artifactId>poi-ooxml</artifactId>
        </dependency>
        <dependency>
            <groupId>org.projectlombok</groupId>
            <artifactId>lombok</artifactId>
        </dependency>
>>>>>>> 5ffa773f

        <!-- Test -->

        <dependency>
            <groupId>org.hamcrest</groupId>
            <artifactId>hamcrest-library</artifactId>
        </dependency>

    </dependencies>
    <properties>
        <rootDir>../../</rootDir>
    </properties>
</project><|MERGE_RESOLUTION|>--- conflicted
+++ resolved
@@ -15,56 +15,6 @@
 
     <dependencies>
 
-<<<<<<< HEAD
-    <dependency>
-      <groupId>org.hisp.dhis</groupId>
-      <artifactId>dhis-service-schema</artifactId>
-    </dependency>
-    <dependency>
-      <groupId>org.hisp.dhis</groupId>
-      <artifactId>dhis-service-core</artifactId>
-    </dependency>
-    <dependency>
-      <groupId>org.hisp.dhis</groupId>
-      <artifactId>dhis-service-dxf2</artifactId>
-    </dependency>
-    <dependency>
-      <groupId>org.hisp.dhis</groupId>
-      <artifactId>dhis-service-acl</artifactId>
-    </dependency>
-    <dependency>
-      <groupId>org.hisp.dhis</groupId>
-      <artifactId>dhis-support-test</artifactId>
-    </dependency>
-    <dependency>
-      <groupId>org.hisp.dhis</groupId>
-      <artifactId>dhis-support-system</artifactId>
-    </dependency>
-    <dependency>
-      <groupId>org.mockito</groupId>
-      <artifactId>mockito-core</artifactId>
-      <scope>test</scope>
-    </dependency>
-    <dependency>
-      <groupId>org.awaitility</groupId>
-      <artifactId>awaitility</artifactId>
-      <scope>test</scope>
-    </dependency>
-    <dependency>
-      <groupId>org.apache.poi</groupId>
-      <artifactId>poi</artifactId>
-    </dependency>
-    <dependency>
-      <groupId>org.apache.poi</groupId>
-      <artifactId>poi-ooxml</artifactId>
-    </dependency>
-    <dependency>
-      <groupId>org.projectlombok</groupId>
-      <artifactId>lombok</artifactId>
-    </dependency>
-    
-    <!-- Test -->
-=======
         <dependency>
             <groupId>org.hisp.dhis</groupId>
             <artifactId>dhis-service-schema</artifactId>
@@ -106,7 +56,6 @@
             <groupId>org.projectlombok</groupId>
             <artifactId>lombok</artifactId>
         </dependency>
->>>>>>> 5ffa773f
 
         <!-- Test -->
 
@@ -114,6 +63,11 @@
             <groupId>org.hamcrest</groupId>
             <artifactId>hamcrest-library</artifactId>
         </dependency>
+        <dependency>
+            <groupId>org.awaitility</groupId>
+            <artifactId>awaitility</artifactId>
+            <scope>test</scope>
+        </dependency>
 
     </dependencies>
     <properties>
