--- conflicted
+++ resolved
@@ -149,11 +149,7 @@
                         .findFirst() );
 
                 if ( optionalTea.isPresent() )
-<<<<<<< HEAD
                     addError( reporter, E1076, TrackedEntityAttribute.class.getSimpleName(), attribute.getAttribute() );
-=======
-                    addError( reporter, E1076, TrackedEntityAttribute.class.getSimpleName(), attribute );
->>>>>>> bfca0dc6
 
                 continue;
             }
