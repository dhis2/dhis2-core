/*
 * Copyright (c) 2004-2022, University of Oslo
 * All rights reserved.
 *
 * Redistribution and use in source and binary forms, with or without
 * modification, are permitted provided that the following conditions are met:
 * Redistributions of source code must retain the above copyright notice, this
 * list of conditions and the following disclaimer.
 *
 * Redistributions in binary form must reproduce the above copyright notice,
 * this list of conditions and the following disclaimer in the documentation
 * and/or other materials provided with the distribution.
 * Neither the name of the HISP project nor the names of its contributors may
 * be used to endorse or promote products derived from this software without
 * specific prior written permission.
 *
 * THIS SOFTWARE IS PROVIDED BY THE COPYRIGHT HOLDERS AND CONTRIBUTORS "AS IS" AND
 * ANY EXPRESS OR IMPLIED WARRANTIES, INCLUDING, BUT NOT LIMITED TO, THE IMPLIED
 * WARRANTIES OF MERCHANTABILITY AND FITNESS FOR A PARTICULAR PURPOSE ARE
 * DISCLAIMED. IN NO EVENT SHALL THE COPYRIGHT OWNER OR CONTRIBUTORS BE LIABLE FOR
 * ANY DIRECT, INDIRECT, INCIDENTAL, SPECIAL, EXEMPLARY, OR CONSEQUENTIAL DAMAGES
 * (INCLUDING, BUT NOT LIMITED TO, PROCUREMENT OF SUBSTITUTE GOODS OR SERVICES;
 * LOSS OF USE, DATA, OR PROFITS; OR BUSINESS INTERRUPTION) HOWEVER CAUSED AND ON
 * ANY THEORY OF LIABILITY, WHETHER IN CONTRACT, STRICT LIABILITY, OR TORT
 * (INCLUDING NEGLIGENCE OR OTHERWISE) ARISING IN ANY WAY OUT OF THE USE OF THIS
 * SOFTWARE, EVEN IF ADVISED OF THE POSSIBILITY OF SUCH DAMAGE.
 */
package org.hisp.dhis.tracker.export.trackedentity.aggregates.query;

import static java.util.stream.Collectors.collectingAndThen;
import static java.util.stream.Collectors.toList;

import com.google.common.collect.ImmutableList;
import java.util.Arrays;
import java.util.Collection;
import lombok.Getter;
import lombok.RequiredArgsConstructor;

/**
 * @author Luciano Fiandesio
 */
public class EventQuery {
  @RequiredArgsConstructor
  public enum COLUMNS {
    ID(new TableColumn("psi", "eventid")),
    UID(new TableColumn("psi", "uid")),
    STATUS(new TableColumn("psi", "status")),
    EXECUTION_DATE(new TableColumn("psi", "executiondate")),
    DUE_DATE(new TableColumn("psi", "duedate")),
    STOREDBY(new TableColumn("psi", "storedby")),
    COMPLETEDBY(new TableColumn("psi", "completedby")),
    COMPLETEDDATE(new TableColumn("psi", "completeddate")),
    CREATED_BY(new TableColumn("psi", "createdbyuserinfo")),
    CREATED(new TableColumn("psi", "created")),
    CREATEDCLIENT(new TableColumn("psi", "createdatclient")),
    UPDATED(new TableColumn("psi", "lastupdated")),
    UPDATEDCLIENT(new TableColumn("psi", "lastupdatedatclient")),
    LAST_UPDATED_BY(new TableColumn("psi", "lastupdatedbyuserinfo")),
    DELETED(new TableColumn("psi", "deleted")),
    GEOMETRY(new Function("ST_AsBinary", "psi", "geometry", "geometry")),
    TEI_UID(new TableColumn("tei", "uid", "tei_uid")),
    ENROLLMENT_UID(new TableColumn("pi", "uid", "enruid")),
    ENROLLMENT_FOLLOWUP(new TableColumn("pi", "followup", "enrfollowup")),
    ENROLLMENT_STATUS(new TableColumn("pi", "status", "enrstatus")),
    PROGRAM_UID(new TableColumn("p", "uid", "prguid")),
    PROGRAM_STAGE_UID(new TableColumn("ps", "uid", "prgstguid")),
    ORGUNIT_UID(new TableColumn("o", "uid", "ou_uid")),
    ORGUNIT_NAME(new TableColumn("o", "name", "ou_name")),
    COC_UID(new TableColumn("coc", "uid", "cocuid")),
    CAT_OPTIONS(
        new Subselect(
            "( "
                + "SELECT string_agg(opt.uid::text, ';') "
                + "FROM dataelementcategoryoption opt "
                + "join categoryoptioncombos_categoryoptions ccc "
                + "on opt.categoryoptionid = ccc.categoryoptionid "
                + "WHERE coc.categoryoptioncomboid = ccc.categoryoptioncomboid )",
            "catoptions")),
    ASSIGNED_USER(new TableColumn("ui", "uid", "userid")),
    ASSIGNED_USER_FIRST_NAME(new TableColumn("ui", "firstname")),
    ASSIGNED_USER_SURNAME(new TableColumn("ui", "surname")),
    ASSIGNED_USER_USERNAME(new TableColumn("ui", "username"));

    @Getter private final QueryElement queryElement;

    public String getColumnName() {
      if (queryElement instanceof TableColumn) {
        return ((TableColumn) queryElement).getColumn();
      }
      if (queryElement instanceof Function) {
        return ((Function) queryElement).getColumn();
      }
      throw new IllegalArgumentException(
          "getColumnName can only be invoked on TableColumn or Function");
    }
  }

  private static final Collection<QueryElement> QUERY_ELEMENTS;

  static {
    QUERY_ELEMENTS =
        Arrays.stream(COLUMNS.values())
            .map(COLUMNS::getQueryElement)
            .collect(collectingAndThen(toList(), ImmutableList::copyOf));
  }

  public static String getQuery() {
    return getSelect()
        + "from event psi "
<<<<<<< HEAD
        + "join programinstance pi on psi.programinstanceid = pi.programinstanceid "
        + "join trackedentity tei on pi.trackedentityinstanceid = tei.trackedentityid "
=======
        + "join enrollment pi on psi.enrollmentid = pi.enrollmentid "
        + "join trackedentityinstance tei on pi.trackedentityinstanceid = tei.trackedentityinstanceid "
>>>>>>> 2988953b
        + "join program p on pi.programid = p.programid "
        + "join programstage ps on psi.programstageid = ps.programstageid "
        + "join organisationunit o on psi.organisationunitid = o.organisationunitid "
        + "join categoryoptioncombo coc on psi.attributeoptioncomboid = coc.categoryoptioncomboid "
        + "left join userinfo ui on psi.assigneduserid = ui.userinfoid "
        + "where pi.enrollmentid in (:ids)";
  }

  private static String getSelect() {
    return QueryUtils.getSelect(QUERY_ELEMENTS);
  }

  public static String getColumnName(COLUMNS columns) {
    return columns.getQueryElement().getResultsetValue();
  }
}<|MERGE_RESOLUTION|>--- conflicted
+++ resolved
@@ -107,13 +107,8 @@
   public static String getQuery() {
     return getSelect()
         + "from event psi "
-<<<<<<< HEAD
-        + "join programinstance pi on psi.programinstanceid = pi.programinstanceid "
+        + "join enrollment pi on psi.enrollmentid = pi.enrollmentid "
         + "join trackedentity tei on pi.trackedentityinstanceid = tei.trackedentityid "
-=======
-        + "join enrollment pi on psi.enrollmentid = pi.enrollmentid "
-        + "join trackedentityinstance tei on pi.trackedentityinstanceid = tei.trackedentityinstanceid "
->>>>>>> 2988953b
         + "join program p on pi.programid = p.programid "
         + "join programstage ps on psi.programstageid = ps.programstageid "
         + "join organisationunit o on psi.organisationunitid = o.organisationunitid "
