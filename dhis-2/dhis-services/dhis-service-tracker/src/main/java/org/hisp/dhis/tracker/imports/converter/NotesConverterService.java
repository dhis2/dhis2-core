/*
 * Copyright (c) 2004-2022, University of Oslo
 * All rights reserved.
 *
 * Redistribution and use in source and binary forms, with or without
 * modification, are permitted provided that the following conditions are met:
 * Redistributions of source code must retain the above copyright notice, this
 * list of conditions and the following disclaimer.
 *
 * Redistributions in binary form must reproduce the above copyright notice,
 * this list of conditions and the following disclaimer in the documentation
 * and/or other materials provided with the distribution.
 * Neither the name of the HISP project nor the names of its contributors may
 * be used to endorse or promote products derived from this software without
 * specific prior written permission.
 *
 * THIS SOFTWARE IS PROVIDED BY THE COPYRIGHT HOLDERS AND CONTRIBUTORS "AS IS" AND
 * ANY EXPRESS OR IMPLIED WARRANTIES, INCLUDING, BUT NOT LIMITED TO, THE IMPLIED
 * WARRANTIES OF MERCHANTABILITY AND FITNESS FOR A PARTICULAR PURPOSE ARE
 * DISCLAIMED. IN NO EVENT SHALL THE COPYRIGHT OWNER OR CONTRIBUTORS BE LIABLE FOR
 * ANY DIRECT, INDIRECT, INCIDENTAL, SPECIAL, EXEMPLARY, OR CONSEQUENTIAL DAMAGES
 * (INCLUDING, BUT NOT LIMITED TO, PROCUREMENT OF SUBSTITUTE GOODS OR SERVICES;
 * LOSS OF USE, DATA, OR PROFITS; OR BUSINESS INTERRUPTION) HOWEVER CAUSED AND ON
 * ANY THEORY OF LIABILITY, WHETHER IN CONTRACT, STRICT LIABILITY, OR TORT
 * (INCLUDING NEGLIGENCE OR OTHERWISE) ARISING IN ANY WAY OUT OF THE USE OF THIS
 * SOFTWARE, EVEN IF ADVISED OF THE POSSIBILITY OF SUCH DAMAGE.
 */
package org.hisp.dhis.tracker.imports.converter;

import java.util.List;
import java.util.stream.Collectors;
import org.hisp.dhis.note.Note;
import org.hisp.dhis.tracker.imports.domain.User;
import org.hisp.dhis.tracker.imports.preheat.TrackerPreheat;
import org.hisp.dhis.util.DateUtils;
import org.springframework.stereotype.Service;

/**
 * @author Luciano Fiandesio
 */
@Service
public class NotesConverterService
    implements TrackerConverterService<org.hisp.dhis.tracker.imports.domain.Note, Note> {
  @Override
  public org.hisp.dhis.tracker.imports.domain.Note to(Note noteToConvert) {
    org.hisp.dhis.tracker.imports.domain.Note note =
        new org.hisp.dhis.tracker.imports.domain.Note();
    note.setNote(noteToConvert.getUid());
    note.setValue(noteToConvert.getNoteText());
    note.setStoredAt(DateUtils.instantFromDate(noteToConvert.getCreated()));
    note.setCreatedBy(
        User.builder()
            .username(noteToConvert.getLastUpdatedBy().getUsername())
            .uid(noteToConvert.getLastUpdatedBy().getUid())
            .firstName(noteToConvert.getLastUpdatedBy().getFirstName())
            .surname(noteToConvert.getLastUpdatedBy().getSurname())
            .build());
    note.setStoredBy(noteToConvert.getCreator());
    return note;
  }

  @Override
  public List<org.hisp.dhis.tracker.imports.domain.Note> to(List<Note> notes) {
    return notes.stream().map(this::to).collect(Collectors.toList());
  }

  @Override
  public Note from(TrackerPreheat preheat, org.hisp.dhis.tracker.imports.domain.Note note) {
    org.hisp.dhis.note.Note trackerNote = new org.hisp.dhis.note.Note();
    trackerNote.setUid(note.getNote());
    trackerNote.setAutoFields();
    trackerNote.setNoteText(note.getValue());

<<<<<<< HEAD
    trackerNote.setLastUpdatedBy(preheat.getUser());
    trackerNote.setCreated(new Date());
    trackerNote.setLastUpdated(new Date());
    trackerNote.setCreator(note.getStoredBy());
    return trackerNote;
=======
    comment.setLastUpdatedBy(preheat.getUser());
    comment.setCreator(note.getStoredBy());
    return comment;
>>>>>>> 71b17021
  }

  @Override
  public List<Note> from(
      TrackerPreheat preheat, List<org.hisp.dhis.tracker.imports.domain.Note> notes) {
    return notes.stream().map(n -> from(preheat, n)).collect(Collectors.toList());
  }
}<|MERGE_RESOLUTION|>--- conflicted
+++ resolved
@@ -71,17 +71,9 @@
     trackerNote.setAutoFields();
     trackerNote.setNoteText(note.getValue());
 
-<<<<<<< HEAD
     trackerNote.setLastUpdatedBy(preheat.getUser());
-    trackerNote.setCreated(new Date());
-    trackerNote.setLastUpdated(new Date());
     trackerNote.setCreator(note.getStoredBy());
     return trackerNote;
-=======
-    comment.setLastUpdatedBy(preheat.getUser());
-    comment.setCreator(note.getStoredBy());
-    return comment;
->>>>>>> 71b17021
   }
 
   @Override
