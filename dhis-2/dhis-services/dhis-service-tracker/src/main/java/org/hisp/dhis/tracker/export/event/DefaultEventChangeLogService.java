/*
 * Copyright (c) 2004-2024, University of Oslo
 * All rights reserved.
 *
 * Redistribution and use in source and binary forms, with or without
 * modification, are permitted provided that the following conditions are met:
 * Redistributions of source code must retain the above copyright notice, this
 * list of conditions and the following disclaimer.
 *
 * Redistributions in binary form must reproduce the above copyright notice,
 * this list of conditions and the following disclaimer in the documentation
 * and/or other materials provided with the distribution.
 * Neither the name of the HISP project nor the names of its contributors may
 * be used to endorse or promote products derived from this software without
 * specific prior written permission.
 *
 * THIS SOFTWARE IS PROVIDED BY THE COPYRIGHT HOLDERS AND CONTRIBUTORS "AS IS" AND
 * ANY EXPRESS OR IMPLIED WARRANTIES, INCLUDING, BUT NOT LIMITED TO, THE IMPLIED
 * WARRANTIES OF MERCHANTABILITY AND FITNESS FOR A PARTICULAR PURPOSE ARE
 * DISCLAIMED. IN NO EVENT SHALL THE COPYRIGHT OWNER OR CONTRIBUTORS BE LIABLE FOR
 * ANY DIRECT, INDIRECT, INCIDENTAL, SPECIAL, EXEMPLARY, OR CONSEQUENTIAL DAMAGES
 * (INCLUDING, BUT NOT LIMITED TO, PROCUREMENT OF SUBSTITUTE GOODS OR SERVICES;
 * LOSS OF USE, DATA, OR PROFITS; OR BUSINESS INTERRUPTION) HOWEVER CAUSED AND ON
 * ANY THEORY OF LIABILITY, WHETHER IN CONTRACT, STRICT LIABILITY, OR TORT
 * (INCLUDING NEGLIGENCE OR OTHERWISE) ARISING IN ANY WAY OUT OF THE USE OF THIS
 * SOFTWARE, EVEN IF ADVISED OF THE POSSIBILITY OF SUCH DAMAGE.
 */
package org.hisp.dhis.tracker.export.event;

import static org.hisp.dhis.user.CurrentUserUtil.getCurrentUserDetails;

import java.util.Date;
import java.util.List;
import java.util.Set;
import lombok.RequiredArgsConstructor;
import org.hisp.dhis.changelog.ChangeLogType;
import org.hisp.dhis.common.UID;
import org.hisp.dhis.dataelement.DataElement;
import org.hisp.dhis.feedback.ForbiddenException;
import org.hisp.dhis.feedback.NotFoundException;
import org.hisp.dhis.program.Event;
import org.hisp.dhis.tracker.acl.TrackerAccessManager;
import org.hisp.dhis.tracker.export.Page;
import org.hisp.dhis.tracker.export.PageParams;
import org.springframework.stereotype.Service;
import org.springframework.transaction.annotation.Transactional;

@Service("org.hisp.dhis.tracker.export.event.EventChangeLogService")
@RequiredArgsConstructor
public class DefaultEventChangeLogService implements EventChangeLogService {

  private final EventService eventService;
  private final HibernateEventChangeLogStore hibernateEventChangeLogStore;
  private final HibernateTrackedEntityDataValueChangeLogStore trackedEntityDataValueChangeLogStore;
  private final TrackerAccessManager trackerAccessManager;

  @Override
  @Transactional(readOnly = true)
  public Page<EventChangeLogDto> getEventChangeLog(
      UID event, EventChangeLogOperationParams operationParams, PageParams pageParams)
      throws NotFoundException, ForbiddenException {
    // check existence and access
    eventService.getEvent(event);

    return hibernateEventChangeLogStore.getEventChangeLogs(
        event, operationParams.getOrder(), pageParams);
  }

  @Transactional
  @Override
  public void deleteEventChangeLog(Event event) {
    hibernateEventChangeLogStore.deleteEventChangeLog(event);
  }

  @Transactional
  @Override
  public void deleteEventChangeLog(DataElement dataElement) {
    hibernateEventChangeLogStore.deleteEventChangeLog(dataElement);
  }

  @Override
  @Transactional(readOnly = true)
  public List<TrackedEntityDataValueChangeLog> getTrackedEntityDataValueChangeLogs(
      TrackedEntityDataValueChangeLogQueryParams params) {

    return trackedEntityDataValueChangeLogStore.getTrackedEntityDataValueChangeLogs(params).stream()
        .filter(
            changeLog ->
                trackerAccessManager
                    .canRead(
                        getCurrentUserDetails(),
                        changeLog.getEvent(),
                        changeLog.getDataElement(),
                        false)
                    .isEmpty())
        .toList();
  }

  @Override
  @Transactional
  public void addTrackedEntityDataValueChangeLog(
      TrackedEntityDataValueChangeLog trackedEntityDataValueChangeLog) {
    trackedEntityDataValueChangeLogStore.addTrackedEntityDataValueChangeLog(
        trackedEntityDataValueChangeLog);
  }

  @Override
  @Transactional
  public void addDataValueChangeLog(
      Event event,
      DataElement dataElement,
      String currentValue,
      String previousValue,
      ChangeLogType changeLogType,
      String userName) {

    EventChangeLog eventChangeLog =
        new EventChangeLog(
            event,
            dataElement,
            null,
<<<<<<< HEAD
            currentValue,
            previousValue,
            changeLogType,
            new Date(),
            userName);

    hibernateEventChangeLogStore.addEventChangeLog(eventChangeLog);
  }

  @Transactional
  @Override
  public void addEventPropertyChangeLog(
      Event event,
      String eventProperty,
      String currentValue,
      String previousValue,
      ChangeLogType changeLogType,
      String userName) {

    EventChangeLog eventChangeLog =
        new EventChangeLog(
            event,
            null,
            eventProperty,
            currentValue,
            previousValue,
=======
            previousValue,
            currentValue,
>>>>>>> 3fc6c388
            changeLogType,
            new Date(),
            userName);

    hibernateEventChangeLogStore.addEventChangeLog(eventChangeLog);
  }

  @Override
  @Transactional(readOnly = true)
  public int countTrackedEntityDataValueChangeLogs(
      TrackedEntityDataValueChangeLogQueryParams params) {
    return trackedEntityDataValueChangeLogStore.countTrackedEntityDataValueChangeLogs(params);
  }

  @Override
  @Transactional
  public void deleteTrackedEntityDataValueChangeLog(Event event) {
    trackedEntityDataValueChangeLogStore.deleteTrackedEntityDataValueChangeLog(event);
  }

  @Override
  @Transactional
  public void deleteTrackedEntityDataValueChangeLog(DataElement dataElement) {
    trackedEntityDataValueChangeLogStore.deleteTrackedEntityDataValueChangeLog(dataElement);
  }

  @Override
  @Transactional(readOnly = true)
  public Set<String> getOrderableFields() {
    return hibernateEventChangeLogStore.getOrderableFields();
  }
}<|MERGE_RESOLUTION|>--- conflicted
+++ resolved
@@ -109,8 +109,8 @@
   public void addDataValueChangeLog(
       Event event,
       DataElement dataElement,
+      String previousValue,
       String currentValue,
-      String previousValue,
       ChangeLogType changeLogType,
       String userName) {
 
@@ -119,9 +119,8 @@
             event,
             dataElement,
             null,
-<<<<<<< HEAD
+            previousValue,
             currentValue,
-            previousValue,
             changeLogType,
             new Date(),
             userName);
@@ -144,12 +143,8 @@
             event,
             null,
             eventProperty,
-            currentValue,
-            previousValue,
-=======
             previousValue,
             currentValue,
->>>>>>> 3fc6c388
             changeLogType,
             new Date(),
             userName);
