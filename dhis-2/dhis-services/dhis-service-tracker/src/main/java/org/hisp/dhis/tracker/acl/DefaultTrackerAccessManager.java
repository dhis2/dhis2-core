--- conflicted
+++ resolved
@@ -298,23 +298,12 @@
   }
 
   @Override
-<<<<<<< HEAD
-  public List<String> canRead(@Nonnull UserDetails user, SingleEvent event) {
-    if (user.isSuper() || event == null) {
-      return List.of();
-    }
-
-    ProgramStage programStage = event.getProgramStage();
-
-    Program program = programStage.getProgram();
-=======
   public List<String> canRead(
       @Nonnull UserDetails user, TrackerEvent event, DataElement dataElement) {
     if (user.isSuper()) {
       return List.of();
     }
 
->>>>>>> 566f540b
     List<String> errors = new ArrayList<>();
     errors.addAll(canRead(user, event));
 
@@ -410,8 +399,6 @@
     ProgramStage programStage = event.getProgramStage();
 
     Program program = programStage.getProgram();
-<<<<<<< HEAD
-=======
     List<String> errors = new ArrayList<>();
     if (!aclService.canDataRead(user, program)) {
       errors.add("User has no data read access to program: " + program.getUid());
@@ -430,7 +417,6 @@
     if (user.isSuper()) {
       return List.of();
     }
->>>>>>> 566f540b
 
     List<String> errors = new ArrayList<>();
     errors.addAll(canRead(user, event));
@@ -642,9 +628,6 @@
       errors.add("User has no data write access to program stage: " + programStage.getUid());
     }
 
-<<<<<<< HEAD
-    return user.isInUserEffectiveSearchOrgUnitHierarchy(orgUnit.getStoredPath());
-=======
     if (!aclService.canDataRead(user, program)) {
       errors.add("User has no data read access to program: " + program.getUid());
     }
@@ -654,6 +637,5 @@
           "User has no data read access to tracked entity type: "
               + program.getTrackedEntityType().getUid());
     }
->>>>>>> 566f540b
   }
 }