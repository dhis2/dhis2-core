/*
 * Copyright (c) 2004-2021, University of Oslo
 * All rights reserved.
 *
 * Redistribution and use in source and binary forms, with or without
 * modification, are permitted provided that the following conditions are met:
 * Redistributions of source code must retain the above copyright notice, this
 * list of conditions and the following disclaimer.
 *
 * Redistributions in binary form must reproduce the above copyright notice,
 * this list of conditions and the following disclaimer in the documentation
 * and/or other materials provided with the distribution.
 * Neither the name of the HISP project nor the names of its contributors may
 * be used to endorse or promote products derived from this software without
 * specific prior written permission.
 *
 * THIS SOFTWARE IS PROVIDED BY THE COPYRIGHT HOLDERS AND CONTRIBUTORS "AS IS" AND
 * ANY EXPRESS OR IMPLIED WARRANTIES, INCLUDING, BUT NOT LIMITED TO, THE IMPLIED
 * WARRANTIES OF MERCHANTABILITY AND FITNESS FOR A PARTICULAR PURPOSE ARE
 * DISCLAIMED. IN NO EVENT SHALL THE COPYRIGHT OWNER OR CONTRIBUTORS BE LIABLE FOR
 * ANY DIRECT, INDIRECT, INCIDENTAL, SPECIAL, EXEMPLARY, OR CONSEQUENTIAL DAMAGES
 * (INCLUDING, BUT NOT LIMITED TO, PROCUREMENT OF SUBSTITUTE GOODS OR SERVICES;
 * LOSS OF USE, DATA, OR PROFITS; OR BUSINESS INTERRUPTION) HOWEVER CAUSED AND ON
 * ANY THEORY OF LIABILITY, WHETHER IN CONTRACT, STRICT LIABILITY, OR TORT
 * (INCLUDING NEGLIGENCE OR OTHERWISE) ARISING IN ANY WAY OUT OF THE USE OF THIS
 * SOFTWARE, EVEN IF ADVISED OF THE POSSIBILITY OF SUCH DAMAGE.
 */
package org.hisp.dhis.tracker.bundle.persister;

import java.util.Collections;
import java.util.Date;
import java.util.HashMap;
import java.util.Objects;

import org.hibernate.Session;
import org.hisp.dhis.program.ProgramInstance;
import org.hisp.dhis.reservedvalue.ReservedValueService;
import org.hisp.dhis.trackedentity.TrackedEntityProgramOwnerService;
<<<<<<< HEAD
import org.hisp.dhis.trackedentityattributevalue.TrackedEntityAttributeValueAuditService;
=======
>>>>>>> b4cab31f
import org.hisp.dhis.trackedentityattributevalue.TrackedEntityAttributeValueService;
import org.hisp.dhis.trackedentitycomment.TrackedEntityComment;
import org.hisp.dhis.trackedentitycomment.TrackedEntityCommentService;
import org.hisp.dhis.tracker.TrackerIdScheme;
import org.hisp.dhis.tracker.TrackerType;
import org.hisp.dhis.tracker.bundle.TrackerBundle;
import org.hisp.dhis.tracker.converter.TrackerConverterService;
import org.hisp.dhis.tracker.converter.TrackerSideEffectConverterService;
import org.hisp.dhis.tracker.domain.Enrollment;
import org.hisp.dhis.tracker.job.TrackerSideEffectDataBundle;
import org.hisp.dhis.tracker.preheat.TrackerPreheat;
import org.springframework.stereotype.Component;

/**
 * @author Luciano Fiandesio
 */
@Component
public class EnrollmentPersister extends AbstractTrackerPersister<Enrollment, ProgramInstance>
{
    private final TrackerConverterService<Enrollment, ProgramInstance> enrollmentConverter;

    private final TrackedEntityCommentService trackedEntityCommentService;

    private final TrackerSideEffectConverterService sideEffectConverterService;

    private final TrackedEntityProgramOwnerService trackedEntityProgramOwnerService;

    public EnrollmentPersister( ReservedValueService reservedValueService,
        TrackerConverterService<Enrollment, ProgramInstance> enrollmentConverter,
        TrackedEntityCommentService trackedEntityCommentService,
        TrackerSideEffectConverterService sideEffectConverterService,
        TrackedEntityProgramOwnerService trackedEntityProgramOwnerService,
<<<<<<< HEAD
        TrackedEntityAttributeValueAuditService trackedEntityAttributeValueAuditService,
        TrackedEntityAttributeValueService attributeValueService )
    {
        super( reservedValueService, trackedEntityAttributeValueAuditService, attributeValueService );
=======
        TrackedEntityAttributeValueService attributeValueService )
    {
        super( reservedValueService, attributeValueService );
>>>>>>> b4cab31f

        this.enrollmentConverter = enrollmentConverter;
        this.trackedEntityCommentService = trackedEntityCommentService;
        this.sideEffectConverterService = sideEffectConverterService;
        this.trackedEntityProgramOwnerService = trackedEntityProgramOwnerService;
    }

    @Override
    protected void updateAttributes( Session session, TrackerPreheat preheat,
        Enrollment enrollment, ProgramInstance programInstance )
    {
        handleTrackedEntityAttributeValues( session, preheat, enrollment.getAttributes(),
            programInstance.getEntityInstance() );
    }

    @Override
    protected void updateDataValues( Session session, TrackerPreheat preheat,
        Enrollment enrollment, ProgramInstance programInstance )
    {
        // DO NOTHING - TEI HAVE NO DATA VALUES
    }

    @Override
    protected void persistComments( TrackerPreheat preheat, ProgramInstance programInstance )
    {
        if ( !programInstance.getComments().isEmpty() )
        {
            for ( TrackedEntityComment comment : programInstance.getComments() )
            {
                if ( Objects.isNull( preheat.getNote( comment.getUid() ) ) )
                {
                    this.trackedEntityCommentService.addTrackedEntityComment( comment );
                }
            }
        }
    }

    @Override
    protected void updatePreheat( TrackerPreheat preheat, ProgramInstance programInstance )
    {
        preheat.putEnrollments( TrackerIdScheme.UID, Collections.singletonList( programInstance ) );
        preheat.addProgramOwner( programInstance.getEntityInstance().getUid(), programInstance.getProgram().getUid(),
            programInstance.getOrganisationUnit() );
    }

    @Override
    protected boolean isNew( TrackerPreheat preheat, String uid )
    {
        return preheat.getEnrollment( TrackerIdScheme.UID, uid ) == null;
    }

    @Override
    protected TrackerSideEffectDataBundle handleSideEffects( TrackerBundle bundle, ProgramInstance programInstance )
    {
        return TrackerSideEffectDataBundle.builder()
            .klass( ProgramInstance.class )
            .enrollmentRuleEffects(
                sideEffectConverterService.toTrackerSideEffects( bundle.getEnrollmentRuleEffects() ) )
            .eventRuleEffects( new HashMap<>() )
            .object( programInstance.getUid() )
            .importStrategy( bundle.getImportStrategy() )
            .accessedBy( bundle.getUsername() )
            .build();
    }

    @Override
    protected ProgramInstance convert( TrackerBundle bundle, Enrollment enrollment )
    {
        Date now = new Date();
        ProgramInstance programInstance = enrollmentConverter.from( bundle.getPreheat(), enrollment );
        programInstance.setLastUpdated( now );
        programInstance.setLastUpdatedBy( bundle.getUser() );
        return programInstance;
    }

    @Override
    protected TrackerType getType()
    {
        return TrackerType.ENROLLMENT;
    }

    @Override
    protected void persistOwnership( TrackerPreheat preheat, ProgramInstance entity )
    {
        if ( isNew( preheat, entity.getUid() ) )
        {
            if ( preheat.getProgramOwner().get( entity.getEntityInstance().getUid() ) == null
                || preheat.getProgramOwner().get( entity.getEntityInstance().getUid() )
                    .get( entity.getProgram().getUid() ) == null )
            {
                trackedEntityProgramOwnerService.createTrackedEntityProgramOwner( entity.getEntityInstance(),
                    entity.getProgram(), entity.getOrganisationUnit() );
            }
        }
    }

    @Override
    protected String getUpdatedTrackedEntity( ProgramInstance entity )
    {
        return entity.getEntityInstance().getUid();
    }
}<|MERGE_RESOLUTION|>--- conflicted
+++ resolved
@@ -36,10 +36,7 @@
 import org.hisp.dhis.program.ProgramInstance;
 import org.hisp.dhis.reservedvalue.ReservedValueService;
 import org.hisp.dhis.trackedentity.TrackedEntityProgramOwnerService;
-<<<<<<< HEAD
 import org.hisp.dhis.trackedentityattributevalue.TrackedEntityAttributeValueAuditService;
-=======
->>>>>>> b4cab31f
 import org.hisp.dhis.trackedentityattributevalue.TrackedEntityAttributeValueService;
 import org.hisp.dhis.trackedentitycomment.TrackedEntityComment;
 import org.hisp.dhis.trackedentitycomment.TrackedEntityCommentService;
@@ -72,16 +69,10 @@
         TrackedEntityCommentService trackedEntityCommentService,
         TrackerSideEffectConverterService sideEffectConverterService,
         TrackedEntityProgramOwnerService trackedEntityProgramOwnerService,
-<<<<<<< HEAD
         TrackedEntityAttributeValueAuditService trackedEntityAttributeValueAuditService,
         TrackedEntityAttributeValueService attributeValueService )
     {
         super( reservedValueService, trackedEntityAttributeValueAuditService, attributeValueService );
-=======
-        TrackedEntityAttributeValueService attributeValueService )
-    {
-        super( reservedValueService, attributeValueService );
->>>>>>> b4cab31f
 
         this.enrollmentConverter = enrollmentConverter;
         this.trackedEntityCommentService = trackedEntityCommentService;
