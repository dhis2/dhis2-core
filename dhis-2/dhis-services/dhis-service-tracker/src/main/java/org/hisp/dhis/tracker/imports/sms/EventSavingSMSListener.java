/*
 * Copyright (c) 2004-2022, University of Oslo
 * All rights reserved.
 *
 * Redistribution and use in source and binary forms, with or without
 * modification, are permitted provided that the following conditions are met:
 * Redistributions of source code must retain the above copyright notice, this
 * list of conditions and the following disclaimer.
 *
 * Redistributions in binary form must reproduce the above copyright notice,
 * this list of conditions and the following disclaimer in the documentation
 * and/or other materials provided with the distribution.
 * Neither the name of the HISP project nor the names of its contributors may
 * be used to endorse or promote products derived from this software without
 * specific prior written permission.
 *
 * THIS SOFTWARE IS PROVIDED BY THE COPYRIGHT HOLDERS AND CONTRIBUTORS "AS IS" AND
 * ANY EXPRESS OR IMPLIED WARRANTIES, INCLUDING, BUT NOT LIMITED TO, THE IMPLIED
 * WARRANTIES OF MERCHANTABILITY AND FITNESS FOR A PARTICULAR PURPOSE ARE
 * DISCLAIMED. IN NO EVENT SHALL THE COPYRIGHT OWNER OR CONTRIBUTORS BE LIABLE FOR
 * ANY DIRECT, INDIRECT, INCIDENTAL, SPECIAL, EXEMPLARY, OR CONSEQUENTIAL DAMAGES
 * (INCLUDING, BUT NOT LIMITED TO, PROCUREMENT OF SUBSTITUTE GOODS OR SERVICES;
 * LOSS OF USE, DATA, OR PROFITS; OR BUSINESS INTERRUPTION) HOWEVER CAUSED AND ON
 * ANY THEORY OF LIABILITY, WHETHER IN CONTRACT, STRICT LIABILITY, OR TORT
 * (INCLUDING NEGLIGENCE OR OTHERWISE) ARISING IN ANY WAY OUT OF THE USE OF THIS
 * SOFTWARE, EVEN IF ADVISED OF THE POSSIBILITY OF SUCH DAMAGE.
 */
package org.hisp.dhis.tracker.imports.sms;

import static org.hisp.dhis.external.conf.ConfigurationKey.CHANGELOG_TRACKER;

import java.util.ArrayList;
import java.util.Date;
import java.util.HashMap;
import java.util.HashSet;
import java.util.List;
import java.util.Map;
import java.util.Set;
import lombok.extern.slf4j.Slf4j;
import org.apache.commons.lang3.StringUtils;
import org.hisp.dhis.category.CategoryOptionCombo;
import org.hisp.dhis.category.CategoryService;
import org.hisp.dhis.changelog.ChangeLogType;
import org.hisp.dhis.common.IdentifiableObjectManager;
import org.hisp.dhis.common.IllegalQueryException;
import org.hisp.dhis.common.UID;
import org.hisp.dhis.dataelement.DataElement;
import org.hisp.dhis.dataelement.DataElementService;
import org.hisp.dhis.event.EventStatus;
import org.hisp.dhis.eventdatavalue.EventDataValue;
import org.hisp.dhis.external.conf.DhisConfigurationProvider;
import org.hisp.dhis.feedback.ForbiddenException;
import org.hisp.dhis.feedback.NotFoundException;
import org.hisp.dhis.fileresource.FileResource;
import org.hisp.dhis.fileresource.FileResourceService;
import org.hisp.dhis.message.MessageSender;
import org.hisp.dhis.organisationunit.OrganisationUnit;
import org.hisp.dhis.organisationunit.OrganisationUnitService;
import org.hisp.dhis.program.Enrollment;
import org.hisp.dhis.program.EnrollmentStatus;
import org.hisp.dhis.program.Event;
import org.hisp.dhis.program.ProgramService;
import org.hisp.dhis.program.ProgramStage;
import org.hisp.dhis.program.UserInfoSnapshot;
import org.hisp.dhis.sms.incoming.IncomingSmsService;
import org.hisp.dhis.sms.listener.CompressionSMSListener;
import org.hisp.dhis.sms.listener.SMSProcessingException;
import org.hisp.dhis.smscompression.SmsConsts.SmsEnrollmentStatus;
import org.hisp.dhis.smscompression.SmsConsts.SmsEventStatus;
import org.hisp.dhis.smscompression.SmsResponse;
import org.hisp.dhis.smscompression.models.GeoPoint;
import org.hisp.dhis.smscompression.models.SmsDataValue;
import org.hisp.dhis.smscompression.models.Uid;
import org.hisp.dhis.system.util.ValidationUtils;
import org.hisp.dhis.trackedentity.TrackedEntityAttributeService;
import org.hisp.dhis.trackedentity.TrackedEntityTypeService;
import org.hisp.dhis.trackedentitydatavalue.TrackedEntityDataValueChangeLog;
import org.hisp.dhis.tracker.export.event.EventChangeLogService;
import org.hisp.dhis.tracker.export.event.EventService;
import org.hisp.dhis.user.User;
import org.hisp.dhis.user.UserDetails;
import org.hisp.dhis.user.UserService;
import org.locationtech.jts.geom.Coordinate;
import org.locationtech.jts.geom.Geometry;
import org.locationtech.jts.geom.GeometryFactory;

@Slf4j
public abstract class EventSavingSMSListener extends CompressionSMSListener {

  protected final EventService eventService;

  protected final EventChangeLogService eventChangeLogService;

  protected final FileResourceService fileResourceService;

  protected final DhisConfigurationProvider config;

  protected EventSavingSMSListener(
      IncomingSmsService incomingSmsService,
      MessageSender smsSender,
      UserService userService,
      TrackedEntityTypeService trackedEntityTypeService,
      TrackedEntityAttributeService trackedEntityAttributeService,
      ProgramService programService,
      OrganisationUnitService organisationUnitService,
      CategoryService categoryService,
      DataElementService dataElementService,
      IdentifiableObjectManager identifiableObjectManager,
      EventService eventService,
      EventChangeLogService eventChangeLogService,
      FileResourceService fileResourceService,
      DhisConfigurationProvider config) {
    super(
        incomingSmsService,
        smsSender,
        userService,
        trackedEntityTypeService,
        trackedEntityAttributeService,
        programService,
        organisationUnitService,
        categoryService,
        dataElementService,
        identifiableObjectManager);
    this.eventService = eventService;
    this.eventChangeLogService = eventChangeLogService;
    this.fileResourceService = fileResourceService;
    this.config = config;
  }

  protected List<Object> saveEvent(
      String eventUid,
      OrganisationUnit orgUnit,
      ProgramStage programStage,
      Enrollment enrollment,
      CategoryOptionCombo aoc,
      User user,
      List<SmsDataValue> values,
      SmsEventStatus eventStatus,
      Date eventDate,
      Date dueDate,
      GeoPoint coordinates) {
    ArrayList<Object> errorUids = new ArrayList<>();

    Event event = null;
    // try to find an event with given UID else create a new event with given UID or let tracker
    // auto-generate one if no UID was given
    eventUid = StringUtils.trimToNull(eventUid);
    if (eventUid != null) {
      try {
        event = eventService.getEvent(UID.of(eventUid), UserDetails.fromUser(user));
      } catch (ForbiddenException e) {
        throw new SMSProcessingException(SmsResponse.INVALID_EVENT.set(eventUid));
      } catch (NotFoundException e) {
        // we'll create a new event if none was found
      }
    }

    if (event == null) {
      event = new Event();
      event.setUid(eventUid);
    }

    event.setOrganisationUnit(orgUnit);
    event.setProgramStage(programStage);
    event.setEnrollment(enrollment);
    event.setOccurredDate(eventDate);
    event.setScheduledDate(dueDate);
    event.setAttributeOptionCombo(aoc);
    event.setStoredBy(user.getUsername());

    UserDetails currentUserDetails = UserDetails.fromUser(user);
    UserInfoSnapshot currentUserInfo = UserInfoSnapshot.from(currentUserDetails);

    event.setCreatedByUserInfo(currentUserInfo);
    event.setLastUpdatedByUserInfo(currentUserInfo);

    event.setStatus(getCoreEventStatus(eventStatus));
    event.setGeometry(convertGeoPointToGeometry(coordinates));

    if (eventStatus.equals(SmsEventStatus.COMPLETED)) {
      event.setCompletedBy(user.getUsername());
      event.setCompletedDate(new Date());
    }

    Map<DataElement, EventDataValue> dataElementsAndEventDataValues = new HashMap<>();
    if (values != null) {
      for (SmsDataValue dv : values) {
        Uid deid = dv.getDataElement();
        String val = dv.getValue();

        DataElement de = dataElementService.getDataElement(deid.getUid());

        // TODO: Is this the correct way of handling errors here?
        if (de == null) {
          log.warn(
              String.format(
                  "Given data element [%s] could not be found. Continuing with submission...",
                  deid));
          errorUids.add(deid);

          continue;
        } else if (val == null || StringUtils.isEmpty(val)) {
          log.warn(
              String.format(
                  "Value for atttribute [%s] is null or empty. Continuing with submission...",
                  deid));
          continue;
        }

        EventDataValue eventDataValue =
            new EventDataValue(deid.getUid(), dv.getValue(), currentUserInfo);
        eventDataValue.setAutoFields();
        dataElementsAndEventDataValues.put(de, eventDataValue);
      }
    }

    saveEventDataValuesAndSaveEvent(event, dataElementsAndEventDataValues);

    return errorUids;
  }

  private EventStatus getCoreEventStatus(SmsEventStatus eventStatus) {
    return switch (eventStatus) {
      case ACTIVE -> EventStatus.ACTIVE;
      case COMPLETED -> EventStatus.COMPLETED;
      case VISITED -> EventStatus.VISITED;
      case SCHEDULE -> EventStatus.SCHEDULE;
      case OVERDUE -> EventStatus.OVERDUE;
      case SKIPPED -> EventStatus.SKIPPED;
    };
  }

  protected EnrollmentStatus getCoreEnrollmentStatus(SmsEnrollmentStatus enrollmentStatus) {
    return switch (enrollmentStatus) {
      case ACTIVE -> EnrollmentStatus.ACTIVE;
      case COMPLETED -> EnrollmentStatus.COMPLETED;
      case CANCELLED -> EnrollmentStatus.CANCELLED;
    };
  }

  protected Geometry convertGeoPointToGeometry(GeoPoint coordinates) {
    if (coordinates == null) {
      return null;
    }

    GeometryFactory gf = new GeometryFactory();
    Coordinate co = new Coordinate(coordinates.getLongitude(), coordinates.getLatitude());

    return gf.createPoint(co);
  }

  private void saveEventDataValuesAndSaveEvent(
      Event event, Map<DataElement, EventDataValue> dataElementEventDataValueMap) {
    validateEventDataValues(dataElementEventDataValueMap);
    Set<EventDataValue> eventDataValues = new HashSet<>(dataElementEventDataValueMap.values());
    event.setEventDataValues(eventDataValues);

    event.setAutoFields();
    if (!event.hasAttributeOptionCombo()) {
      CategoryOptionCombo aoc = categoryService.getDefaultCategoryOptionCombo();
      event.setAttributeOptionCombo(aoc);
    }
    manager.save(event);

    for (Map.Entry<DataElement, EventDataValue> entry : dataElementEventDataValueMap.entrySet()) {
      entry.getValue().setAutoFields();
      createAndAddChangeLog(entry.getValue(), entry.getKey(), event);
      handleFileDataValueSave(entry.getValue(), entry.getKey());
    }
  }

  private String validateEventDataValue(DataElement dataElement, EventDataValue eventDataValue) {

    if (StringUtils.isEmpty(eventDataValue.getStoredBy())) {
      return "Stored by is null or empty";
    }

    if (StringUtils.isEmpty(eventDataValue.getDataElement())) {
      return "Data element is null or empty";
    }

    if (!dataElement.getUid().equals(eventDataValue.getDataElement())) {
      throw new IllegalQueryException(
          "DataElement "
              + dataElement.getUid()
              + " assigned to EventDataValues does not match with one EventDataValue: "
              + eventDataValue.getDataElement());
    }

    String result =
        ValidationUtils.valueIsValid(eventDataValue.getValue(), dataElement.getValueType());

    return result == null ? null : "Value is not valid:  " + result;
  }

  private void validateEventDataValues(
      Map<DataElement, EventDataValue> dataElementEventDataValueMap) {
    String result;
    for (Map.Entry<DataElement, EventDataValue> entry : dataElementEventDataValueMap.entrySet()) {
      result = validateEventDataValue(entry.getKey(), entry.getValue());
      if (result != null) {
        throw new IllegalQueryException(result);
      }
    }
  }

  private void createAndAddChangeLog(
      EventDataValue dataValue, DataElement dataElement, Event event) {
    if (!config.isEnabled(CHANGELOG_TRACKER) || dataElement == null) {
      return;
    }

    TrackedEntityDataValueChangeLog dataValueChangeLog =
        new TrackedEntityDataValueChangeLog(
            dataElement,
            event,
            dataValue.getValue(),
            dataValue.getStoredBy(),
            dataValue.getProvidedElsewhere(),
            ChangeLogType.CREATE);

<<<<<<< HEAD
    eventChangeLogService.addTrackedEntityDataValueChangeLog(dataValueAudit);
=======
    eventChangeLogService.addTrackedEntityDataValueChangeLog(dataValueChangeLog);
>>>>>>> 420326b1
  }

  /** Update FileResource with 'assigned' status. */
  private void handleFileDataValueSave(EventDataValue dataValue, DataElement dataElement) {
    if (dataElement == null) {
      return;
    }

    FileResource fileResource = fetchFileResource(dataValue, dataElement);

    if (fileResource == null) {
      return;
    }

    setAssigned(fileResource);
  }

  private FileResource fetchFileResource(EventDataValue dataValue, DataElement dataElement) {
    if (!dataElement.isFileType()) {
      return null;
    }

    return fileResourceService.getFileResource(dataValue.getValue());
  }

  private void setAssigned(FileResource fileResource) {
    fileResource.setAssigned(true);
    fileResourceService.updateFileResource(fileResource);
  }
}<|MERGE_RESOLUTION|>--- conflicted
+++ resolved
@@ -319,11 +319,7 @@
             dataValue.getProvidedElsewhere(),
             ChangeLogType.CREATE);
 
-<<<<<<< HEAD
-    eventChangeLogService.addTrackedEntityDataValueChangeLog(dataValueAudit);
-=======
     eventChangeLogService.addTrackedEntityDataValueChangeLog(dataValueChangeLog);
->>>>>>> 420326b1
   }
 
   /** Update FileResource with 'assigned' status. */
