package org.hisp.dhis.tracker.preheat;

/*
 * Copyright (c) 2004-2020, University of Oslo
 * All rights reserved.
 *
 * Redistribution and use in source and binary forms, with or without
 * modification, are permitted provided that the following conditions are met:
 * Redistributions of source code must retain the above copyright notice, this
 * list of conditions and the following disclaimer.
 *
 * Redistributions in binary form must reproduce the above copyright notice,
 * this list of conditions and the following disclaimer in the documentation
 * and/or other materials provided with the distribution.
 * Neither the name of the HISP project nor the names of its contributors may
 * be used to endorse or promote products derived from this software without
 * specific prior written permission.
 *
 * THIS SOFTWARE IS PROVIDED BY THE COPYRIGHT HOLDERS AND CONTRIBUTORS "AS IS" AND
 * ANY EXPRESS OR IMPLIED WARRANTIES, INCLUDING, BUT NOT LIMITED TO, THE IMPLIED
 * WARRANTIES OF MERCHANTABILITY AND FITNESS FOR A PARTICULAR PURPOSE ARE
 * DISCLAIMED. IN NO EVENT SHALL THE COPYRIGHT OWNER OR CONTRIBUTORS BE LIABLE FOR
 * ANY DIRECT, INDIRECT, INCIDENTAL, SPECIAL, EXEMPLARY, OR CONSEQUENTIAL DAMAGES
 * (INCLUDING, BUT NOT LIMITED TO, PROCUREMENT OF SUBSTITUTE GOODS OR SERVICES;
 * LOSS OF USE, DATA, OR PROFITS; OR BUSINESS INTERRUPTION) HOWEVER CAUSED AND ON
 * ANY THEORY OF LIABILITY, WHETHER IN CONTRACT, STRICT LIABILITY, OR TORT
 * (INCLUDING NEGLIGENCE OR OTHERWISE) ARISING IN ANY WAY OUT OF THE USE OF THIS
 * SOFTWARE, EVEN IF ADVISED OF THE POSSIBILITY OF SUCH DAMAGE.
 */

import java.util.ArrayList;
import java.util.Collection;
import java.util.EnumMap;
import java.util.HashMap;
import java.util.List;
import java.util.Map;
import java.util.Optional;
import java.util.StringJoiner;
import java.util.function.Function;
import java.util.stream.Collectors;

import org.hisp.dhis.category.Category;
import org.hisp.dhis.category.CategoryCombo;
import org.hisp.dhis.category.CategoryOption;
import org.hisp.dhis.category.CategoryOptionCombo;
import org.hisp.dhis.common.BaseIdentifiableObject;
import org.hisp.dhis.common.IdentifiableObject;
import org.hisp.dhis.period.Period;
import org.hisp.dhis.period.PeriodType;
import org.hisp.dhis.program.ProgramInstance;
import org.hisp.dhis.program.ProgramStageInstance;
import org.hisp.dhis.relationship.Relationship;
import org.hisp.dhis.trackedentity.TrackedEntityInstance;
import org.hisp.dhis.trackedentityattributevalue.TrackedEntityAttributeValue;
import org.hisp.dhis.trackedentitycomment.TrackedEntityComment;
import org.hisp.dhis.tracker.TrackerIdScheme;
import org.hisp.dhis.tracker.TrackerIdentifier;
import org.hisp.dhis.tracker.TrackerIdentifierParams;
import org.hisp.dhis.tracker.TrackerType;
import org.hisp.dhis.tracker.domain.Enrollment;
import org.hisp.dhis.tracker.domain.Event;
import org.hisp.dhis.user.User;
import org.hisp.dhis.user.UserCredentials;
import org.springframework.util.StringUtils;

import com.google.api.client.util.Lists;
import com.scalified.tree.TreeNode;
import com.scalified.tree.multinode.ArrayMultiTreeNode;

import javassist.util.proxy.ProxyFactory;

/**
 * @author Morten Olav Hansen <mortenoh@gmail.com>
 */
public class TrackerPreheat
{
    /**
     * User to use for import job (important for threaded imports).
     */
    private User user;

    /**
     * Internal map of all objects mapped by identifier => class type => uid.
     */
    private Map<TrackerIdScheme, Map<Class<? extends IdentifiableObject>, Map<String, IdentifiableObject>>> map = new HashMap<>();

    /**
     * Internal tree of all payload references which are not present in the
     * database. This map is required to allow the validation stage to reference
     * root objects (TEI, PS, PSI) which are present in the payload but not stored
     * in the pre-heat object (since they do not exist in the db yet).
     */
    private TreeNode<String> referenceTree = new ArrayMultiTreeNode<>( "ROOT" );

    /**
     * Internal map of all default object (like category option combo, etc).
     */
    private Map<Class<? extends IdentifiableObject>, IdentifiableObject> defaults = new HashMap<>();

    /**
     * All periods available.
     */
    private Map<String, Period> periodMap = new HashMap<>();

    /**
     * All periodTypes available.
     */
    private Map<String, PeriodType> periodTypeMap = new HashMap<>();

    /**
     * Internal map of all preheated tracked entities, mainly used for confirming existence for updates, and used
     * for object merging.
     */
    private Map<TrackerIdScheme, Map<String, TrackedEntityInstance>> trackedEntities = new HashMap<>();

    /**
     * Internal map of all preheated tracked entity attributes, mainly used for confirming existence for updates, and used
     * for object merging.
     */
    private Map<TrackerIdScheme, Map<String, TrackedEntityAttributeValue>> trackedEntityAttributes = new HashMap<>();

    /**
     * Internal map of all preheated enrollments, mainly used for confirming existence for updates, and used
     * for object merging.
     */
    private Map<TrackerIdScheme, Map<String, ProgramInstance>> enrollments = new HashMap<>();

    /**
     * Internal map of all preheated events, mainly used for confirming existence for updates, and used
     * for object merging.
     */
    private Map<TrackerIdScheme, Map<String, ProgramStageInstance>> events = new HashMap<>();

    /**
     * Internal map of all preheated relationships, mainly used for confirming existence for updates, and used
     * for object merging.
     */
    private Map<TrackerIdScheme, Map<String, Relationship>> relationships = new EnumMap<>( TrackerIdScheme.class );

    /**
     * Internal map of all preheated notes (events and enrollments)
     */
    private Map<TrackerIdScheme, Map<String, TrackedEntityComment>> notes = new EnumMap<>( TrackerIdScheme.class );

    /**
     * A Map of event uid and preheated {@see ProgramInstance}. The value is a List,
     * because the system may return multiple ProgramInstance, which will be
     * detected by validation
     */
    private Map<String, List<ProgramInstance>> programInstances = new HashMap<>();

    /**
<<<<<<< HEAD
     * A map of user uid and preheated {@see User}. The value is a User object.
     * These users are primarily used to represent the "assignedUser" of events, used in validation and persisting
     * events.
     */
    private Map<String, User> users = new HashMap<>();

    /**
     * A list of valid usernames that are present in the payload. A username not
     * available in this cache means, payload's username is invalid.
     * These users are primarily used to represent the ValueType.USERNAME of
     * tracked entity attributes, used in validation and persisting TEIs.
     */
    private List<String> usernames = Lists.newArrayList();

    /**
=======
>>>>>>> 08574f96
     * A list of all unique attribute values that are both present in the payload
     * and in the database. This is going to be used to validate the uniqueness of
     * attribute values in the Validation phase.
     */
    private List<UniqueAttributeValue> uniqueAttributeValues = Lists.newArrayList();

    /**
     * Identifier map
     */
    private TrackerIdentifierParams identifiers = new TrackerIdentifierParams();

    public TrackerPreheat()
    {
    }

    public User getUser()
    {
        return user;
    }

    public String getUsername()
    {
        return User.username( user );
    }

    public void setUser( User user )
    {
        this.user = user;
    }

    public <T extends IdentifiableObject> T get( TrackerIdentifier identifier,
        Class<? extends IdentifiableObject> klass, IdentifiableObject object )
    {
        return get( identifier.getIdScheme(), klass, identifier.getIdentifier( object ) );
    }

    @SuppressWarnings( "unchecked" )
    public <T extends IdentifiableObject> T get( TrackerIdScheme identifier, Class<? extends IdentifiableObject> klass,
        String key )
    {
        if ( !containsKey( identifier, klass, key ) )
        {
            return null;
        }

        return (T) map.get( identifier ).get( klass ).get( key );
    }

    public <T extends IdentifiableObject> List<T> getAll( TrackerIdentifier identifier, List<T> keys )
    {
        List<T> objects = new ArrayList<>();

        for ( T key : keys )
        {
            T identifiableObject = get( identifier, key );

            if ( identifiableObject != null )
            {
                objects.add( identifiableObject );
            }
        }

        return objects;
    }

    @SuppressWarnings( "unchecked" )
    public <T extends IdentifiableObject> List<T> getAll( TrackerIdScheme identifier, Class<T> klass )
    {
        if ( !map.containsKey( identifier ) || !map.get( identifier ).containsKey( klass ) )
        {
            return new ArrayList<>();
        }

        return new ArrayList<>( (Collection<? extends T>) map.get( identifier ).get( klass ).values() );
    }

    @SuppressWarnings( "unchecked" )
    public <T extends IdentifiableObject> T get( TrackerIdentifier identifier, T object )
    {
        if ( object == null )
        {
            return null;
        }

        Class<? extends IdentifiableObject> klass = (Class<? extends IdentifiableObject>) getRealClass(
            object.getClass() );

        return get( identifier.getIdScheme(), klass, identifier.getIdentifier( object ) );
    }

    public boolean containsKey( TrackerIdScheme identifier, Class<? extends IdentifiableObject> klass, String key )
    {
        return !(isEmpty() || isEmpty( identifier ) || isEmpty( identifier, klass )) &&
            map.get( identifier ).get( klass ).containsKey( key );
    }

    public boolean isEmpty()
    {
        return map.isEmpty();
    }

    public boolean isEmpty( TrackerIdScheme identifier )
    {
        return !map.containsKey( identifier ) || map.get( identifier ).isEmpty();
    }

    public boolean isEmpty( TrackerIdScheme identifier, Class<? extends IdentifiableObject> klass )
    {
        return isEmpty( identifier ) || !map.get( identifier ).containsKey( klass ) ||
            map.get( identifier ).get( klass ).isEmpty();
    }

    @SuppressWarnings( "unchecked" )
    public <T extends IdentifiableObject> TrackerPreheat put( TrackerIdentifier identifier, T object )
    {
        TrackerIdScheme idScheme = identifier.getIdScheme();
        if ( object == null )
            return this;

        Class<? extends IdentifiableObject> klass = (Class<? extends IdentifiableObject>) getRealClass(
            object.getClass() );

        if ( !map.containsKey( idScheme ) )
            map.put( idScheme, new HashMap<>() );
        if ( !map.get( idScheme ).containsKey( klass ) )
            map.get( idScheme ).put( klass, new HashMap<>() );

        if ( User.class.isAssignableFrom( klass ) )
        {
            if ( !map.get( idScheme ).containsKey( UserCredentials.class ) )
            {
                map.get( idScheme ).put( UserCredentials.class, new HashMap<>() );
            }

            User user = (User) object;

            Map<String, IdentifiableObject> identifierMap = map.get( idScheme ).get( UserCredentials.class );

            if ( !StringUtils.isEmpty( identifier.getIdentifier( user ) ) &&
                !identifierMap.containsKey( identifier.getIdentifier( user ) ) )
            {
                identifierMap.put( identifier.getIdentifier( user ), user.getUserCredentials() );
            }
        }

        Map<String, IdentifiableObject> identifierMap = map.get( idScheme ).get( klass );
        String key = identifier.getIdentifier( object );

        if ( !StringUtils.isEmpty( key ) && !identifierMap.containsKey( key ) )
        {
            identifierMap.put( key, object );
        }

        return this;
    }

    @SuppressWarnings( "unchecked" )
    public <T extends IdentifiableObject> TrackerPreheat replace( TrackerIdentifier identifier, T object )
    {
        TrackerIdScheme idScheme = identifier.getIdScheme();
        if ( object == null )
            return this;

        Class<? extends IdentifiableObject> klass = (Class<? extends IdentifiableObject>) getRealClass(
            object.getClass() );

        if ( !map.containsKey( idScheme ) )
            map.put( idScheme, new HashMap<>() );
        if ( !map.get( idScheme ).containsKey( klass ) )
            map.get( idScheme ).put( klass, new HashMap<>() );

        if ( User.class.isAssignableFrom( klass ) )
        {
            if ( !map.get( idScheme ).containsKey( UserCredentials.class ) )
            {
                map.get( idScheme ).put( UserCredentials.class, new HashMap<>() );
            }

            User user = (User) object;

            Map<String, IdentifiableObject> identifierMap = map.get( idScheme ).get( UserCredentials.class );

            if ( !StringUtils.isEmpty( identifier.getIdentifier( user ) ) &&
                !identifierMap.containsKey( identifier.getIdentifier( user ) ) )
            {
                identifierMap.put( identifier.getIdentifier( user ), user.getUserCredentials() );
            }
        }

        Map<String, IdentifiableObject> identifierMap = map.get( idScheme ).get( klass );
        String key = identifier.getIdentifier( object );

        if ( !StringUtils.isEmpty( key ) )
        {
            identifierMap.put( key, object );
        }

        return this;
    }

    public <T extends IdentifiableObject> TrackerPreheat put( TrackerIdentifier identifier, Collection<T> objects )
    {
        for ( T object : objects )
        {
            boolean isDefault = isDefault( object );
            if ( isDefault )
            {
                continue;
            }

            put( identifier, object );
        }

        return this;
    }

    public TrackerPreheat remove( TrackerIdScheme identifier, Class<? extends IdentifiableObject> klass, String key )
    {
        if ( containsKey( identifier, klass, key ) )
        {
            map.get( identifier ).get( klass ).remove( key );
        }

        return this;
    }

    @SuppressWarnings( "unchecked" )
    public TrackerPreheat remove( TrackerIdentifier identifier, IdentifiableObject object )
    {
        TrackerIdScheme idScheme = identifier.getIdScheme();
        Class<? extends IdentifiableObject> klass = (Class<? extends IdentifiableObject>) getRealClass(
            object.getClass() );

        String key = identifier.getIdentifier( object );

        if ( containsKey( idScheme, klass, key ) )
        {
            map.get( idScheme ).get( klass ).remove( key );
        }

        return this;
    }

    public TrackerPreheat remove( TrackerIdScheme identifier, Class<? extends IdentifiableObject> klass,
        Collection<String> keys )
    {
        for ( String key : keys )
        {
            remove( identifier, klass, key );
        }

        return this;
    }

    public Map<TrackerIdScheme, Map<Class<? extends IdentifiableObject>, Map<String, IdentifiableObject>>> getMap()
    {
        return map;
    }

    public Map<Class<? extends IdentifiableObject>, IdentifiableObject> getDefaults()
    {
        return defaults;
    }

    public void setDefaults( Map<Class<? extends IdentifiableObject>, IdentifiableObject> defaults )
    {
        this.defaults = defaults;
    }

    public Map<String, Period> getPeriodMap()
    {
        return periodMap;
    }

    public Map<String, PeriodType> getPeriodTypeMap()
    {
        return periodTypeMap;
    }

    public Map<TrackerIdScheme, Map<String, TrackedEntityInstance>> getTrackedEntities()
    {
        return trackedEntities;
    }

    public void setTrackedEntities( Map<TrackerIdScheme, Map<String, TrackedEntityInstance>> trackedEntities )
    {
        this.trackedEntities = trackedEntities;
    }

    public TrackedEntityInstance getTrackedEntity( TrackerIdScheme identifier, String trackedEntity )
    {
        if ( !trackedEntities.containsKey( identifier ) )
        {
            return null;
        }

        return trackedEntities.get( identifier ).get( trackedEntity );
    }

    public void putTrackedEntities( TrackerIdScheme identifier, List<TrackedEntityInstance> trackedEntityInstances,
        List<String> allEntities )
    {
        putTrackedEntities( identifier, trackedEntityInstances );

        List<String> uidOnDB = trackedEntityInstances.stream()
            .map( BaseIdentifiableObject::getUid )
            .collect( Collectors.toList() );
        
        allEntities
            .stream()
            .filter( t -> !uidOnDB.contains( t ) )
            .map( t -> new ReferenceTrackerEntity( t, null ) )
            .forEach( u -> this.addReference( TrackerType.TRACKED_ENTITY, u ) );
    }

    public void putTrackedEntities( TrackerIdScheme identifier, List<TrackedEntityInstance> trackedEntityInstances )
    {

        trackedEntityInstances.forEach( te -> putTrackedEntity( identifier, te.getUid(), te ) );
    }

    private void putTrackedEntity( TrackerIdScheme identifier, String trackedEntity,
        TrackedEntityInstance trackedEntityInstance )
    {
        if ( !trackedEntities.containsKey( identifier ) )
        {
            trackedEntities.put( identifier, new HashMap<>() );
        }

        trackedEntities.get( identifier ).put( trackedEntity, trackedEntityInstance );
    }

    public Map<TrackerIdScheme, Map<String, TrackedEntityAttributeValue>> getTrackedEntityAttributes()
    {
        return trackedEntityAttributes;
    }

    public void setTrackedEntityAttributes(
        Map<TrackerIdScheme, Map<String, TrackedEntityAttributeValue>> trackedEntityAttributes )
    {
        this.trackedEntityAttributes = trackedEntityAttributes;
    }

    public Map<TrackerIdScheme, Map<String, ProgramInstance>> getEnrollments()
    {
        return enrollments;
    }

    public void setEnrollments( Map<TrackerIdScheme, Map<String, ProgramInstance>> enrollments )
    {
        this.enrollments = enrollments;
    }

    public ProgramInstance getEnrollment( TrackerIdScheme identifier, String enrollment )
    {
        if ( !enrollments.containsKey( identifier ) )
        {
            return null;
        }

        return enrollments.get( identifier ).get( enrollment );
    }

    public void putEnrollments( TrackerIdScheme identifier, List<ProgramInstance> programInstances,
        List<Enrollment> allEntities )
    {
        putEnrollments( identifier, programInstances );
        List<String> uidOnDB = programInstances.stream().map( BaseIdentifiableObject::getUid )
            .collect( Collectors.toList() );
        
        allEntities
            .stream()
            .filter( t -> !uidOnDB.contains( t.getEnrollment() ) )
            .map( t -> new ReferenceTrackerEntity( t.getEnrollment(), t.getTrackedEntity() ) )
            .forEach( pi -> this.addReference( TrackerType.ENROLLMENT, pi ) );
    }

    public void putEnrollments( TrackerIdScheme identifier, List<ProgramInstance> programInstances )
    {
        programInstances.forEach( pi -> putEnrollment( identifier, pi.getUid(), pi ) );
    }

    public void putEnrollment( TrackerIdScheme identifier, String enrollment, ProgramInstance programInstance )
    {
        if ( !enrollments.containsKey( identifier ) )
        {
            enrollments.put( identifier, new HashMap<>() );
        }

        enrollments.get( identifier ).put( enrollment, programInstance );
    }

    public Map<TrackerIdScheme, Map<String, ProgramStageInstance>> getEvents()
    {
        return events;
    }

    public void setEvents( Map<TrackerIdScheme, Map<String, ProgramStageInstance>> events )
    {
        this.events = events;
    }

    public ProgramStageInstance getEvent( TrackerIdScheme identifier, String event )
    {
        if ( !events.containsKey( identifier ) )
        {
            return null;
        }

        return events.get( identifier ).get( event );
    }

    public void putEvents( TrackerIdScheme identifier, List<ProgramStageInstance> programStageInstances, List<Event> allEntities)
    {
        putEvents( identifier, programStageInstances );

        List<String> uidOnDB = programStageInstances.stream().map( BaseIdentifiableObject::getUid )
            .collect( Collectors.toList() );
        
        allEntities
            .stream()
            .filter( t -> !uidOnDB.contains( t.getEvent() ) )
            .map( t -> new ReferenceTrackerEntity( t.getEvent(), t.getEnrollment() ) )
            .forEach( psi -> this.addReference( TrackerType.EVENT, psi ) );
    }

    public void putEvents( TrackerIdScheme identifier, List<ProgramStageInstance> programStageInstances)
    {
        programStageInstances.forEach( psi -> putEvent( identifier, psi.getUid(), psi ) );
    }

    public void putEvent( TrackerIdScheme identifier, String event, ProgramStageInstance programStageInstance )
    {
        if ( !events.containsKey( identifier ) )
        {
            events.put( identifier, new HashMap<>() );
        }

        events.get( identifier ).put( event, programStageInstance );
    }

    public void putNotes( List<TrackedEntityComment> trackedEntityComments )
    {
        // Notes are always using UID scheme
        notes.put( TrackerIdScheme.UID, trackedEntityComments.stream().collect(
            Collectors.toMap( TrackedEntityComment::getUid, Function.identity() ) ) );
    }

    public Optional<TrackedEntityComment> getNote( String uid )
    {
        return Optional.ofNullable( notes.getOrDefault( TrackerIdScheme.UID, new HashMap<>() ).get( uid ) );
    }

    public Map<TrackerIdScheme, Map<String, Relationship>> getRelationships()
    {
        return relationships;
    }

    public void setRelationships( Map<TrackerIdScheme, Map<String, Relationship>> relationships )
    {
        this.relationships = relationships;
    }

    public Relationship getRelationship( TrackerIdScheme identifier, String relationship )
    {
        if ( !relationships.containsKey( identifier ) )
        {
            return null;
        }

        return relationships.get( identifier ).get( relationship );
    }

    public void putRelationships( TrackerIdScheme identifier, List<Relationship> relationships )
    {
        relationships.forEach( r -> putRelationship( identifier, r.getUid(), r ) );
    }

    public void putRelationship( TrackerIdScheme identifier, String relationshipUid, Relationship relationship )
    {
        if ( !relationships.containsKey( identifier ) )
        {
            relationships.put( identifier, new HashMap<>() );
        }

        relationships.get( identifier ).put( relationshipUid, relationship );
    }

    public List<UniqueAttributeValue> getUniqueAttributeValues()
    {
        return this.uniqueAttributeValues;
    }

    public void setUniqueAttributeValues( List<UniqueAttributeValue> uniqueAttributeValues )
    {
        this.uniqueAttributeValues = uniqueAttributeValues;
    }

    public static Class<?> getRealClass( Class<?> klass )
    {
        if ( ProxyFactory.isProxyClass( klass ) )
        {
            klass = klass.getSuperclass();
        }

        return klass;
    }

    public static boolean isDefaultClass( IdentifiableObject object )
    {
        return object != null && isDefaultClass( getRealClass( object.getClass() ) );
    }

    public static boolean isDefaultClass( Class<?> klass )
    {
        klass = getRealClass( klass );

        return Category.class.isAssignableFrom( klass ) || CategoryOption.class.isAssignableFrom( klass )
            || CategoryCombo.class.isAssignableFrom( klass ) || CategoryOptionCombo.class.isAssignableFrom( klass );
    }

    public boolean isDefault( IdentifiableObject object )
    {
        if ( !isDefaultClass( object ) )
        {
            return false;
        }

        Class<?> klass = getRealClass( object.getClass() );
        IdentifiableObject defaultObject = getDefaults().get( klass );

        return defaultObject != null && defaultObject.getUid().equals( object.getUid() );
    }

    public TrackerIdentifierParams getIdentifiers()
    {
        return identifiers;
    }

    public void setIdentifiers( TrackerIdentifierParams identifiers )
    {
        this.identifiers = identifiers;
    }

    public Map<String, List<ProgramInstance>> getProgramInstances()
    {
        return programInstances;
    }

    public void setProgramInstances( Map<String, List<ProgramInstance>> programInstances )
    {
        this.programInstances = programInstances;
    }

<<<<<<< HEAD
    public List<String> getUsernames()
    {
        return this.usernames;
    }

    public void setUsernames( List<String> usernames )
    {
        this.usernames = usernames;
=======
    private void addReference( TrackerType trackerType, ReferenceTrackerEntity referenceTrackerEntity )
    {
        if ( trackerType.equals( TrackerType.TRACKED_ENTITY ) )
        {
            referenceTree.add( new ArrayMultiTreeNode<>( referenceTrackerEntity.getUid() ) );

        }
        else if ( trackerType.equals( TrackerType.ENROLLMENT ) || trackerType.equals( TrackerType.EVENT ) )
        {
            final TreeNode<String> node = referenceTree.find( referenceTrackerEntity.getParentUid() );

            if ( node != null )
            {
                node.add( new ArrayMultiTreeNode<>( referenceTrackerEntity.getUid() ) );
            }
            else
            {
                referenceTree.add( new ArrayMultiTreeNode<>( referenceTrackerEntity.getUid() ) );
            }
        } // TODO luciano what about relationship?
    }

    public Optional<ReferenceTrackerEntity> getReference( String uid )
    {
        final TreeNode<String> node = referenceTree.find( uid );
        if ( node != null )
        {
            return Optional.of( new ReferenceTrackerEntity( uid, node.parent().data() ) );
        }
        return Optional.empty();
>>>>>>> 08574f96
    }

    @Override
    public String toString()
    {
        return new StringJoiner( ", ", TrackerPreheat.class.getSimpleName() + "[", "]" )
            .add( "map=" + map )
            .toString();
    }

}<|MERGE_RESOLUTION|>--- conflicted
+++ resolved
@@ -150,14 +150,6 @@
     private Map<String, List<ProgramInstance>> programInstances = new HashMap<>();
 
     /**
-<<<<<<< HEAD
-     * A map of user uid and preheated {@see User}. The value is a User object.
-     * These users are primarily used to represent the "assignedUser" of events, used in validation and persisting
-     * events.
-     */
-    private Map<String, User> users = new HashMap<>();
-
-    /**
      * A list of valid usernames that are present in the payload. A username not
      * available in this cache means, payload's username is invalid.
      * These users are primarily used to represent the ValueType.USERNAME of
@@ -166,8 +158,6 @@
     private List<String> usernames = Lists.newArrayList();
 
     /**
-=======
->>>>>>> 08574f96
      * A list of all unique attribute values that are both present in the payload
      * and in the database. This is going to be used to validate the uniqueness of
      * attribute values in the Validation phase.
@@ -475,7 +465,7 @@
         List<String> uidOnDB = trackedEntityInstances.stream()
             .map( BaseIdentifiableObject::getUid )
             .collect( Collectors.toList() );
-        
+
         allEntities
             .stream()
             .filter( t -> !uidOnDB.contains( t ) )
@@ -537,7 +527,7 @@
         putEnrollments( identifier, programInstances );
         List<String> uidOnDB = programInstances.stream().map( BaseIdentifiableObject::getUid )
             .collect( Collectors.toList() );
-        
+
         allEntities
             .stream()
             .filter( t -> !uidOnDB.contains( t.getEnrollment() ) )
@@ -586,7 +576,7 @@
 
         List<String> uidOnDB = programStageInstances.stream().map( BaseIdentifiableObject::getUid )
             .collect( Collectors.toList() );
-        
+
         allEntities
             .stream()
             .filter( t -> !uidOnDB.contains( t.getEvent() ) )
@@ -722,7 +712,6 @@
         this.programInstances = programInstances;
     }
 
-<<<<<<< HEAD
     public List<String> getUsernames()
     {
         return this.usernames;
@@ -731,7 +720,8 @@
     public void setUsernames( List<String> usernames )
     {
         this.usernames = usernames;
-=======
+    }
+
     private void addReference( TrackerType trackerType, ReferenceTrackerEntity referenceTrackerEntity )
     {
         if ( trackerType.equals( TrackerType.TRACKED_ENTITY ) )
@@ -762,7 +752,6 @@
             return Optional.of( new ReferenceTrackerEntity( uid, node.parent().data() ) );
         }
         return Optional.empty();
->>>>>>> 08574f96
     }
 
     @Override
