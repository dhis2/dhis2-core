/*
 * Copyright (c) 2004-2022, University of Oslo
 * All rights reserved.
 *
 * Redistribution and use in source and binary forms, with or without
 * modification, are permitted provided that the following conditions are met:
 * Redistributions of source code must retain the above copyright notice, this
 * list of conditions and the following disclaimer.
 *
 * Redistributions in binary form must reproduce the above copyright notice,
 * this list of conditions and the following disclaimer in the documentation
 * and/or other materials provided with the distribution.
 * Neither the name of the HISP project nor the names of its contributors may
 * be used to endorse or promote products derived from this software without
 * specific prior written permission.
 *
 * THIS SOFTWARE IS PROVIDED BY THE COPYRIGHT HOLDERS AND CONTRIBUTORS "AS IS" AND
 * ANY EXPRESS OR IMPLIED WARRANTIES, INCLUDING, BUT NOT LIMITED TO, THE IMPLIED
 * WARRANTIES OF MERCHANTABILITY AND FITNESS FOR A PARTICULAR PURPOSE ARE
 * DISCLAIMED. IN NO EVENT SHALL THE COPYRIGHT OWNER OR CONTRIBUTORS BE LIABLE FOR
 * ANY DIRECT, INDIRECT, INCIDENTAL, SPECIAL, EXEMPLARY, OR CONSEQUENTIAL DAMAGES
 * (INCLUDING, BUT NOT LIMITED TO, PROCUREMENT OF SUBSTITUTE GOODS OR SERVICES;
 * LOSS OF USE, DATA, OR PROFITS; OR BUSINESS INTERRUPTION) HOWEVER CAUSED AND ON
 * ANY THEORY OF LIABILITY, WHETHER IN CONTRACT, STRICT LIABILITY, OR TORT
 * (INCLUDING NEGLIGENCE OR OTHERWISE) ARISING IN ANY WAY OUT OF THE USE OF THIS
 * SOFTWARE, EVEN IF ADVISED OF THE POSSIBILITY OF SUCH DAMAGE.
 */
package org.hisp.dhis.tracker.imports.sms;

import java.util.Collection;
import java.util.Date;
import java.util.HashSet;
import java.util.Map;
import java.util.Set;
import org.apache.commons.lang3.StringUtils;
import org.hisp.dhis.category.CategoryService;
<<<<<<< HEAD
import org.hisp.dhis.feedback.BadRequestException;
import org.hisp.dhis.feedback.ForbiddenException;
import org.hisp.dhis.feedback.NotFoundException;
=======
import org.hisp.dhis.common.IdentifiableObjectManager;
>>>>>>> 7c6a7791
import org.hisp.dhis.message.MessageSender;
import org.hisp.dhis.organisationunit.OrganisationUnit;
import org.hisp.dhis.program.Program;
import org.hisp.dhis.program.ProgramService;
import org.hisp.dhis.sms.command.SMSCommand;
import org.hisp.dhis.sms.command.SMSCommandService;
import org.hisp.dhis.sms.command.code.SMSCode;
import org.hisp.dhis.sms.incoming.IncomingSms;
import org.hisp.dhis.sms.incoming.IncomingSmsService;
import org.hisp.dhis.sms.incoming.SmsMessageStatus;
import org.hisp.dhis.sms.listener.CommandSMSListener;
import org.hisp.dhis.sms.listener.SMSProcessingException;
import org.hisp.dhis.sms.parse.ParserType;
import org.hisp.dhis.sms.parse.SMSParserException;
import org.hisp.dhis.smscompression.SmsResponse;
import org.hisp.dhis.system.util.SmsUtils;
import org.hisp.dhis.trackedentity.TrackedEntity;
import org.hisp.dhis.trackedentity.TrackedEntityAttribute;
import org.hisp.dhis.trackedentity.TrackedEntityTypeService;
import org.hisp.dhis.trackedentityattributevalue.TrackedEntityAttributeValue;
<<<<<<< HEAD
import org.hisp.dhis.tracker.export.trackedentity.TrackedEntityParams;
import org.hisp.dhis.tracker.export.trackedentity.TrackedEntityService;
=======
import org.hisp.dhis.trackedentityattributevalue.TrackedEntityAttributeValueService;
>>>>>>> 7c6a7791
import org.hisp.dhis.user.UserService;
import org.springframework.beans.factory.annotation.Qualifier;
import org.springframework.stereotype.Component;
import org.springframework.transaction.annotation.Transactional;

@Component("org.hisp.dhis.tracker.sms.TrackedEntityRegistrationSMSListener")
@Transactional
public class TrackedEntityRegistrationSMSListener extends CommandSMSListener {
  private static final String SUCCESS_MESSAGE = "Tracked Entity Registered Successfully with uid. ";

  private final SMSCommandService smsCommandService;

  private final TrackedEntityTypeService trackedEntityTypeService;

  private final org.hisp.dhis.trackedentity.TrackedEntityService apiTrackedEntityService;

  private final TrackedEntityService trackedEntityService;

  private final ProgramService programService;

  private final SMSEnrollmentService smsEnrollmentService;

  private final IdentifiableObjectManager manager;

  private final TrackedEntityAttributeValueService trackedEntityAttributeValueService;

  public TrackedEntityRegistrationSMSListener(
      ProgramService programService,
      CategoryService dataElementCategoryService,
      UserService userService,
      IncomingSmsService incomingSmsService,
      @Qualifier("smsMessageSender") MessageSender smsSender,
      SMSCommandService smsCommandService,
      TrackedEntityTypeService trackedEntityTypeService,
      org.hisp.dhis.trackedentity.TrackedEntityService apiTrackedEntityService,
      TrackedEntityService trackedEntityService,
      SMSEnrollmentService smsEnrollmentService,
      IdentifiableObjectManager manager,
      TrackedEntityAttributeValueService trackedEntityAttributeValueService) {
    super(dataElementCategoryService, userService, incomingSmsService, smsSender);
    this.smsCommandService = smsCommandService;
    this.trackedEntityTypeService = trackedEntityTypeService;
    this.apiTrackedEntityService = apiTrackedEntityService;
    this.trackedEntityService = trackedEntityService;
    this.programService = programService;
    this.smsEnrollmentService = smsEnrollmentService;
    this.manager = manager;
    this.trackedEntityAttributeValueService = trackedEntityAttributeValueService;
  }

  @Override
  protected void postProcess(
      IncomingSms sms, SMSCommand smsCommand, Map<String, String> parsedMessage) {
    String message = sms.getText();

    Date occurredDate = SmsUtils.lookForDate(message);
    String senderPhoneNumber = StringUtils.replace(sms.getOriginator(), "+", "");
    Collection<OrganisationUnit> orgUnits = getOrganisationUnits(sms);

    Program program = smsCommand.getProgram();

    OrganisationUnit orgUnit = SmsUtils.selectOrganisationUnit(orgUnits, parsedMessage, smsCommand);

    if (!programService.hasOrgUnit(program, orgUnit)) {
      sendFeedback(SMSCommand.NO_OU_FOR_PROGRAM, senderPhoneNumber, WARNING);

      throw new SMSParserException(SMSCommand.NO_OU_FOR_PROGRAM);
    }

    TrackedEntity trackedEntity = new TrackedEntity();
    trackedEntity.setOrganisationUnit(orgUnit);
    trackedEntity.setTrackedEntityType(
        trackedEntityTypeService.getTrackedEntityByName(
            smsCommand.getProgram().getTrackedEntityType().getName()));
    Set<TrackedEntityAttributeValue> patientAttributeValues = new HashSet<>();

    smsCommand.getCodes().stream()
        .filter(code -> parsedMessage.containsKey(code.getCode()))
        .forEach(
            code -> {
              TrackedEntityAttributeValue trackedEntityAttributeValue =
                  this.createTrackedEntityAttributeValue(parsedMessage, code, trackedEntity);
              patientAttributeValues.add(trackedEntityAttributeValue);
            });

    if (!patientAttributeValues.isEmpty()) {
<<<<<<< HEAD
      apiTrackedEntityService.createTrackedEntity(trackedEntity, patientAttributeValues);
=======
      manager.save(trackedEntity);

      for (TrackedEntityAttributeValue pav : patientAttributeValues) {
        trackedEntityAttributeValueService.addTrackedEntityAttributeValue(pav);
        trackedEntity.getTrackedEntityAttributeValues().add(pav);
      }

      manager.update(trackedEntity);
>>>>>>> 7c6a7791
    } else {
      sendFeedback("No TrackedEntityAttribute found", senderPhoneNumber, WARNING);
    }

    try {
      smsEnrollmentService.enrollTrackedEntity(
          trackedEntityService.getTrackedEntity(
              trackedEntity.getUid(), null, TrackedEntityParams.FALSE, false),
          program,
          orgUnit,
          occurredDate);
    } catch (NotFoundException | ForbiddenException | BadRequestException e) {
      // TODO(tracker) Improve this error message
      throw new SMSProcessingException(SmsResponse.INVALID_TEI.set(trackedEntity.getUid()));
    }

    sendFeedback(
        StringUtils.defaultIfBlank(
            smsCommand.getSuccessMessage(), SUCCESS_MESSAGE + trackedEntity.getUid()),
        senderPhoneNumber,
        INFO);

    update(sms, SmsMessageStatus.PROCESSED, true);
  }

  @Override
  protected SMSCommand getSMSCommand(IncomingSms sms) {
    return smsCommandService.getSMSCommand(
        SmsUtils.getCommandString(sms), ParserType.TRACKED_ENTITY_REGISTRATION_PARSER);
  }

  private TrackedEntityAttributeValue createTrackedEntityAttributeValue(
      Map<String, String> parsedMessage, SMSCode code, TrackedEntity trackedEntity) {
    String value = parsedMessage.get(code.getCode());
    TrackedEntityAttribute trackedEntityAttribute = code.getTrackedEntityAttribute();

    TrackedEntityAttributeValue trackedEntityAttributeValue = new TrackedEntityAttributeValue();
    trackedEntityAttributeValue.setAttribute(trackedEntityAttribute);
    trackedEntityAttributeValue.setTrackedEntity(trackedEntity);
    trackedEntityAttributeValue.setValue(value);
    return trackedEntityAttributeValue;
  }
}<|MERGE_RESOLUTION|>--- conflicted
+++ resolved
@@ -34,13 +34,10 @@
 import java.util.Set;
 import org.apache.commons.lang3.StringUtils;
 import org.hisp.dhis.category.CategoryService;
-<<<<<<< HEAD
+import org.hisp.dhis.common.IdentifiableObjectManager;
 import org.hisp.dhis.feedback.BadRequestException;
 import org.hisp.dhis.feedback.ForbiddenException;
 import org.hisp.dhis.feedback.NotFoundException;
-=======
-import org.hisp.dhis.common.IdentifiableObjectManager;
->>>>>>> 7c6a7791
 import org.hisp.dhis.message.MessageSender;
 import org.hisp.dhis.organisationunit.OrganisationUnit;
 import org.hisp.dhis.program.Program;
@@ -61,12 +58,9 @@
 import org.hisp.dhis.trackedentity.TrackedEntityAttribute;
 import org.hisp.dhis.trackedentity.TrackedEntityTypeService;
 import org.hisp.dhis.trackedentityattributevalue.TrackedEntityAttributeValue;
-<<<<<<< HEAD
+import org.hisp.dhis.trackedentityattributevalue.TrackedEntityAttributeValueService;
 import org.hisp.dhis.tracker.export.trackedentity.TrackedEntityParams;
 import org.hisp.dhis.tracker.export.trackedentity.TrackedEntityService;
-=======
-import org.hisp.dhis.trackedentityattributevalue.TrackedEntityAttributeValueService;
->>>>>>> 7c6a7791
 import org.hisp.dhis.user.UserService;
 import org.springframework.beans.factory.annotation.Qualifier;
 import org.springframework.stereotype.Component;
@@ -80,8 +74,6 @@
   private final SMSCommandService smsCommandService;
 
   private final TrackedEntityTypeService trackedEntityTypeService;
-
-  private final org.hisp.dhis.trackedentity.TrackedEntityService apiTrackedEntityService;
 
   private final TrackedEntityService trackedEntityService;
 
@@ -101,7 +93,6 @@
       @Qualifier("smsMessageSender") MessageSender smsSender,
       SMSCommandService smsCommandService,
       TrackedEntityTypeService trackedEntityTypeService,
-      org.hisp.dhis.trackedentity.TrackedEntityService apiTrackedEntityService,
       TrackedEntityService trackedEntityService,
       SMSEnrollmentService smsEnrollmentService,
       IdentifiableObjectManager manager,
@@ -109,7 +100,6 @@
     super(dataElementCategoryService, userService, incomingSmsService, smsSender);
     this.smsCommandService = smsCommandService;
     this.trackedEntityTypeService = trackedEntityTypeService;
-    this.apiTrackedEntityService = apiTrackedEntityService;
     this.trackedEntityService = trackedEntityService;
     this.programService = programService;
     this.smsEnrollmentService = smsEnrollmentService;
@@ -153,9 +143,6 @@
             });
 
     if (!patientAttributeValues.isEmpty()) {
-<<<<<<< HEAD
-      apiTrackedEntityService.createTrackedEntity(trackedEntity, patientAttributeValues);
-=======
       manager.save(trackedEntity);
 
       for (TrackedEntityAttributeValue pav : patientAttributeValues) {
@@ -164,7 +151,6 @@
       }
 
       manager.update(trackedEntity);
->>>>>>> 7c6a7791
     } else {
       sendFeedback("No TrackedEntityAttribute found", senderPhoneNumber, WARNING);
     }
