/*
 * Copyright (c) 2004-2022, University of Oslo
 * All rights reserved.
 *
 * Redistribution and use in source and binary forms, with or without
 * modification, are permitted provided that the following conditions are met:
 * Redistributions of source code must retain the above copyright notice, this
 * list of conditions and the following disclaimer.
 *
 * Redistributions in binary form must reproduce the above copyright notice,
 * this list of conditions and the following disclaimer in the documentation
 * and/or other materials provided with the distribution.
 * Neither the name of the HISP project nor the names of its contributors may
 * be used to endorse or promote products derived from this software without
 * specific prior written permission.
 *
 * THIS SOFTWARE IS PROVIDED BY THE COPYRIGHT HOLDERS AND CONTRIBUTORS "AS IS" AND
 * ANY EXPRESS OR IMPLIED WARRANTIES, INCLUDING, BUT NOT LIMITED TO, THE IMPLIED
 * WARRANTIES OF MERCHANTABILITY AND FITNESS FOR A PARTICULAR PURPOSE ARE
 * DISCLAIMED. IN NO EVENT SHALL THE COPYRIGHT OWNER OR CONTRIBUTORS BE LIABLE FOR
 * ANY DIRECT, INDIRECT, INCIDENTAL, SPECIAL, EXEMPLARY, OR CONSEQUENTIAL DAMAGES
 * (INCLUDING, BUT NOT LIMITED TO, PROCUREMENT OF SUBSTITUTE GOODS OR SERVICES;
 * LOSS OF USE, DATA, OR PROFITS; OR BUSINESS INTERRUPTION) HOWEVER CAUSED AND ON
 * ANY THEORY OF LIABILITY, WHETHER IN CONTRACT, STRICT LIABILITY, OR TORT
 * (INCLUDING NEGLIGENCE OR OTHERWISE) ARISING IN ANY WAY OUT OF THE USE OF THIS
 * SOFTWARE, EVEN IF ADVISED OF THE POSSIBILITY OF SUCH DAMAGE.
 */
package org.hisp.dhis.tracker.imports.sms;

import java.util.Collection;
import java.util.Date;
import java.util.HashSet;
import java.util.Map;
import java.util.Set;
import org.apache.commons.lang3.StringUtils;
import org.hisp.dhis.category.CategoryService;
import org.hisp.dhis.message.MessageSender;
import org.hisp.dhis.organisationunit.OrganisationUnit;
import org.hisp.dhis.program.Program;
import org.hisp.dhis.program.ProgramService;
import org.hisp.dhis.sms.command.SMSCommand;
import org.hisp.dhis.sms.command.SMSCommandService;
import org.hisp.dhis.sms.command.code.SMSCode;
import org.hisp.dhis.sms.incoming.IncomingSms;
import org.hisp.dhis.sms.incoming.IncomingSmsService;
import org.hisp.dhis.sms.incoming.SmsMessageStatus;
import org.hisp.dhis.sms.listener.CommandSMSListener;
import org.hisp.dhis.sms.parse.ParserType;
import org.hisp.dhis.sms.parse.SMSParserException;
import org.hisp.dhis.system.util.SmsUtils;
import org.hisp.dhis.trackedentity.TrackedEntity;
import org.hisp.dhis.trackedentity.TrackedEntityAttribute;
import org.hisp.dhis.trackedentity.TrackedEntityService;
import org.hisp.dhis.trackedentity.TrackedEntityTypeService;
import org.hisp.dhis.trackedentityattributevalue.TrackedEntityAttributeValue;
import org.hisp.dhis.user.UserService;
import org.springframework.beans.factory.annotation.Qualifier;
import org.springframework.stereotype.Component;
import org.springframework.transaction.annotation.Transactional;

@Component("org.hisp.dhis.tracker.sms.TrackedEntityRegistrationSMSListener")
@Transactional
public class TrackedEntityRegistrationSMSListener extends CommandSMSListener {
  private static final String SUCCESS_MESSAGE = "Tracked Entity Registered Successfully with uid. ";

  private final SMSCommandService smsCommandService;

  private final TrackedEntityTypeService trackedEntityTypeService;

  private final TrackedEntityService trackedEntityService;

  private final ProgramService programService;

  private final SMSEnrollmentService smsEnrollmentService;

  public TrackedEntityRegistrationSMSListener(
      ProgramService programService,
      CategoryService dataElementCategoryService,
      UserService userService,
      IncomingSmsService incomingSmsService,
      @Qualifier("smsMessageSender") MessageSender smsSender,
      SMSCommandService smsCommandService,
      TrackedEntityTypeService trackedEntityTypeService,
      TrackedEntityService trackedEntityService,
      SMSEnrollmentService smsEnrollmentService) {
    super(dataElementCategoryService, userService, incomingSmsService, smsSender);
    this.smsCommandService = smsCommandService;
    this.trackedEntityTypeService = trackedEntityTypeService;
    this.trackedEntityService = trackedEntityService;
    this.programService = programService;
    this.smsEnrollmentService = smsEnrollmentService;
  }

  @Override
  protected void postProcess(
      IncomingSms sms, SMSCommand smsCommand, Map<String, String> parsedMessage) {
    String message = sms.getText();

    Date occurredDate = SmsUtils.lookForDate(message);
    String senderPhoneNumber = StringUtils.replace(sms.getOriginator(), "+", "");
    Collection<OrganisationUnit> orgUnits = getOrganisationUnits(sms);

    Program program = smsCommand.getProgram();

    OrganisationUnit orgUnit = SmsUtils.selectOrganisationUnit(orgUnits, parsedMessage, smsCommand);

    if (!programService.hasOrgUnit(program, orgUnit)) {
      sendFeedback(SMSCommand.NO_OU_FOR_PROGRAM, senderPhoneNumber, WARNING);

      throw new SMSParserException(SMSCommand.NO_OU_FOR_PROGRAM);
    }

    TrackedEntity trackedEntity = new TrackedEntity();
    trackedEntity.setOrganisationUnit(orgUnit);
    trackedEntity.setTrackedEntityType(
        trackedEntityTypeService.getTrackedEntityByName(
            smsCommand.getProgram().getTrackedEntityType().getName()));
    Set<TrackedEntityAttributeValue> patientAttributeValues = new HashSet<>();

    smsCommand.getCodes().stream()
        .filter(code -> parsedMessage.containsKey(code.getCode()))
        .forEach(
            code -> {
              TrackedEntityAttributeValue trackedEntityAttributeValue =
                  this.createTrackedEntityAttributeValue(parsedMessage, code, trackedEntity);
              patientAttributeValues.add(trackedEntityAttributeValue);
            });

    if (!patientAttributeValues.isEmpty()) {
      trackedEntityService.createTrackedEntity(trackedEntity, patientAttributeValues);
    } else {
      sendFeedback("No TrackedEntityAttribute found", senderPhoneNumber, WARNING);
    }

<<<<<<< HEAD
    smsEnrollmentService.enrollTrackedEntity(
        trackedEntityService.getTrackedEntity(trackedEntityId), program, orgUnit, occurredDate);
=======
    enrollTrackedEntity(
        trackedEntityService.getTrackedEntity(trackedEntity.getUid()),
        program,
        orgUnit,
        occurredDate);
>>>>>>> 2ab9a1e1

    sendFeedback(
        StringUtils.defaultIfBlank(
            smsCommand.getSuccessMessage(), SUCCESS_MESSAGE + trackedEntity.getUid()),
        senderPhoneNumber,
        INFO);

    update(sms, SmsMessageStatus.PROCESSED, true);
  }

  @Override
  protected SMSCommand getSMSCommand(IncomingSms sms) {
    return smsCommandService.getSMSCommand(
        SmsUtils.getCommandString(sms), ParserType.TRACKED_ENTITY_REGISTRATION_PARSER);
  }

  private TrackedEntityAttributeValue createTrackedEntityAttributeValue(
      Map<String, String> parsedMessage, SMSCode code, TrackedEntity trackedEntity) {
    String value = parsedMessage.get(code.getCode());
    TrackedEntityAttribute trackedEntityAttribute = code.getTrackedEntityAttribute();

    TrackedEntityAttributeValue trackedEntityAttributeValue = new TrackedEntityAttributeValue();
    trackedEntityAttributeValue.setAttribute(trackedEntityAttribute);
    trackedEntityAttributeValue.setTrackedEntity(trackedEntity);
    trackedEntityAttributeValue.setValue(value);
    return trackedEntityAttributeValue;
  }
}<|MERGE_RESOLUTION|>--- conflicted
+++ resolved
@@ -132,16 +132,11 @@
       sendFeedback("No TrackedEntityAttribute found", senderPhoneNumber, WARNING);
     }
 
-<<<<<<< HEAD
-    smsEnrollmentService.enrollTrackedEntity(
-        trackedEntityService.getTrackedEntity(trackedEntityId), program, orgUnit, occurredDate);
-=======
     enrollTrackedEntity(
         trackedEntityService.getTrackedEntity(trackedEntity.getUid()),
         program,
         orgUnit,
         occurredDate);
->>>>>>> 2ab9a1e1
 
     sendFeedback(
         StringUtils.defaultIfBlank(
