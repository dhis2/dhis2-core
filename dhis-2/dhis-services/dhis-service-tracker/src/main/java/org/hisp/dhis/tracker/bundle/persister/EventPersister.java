/*
 * Copyright (c) 2004-2021, University of Oslo
 * All rights reserved.
 *
 * Redistribution and use in source and binary forms, with or without
 * modification, are permitted provided that the following conditions are met:
 * Redistributions of source code must retain the above copyright notice, this
 * list of conditions and the following disclaimer.
 *
 * Redistributions in binary form must reproduce the above copyright notice,
 * this list of conditions and the following disclaimer in the documentation
 * and/or other materials provided with the distribution.
 * Neither the name of the HISP project nor the names of its contributors may
 * be used to endorse or promote products derived from this software without
 * specific prior written permission.
 *
 * THIS SOFTWARE IS PROVIDED BY THE COPYRIGHT HOLDERS AND CONTRIBUTORS "AS IS" AND
 * ANY EXPRESS OR IMPLIED WARRANTIES, INCLUDING, BUT NOT LIMITED TO, THE IMPLIED
 * WARRANTIES OF MERCHANTABILITY AND FITNESS FOR A PARTICULAR PURPOSE ARE
 * DISCLAIMED. IN NO EVENT SHALL THE COPYRIGHT OWNER OR CONTRIBUTORS BE LIABLE FOR
 * ANY DIRECT, INDIRECT, INCIDENTAL, SPECIAL, EXEMPLARY, OR CONSEQUENTIAL DAMAGES
 * (INCLUDING, BUT NOT LIMITED TO, PROCUREMENT OF SUBSTITUTE GOODS OR SERVICES;
 * LOSS OF USE, DATA, OR PROFITS; OR BUSINESS INTERRUPTION) HOWEVER CAUSED AND ON
 * ANY THEORY OF LIABILITY, WHETHER IN CONTRACT, STRICT LIABILITY, OR TORT
 * (INCLUDING NEGLIGENCE OR OTHERWISE) ARISING IN ANY WAY OUT OF THE USE OF THIS
 * SOFTWARE, EVEN IF ADVISED OF THE POSSIBILITY OF SUCH DAMAGE.
 */
package org.hisp.dhis.tracker.bundle.persister;

import static com.google.api.client.util.Preconditions.checkNotNull;

import java.time.Instant;
import java.util.Collections;
import java.util.Date;
import java.util.HashMap;
import java.util.Map;
import java.util.Objects;
import java.util.Optional;
import java.util.Set;
import java.util.function.Function;
import java.util.stream.Collectors;

import org.hibernate.Session;
import org.hisp.dhis.dataelement.DataElement;
import org.hisp.dhis.eventdatavalue.EventDataValue;
import org.hisp.dhis.program.ProgramStageInstance;
import org.hisp.dhis.reservedvalue.ReservedValueService;
<<<<<<< HEAD
import org.hisp.dhis.trackedentityattributevalue.TrackedEntityAttributeValueAuditService;
=======
>>>>>>> b4cab31f
import org.hisp.dhis.trackedentityattributevalue.TrackedEntityAttributeValueService;
import org.hisp.dhis.trackedentitycomment.TrackedEntityComment;
import org.hisp.dhis.trackedentitycomment.TrackedEntityCommentService;
import org.hisp.dhis.tracker.TrackerIdScheme;
import org.hisp.dhis.tracker.TrackerType;
import org.hisp.dhis.tracker.bundle.TrackerBundle;
import org.hisp.dhis.tracker.converter.TrackerConverterService;
import org.hisp.dhis.tracker.converter.TrackerSideEffectConverterService;
import org.hisp.dhis.tracker.domain.DataValue;
import org.hisp.dhis.tracker.domain.Event;
import org.hisp.dhis.tracker.job.TrackerSideEffectDataBundle;
import org.hisp.dhis.tracker.preheat.TrackerPreheat;
import org.hisp.dhis.util.DateUtils;
import org.springframework.stereotype.Component;
import org.springframework.util.StringUtils;

/**
 * @author Luciano Fiandesio
 */
@Component
public class EventPersister extends AbstractTrackerPersister<Event, ProgramStageInstance>
{
    private final TrackerConverterService<Event, ProgramStageInstance> eventConverter;

    private final TrackedEntityCommentService trackedEntityCommentService;

    private final TrackerSideEffectConverterService sideEffectConverterService;

    public EventPersister( ReservedValueService reservedValueService,
        TrackerConverterService<Event, ProgramStageInstance> eventConverter,
        TrackedEntityCommentService trackedEntityCommentService,
        TrackerSideEffectConverterService sideEffectConverterService,
<<<<<<< HEAD
        TrackedEntityAttributeValueAuditService trackedEntityAttributeValueAuditService,
        TrackedEntityAttributeValueService attributeValueService )
    {
        super( reservedValueService, trackedEntityAttributeValueAuditService, attributeValueService );
=======
        TrackedEntityAttributeValueService attributeValueService )
    {
        super( reservedValueService, attributeValueService );
>>>>>>> b4cab31f
        this.eventConverter = eventConverter;
        this.trackedEntityCommentService = trackedEntityCommentService;
        this.sideEffectConverterService = sideEffectConverterService;
    }

    @Override
    protected void persistComments( TrackerPreheat preheat, ProgramStageInstance programStageInstance )
    {
        if ( !programStageInstance.getComments().isEmpty() )
        {
            for ( TrackedEntityComment comment : programStageInstance.getComments() )
            {
                if ( Objects.isNull( preheat.getNote( comment.getUid() ) ) )
                {
                    this.trackedEntityCommentService.addTrackedEntityComment( comment );
                }
            }
        }
    }

    @Override
    protected void updatePreheat( TrackerPreheat preheat, ProgramStageInstance programStageInstance )
    {
        preheat.putEvents( TrackerIdScheme.UID, Collections.singletonList( programStageInstance ) );
    }

    @Override
    protected boolean isNew( TrackerPreheat preheat, String uid )
    {
        return preheat.getEvent( TrackerIdScheme.UID, uid ) == null;
    }

    @Override
    protected TrackerSideEffectDataBundle handleSideEffects( TrackerBundle bundle,
        ProgramStageInstance programStageInstance )
    {
        return TrackerSideEffectDataBundle.builder()
            .klass( ProgramStageInstance.class )
            .enrollmentRuleEffects( new HashMap<>() )
            .eventRuleEffects( sideEffectConverterService.toTrackerSideEffects( bundle.getEventRuleEffects() ) )
            .object( programStageInstance.getUid() )
            .importStrategy( bundle.getImportStrategy() )
            .accessedBy( bundle.getUsername() )
            .build();
    }

    @Override
    protected ProgramStageInstance convert( TrackerBundle bundle, Event event )
    {
        Date now = new Date();
        ProgramStageInstance programStageInstance = eventConverter.from( bundle.getPreheat(), event );
        programStageInstance.setLastUpdated( now );
        programStageInstance.setLastUpdatedBy( bundle.getUser() );
        return programStageInstance;
    }

    @Override
    protected TrackerType getType()
    {
        return TrackerType.EVENT;
    }

    @Override
    protected void updateAttributes( Session session, TrackerPreheat preheat,
        Event event, ProgramStageInstance programStageInstance )
    {
        // DO NOTHING - EVENT HAVE NO ATTRIBUTES
    }

    @Override
    protected void updateDataValues( Session session, TrackerPreheat preheat,
        Event event, ProgramStageInstance programStageInstance )
    {
        handleDataValues( session, preheat, event.getDataValues(), programStageInstance );
    }

    private void handleDataValues( Session session, TrackerPreheat preheat, Set<DataValue> payloadDataValues,
        ProgramStageInstance psi )
    {
        Map<String, EventDataValue> dataValueDBMap = psi
            .getEventDataValues()
            .stream()
            .collect( Collectors.toMap( EventDataValue::getDataElement, Function.identity() ) );

        for ( DataValue dv : payloadDataValues )
        {
            DataElement dateElement = preheat.get( DataElement.class, dv.getDataElement() );

            checkNotNull( dateElement,
                "Data element should never be NULL here if validation is enforced before commit." );

            EventDataValue eventDataValue = dataValueDBMap.getOrDefault( dv.getDataElement(), new EventDataValue() );

            eventDataValue.setDataElement( dateElement.getUid() );
            eventDataValue.setValue( dv.getValue() );
            eventDataValue.setStoredBy( dv.getStoredBy() );

            handleDataValueCreatedUpdatedDates( dv, eventDataValue );

            if ( StringUtils.isEmpty( eventDataValue.getValue() ) )
            {
                if ( dateElement.isFileType() )
                {
                    unassignFileResource( session, preheat, dataValueDBMap.get( dv.getDataElement() ).getValue() );
                }
                psi.getEventDataValues().remove( eventDataValue );
            }
            else
            {
                if ( dateElement.isFileType() )
                {
                    assignFileResource( session, preheat, eventDataValue.getValue() );
                }
                psi.getEventDataValues().add( eventDataValue );
            }
        }
    }

    private void handleDataValueCreatedUpdatedDates( DataValue dv, EventDataValue eventDataValue )
    {
        eventDataValue.setCreated( getFromOrNewDate( dv, DataValue::getCreatedAt ) );
        eventDataValue.setLastUpdated( getFromOrNewDate( dv, DataValue::getUpdatedAt ) );
    }

    private Date getFromOrNewDate( DataValue dv, Function<DataValue, Instant> dateGetter )
    {
        return Optional.of( dv )
            .map( dateGetter )
            .map( DateUtils::fromInstant )
            .orElseGet( Date::new );
    }

    @Override
    protected void persistOwnership( TrackerPreheat preheat, ProgramStageInstance entity )
    {
        // DO NOTHING. Event creation does not create ownership records.
    }

    @Override
    protected String getUpdatedTrackedEntity( ProgramStageInstance entity )
    {
        return Optional.ofNullable( entity.getProgramInstance() ).filter( pi -> pi.getEntityInstance() != null )
            .map( pi -> pi.getEntityInstance().getUid() ).orElse( null );
    }
}<|MERGE_RESOLUTION|>--- conflicted
+++ resolved
@@ -45,10 +45,7 @@
 import org.hisp.dhis.eventdatavalue.EventDataValue;
 import org.hisp.dhis.program.ProgramStageInstance;
 import org.hisp.dhis.reservedvalue.ReservedValueService;
-<<<<<<< HEAD
 import org.hisp.dhis.trackedentityattributevalue.TrackedEntityAttributeValueAuditService;
-=======
->>>>>>> b4cab31f
 import org.hisp.dhis.trackedentityattributevalue.TrackedEntityAttributeValueService;
 import org.hisp.dhis.trackedentitycomment.TrackedEntityComment;
 import org.hisp.dhis.trackedentitycomment.TrackedEntityCommentService;
@@ -81,16 +78,10 @@
         TrackerConverterService<Event, ProgramStageInstance> eventConverter,
         TrackedEntityCommentService trackedEntityCommentService,
         TrackerSideEffectConverterService sideEffectConverterService,
-<<<<<<< HEAD
         TrackedEntityAttributeValueAuditService trackedEntityAttributeValueAuditService,
         TrackedEntityAttributeValueService attributeValueService )
     {
         super( reservedValueService, trackedEntityAttributeValueAuditService, attributeValueService );
-=======
-        TrackedEntityAttributeValueService attributeValueService )
-    {
-        super( reservedValueService, attributeValueService );
->>>>>>> b4cab31f
         this.eventConverter = eventConverter;
         this.trackedEntityCommentService = trackedEntityCommentService;
         this.sideEffectConverterService = sideEffectConverterService;
