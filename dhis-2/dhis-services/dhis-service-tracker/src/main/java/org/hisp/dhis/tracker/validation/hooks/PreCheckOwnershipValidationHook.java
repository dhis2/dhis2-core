/*
 * Copyright (c) 2004-2021, University of Oslo
 * All rights reserved.
 *
 * Redistribution and use in source and binary forms, with or without
 * modification, are permitted provided that the following conditions are met:
 * Redistributions of source code must retain the above copyright notice, this
 * list of conditions and the following disclaimer.
 *
 * Redistributions in binary form must reproduce the above copyright notice,
 * this list of conditions and the following disclaimer in the documentation
 * and/or other materials provided with the distribution.
 * Neither the name of the HISP project nor the names of its contributors may
 * be used to endorse or promote products derived from this software without
 * specific prior written permission.
 *
 * THIS SOFTWARE IS PROVIDED BY THE COPYRIGHT HOLDERS AND CONTRIBUTORS "AS IS" AND
 * ANY EXPRESS OR IMPLIED WARRANTIES, INCLUDING, BUT NOT LIMITED TO, THE IMPLIED
 * WARRANTIES OF MERCHANTABILITY AND FITNESS FOR A PARTICULAR PURPOSE ARE
 * DISCLAIMED. IN NO EVENT SHALL THE COPYRIGHT OWNER OR CONTRIBUTORS BE LIABLE FOR
 * ANY DIRECT, INDIRECT, INCIDENTAL, SPECIAL, EXEMPLARY, OR CONSEQUENTIAL DAMAGES
 * (INCLUDING, BUT NOT LIMITED TO, PROCUREMENT OF SUBSTITUTE GOODS OR SERVICES;
 * LOSS OF USE, DATA, OR PROFITS; OR BUSINESS INTERRUPTION) HOWEVER CAUSED AND ON
 * ANY THEORY OF LIABILITY, WHETHER IN CONTRACT, STRICT LIABILITY, OR TORT
 * (INCLUDING NEGLIGENCE OR OTHERWISE) ARISING IN ANY WAY OUT OF THE USE OF THIS
 * SOFTWARE, EVEN IF ADVISED OF THE POSSIBILITY OF SUCH DAMAGE.
 */
package org.hisp.dhis.tracker.validation.hooks;

import static com.google.api.client.util.Preconditions.checkNotNull;
import static org.hisp.dhis.tracker.report.TrackerErrorCode.E1083;
import static org.hisp.dhis.tracker.report.TrackerErrorCode.E1100;
import static org.hisp.dhis.tracker.report.TrackerErrorCode.E1103;
import static org.hisp.dhis.tracker.validation.hooks.TrackerImporterAssertErrors.ENROLLMENT_CANT_BE_NULL;
import static org.hisp.dhis.tracker.validation.hooks.TrackerImporterAssertErrors.EVENT_CANT_BE_NULL;
import static org.hisp.dhis.tracker.validation.hooks.TrackerImporterAssertErrors.ORGANISATION_UNIT_CANT_BE_NULL;
import static org.hisp.dhis.tracker.validation.hooks.TrackerImporterAssertErrors.PROGRAM_CANT_BE_NULL;
import static org.hisp.dhis.tracker.validation.hooks.TrackerImporterAssertErrors.PROGRAM_INSTANCE_CANT_BE_NULL;
import static org.hisp.dhis.tracker.validation.hooks.TrackerImporterAssertErrors.TRACKED_ENTITY_CANT_BE_NULL;
import static org.hisp.dhis.tracker.validation.hooks.TrackerImporterAssertErrors.TRACKED_ENTITY_INSTANCE_CANT_BE_NULL;
import static org.hisp.dhis.tracker.validation.hooks.TrackerImporterAssertErrors.USER_CANT_BE_NULL;

import java.util.Optional;

import org.hisp.dhis.category.CategoryOptionCombo;
import org.hisp.dhis.common.BaseIdentifiableObject;
import org.hisp.dhis.event.EventStatus;
import org.hisp.dhis.organisationunit.OrganisationUnit;
import org.hisp.dhis.program.Program;
import org.hisp.dhis.program.ProgramInstance;
import org.hisp.dhis.program.ProgramStage;
import org.hisp.dhis.program.ProgramStageInstance;
import org.hisp.dhis.security.Authorities;
import org.hisp.dhis.trackedentity.TrackedEntityInstance;
import org.hisp.dhis.trackedentity.TrackedEntityType;
import org.hisp.dhis.tracker.TrackerImportStrategy;
import org.hisp.dhis.tracker.bundle.TrackerBundle;
import org.hisp.dhis.tracker.domain.Enrollment;
import org.hisp.dhis.tracker.domain.Event;
import org.hisp.dhis.tracker.domain.Relationship;
import org.hisp.dhis.tracker.domain.TrackedEntity;
import org.hisp.dhis.tracker.preheat.ReferenceTrackerEntity;
import org.hisp.dhis.tracker.report.ValidationErrorReporter;
import org.hisp.dhis.tracker.validation.TrackerImportValidationContext;
import org.hisp.dhis.tracker.validation.service.TrackerImportAccessManager;
import org.hisp.dhis.user.User;
import org.springframework.stereotype.Component;

/**
 * @author Morten Svanæs <msvanaes@dhis2.org>
 */
@Component
public class PreCheckOwnershipValidationHook
    extends AbstractTrackerDtoValidationHook
{
    private final TrackerImportAccessManager trackerImportAccessManager;

    public PreCheckOwnershipValidationHook( TrackerImportAccessManager trackerImportAccessManager )
    {
        checkNotNull( trackerImportAccessManager );

        this.trackerImportAccessManager = trackerImportAccessManager;
    }

    @Override
    public void validateTrackedEntity( ValidationErrorReporter reporter, TrackedEntity trackedEntity )
    {
        TrackerImportValidationContext context = reporter.getValidationContext();
        TrackerImportStrategy strategy = context.getStrategy( trackedEntity );
        TrackerBundle bundle = context.getBundle();
        User user = bundle.getUser();

        checkNotNull( user, USER_CANT_BE_NULL );
        checkNotNull( bundle.getUser(), USER_CANT_BE_NULL );
        checkNotNull( trackedEntity, TRACKED_ENTITY_CANT_BE_NULL );

        if ( strategy.isDelete() )
        {
            TrackedEntityInstance tei = context.getTrackedEntityInstance( trackedEntity.getTrackedEntity() );
            checkNotNull( tei, TrackerImporterAssertErrors.TRACKED_ENTITY_INSTANCE_CANT_BE_NULL );

            if ( tei.getProgramInstances().stream().anyMatch( pi -> !pi.isDeleted() )
                && !user.isAuthorized( Authorities.F_TEI_CASCADE_DELETE.getAuthority() ) )
            {
                addError( reporter, E1100, bundle.getUser(), tei );
            }
        }

        // Check acting user is allowed to change/write existing tei type
        if ( strategy.isUpdateOrDelete() )
        {
            TrackedEntityInstance tei = context.getTrackedEntityInstance( trackedEntity.getTrackedEntity() );
            TrackedEntityType trackedEntityType = tei.getTrackedEntityType();
            trackerImportAccessManager.checkTeiTypeWriteAccess( reporter, trackedEntityType );
        }

        TrackedEntityType trackedEntityType = context
            .getTrackedEntityType( trackedEntity.getTrackedEntityType() );
        trackerImportAccessManager.checkTeiTypeWriteAccess( reporter, trackedEntityType );
    }

    @Override
    public void validateEnrollment( ValidationErrorReporter reporter, Enrollment enrollment )
    {
        TrackerImportValidationContext context = reporter.getValidationContext();
        TrackerImportStrategy strategy = context.getStrategy( enrollment );
        TrackerBundle bundle = context.getBundle();
        User user = bundle.getUser();

        checkNotNull( user, USER_CANT_BE_NULL );
        checkNotNull( enrollment, ENROLLMENT_CANT_BE_NULL );
        checkNotNull( enrollment.getOrgUnit(), ORGANISATION_UNIT_CANT_BE_NULL );

        Program program = context.getProgram( enrollment.getProgram() );
        OrganisationUnit organisationUnit = context.getOrganisationUnit( enrollment.getOrgUnit() );
        TrackedEntityInstance tei = context.getTrackedEntityInstance( enrollment.getTrackedEntity() );
        OrganisationUnit ownerOrgUnit = context.getOwnerOrganisationUnit( enrollment.getTrackedEntity(),
            enrollment.getProgram() );

        if ( tei == null && !context.getReference( enrollment.getTrackedEntity() ).isPresent() )
        {
            throw new NullPointerException( TRACKED_ENTITY_INSTANCE_CANT_BE_NULL );
        }

        checkNotNull( organisationUnit, ORGANISATION_UNIT_CANT_BE_NULL );
        checkNotNull( program, PROGRAM_CANT_BE_NULL );

        if ( strategy.isDelete() )
        {
            ProgramInstance pi = context.getProgramInstance( enrollment.getEnrollment() );

            checkNotNull( pi, PROGRAM_INSTANCE_CANT_BE_NULL );

            boolean hasNonDeletedEvents = context.programInstanceHasEvents( pi.getUid() );
            boolean hasNotCascadeDeleteAuthority = !user
                .isAuthorized( Authorities.F_ENROLLMENT_CASCADE_DELETE.getAuthority() );

            addErrorIf( () -> hasNonDeletedEvents && hasNotCascadeDeleteAuthority, reporter, E1103, user, pi );
        }

        // Check acting user is allowed to change/write existing pi and program
        if ( strategy.isUpdateOrDelete() )
        {
            ProgramInstance programInstance = context.getProgramInstance( enrollment.getEnrollment() );
            trackerImportAccessManager
                .checkWriteEnrollmentAccess( reporter, programInstance.getProgram(), tei.getUid(), organisationUnit,
                    ownerOrgUnit );
        }

        if ( tei != null )
        {
            trackerImportAccessManager.checkWriteEnrollmentAccess( reporter, program,
                tei.getUid(), tei.getOrganisationUnit(), ownerOrgUnit );// This
                                                                        // orgUnit
                                                                        // could
            // not be in the
            // Preheat because is
            // part of
            // an already
            // persisted Entity
        }
        else
        {
            final Optional<ReferenceTrackerEntity> trackedEntity = context
                .getReference( enrollment.getTrackedEntity() );

            if ( trackedEntity.isPresent() )
            {
                // We need to retrieve the orgUnit from the Preheat getting the
                // uid from the TEI
                // in the payload
                trackerImportAccessManager.checkWriteEnrollmentAccess( reporter, program,
                    trackedEntity.get().getUid(),
                    context.getOrganisationUnit( getOrgUnitUidFromTei( context,
                        trackedEntity.get().getUid() ) ),
                    ownerOrgUnit );
            }
            else
            {
                // TODO this should be caught by earlier validator
            }
        }
    }

    @Override
    public void validateEvent( ValidationErrorReporter reporter, Event event )
    {
        TrackerImportValidationContext context = reporter.getValidationContext();
        TrackerImportStrategy strategy = context.getStrategy( event );
        TrackerBundle bundle = context.getBundle();
        User user = bundle.getUser();

        checkNotNull( user, USER_CANT_BE_NULL );
        checkNotNull( event, EVENT_CANT_BE_NULL );

        OrganisationUnit organisationUnit = context.getOrganisationUnit( event.getOrgUnit() );
        ProgramStage programStage = context.getProgramStage( event.getProgramStage() );
        Program program = context.getProgram( event.getProgram() );
        ProgramInstance programInstance = context.getProgramInstance( event.getEnrollment() );

        String teiUid = null;

        if ( programInstance == null )
        {
            Optional<ReferenceTrackerEntity> reference = context.getReference( event.getEnrollment() );
            if ( reference.isPresent() )
            {
                if ( !reference.get().isRoot() )
                {
                    teiUid = reference.get().getParentUid();
                }
                else
                {
                    // This is happening when creating a new enrollment linked
                    // to an already existing TEI

                    Optional<Enrollment> enrollment = bundle.getEnrollment( reference.get().getUid() );
                    teiUid = enrollment
                        .flatMap( e -> Optional.ofNullable( context.getTrackedEntityInstance( e.getTrackedEntity() ) ) )
                        .map( BaseIdentifiableObject::getUid )
                        .orElse( null );
                }
            }
        }
        else
        {
            if ( programInstance.getEntityInstance() != null ) // TODO luciano:
                                                               // we should add
                                                               // a early check
                                                               // where
                                                               // validation
                                                               // fails if a pi
                                                               // has no TEI and
                                                               // program is
                                                               // with
                                                               // registration
            {
                teiUid = programInstance.getEntityInstance().getUid();
            }
        }
        CategoryOptionCombo categoryOptionCombo = context.getCategoryOptionCombo( event.getAttributeOptionCombo() );
        OrganisationUnit ownerOrgUnit = context.getOwnerOrganisationUnit( teiUid, program.getUid() );
        // Check acting user is allowed to change existing/write event
        if ( strategy.isUpdateOrDelete() )
        {
            ProgramStageInstance programStageInstance = context.getProgramStageInstance( event.getEvent() );
            TrackedEntityInstance entityInstance = programStageInstance.getProgramInstance().getEntityInstance();
            validateUpdateAndDeleteEvent( reporter, event, programStageInstance,
                entityInstance == null ? null : entityInstance.getUid() );
        }
        else
        {
            validateCreateEvent( reporter, user,
                categoryOptionCombo,
                programStage,
                teiUid,
                organisationUnit,
<<<<<<< HEAD
                ownerOrgUnit );
        }

        validateCreateEvent( reporter, user,
            categoryOptionCombo,
            programStage,
            teiUid,
            organisationUnit,
            ownerOrgUnit,
            program, event.isCreatableInSearchScope() );
=======
                program, event.isCreatableInSearchScope() );
        }
>>>>>>> 14ae1841
    }

    @Override
    public void validateRelationship( ValidationErrorReporter reporter, Relationship relationship )
    {
        // NOTHING TO DO HERE
    }

    protected void validateCreateEvent( ValidationErrorReporter reporter, User actingUser,
        CategoryOptionCombo categoryOptionCombo, ProgramStage programStage, String teiUid,
        OrganisationUnit organisationUnit, OrganisationUnit ownerOrgUnit, Program program,
        boolean isCreatableInSearchScope )
    {
        checkNotNull( organisationUnit, ORGANISATION_UNIT_CANT_BE_NULL );
        checkNotNull( actingUser, USER_CANT_BE_NULL );
        checkNotNull( program, PROGRAM_CANT_BE_NULL );

        boolean noProgramStageAndProgramIsWithoutReg = programStage == null && program.isWithoutRegistration();

        programStage = noProgramStageAndProgramIsWithoutReg ? program.getProgramStageByStage( 1 ) : programStage;

        trackerImportAccessManager.checkEventWriteAccess( reporter, programStage, organisationUnit, ownerOrgUnit,
            categoryOptionCombo,
            teiUid, isCreatableInSearchScope ); // TODO: calculate correct
                                                // isCreatableInSearchScope
                                                // value
    }

    protected void validateUpdateAndDeleteEvent( ValidationErrorReporter reporter, Event event,
        ProgramStageInstance programStageInstance,
<<<<<<< HEAD
        CategoryOptionCombo categoryOptionCombo, ProgramStage programStage,
        String teiUid, OrganisationUnit organisationUnit, OrganisationUnit ownerOrgUnit )
=======
        String teiUid )
>>>>>>> 14ae1841
    {
        TrackerImportStrategy strategy = reporter.getValidationContext().getStrategy( event );
        User user = reporter.getValidationContext().getBundle().getUser();

        checkNotNull( user, USER_CANT_BE_NULL );
        checkNotNull( programStageInstance, PROGRAM_INSTANCE_CANT_BE_NULL );
        checkNotNull( event, EVENT_CANT_BE_NULL );

<<<<<<< HEAD
        trackerImportAccessManager.checkEventWriteAccess( reporter, programStage, organisationUnit, ownerOrgUnit,
            categoryOptionCombo,
            teiUid, programStageInstance.isCreatableInSearchScope() );
=======
        trackerImportAccessManager.checkEventWriteAccess( reporter, programStageInstance.getProgramStage(),
            programStageInstance.getOrganisationUnit(), programStageInstance.getAttributeOptionCombo(), teiUid,
            programStageInstance.isCreatableInSearchScope() );
>>>>>>> 14ae1841

        if ( strategy.isUpdate()
            && EventStatus.COMPLETED == programStageInstance.getStatus()
            && event.getStatus() != programStageInstance.getStatus()
            && (!user.isSuper() && !user.isAuthorized( "F_UNCOMPLETE_EVENT" )) )
        {
            addError( reporter, E1083, user );
        }
    }

    private String getOrgUnitUidFromTei( TrackerImportValidationContext context, String teiUid )
    {

        final Optional<ReferenceTrackerEntity> reference = context.getReference( teiUid );
        if ( reference.isPresent() )
        {
            final Optional<TrackedEntity> tei = context.getBundle()
                .getTrackedEntity( teiUid );
            if ( tei.isPresent() )
            {
                return tei.get().getOrgUnit();
            }
        }
        return null;
    }

    @Override
    public boolean needsToRun( TrackerImportStrategy strategy )
    {
        return true;
    }

    @Override
    public boolean removeOnError()
    {
        return true;
    }

}<|MERGE_RESOLUTION|>--- conflicted
+++ resolved
@@ -266,30 +266,19 @@
             ProgramStageInstance programStageInstance = context.getProgramStageInstance( event.getEvent() );
             TrackedEntityInstance entityInstance = programStageInstance.getProgramInstance().getEntityInstance();
             validateUpdateAndDeleteEvent( reporter, event, programStageInstance,
-                entityInstance == null ? null : entityInstance.getUid() );
+                entityInstance == null ? null : entityInstance.getUid(), ownerOrgUnit );
         }
         else
         {
+
             validateCreateEvent( reporter, user,
                 categoryOptionCombo,
                 programStage,
                 teiUid,
                 organisationUnit,
-<<<<<<< HEAD
-                ownerOrgUnit );
-        }
-
-        validateCreateEvent( reporter, user,
-            categoryOptionCombo,
-            programStage,
-            teiUid,
-            organisationUnit,
-            ownerOrgUnit,
-            program, event.isCreatableInSearchScope() );
-=======
+                ownerOrgUnit,
                 program, event.isCreatableInSearchScope() );
         }
->>>>>>> 14ae1841
     }
 
     @Override
@@ -320,12 +309,7 @@
 
     protected void validateUpdateAndDeleteEvent( ValidationErrorReporter reporter, Event event,
         ProgramStageInstance programStageInstance,
-<<<<<<< HEAD
-        CategoryOptionCombo categoryOptionCombo, ProgramStage programStage,
-        String teiUid, OrganisationUnit organisationUnit, OrganisationUnit ownerOrgUnit )
-=======
-        String teiUid )
->>>>>>> 14ae1841
+        String teiUid, OrganisationUnit ownerOrgUnit )
     {
         TrackerImportStrategy strategy = reporter.getValidationContext().getStrategy( event );
         User user = reporter.getValidationContext().getBundle().getUser();
@@ -334,15 +318,10 @@
         checkNotNull( programStageInstance, PROGRAM_INSTANCE_CANT_BE_NULL );
         checkNotNull( event, EVENT_CANT_BE_NULL );
 
-<<<<<<< HEAD
-        trackerImportAccessManager.checkEventWriteAccess( reporter, programStage, organisationUnit, ownerOrgUnit,
-            categoryOptionCombo,
+        trackerImportAccessManager.checkEventWriteAccess( reporter, programStageInstance.getProgramStage(),
+            programStageInstance.getOrganisationUnit(), ownerOrgUnit,
+            programStageInstance.getAttributeOptionCombo(),
             teiUid, programStageInstance.isCreatableInSearchScope() );
-=======
-        trackerImportAccessManager.checkEventWriteAccess( reporter, programStageInstance.getProgramStage(),
-            programStageInstance.getOrganisationUnit(), programStageInstance.getAttributeOptionCombo(), teiUid,
-            programStageInstance.isCreatableInSearchScope() );
->>>>>>> 14ae1841
 
         if ( strategy.isUpdate()
             && EventStatus.COMPLETED == programStageInstance.getStatus()
