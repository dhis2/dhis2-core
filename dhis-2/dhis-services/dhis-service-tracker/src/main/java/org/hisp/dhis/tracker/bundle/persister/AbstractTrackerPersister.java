/*
 * Copyright (c) 2004-2021, University of Oslo
 * All rights reserved.
 *
 * Redistribution and use in source and binary forms, with or without
 * modification, are permitted provided that the following conditions are met:
 * Redistributions of source code must retain the above copyright notice, this
 * list of conditions and the following disclaimer.
 *
 * Redistributions in binary form must reproduce the above copyright notice,
 * this list of conditions and the following disclaimer in the documentation
 * and/or other materials provided with the distribution.
 * Neither the name of the HISP project nor the names of its contributors may
 * be used to endorse or promote products derived from this software without
 * specific prior written permission.
 *
 * THIS SOFTWARE IS PROVIDED BY THE COPYRIGHT HOLDERS AND CONTRIBUTORS "AS IS" AND
 * ANY EXPRESS OR IMPLIED WARRANTIES, INCLUDING, BUT NOT LIMITED TO, THE IMPLIED
 * WARRANTIES OF MERCHANTABILITY AND FITNESS FOR A PARTICULAR PURPOSE ARE
 * DISCLAIMED. IN NO EVENT SHALL THE COPYRIGHT OWNER OR CONTRIBUTORS BE LIABLE FOR
 * ANY DIRECT, INDIRECT, INCIDENTAL, SPECIAL, EXEMPLARY, OR CONSEQUENTIAL DAMAGES
 * (INCLUDING, BUT NOT LIMITED TO, PROCUREMENT OF SUBSTITUTE GOODS OR SERVICES;
 * LOSS OF USE, DATA, OR PROFITS; OR BUSINESS INTERRUPTION) HOWEVER CAUSED AND ON
 * ANY THEORY OF LIABILITY, WHETHER IN CONTRACT, STRICT LIABILITY, OR TORT
 * (INCLUDING NEGLIGENCE OR OTHERWISE) ARISING IN ANY WAY OUT OF THE USE OF THIS
 * SOFTWARE, EVEN IF ADVISED OF THE POSSIBILITY OF SUCH DAMAGE.
 */
package org.hisp.dhis.tracker.bundle.persister;

import static com.google.api.client.util.Preconditions.checkNotNull;

import java.util.ArrayList;
import java.util.List;
import java.util.Map;
import java.util.Objects;
import java.util.Optional;
import java.util.Set;
import java.util.function.Function;
import java.util.stream.Collectors;

import lombok.AccessLevel;
import lombok.RequiredArgsConstructor;
import lombok.extern.slf4j.Slf4j;

import org.apache.commons.lang3.StringUtils;
import org.hibernate.Session;
import org.hisp.dhis.common.AuditType;
import org.hisp.dhis.common.BaseIdentifiableObject;
import org.hisp.dhis.common.ValueType;
import org.hisp.dhis.fileresource.FileResource;
import org.hisp.dhis.reservedvalue.ReservedValueService;
import org.hisp.dhis.trackedentity.TrackedEntityAttribute;
import org.hisp.dhis.trackedentity.TrackedEntityInstance;
import org.hisp.dhis.trackedentityattributevalue.TrackedEntityAttributeValue;
import org.hisp.dhis.trackedentityattributevalue.TrackedEntityAttributeValueAudit;
import org.hisp.dhis.trackedentityattributevalue.TrackedEntityAttributeValueAuditService;
import org.hisp.dhis.tracker.AtomicMode;
import org.hisp.dhis.tracker.FlushMode;
import org.hisp.dhis.tracker.TrackerType;
import org.hisp.dhis.tracker.bundle.TrackerBundle;
import org.hisp.dhis.tracker.domain.Attribute;
import org.hisp.dhis.tracker.domain.TrackerDto;
import org.hisp.dhis.tracker.job.TrackerSideEffectDataBundle;
import org.hisp.dhis.tracker.preheat.TrackerPreheat;
import org.hisp.dhis.tracker.report.TrackerObjectReport;
import org.hisp.dhis.tracker.report.TrackerTypeReport;

/**
 * @author Luciano Fiandesio
 */
@Slf4j
@RequiredArgsConstructor( access = AccessLevel.PROTECTED )
public abstract class AbstractTrackerPersister<T extends TrackerDto, V extends BaseIdentifiableObject>
    implements TrackerPersister<T, V>
{
    protected final ReservedValueService reservedValueService;

    protected final TrackedEntityAttributeValueAuditService trackedEntityAttributeValueAuditService;

    /**
     * Template method that can be used by classes extending this class to
     * execute the persistence flow of Tracker entities
     *
     * @param session a valid Hibernate Session
     * @param bundle the Bundle to persist
     * @return a {@link TrackerTypeReport}
     */
    @Override
    public TrackerTypeReport persist( Session session, TrackerBundle bundle )
    {
        //
        // Init the report that will hold the results of the persist operation
        //
        TrackerTypeReport typeReport = new TrackerTypeReport( getType() );

        List<TrackerSideEffectDataBundle> sideEffectDataBundles = new ArrayList<>();

        //
        // Extract the entities to persist from the Bundle
        //
        List<T> dtos = getByType( getType(), bundle );

        Set<String> updatedTeiList = bundle.getUpdatedTeis();

        for ( int idx = 0; idx < dtos.size(); idx++ )
        {
            //
            // Create the Report for the entity being persisted
            //
            final T trackerDto = dtos.get( idx );

            TrackerObjectReport objectReport = new TrackerObjectReport( getType(), trackerDto.getUid(), idx );

            try
            {
                //
                // Convert the TrackerDto into an Hibernate-managed entity
                //
                V convertedDto = convert( bundle, trackerDto );

                //
                // Handle comments persistence, if required
                //
                persistComments( bundle.getPreheat(), convertedDto );

                //
                // Handle ownership records, if required
                //
                persistOwnership( bundle.getPreheat(), convertedDto );

                updateDataValues( session, bundle.getPreheat(), trackerDto, convertedDto );

                //
                // Save or update the entity
                //
                if ( isNew( bundle.getPreheat(), trackerDto ) )
                {
                    session.persist( convertedDto );
                    typeReport.getStats().incCreated();
                    typeReport.addObjectReport( objectReport );
                    updateAttributes( session, bundle.getPreheat(), trackerDto, convertedDto );
                }
                else
                {
                    if ( isUpdatable() )
                    {
                        updateAttributes( session, bundle.getPreheat(), trackerDto, convertedDto );
                        session.merge( convertedDto );
                        typeReport.getStats().incUpdated();
                        typeReport.addObjectReport( objectReport );
                        Optional.ofNullable( getUpdatedTrackedEntity( convertedDto ) ).ifPresent( updatedTeiList::add );
                    }
                    else
                    {
                        typeReport.getStats().incIgnored();
                    }
                }

                //
                // Add the entity to the Preheat
                //
                updatePreheat( bundle.getPreheat(), convertedDto );

                if ( FlushMode.OBJECT == bundle.getFlushMode() )
                {
                    session.flush();
                }

                if ( !bundle.isSkipSideEffects() )
                {
                    sideEffectDataBundles.add( handleSideEffects( bundle, convertedDto ) );
                }

                bundle.setUpdatedTeis( updatedTeiList );
            }
            catch ( Exception e )
            {
                final String msg = "A Tracker Entity of type '" + getType().getName() + "' (" + trackerDto.getUid()
                    + ") failed to persist.";

                if ( bundle.getAtomicMode().equals( AtomicMode.ALL ) )
                {
                    throw new PersistenceException( msg, e );
                }
                else
                {
                    // TODO currently we do not keep track of the failed entity
                    // in the TrackerObjectReport

                    log.warn( msg + "\nThe Import process will process remaining entities.", e );

                    typeReport.getStats().incIgnored();
                }
            }
        }

        typeReport.getSideEffectDataBundles().addAll( sideEffectDataBundles );

        return typeReport;
    }

    // // // // // // // //
    // // // // // // // //
    // TEMPLATE METHODS //
    // // // // // // // //
    // // // // // // // //

    /**
     * Get Tracked Entity for enrollments or events that have been updated
     */
    protected abstract String getUpdatedTrackedEntity( V entity );

    /**
     * Converts an object implementing the {@link TrackerDto} interface into the
     * corresponding Hibernate-managed object
     */
    protected abstract V convert( TrackerBundle bundle, T trackerDto );

    /**
     * Persists the comments for the given entity, if the entity has comments
     */
    protected abstract void persistComments( TrackerPreheat preheat, V entity );

    /**
     * Persists ownership records for the given entity
     */
    protected abstract void persistOwnership( TrackerPreheat preheat, V entity );

    /**
     * Execute the persistence of Data values linked to the entity being
     * processed
     */
    protected abstract void updateDataValues( Session session, TrackerPreheat preheat,
        T trackerDto, V hibernateEntity );

    /**
     * Execute the persistence of Attribute values linked to the entity being
     * processed
     */
    protected abstract void updateAttributes( Session session, TrackerPreheat preheat,
        T trackerDto, V hibernateEntity );

    /**
     * Updates the {@link TrackerPreheat} object with the entity that has been
     * persisted
     */
    protected abstract void updatePreheat( TrackerPreheat preheat, V convertedDto );

    /**
     * informs this persister wether specific entity type should be updated
     * defaults to true, is known to be false for Relationships
     */
    protected boolean isUpdatable()
    {
        return true;
    }

    /**
     * Determines if the given trackerDto belongs to an existing entity
     */
    protected boolean isNew( TrackerPreheat preheat, T trackerDto )
    {
        return isNew( preheat, trackerDto.getUid() );
    }

    /**
     * Determines if the given uid belongs to an existing entity
     */
    protected abstract boolean isNew( TrackerPreheat preheat, String uid );

    /**
     * TODO add comment
     */
    protected abstract TrackerSideEffectDataBundle handleSideEffects( TrackerBundle bundle, V entity );

    /**
     * Get the Tracker Type for which the current Persister is responsible for.
     */
    protected abstract TrackerType getType();

    @SuppressWarnings( "unchecked" )
    private List<T> getByType( TrackerType type, TrackerBundle bundle )
    {

        if ( type.equals( TrackerType.TRACKED_ENTITY ) )
        {
            return (List<T>) bundle.getTrackedEntities();
        }
        else if ( type.equals( TrackerType.ENROLLMENT ) )
        {
            return (List<T>) bundle.getEnrollments();
        }
        else if ( type.equals( TrackerType.EVENT ) )
        {
            return (List<T>) bundle.getEvents();
        }
        else if ( type.equals( TrackerType.RELATIONSHIP ) )
        {
            return (List<T>) bundle.getRelationships();
        }
        else
        {
            return new ArrayList<>();
        }
    }

    // // // // // // // //
    // // // // // // // //
    // SHARED METHODS //
    // // // // // // // //
    // // // // // // // //

    protected void assignFileResource( Session session, TrackerPreheat preheat, String fr )
    {
        assignFileResource( session, preheat, fr, true );
    }

    protected void unassignFileResource( Session session, TrackerPreheat preheat, String fr )
    {
        assignFileResource( session, preheat, fr, false );
    }

    private void assignFileResource( Session session, TrackerPreheat preheat, String fr, boolean isAssign )
    {
        FileResource fileResource = preheat.get( FileResource.class, fr );

        if ( fileResource == null )
        {
            return;
        }

        fileResource.setAssigned( isAssign );
        session.persist( fileResource );
    }

    protected void handleTrackedEntityAttributeValues( Session session, TrackerPreheat preheat,
        List<Attribute> payloadAttributes, TrackedEntityInstance trackedEntityInstance )
    {
        if ( payloadAttributes.isEmpty() )
        {
<<<<<<< HEAD
            boolean isNew = false;

            AuditType auditType = null;
            String persistedValue = StringUtils.EMPTY;

            TrackedEntityAttribute attribute = preheat.get( TrackedEntityAttribute.class, at.getAttribute() );
=======
            return;
        }
>>>>>>> 40665fb0

        Map<String, TrackedEntityAttributeValue> attributeValueByUid = trackedEntityInstance
            .getTrackedEntityAttributeValues()
            .stream()
            .collect( Collectors.toMap( teav -> teav.getAttribute().getUid(), Function.identity() ) );

        payloadAttributes
            .forEach( attribute -> {

                // We cannot get the value from attributeToStore because it uses
                // encryption logic, so we need to use the one from payload
                boolean isDelete = StringUtils.isEmpty( attribute.getValue() );

<<<<<<< HEAD
                isNew = true;
            }
            else
            {
                persistedValue = attributeValue.getPlainValue();
            }
=======
                TrackedEntityAttributeValue trackedEntityAttributeValue = attributeValueByUid
                    .get( attribute.getAttribute() );
>>>>>>> 40665fb0

                boolean isNew = Objects.isNull( trackedEntityAttributeValue );

                if ( isDelete && isNew )
                {
                    return;
                }

                if ( isDelete )
                {
                    delete( session, preheat, trackedEntityAttributeValue, trackedEntityInstance );
                }
                else
                {
                    trackedEntityAttributeValue = Optional.ofNullable( trackedEntityAttributeValue )
                        .orElseGet( () -> new TrackedEntityAttributeValue()
                            .setAttribute( getTrackedEntityAttributeFromPreheat( preheat, attribute.getAttribute() ) )
                            .setEntityInstance( trackedEntityInstance ) )
                        .setStoredBy( attribute.getStoredBy() )
                        .setValue( attribute.getValue() );

                    saveOrUpdate( session, preheat, isNew, trackedEntityInstance, trackedEntityAttributeValue );
                }

<<<<<<< HEAD
                saveOrUpdate( session, isNew, attributeValue );

                if ( isNew )
                {
                    auditType = AuditType.CREATE;
                }
                else if ( !persistedValue.equals( at.getValue() ) )
                {
                    auditType = AuditType.UPDATE;
                }
            }

            logTrackedEntityAttributeValueHistory( preheat, attributeValue,
                trackedEntityInstance, auditType );
=======
                handleReservedValue( trackedEntityAttributeValue );
            } );
    }

    private void delete( Session session, TrackerPreheat preheat,
        TrackedEntityAttributeValue trackedEntityAttributeValue, TrackedEntityInstance trackedEntityInstance )
    {
        if ( isFileResource( trackedEntityAttributeValue ) )
        {
            unassignFileResource( session, preheat, trackedEntityAttributeValue.getValue() );
        }

        session.remove( trackedEntityAttributeValue );

        logTrackedEntityAttributeValueHistory(
            preheat.getUsername(),
            trackedEntityAttributeValue,
            trackedEntityInstance,
            AuditType.DELETE );
    }
>>>>>>> 40665fb0

    private void saveOrUpdate( Session session, TrackerPreheat preheat, boolean isNew,
        TrackedEntityInstance trackedEntityInstance, TrackedEntityAttributeValue trackedEntityAttributeValue )
    {
        if ( isFileResource( trackedEntityAttributeValue ) )
        {
            assignFileResource( session, preheat, trackedEntityAttributeValue.getValue() );
        }

        AuditType auditType = AuditType.CREATE;
        if ( isNew )
        {
            session.persist( trackedEntityAttributeValue );
            // In case it's a newly created attribute we'll add it back to TEI,
            // so it can end up in preheat
            trackedEntityInstance.getTrackedEntityAttributeValues().add( trackedEntityAttributeValue );
        }
        else
        {
            auditType = AuditType.UPDATE;
            session.merge( trackedEntityAttributeValue );
        }

        logTrackedEntityAttributeValueHistory(
            preheat.getUsername(),
            trackedEntityAttributeValue,
            trackedEntityInstance,
            auditType );
    }

    private static boolean isFileResource( TrackedEntityAttributeValue trackedEntityAttributeValue )
    {
        return trackedEntityAttributeValue.getAttribute().getValueType() == ValueType.FILE_RESOURCE;
    }

    private static TrackedEntityAttribute getTrackedEntityAttributeFromPreheat( TrackerPreheat preheat,
        String attributeUid )
    {
        TrackedEntityAttribute trackedEntityAttribute = preheat.get( TrackedEntityAttribute.class, attributeUid );

        checkNotNull( trackedEntityAttribute,
            "Attribute " + attributeUid
                + " should never be NULL here if validation is enforced before commit." );

        return trackedEntityAttribute;
    }

    private void handleReservedValue( TrackedEntityAttributeValue attributeValue )
    {
        if ( attributeValue.getAttribute().isGenerated() && attributeValue.getAttribute().getTextPattern() != null )
        {
            reservedValueService.useReservedValue( attributeValue.getAttribute().getTextPattern(),
                attributeValue.getValue() );
        }
    }

    private void logTrackedEntityAttributeValueHistory( TrackerPreheat trackerPreheat,
        TrackedEntityAttributeValue attributeValue, TrackedEntityInstance trackedEntityInstance, AuditType auditType )
    {
        boolean allowAuditLog = trackedEntityInstance.getTrackedEntityType().isAllowAuditLog();

        // create log entry only for updated, created and deleted attributes
        if ( allowAuditLog && auditType != null )
        {
            TrackedEntityAttributeValueAudit valueAudit = new TrackedEntityAttributeValueAudit(
                attributeValue, attributeValue.getValue(), trackerPreheat.getUsername(), auditType );
            valueAudit.setEntityInstance( trackedEntityInstance );
            trackedEntityAttributeValueAuditService.addTrackedEntityAttributeValueAudit( valueAudit );
        }
    }
}<|MERGE_RESOLUTION|>--- conflicted
+++ resolved
@@ -338,17 +338,8 @@
     {
         if ( payloadAttributes.isEmpty() )
         {
-<<<<<<< HEAD
-            boolean isNew = false;
-
-            AuditType auditType = null;
-            String persistedValue = StringUtils.EMPTY;
-
-            TrackedEntityAttribute attribute = preheat.get( TrackedEntityAttribute.class, at.getAttribute() );
-=======
             return;
         }
->>>>>>> 40665fb0
 
         Map<String, TrackedEntityAttributeValue> attributeValueByUid = trackedEntityInstance
             .getTrackedEntityAttributeValues()
@@ -362,17 +353,10 @@
                 // encryption logic, so we need to use the one from payload
                 boolean isDelete = StringUtils.isEmpty( attribute.getValue() );
 
-<<<<<<< HEAD
-                isNew = true;
-            }
-            else
-            {
-                persistedValue = attributeValue.getPlainValue();
-            }
-=======
                 TrackedEntityAttributeValue trackedEntityAttributeValue = attributeValueByUid
                     .get( attribute.getAttribute() );
->>>>>>> 40665fb0
+
+                String persistedValue = StringUtils.EMPTY;
 
                 boolean isNew = Objects.isNull( trackedEntityAttributeValue );
 
@@ -387,6 +371,11 @@
                 }
                 else
                 {
+                    if ( !isNew )
+                    {
+                        persistedValue = trackedEntityAttributeValue.getPlainValue();
+                    }
+
                     trackedEntityAttributeValue = Optional.ofNullable( trackedEntityAttributeValue )
                         .orElseGet( () -> new TrackedEntityAttributeValue()
                             .setAttribute( getTrackedEntityAttributeFromPreheat( preheat, attribute.getAttribute() ) )
@@ -394,25 +383,10 @@
                         .setStoredBy( attribute.getStoredBy() )
                         .setValue( attribute.getValue() );
 
-                    saveOrUpdate( session, preheat, isNew, trackedEntityInstance, trackedEntityAttributeValue );
-                }
-
-<<<<<<< HEAD
-                saveOrUpdate( session, isNew, attributeValue );
-
-                if ( isNew )
-                {
-                    auditType = AuditType.CREATE;
-                }
-                else if ( !persistedValue.equals( at.getValue() ) )
-                {
-                    auditType = AuditType.UPDATE;
-                }
-            }
-
-            logTrackedEntityAttributeValueHistory( preheat, attributeValue,
-                trackedEntityInstance, auditType );
-=======
+                    saveOrUpdate( session, preheat, isNew, trackedEntityInstance, trackedEntityAttributeValue,
+                        attribute, persistedValue );
+                }
+
                 handleReservedValue( trackedEntityAttributeValue );
             } );
     }
@@ -433,28 +407,34 @@
             trackedEntityInstance,
             AuditType.DELETE );
     }
->>>>>>> 40665fb0
 
     private void saveOrUpdate( Session session, TrackerPreheat preheat, boolean isNew,
-        TrackedEntityInstance trackedEntityInstance, TrackedEntityAttributeValue trackedEntityAttributeValue )
+        TrackedEntityInstance trackedEntityInstance, TrackedEntityAttributeValue trackedEntityAttributeValue,
+        Attribute at, String persistedValue )
     {
         if ( isFileResource( trackedEntityAttributeValue ) )
         {
             assignFileResource( session, preheat, trackedEntityAttributeValue.getValue() );
         }
 
-        AuditType auditType = AuditType.CREATE;
+        AuditType auditType = null;
+
         if ( isNew )
         {
             session.persist( trackedEntityAttributeValue );
             // In case it's a newly created attribute we'll add it back to TEI,
             // so it can end up in preheat
             trackedEntityInstance.getTrackedEntityAttributeValues().add( trackedEntityAttributeValue );
+            auditType = AuditType.CREATE;
         }
         else
         {
-            auditType = AuditType.UPDATE;
             session.merge( trackedEntityAttributeValue );
+
+            if ( !persistedValue.equals( at.getValue() ) )
+            {
+                auditType = AuditType.UPDATE;
+            }
         }
 
         logTrackedEntityAttributeValueHistory(
@@ -490,7 +470,7 @@
         }
     }
 
-    private void logTrackedEntityAttributeValueHistory( TrackerPreheat trackerPreheat,
+    private void logTrackedEntityAttributeValueHistory( String userName,
         TrackedEntityAttributeValue attributeValue, TrackedEntityInstance trackedEntityInstance, AuditType auditType )
     {
         boolean allowAuditLog = trackedEntityInstance.getTrackedEntityType().isAllowAuditLog();
@@ -499,7 +479,7 @@
         if ( allowAuditLog && auditType != null )
         {
             TrackedEntityAttributeValueAudit valueAudit = new TrackedEntityAttributeValueAudit(
-                attributeValue, attributeValue.getValue(), trackerPreheat.getUsername(), auditType );
+                attributeValue, attributeValue.getValue(), userName, auditType );
             valueAudit.setEntityInstance( trackedEntityInstance );
             trackedEntityAttributeValueAuditService.addTrackedEntityAttributeValueAudit( valueAudit );
         }
