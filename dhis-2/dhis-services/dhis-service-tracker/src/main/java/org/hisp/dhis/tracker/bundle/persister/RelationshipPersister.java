/*
 * Copyright (c) 2004-2021, University of Oslo
 * All rights reserved.
 *
 * Redistribution and use in source and binary forms, with or without
 * modification, are permitted provided that the following conditions are met:
 * Redistributions of source code must retain the above copyright notice, this
 * list of conditions and the following disclaimer.
 *
 * Redistributions in binary form must reproduce the above copyright notice,
 * this list of conditions and the following disclaimer in the documentation
 * and/or other materials provided with the distribution.
 * Neither the name of the HISP project nor the names of its contributors may
 * be used to endorse or promote products derived from this software without
 * specific prior written permission.
 *
 * THIS SOFTWARE IS PROVIDED BY THE COPYRIGHT HOLDERS AND CONTRIBUTORS "AS IS" AND
 * ANY EXPRESS OR IMPLIED WARRANTIES, INCLUDING, BUT NOT LIMITED TO, THE IMPLIED
 * WARRANTIES OF MERCHANTABILITY AND FITNESS FOR A PARTICULAR PURPOSE ARE
 * DISCLAIMED. IN NO EVENT SHALL THE COPYRIGHT OWNER OR CONTRIBUTORS BE LIABLE FOR
 * ANY DIRECT, INDIRECT, INCIDENTAL, SPECIAL, EXEMPLARY, OR CONSEQUENTIAL DAMAGES
 * (INCLUDING, BUT NOT LIMITED TO, PROCUREMENT OF SUBSTITUTE GOODS OR SERVICES;
 * LOSS OF USE, DATA, OR PROFITS; OR BUSINESS INTERRUPTION) HOWEVER CAUSED AND ON
 * ANY THEORY OF LIABILITY, WHETHER IN CONTRACT, STRICT LIABILITY, OR TORT
 * (INCLUDING NEGLIGENCE OR OTHERWISE) ARISING IN ANY WAY OUT OF THE USE OF THIS
 * SOFTWARE, EVEN IF ADVISED OF THE POSSIBILITY OF SUCH DAMAGE.
 */
package org.hisp.dhis.tracker.bundle.persister;

import org.hibernate.Session;
import org.hisp.dhis.reservedvalue.ReservedValueService;
<<<<<<< HEAD
import org.hisp.dhis.trackedentityattributevalue.TrackedEntityAttributeValueAuditService;
=======
>>>>>>> b4cab31f
import org.hisp.dhis.trackedentityattributevalue.TrackedEntityAttributeValueService;
import org.hisp.dhis.tracker.TrackerIdScheme;
import org.hisp.dhis.tracker.TrackerType;
import org.hisp.dhis.tracker.bundle.TrackerBundle;
import org.hisp.dhis.tracker.converter.TrackerConverterService;
import org.hisp.dhis.tracker.domain.Relationship;
import org.hisp.dhis.tracker.job.TrackerSideEffectDataBundle;
import org.hisp.dhis.tracker.preheat.TrackerPreheat;
import org.springframework.stereotype.Component;

/**
 * @author Luciano Fiandesio
 */
@Component
public class RelationshipPersister
    extends AbstractTrackerPersister<Relationship, org.hisp.dhis.relationship.Relationship>
{
    private final TrackerConverterService<Relationship, org.hisp.dhis.relationship.Relationship> relationshipConverter;

    public RelationshipPersister( ReservedValueService reservedValueService,
        TrackerConverterService<Relationship, org.hisp.dhis.relationship.Relationship> relationshipConverter,
<<<<<<< HEAD
        TrackedEntityAttributeValueAuditService trackedEntityAttributeValueAuditService,
        TrackedEntityAttributeValueService attributeValueService )
    {
        super( reservedValueService, trackedEntityAttributeValueAuditService, attributeValueService );
=======
        TrackedEntityAttributeValueService attributeValueService )
    {
        super( reservedValueService, attributeValueService );
>>>>>>> b4cab31f
        this.relationshipConverter = relationshipConverter;
    }

    @Override
    protected org.hisp.dhis.relationship.Relationship convert( TrackerBundle bundle, Relationship trackerDto )
    {
        return relationshipConverter.from( bundle.getPreheat(), trackerDto );
    }

    @Override
    protected void persistComments( TrackerPreheat preheat, org.hisp.dhis.relationship.Relationship entity )
    {
        // NOTHING TO DO
    }

    @Override
    protected void updateAttributes( Session session, TrackerPreheat preheat, Relationship trackerDto,
        org.hisp.dhis.relationship.Relationship hibernateEntity )
    {
        // NOTHING TO DO
    }

    @Override
    protected void updateDataValues( Session session, TrackerPreheat preheat, Relationship trackerDto,
        org.hisp.dhis.relationship.Relationship hibernateEntity )
    {
        // NOTHING TO DO
    }

    @Override
    protected void updatePreheat( TrackerPreheat preheat, org.hisp.dhis.relationship.Relationship convertedDto )
    {
        // NOTHING TO DO
    }

    @Override
    protected boolean isUpdatable()
    {
        // We don't want to update relationships. Only CREATE/DELETE is
        // supported
        // so this method will inform AbstractTrackerPersister to not proceed
        // with merge.
        return false;
    }

    @Override
    protected boolean isNew( TrackerPreheat preheat, Relationship trackerDto )
    {
        return preheat.getRelationship( TrackerIdScheme.UID, trackerDto ) == null;
    }

    @Override
    protected boolean isNew( TrackerPreheat preheat, String uid )
    {
        // Normally this method is never invoked, since for Relationships
        // isNew( TrackerPreheat, Relationship ) is invoked instead
        throw new UnsupportedOperationException( "use isNew(TrackerPreheat preheat, Relationship trackerDto) instead" );
    }

    @Override
    protected TrackerSideEffectDataBundle handleSideEffects( TrackerBundle bundle,
        org.hisp.dhis.relationship.Relationship entity )
    {
        return TrackerSideEffectDataBundle.builder().build();
    }

    @Override
    protected TrackerType getType()
    {
        return TrackerType.RELATIONSHIP;
    }

    @Override
    protected void persistOwnership( TrackerPreheat preheat, org.hisp.dhis.relationship.Relationship entity )
    {
        // NOTHING TO DO

    }

    @Override
    protected String getUpdatedTrackedEntity( org.hisp.dhis.relationship.Relationship entity )
    {
        return null;
    }
}<|MERGE_RESOLUTION|>--- conflicted
+++ resolved
@@ -29,10 +29,7 @@
 
 import org.hibernate.Session;
 import org.hisp.dhis.reservedvalue.ReservedValueService;
-<<<<<<< HEAD
 import org.hisp.dhis.trackedentityattributevalue.TrackedEntityAttributeValueAuditService;
-=======
->>>>>>> b4cab31f
 import org.hisp.dhis.trackedentityattributevalue.TrackedEntityAttributeValueService;
 import org.hisp.dhis.tracker.TrackerIdScheme;
 import org.hisp.dhis.tracker.TrackerType;
@@ -54,16 +51,11 @@
 
     public RelationshipPersister( ReservedValueService reservedValueService,
         TrackerConverterService<Relationship, org.hisp.dhis.relationship.Relationship> relationshipConverter,
-<<<<<<< HEAD
         TrackedEntityAttributeValueAuditService trackedEntityAttributeValueAuditService,
         TrackedEntityAttributeValueService attributeValueService )
+
     {
         super( reservedValueService, trackedEntityAttributeValueAuditService, attributeValueService );
-=======
-        TrackedEntityAttributeValueService attributeValueService )
-    {
-        super( reservedValueService, attributeValueService );
->>>>>>> b4cab31f
         this.relationshipConverter = relationshipConverter;
     }
 
