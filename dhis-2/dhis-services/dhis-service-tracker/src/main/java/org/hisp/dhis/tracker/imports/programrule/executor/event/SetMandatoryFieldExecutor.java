/*
 * Copyright (c) 2004-2022, University of Oslo
 * All rights reserved.
 *
 * Redistribution and use in source and binary forms, with or without
 * modification, are permitted provided that the following conditions are met:
 * Redistributions of source code must retain the above copyright notice, this
 * list of conditions and the following disclaimer.
 *
 * Redistributions in binary form must reproduce the above copyright notice,
 * this list of conditions and the following disclaimer in the documentation
 * and/or other materials provided with the distribution.
 * Neither the name of the HISP project nor the names of its contributors may
 * be used to endorse or promote products derived from this software without
 * specific prior written permission.
 *
 * THIS SOFTWARE IS PROVIDED BY THE COPYRIGHT HOLDERS AND CONTRIBUTORS "AS IS" AND
 * ANY EXPRESS OR IMPLIED WARRANTIES, INCLUDING, BUT NOT LIMITED TO, THE IMPLIED
 * WARRANTIES OF MERCHANTABILITY AND FITNESS FOR A PARTICULAR PURPOSE ARE
 * DISCLAIMED. IN NO EVENT SHALL THE COPYRIGHT OWNER OR CONTRIBUTORS BE LIABLE FOR
 * ANY DIRECT, INDIRECT, INCIDENTAL, SPECIAL, EXEMPLARY, OR CONSEQUENTIAL DAMAGES
 * (INCLUDING, BUT NOT LIMITED TO, PROCUREMENT OF SUBSTITUTE GOODS OR SERVICES;
 * LOSS OF USE, DATA, OR PROFITS; OR BUSINESS INTERRUPTION) HOWEVER CAUSED AND ON
 * ANY THEORY OF LIABILITY, WHETHER IN CONTRACT, STRICT LIABILITY, OR TORT
 * (INCLUDING NEGLIGENCE OR OTHERWISE) ARISING IN ANY WAY OUT OF THE USE OF THIS
 * SOFTWARE, EVEN IF ADVISED OF THE POSSIBILITY OF SUCH DAMAGE.
 */
package org.hisp.dhis.tracker.imports.programrule.executor.event;

import static org.hisp.dhis.tracker.imports.programrule.ProgramRuleIssue.error;

import java.util.List;
import java.util.Optional;
import lombok.RequiredArgsConstructor;
import org.hisp.dhis.common.UID;
import org.hisp.dhis.program.ProgramStage;
import org.hisp.dhis.tracker.imports.TrackerIdSchemeParams;
import org.hisp.dhis.tracker.imports.bundle.TrackerBundle;
import org.hisp.dhis.tracker.imports.domain.Event;
import org.hisp.dhis.tracker.imports.preheat.TrackerPreheat;
import org.hisp.dhis.tracker.imports.programrule.ProgramRuleIssue;
import org.hisp.dhis.tracker.imports.programrule.executor.RuleActionExecutor;
import org.hisp.dhis.tracker.imports.validation.ValidationCode;
import org.hisp.dhis.tracker.imports.validation.validator.ValidationUtils;

/**
 * This executor checks if a field is not empty in the {@link TrackerBundle} @Author Enrico
 * Colasante
 */
@RequiredArgsConstructor
public class SetMandatoryFieldExecutor implements RuleActionExecutor<Event> {
  private final UID ruleUid;

  private final UID fieldUid;

  @Override
  public UID getDataElementUid() {
    return fieldUid;
  }

  @Override
  public Optional<ProgramRuleIssue> executeRuleAction(TrackerBundle bundle, Event event) {
    TrackerPreheat preheat = bundle.getPreheat();
    ProgramStage programStage = preheat.getProgramStage(event.getProgramStage());
    TrackerIdSchemeParams idSchemes = preheat.getIdSchemes();

<<<<<<< HEAD
    Optional<ProgramRuleIssue> programRuleIssue =
        ValidationUtils.validateDeletionMandatoryDataValue(
                programStage,
                event,
                List.of(idSchemes.toMetadataIdentifier(preheat.getDataElement(fieldUid))))
            .stream()
            .map(e -> error(ruleUid, ValidationCode.E1314, e.getIdentifierOrAttributeValue()))
            .findAny();

    if (programRuleIssue.isEmpty() && bundle.getStrategy(event).isCreate()) {
      return ValidationUtils.validateMandatoryDataValue(
              programStage,
              event,
              List.of(idSchemes.toMetadataIdentifier(preheat.getDataElement(fieldUid))))
          .stream()
          .map(e -> error(ruleUid, ValidationCode.E1301, e.getIdentifierOrAttributeValue()))
          .findAny();
    }

    return programRuleIssue;
=======
    return ValidationUtils.validateMandatoryDataValue(
            programStage,
            event,
            List.of(idSchemes.toMetadataIdentifier(preheat.getDataElement(fieldUid.getValue()))))
        .stream()
        .map(e -> error(ruleUid, ValidationCode.E1301, e.getIdentifierOrAttributeValue()))
        .findAny();
>>>>>>> 0da44ede
  }
}<|MERGE_RESOLUTION|>--- conflicted
+++ resolved
@@ -28,6 +28,8 @@
 package org.hisp.dhis.tracker.imports.programrule.executor.event;
 
 import static org.hisp.dhis.tracker.imports.programrule.ProgramRuleIssue.error;
+import static org.hisp.dhis.tracker.imports.validation.validator.ValidationUtils.validateDeletionMandatoryDataValue;
+import static org.hisp.dhis.tracker.imports.validation.validator.ValidationUtils.validateMandatoryDataValue;
 
 import java.util.List;
 import java.util.Optional;
@@ -41,7 +43,6 @@
 import org.hisp.dhis.tracker.imports.programrule.ProgramRuleIssue;
 import org.hisp.dhis.tracker.imports.programrule.executor.RuleActionExecutor;
 import org.hisp.dhis.tracker.imports.validation.ValidationCode;
-import org.hisp.dhis.tracker.imports.validation.validator.ValidationUtils;
 
 /**
  * This executor checks if a field is not empty in the {@link TrackerBundle} @Author Enrico
@@ -61,38 +62,30 @@
   @Override
   public Optional<ProgramRuleIssue> executeRuleAction(TrackerBundle bundle, Event event) {
     TrackerPreheat preheat = bundle.getPreheat();
+    TrackerIdSchemeParams idSchemes = preheat.getIdSchemes();
     ProgramStage programStage = preheat.getProgramStage(event.getProgramStage());
-    TrackerIdSchemeParams idSchemes = preheat.getIdSchemes();
 
-<<<<<<< HEAD
     Optional<ProgramRuleIssue> programRuleIssue =
-        ValidationUtils.validateDeletionMandatoryDataValue(
+        validateDeletionMandatoryDataValue(
+                event,
                 programStage,
-                event,
-                List.of(idSchemes.toMetadataIdentifier(preheat.getDataElement(fieldUid))))
+                List.of(
+                    idSchemes.toMetadataIdentifier(preheat.getDataElement(fieldUid.getValue()))))
             .stream()
             .map(e -> error(ruleUid, ValidationCode.E1314, e.getIdentifierOrAttributeValue()))
             .findAny();
 
-    if (programRuleIssue.isEmpty() && bundle.getStrategy(event).isCreate()) {
-      return ValidationUtils.validateMandatoryDataValue(
+    if (programRuleIssue.isEmpty()) {
+      return validateMandatoryDataValue(
+              bundle,
+              event,
               programStage,
-              event,
-              List.of(idSchemes.toMetadataIdentifier(preheat.getDataElement(fieldUid))))
+              List.of(idSchemes.toMetadataIdentifier(preheat.getDataElement(fieldUid.getValue()))))
           .stream()
           .map(e -> error(ruleUid, ValidationCode.E1301, e.getIdentifierOrAttributeValue()))
           .findAny();
     }
 
     return programRuleIssue;
-=======
-    return ValidationUtils.validateMandatoryDataValue(
-            programStage,
-            event,
-            List.of(idSchemes.toMetadataIdentifier(preheat.getDataElement(fieldUid.getValue()))))
-        .stream()
-        .map(e -> error(ruleUid, ValidationCode.E1301, e.getIdentifierOrAttributeValue()))
-        .findAny();
->>>>>>> 0da44ede
   }
 }