/*
 * Copyright (c) 2004-2022, University of Oslo
 * All rights reserved.
 *
 * Redistribution and use in source and binary forms, with or without
 * modification, are permitted provided that the following conditions are met:
 * Redistributions of source code must retain the above copyright notice, this
 * list of conditions and the following disclaimer.
 *
 * Redistributions in binary form must reproduce the above copyright notice,
 * this list of conditions and the following disclaimer in the documentation
 * and/or other materials provided with the distribution.
 * Neither the name of the HISP project nor the names of its contributors may
 * be used to endorse or promote products derived from this software without
 * specific prior written permission.
 *
 * THIS SOFTWARE IS PROVIDED BY THE COPYRIGHT HOLDERS AND CONTRIBUTORS "AS IS" AND
 * ANY EXPRESS OR IMPLIED WARRANTIES, INCLUDING, BUT NOT LIMITED TO, THE IMPLIED
 * WARRANTIES OF MERCHANTABILITY AND FITNESS FOR A PARTICULAR PURPOSE ARE
 * DISCLAIMED. IN NO EVENT SHALL THE COPYRIGHT OWNER OR CONTRIBUTORS BE LIABLE FOR
 * ANY DIRECT, INDIRECT, INCIDENTAL, SPECIAL, EXEMPLARY, OR CONSEQUENTIAL DAMAGES
 * (INCLUDING, BUT NOT LIMITED TO, PROCUREMENT OF SUBSTITUTE GOODS OR SERVICES;
 * LOSS OF USE, DATA, OR PROFITS; OR BUSINESS INTERRUPTION) HOWEVER CAUSED AND ON
 * ANY THEORY OF LIABILITY, WHETHER IN CONTRACT, STRICT LIABILITY, OR TORT
 * (INCLUDING NEGLIGENCE OR OTHERWISE) ARISING IN ANY WAY OUT OF THE USE OF THIS
 * SOFTWARE, EVEN IF ADVISED OF THE POSSIBILITY OF SUCH DAMAGE.
 */
package org.hisp.dhis.tracker.preheat.mappers;

import java.util.Set;

import org.hisp.dhis.organisationunit.OrganisationUnit;
import org.hisp.dhis.user.User;
import org.hisp.dhis.user.UserGroup;
import org.mapstruct.BeanMapping;
import org.mapstruct.Mapper;
import org.mapstruct.Mapping;
import org.mapstruct.Named;
import org.mapstruct.factory.Mappers;

@Mapper( uses = { DebugMapper.class, OrganisationUnitMapper.class,
    UserGroupMapper.class } )
public interface FullUserMapper extends PreheatMapper<User>
{
    FullUserMapper INSTANCE = Mappers.getMapper( FullUserMapper.class );

    @BeanMapping( ignoreByDefault = true )
    @Mapping( target = "id" )
    @Mapping( target = "uid" )
    @Mapping( target = "uuid" )
    @Mapping( target = "code" )
    @Mapping( target = "username" )
<<<<<<< HEAD
    @Mapping( target = "firstName" )
    @Mapping( target = "surname" )
    @Mapping( target = "userAuthorityGroups" )
=======
    @Mapping( target = "userRoles" )
>>>>>>> 871e0f18
    @Mapping( target = "organisationUnits", qualifiedByName = "organisationUnits" )
    @Mapping( target = "teiSearchOrganisationUnits", qualifiedByName = "teiSearchOrganisationUnits" )
    @Mapping( target = "groups", qualifiedByName = "groups" )
    User map( User user );

    @Named( "teiSearchOrganisationUnits" )
    Set<OrganisationUnit> teiSearchOrganisationUnits( Set<OrganisationUnit> organisationUnits );

    @Named( "organisationUnits" )
    Set<OrganisationUnit> organisationUnits( Set<OrganisationUnit> organisationUnits );

    @Named( "groups" )
    Set<UserGroup> groups( Set<UserGroup> groups );
}<|MERGE_RESOLUTION|>--- conflicted
+++ resolved
@@ -50,13 +50,9 @@
     @Mapping( target = "uuid" )
     @Mapping( target = "code" )
     @Mapping( target = "username" )
-<<<<<<< HEAD
+    @Mapping( target = "userRoles" )
     @Mapping( target = "firstName" )
     @Mapping( target = "surname" )
-    @Mapping( target = "userAuthorityGroups" )
-=======
-    @Mapping( target = "userRoles" )
->>>>>>> 871e0f18
     @Mapping( target = "organisationUnits", qualifiedByName = "organisationUnits" )
     @Mapping( target = "teiSearchOrganisationUnits", qualifiedByName = "teiSearchOrganisationUnits" )
     @Mapping( target = "groups", qualifiedByName = "groups" )
