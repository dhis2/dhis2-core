--- conflicted
+++ resolved
@@ -71,36 +71,8 @@
   public List<Relationship> getRelationships(RelationshipOperationParams params)
       throws ForbiddenException, NotFoundException {
     RelationshipQueryParams queryParams = mapper.map(params);
-    queryParams.setSkipPaging(true);
 
     return getRelationships(queryParams);
-  }
-
-  @Override
-  public Page<Relationship> getRelationships(
-      RelationshipOperationParams params, PageParams pageParams)
-      throws ForbiddenException, NotFoundException {
-    RelationshipQueryParams queryParams = mapper.map(params);
-    queryParams.setSkipPaging(false);
-    queryParams.setPage(pageParams.getPage());
-    queryParams.setPageSize(pageParams.getPageSize());
-    queryParams.setTotalPages(pageParams.isPageTotal());
-
-<<<<<<< HEAD
-    Pager pager;
-    List<Relationship> relationships = getRelationships(queryParams);
-
-    if (pageParams.isPageTotal()) {
-      int count = countRelationships(queryParams);
-      pager = new Pager(pageParams.getPage(), count, pageParams.getPageSize());
-    } else {
-      pager = handleLastPageFlag(relationships, pageParams);
-    }
-
-    return Page.of(relationships, pager);
-=======
-    return getRelationships(queryParams);
->>>>>>> b510f699
   }
 
   @Override
