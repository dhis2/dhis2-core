package org.hisp.dhis.tracker.bundle;

/*
 * Copyright (c) 2004-2020, University of Oslo
 * All rights reserved.
 *
 * Redistribution and use in source and binary forms, with or without
 * modification, are permitted provided that the following conditions are met:
 * Redistributions of source code must retain the above copyright notice, this
 * list of conditions and the following disclaimer.
 *
 * Redistributions in binary form must reproduce the above copyright notice,
 * this list of conditions and the following disclaimer in the documentation
 * and/or other materials provided with the distribution.
 * Neither the name of the HISP project nor the names of its contributors may
 * be used to endorse or promote products derived from this software without
 * specific prior written permission.
 *
 * THIS SOFTWARE IS PROVIDED BY THE COPYRIGHT HOLDERS AND CONTRIBUTORS "AS IS" AND
 * ANY EXPRESS OR IMPLIED WARRANTIES, INCLUDING, BUT NOT LIMITED TO, THE IMPLIED
 * WARRANTIES OF MERCHANTABILITY AND FITNESS FOR A PARTICULAR PURPOSE ARE
 * DISCLAIMED. IN NO EVENT SHALL THE COPYRIGHT OWNER OR CONTRIBUTORS BE LIABLE FOR
 * ANY DIRECT, INDIRECT, INCIDENTAL, SPECIAL, EXEMPLARY, OR CONSEQUENTIAL DAMAGES
 * (INCLUDING, BUT NOT LIMITED TO, PROCUREMENT OF SUBSTITUTE GOODS OR SERVICES;
 * LOSS OF USE, DATA, OR PROFITS; OR BUSINESS INTERRUPTION) HOWEVER CAUSED AND ON
 * ANY THEORY OF LIABILITY, WHETHER IN CONTRACT, STRICT LIABILITY, OR TORT
 * (INCLUDING NEGLIGENCE OR OTHERWISE) ARISING IN ANY WAY OUT OF THE USE OF THIS
 * SOFTWARE, EVEN IF ADVISED OF THE POSSIBILITY OF SUCH DAMAGE.
 */

<<<<<<< HEAD
import java.util.ArrayList;
import java.util.Collections;
import java.util.Date;
import java.util.HashMap;
import java.util.List;
import java.util.Map;
import java.util.stream.Collectors;

=======
>>>>>>> 5ffa773f
import org.hibernate.Session;
import org.hibernate.SessionFactory;
import org.hisp.dhis.cache.HibernateCacheManager;
import org.hisp.dhis.common.IdentifiableObjectManager;
import org.hisp.dhis.dbms.DbmsManager;
import org.hisp.dhis.fileresource.FileResource;
import org.hisp.dhis.program.ProgramInstance;
import org.hisp.dhis.program.ProgramStageInstance;
import org.hisp.dhis.reservedvalue.ReservedValueService;
import org.hisp.dhis.trackedentity.TrackedEntityAttribute;
import org.hisp.dhis.trackedentity.TrackedEntityInstance;
import org.hisp.dhis.trackedentityattributevalue.TrackedEntityAttributeValue;
import org.hisp.dhis.tracker.FlushMode;
import org.hisp.dhis.tracker.TrackerIdScheme;
import org.hisp.dhis.tracker.TrackerProgramRuleService;
import org.hisp.dhis.tracker.TrackerType;
import org.hisp.dhis.tracker.converter.TrackerConverterService;
import org.hisp.dhis.tracker.converter.TrackerSideEffectConverterService;
import org.hisp.dhis.tracker.domain.Attribute;
import org.hisp.dhis.tracker.domain.Enrollment;
import org.hisp.dhis.tracker.domain.Event;
import org.hisp.dhis.tracker.domain.Relationship;
import org.hisp.dhis.tracker.domain.TrackedEntity;
import org.hisp.dhis.tracker.job.TrackerSideEffectDataBundle;
import org.hisp.dhis.tracker.preheat.TrackerPreheat;
import org.hisp.dhis.tracker.preheat.TrackerPreheatParams;
import org.hisp.dhis.tracker.preheat.TrackerPreheatService;
import org.hisp.dhis.tracker.report.TrackerBundleReport;
import org.hisp.dhis.tracker.report.TrackerObjectReport;
import org.hisp.dhis.tracker.report.TrackerTypeReport;
import org.hisp.dhis.tracker.sideeffect.SideEffectHandlerService;
import org.hisp.dhis.user.CurrentUserService;
import org.hisp.dhis.user.User;
import org.springframework.beans.factory.annotation.Autowired;
import org.springframework.stereotype.Service;
import org.springframework.transaction.annotation.Transactional;
import org.springframework.util.StringUtils;

import java.util.ArrayList;
import java.util.Collections;
import java.util.Date;
import java.util.List;
import java.util.Map;
import java.util.stream.Collectors;

import static com.google.api.client.util.Preconditions.checkNotNull;

/**
 * @author Morten Olav Hansen <mortenoh@gmail.com>
 */
@Service
public class DefaultTrackerBundleService
    implements TrackerBundleService
{
    private final TrackerPreheatService trackerPreheatService;

    private final TrackerConverterService<TrackedEntity, TrackedEntityInstance> teConverter;

    private final TrackerConverterService<Enrollment, ProgramInstance> enrollmentConverter;

    private final TrackerConverterService<Event, ProgramStageInstance> eventConverter;

    private final TrackerConverterService<Relationship, org.hisp.dhis.relationship.Relationship> relationshipConverter;

    private final CurrentUserService currentUserService;

    private final IdentifiableObjectManager identifiableObjectManager;

    private final SessionFactory sessionFactory;

    private final HibernateCacheManager cacheManager;

    private final DbmsManager dbmsManager;

    private final TrackerProgramRuleService trackerProgramRuleService;

    private final ReservedValueService reservedValueService;

    private final TrackerSideEffectConverterService sideEffectConverterService;

    private List<TrackerBundleHook> bundleHooks = new ArrayList<>();

    private List<SideEffectHandlerService> sideEffectHandlers = new ArrayList<>();

    @Autowired( required = false )
    public void setBundleHooks( List<TrackerBundleHook> bundleHooks )
    {
        this.bundleHooks = bundleHooks;
    }

    @Autowired( required = false )
    public void setSideEffectHandlers( List<SideEffectHandlerService> sideEffectHandlers )
    {
        this.sideEffectHandlers = sideEffectHandlers;
    }

    public DefaultTrackerBundleService( TrackerPreheatService trackerPreheatService,
        TrackerConverterService<TrackedEntity, TrackedEntityInstance> trackedEntityTrackerConverterService,
        TrackerConverterService<Enrollment, ProgramInstance> enrollmentTrackerConverterService,
        TrackerConverterService<Event, ProgramStageInstance> eventTrackerConverterService,
        TrackerConverterService<Relationship, org.hisp.dhis.relationship.Relationship> relationshipTrackerConverterService,
        CurrentUserService currentUserService,
        IdentifiableObjectManager identifiableObjectManager,
        SessionFactory sessionFactory,
        HibernateCacheManager cacheManager,
        DbmsManager dbmsManager,
        TrackerProgramRuleService trackerProgramRuleService,
        ReservedValueService reservedValueService,
        TrackerSideEffectConverterService sideEffectConverterService )

    {
        this.trackerPreheatService = trackerPreheatService;
        this.teConverter = trackedEntityTrackerConverterService;
        this.enrollmentConverter = enrollmentTrackerConverterService;
        this.eventConverter = eventTrackerConverterService;
        this.relationshipConverter = relationshipTrackerConverterService;
        this.currentUserService = currentUserService;
        this.identifiableObjectManager = identifiableObjectManager;
        this.sessionFactory = sessionFactory;
        this.cacheManager = cacheManager;
        this.dbmsManager = dbmsManager;
        this.trackerProgramRuleService = trackerProgramRuleService;
        this.reservedValueService = reservedValueService;
        this.sideEffectConverterService = sideEffectConverterService;
    }

    @Override
    @Transactional
    public List<TrackerBundle> create( TrackerBundleParams params )
    {
        TrackerBundle trackerBundle = params.toTrackerBundle();
        TrackerPreheatParams preheatParams = params.toTrackerPreheatParams();
        preheatParams.setUser( getUser( preheatParams.getUser(), preheatParams.getUserId() ) );

        TrackerPreheat preheat = trackerPreheatService.preheat( preheatParams );
        trackerBundle.setPreheat( preheat );

//        Map<String, List<RuleEffect>> enrollmentRuleEffects = trackerProgramRuleService
//            .calculateEnrollmentRuleEffects( trackerBundle.getEnrollments(), trackerBundle );
//        Map<String, List<RuleEffect>> eventRuleEffects = trackerProgramRuleService
//            .calculateEventRuleEffects( trackerBundle.getEvents(), trackerBundle );
//        trackerBundle.setEnrollmentRuleEffects( enrollmentRuleEffects );
//        trackerBundle.setEventRuleEffects( eventRuleEffects );

        return Collections.singletonList( trackerBundle ); // for now we don't split the bundles
    }

    @Override
    @Transactional
    public TrackerBundleReport commit( TrackerBundle bundle )
    {
        TrackerBundleReport bundleReport = new TrackerBundleReport();

        if ( TrackerBundleMode.VALIDATE == bundle.getImportMode() )
        {
            return bundleReport;
        }

        Session session = sessionFactory.getCurrentSession();

        bundleHooks.forEach( hook -> hook.preCommit( bundle ) );

        TrackerTypeReport trackedEntityReport = handleTrackedEntities( session, bundle );
        TrackerTypeReport enrollmentReport = handleEnrollments( session, bundle );
        TrackerTypeReport eventReport = handleEvents( session, bundle );
        TrackerTypeReport relationshipReport = handleRelationships( session, bundle );

        bundleReport.getTypeReportMap().put( TrackerType.TRACKED_ENTITY, trackedEntityReport );
        bundleReport.getTypeReportMap().put( TrackerType.ENROLLMENT, enrollmentReport );
        bundleReport.getTypeReportMap().put( TrackerType.EVENT, eventReport );
        bundleReport.getTypeReportMap().put( TrackerType.RELATIONSHIP, relationshipReport );

        bundleHooks.forEach( hook -> hook.postCommit( bundle ) );

        dbmsManager.clearSession();
        cacheManager.clearCache();

        return bundleReport;
    }

    @Override
    public void handleTrackerSideEffects( List<TrackerSideEffectDataBundle> bundles )
    {
        sideEffectHandlers.forEach( handler -> handler.handleSideEffects( bundles ) );
    }

    private TrackerTypeReport handleTrackedEntities(Session session, TrackerBundle bundle )
    {
        List<TrackedEntity> trackedEntities = bundle.getTrackedEntities();
        TrackerTypeReport typeReport = new TrackerTypeReport( TrackerType.TRACKED_ENTITY );

        trackedEntities.forEach( o -> bundleHooks.forEach( hook -> hook.preCreate( TrackedEntity.class, o, bundle ) ) );
        session.flush();

        Date now = new Date();

        for ( int idx = 0; idx < trackedEntities.size(); idx++ )
        {
            TrackedEntity trackedEntity = trackedEntities.get( idx );

            TrackedEntityInstance tei = teConverter.from( bundle.getPreheat(), trackedEntity );
            tei.setLastUpdated( now );
            tei.setLastUpdatedAtClient( now );
            tei.setLastUpdatedBy( bundle.getUser() );

            TrackerObjectReport objectReport = new TrackerObjectReport( TrackerType.TRACKED_ENTITY, tei.getUid(), idx );
            typeReport.addObjectReport( objectReport );

            session.persist( tei );

            bundle.getPreheat().putTrackedEntities( bundle.getIdentifier(), Collections.singletonList( tei ) );

            handleTrackedEntityAttributeValues( session, bundle.getPreheat(), trackedEntity.getAttributes(), tei );

            if ( FlushMode.OBJECT == bundle.getFlushMode() )
            {
                session.flush();
            }

            // TODO: Implement support for update and delete and rollback/decrement create etc.
            typeReport.getStats().incCreated();
        }

        session.flush();
<<<<<<< HEAD
        trackedEntities.forEach( o -> bundleHooks.forEach( hook -> hook.postCreate( TrackedEntity.class, o, bundle ) ) );
=======

        trackedEntities
            .forEach( o -> bundleHooks.forEach( hook ->
                hook.postCreate( TrackedEntity.class, o, bundle ) ) );
>>>>>>> 5ffa773f

        return typeReport;
    }

    private TrackerTypeReport handleEnrollments( Session session, TrackerBundle bundle )
    {
        List<TrackerSideEffectDataBundle> sideEffectDataBundles = new ArrayList<>();

        List<Enrollment> enrollments = bundle.getEnrollments();
        TrackerTypeReport typeReport = new TrackerTypeReport( TrackerType.ENROLLMENT );

        enrollments.forEach( o -> bundleHooks.forEach( hook -> hook.preCreate( Enrollment.class, o, bundle ) ) );
        session.flush();

        Date now = new Date();

        for ( int idx = 0; idx < enrollments.size(); idx++ )
        {
            Enrollment enrollment = enrollments.get( idx );

            ProgramInstance programInstance = enrollmentConverter.from( bundle.getPreheat(), enrollment );
            programInstance.setLastUpdated( now );
            programInstance.setLastUpdatedAtClient( now );
            programInstance.setLastUpdatedBy( bundle.getUser() );

            TrackerObjectReport objectReport = new TrackerObjectReport( TrackerType.ENROLLMENT,
                programInstance.getUid(), idx );
            typeReport.addObjectReport( objectReport );

            session.persist( programInstance );

            bundle.getPreheat().putEnrollments( bundle.getIdentifier(), Collections.singletonList( programInstance ) );

            handleTrackedEntityAttributeValues( session, bundle.getPreheat(), enrollment.getAttributes(),
                programInstance.getEntityInstance() );

            if ( FlushMode.OBJECT == bundle.getFlushMode() )
            {
                session.flush();
            }

            // TODO: Implement support for update and delete and rollback/decrement create etc.
            typeReport.getStats().incCreated();

            TrackerSideEffectDataBundle sideEffectDataBundle = TrackerSideEffectDataBundle.builder()
                .klass( ProgramInstance.class )
                .enrollmentRuleEffects( sideEffectConverterService.toTrackerSideEffects( bundle.getEnrollmentRuleEffects() ) )
                .eventRuleEffects( new HashMap<>() )
                .object( programInstance.getUid() )
                .importStrategy( bundle.getImportStrategy() )
                .accessedBy( bundle.getUsername() )
                .build();

            sideEffectDataBundles.add( sideEffectDataBundle );
        }

        session.flush();
        enrollments.forEach( o -> bundleHooks.forEach( hook -> hook.postCreate( Enrollment.class, o, bundle ) ) );

        typeReport.getSideEffectDataBundles().addAll( sideEffectDataBundles );

        return typeReport;
    }

    private TrackerTypeReport handleEvents( Session session, TrackerBundle bundle )
    {
        List<TrackerSideEffectDataBundle> sideEffectDataBundles = new ArrayList<>();

        List<Event> events = bundle.getEvents();
        TrackerTypeReport typeReport = new TrackerTypeReport( TrackerType.EVENT );

        events.forEach( o -> bundleHooks.forEach( hook -> hook.preCreate( Event.class, o, bundle ) ) );
        session.flush();

        for ( int idx = 0; idx < events.size(); idx++ )
        {
            Event event = events.get( idx );

            ProgramStageInstance programStageInstance = eventConverter.from( bundle.getPreheat(), event );
            Date now = new Date();
            programStageInstance.setLastUpdated( now );
            programStageInstance.setLastUpdatedAtClient( now );
            programStageInstance.setLastUpdatedBy( bundle.getUser() );

            TrackerObjectReport objectReport = new TrackerObjectReport( TrackerType.EVENT,
                programStageInstance.getUid(), idx );
            typeReport.addObjectReport( objectReport );

            session.persist( programStageInstance );

            bundle.getPreheat().putEvents( bundle.getIdentifier(), Collections.singletonList( programStageInstance ) );

            if ( FlushMode.OBJECT == bundle.getFlushMode() )
            {
                session.flush();
            }

            // TODO: Implement support for update and delete and rollback/decrement create etc.
            typeReport.getStats().incCreated();

            TrackerSideEffectDataBundle sideEffectDataBundle = TrackerSideEffectDataBundle.builder()
                .klass( ProgramStageInstance.class )
                .enrollmentRuleEffects( new HashMap<>() )
                .eventRuleEffects( sideEffectConverterService.toTrackerSideEffects( bundle.getEventRuleEffects() ) )
                .object( programStageInstance.getUid() )
                .importStrategy( bundle.getImportStrategy() )
                .accessedBy( bundle.getUsername() )
                .build();

            sideEffectDataBundles.add( sideEffectDataBundle );
        }

        session.flush();

        events.forEach( o -> bundleHooks.forEach( hook -> hook.postCreate( Event.class, o, bundle ) ) );

        typeReport.getSideEffectDataBundles().addAll( sideEffectDataBundles );

        return typeReport;
    }

    private TrackerTypeReport handleRelationships( Session session, TrackerBundle bundle )
    {
        List<Relationship> relationships = bundle.getRelationships();
        TrackerTypeReport typeReport = new TrackerTypeReport( TrackerType.RELATIONSHIP );

        relationships.forEach( o -> bundleHooks.forEach( hook -> hook.preCreate( Relationship.class, o, bundle ) ) );

        for ( int idx = 0; idx < relationships.size(); idx++ )
        {
            org.hisp.dhis.relationship.Relationship relationship = relationshipConverter
                .from( bundle.getPreheat(), relationships.get( idx ) );
            Date now = new Date();
            relationship.setLastUpdated( now );
            relationship.setLastUpdatedBy( bundle.getUser() );

            TrackerObjectReport objectReport = new TrackerObjectReport( TrackerType.EVENT, relationship.getUid(), idx );
            typeReport.addObjectReport( objectReport );

            session.persist( relationship );
            typeReport.getStats().incCreated();

            if ( FlushMode.OBJECT == bundle.getFlushMode() )
            {
                session.flush();
            }

            typeReport.getStats().incCreated();
        }

        session.flush();

        relationships.forEach( o -> bundleHooks.forEach( hook -> hook.postCreate( Relationship.class, o, bundle ) ) );

        return typeReport;
    }

    // -----------------------------------------------------------------------------------
    // Utility Methods
    // -----------------------------------------------------------------------------------

    private void handleTrackedEntityAttributeValues( Session session, TrackerPreheat preheat,
        List<Attribute> attributes, TrackedEntityInstance trackedEntityInstance )
    {
        List<TrackedEntityAttributeValue> attributeValues = new ArrayList<>();
        List<String> attributeValuesForDeletion = new ArrayList<>();

        List<String> assignedFileResources = new ArrayList<>();
        List<String> unassignedFileResources = new ArrayList<>();

        Map<String, TrackedEntityAttributeValue> attributeValueMap = trackedEntityInstance
            .getTrackedEntityAttributeValues()
            .stream()
            .collect( Collectors.toMap( teav -> teav.getAttribute().getUid(),
                trackedEntityAttributeValue -> trackedEntityAttributeValue ) );

        for ( Attribute at : attributes )
        {
            // TEAV.getValue has a lot of trickery behind it since its being used for
            // encryption, so we can't rely on that to
            // get empty/null values, instead we build a simple list here to compare with.
            // TODO: Not sure how this will work, need to discuss, we have validations for empty value...
            if ( StringUtils.isEmpty( at.getValue() ) )
            {
                attributeValuesForDeletion.add( at.getAttribute() );

                if ( attributeValueMap.containsKey( at.getAttribute() )
                    && attributeValueMap.get( at.getAttribute() ).getAttribute().getValueType().isFile() )
                {
                    unassignedFileResources.add( attributeValueMap.get( at.getAttribute() ).getValue() );
                }
            }

            TrackedEntityAttribute attribute = preheat.get( TrackerIdScheme.UID, TrackedEntityAttribute.class,
                at.getAttribute() );
            // TODO: What to do here? Should attribute == NULL this be allowed?
            TrackedEntityAttributeValue attributeValue = null;

            if ( attributeValueMap.containsKey( at.getAttribute() ) )
            {
                TrackedEntityAttributeValue av = attributeValueMap.get( at.getAttribute() );

                av.setAttribute( attribute ).setValue( at.getValue() ).setStoredBy( at.getStoredBy() );

                attributeValue = av;
                attributeValues.add( attributeValue );
            }

            // new attribute value
            if ( attributeValue == null )
            {
                attributeValue = new TrackedEntityAttributeValue();

                attributeValue.setAttribute( attribute ).setValue( at.getValue() ).setStoredBy( at.getStoredBy() );

                attributeValues.add( attributeValue );
            }

            checkNotNull( attributeValue.getAttribute(),
                "Attribute should never be NULL here if validation is enforced before commit." );

            // TODO: What to do here? Should this be allowed? i.e ,  attributeValue.getAttribute() != null  this makes a NP
            if ( !attributeValuesForDeletion.contains( at.getAttribute() ) &&
                attributeValue.getAttribute().getValueType().isFile() )
            {
                assignedFileResources.add( at.getValue() );
            }
        }

        for ( TrackedEntityAttributeValue attributeValue : attributeValues )
        {
            // since TEAV is the owning side here, we don't bother updating the TE.teav
            // collection
            // as it will be reloaded on session clear
            TrackedEntityAttribute attribute = attributeValue.getAttribute();

            checkNotNull( attribute,
                "Attribute should never be NULL here if validation is enforced before commit." );

            if ( attributeValuesForDeletion.contains( attribute.getUid() ) )
            {
                session.remove( attributeValue );
            }
            else
            {
                attributeValue.setEntityInstance( trackedEntityInstance );
                session.persist( attributeValue );
            }

            if ( attributeValue.getAttribute().isGenerated() && attributeValue.getAttribute().getTextPattern() != null )
            {
                reservedValueService.useReservedValue( attributeValue.getAttribute().getTextPattern(),
                    attributeValue.getValue() );
            }
        }

        assignedFileResources.forEach( fr -> assignFileResource( session, preheat, fr ) );
        unassignedFileResources.forEach( fr -> unassignFileResource( session, preheat, fr ) );
    }

    private void assignFileResource( Session session, TrackerPreheat preheat, String fr )
    {
        FileResource fileResource = preheat.get( TrackerIdScheme.UID, FileResource.class, fr );

        if ( fileResource == null )
        {
            return;
        }

        fileResource.setAssigned( true );
        session.persist( fileResource );
    }

    private void unassignFileResource( Session session, TrackerPreheat preheat, String fr )
    {
        FileResource fileResource = preheat.get( TrackerIdScheme.UID, FileResource.class, fr );

        if ( fileResource == null )
        {
            return;
        }

        fileResource.setAssigned( false );
        session.persist( fileResource );
    }

    private User getUser( User user, String userUid )
    {
        if ( user != null ) // ıf user already set, reload the user to make sure its loaded in the current
        // tx
        {
            return identifiableObjectManager.get( User.class, user.getUid() );
        }

        if ( !StringUtils.isEmpty( userUid ) )
        {
            user = identifiableObjectManager.get( User.class, userUid );
        }

        if ( user == null )
        {
            user = currentUserService.getCurrentUser();
        }

        return user;
    }
}<|MERGE_RESOLUTION|>--- conflicted
+++ resolved
@@ -28,7 +28,6 @@
  * SOFTWARE, EVEN IF ADVISED OF THE POSSIBILITY OF SUCH DAMAGE.
  */
 
-<<<<<<< HEAD
 import java.util.ArrayList;
 import java.util.Collections;
 import java.util.Date;
@@ -37,8 +36,6 @@
 import java.util.Map;
 import java.util.stream.Collectors;
 
-=======
->>>>>>> 5ffa773f
 import org.hibernate.Session;
 import org.hibernate.SessionFactory;
 import org.hisp.dhis.cache.HibernateCacheManager;
@@ -48,6 +45,7 @@
 import org.hisp.dhis.program.ProgramInstance;
 import org.hisp.dhis.program.ProgramStageInstance;
 import org.hisp.dhis.reservedvalue.ReservedValueService;
+import org.hisp.dhis.rules.models.RuleEffect;
 import org.hisp.dhis.trackedentity.TrackedEntityAttribute;
 import org.hisp.dhis.trackedentity.TrackedEntityInstance;
 import org.hisp.dhis.trackedentityattributevalue.TrackedEntityAttributeValue;
@@ -70,19 +68,13 @@
 import org.hisp.dhis.tracker.report.TrackerObjectReport;
 import org.hisp.dhis.tracker.report.TrackerTypeReport;
 import org.hisp.dhis.tracker.sideeffect.SideEffectHandlerService;
+import org.hisp.dhis.tracker.sideeffect.TrackerSideEffect;
 import org.hisp.dhis.user.CurrentUserService;
 import org.hisp.dhis.user.User;
 import org.springframework.beans.factory.annotation.Autowired;
 import org.springframework.stereotype.Service;
 import org.springframework.transaction.annotation.Transactional;
 import org.springframework.util.StringUtils;
-
-import java.util.ArrayList;
-import java.util.Collections;
-import java.util.Date;
-import java.util.List;
-import java.util.Map;
-import java.util.stream.Collectors;
 
 import static com.google.api.client.util.Preconditions.checkNotNull;
 
@@ -176,12 +168,12 @@
         TrackerPreheat preheat = trackerPreheatService.preheat( preheatParams );
         trackerBundle.setPreheat( preheat );
 
-//        Map<String, List<RuleEffect>> enrollmentRuleEffects = trackerProgramRuleService
-//            .calculateEnrollmentRuleEffects( trackerBundle.getEnrollments(), trackerBundle );
-//        Map<String, List<RuleEffect>> eventRuleEffects = trackerProgramRuleService
-//            .calculateEventRuleEffects( trackerBundle.getEvents(), trackerBundle );
-//        trackerBundle.setEnrollmentRuleEffects( enrollmentRuleEffects );
-//        trackerBundle.setEventRuleEffects( eventRuleEffects );
+        Map<String, List<RuleEffect>> enrollmentRuleEffects = trackerProgramRuleService
+            .calculateEnrollmentRuleEffects( trackerBundle.getEnrollments(), trackerBundle );
+        Map<String, List<RuleEffect>> eventRuleEffects = trackerProgramRuleService
+            .calculateEventRuleEffects( trackerBundle.getEvents(), trackerBundle );
+        trackerBundle.setEnrollmentRuleEffects( enrollmentRuleEffects );
+        trackerBundle.setEventRuleEffects( eventRuleEffects );
 
         return Collections.singletonList( trackerBundle ); // for now we don't split the bundles
     }
@@ -263,14 +255,7 @@
         }
 
         session.flush();
-<<<<<<< HEAD
         trackedEntities.forEach( o -> bundleHooks.forEach( hook -> hook.postCreate( TrackedEntity.class, o, bundle ) ) );
-=======
-
-        trackedEntities
-            .forEach( o -> bundleHooks.forEach( hook ->
-                hook.postCreate( TrackedEntity.class, o, bundle ) ) );
->>>>>>> 5ffa773f
 
         return typeReport;
     }
