--- conflicted
+++ resolved
@@ -447,13 +447,9 @@
                 }
             }
 
-<<<<<<< HEAD
-            TrackedEntityAttribute attribute = preheat.get( TrackerIdScheme.UID, TrackedEntityAttribute.class, at.getAttribute() );
-            // TODO: What to do here? Should attribute == NULL this be allowed?
-=======
             TrackedEntityAttribute attribute = preheat.get( TrackerIdScheme.UID, TrackedEntityAttribute.class,
                 at.getAttribute() );
->>>>>>> 71b00234
+            // TODO: What to do here? Should attribute == NULL this be allowed?
             TrackedEntityAttributeValue attributeValue = null;
 
             if ( attributeValueMap.containsKey( at.getAttribute() ) )
@@ -476,16 +472,18 @@
                 attributeValues.add( attributeValue );
             }
 
-<<<<<<< HEAD
             // TODO: What to do here? Should this be allowed?
-            TrackedEntityAttribute attribute1 = attributeValue.getAttribute();
-
-            if ( !attributeValuesForDeletion.contains( at.getAttribute() ) &&
-                attribute1 != null && attribute1.getValueType().isFile() )
-=======
+//            TrackedEntityAttribute attribute1 = attributeValue.getAttribute();
+//
+//            if ( !attributeValuesForDeletion.contains( at.getAttribute() ) &&
+//                attribute1 != null && attribute1.getValueType().isFile() )
+//            {
+//                assignedFileResources.add( at.getValue() );
+//            }
+
+
             if ( !attributeValuesForDeletion.contains( at.getAttribute() )
                 && attributeValue.getAttribute().getValueType().isFile() )
->>>>>>> 71b00234
             {
                 assignedFileResources.add( at.getValue() );
             }
@@ -498,11 +496,11 @@
             // as it will be reloaded on session clear
             TrackedEntityAttribute attribute = attributeValue.getAttribute();
 
-            // TODO: What to do here? Should this be allowed?
-            if ( attribute == null )
-            {
-                continue;
-            }
+//            // TODO: What to do here? Should this be allowed?
+//            if ( attribute == null )
+//            {
+//                continue;
+//            }
 
             if ( attributeValuesForDeletion.contains( attribute.getUid() ) )
             {
