--- conflicted
+++ resolved
@@ -35,18 +35,14 @@
 import org.hisp.dhis.dbms.DbmsManager;
 import org.hisp.dhis.program.ProgramInstance;
 import org.hisp.dhis.program.ProgramStageInstance;
-<<<<<<< HEAD
+import org.hisp.dhis.rules.models.RuleEffect;
 import org.hisp.dhis.trackedentity.TrackedEntityAttribute;
 import org.hisp.dhis.trackedentity.TrackedEntityInstance;
 import org.hisp.dhis.trackedentityattributevalue.TrackedEntityAttributeValue;
 import org.hisp.dhis.trackedentityattributevalue.TrackedEntityAttributeValueService;
 import org.hisp.dhis.tracker.FlushMode;
 import org.hisp.dhis.tracker.TrackerIdentifier;
-=======
-import org.hisp.dhis.rules.models.RuleEffect;
-import org.hisp.dhis.tracker.FlushMode;
 import org.hisp.dhis.tracker.TrackerProgramRuleService;
->>>>>>> 24e48a49
 import org.hisp.dhis.tracker.TrackerType;
 import org.hisp.dhis.tracker.converter.TrackerConverterService;
 import org.hisp.dhis.tracker.domain.Attribute;
@@ -99,6 +95,7 @@
     private final HibernateCacheManager cacheManager;
 
     private final DbmsManager dbmsManager;
+
     private final TrackedEntityAttributeValueService trackedEntityAttributeValueService;
 
     private final TrackerProgramRuleService trackerProgramRuleService;
@@ -122,11 +119,8 @@
         SessionFactory sessionFactory,
         HibernateCacheManager cacheManager,
         DbmsManager dbmsManager,
-<<<<<<< HEAD
-        TrackedEntityAttributeValueService trackedEntityAttributeValueService )
-=======
+        TrackedEntityAttributeValueService trackedEntityAttributeValueService,
         TrackerProgramRuleService trackerProgramRuleService )
->>>>>>> 24e48a49
     {
         this.trackerPreheatService = trackerPreheatService;
         this.trackedEntityTrackerConverterService = trackedEntityTrackerConverterService;
@@ -138,11 +132,8 @@
         this.sessionFactory = sessionFactory;
         this.cacheManager = cacheManager;
         this.dbmsManager = dbmsManager;
-<<<<<<< HEAD
         this.trackedEntityAttributeValueService = trackedEntityAttributeValueService;
-=======
         this.trackerProgramRuleService = trackerProgramRuleService;
->>>>>>> 24e48a49
     }
 
     @Override
@@ -156,10 +147,10 @@
         TrackerPreheat preheat = trackerPreheatService.preheat( preheatParams );
         trackerBundle.setPreheat( preheat );
 
-        Map<Enrollment, List<RuleEffect>> enrollmentRuleEffects = trackerProgramRuleService
-            .calculateEnrollmentRuleEffects( trackerBundle );
-        Map<Event, List<RuleEffect>> eventRuleEffects = trackerProgramRuleService
-            .calculateEventRuleEffects( trackerBundle );
+        Map<Enrollment, List<RuleEffect>> enrollmentRuleEffects =
+            trackerProgramRuleService.calculateEnrollmentRuleEffects( trackerBundle );
+        Map<Event, List<RuleEffect>> eventRuleEffects =
+            trackerProgramRuleService.calculateEventRuleEffects( trackerBundle );
         trackerBundle.setEnrollmentRuleEffects( enrollmentRuleEffects );
         trackerBundle.setEventRuleEffects( eventRuleEffects );
 
