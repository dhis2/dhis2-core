--- conflicted
+++ resolved
@@ -136,13 +136,9 @@
         SessionFactory sessionFactory,
         HibernateCacheManager cacheManager,
         DbmsManager dbmsManager,
-<<<<<<< HEAD
         ReservedValueService reservedValueService,
-        TrackerSideEffectConverterService sideEffectConverterService )
-=======
-        ReservedValueService reservedValueService, TrackedEntityCommentService trackedEntityCommentService )
-
->>>>>>> 9b54518f
+        TrackerSideEffectConverterService sideEffectConverterService,
+        TrackedEntityCommentService trackedEntityCommentService )
     {
         this.trackerPreheatService = trackerPreheatService;
         this.teConverter = trackedEntityTrackerConverterService;
@@ -155,11 +151,8 @@
         this.cacheManager = cacheManager;
         this.dbmsManager = dbmsManager;
         this.reservedValueService = reservedValueService;
-<<<<<<< HEAD
         this.sideEffectConverterService = sideEffectConverterService;
-=======
         this.trackedEntityCommentService = trackedEntityCommentService;
->>>>>>> 9b54518f
     }
 
     @Override
