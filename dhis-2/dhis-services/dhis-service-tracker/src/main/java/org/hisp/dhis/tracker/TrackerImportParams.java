--- conflicted
+++ resolved
@@ -189,11 +189,8 @@
             .user( user )
             .importMode( importMode )
             .importStrategy( importStrategy )
-<<<<<<< HEAD
             .skipPatternValidation( skipPatternValidation )
-=======
             .identifiers( identifiers )
->>>>>>> cd0d5ff1
             .atomicMode( atomicMode )
             .flushMode( flushMode )
             .validationMode( validationMode )
