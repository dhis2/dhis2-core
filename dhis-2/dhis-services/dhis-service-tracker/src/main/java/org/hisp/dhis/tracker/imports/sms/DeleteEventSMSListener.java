--- conflicted
+++ resolved
@@ -63,21 +63,7 @@
       UserService userService,
       IdentifiableObjectManager identifiableObjectManager,
       TrackerImportService trackerImportService) {
-<<<<<<< HEAD
-    super(
-        incomingSmsService,
-        smsMessageSender,
-        userService,
-        trackedEntityTypeService,
-        trackedEntityAttributeService,
-        programService,
-        organisationUnitService,
-        categoryService,
-        dataElementService,
-        identifiableObjectManager);
-=======
-    super(incomingSmsService, smsSender, userService, identifiableObjectManager);
->>>>>>> ed453d4e
+    super(incomingSmsService, smsMessageSender, userService, identifiableObjectManager);
     this.trackerImportService = trackerImportService;
   }
 
