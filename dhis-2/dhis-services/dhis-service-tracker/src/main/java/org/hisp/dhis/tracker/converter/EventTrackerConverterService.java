--- conflicted
+++ resolved
@@ -68,23 +68,14 @@
 public class EventTrackerConverterService
     implements TrackerConverterService<Event, ProgramStageInstance>
 {
-<<<<<<< HEAD
-    public EventTrackerConverterService()
-    {
-=======
-    private final TrackerPreheatService trackerPreheatService;
 
     private final NotesConverterService notesConverterService;
 
-    public EventTrackerConverterService( TrackerPreheatService trackerPreheatService,
-        NotesConverterService notesConverterService )
-    {
-        checkNotNull( trackerPreheatService );
+    public EventTrackerConverterService( NotesConverterService notesConverterService )
+    {
         checkNotNull( notesConverterService );
 
-        this.trackerPreheatService = trackerPreheatService;
         this.notesConverterService = notesConverterService;
->>>>>>> 5eab2305
     }
 
     @Override
@@ -250,9 +241,9 @@
 
             if ( isNotEmpty( e.getNotes() ) )
             {
-                programStageInstance.getComments().addAll( notesConverterService.from( e.getNotes() ) );
-            }
-            
+                programStageInstance.getComments().addAll( notesConverterService.from( preheat, e.getNotes() ) );
+            }
+
             programStageInstances.add( programStageInstance );
         } );
 
