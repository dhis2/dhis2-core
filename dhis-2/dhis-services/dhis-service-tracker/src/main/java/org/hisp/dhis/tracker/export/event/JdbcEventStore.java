/*
 * Copyright (c) 2004-2022, University of Oslo
 * All rights reserved.
 *
 * Redistribution and use in source and binary forms, with or without
 * modification, are permitted provided that the following conditions are met:
 * Redistributions of source code must retain the above copyright notice, this
 * list of conditions and the following disclaimer.
 *
 * Redistributions in binary form must reproduce the above copyright notice,
 * this list of conditions and the following disclaimer in the documentation
 * and/or other materials provided with the distribution.
 * Neither the name of the HISP project nor the names of its contributors may
 * be used to endorse or promote products derived from this software without
 * specific prior written permission.
 *
 * THIS SOFTWARE IS PROVIDED BY THE COPYRIGHT HOLDERS AND CONTRIBUTORS "AS IS" AND
 * ANY EXPRESS OR IMPLIED WARRANTIES, INCLUDING, BUT NOT LIMITED TO, THE IMPLIED
 * WARRANTIES OF MERCHANTABILITY AND FITNESS FOR A PARTICULAR PURPOSE ARE
 * DISCLAIMED. IN NO EVENT SHALL THE COPYRIGHT OWNER OR CONTRIBUTORS BE LIABLE FOR
 * ANY DIRECT, INDIRECT, INCIDENTAL, SPECIAL, EXEMPLARY, OR CONSEQUENTIAL DAMAGES
 * (INCLUDING, BUT NOT LIMITED TO, PROCUREMENT OF SUBSTITUTE GOODS OR SERVICES;
 * LOSS OF USE, DATA, OR PROFITS; OR BUSINESS INTERRUPTION) HOWEVER CAUSED AND ON
 * ANY THEORY OF LIABILITY, WHETHER IN CONTRACT, STRICT LIABILITY, OR TORT
 * (INCLUDING NEGLIGENCE OR OTHERWISE) ARISING IN ANY WAY OUT OF THE USE OF THIS
 * SOFTWARE, EVEN IF ADVISED OF THE POSSIBILITY OF SUCH DAMAGE.
 */
package org.hisp.dhis.tracker.export.event;

import static java.util.Map.entry;
import static org.hisp.dhis.common.ValueType.NUMERIC_TYPES;
import static org.hisp.dhis.system.util.SqlUtils.castToNumber;
import static org.hisp.dhis.system.util.SqlUtils.lower;
import static org.hisp.dhis.system.util.SqlUtils.quote;
import static org.hisp.dhis.tracker.export.event.EventSearchParams.EVENT_ATTRIBUTE_OPTION_COMBO_ID;
import static org.hisp.dhis.tracker.export.event.EventSearchParams.EVENT_COMPLETED_AT_ID;
import static org.hisp.dhis.tracker.export.event.EventSearchParams.EVENT_COMPLETED_BY_ID;
import static org.hisp.dhis.tracker.export.event.EventSearchParams.EVENT_CREATED_AT_ID;
import static org.hisp.dhis.tracker.export.event.EventSearchParams.EVENT_CREATED_BY_ID;
import static org.hisp.dhis.tracker.export.event.EventSearchParams.EVENT_DELETED;
import static org.hisp.dhis.tracker.export.event.EventSearchParams.EVENT_ENROLLMENT_ID;
import static org.hisp.dhis.tracker.export.event.EventSearchParams.EVENT_GEOMETRY;
import static org.hisp.dhis.tracker.export.event.EventSearchParams.EVENT_ID;
import static org.hisp.dhis.tracker.export.event.EventSearchParams.EVENT_OCCURRED_AT_DATE_ID;
import static org.hisp.dhis.tracker.export.event.EventSearchParams.EVENT_ORG_UNIT_ID;
import static org.hisp.dhis.tracker.export.event.EventSearchParams.EVENT_ORG_UNIT_NAME;
import static org.hisp.dhis.tracker.export.event.EventSearchParams.EVENT_PROGRAM_ID;
import static org.hisp.dhis.tracker.export.event.EventSearchParams.EVENT_PROGRAM_STAGE_ID;
import static org.hisp.dhis.tracker.export.event.EventSearchParams.EVENT_SCHEDULE_AT_DATE_ID;
import static org.hisp.dhis.tracker.export.event.EventSearchParams.EVENT_STATUS_ID;
import static org.hisp.dhis.tracker.export.event.EventSearchParams.EVENT_STORED_BY_ID;
import static org.hisp.dhis.tracker.export.event.EventSearchParams.EVENT_UPDATED_AT_ID;
import static org.hisp.dhis.tracker.export.event.EventSearchParams.EVENT_UPDATED_BY;
import static org.hisp.dhis.util.DateUtils.addDays;

import com.fasterxml.jackson.core.type.TypeReference;
import com.fasterxml.jackson.databind.ObjectMapper;
import com.fasterxml.jackson.databind.ObjectReader;
import com.google.common.collect.ImmutableMap;
import com.google.common.collect.LinkedListMultimap;
import com.google.common.collect.Lists;
import com.google.common.collect.Multimap;
import com.google.gson.Gson;
import java.io.IOException;
import java.sql.ResultSet;
import java.sql.SQLException;
import java.sql.Types;
import java.util.ArrayList;
import java.util.Arrays;
import java.util.HashSet;
import java.util.List;
import java.util.Map;
import java.util.Objects;
import java.util.Optional;
import java.util.Set;
import java.util.stream.Collectors;
import lombok.RequiredArgsConstructor;
import lombok.extern.slf4j.Slf4j;
import org.apache.commons.lang3.StringUtils;
import org.hisp.dhis.category.CategoryOption;
import org.hisp.dhis.category.CategoryOptionCombo;
import org.hisp.dhis.common.AssignedUserSelectionMode;
import org.hisp.dhis.common.IdScheme;
import org.hisp.dhis.common.IdSchemes;
import org.hisp.dhis.common.IdentifiableObjectManager;
import org.hisp.dhis.common.OrganisationUnitSelectionMode;
import org.hisp.dhis.common.QueryFilter;
import org.hisp.dhis.common.QueryItem;
import org.hisp.dhis.common.QueryOperator;
import org.hisp.dhis.commons.collection.CollectionUtils;
import org.hisp.dhis.commons.util.SqlHelper;
import org.hisp.dhis.event.EventStatus;
import org.hisp.dhis.eventdatavalue.EventDataValue;
import org.hisp.dhis.hibernate.jsonb.type.JsonBinaryType;
import org.hisp.dhis.hibernate.jsonb.type.JsonEventDataValueSetBinaryType;
import org.hisp.dhis.jdbc.StatementBuilder;
import org.hisp.dhis.organisationunit.OrganisationUnit;
import org.hisp.dhis.program.Enrollment;
import org.hisp.dhis.program.Event;
import org.hisp.dhis.program.Program;
import org.hisp.dhis.program.ProgramStage;
import org.hisp.dhis.program.ProgramStatus;
import org.hisp.dhis.program.ProgramType;
import org.hisp.dhis.query.JpaQueryUtils;
import org.hisp.dhis.relationship.Relationship;
import org.hisp.dhis.relationship.RelationshipItem;
import org.hisp.dhis.relationship.RelationshipStore;
import org.hisp.dhis.security.acl.AclService;
import org.hisp.dhis.system.util.SqlUtils;
import org.hisp.dhis.trackedentity.TrackedEntity;
import org.hisp.dhis.trackedentitycomment.TrackedEntityComment;
import org.hisp.dhis.user.CurrentUserService;
import org.hisp.dhis.user.User;
import org.hisp.dhis.util.DateUtils;
import org.hisp.dhis.webapi.controller.event.mapper.OrderParam;
import org.locationtech.jts.geom.Geometry;
import org.locationtech.jts.io.ParseException;
import org.locationtech.jts.io.WKTReader;
import org.postgresql.util.PGobject;
import org.springframework.beans.factory.annotation.Qualifier;
import org.springframework.jdbc.core.namedparam.MapSqlParameterSource;
import org.springframework.jdbc.core.namedparam.NamedParameterJdbcTemplate;
import org.springframework.stereotype.Repository;

/**
 * @author Morten Olav Hansen <mortenoh@gmail.com>
 */
@Slf4j
@Repository("org.hisp.dhis.tracker.export.event.EventStore")
@RequiredArgsConstructor
<<<<<<< HEAD
public class JdbcEventStore implements EventStore
{
    private static final String RELATIONSHIP_IDS_QUERY = " left join (select ri.programstageinstanceid as ri_psi_id, json_agg(ri.relationshipid) as psi_rl FROM relationshipitem ri"
        + " GROUP by ri_psi_id)  as fgh on fgh.ri_psi_id=event.psi_id ";

    private static final String EVENT_COMMENT_QUERY = "select psic.programstageinstanceid    as psic_id," +
        " psinote.trackedentitycommentid as psinote_id," +
        " psinote.commenttext            as psinote_value," +
        " psinote.created                as psinote_storeddate," +
        " psinote.creator                as psinote_storedby," +
        " psinote.uid                    as psinote_uid," +
        " psinote.lastupdated            as psinote_lastupdated," +
        " userinfo.userinfoid            as usernote_id," +
        " userinfo.code                  as usernote_code," +
        " userinfo.uid                   as usernote_uid," +
        " userinfo.username              as usernote_username," +
        " userinfo.firstname             as userinfo_firstname," +
        " userinfo.surname               as userinfo_surname" +
        " from programstageinstancecomments psic" +
        " inner join trackedentitycomment psinote" +
        " on psic.trackedentitycommentid = psinote.trackedentitycommentid" +
        " left join userinfo on psinote.lastupdatedby = userinfo.userinfoid ";

    private static final String EVENT_STATUS = "psi_status";

    private static final String EVENT_STATUS_EQ = " psi.status = ";

    private static final String EVENT_LASTUPDATED_GT = " psi.lastupdated >= ";

    private static final String DOT_NAME = ".name)";

    private static final String SPACE = " ";

    private static final String EQUALS = " = ";

    private static final String AND = " AND ";

    public static final Map<String, String> QUERY_PARAM_COL_MAP = Map.ofEntries(
        entry( EVENT_ID, "psi_uid" ),
        entry( EVENT_PROGRAM_ID, "p_uid" ),
        entry( EVENT_PROGRAM_STAGE_ID, "ps_uid" ),
        entry( EVENT_ENROLLMENT_ID, "pi_uid" ),
        entry( "enrollmentStatus", "pi_status" ),
        entry( "enrolledAt", "pi_enrollmentdate" ),
        entry( EVENT_ORG_UNIT_ID, "ou_uid" ),
        entry( EVENT_ORG_UNIT_NAME, "ou_name" ),
        entry( "trackedEntity", "tei_uid" ),
        entry( EVENT_OCCURRED_AT_DATE_ID, "psi_executiondate" ),
        entry( "followup", "pi_followup" ),
        entry( EVENT_STATUS_ID, EVENT_STATUS ),
        entry( EVENT_SCHEDULE_AT_DATE_ID, "psi_duedate" ),
        entry( EVENT_STORED_BY_ID, "psi_storedby" ),
        entry( EVENT_UPDATED_BY, "psi_lastupdatedbyuserinfo" ),
        entry( EVENT_CREATED_BY_ID, "psi_createdbyuserinfo" ),
        entry( EVENT_CREATED_AT_ID, "psi_created" ),
        entry( EVENT_UPDATED_AT_ID, "psi_lastupdated" ),
        entry( EVENT_COMPLETED_BY_ID, "psi_completedby" ),
        entry( EVENT_ATTRIBUTE_OPTION_COMBO_ID, "psi_aoc" ),
        entry( EVENT_COMPLETED_AT_ID, "psi_completeddate" ),
        entry( EVENT_DELETED, "psi_deleted" ),
        entry( "assignedUser", "user_assigned_username" ),
        entry( "assignedUserDisplayName", "user_assigned_name" ) );

    private static final Map<String, String> COLUMNS_ALIAS_MAP = ImmutableMap.<String, String> builder()
        .put( EventQuery.COLUMNS.UID.getQueryElement().useInSelect(), EVENT_ID )
        .put( EventQuery.COLUMNS.CREATED.getQueryElement().useInSelect(), EVENT_CREATED_AT_ID )
        .put( EventQuery.COLUMNS.UPDATED.getQueryElement().useInSelect(), EVENT_UPDATED_AT_ID )
        .put( EventQuery.COLUMNS.STOREDBY.getQueryElement().useInSelect(), EVENT_STORED_BY_ID )
        .put( "psi.createdbyuserinfo", EVENT_CREATED_BY_ID )
        .put( "psi.lastupdatedbyuserinfo", EVENT_UPDATED_BY )
        .put( EventQuery.COLUMNS.COMPLETEDBY.getQueryElement().useInSelect(), EVENT_COMPLETED_BY_ID )
        .put( EventQuery.COLUMNS.COMPLETEDDATE.getQueryElement().useInSelect(),
            EVENT_COMPLETED_AT_ID )
        .put( EventQuery.COLUMNS.DUE_DATE.getQueryElement().useInSelect(), EVENT_SCHEDULE_AT_DATE_ID )
        .put( EventQuery.COLUMNS.EXECUTION_DATE.getQueryElement().useInSelect(),
            EVENT_OCCURRED_AT_DATE_ID )
        .put( "ou.uid", EVENT_ORG_UNIT_ID )
        .put( "ou.name", EVENT_ORG_UNIT_NAME )
        .put( EventQuery.COLUMNS.STATUS.getQueryElement().useInSelect(), EVENT_STATUS_ID )
        .put( "pi.uid", EVENT_ENROLLMENT_ID )
        .put( "ps.uid", EVENT_PROGRAM_STAGE_ID )
        .put( "p.uid", EVENT_PROGRAM_ID )
        .put( "coc.uid", EVENT_ATTRIBUTE_OPTION_COMBO_ID )
        .put( EventQuery.COLUMNS.DELETED.getQueryElement().useInSelect(), EVENT_DELETED )
        .put( "psi.geometry", EVENT_GEOMETRY )
        .build();

    public static final List<String> STATIC_EVENT_COLUMNS = Arrays.asList( EVENT_ID,
        EVENT_ENROLLMENT_ID,
        EVENT_CREATED_AT_ID, EVENT_CREATED_BY_ID,
        EVENT_UPDATED_AT_ID, EVENT_UPDATED_BY,
        EVENT_STORED_BY_ID, EVENT_COMPLETED_BY_ID,
        EVENT_COMPLETED_AT_ID, EVENT_OCCURRED_AT_DATE_ID,
        EVENT_SCHEDULE_AT_DATE_ID,
        EVENT_ORG_UNIT_ID, EVENT_ORG_UNIT_NAME, EVENT_STATUS_ID,
        EVENT_PROGRAM_STAGE_ID, EVENT_PROGRAM_ID,
        EVENT_ATTRIBUTE_OPTION_COMBO_ID, EVENT_DELETED,
        EVENT_GEOMETRY );

    private static final String PATH_LIKE = "path LIKE";

    private static final String PATH_EQ = "path =";

    // -------------------------------------------------------------------------
    // Dependencies
    // -------------------------------------------------------------------------

    // Cannot use DefaultRenderService mapper. Does not work properly -
    // DHIS2-6102
    private static final ObjectReader eventDataValueJsonReader = JsonBinaryType.MAPPER
        .readerFor( new TypeReference<Map<String, EventDataValue>>()
        {
        } );

    private final StatementBuilder statementBuilder;

    private final NamedParameterJdbcTemplate jdbcTemplate;

    @Qualifier( "dataValueJsonMapper" )
    private final ObjectMapper jsonMapper;

    private final CurrentUserService currentUserService;

    private final IdentifiableObjectManager manager;

    private final RelationshipStore relationshipStore;

    // -------------------------------------------------------------------------
    // EventStore implementation
    // -------------------------------------------------------------------------

    @Override
    public List<Event> getEvents( EventSearchParams params,
        Map<String, Set<String>> psdesWithSkipSyncTrue )
    {
        User user = currentUserService.getCurrentUser();

        setAccessiblePrograms( user, params );

        List<Event> events = new ArrayList<>();
        List<Long> relationshipIds = new ArrayList<>();

        final Gson gson = new Gson();

        final MapSqlParameterSource mapSqlParameterSource = new MapSqlParameterSource();

        String sql = buildSql( params, mapSqlParameterSource, user );

        return jdbcTemplate.query( sql, mapSqlParameterSource, resultSet -> {

            log.debug( "Event query SQL: " + sql );

            Set<String> notes = new HashSet<>();

            while ( resultSet.next() )
            {
                if ( resultSet.getString( "psi_uid" ) == null )
                {
                    continue;
                }

                String eventUid = resultSet.getString( "psi_uid" );

                validateIdentifiersPresence( resultSet, params.getIdSchemes() );

                Event event = new Event();

                if ( !params.isSkipEventId() )
                {
                    event.setUid( eventUid );
                }

                TrackedEntity tei = new TrackedEntity();
                tei.setUid( resultSet.getString( "tei_uid" ) );
                event.setStatus( EventStatus.valueOf( resultSet.getString( EVENT_STATUS ) ) );
                ProgramType programType = ProgramType.fromValue( resultSet.getString( "p_type" ) );
                Program program = new Program();
                program.setUid( resultSet.getString( "p_identifier" ) );
                program.setProgramType( programType );
                Enrollment enrollment = new Enrollment();
                enrollment.setUid( resultSet.getString( "pi_uid" ) );
                enrollment.setProgram( program );
                enrollment.setTrackedEntity( tei );
                OrganisationUnit ou = new OrganisationUnit();
                ou.setUid( resultSet.getString( "ou_uid" ) );
                ou.setName( resultSet.getString( "ou_name" ) );
                ProgramStage ps = new ProgramStage();
                ps.setUid( resultSet.getString( "ps_identifier" ) );
                event.setDeleted( resultSet.getBoolean( "psi_deleted" ) );

                enrollment.setStatus( ProgramStatus.valueOf( resultSet.getString( "pi_status" ) ) );
                enrollment.setFollowup( resultSet.getBoolean( "pi_followup" ) );
                event.setEnrollment( enrollment );
                event.setProgramStage( ps );
                event.setOrganisationUnit( ou );
                CategoryOptionCombo coc = new CategoryOptionCombo();
                coc.setUid( resultSet.getString( "coc_identifier" ) );

                Set<CategoryOption> options = Arrays.stream( resultSet.getString( "co_uids" ).split( ";" ) )
                    .map( optionUid -> {
                        CategoryOption option = new CategoryOption();
                        option.setUid( optionUid );
                        return option;
                    } )
                    .collect( Collectors.toSet() );
                coc.setCategoryOptions( options );

                event.setAttributeOptionCombo( coc );

                event.setStoredBy( resultSet.getString( "psi_storedby" ) );
                event.setDueDate( resultSet.getDate( "psi_duedate" ) );
                event.setExecutionDate( resultSet.getDate( "psi_executiondate" ) );
                event.setCreated( resultSet.getDate( "psi_created" ) );
                event.setCreatedByUserInfo(
                    EventUtils.jsonToUserInfo( resultSet.getString( "psi_createdbyuserinfo" ), jsonMapper ) );
                event.setLastUpdated( resultSet.getDate( "psi_lastupdated" ) );
                event.setLastUpdatedByUserInfo(
                    EventUtils.jsonToUserInfo( resultSet.getString( "psi_lastupdatedbyuserinfo" ), jsonMapper ) );

                event.setCompletedBy( resultSet.getString( "psi_completedby" ) );
                event.setCompletedDate( resultSet.getDate( "psi_completeddate" ) );

                if ( resultSet.getObject( "psi_geometry" ) != null )
                {
                    try
                    {
                        Geometry geom = new WKTReader().read( resultSet.getString( "psi_geometry" ) );

                        event.setGeometry( geom );
                    }
                    catch ( ParseException e )
                    {
                        log.error( "Unable to read geometry for event '" + event.getUid() + "': ", e );
                    }
                }

                if ( resultSet.getObject( "user_assigned" ) != null )
                {
                    User eventUser = new User();
                    eventUser.setUid( resultSet.getString( "user_assigned" ) );
                    eventUser.setUsername( resultSet.getString( "user_assigned_username" ) );
                    eventUser.setName( resultSet.getString( "user_assigned_name" ) );
                    eventUser.setFirstName( resultSet.getString( "user_assigned_first_name" ) );
                    eventUser.setSurname( resultSet.getString( "user_assigned_surname" ) );
                    event.setAssignedUser( eventUser );
                }

                events.add( event );

                if ( !StringUtils.isEmpty( resultSet.getString( "psi_eventdatavalues" ) ) )
                {
                    Set<EventDataValue> eventDataValues = convertEventDataValueJsonIntoSet(
                        resultSet.getString( "psi_eventdatavalues" ) );

                    event.getEventDataValues().addAll( eventDataValues );
                }

                if ( resultSet.getString( "psinote_value" ) != null
                    && !notes.contains( resultSet.getString( "psinote_id" ) ) )
                {
                    TrackedEntityComment note = new TrackedEntityComment();
                    note.setUid( resultSet.getString( "psinote_uid" ) );
                    note.setCommentText( resultSet.getString( "psinote_value" ) );
                    note.setCreated( resultSet.getDate( "psinote_storeddate" ) );
                    note.setCreator( resultSet.getString( "psinote_storedby" ) );

                    if ( resultSet.getObject( "usernote_id" ) != null )
                    {
                        User userNote = new User();
                        userNote.setId( resultSet.getLong( "usernote_id" ) );
                        userNote.setCode( resultSet.getString( "usernote_code" ) );
                        userNote.setUid( resultSet.getString( "usernote_uid" ) );
                        userNote.setUsername( resultSet.getString( "usernote_username" ) );
                        note.setLastUpdatedBy( userNote );
                    }

                    note.setLastUpdated( resultSet.getDate( "psinote_lastupdated" ) );

                    event.getComments().add( note );
                    notes.add( resultSet.getString( "psinote_id" ) );
                }

                if ( params.isIncludeRelationships() && resultSet.getObject( "psi_rl" ) != null )
                {
                    PGobject pGobject = (PGobject) resultSet.getObject( "psi_rl" );

                    if ( pGobject != null )
                    {
                        String value = pGobject.getValue();

                        relationshipIds.addAll( Lists.newArrayList( gson.fromJson( value, Long[].class ) ) );
                    }
                }
=======
public class JdbcEventStore implements EventStore {
  private static final String RELATIONSHIP_IDS_QUERY =
      " left join (select ri.eventid as ri_psi_id, json_agg(ri.relationshipid) as psi_rl FROM relationshipitem ri"
          + " GROUP by ri_psi_id)  as fgh on fgh.ri_psi_id=event.psi_id ";

  private static final String EVENT_COMMENT_QUERY =
      "select psic.eventid as psic_id,"
          + " psinote.trackedentitycommentid as psinote_id,"
          + " psinote.commenttext            as psinote_value,"
          + " psinote.created                as psinote_storeddate,"
          + " psinote.creator                as psinote_storedby,"
          + " psinote.uid                    as psinote_uid,"
          + " psinote.lastupdated            as psinote_lastupdated,"
          + " userinfo.userinfoid            as usernote_id,"
          + " userinfo.code                  as usernote_code,"
          + " userinfo.uid                   as usernote_uid,"
          + " userinfo.username              as usernote_username,"
          + " userinfo.firstname             as userinfo_firstname,"
          + " userinfo.surname               as userinfo_surname"
          + " from eventcomments psic"
          + " inner join trackedentitycomment psinote"
          + " on psic.trackedentitycommentid = psinote.trackedentitycommentid"
          + " left join userinfo on psinote.lastupdatedby = userinfo.userinfoid ";

  private static final String EVENT_STATUS = "psi_status";

  private static final String EVENT_STATUS_EQ = " psi.status = ";

  private static final String EVENT_LASTUPDATED_GT = " psi.lastupdated >= ";

  private static final String DOT_NAME = ".name)";

  private static final String SPACE = " ";

  private static final String EQUALS = " = ";

  private static final String AND = " AND ";

  public static final Map<String, String> QUERY_PARAM_COL_MAP =
      Map.ofEntries(
          entry(EVENT_ID, "psi_uid"),
          entry(EVENT_PROGRAM_ID, "p_uid"),
          entry(EVENT_PROGRAM_STAGE_ID, "ps_uid"),
          entry(EVENT_ENROLLMENT_ID, "pi_uid"),
          entry("enrollmentStatus", "pi_status"),
          entry("enrolledAt", "pi_enrollmentdate"),
          entry(EVENT_ORG_UNIT_ID, "ou_uid"),
          entry(EVENT_ORG_UNIT_NAME, "ou_name"),
          entry("trackedEntity", "tei_uid"),
          entry(EVENT_OCCURRED_AT_DATE_ID, "psi_executiondate"),
          entry("followup", "pi_followup"),
          entry(EVENT_STATUS_ID, EVENT_STATUS),
          entry(EVENT_SCHEDULE_AT_DATE_ID, "psi_duedate"),
          entry(EVENT_STORED_BY_ID, "psi_storedby"),
          entry(EVENT_UPDATED_BY, "psi_lastupdatedbyuserinfo"),
          entry(EVENT_CREATED_BY_ID, "psi_createdbyuserinfo"),
          entry(EVENT_CREATED_AT_ID, "psi_created"),
          entry(EVENT_UPDATED_AT_ID, "psi_lastupdated"),
          entry(EVENT_COMPLETED_BY_ID, "psi_completedby"),
          entry(EVENT_ATTRIBUTE_OPTION_COMBO_ID, "psi_aoc"),
          entry(EVENT_COMPLETED_AT_ID, "psi_completeddate"),
          entry(EVENT_DELETED, "psi_deleted"),
          entry("assignedUser", "user_assigned_username"),
          entry("assignedUserDisplayName", "user_assigned_name"));

  private static final Map<String, String> COLUMNS_ALIAS_MAP =
      ImmutableMap.<String, String>builder()
          .put(EventQuery.COLUMNS.UID.getQueryElement().useInSelect(), EVENT_ID)
          .put(EventQuery.COLUMNS.CREATED.getQueryElement().useInSelect(), EVENT_CREATED_AT_ID)
          .put(EventQuery.COLUMNS.UPDATED.getQueryElement().useInSelect(), EVENT_UPDATED_AT_ID)
          .put(EventQuery.COLUMNS.STOREDBY.getQueryElement().useInSelect(), EVENT_STORED_BY_ID)
          .put("psi.createdbyuserinfo", EVENT_CREATED_BY_ID)
          .put("psi.lastupdatedbyuserinfo", EVENT_UPDATED_BY)
          .put(
              EventQuery.COLUMNS.COMPLETEDBY.getQueryElement().useInSelect(), EVENT_COMPLETED_BY_ID)
          .put(
              EventQuery.COLUMNS.COMPLETEDDATE.getQueryElement().useInSelect(),
              EVENT_COMPLETED_AT_ID)
          .put(
              EventQuery.COLUMNS.DUE_DATE.getQueryElement().useInSelect(),
              EVENT_SCHEDULE_AT_DATE_ID)
          .put(
              EventQuery.COLUMNS.EXECUTION_DATE.getQueryElement().useInSelect(),
              EVENT_OCCURRED_AT_DATE_ID)
          .put("ou.uid", EVENT_ORG_UNIT_ID)
          .put("ou.name", EVENT_ORG_UNIT_NAME)
          .put(EventQuery.COLUMNS.STATUS.getQueryElement().useInSelect(), EVENT_STATUS_ID)
          .put("pi.uid", EVENT_ENROLLMENT_ID)
          .put("ps.uid", EVENT_PROGRAM_STAGE_ID)
          .put("p.uid", EVENT_PROGRAM_ID)
          .put("coc.uid", EVENT_ATTRIBUTE_OPTION_COMBO_ID)
          .put(EventQuery.COLUMNS.DELETED.getQueryElement().useInSelect(), EVENT_DELETED)
          .put("psi.geometry", EVENT_GEOMETRY)
          .build();

  public static final List<String> STATIC_EVENT_COLUMNS =
      Arrays.asList(
          EVENT_ID,
          EVENT_ENROLLMENT_ID,
          EVENT_CREATED_AT_ID,
          EVENT_CREATED_BY_ID,
          EVENT_UPDATED_AT_ID,
          EVENT_UPDATED_BY,
          EVENT_STORED_BY_ID,
          EVENT_COMPLETED_BY_ID,
          EVENT_COMPLETED_AT_ID,
          EVENT_OCCURRED_AT_DATE_ID,
          EVENT_SCHEDULE_AT_DATE_ID,
          EVENT_ORG_UNIT_ID,
          EVENT_ORG_UNIT_NAME,
          EVENT_STATUS_ID,
          EVENT_PROGRAM_STAGE_ID,
          EVENT_PROGRAM_ID,
          EVENT_ATTRIBUTE_OPTION_COMBO_ID,
          EVENT_DELETED,
          EVENT_GEOMETRY);

  private static final String PATH_LIKE = "path LIKE";

  private static final String PATH_EQ = "path =";

  // -------------------------------------------------------------------------
  // Dependencies
  // -------------------------------------------------------------------------

  // Cannot use DefaultRenderService mapper. Does not work properly -
  // DHIS2-6102
  private static final ObjectReader eventDataValueJsonReader =
      JsonBinaryType.MAPPER.readerFor(new TypeReference<Map<String, EventDataValue>>() {});

  private final StatementBuilder statementBuilder;

  private final NamedParameterJdbcTemplate jdbcTemplate;

  @Qualifier("dataValueJsonMapper")
  private final ObjectMapper jsonMapper;

  private final CurrentUserService currentUserService;

  private final IdentifiableObjectManager manager;

  private final RelationshipStore relationshipStore;

  // -------------------------------------------------------------------------
  // EventStore implementation
  // -------------------------------------------------------------------------

  @Override
  public List<Event> getEvents(
      EventSearchParams params, Map<String, Set<String>> psdesWithSkipSyncTrue) {
    User user = currentUserService.getCurrentUser();

    setAccessiblePrograms(user, params);

    List<Event> events = new ArrayList<>();
    List<Long> relationshipIds = new ArrayList<>();

    final Gson gson = new Gson();

    final MapSqlParameterSource mapSqlParameterSource = new MapSqlParameterSource();

    String sql = buildSql(params, mapSqlParameterSource, user);

    return jdbcTemplate.query(
        sql,
        mapSqlParameterSource,
        resultSet -> {
          log.debug("Event query SQL: " + sql);

          Set<String> notes = new HashSet<>();

          while (resultSet.next()) {
            if (resultSet.getString("psi_uid") == null) {
              continue;
>>>>>>> a2bd3557
            }

            String eventUid = resultSet.getString("psi_uid");

            validateIdentifiersPresence(resultSet, params.getIdSchemes());

            Event event = new Event();

            if (!params.isSkipEventId()) {
              event.setUid(eventUid);
            }

            TrackedEntity tei = new TrackedEntity();
            tei.setUid(resultSet.getString("tei_uid"));
            event.setStatus(EventStatus.valueOf(resultSet.getString(EVENT_STATUS)));
            ProgramType programType = ProgramType.fromValue(resultSet.getString("p_type"));
            Program program = new Program();
            program.setUid(resultSet.getString("p_identifier"));
            program.setProgramType(programType);
            Enrollment enrollment = new Enrollment();
            enrollment.setUid(resultSet.getString("pi_uid"));
            enrollment.setProgram(program);
            enrollment.setTrackedEntity(tei);
            OrganisationUnit ou = new OrganisationUnit();
            ou.setUid(resultSet.getString("ou_uid"));
            ou.setName(resultSet.getString("ou_name"));
            ProgramStage ps = new ProgramStage();
            ps.setUid(resultSet.getString("ps_identifier"));
            event.setDeleted(resultSet.getBoolean("psi_deleted"));

            enrollment.setStatus(ProgramStatus.valueOf(resultSet.getString("pi_status")));
            enrollment.setFollowup(resultSet.getBoolean("pi_followup"));
            event.setEnrollment(enrollment);
            event.setProgramStage(ps);
            event.setOrganisationUnit(ou);
            CategoryOptionCombo coc = new CategoryOptionCombo();
            coc.setUid(resultSet.getString("coc_identifier"));

            Set<CategoryOption> options =
                Arrays.stream(resultSet.getString("co_uids").split(";"))
                    .map(
                        optionUid -> {
                          CategoryOption option = new CategoryOption();
                          option.setUid(optionUid);
                          return option;
                        })
                    .collect(Collectors.toSet());
            coc.setCategoryOptions(options);

            event.setAttributeOptionCombo(coc);

            event.setStoredBy(resultSet.getString("psi_storedby"));
            event.setDueDate(resultSet.getDate("psi_duedate"));
            event.setExecutionDate(resultSet.getDate("psi_executiondate"));
            event.setCreated(resultSet.getDate("psi_created"));
            event.setCreatedByUserInfo(
                EventUtils.jsonToUserInfo(
                    resultSet.getString("psi_createdbyuserinfo"), jsonMapper));
            event.setLastUpdated(resultSet.getDate("psi_lastupdated"));
            event.setLastUpdatedByUserInfo(
                EventUtils.jsonToUserInfo(
                    resultSet.getString("psi_lastupdatedbyuserinfo"), jsonMapper));

            event.setCompletedBy(resultSet.getString("psi_completedby"));
            event.setCompletedDate(resultSet.getDate("psi_completeddate"));

            if (resultSet.getObject("psi_geometry") != null) {
              try {
                Geometry geom = new WKTReader().read(resultSet.getString("psi_geometry"));

                event.setGeometry(geom);
              } catch (ParseException e) {
                log.error("Unable to read geometry for event '" + event.getUid() + "': ", e);
              }
            }

            if (resultSet.getObject("user_assigned") != null) {
              User eventUser = new User();
              eventUser.setUid(resultSet.getString("user_assigned"));
              eventUser.setUsername(resultSet.getString("user_assigned_username"));
              eventUser.setName(resultSet.getString("user_assigned_name"));
              eventUser.setFirstName(resultSet.getString("user_assigned_first_name"));
              eventUser.setSurname(resultSet.getString("user_assigned_surname"));
              event.setAssignedUser(eventUser);
            }

            events.add(event);

            if (!StringUtils.isEmpty(resultSet.getString("psi_eventdatavalues"))) {
              Set<EventDataValue> eventDataValues =
                  convertEventDataValueJsonIntoSet(resultSet.getString("psi_eventdatavalues"));

              event.getEventDataValues().addAll(eventDataValues);
            }

            if (resultSet.getString("psinote_value") != null
                && !notes.contains(resultSet.getString("psinote_id"))) {
              TrackedEntityComment note = new TrackedEntityComment();
              note.setUid(resultSet.getString("psinote_uid"));
              note.setCommentText(resultSet.getString("psinote_value"));
              note.setCreated(resultSet.getDate("psinote_storeddate"));
              note.setCreator(resultSet.getString("psinote_storedby"));

              if (resultSet.getObject("usernoteupdated_id") != null) {
                User userNote = new User();
                userNote.setId(resultSet.getLong("usernoteupdated_id"));
                userNote.setCode(resultSet.getString("usernoteupdated_code"));
                userNote.setUid(resultSet.getString("usernoteupdated_uid"));
                userNote.setUsername(resultSet.getString("usernoteupdated_username"));
                userNote.setFirstName(resultSet.getString("usernoteupdated_firstname"));
                userNote.setSurname(resultSet.getString("usernoteupdated_surname"));
                note.setLastUpdatedBy(userNote);
              }

              note.setLastUpdated(resultSet.getDate("psinote_lastupdated"));

              event.getComments().add(note);
              notes.add(resultSet.getString("psinote_id"));
            }

            if (params.isIncludeRelationships() && resultSet.getObject("psi_rl") != null) {
              PGobject pGobject = (PGobject) resultSet.getObject("psi_rl");

              if (pGobject != null) {
                String value = pGobject.getValue();

                relationshipIds.addAll(Lists.newArrayList(gson.fromJson(value, Long[].class)));
              }
            }
          }

          List<Relationship> relationships = relationshipStore.getById(relationshipIds);

          Multimap<String, RelationshipItem> map = LinkedListMultimap.create();

          for (Relationship relationship : relationships) {
            if (relationship.getFrom().getEvent() != null) {
              map.put(relationship.getFrom().getEvent().getUid(), relationship.getFrom());
            }
            if (relationship.getTo().getEvent() != null) {
              map.put(relationship.getTo().getEvent().getUid(), relationship.getTo());
            }
          }

          if (!map.isEmpty()) {
            events.forEach(e -> e.getRelationshipItems().addAll(map.get(e.getUid())));
          }

          return events;
        });
  }

  private String getIdSqlBasedOnIdScheme(
      IdScheme idScheme, String uidSql, String attributeSql, String codeSql) {
    if (idScheme == IdScheme.ID || idScheme == IdScheme.UID) {
      return uidSql;
    } else if (idScheme.isAttribute()) {
      return String.format(attributeSql, idScheme.getAttribute());
    } else {
      return codeSql;
    }
  }

  private void validateIdentifiersPresence(ResultSet rowSet, IdSchemes idSchemes)
      throws SQLException {

    if (StringUtils.isEmpty(rowSet.getString("p_identifier"))) {
      throw new IllegalStateException(
          String.format(
              "Program %s does not have a value assigned for idScheme %s",
              rowSet.getString("p_uid"), idSchemes.getProgramIdScheme().name()));
    }

    if (StringUtils.isEmpty(rowSet.getString("ps_identifier"))) {
      throw new IllegalStateException(
          String.format(
              "ProgramStage %s does not have a value assigned for idScheme %s",
              rowSet.getString("ps_uid"), idSchemes.getProgramStageIdScheme().name()));
    }

    if (StringUtils.isEmpty(rowSet.getString("ou_identifier"))) {
      throw new IllegalStateException(
          String.format(
              "OrgUnit %s does not have a value assigned for idScheme %s",
              rowSet.getString("ou_uid"), idSchemes.getOrgUnitIdScheme().name()));
    }

    if (StringUtils.isEmpty(rowSet.getString("coc_identifier"))) {
      throw new IllegalStateException(
          String.format(
              "CategoryOptionCombo %s does not have a value assigned for idScheme %s",
              rowSet.getString("coc_uid"), idSchemes.getCategoryOptionComboIdScheme().name()));
    }
  }

  private String getEventSelectIdentifiersByIdScheme(EventSearchParams params) {
    IdSchemes idSchemes = params.getIdSchemes();

    StringBuilder sqlBuilder = new StringBuilder();

    String ouTableName = getOuTableName(params);

    sqlBuilder.append(
        getIdSqlBasedOnIdScheme(
            idSchemes.getOrgUnitIdScheme(),
            ouTableName + ".uid as ou_identifier, ",
            ouTableName + ".attributevalues #>> '{%s, value}' as ou_identifier, ",
            ouTableName + ".code as ou_identifier, "));

    sqlBuilder.append(
        getIdSqlBasedOnIdScheme(
            idSchemes.getProgramIdScheme(),
            "p.uid as p_identifier, ",
            "p.attributevalues #>> '{%s, value}' as p_identifier, ",
            "p.code as p_identifier, "));

    sqlBuilder.append(
        getIdSqlBasedOnIdScheme(
            idSchemes.getProgramStageIdScheme(),
            "ps.uid as ps_identifier, ",
            "ps.attributevalues #>> '{%s, value}' as ps_identifier, ",
            "ps.code as ps_identifier, "));

    sqlBuilder.append(
        getIdSqlBasedOnIdScheme(
            idSchemes.getCategoryOptionComboIdScheme(),
            "coc.uid as coc_identifier, ",
            "coc.attributevalues #>> '{%s, value}' as coc_identifier, ",
            "coc.code as coc_identifier, "));

    return sqlBuilder.toString();
  }

  @Override
  public int getEventCount(EventSearchParams params) {
    User user = currentUserService.getCurrentUser();
    setAccessiblePrograms(user, params);

    String sql;

    MapSqlParameterSource mapSqlParameterSource = new MapSqlParameterSource();

    if (params.hasFilters()) {
      sql = buildGridSql(user, params, mapSqlParameterSource);
    } else {
      sql = getEventSelectQuery(params, mapSqlParameterSource, user);
    }

    sql = sql.replaceFirst("select .*? from", "select count(*) from");

    sql = sql.replaceFirst("order .*? (desc|asc)", "");

    sql = sql.replaceFirst("limit \\d+ offset \\d+", "");

    log.debug("Event query count SQL: " + sql);

    return jdbcTemplate.queryForObject(sql, mapSqlParameterSource, Integer.class);
  }

  private String buildGridSql(
      User user, EventSearchParams params, MapSqlParameterSource mapSqlParameterSource) {
    SqlHelper hlp = new SqlHelper();

    StringBuilder selectBuilder =
        new StringBuilder()
            .append("select ")
            .append(
                COLUMNS_ALIAS_MAP.entrySet().stream()
                    .map(col -> col.getKey() + " as " + col.getValue())
                    .collect(Collectors.joining(", ")));

    return selectBuilder
        .append(
            getFromWhereClause(
                user,
                params,
                dataElementAndFiltersSql(params, mapSqlParameterSource, hlp, selectBuilder),
                mapSqlParameterSource,
                hlp))
        .append(getGridOrderQuery(params))
        .append(getEventPagingQuery(params))
        .toString();
  }

  /**
   * Query is based on three sub queries on event, data value and comment, which are joined using
   * program stage instance id. The purpose of the separate queries is to be able to page properly
   * on events.
   */
  private String buildSql(
      EventSearchParams params, MapSqlParameterSource mapSqlParameterSource, User user) {
    StringBuilder sqlBuilder = new StringBuilder().append("select * from (");

    sqlBuilder.append(getEventSelectQuery(params, mapSqlParameterSource, user));

    sqlBuilder.append(getOrderQuery(params));

    sqlBuilder.append(getEventPagingQuery(params));

    sqlBuilder.append(") as event left join (");

    if (params.isIncludeAttributes()) {
      sqlBuilder.append(getAttributeValueQuery());

      sqlBuilder.append(") as att on event.tei_id=att.pav_id left join (");
    }

    sqlBuilder.append(EVENT_COMMENT_QUERY);

    sqlBuilder.append(") as cm on event.psi_id=cm.psic_id ");

    if (params.isIncludeRelationships()) {
      sqlBuilder.append(RELATIONSHIP_IDS_QUERY);
    }

    sqlBuilder.append(getOrderQuery(params));

    return sqlBuilder.toString();
  }

  /**
   * Generates a single INNER JOIN for each attribute we are searching on. We can search by a range
   * of operators. All searching is using lower() since attribute values are case-insensitive.
   *
   * @param attributes
   * @param filterItems
   */
  private void joinAttributeValueWithoutQueryParameter(
      StringBuilder attributes, List<QueryItem> filterItems) {
    for (QueryItem queryItem : filterItems) {
      String teaValueCol = statementBuilder.columnQuote(queryItem.getItemId());
      String teaCol = statementBuilder.columnQuote(queryItem.getItemId() + "ATT");

      attributes
          .append(" INNER JOIN trackedentityattributevalue ")
          .append(teaValueCol)
          .append(" ON ")
          .append(teaValueCol + ".trackedentityinstanceid")
          .append(" = TEI.trackedentityinstanceid ")
          .append(" INNER JOIN trackedentityattribute ")
          .append(teaCol)
          .append(" ON ")
          .append(teaValueCol + ".trackedentityattributeid")
          .append(EQUALS)
          .append(teaCol + ".trackedentityattributeid")
          .append(AND)
          .append(teaCol + ".UID")
          .append(EQUALS)
          .append(statementBuilder.encode(queryItem.getItem().getUid(), true));

      attributes.append(getAttributeFilterQuery(queryItem, teaCol, teaValueCol));
    }
  }

  private String getAttributeFilterQuery(QueryItem queryItem, String teaCol, String teaValueCol) {
    StringBuilder query = new StringBuilder();

    if (!queryItem.getFilters().isEmpty()) {
      query.append(AND);

      // In SQL the order of expressions linked by AND is not
      // guaranteed.
      // So when casting to number we need to be sure that the value
      // to cast is really a number.
      if (queryItem.isNumeric()) {
        query
            .append(" CASE WHEN ")
            .append(lower(teaCol + ".valueType"))
            .append(" in (")
            .append(
                NUMERIC_TYPES.stream()
                    .map(Enum::name)
                    .map(StringUtils::lowerCase)
                    .map(SqlUtils::singleQuote)
                    .collect(Collectors.joining(",")))
            .append(")")
            .append(" THEN ");
      }

      List<String> filterStrings = new ArrayList<>();
      for (QueryFilter filter : queryItem.getFilters()) {
        StringBuilder filterString = new StringBuilder();
        final String queryCol =
            queryItem.isNumeric()
                ? castToNumber(teaValueCol + ".value")
                : lower(teaValueCol + ".value");
        final Object encodedFilter =
            queryItem.isNumeric()
                ? Double.valueOf(filter.getFilter())
                : StringUtils.lowerCase(filter.getSqlFilter(filter.getFilter()));
        filterString
            .append(queryCol)
            .append(SPACE)
            .append(filter.getSqlOperator())
            .append(SPACE)
            .append(encodedFilter);
        filterStrings.add(filterString.toString());
      }
      query.append(String.join(AND, filterStrings));

      if (queryItem.isNumeric()) {
        query.append(" END ");
      }
    }

    return query.toString();
  }

  private String getEventSelectQuery(
      EventSearchParams params, MapSqlParameterSource mapSqlParameterSource, User user) {
    SqlHelper hlp = new SqlHelper();

    StringBuilder selectBuilder =
        new StringBuilder()
            .append("select ")
            .append(getEventSelectIdentifiersByIdScheme(params))
            .append(" psi.uid as psi_uid, ")
            .append("ou.uid as ou_uid, p.uid as p_uid, ps.uid as ps_uid, ")
            .append(
                "psi.eventid as psi_id, psi.status as psi_status, psi.executiondate as psi_executiondate, ")
            .append(
                "psi.eventdatavalues as psi_eventdatavalues, psi.duedate as psi_duedate, psi.completedby as psi_completedby, psi.storedby as psi_storedby, ")
            .append(
                "psi.created as psi_created, psi.createdbyuserinfo as psi_createdbyuserinfo, psi.lastupdated as psi_lastupdated, psi.lastupdatedbyuserinfo as psi_lastupdatedbyuserinfo, ")
            .append("psi.completeddate as psi_completeddate, psi.deleted as psi_deleted, ")
            .append(
                "ST_AsText( psi.geometry ) as psi_geometry, au.uid as user_assigned, (au.firstName || ' ' || au.surName) as user_assigned_name,")
            .append(
                "au.firstName as user_assigned_first_name, au.surName as user_assigned_surname, ")
            .append("au.username as user_assigned_username,")
            .append("coc.uid as coc_uid, ")
            .append("coc_agg.co_uids AS co_uids, ")
            .append("coc_agg.co_count AS option_size, ");

    for (OrderParam orderParam : params.getAttributeOrders()) {
      selectBuilder
          .append(quote(orderParam.getField()))
          .append(".value AS ")
          .append(orderParam.getField())
          .append("_value, ");
    }

    return selectBuilder
        .append(
            "pi.uid as pi_uid, pi.status as pi_status, pi.followup as pi_followup, pi.enrollmentdate as pi_enrollmentdate, pi.incidentdate as pi_incidentdate, ")
        .append("p.type as p_type, ps.uid as ps_uid, ou.name as ou_name, ")
        .append(
            "tei.trackedentityinstanceid as tei_id, tei.uid as tei_uid, teiou.uid as tei_ou, teiou.name as tei_ou_name, tei.created as tei_created, tei.inactive as tei_inactive ")
        .append(
            getFromWhereClause(
                params,
                mapSqlParameterSource,
                user,
                hlp,
                dataElementAndFiltersSql(params, mapSqlParameterSource, hlp, selectBuilder)))
        .toString();
  }

  private boolean checkForOwnership(EventSearchParams params) {
    return Optional.ofNullable(params.getProgram())
        .filter(
            p ->
                Objects.nonNull(p.getProgramType())
                    && p.getProgramType() == ProgramType.WITH_REGISTRATION)
        .isPresent();
  }

  private String getOuTableName(EventSearchParams params) {
    return checkForOwnership(params) ? " psiou" : " ou";
  }

  private StringBuilder getFromWhereClause(
      EventSearchParams params,
      MapSqlParameterSource mapSqlParameterSource,
      User user,
      SqlHelper hlp,
      StringBuilder dataElementAndFiltersSql) {
    StringBuilder fromBuilder =
        new StringBuilder(" from event psi ")
            .append("inner join programinstance pi on pi.programinstanceid=psi.programinstanceid ")
            .append("inner join program p on p.programid=pi.programid ")
            .append("inner join programstage ps on ps.programstageid=psi.programstageid ");

    if (checkForOwnership(params)) {
      fromBuilder
          .append(
              "left join trackedentityprogramowner po on (pi.trackedentityinstanceid=po.trackedentityinstanceid) ")
          .append(
              "inner join organisationunit psiou on (coalesce(po.organisationunitid, psi.organisationunitid)=psiou.organisationunitid) ")
          .append(
              "inner join organisationunit ou on (psi.organisationunitid=ou.organisationunitid) ");
    } else {
      fromBuilder.append(
          "inner join organisationunit ou on psi.organisationunitid=ou.organisationunitid ");
    }

    fromBuilder
        .append(
            "left join trackedentityinstance tei on tei.trackedentityinstanceid=pi.trackedentityinstanceid ")
        .append(
            "left join organisationunit teiou on (tei.organisationunitid=teiou.organisationunitid) ")
        .append("left join userinfo au on (psi.assigneduserid=au.userinfoid) ");

    if (!params.getFilterAttributes().isEmpty()) {
      joinAttributeValueWithoutQueryParameter(fromBuilder, params.getFilterAttributes());
    }

    fromBuilder.append(getCategoryOptionComboQuery(user));

    fromBuilder.append(dataElementAndFiltersSql);

    if (params.getTrackedEntity() != null) {
      mapSqlParameterSource.addValue("trackedentityinstanceid", params.getTrackedEntity().getId());

      fromBuilder
          .append(hlp.whereAnd())
          .append(" tei.trackedentityinstanceid= ")
          .append(":trackedentityinstanceid")
          .append(" ");
    }

    if (params.getProgram() != null) {
      mapSqlParameterSource.addValue("programid", params.getProgram().getId());

      fromBuilder.append(hlp.whereAnd()).append(" p.programid = ").append(":programid").append(" ");
    }

    if (params.getProgramStage() != null) {
      mapSqlParameterSource.addValue("programstageid", params.getProgramStage().getId());

      fromBuilder
          .append(hlp.whereAnd())
          .append(" ps.programstageid = ")
          .append(":programstageid")
          .append(" ");
    }

    if (params.getProgramStatus() != null) {
      mapSqlParameterSource.addValue("program_status", params.getProgramStatus().name());

      fromBuilder.append(hlp.whereAnd()).append(" pi.status = ").append(":program_status ");
    }

    if (params.getEnrollmentEnrolledBefore() != null) {
      mapSqlParameterSource.addValue(
          "enrollmentEnrolledBefore", params.getEnrollmentEnrolledBefore(), Types.TIMESTAMP);
      fromBuilder
          .append(hlp.whereAnd())
          .append(" (pi.enrollmentdate <= :enrollmentEnrolledBefore ) ");
    }

    if (params.getEnrollmentEnrolledAfter() != null) {
      mapSqlParameterSource.addValue(
          "enrollmentEnrolledAfter", params.getEnrollmentEnrolledAfter(), Types.TIMESTAMP);
      fromBuilder
          .append(hlp.whereAnd())
          .append(" (pi.enrollmentdate >= :enrollmentEnrolledAfter ) ");
    }

    if (params.getEnrollmentOccurredBefore() != null) {
      mapSqlParameterSource.addValue(
          "enrollmentOccurredBefore", params.getEnrollmentOccurredBefore(), Types.TIMESTAMP);
      fromBuilder
          .append(hlp.whereAnd())
          .append(" (pi.incidentdate <= :enrollmentOccurredBefore ) ");
    }

    if (params.getEnrollmentOccurredAfter() != null) {
      mapSqlParameterSource.addValue(
          "enrollmentOccurredAfter", params.getEnrollmentOccurredAfter(), Types.TIMESTAMP);
      fromBuilder.append(hlp.whereAnd()).append(" (pi.incidentdate >= :enrollmentOccurredAfter ) ");
    }

    if (params.getScheduleAtStartDate() != null) {
      mapSqlParameterSource.addValue(
          "startDueDate", params.getScheduleAtStartDate(), Types.TIMESTAMP);

      fromBuilder
          .append(hlp.whereAnd())
          .append(" (psi.duedate is not null and psi.duedate >= :startDueDate ) ");
    }

    if (params.getScheduleAtEndDate() != null) {
      mapSqlParameterSource.addValue("endDueDate", params.getScheduleAtEndDate(), Types.TIMESTAMP);

      fromBuilder
          .append(hlp.whereAnd())
          .append(" (psi.duedate is not null and psi.duedate <= :endDueDate ) ");
    }

    if (params.getFollowUp() != null) {
      fromBuilder
          .append(hlp.whereAnd())
          .append(" pi.followup is ")
          .append(Boolean.TRUE.equals(params.getFollowUp()) ? "true" : "false")
          .append(" ");
    }

    fromBuilder.append(addLastUpdatedFilters(params, mapSqlParameterSource, hlp, true));

    // Comparing milliseconds instead of always creating new Date( 0 );
    if (params.getSkipChangedBefore() != null && params.getSkipChangedBefore().getTime() > 0) {
      mapSqlParameterSource.addValue(
          "skipChangedBefore", params.getSkipChangedBefore(), Types.TIMESTAMP);

      fromBuilder
          .append(hlp.whereAnd())
          .append(EVENT_LASTUPDATED_GT)
          .append(":skipChangedBefore")
          .append(" ");
    }

    if (params.getCategoryOptionCombo() != null) {
      mapSqlParameterSource.addValue(
          "attributeoptioncomboid", params.getCategoryOptionCombo().getId());

      fromBuilder
          .append(hlp.whereAnd())
          .append(" psi.attributeoptioncomboid = ")
          .append(":attributeoptioncomboid")
          .append(" ");
    }

    String orgUnitSql = getOrgUnitSql(user, params, getOuTableName(params));

    if (orgUnitSql != null) {
      fromBuilder.append(hlp.whereAnd()).append(" (").append(orgUnitSql).append(") ");
    }

    if (params.getStartDate() != null) {
      mapSqlParameterSource.addValue("startDate", params.getStartDate(), Types.DATE);

      fromBuilder
          .append(hlp.whereAnd())
          .append(" (psi.executiondate >= ")
          .append(":startDate")
          .append(" or (psi.executiondate is null and psi.duedate >= ")
          .append(":startDate")
          .append(" )) ");
    }

    if (params.getEndDate() != null) {
      mapSqlParameterSource.addValue("endDate", addDays(params.getEndDate(), 1), Types.DATE);

      fromBuilder
          .append(hlp.whereAnd())
          .append(" (psi.executiondate < ")
          .append(":endDate")
          .append(" or (psi.executiondate is null and psi.duedate < ")
          .append(":endDate")
          .append(" )) ");
    }

    if (params.getProgramType() != null) {
      mapSqlParameterSource.addValue("programType", params.getProgramType().name());

      fromBuilder.append(hlp.whereAnd()).append(" p.type = ").append(":programType").append(" ");
    }

    fromBuilder.append(eventStatusSql(params, mapSqlParameterSource, hlp));

    if (params.getEvents() != null && !params.getEvents().isEmpty() && !params.hasFilters()) {
      mapSqlParameterSource.addValue("psi_uid", params.getEvents());

      fromBuilder.append(hlp.whereAnd()).append(" (psi.uid in (").append(":psi_uid").append(")) ");
    }

    if (params.getAssignedUserQueryParam().hasAssignedUsers()) {
      mapSqlParameterSource.addValue(
          "au_uid", params.getAssignedUserQueryParam().getAssignedUsers());

      fromBuilder.append(hlp.whereAnd()).append(" (au.uid in (").append(":au_uid").append(")) ");
    }

    if (AssignedUserSelectionMode.NONE == params.getAssignedUserQueryParam().getMode()) {
      fromBuilder.append(hlp.whereAnd()).append(" (au.uid is null) ");
    }

    if (AssignedUserSelectionMode.ANY == params.getAssignedUserQueryParam().getMode()) {
      fromBuilder.append(hlp.whereAnd()).append(" (au.uid is not null) ");
    }

    if (!params.isIncludeDeleted()) {
      fromBuilder.append(hlp.whereAnd()).append(" psi.deleted is false ");
    }

    if (params.hasSecurityFilter()) {
      mapSqlParameterSource.addValue(
          "program_uid",
          params.getAccessiblePrograms().isEmpty() ? null : params.getAccessiblePrograms());

      fromBuilder
          .append(hlp.whereAnd())
          .append(" (p.uid in (")
          .append(":program_uid")
          .append(")) ");

      mapSqlParameterSource.addValue(
          "programstage_uid",
          params.getAccessibleProgramStages().isEmpty()
              ? null
              : params.getAccessibleProgramStages());

      fromBuilder
          .append(hlp.whereAnd())
          .append(" (ps.uid in (")
          .append(":programstage_uid")
          .append(")) ");
    }

    if (params.isSynchronizationQuery()) {
      fromBuilder.append(hlp.whereAnd()).append(" psi.lastupdated > psi.lastsynchronized ");
    }

    if (!CollectionUtils.isEmpty(params.getEnrollments())) {
      mapSqlParameterSource.addValue("programinstance_uid", params.getEnrollments());

      fromBuilder.append(hlp.whereAnd()).append(" (pi.uid in (:programinstance_uid)) ");
    }

    return fromBuilder;
  }

  /**
   * For dataElement params, restriction is set in inner join. For query params, restriction is set
   * in where clause.
   */
  private StringBuilder dataElementAndFiltersSql(
      EventSearchParams params,
      MapSqlParameterSource mapSqlParameterSource,
      SqlHelper hlp,
      StringBuilder selectBuilder) {
    int filterCount = 0;

    StringBuilder optionValueJoinBuilder = new StringBuilder();
    StringBuilder optionValueConditionBuilder = new StringBuilder();
    StringBuilder eventDataValuesWhereSql = new StringBuilder();
    Set<String> joinedColumns = new HashSet<>();

    for (QueryItem item : params.getDataElementsAndFilters()) {
      ++filterCount;

      final String itemId = item.getItemId();

      final String dataValueValueSql = "psi.eventdatavalues #>> '{" + itemId + ", value}'";

      selectBuilder
          .append(", ")
          .append(item.isNumeric() ? castToNumber(dataValueValueSql) : lower(dataValueValueSql))
          .append(" as ")
          .append(itemId);

      String optValueTableAs = "opt_" + filterCount;

      if (!joinedColumns.contains(itemId) && item.hasOptionSet() && item.hasFilter()) {
        String optSetBind = "optset_" + filterCount;

        mapSqlParameterSource.addValue(optSetBind, item.getOptionSet().getId());

        optionValueJoinBuilder
            .append("inner join optionvalue as ")
            .append(optValueTableAs)
            .append(" on lower(")
            .append(optValueTableAs)
            .append(".code) = ")
            .append("lower(")
            .append(dataValueValueSql)
            .append(") and ")
            .append(optValueTableAs)
            .append(".optionsetid = ")
            .append(":")
            .append(optSetBind)
            .append(" ");

        joinedColumns.add(itemId);
      }

      if (item.hasFilter()) {
        for (QueryFilter filter : item.getFilters()) {
          ++filterCount;

          final String queryCol =
              item.isNumeric() ? castToNumber(dataValueValueSql) : lower(dataValueValueSql);

          String bindParameter = "parameter_" + filterCount;
          int itemType = item.isNumeric() ? Types.NUMERIC : Types.VARCHAR;

          if (!item.hasOptionSet()) {
            eventDataValuesWhereSql.append(hlp.whereAnd());

            if (QueryOperator.IN.getValue().equalsIgnoreCase(filter.getSqlOperator())) {
              mapSqlParameterSource.addValue(
                  bindParameter,
                  QueryFilter.getFilterItems(StringUtils.lowerCase(filter.getFilter())),
                  itemType);

              eventDataValuesWhereSql.append(inCondition(filter, bindParameter, queryCol));
            } else {
              mapSqlParameterSource.addValue(
                  bindParameter, StringUtils.lowerCase(filter.getSqlBindFilter()), itemType);

              eventDataValuesWhereSql
                  .append(" ")
                  .append(queryCol)
                  .append(" ")
                  .append(filter.getSqlOperator())
                  .append(" ")
                  .append(":")
                  .append(bindParameter)
                  .append(" ");
            }
          } else {
            if (QueryOperator.IN.getValue().equalsIgnoreCase(filter.getSqlOperator())) {
              mapSqlParameterSource.addValue(
                  bindParameter,
                  QueryFilter.getFilterItems(StringUtils.lowerCase(filter.getFilter())),
                  itemType);

              optionValueConditionBuilder.append(" and ");
              optionValueConditionBuilder.append(inCondition(filter, bindParameter, queryCol));
            } else {
              mapSqlParameterSource.addValue(
                  bindParameter, StringUtils.lowerCase(filter.getSqlBindFilter()), itemType);

              optionValueConditionBuilder
                  .append("and lower(")
                  .append(optValueTableAs)
                  .append(DOT_NAME)
                  .append(" ")
                  .append(filter.getSqlOperator())
                  .append(" ")
                  .append(":")
                  .append(bindParameter)
                  .append(" ");
            }
          }
        }
      }
    }

    return optionValueJoinBuilder
        .append(optionValueConditionBuilder)
        .append(eventDataValuesWhereSql)
        .append(" ");
  }

  private String inCondition(QueryFilter filter, String boundParameter, String queryCol) {
    return new StringBuilder()
        .append(" ")
        .append(queryCol)
        .append(" ")
        .append(filter.getSqlOperator())
        .append(" ")
        .append("(")
        .append(":")
        .append(boundParameter)
        .append(") ")
        .toString();
  }

  private String getFromWhereClause(
      User user,
      EventSearchParams params,
      StringBuilder dataElementAndFiltersSql,
      MapSqlParameterSource mapSqlParameterSource,
      SqlHelper hlp) {
    StringBuilder sqlBuilder =
        new StringBuilder()
            .append(
                " from event psi "
                    + "inner join programinstance pi on pi.programinstanceid = psi.programinstanceid "
                    + "inner join program p on p.programid = pi.programid "
                    + "inner join programstage ps on ps.programstageid = psi.programstageid "
                    + "inner join categoryoptioncombo coc on coc.categoryoptioncomboid = psi.attributeoptioncomboid "
                    + "left join userinfo au on (psi.assigneduserid=au.userinfoid) ");

    if (checkForOwnership(params)) {
      sqlBuilder
          .append(
              "left join trackedentityprogramowner po on (pi.trackedentityinstanceid=po.trackedentityinstanceid) ")
          .append(
              "inner join organisationunit psiou on (coalesce(po.organisationunitid, psi.organisationunitid)=psiou.organisationunitid) ")
          .append(
              "left join organisationunit ou on (psi.organisationunitid=ou.organisationunitid) ");
    } else {
      sqlBuilder.append(
          "inner join organisationunit ou on psi.organisationunitid=ou.organisationunitid ");
    }

    sqlBuilder.append(dataElementAndFiltersSql);

    String orgUnitSql = getOrgUnitSql(user, params, getOuTableName(params));

    if (orgUnitSql != null) {
      sqlBuilder.append(hlp.whereAnd()).append(orgUnitSql + " ");
    }

    if (params.getProgramStage() != null) {
      mapSqlParameterSource.addValue("programstageid", params.getProgramStage().getId());

      sqlBuilder
          .append(hlp.whereAnd())
          .append(" ps.programstageid = ")
          .append(":programstageid")
          .append(" ");
    }

    if (params.getCategoryOptionCombo() != null) {
      mapSqlParameterSource.addValue(
          "attributeoptioncomboid", params.getCategoryOptionCombo().getId());

      sqlBuilder
          .append(hlp.whereAnd())
          .append(" psi.attributeoptioncomboid = ")
          .append(":attributeoptioncomboid")
          .append(" ");
    }

    if (params.getStartDate() != null) {
      mapSqlParameterSource.addValue("startDate", params.getStartDate(), Types.DATE);

      sqlBuilder
          .append(hlp.whereAnd())
          .append(" (psi.executiondate >= ")
          .append(":startDate")
          .append(" or (psi.executiondate is null and psi.duedate >= ")
          .append(":startDate")
          .append(" )) ");
    }

    if (params.getEndDate() != null) {
      mapSqlParameterSource.addValue("endDate", addDays(params.getEndDate(), 1), Types.DATE);

      sqlBuilder
          .append(hlp.whereAnd())
          .append(" (psi.executiondate < ")
          .append(":endDate ")
          .append(" or (psi.executiondate is null and psi.duedate < ")
          .append(":endDate")
          .append(" )) ");
    }

    sqlBuilder.append(addLastUpdatedFilters(params, mapSqlParameterSource, hlp, false));

    if (params.isSynchronizationQuery()) {
      sqlBuilder.append(hlp.whereAnd()).append(" psi.lastupdated > psi.lastsynchronized ");
    }

    // Comparing milliseconds instead of always creating new Date( 0 )

    if (params.getSkipChangedBefore() != null && params.getSkipChangedBefore().getTime() > 0) {
      mapSqlParameterSource.addValue(
          "skipChangedBefore", params.getSkipChangedBefore(), Types.TIMESTAMP);

      sqlBuilder.append(hlp.whereAnd()).append(EVENT_LASTUPDATED_GT).append(":skipChangedBefore ");
    }

    if (params.getScheduleAtStartDate() != null) {
      mapSqlParameterSource.addValue("startDueDate", params.getScheduleAtStartDate(), Types.DATE);

      sqlBuilder
          .append(hlp.whereAnd())
          .append(" psi.duedate is not null and psi.duedate >= ")
          .append(":dueDate")
          .append(" ");
    }

    if (params.getScheduleAtEndDate() != null) {
      mapSqlParameterSource.addValue("endDueDate", params.getScheduleAtEndDate(), Types.DATE);

      sqlBuilder
          .append(hlp.whereAnd())
          .append(" psi.duedate is not null and psi.duedate <= ")
          .append(":endDueDate")
          .append(" ");
    }

    if (!params.isIncludeDeleted()) {
      sqlBuilder.append(hlp.whereAnd()).append(" psi.deleted is false ");
    }

    if (!CollectionUtils.isEmpty(params.getEnrollments())) {
      mapSqlParameterSource.addValue("programinstance_uid", params.getEnrollments());

      sqlBuilder.append(hlp.whereAnd()).append(" (pi.uid in (:programinstance_uid)) ");
    }

    sqlBuilder.append(eventStatusSql(params, mapSqlParameterSource, hlp));

    if (params.getEvents() != null && !params.getEvents().isEmpty() && !params.hasFilters()) {
      mapSqlParameterSource.addValue("psi_uid", params.getEvents());

      sqlBuilder.append(hlp.whereAnd()).append(" (psi.uid in (").append(":psi_uid").append(")) ");
    }

    if (params.getAssignedUserQueryParam().hasAssignedUsers()) {
      mapSqlParameterSource.addValue(
          "au_uid", params.getAssignedUserQueryParam().getAssignedUsers());

      sqlBuilder.append(hlp.whereAnd()).append(" (au.uid in (").append(":au_uid").append(")) ");
    }

    if (AssignedUserSelectionMode.NONE == params.getAssignedUserQueryParam().getMode()) {
      sqlBuilder.append(hlp.whereAnd()).append(" (au.uid is null) ");
    }

    if (AssignedUserSelectionMode.ANY == params.getAssignedUserQueryParam().getMode()) {
      sqlBuilder.append(hlp.whereAnd()).append(" (au.uid is not null) ");
    }

    return sqlBuilder.toString();
  }

  private String eventStatusSql(
      EventSearchParams params, MapSqlParameterSource mapSqlParameterSource, SqlHelper hlp) {
    StringBuilder stringBuilder = new StringBuilder();

    if (params.getEventStatus() != null) {
      if (params.getEventStatus() == EventStatus.VISITED) {
        mapSqlParameterSource.addValue(EVENT_STATUS, EventStatus.ACTIVE.name());

        stringBuilder
            .append(hlp.whereAnd())
            .append(EVENT_STATUS_EQ)
            .append(":" + EVENT_STATUS)
            .append(" and psi.executiondate is not null ");
      } else if (params.getEventStatus() == EventStatus.OVERDUE) {
        mapSqlParameterSource.addValue(EVENT_STATUS, EventStatus.SCHEDULE.name());

        stringBuilder
            .append(hlp.whereAnd())
            .append(" date(now()) > date(psi.duedate) and psi.status = ")
            .append(":" + EVENT_STATUS)
            .append(" ");
      } else {
        mapSqlParameterSource.addValue(EVENT_STATUS, params.getEventStatus().name());

        stringBuilder
            .append(hlp.whereAnd())
            .append(EVENT_STATUS_EQ)
            .append(":" + EVENT_STATUS)
            .append(" ");
      }
    }

    return stringBuilder.toString();
  }

  private String addLastUpdatedFilters(
      EventSearchParams params,
      MapSqlParameterSource mapSqlParameterSource,
      SqlHelper hlp,
      boolean useDateAfterEndDate) {
    StringBuilder sqlBuilder = new StringBuilder();

    if (params.hasUpdatedAtDuration()) {
      mapSqlParameterSource.addValue(
          "lastUpdated",
          DateUtils.offSetDateTimeFrom(DateUtils.nowMinusDuration(params.getUpdatedAtDuration())),
          Types.TIMESTAMP_WITH_TIMEZONE);

      sqlBuilder
          .append(hlp.whereAnd())
          .append(EVENT_LASTUPDATED_GT)
          .append(":lastUpdated")
          .append(" ");
    } else {
      if (params.hasUpdatedAtStartDate()) {
        mapSqlParameterSource.addValue(
            "lastUpdatedStart", params.getUpdatedAtStartDate(), Types.TIMESTAMP);

        sqlBuilder
            .append(hlp.whereAnd())
            .append(EVENT_LASTUPDATED_GT)
            .append(":lastUpdatedStart")
            .append(" ");
      }

      if (params.hasUpdatedAtEndDate()) {
        if (useDateAfterEndDate) {
          mapSqlParameterSource.addValue(
              "lastUpdatedEnd", addDays(params.getUpdatedAtEndDate(), 1), Types.TIMESTAMP);

          sqlBuilder
              .append(hlp.whereAnd())
              .append(" psi.lastupdated < ")
              .append(":lastUpdatedEnd")
              .append(" ");
        } else {
          mapSqlParameterSource.addValue(
              "lastUpdatedEnd", params.getUpdatedAtEndDate(), Types.TIMESTAMP);

          sqlBuilder
              .append(hlp.whereAnd())
              .append(" psi.lastupdated <= ")
              .append(":lastUpdatedEnd")
              .append(" ");
        }
      }
    }

    return sqlBuilder.toString();
  }

  /**
   * Returns the joins and sub-queries needed to fulfill all the needs regarding category option
   * combo and category options. Category option combos (COC) are composed of category options (CO),
   * one per category of the COCs category combination (CC).
   *
   * <p>Important constraints leading to this query:
   *
   * <ul>
   *   <li>While COCs are pre-computed and can be seen as a de-normalization of the possible
   *       permutations the COs in a COC are stored in a normalized way. The final event should have
   *       its attributeCategoryOptions field populated with a semicolon separated string of its
   *       COCs COs. We thus need to aggregate these COs for each event.
   *   <li>COCs should be returned in the user specified idScheme. So in order to have access to
   *       uid, code, name, attributes we need another join as all of these fields cannot be added
   *       to the above aggregation. IdSchemes SELECT are handled in {@link
   *       #getEventSelectIdentifiersByIdScheme}.
   *   <li>A user must have access to all COs of the events COC to have access to an event.
   * </ul>
   */
  private String getCategoryOptionComboQuery(User user) {
    String joinCondition =
        "inner join categoryoptioncombo coc on coc.categoryoptioncomboid = psi.attributeoptioncomboid "
            + " inner join (select coc.categoryoptioncomboid as id,"
            + " string_agg(co.uid, ';') as co_uids, count(co.categoryoptionid) as co_count"
            + " from categoryoptioncombo coc "
            + " inner join categoryoptioncombos_categoryoptions cocco on coc.categoryoptioncomboid = cocco.categoryoptioncomboid"
            + " inner join dataelementcategoryoption co on cocco.categoryoptionid = co.categoryoptionid"
            + " group by coc.categoryoptioncomboid ";

    if (!isSuper(user)) {
      joinCondition =
          joinCondition
              + " having bool_and(case when "
              + JpaQueryUtils.generateSQlQueryForSharingCheck(
                  "co.sharing", user, AclService.LIKE_READ_DATA)
              + " then true else false end) = True ";
    }

    return joinCondition + ") as coc_agg on coc_agg.id = psi.attributeoptioncomboid ";
  }

  private String getEventPagingQuery(final EventSearchParams params) {
    final StringBuilder sqlBuilder = new StringBuilder().append(" ");
    int pageSize = params.getPageSizeWithDefault();

    // When the clients choose to not show the total of pages.
    if (!params.isTotalPages()) {
      // Get pageSize + 1, so we are able to know if there is another
      // page available. It adds one additional element into the list,
      // as consequence. The caller needs to remove the last element.
      pageSize++;
    }

    if (!params.isSkipPaging()) {
      sqlBuilder
          .append("limit ")
          .append(pageSize)
          .append(" offset ")
          .append(params.getOffset())
          .append(" ");
    }

    return sqlBuilder.toString();
  }

  private String getGridOrderQuery(EventSearchParams params) {

    if (params.getGridOrders() != null
        && params.getDataElements() != null
        && !params.getDataElements().isEmpty()
        && STATIC_EVENT_COLUMNS != null
        && !STATIC_EVENT_COLUMNS.isEmpty()) {
      List<String> orderFields = new ArrayList<>();

      for (OrderParam order : params.getGridOrders()) {
        if (STATIC_EVENT_COLUMNS.contains(order.getField())) {
          orderFields.add(order.getField() + " " + order.getDirection());
        } else {
          Set<QueryItem> queryItems = params.getDataElements();

          for (QueryItem item : queryItems) {
            if (order.getField().equals(item.getItemId())) {
              orderFields.add(order.getField() + " " + order.getDirection());
              break;
            }
          }
        }
      }

      if (!orderFields.isEmpty()) {
        return "order by " + StringUtils.join(orderFields, ',');
      }
    }

    return "order by lastUpdated desc ";
  }

  private String getOrderQuery(EventSearchParams params) {
    ArrayList<String> orderFields = new ArrayList<>();

    for (OrderParam order : params.getOrders()) {
      if (QUERY_PARAM_COL_MAP.containsKey(order.getField())) {
        String orderText = QUERY_PARAM_COL_MAP.get(order.getField());
        orderText += " " + (order.getDirection().isAscending() ? "asc" : "desc");
        orderFields.add(orderText);
      } else if (params.getAttributeOrders().contains(order)) {
        orderFields.add(order.getField() + "_value " + order.getDirection());
      } else if (params.getGridOrders().contains(order)) {
        orderFields.add(getDataElementsOrder(params.getDataElements(), order));
      }
    }

    if (!orderFields.isEmpty()) {
      return "order by " + StringUtils.join(orderFields, ',') + " ";
    } else {
      return "order by psi_lastupdated desc ";
    }
  }

  private String getDataElementsOrder(Set<QueryItem> dataElements, OrderParam order) {
    for (QueryItem item : dataElements) {
      if (order.getField().equals(item.getItemId())) {
        return order.getField() + " " + order.getDirection();
      }
    }

    return "";
  }

  private String getAttributeValueQuery() {
    return "select pav.trackedentityinstanceid as pav_id, pav.created as pav_created, pav.lastupdated as pav_lastupdated, "
        + "pav.value as pav_value, ta.uid as ta_uid, ta.name as ta_name, ta.valuetype as ta_valuetype "
        + "from trackedentityattributevalue pav "
        + "inner join trackedentityattribute ta on pav.trackedentityattributeid=ta.trackedentityattributeid ";
  }

  private boolean isSuper(User user) {
    return user == null || user.isSuper();
  }

  private Set<EventDataValue> convertEventDataValueJsonIntoSet(String jsonString) {
    try {
      Map<String, EventDataValue> data = eventDataValueJsonReader.readValue(jsonString);
      return JsonEventDataValueSetBinaryType.convertEventDataValuesMapIntoSet(data);
    } catch (IOException e) {
      log.error("Parsing EventDataValues json string failed. String value: " + jsonString);
      throw new IllegalArgumentException(e);
    }
  }

  private void setAccessiblePrograms(User user, EventSearchParams params) {
    if (!isSuper(user)) {
      params.setAccessiblePrograms(
          manager.getDataReadAll(Program.class).stream()
              .map(Program::getUid)
              .collect(Collectors.toSet()));

      params.setAccessibleProgramStages(
          manager.getDataReadAll(ProgramStage.class).stream()
              .map(ProgramStage::getUid)
              .collect(Collectors.toSet()));
    }
  }

  private String getOrgUnitSql(User user, EventSearchParams params, String ouTable) {
    OrganisationUnitSelectionMode orgUnitSelectionMode = params.getOrgUnitSelectionMode();

    if (orgUnitSelectionMode == null) {
      if (params.getOrgUnit() != null) {
        return getSelectedOrgUnitsPath(params, ouTable);
      }

      return getAccessibleOrgUnitsPath(params, user, ouTable);
    }

    return switch (orgUnitSelectionMode) {
      case ALL -> null;
      case CHILDREN -> getChildrenOrgUnitsPath(params, ouTable);
      case DESCENDANTS -> getDescendantOrgUnitsPath(params, ouTable);
      case CAPTURE -> getCaptureOrgUnitsPath(user, ouTable);
      case SELECTED -> getSelectedOrgUnitsPath(params, ouTable);
      default -> getAccessibleOrgUnitsPath(params, user, ouTable);
    };
  }

  private String getChildrenOrgUnitsPath(EventSearchParams params, String ouTable) {
    return ouTable
        + "."
        + PATH_LIKE
        + " '"
        + params.getOrgUnit().getPath()
        + "%' "
        + " and "
        + ouTable
        + "."
        + "hierarchylevel = "
        + (params.getOrgUnit().getLevel() + 1);
  }

  private String getSelectedOrgUnitsPath(EventSearchParams params, String ouTable) {
    return ouTable + "." + PATH_EQ + " '" + params.getOrgUnit().getPath() + "' ";
  }

  private String getDescendantOrgUnitsPath(EventSearchParams params, String ouTable) {
    return ouTable + "." + PATH_LIKE + " '" + params.getOrgUnit().getPath() + "%' ";
  }

  private String getCaptureOrgUnitsPath(User user, String ouTable) {
    if (user == null) {
      return null;
    }

    List<String> orgUnitPaths = new ArrayList<>();

    for (OrganisationUnit organisationUnit : user.getOrganisationUnits().stream().toList()) {
      orgUnitPaths.add(ouTable + "." + PATH_LIKE + " '" + organisationUnit.getPath() + "%' ");
    }

    return String.join(" OR ", orgUnitPaths);
  }

  private String getAccessibleOrgUnitsPath(EventSearchParams params, User user, String ouTable) {
    if (user == null) {
      return null;
    }

    List<String> orgUnitPaths = new ArrayList<>();

    List<OrganisationUnit> organisationUnits =
        new ArrayList<>(user.getTeiSearchOrganisationUnitsWithFallback());

    if (params.getProgram() == null
        || params.getProgram().isClosed()
        || params.getProgram().isProtected()) {
      organisationUnits = new ArrayList<>(user.getOrganisationUnits());
    }

    if (organisationUnits.isEmpty()) {
      return null;
    }

    for (OrganisationUnit organisationUnit : organisationUnits) {
      orgUnitPaths.add(ouTable + "." + PATH_LIKE + " '" + organisationUnit.getPath() + "%' ");
    }

    return String.join(" OR ", orgUnitPaths);
  }
}<|MERGE_RESOLUTION|>--- conflicted
+++ resolved
@@ -128,301 +128,6 @@
 @Slf4j
 @Repository("org.hisp.dhis.tracker.export.event.EventStore")
 @RequiredArgsConstructor
-<<<<<<< HEAD
-public class JdbcEventStore implements EventStore
-{
-    private static final String RELATIONSHIP_IDS_QUERY = " left join (select ri.programstageinstanceid as ri_psi_id, json_agg(ri.relationshipid) as psi_rl FROM relationshipitem ri"
-        + " GROUP by ri_psi_id)  as fgh on fgh.ri_psi_id=event.psi_id ";
-
-    private static final String EVENT_COMMENT_QUERY = "select psic.programstageinstanceid    as psic_id," +
-        " psinote.trackedentitycommentid as psinote_id," +
-        " psinote.commenttext            as psinote_value," +
-        " psinote.created                as psinote_storeddate," +
-        " psinote.creator                as psinote_storedby," +
-        " psinote.uid                    as psinote_uid," +
-        " psinote.lastupdated            as psinote_lastupdated," +
-        " userinfo.userinfoid            as usernote_id," +
-        " userinfo.code                  as usernote_code," +
-        " userinfo.uid                   as usernote_uid," +
-        " userinfo.username              as usernote_username," +
-        " userinfo.firstname             as userinfo_firstname," +
-        " userinfo.surname               as userinfo_surname" +
-        " from programstageinstancecomments psic" +
-        " inner join trackedentitycomment psinote" +
-        " on psic.trackedentitycommentid = psinote.trackedentitycommentid" +
-        " left join userinfo on psinote.lastupdatedby = userinfo.userinfoid ";
-
-    private static final String EVENT_STATUS = "psi_status";
-
-    private static final String EVENT_STATUS_EQ = " psi.status = ";
-
-    private static final String EVENT_LASTUPDATED_GT = " psi.lastupdated >= ";
-
-    private static final String DOT_NAME = ".name)";
-
-    private static final String SPACE = " ";
-
-    private static final String EQUALS = " = ";
-
-    private static final String AND = " AND ";
-
-    public static final Map<String, String> QUERY_PARAM_COL_MAP = Map.ofEntries(
-        entry( EVENT_ID, "psi_uid" ),
-        entry( EVENT_PROGRAM_ID, "p_uid" ),
-        entry( EVENT_PROGRAM_STAGE_ID, "ps_uid" ),
-        entry( EVENT_ENROLLMENT_ID, "pi_uid" ),
-        entry( "enrollmentStatus", "pi_status" ),
-        entry( "enrolledAt", "pi_enrollmentdate" ),
-        entry( EVENT_ORG_UNIT_ID, "ou_uid" ),
-        entry( EVENT_ORG_UNIT_NAME, "ou_name" ),
-        entry( "trackedEntity", "tei_uid" ),
-        entry( EVENT_OCCURRED_AT_DATE_ID, "psi_executiondate" ),
-        entry( "followup", "pi_followup" ),
-        entry( EVENT_STATUS_ID, EVENT_STATUS ),
-        entry( EVENT_SCHEDULE_AT_DATE_ID, "psi_duedate" ),
-        entry( EVENT_STORED_BY_ID, "psi_storedby" ),
-        entry( EVENT_UPDATED_BY, "psi_lastupdatedbyuserinfo" ),
-        entry( EVENT_CREATED_BY_ID, "psi_createdbyuserinfo" ),
-        entry( EVENT_CREATED_AT_ID, "psi_created" ),
-        entry( EVENT_UPDATED_AT_ID, "psi_lastupdated" ),
-        entry( EVENT_COMPLETED_BY_ID, "psi_completedby" ),
-        entry( EVENT_ATTRIBUTE_OPTION_COMBO_ID, "psi_aoc" ),
-        entry( EVENT_COMPLETED_AT_ID, "psi_completeddate" ),
-        entry( EVENT_DELETED, "psi_deleted" ),
-        entry( "assignedUser", "user_assigned_username" ),
-        entry( "assignedUserDisplayName", "user_assigned_name" ) );
-
-    private static final Map<String, String> COLUMNS_ALIAS_MAP = ImmutableMap.<String, String> builder()
-        .put( EventQuery.COLUMNS.UID.getQueryElement().useInSelect(), EVENT_ID )
-        .put( EventQuery.COLUMNS.CREATED.getQueryElement().useInSelect(), EVENT_CREATED_AT_ID )
-        .put( EventQuery.COLUMNS.UPDATED.getQueryElement().useInSelect(), EVENT_UPDATED_AT_ID )
-        .put( EventQuery.COLUMNS.STOREDBY.getQueryElement().useInSelect(), EVENT_STORED_BY_ID )
-        .put( "psi.createdbyuserinfo", EVENT_CREATED_BY_ID )
-        .put( "psi.lastupdatedbyuserinfo", EVENT_UPDATED_BY )
-        .put( EventQuery.COLUMNS.COMPLETEDBY.getQueryElement().useInSelect(), EVENT_COMPLETED_BY_ID )
-        .put( EventQuery.COLUMNS.COMPLETEDDATE.getQueryElement().useInSelect(),
-            EVENT_COMPLETED_AT_ID )
-        .put( EventQuery.COLUMNS.DUE_DATE.getQueryElement().useInSelect(), EVENT_SCHEDULE_AT_DATE_ID )
-        .put( EventQuery.COLUMNS.EXECUTION_DATE.getQueryElement().useInSelect(),
-            EVENT_OCCURRED_AT_DATE_ID )
-        .put( "ou.uid", EVENT_ORG_UNIT_ID )
-        .put( "ou.name", EVENT_ORG_UNIT_NAME )
-        .put( EventQuery.COLUMNS.STATUS.getQueryElement().useInSelect(), EVENT_STATUS_ID )
-        .put( "pi.uid", EVENT_ENROLLMENT_ID )
-        .put( "ps.uid", EVENT_PROGRAM_STAGE_ID )
-        .put( "p.uid", EVENT_PROGRAM_ID )
-        .put( "coc.uid", EVENT_ATTRIBUTE_OPTION_COMBO_ID )
-        .put( EventQuery.COLUMNS.DELETED.getQueryElement().useInSelect(), EVENT_DELETED )
-        .put( "psi.geometry", EVENT_GEOMETRY )
-        .build();
-
-    public static final List<String> STATIC_EVENT_COLUMNS = Arrays.asList( EVENT_ID,
-        EVENT_ENROLLMENT_ID,
-        EVENT_CREATED_AT_ID, EVENT_CREATED_BY_ID,
-        EVENT_UPDATED_AT_ID, EVENT_UPDATED_BY,
-        EVENT_STORED_BY_ID, EVENT_COMPLETED_BY_ID,
-        EVENT_COMPLETED_AT_ID, EVENT_OCCURRED_AT_DATE_ID,
-        EVENT_SCHEDULE_AT_DATE_ID,
-        EVENT_ORG_UNIT_ID, EVENT_ORG_UNIT_NAME, EVENT_STATUS_ID,
-        EVENT_PROGRAM_STAGE_ID, EVENT_PROGRAM_ID,
-        EVENT_ATTRIBUTE_OPTION_COMBO_ID, EVENT_DELETED,
-        EVENT_GEOMETRY );
-
-    private static final String PATH_LIKE = "path LIKE";
-
-    private static final String PATH_EQ = "path =";
-
-    // -------------------------------------------------------------------------
-    // Dependencies
-    // -------------------------------------------------------------------------
-
-    // Cannot use DefaultRenderService mapper. Does not work properly -
-    // DHIS2-6102
-    private static final ObjectReader eventDataValueJsonReader = JsonBinaryType.MAPPER
-        .readerFor( new TypeReference<Map<String, EventDataValue>>()
-        {
-        } );
-
-    private final StatementBuilder statementBuilder;
-
-    private final NamedParameterJdbcTemplate jdbcTemplate;
-
-    @Qualifier( "dataValueJsonMapper" )
-    private final ObjectMapper jsonMapper;
-
-    private final CurrentUserService currentUserService;
-
-    private final IdentifiableObjectManager manager;
-
-    private final RelationshipStore relationshipStore;
-
-    // -------------------------------------------------------------------------
-    // EventStore implementation
-    // -------------------------------------------------------------------------
-
-    @Override
-    public List<Event> getEvents( EventSearchParams params,
-        Map<String, Set<String>> psdesWithSkipSyncTrue )
-    {
-        User user = currentUserService.getCurrentUser();
-
-        setAccessiblePrograms( user, params );
-
-        List<Event> events = new ArrayList<>();
-        List<Long> relationshipIds = new ArrayList<>();
-
-        final Gson gson = new Gson();
-
-        final MapSqlParameterSource mapSqlParameterSource = new MapSqlParameterSource();
-
-        String sql = buildSql( params, mapSqlParameterSource, user );
-
-        return jdbcTemplate.query( sql, mapSqlParameterSource, resultSet -> {
-
-            log.debug( "Event query SQL: " + sql );
-
-            Set<String> notes = new HashSet<>();
-
-            while ( resultSet.next() )
-            {
-                if ( resultSet.getString( "psi_uid" ) == null )
-                {
-                    continue;
-                }
-
-                String eventUid = resultSet.getString( "psi_uid" );
-
-                validateIdentifiersPresence( resultSet, params.getIdSchemes() );
-
-                Event event = new Event();
-
-                if ( !params.isSkipEventId() )
-                {
-                    event.setUid( eventUid );
-                }
-
-                TrackedEntity tei = new TrackedEntity();
-                tei.setUid( resultSet.getString( "tei_uid" ) );
-                event.setStatus( EventStatus.valueOf( resultSet.getString( EVENT_STATUS ) ) );
-                ProgramType programType = ProgramType.fromValue( resultSet.getString( "p_type" ) );
-                Program program = new Program();
-                program.setUid( resultSet.getString( "p_identifier" ) );
-                program.setProgramType( programType );
-                Enrollment enrollment = new Enrollment();
-                enrollment.setUid( resultSet.getString( "pi_uid" ) );
-                enrollment.setProgram( program );
-                enrollment.setTrackedEntity( tei );
-                OrganisationUnit ou = new OrganisationUnit();
-                ou.setUid( resultSet.getString( "ou_uid" ) );
-                ou.setName( resultSet.getString( "ou_name" ) );
-                ProgramStage ps = new ProgramStage();
-                ps.setUid( resultSet.getString( "ps_identifier" ) );
-                event.setDeleted( resultSet.getBoolean( "psi_deleted" ) );
-
-                enrollment.setStatus( ProgramStatus.valueOf( resultSet.getString( "pi_status" ) ) );
-                enrollment.setFollowup( resultSet.getBoolean( "pi_followup" ) );
-                event.setEnrollment( enrollment );
-                event.setProgramStage( ps );
-                event.setOrganisationUnit( ou );
-                CategoryOptionCombo coc = new CategoryOptionCombo();
-                coc.setUid( resultSet.getString( "coc_identifier" ) );
-
-                Set<CategoryOption> options = Arrays.stream( resultSet.getString( "co_uids" ).split( ";" ) )
-                    .map( optionUid -> {
-                        CategoryOption option = new CategoryOption();
-                        option.setUid( optionUid );
-                        return option;
-                    } )
-                    .collect( Collectors.toSet() );
-                coc.setCategoryOptions( options );
-
-                event.setAttributeOptionCombo( coc );
-
-                event.setStoredBy( resultSet.getString( "psi_storedby" ) );
-                event.setDueDate( resultSet.getDate( "psi_duedate" ) );
-                event.setExecutionDate( resultSet.getDate( "psi_executiondate" ) );
-                event.setCreated( resultSet.getDate( "psi_created" ) );
-                event.setCreatedByUserInfo(
-                    EventUtils.jsonToUserInfo( resultSet.getString( "psi_createdbyuserinfo" ), jsonMapper ) );
-                event.setLastUpdated( resultSet.getDate( "psi_lastupdated" ) );
-                event.setLastUpdatedByUserInfo(
-                    EventUtils.jsonToUserInfo( resultSet.getString( "psi_lastupdatedbyuserinfo" ), jsonMapper ) );
-
-                event.setCompletedBy( resultSet.getString( "psi_completedby" ) );
-                event.setCompletedDate( resultSet.getDate( "psi_completeddate" ) );
-
-                if ( resultSet.getObject( "psi_geometry" ) != null )
-                {
-                    try
-                    {
-                        Geometry geom = new WKTReader().read( resultSet.getString( "psi_geometry" ) );
-
-                        event.setGeometry( geom );
-                    }
-                    catch ( ParseException e )
-                    {
-                        log.error( "Unable to read geometry for event '" + event.getUid() + "': ", e );
-                    }
-                }
-
-                if ( resultSet.getObject( "user_assigned" ) != null )
-                {
-                    User eventUser = new User();
-                    eventUser.setUid( resultSet.getString( "user_assigned" ) );
-                    eventUser.setUsername( resultSet.getString( "user_assigned_username" ) );
-                    eventUser.setName( resultSet.getString( "user_assigned_name" ) );
-                    eventUser.setFirstName( resultSet.getString( "user_assigned_first_name" ) );
-                    eventUser.setSurname( resultSet.getString( "user_assigned_surname" ) );
-                    event.setAssignedUser( eventUser );
-                }
-
-                events.add( event );
-
-                if ( !StringUtils.isEmpty( resultSet.getString( "psi_eventdatavalues" ) ) )
-                {
-                    Set<EventDataValue> eventDataValues = convertEventDataValueJsonIntoSet(
-                        resultSet.getString( "psi_eventdatavalues" ) );
-
-                    event.getEventDataValues().addAll( eventDataValues );
-                }
-
-                if ( resultSet.getString( "psinote_value" ) != null
-                    && !notes.contains( resultSet.getString( "psinote_id" ) ) )
-                {
-                    TrackedEntityComment note = new TrackedEntityComment();
-                    note.setUid( resultSet.getString( "psinote_uid" ) );
-                    note.setCommentText( resultSet.getString( "psinote_value" ) );
-                    note.setCreated( resultSet.getDate( "psinote_storeddate" ) );
-                    note.setCreator( resultSet.getString( "psinote_storedby" ) );
-
-                    if ( resultSet.getObject( "usernote_id" ) != null )
-                    {
-                        User userNote = new User();
-                        userNote.setId( resultSet.getLong( "usernote_id" ) );
-                        userNote.setCode( resultSet.getString( "usernote_code" ) );
-                        userNote.setUid( resultSet.getString( "usernote_uid" ) );
-                        userNote.setUsername( resultSet.getString( "usernote_username" ) );
-                        note.setLastUpdatedBy( userNote );
-                    }
-
-                    note.setLastUpdated( resultSet.getDate( "psinote_lastupdated" ) );
-
-                    event.getComments().add( note );
-                    notes.add( resultSet.getString( "psinote_id" ) );
-                }
-
-                if ( params.isIncludeRelationships() && resultSet.getObject( "psi_rl" ) != null )
-                {
-                    PGobject pGobject = (PGobject) resultSet.getObject( "psi_rl" );
-
-                    if ( pGobject != null )
-                    {
-                        String value = pGobject.getValue();
-
-                        relationshipIds.addAll( Lists.newArrayList( gson.fromJson( value, Long[].class ) ) );
-                    }
-                }
-=======
 public class JdbcEventStore implements EventStore {
   private static final String RELATIONSHIP_IDS_QUERY =
       " left join (select ri.eventid as ri_psi_id, json_agg(ri.relationshipid) as psi_rl FROM relationshipitem ri"
@@ -597,7 +302,6 @@
           while (resultSet.next()) {
             if (resultSet.getString("psi_uid") == null) {
               continue;
->>>>>>> a2bd3557
             }
 
             String eventUid = resultSet.getString("psi_uid");
