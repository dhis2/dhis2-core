/*
 * Copyright (c) 2004-2022, University of Oslo
 * All rights reserved.
 *
 * Redistribution and use in source and binary forms, with or without
 * modification, are permitted provided that the following conditions are met:
 * Redistributions of source code must retain the above copyright notice, this
 * list of conditions and the following disclaimer.
 *
 * Redistributions in binary form must reproduce the above copyright notice,
 * this list of conditions and the following disclaimer in the documentation
 * and/or other materials provided with the distribution.
 * Neither the name of the HISP project nor the names of its contributors may
 * be used to endorse or promote products derived from this software without
 * specific prior written permission.
 *
 * THIS SOFTWARE IS PROVIDED BY THE COPYRIGHT HOLDERS AND CONTRIBUTORS "AS IS" AND
 * ANY EXPRESS OR IMPLIED WARRANTIES, INCLUDING, BUT NOT LIMITED TO, THE IMPLIED
 * WARRANTIES OF MERCHANTABILITY AND FITNESS FOR A PARTICULAR PURPOSE ARE
 * DISCLAIMED. IN NO EVENT SHALL THE COPYRIGHT OWNER OR CONTRIBUTORS BE LIABLE FOR
 * ANY DIRECT, INDIRECT, INCIDENTAL, SPECIAL, EXEMPLARY, OR CONSEQUENTIAL DAMAGES
 * (INCLUDING, BUT NOT LIMITED TO, PROCUREMENT OF SUBSTITUTE GOODS OR SERVICES;
 * LOSS OF USE, DATA, OR PROFITS; OR BUSINESS INTERRUPTION) HOWEVER CAUSED AND ON
 * ANY THEORY OF LIABILITY, WHETHER IN CONTRACT, STRICT LIABILITY, OR TORT
 * (INCLUDING NEGLIGENCE OR OTHERWISE) ARISING IN ANY WAY OUT OF THE USE OF THIS
 * SOFTWARE, EVEN IF ADVISED OF THE POSSIBILITY OF SUCH DAMAGE.
 */
package org.hisp.dhis.tracker.export.enrollment;

<<<<<<< HEAD
import static org.hisp.dhis.common.OrganisationUnitSelectionMode.ALL;
import static org.hisp.dhis.common.OrganisationUnitSelectionMode.CAPTURE;
import static org.hisp.dhis.common.OrganisationUnitSelectionMode.CHILDREN;
import static org.hisp.dhis.common.OrganisationUnitSelectionMode.DESCENDANTS;

=======
>>>>>>> e56e34e9
import java.util.ArrayList;
import java.util.HashSet;
import java.util.LinkedHashSet;
import java.util.List;
import java.util.Set;
import javax.annotation.Nonnull;
import lombok.RequiredArgsConstructor;
import lombok.extern.slf4j.Slf4j;
import org.hisp.dhis.feedback.BadRequestException;
import org.hisp.dhis.feedback.ForbiddenException;
import org.hisp.dhis.feedback.NotFoundException;
import org.hisp.dhis.program.Enrollment;
import org.hisp.dhis.program.Event;
import org.hisp.dhis.relationship.RelationshipItem;
import org.hisp.dhis.trackedentity.TrackedEntity;
import org.hisp.dhis.trackedentity.TrackedEntityAttribute;
import org.hisp.dhis.trackedentity.TrackedEntityAttributeService;
import org.hisp.dhis.trackedentity.TrackerAccessManager;
import org.hisp.dhis.trackedentity.TrackerOwnershipManager;
import org.hisp.dhis.trackedentityattributevalue.TrackedEntityAttributeValue;
import org.hisp.dhis.tracker.export.Page;
import org.hisp.dhis.tracker.export.PageParams;
import org.hisp.dhis.user.CurrentUserService;
import org.hisp.dhis.user.User;
import org.springframework.stereotype.Service;
import org.springframework.transaction.annotation.Transactional;

@Slf4j
@Transactional(readOnly = true)
@RequiredArgsConstructor
@Service("org.hisp.dhis.tracker.export.enrollment.EnrollmentService")
class DefaultEnrollmentService
    implements org.hisp.dhis.tracker.export.enrollment.EnrollmentService {
  private final EnrollmentStore enrollmentStore;

  private final TrackerOwnershipManager trackerOwnershipAccessManager;

  private final TrackedEntityAttributeService trackedEntityAttributeService;

  private final CurrentUserService currentUserService;

  private final TrackerAccessManager trackerAccessManager;

  private final EnrollmentOperationParamsMapper paramsMapper;

  @Override
  public Enrollment getEnrollment(String uid, EnrollmentParams params, boolean includeDeleted)
      throws NotFoundException, ForbiddenException {
    Enrollment enrollment = enrollmentStore.getByUid(uid);

    if (enrollment == null) {
      throw new NotFoundException(Enrollment.class, uid);
    }

    return getEnrollment(enrollment, params, includeDeleted, null);
  }

  @Override
  public Enrollment getEnrollment(
      @Nonnull Enrollment enrollment,
      EnrollmentParams params,
      boolean includeDeleted,
      OrganisationUnitSelectionMode orgUnitMode)
      throws ForbiddenException {
    User user = currentUserService.getCurrentUser();
    List<String> errors = trackerAccessManager.canRead(user, enrollment, orgUnitMode == ALL);

    if (!errors.isEmpty()) {
      throw new ForbiddenException(errors.toString());
    }

    Enrollment result = new Enrollment();
    result.setId(enrollment.getId());
    result.setUid(enrollment.getUid());

    if (enrollment.getTrackedEntity() != null) {
      TrackedEntity trackedEntity = new TrackedEntity();
      trackedEntity.setUid(enrollment.getTrackedEntity().getUid());
      result.setTrackedEntity(trackedEntity);
    }
    result.setOrganisationUnit(enrollment.getOrganisationUnit());
    result.setGeometry(enrollment.getGeometry());
    result.setCreated(enrollment.getCreated());
    result.setCreatedAtClient(enrollment.getCreatedAtClient());
    result.setLastUpdated(enrollment.getLastUpdated());
    result.setLastUpdatedAtClient(enrollment.getLastUpdatedAtClient());
    result.setProgram(enrollment.getProgram());
    result.setStatus(enrollment.getStatus());
    result.setEnrollmentDate(enrollment.getEnrollmentDate());
    result.setOccurredDate(enrollment.getOccurredDate());
    result.setFollowup(enrollment.getFollowup());
    result.setCompletedDate(enrollment.getCompletedDate());
    result.setCompletedBy(enrollment.getCompletedBy());
    result.setStoredBy(enrollment.getStoredBy());
    result.setCreatedByUserInfo(enrollment.getCreatedByUserInfo());
    result.setLastUpdatedByUserInfo(enrollment.getLastUpdatedByUserInfo());
    result.setDeleted(enrollment.isDeleted());
    result.setNotes(enrollment.getNotes());
    if (params.isIncludeEvents()) {
      result.setEvents(getEvents(user, enrollment, includeDeleted));
    }
    if (params.isIncludeRelationships()) {
      result.setRelationshipItems(getRelationshipItems(user, enrollment, includeDeleted));
    }
    if (params.isIncludeAttributes()) {
      result
          .getTrackedEntity()
          .setTrackedEntityAttributeValues(getTrackedEntityAttributeValues(user, enrollment));
    }

    return result;
  }

  private Set<Event> getEvents(User user, Enrollment enrollment, boolean includeDeleted) {
    Set<Event> events = new HashSet<>();

    for (Event event : enrollment.getEvents()) {
      if ((includeDeleted || !event.isDeleted())
          && trackerAccessManager.canRead(user, event, true).isEmpty()) {
        events.add(event);
      }
    }
    return events;
  }

  private Set<RelationshipItem> getRelationshipItems(
      User user, Enrollment enrollment, boolean includeDeleted) {
    Set<RelationshipItem> relationshipItems = new HashSet<>();

    for (RelationshipItem relationshipItem : enrollment.getRelationshipItems()) {
      org.hisp.dhis.relationship.Relationship daoRelationship = relationshipItem.getRelationship();
      if (trackerAccessManager.canRead(user, daoRelationship).isEmpty()
          && (includeDeleted || !daoRelationship.isDeleted())) {
        relationshipItems.add(relationshipItem);
      }
    }

    return relationshipItems;
  }

  private Set<TrackedEntityAttributeValue> getTrackedEntityAttributeValues(
      User user, Enrollment enrollment) {
    Set<TrackedEntityAttribute> readableAttributes =
        trackedEntityAttributeService.getAllUserReadableTrackedEntityAttributes(
            user, List.of(enrollment.getProgram()), null);
    Set<TrackedEntityAttributeValue> attributeValues = new LinkedHashSet<>();

    for (TrackedEntityAttributeValue trackedEntityAttributeValue :
        enrollment.getTrackedEntity().getTrackedEntityAttributeValues()) {
      if (readableAttributes.contains(trackedEntityAttributeValue.getAttribute())) {
        attributeValues.add(trackedEntityAttributeValue);
      }
    }

    return attributeValues;
  }

  @Override
  public List<Enrollment> getEnrollments(EnrollmentOperationParams params)
      throws ForbiddenException, BadRequestException {
    EnrollmentQueryParams queryParams = paramsMapper.map(params);

    return getEnrollments(
        new ArrayList<>(enrollmentStore.getEnrollments(queryParams)),
        params.getEnrollmentParams(),
        params.isIncludeDeleted(),
        queryParams.getOrganisationUnitMode());
  }

  @Override
  public Page<Enrollment> getEnrollments(EnrollmentOperationParams params, PageParams pageParams)
      throws ForbiddenException, BadRequestException {
    EnrollmentQueryParams queryParams = paramsMapper.map(params);

    Page<Enrollment> enrollmentsPage = enrollmentStore.getEnrollments(queryParams, pageParams);
    List<Enrollment> enrollments =
        getEnrollments(
            enrollmentsPage.getItems(),
            params.getEnrollmentParams(),
            params.isIncludeDeleted(),
            queryParams.getOrganisationUnitMode());

    return Page.of(enrollments, enrollmentsPage.getPager());
  }

<<<<<<< HEAD
  public void decideAccess(EnrollmentQueryParams params) {
    if (params.hasProgram()) {
      if (!aclService.canDataRead(params.getUser(), params.getProgram())) {
        throw new IllegalQueryException(
            "Current user is not authorized to read data from selected program:  "
                + params.getProgram().getUid());
      }

      if (params.getProgram().getTrackedEntityType() != null
          && !aclService.canDataRead(
              params.getUser(), params.getProgram().getTrackedEntityType())) {
        throw new IllegalQueryException(
            "Current user is not authorized to read data from selected program's tracked entity type:  "
                + params.getProgram().getTrackedEntityType().getUid());
      }
    }

    if (params.hasTrackedEntityType()
        && !aclService.canDataRead(params.getUser(), params.getTrackedEntityType())) {
      throw new IllegalQueryException(
          "Current user is not authorized to read data from selected tracked entity type:  "
              + params.getTrackedEntityType().getUid());
    }
  }

  public void validate(EnrollmentQueryParams params) throws IllegalQueryException {
    if (params.hasProgram() && params.hasTrackedEntityType()) {
      throw new IllegalQueryException(
          "Program and tracked entity cannot be specified simultaneously");
    }

    if (params.hasProgramStatus() && !params.hasProgram()) {
      throw new IllegalQueryException("Program must be defined when program status is defined");
    }

    if (params.hasFollowUp() && !params.hasProgram()) {
      throw new IllegalQueryException("Program must be defined when follow up status is defined");
    }

    if (params.hasProgramStartDate() && !params.hasProgram()) {
      throw new IllegalQueryException(
          "Program must be defined when program start date is specified");
    }

    if (params.hasProgramEndDate() && !params.hasProgram()) {
      throw new IllegalQueryException("Program must be defined when program end date is specified");
    }

    if (params.hasLastUpdated() && params.hasLastUpdatedDuration()) {
      throw new IllegalQueryException(
          "Last updated and last updated duration cannot be specified simultaneously");
    }

    if (params.hasLastUpdatedDuration()
        && DateUtils.getDuration(params.getLastUpdatedDuration()) == null) {
      throw new IllegalQueryException("Duration is not valid: " + params.getLastUpdatedDuration());
    }
  }

=======
>>>>>>> e56e34e9
  private List<Enrollment> getEnrollments(
      Iterable<Enrollment> enrollments,
      EnrollmentParams params,
      boolean includeDeleted,
      OrganisationUnitSelectionMode orgUnitMode)
      throws ForbiddenException {
    List<Enrollment> enrollmentList = new ArrayList<>();
    User user = currentUserService.getCurrentUser();

    for (Enrollment enrollment : enrollments) {
      if (enrollment != null
          && (orgUnitMode == ALL
              || trackerOwnershipAccessManager.hasAccess(
                  user, enrollment.getTrackedEntity(), enrollment.getProgram()))) {
        enrollmentList.add(getEnrollment(enrollment, params, includeDeleted, orgUnitMode));
      }
    }

    return enrollmentList;
  }

  @Override
  public Set<String> getOrderableFields() {
    return enrollmentStore.getOrderableFields();
  }
}<|MERGE_RESOLUTION|>--- conflicted
+++ resolved
@@ -27,14 +27,6 @@
  */
 package org.hisp.dhis.tracker.export.enrollment;
 
-<<<<<<< HEAD
-import static org.hisp.dhis.common.OrganisationUnitSelectionMode.ALL;
-import static org.hisp.dhis.common.OrganisationUnitSelectionMode.CAPTURE;
-import static org.hisp.dhis.common.OrganisationUnitSelectionMode.CHILDREN;
-import static org.hisp.dhis.common.OrganisationUnitSelectionMode.DESCENDANTS;
-
-=======
->>>>>>> e56e34e9
 import java.util.ArrayList;
 import java.util.HashSet;
 import java.util.LinkedHashSet;
@@ -220,68 +212,6 @@
     return Page.of(enrollments, enrollmentsPage.getPager());
   }
 
-<<<<<<< HEAD
-  public void decideAccess(EnrollmentQueryParams params) {
-    if (params.hasProgram()) {
-      if (!aclService.canDataRead(params.getUser(), params.getProgram())) {
-        throw new IllegalQueryException(
-            "Current user is not authorized to read data from selected program:  "
-                + params.getProgram().getUid());
-      }
-
-      if (params.getProgram().getTrackedEntityType() != null
-          && !aclService.canDataRead(
-              params.getUser(), params.getProgram().getTrackedEntityType())) {
-        throw new IllegalQueryException(
-            "Current user is not authorized to read data from selected program's tracked entity type:  "
-                + params.getProgram().getTrackedEntityType().getUid());
-      }
-    }
-
-    if (params.hasTrackedEntityType()
-        && !aclService.canDataRead(params.getUser(), params.getTrackedEntityType())) {
-      throw new IllegalQueryException(
-          "Current user is not authorized to read data from selected tracked entity type:  "
-              + params.getTrackedEntityType().getUid());
-    }
-  }
-
-  public void validate(EnrollmentQueryParams params) throws IllegalQueryException {
-    if (params.hasProgram() && params.hasTrackedEntityType()) {
-      throw new IllegalQueryException(
-          "Program and tracked entity cannot be specified simultaneously");
-    }
-
-    if (params.hasProgramStatus() && !params.hasProgram()) {
-      throw new IllegalQueryException("Program must be defined when program status is defined");
-    }
-
-    if (params.hasFollowUp() && !params.hasProgram()) {
-      throw new IllegalQueryException("Program must be defined when follow up status is defined");
-    }
-
-    if (params.hasProgramStartDate() && !params.hasProgram()) {
-      throw new IllegalQueryException(
-          "Program must be defined when program start date is specified");
-    }
-
-    if (params.hasProgramEndDate() && !params.hasProgram()) {
-      throw new IllegalQueryException("Program must be defined when program end date is specified");
-    }
-
-    if (params.hasLastUpdated() && params.hasLastUpdatedDuration()) {
-      throw new IllegalQueryException(
-          "Last updated and last updated duration cannot be specified simultaneously");
-    }
-
-    if (params.hasLastUpdatedDuration()
-        && DateUtils.getDuration(params.getLastUpdatedDuration()) == null) {
-      throw new IllegalQueryException("Duration is not valid: " + params.getLastUpdatedDuration());
-    }
-  }
-
-=======
->>>>>>> e56e34e9
   private List<Enrollment> getEnrollments(
       Iterable<Enrollment> enrollments,
       EnrollmentParams params,
