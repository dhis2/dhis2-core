--- conflicted
+++ resolved
@@ -86,34 +86,19 @@
       throw new NotFoundException(Enrollment.class, uid);
     }
 
-<<<<<<< HEAD
-    return getEnrollment(enrollment, params, includeDeleted, null);
-  }
-
-  @Override
-  public Enrollment getEnrollment(
-      @Nonnull Enrollment enrollment,
-      EnrollmentParams params,
-      boolean includeDeleted,
-      OrganisationUnitSelectionMode orgUnitMode)
-      throws ForbiddenException {
     User currentUser = userService.getUserByUsername(CurrentUserUtil.getCurrentUsername());
-    List<String> errors = trackerAccessManager.canRead(currentUser, enrollment, orgUnitMode == ALL);
-=======
-    User user = currentUserService.getCurrentUser();
-    List<String> errors = trackerAccessManager.canRead(user, enrollment, false);
-
->>>>>>> 67baea90
+    List<String> errors = trackerAccessManager.canRead(currentUser, enrollment, false);
+
     if (!errors.isEmpty()) {
       throw new ForbiddenException(errors.toString());
     }
 
-    return getEnrollment(enrollment, params, includeDeleted, user);
+    return getEnrollment(enrollment, params, includeDeleted, currentUser);
   }
 
   @Override
   public Enrollment getEnrollment(
-      @Nonnull Enrollment enrollment, EnrollmentParams params, boolean includeDeleted, User user)
+      @Nonnull Enrollment enrollment, EnrollmentParams params, boolean includeDeleted, User currentUser)
       throws ForbiddenException {
 
     Enrollment result = new Enrollment();
@@ -238,21 +223,15 @@
       OrganisationUnitSelectionMode orgUnitMode)
       throws ForbiddenException {
     List<Enrollment> enrollmentList = new ArrayList<>();
-
     User currentUser = userService.getUserByUsername(CurrentUserUtil.getCurrentUsername());
 
     for (Enrollment enrollment : enrollments) {
       if (enrollment != null
           && (orgUnitMode == ALL
               || trackerOwnershipAccessManager.hasAccess(
-<<<<<<< HEAD
-                  currentUser, enrollment.getTrackedEntity(), enrollment.getProgram()))) {
-        enrollmentList.add(getEnrollment(enrollment, params, includeDeleted, orgUnitMode));
-=======
-                  user, enrollment.getTrackedEntity(), enrollment.getProgram()))
-          && trackerAccessManager.canRead(user, enrollment, orgUnitMode == ALL).isEmpty()) {
-        enrollmentList.add(getEnrollment(enrollment, params, includeDeleted, user));
->>>>>>> 67baea90
+                  currentUser, enrollment.getTrackedEntity(), enrollment.getProgram()))
+          && trackerAccessManager.canRead(currentUser, enrollment, orgUnitMode == ALL).isEmpty()) {
+        enrollmentList.add(getEnrollment(enrollment, params, includeDeleted, currentUser));
       }
     }
 
