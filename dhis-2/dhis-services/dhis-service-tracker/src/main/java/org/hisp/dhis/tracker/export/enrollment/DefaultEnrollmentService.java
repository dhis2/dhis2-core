--- conflicted
+++ resolved
@@ -54,12 +54,6 @@
 import org.hisp.dhis.tracker.export.PageParams;
 import org.hisp.dhis.user.CurrentUserUtil;
 import org.hisp.dhis.user.User;
-<<<<<<< HEAD
-import org.hisp.dhis.user.UserDetails;
-import org.hisp.dhis.user.UserService;
-import org.hisp.dhis.util.DateUtils;
-=======
->>>>>>> b506dcdc
 import org.springframework.stereotype.Service;
 import org.springframework.transaction.annotation.Transactional;
 
@@ -100,14 +94,8 @@
       boolean includeDeleted,
       OrganisationUnitSelectionMode orgUnitMode)
       throws ForbiddenException {
-<<<<<<< HEAD
     User currentUser = userService.getUserByUsername(CurrentUserUtil.getCurrentUsername());
-    List<String> errors = trackerAccessManager.canRead(currentUser, enrollment, false);
-=======
-    User user = currentUserService.getCurrentUser();
-    List<String> errors = trackerAccessManager.canRead(user, enrollment, orgUnitMode == ALL);
-
->>>>>>> b506dcdc
+    List<String> errors = trackerAccessManager.canRead(currentUser, enrollment, orgUnitMode == ALL);
     if (!errors.isEmpty()) {
       throw new ForbiddenException(errors.toString());
     }
@@ -204,23 +192,6 @@
       throws ForbiddenException, BadRequestException {
     EnrollmentQueryParams queryParams = paramsMapper.map(params);
 
-<<<<<<< HEAD
-    decideAccess(queryParams);
-    validate(queryParams);
-
-    User currentUser = userService.getUserByUsername(CurrentUserUtil.getCurrentUsername());
-
-    if (currentUser != null
-        && queryParams.isOrganisationUnitMode(OrganisationUnitSelectionMode.ACCESSIBLE)) {
-      queryParams.setOrganisationUnits(currentUser.getTeiSearchOrganisationUnitsWithFallback());
-      queryParams.setOrganisationUnitMode(OrganisationUnitSelectionMode.DESCENDANTS);
-    } else if (currentUser != null && queryParams.isOrganisationUnitMode(CAPTURE)) {
-      queryParams.setOrganisationUnits(currentUser.getOrganisationUnits());
-      queryParams.setOrganisationUnitMode(DESCENDANTS);
-    }
-
-=======
->>>>>>> b506dcdc
     return getEnrollments(
         new ArrayList<>(enrollmentStore.getEnrollments(queryParams)),
         params.getEnrollmentParams(),
@@ -233,31 +204,6 @@
       throws ForbiddenException, BadRequestException {
     EnrollmentQueryParams queryParams = paramsMapper.map(params);
 
-<<<<<<< HEAD
-    decideAccess(queryParams);
-    validate(queryParams);
-
-    User currentUser = userService.getUserByUsername(CurrentUserUtil.getCurrentUsername());
-
-    if (currentUser != null
-        && queryParams.isOrganisationUnitMode(OrganisationUnitSelectionMode.ACCESSIBLE)) {
-      queryParams.setOrganisationUnits(currentUser.getTeiSearchOrganisationUnitsWithFallback());
-      queryParams.setOrganisationUnitMode(OrganisationUnitSelectionMode.DESCENDANTS);
-    } else if (currentUser != null && queryParams.isOrganisationUnitMode(CAPTURE)) {
-      queryParams.setOrganisationUnits(currentUser.getOrganisationUnits());
-      queryParams.setOrganisationUnitMode(DESCENDANTS);
-    } else if (queryParams.isOrganisationUnitMode(CHILDREN)) {
-      Set<OrganisationUnit> organisationUnits = new HashSet<>(queryParams.getOrganisationUnits());
-
-      for (OrganisationUnit organisationUnit : queryParams.getOrganisationUnits()) {
-        organisationUnits.addAll(organisationUnit.getChildren());
-      }
-
-      queryParams.setOrganisationUnits(organisationUnits);
-    }
-
-=======
->>>>>>> b506dcdc
     Page<Enrollment> enrollmentsPage = enrollmentStore.getEnrollments(queryParams, pageParams);
     List<Enrollment> enrollments =
         getEnrollments(
@@ -281,16 +227,10 @@
 
     for (Enrollment enrollment : enrollments) {
       if (enrollment != null
-<<<<<<< HEAD
-          && trackerOwnershipAccessManager.hasAccess(
-              currentUser, enrollment.getTrackedEntity(), enrollment.getProgram())) {
-        enrollmentList.add(getEnrollment(enrollment, params, includeDeleted));
-=======
           && (orgUnitMode == ALL
               || trackerOwnershipAccessManager.hasAccess(
-                  user, enrollment.getTrackedEntity(), enrollment.getProgram()))) {
+                  currentUser, enrollment.getTrackedEntity(), enrollment.getProgram()))) {
         enrollmentList.add(getEnrollment(enrollment, params, includeDeleted, orgUnitMode));
->>>>>>> b506dcdc
       }
     }
 
