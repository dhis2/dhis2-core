/*
 * Copyright (c) 2004-2022, University of Oslo
 * All rights reserved.
 *
 * Redistribution and use in source and binary forms, with or without
 * modification, are permitted provided that the following conditions are met:
 * Redistributions of source code must retain the above copyright notice, this
 * list of conditions and the following disclaimer.
 *
 * Redistributions in binary form must reproduce the above copyright notice,
 * this list of conditions and the following disclaimer in the documentation
 * and/or other materials provided with the distribution.
 * Neither the name of the HISP project nor the names of its contributors may
 * be used to endorse or promote products derived from this software without
 * specific prior written permission.
 *
 * THIS SOFTWARE IS PROVIDED BY THE COPYRIGHT HOLDERS AND CONTRIBUTORS "AS IS" AND
 * ANY EXPRESS OR IMPLIED WARRANTIES, INCLUDING, BUT NOT LIMITED TO, THE IMPLIED
 * WARRANTIES OF MERCHANTABILITY AND FITNESS FOR A PARTICULAR PURPOSE ARE
 * DISCLAIMED. IN NO EVENT SHALL THE COPYRIGHT OWNER OR CONTRIBUTORS BE LIABLE FOR
 * ANY DIRECT, INDIRECT, INCIDENTAL, SPECIAL, EXEMPLARY, OR CONSEQUENTIAL DAMAGES
 * (INCLUDING, BUT NOT LIMITED TO, PROCUREMENT OF SUBSTITUTE GOODS OR SERVICES;
 * LOSS OF USE, DATA, OR PROFITS; OR BUSINESS INTERRUPTION) HOWEVER CAUSED AND ON
 * ANY THEORY OF LIABILITY, WHETHER IN CONTRACT, STRICT LIABILITY, OR TORT
 * (INCLUDING NEGLIGENCE OR OTHERWISE) ARISING IN ANY WAY OUT OF THE USE OF THIS
 * SOFTWARE, EVEN IF ADVISED OF THE POSSIBILITY OF SUCH DAMAGE.
 */
package org.hisp.dhis.tracker.imports.sms;

import java.util.ArrayList;
import java.util.Collections;
import java.util.Date;
import java.util.List;
import java.util.Set;
import java.util.stream.Collectors;
import lombok.extern.slf4j.Slf4j;
import org.hisp.dhis.category.CategoryOptionCombo;
import org.hisp.dhis.category.CategoryService;
import org.hisp.dhis.common.IdentifiableObjectManager;
import org.hisp.dhis.dataelement.DataElementService;
import org.hisp.dhis.external.conf.DhisConfigurationProvider;
import org.hisp.dhis.feedback.BadRequestException;
import org.hisp.dhis.feedback.ForbiddenException;
import org.hisp.dhis.feedback.NotFoundException;
import org.hisp.dhis.fileresource.FileResourceService;
import org.hisp.dhis.message.MessageSender;
import org.hisp.dhis.organisationunit.OrganisationUnit;
import org.hisp.dhis.organisationunit.OrganisationUnitService;
import org.hisp.dhis.program.Enrollment;
import org.hisp.dhis.program.Program;
import org.hisp.dhis.program.ProgramService;
import org.hisp.dhis.program.ProgramStage;
import org.hisp.dhis.program.ProgramStageService;
import org.hisp.dhis.sms.incoming.IncomingSms;
import org.hisp.dhis.sms.incoming.IncomingSmsService;
import org.hisp.dhis.sms.listener.SMSProcessingException;
import org.hisp.dhis.smscompression.SmsConsts.SubmissionType;
import org.hisp.dhis.smscompression.SmsResponse;
import org.hisp.dhis.smscompression.models.EnrollmentSmsSubmission;
import org.hisp.dhis.smscompression.models.SmsAttributeValue;
import org.hisp.dhis.smscompression.models.SmsEvent;
import org.hisp.dhis.smscompression.models.SmsSubmission;
import org.hisp.dhis.smscompression.models.Uid;
import org.hisp.dhis.trackedentity.TrackedEntity;
import org.hisp.dhis.trackedentity.TrackedEntityAttribute;
import org.hisp.dhis.trackedentity.TrackedEntityAttributeService;
import org.hisp.dhis.trackedentity.TrackedEntityType;
import org.hisp.dhis.trackedentity.TrackedEntityTypeService;
import org.hisp.dhis.trackedentityattributevalue.TrackedEntityAttributeValue;
import org.hisp.dhis.trackedentityattributevalue.TrackedEntityAttributeValueService;
import org.hisp.dhis.trackedentitydatavalue.TrackedEntityDataValueChangeLogService;
import org.hisp.dhis.tracker.export.enrollment.EnrollmentService;
import org.hisp.dhis.tracker.export.event.EventService;
import org.hisp.dhis.tracker.export.trackedentity.TrackedEntityParams;
import org.hisp.dhis.tracker.export.trackedentity.TrackedEntityService;
import org.hisp.dhis.user.User;
import org.hisp.dhis.user.UserDetails;
import org.hisp.dhis.user.UserService;
import org.springframework.beans.factory.annotation.Qualifier;
import org.springframework.stereotype.Component;
import org.springframework.transaction.annotation.Transactional;

@Slf4j
@Component("org.hisp.dhis.tracker.sms.EnrollmentSMSListener")
@Transactional
public class EnrollmentSMSListener extends EventSavingSMSListener {
  private final org.hisp.dhis.trackedentity.TrackedEntityService apiTrackedEntityService;

  private final TrackedEntityService trackedEntityService;

  private final EnrollmentService enrollmentService;

  private final TrackedEntityAttributeValueService attributeValueService;

  private final ProgramStageService programStageService;

  private final SMSEnrollmentService smsEnrollmentService;

  public EnrollmentSMSListener(
      IncomingSmsService incomingSmsService,
      @Qualifier("smsMessageSender") MessageSender smsSender,
      UserService userService,
      TrackedEntityTypeService trackedEntityTypeService,
      TrackedEntityAttributeService trackedEntityAttributeService,
      ProgramService programService,
      OrganisationUnitService organisationUnitService,
      CategoryService categoryService,
      DataElementService dataElementService,
      ProgramStageService programStageService,
      EventService eventService,
      TrackedEntityDataValueChangeLogService dataValueAuditService,
      FileResourceService fileResourceService,
      DhisConfigurationProvider config,
      TrackedEntityAttributeValueService attributeValueService,
      org.hisp.dhis.trackedentity.TrackedEntityService apiTrackedEntityService,
      TrackedEntityService trackedEntityService,
      EnrollmentService enrollmentService,
      IdentifiableObjectManager manager,
      SMSEnrollmentService smsEnrollmentService) {
    super(
        incomingSmsService,
        smsSender,
        userService,
        trackedEntityTypeService,
        trackedEntityAttributeService,
        programService,
        organisationUnitService,
        categoryService,
        dataElementService,
        manager,
        eventService,
        dataValueAuditService,
        fileResourceService,
        config);
    this.apiTrackedEntityService = apiTrackedEntityService;
    this.trackedEntityService = trackedEntityService;
    this.programStageService = programStageService;
    this.enrollmentService = enrollmentService;
    this.attributeValueService = attributeValueService;
    this.smsEnrollmentService = smsEnrollmentService;
  }

  @Override
  protected SmsResponse postProcess(IncomingSms sms, SmsSubmission submission, User user)
      throws SMSProcessingException {
    EnrollmentSmsSubmission subm = (EnrollmentSmsSubmission) submission;

    Date enrollmentDate = subm.getEnrollmentDate();
    Date occurredDate = subm.getIncidentDate();
    Uid teUid = subm.getTrackedEntityInstance();
    Uid progid = subm.getTrackerProgram();
    Uid tetid = subm.getTrackedEntityType();
    Uid ouid = subm.getOrgUnit();
    Uid enrollmentid = subm.getEnrollment();
    OrganisationUnit orgUnit = organisationUnitService.getOrganisationUnit(ouid.getUid());

    Program program = programService.getProgram(progid.getUid());

    if (program == null) {
      throw new SMSProcessingException(SmsResponse.INVALID_PROGRAM.set(progid));
    }

    TrackedEntityType entityType = trackedEntityTypeService.getTrackedEntityType(tetid.getUid());

    if (entityType == null) {
      throw new SMSProcessingException(SmsResponse.INVALID_TETYPE.set(tetid));
    }

    if (!programService.hasOrgUnit(program, orgUnit)) {
      throw new SMSProcessingException(SmsResponse.OU_NOTIN_PROGRAM.set(ouid, progid));
    }

    TrackedEntity trackedEntity;
    boolean teExists = this.manager.exists(TrackedEntity.class, teUid.getUid());

    if (teExists) {
      log.info("Tracked entity exists: '{}'. Updating.", teUid);
      try {
        trackedEntity =
            trackedEntityService.getTrackedEntity(
                teUid.getUid(), null, TrackedEntityParams.FALSE, false);
      } catch (NotFoundException | ForbiddenException | BadRequestException e) {
        // TODO(tracker) Find a better error message for these exceptions
        throw new SMSProcessingException(SmsResponse.UNKNOWN_ERROR);
      }
    } else {
      log.info("Tracked entity does not exist: '{}'. Creating.", teUid);
      trackedEntity = new TrackedEntity();
      trackedEntity.setUid(teUid.getUid());
      trackedEntity.setOrganisationUnit(orgUnit);
      trackedEntity.setTrackedEntityType(entityType);
    }

    Set<TrackedEntityAttributeValue> attributeValues = getSMSAttributeValues(subm, trackedEntity);

    if (teExists) {
      updateAttributeValues(attributeValues, trackedEntity.getTrackedEntityAttributeValues());
      trackedEntity.setTrackedEntityAttributeValues(attributeValues);
      this.manager.update(trackedEntity);
    } else {
<<<<<<< HEAD
      apiTrackedEntityService.createTrackedEntity(trackedEntity, attributeValues);
=======
      manager.save(trackedEntity);

      for (TrackedEntityAttributeValue pav : attributeValues) {
        attributeValueService.addTrackedEntityAttributeValue(pav);
        trackedEntity.getTrackedEntityAttributeValues().add(pav);
      }

      manager.update(trackedEntity);
>>>>>>> 7c6a7791
    }

    TrackedEntity te;
    try {
      te =
          trackedEntityService.getTrackedEntity(
              teUid.getUid(), null, TrackedEntityParams.FALSE, false);
    } catch (NotFoundException | ForbiddenException | BadRequestException e) {
      // TODO(tracker) Improve this error message
      throw new SMSProcessingException(SmsResponse.INVALID_TEI.set(trackedEntity.getUid()));
    }

    Enrollment enrollment = null;
    try {
      enrollment =
          enrollmentService.getEnrollment(enrollmentid.getUid(), UserDetails.fromUser(user));
      enrollment.setEnrollmentDate(enrollmentDate);
      enrollment.setOccurredDate(occurredDate);
    } catch (ForbiddenException e) {
      throw new SMSProcessingException(SmsResponse.INVALID_ENROLL.set(enrollmentid.getUid()));
    } catch (NotFoundException e) {
      // we'll create a new enrollment if none was found
      // TODO(tracker) a NFE might be thrown if the user has no metadata access, we shouldn't create
      // a new enrollment in that case
    }

    if (enrollment == null) {
      enrollment =
          smsEnrollmentService.enrollTrackedEntity(
              te, program, orgUnit, occurredDate, enrollmentid.getUid());

      if (enrollment == null) {
        throw new SMSProcessingException(SmsResponse.ENROLL_FAILED.set(teUid, progid));
      }
    }

    enrollment.setStatus(getCoreEnrollmentStatus(subm.getEnrollmentStatus()));
    enrollment.setGeometry(convertGeoPointToGeometry(subm.getCoordinates()));
    this.manager.update(enrollment);

    // We now check if the enrollment has events to process
    List<Object> errorUIDs = new ArrayList<>();
    if (subm.getEvents() != null) {
      for (SmsEvent event : subm.getEvents()) {
        errorUIDs.addAll(processEvent(event, user, enrollment));
      }
    }
    enrollment.setStatus(getCoreEnrollmentStatus(subm.getEnrollmentStatus()));
    enrollment.setGeometry(convertGeoPointToGeometry(subm.getCoordinates()));
    this.manager.update(enrollment);

    if (!errorUIDs.isEmpty()) {
      return SmsResponse.WARN_DVERR.setList(errorUIDs);
    }

    if (attributeValues.isEmpty()) {
      // TODO: Is this correct handling?
      return SmsResponse.WARN_AVEMPTY;
    }

    return SmsResponse.SUCCESS;
  }

  private TrackedEntityAttributeValue findAttributeValue(
      TrackedEntityAttributeValue attributeValue,
      Set<TrackedEntityAttributeValue> attributeValues) {
    return attributeValues.stream()
        .filter(v -> v.getAttribute().getUid().equals(attributeValue.getAttribute().getUid()))
        .findAny()
        .orElse(null);
  }

  private void updateAttributeValues(
      Set<TrackedEntityAttributeValue> attributeValues,
      Set<TrackedEntityAttributeValue> oldAttributeValues) {
    // Update existing and add new values
    for (TrackedEntityAttributeValue attributeValue : attributeValues) {
      TrackedEntityAttributeValue oldAttributeValue =
          findAttributeValue(attributeValue, oldAttributeValues);
      if (oldAttributeValue != null) {
        oldAttributeValue.setValue(attributeValue.getValue());
        attributeValueService.updateTrackedEntityAttributeValue(oldAttributeValue);
      } else {
        attributeValueService.addTrackedEntityAttributeValue(attributeValue);
      }
    }

    // Delete any that don't exist anymore
    for (TrackedEntityAttributeValue oldAttributeValue : oldAttributeValues) {
      if (findAttributeValue(oldAttributeValue, attributeValues) == null) {
        attributeValueService.deleteTrackedEntityAttributeValue(oldAttributeValue);
      }
    }
  }

  @Override
  protected boolean handlesType(SubmissionType type) {
    return (type == SubmissionType.ENROLLMENT);
  }

  private Set<TrackedEntityAttributeValue> getSMSAttributeValues(
      EnrollmentSmsSubmission submission, TrackedEntity trackedEntity) {
    if (submission.getValues() == null) {
      return Collections.emptySet();
    }
    return submission.getValues().stream()
        .map(v -> createTrackedEntityValue(v, trackedEntity))
        .collect(Collectors.toSet());
  }

  protected TrackedEntityAttributeValue createTrackedEntityValue(
      SmsAttributeValue SMSAttributeValue, TrackedEntity te) {
    Uid attribUid = SMSAttributeValue.getAttribute();
    String val = SMSAttributeValue.getValue();

    TrackedEntityAttribute attribute =
        trackedEntityAttributeService.getTrackedEntityAttribute(attribUid.getUid());

    if (attribute == null) {
      throw new SMSProcessingException(SmsResponse.INVALID_ATTRIB.set(attribUid));
    } else if (val == null) {
      // TODO: Is this an error we can't recover from?
      throw new SMSProcessingException(SmsResponse.NULL_ATTRIBVAL.set(attribUid));
    }
    TrackedEntityAttributeValue trackedEntityAttributeValue = new TrackedEntityAttributeValue();
    trackedEntityAttributeValue.setAttribute(attribute);
    trackedEntityAttributeValue.setTrackedEntity(te);
    trackedEntityAttributeValue.setValue(val);
    return trackedEntityAttributeValue;
  }

  protected List<Object> processEvent(SmsEvent event, User user, Enrollment enrollment) {
    Uid stageid = event.getProgramStage();
    Uid aocid = event.getAttributeOptionCombo();
    Uid orgunitid = event.getOrgUnit();

    OrganisationUnit orgUnit = organisationUnitService.getOrganisationUnit(orgunitid.getUid());
    if (orgUnit == null) {
      throw new SMSProcessingException(SmsResponse.INVALID_ORGUNIT.set(orgunitid));
    }

    ProgramStage programStage = programStageService.getProgramStage(stageid.getUid());
    if (programStage == null) {
      throw new SMSProcessingException(SmsResponse.INVALID_STAGE.set(stageid));
    }

    CategoryOptionCombo aoc = categoryService.getCategoryOptionCombo(aocid.getUid());
    if (aoc == null) {
      throw new SMSProcessingException(SmsResponse.INVALID_AOC.set(aocid));
    }

    return saveEvent(
        event.getEvent().getUid(),
        orgUnit,
        programStage,
        enrollment,
        aoc,
        user,
        event.getValues(),
        event.getEventStatus(),
        event.getEventDate(),
        event.getDueDate(),
        event.getCoordinates());
  }
}<|MERGE_RESOLUTION|>--- conflicted
+++ resolved
@@ -198,9 +198,6 @@
       trackedEntity.setTrackedEntityAttributeValues(attributeValues);
       this.manager.update(trackedEntity);
     } else {
-<<<<<<< HEAD
-      apiTrackedEntityService.createTrackedEntity(trackedEntity, attributeValues);
-=======
       manager.save(trackedEntity);
 
       for (TrackedEntityAttributeValue pav : attributeValues) {
@@ -209,7 +206,6 @@
       }
 
       manager.update(trackedEntity);
->>>>>>> 7c6a7791
     }
 
     TrackedEntity te;
