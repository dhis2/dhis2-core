/*
 * Copyright (c) 2004-2022, University of Oslo
 * All rights reserved.
 *
 * Redistribution and use in source and binary forms, with or without
 * modification, are permitted provided that the following conditions are met:
 * Redistributions of source code must retain the above copyright notice, this
 * list of conditions and the following disclaimer.
 *
 * Redistributions in binary form must reproduce the above copyright notice,
 * this list of conditions and the following disclaimer in the documentation
 * and/or other materials provided with the distribution.
 * Neither the name of the HISP project nor the names of its contributors may
 * be used to endorse or promote products derived from this software without
 * specific prior written permission.
 *
 * THIS SOFTWARE IS PROVIDED BY THE COPYRIGHT HOLDERS AND CONTRIBUTORS "AS IS" AND
 * ANY EXPRESS OR IMPLIED WARRANTIES, INCLUDING, BUT NOT LIMITED TO, THE IMPLIED
 * WARRANTIES OF MERCHANTABILITY AND FITNESS FOR A PARTICULAR PURPOSE ARE
 * DISCLAIMED. IN NO EVENT SHALL THE COPYRIGHT OWNER OR CONTRIBUTORS BE LIABLE FOR
 * ANY DIRECT, INDIRECT, INCIDENTAL, SPECIAL, EXEMPLARY, OR CONSEQUENTIAL DAMAGES
 * (INCLUDING, BUT NOT LIMITED TO, PROCUREMENT OF SUBSTITUTE GOODS OR SERVICES;
 * LOSS OF USE, DATA, OR PROFITS; OR BUSINESS INTERRUPTION) HOWEVER CAUSED AND ON
 * ANY THEORY OF LIABILITY, WHETHER IN CONTRACT, STRICT LIABILITY, OR TORT
 * (INCLUDING NEGLIGENCE OR OTHERWISE) ARISING IN ANY WAY OUT OF THE USE OF THIS
 * SOFTWARE, EVEN IF ADVISED OF THE POSSIBILITY OF SUCH DAMAGE.
 */
package org.hisp.dhis.tracker.imports.sms;

import static org.hisp.dhis.tracker.imports.sms.SmsImportMapper.map;

import lombok.extern.slf4j.Slf4j;
import org.hisp.dhis.common.IdentifiableObjectManager;
import org.hisp.dhis.feedback.BadRequestException;
import org.hisp.dhis.feedback.ForbiddenException;
import org.hisp.dhis.feedback.NotFoundException;
import org.hisp.dhis.message.MessageSender;
import org.hisp.dhis.program.Program;
import org.hisp.dhis.program.ProgramService;
import org.hisp.dhis.sms.incoming.IncomingSms;
import org.hisp.dhis.sms.incoming.IncomingSmsService;
import org.hisp.dhis.sms.listener.CompressionSMSListener;
import org.hisp.dhis.sms.listener.SMSProcessingException;
import org.hisp.dhis.smscompression.SmsConsts.SubmissionType;
import org.hisp.dhis.smscompression.SmsResponse;
import org.hisp.dhis.smscompression.models.EnrollmentSmsSubmission;
import org.hisp.dhis.smscompression.models.SmsSubmission;
import org.hisp.dhis.trackedentity.TrackedEntity;
import org.hisp.dhis.tracker.export.trackedentity.TrackedEntityParams;
import org.hisp.dhis.tracker.export.trackedentity.TrackedEntityService;
import org.hisp.dhis.tracker.imports.TrackerImportParams;
import org.hisp.dhis.tracker.imports.TrackerImportService;
import org.hisp.dhis.tracker.imports.TrackerImportStrategy;
import org.hisp.dhis.tracker.imports.domain.TrackerObjects;
import org.hisp.dhis.tracker.imports.report.ImportReport;
import org.hisp.dhis.tracker.imports.report.Status;
import org.hisp.dhis.user.UserService;
import org.springframework.stereotype.Component;
import org.springframework.transaction.annotation.Transactional;

@Slf4j
@Component("org.hisp.dhis.tracker.sms.EnrollmentSMSListener")
@Transactional
public class EnrollmentSMSListener extends CompressionSMSListener {
  private final TrackerImportService trackerImportService;

  private final TrackedEntityService trackedEntityService;

  private final ProgramService programService;

  public EnrollmentSMSListener(
      IncomingSmsService incomingSmsService,
      MessageSender smsMessageSender,
      UserService userService,
      IdentifiableObjectManager identifiableObjectManager,
      TrackerImportService trackerImportService,
<<<<<<< HEAD
      TrackedEntityService trackedEntityService) {
    super(
        incomingSmsService,
        smsMessageSender,
        userService,
        trackedEntityTypeService,
        trackedEntityAttributeService,
        programService,
        organisationUnitService,
        categoryService,
        dataElementService,
        identifiableObjectManager);
=======
      TrackedEntityService trackedEntityService,
      ProgramService programService) {
    super(incomingSmsService, smsSender, userService, identifiableObjectManager);
>>>>>>> ed453d4e
    this.trackerImportService = trackerImportService;
    this.trackedEntityService = trackedEntityService;
    this.programService = programService;
  }

  @Override
  protected SmsResponse postProcess(IncomingSms sms, SmsSubmission submission, String username)
      throws SMSProcessingException {
    EnrollmentSmsSubmission subm = (EnrollmentSmsSubmission) submission;

    Program program = programService.getProgram(subm.getTrackerProgram().getUid());
    if (program == null) {
      return SmsResponse.INVALID_PROGRAM.set(subm.getTrackerProgram());
    }

    TrackedEntity trackedEntity = null;
    try {
      trackedEntity =
          trackedEntityService.getTrackedEntity(
              subm.getTrackedEntityInstance().getUid(),
              subm.getTrackerProgram().getUid(),
              TrackedEntityParams.FALSE.withIncludeAttributes(true),
              false);
    } catch (NotFoundException e) {
      // new TE will be created
    } catch (ForbiddenException | BadRequestException e) {
      // TODO(DHIS2-18003) we need to map tracker import report errors/warnings to an sms
      return SmsResponse.UNKNOWN_ERROR;
    }

    TrackerImportParams params =
        TrackerImportParams.builder()
            .importStrategy(TrackerImportStrategy.CREATE_AND_UPDATE)
            .build();
    TrackerObjects trackerObjects = map(subm, program, trackedEntity, username);
    ImportReport importReport = trackerImportService.importTracker(params, trackerObjects);

    if (Status.OK == importReport.getStatus()) {
      return SmsResponse.SUCCESS;
    }
    // TODO(DHIS2-18003) we need to map tracker import report errors/warnings to an sms
    log.error("Failed to process SMS of submission type ENROLLMENT {}", importReport);
    return SmsResponse.INVALID_ENROLL.set(subm.getEnrollment());
  }

  @Override
  protected boolean handlesType(SubmissionType type) {
    return (type == SubmissionType.ENROLLMENT);
  }
}<|MERGE_RESOLUTION|>--- conflicted
+++ resolved
@@ -74,24 +74,9 @@
       UserService userService,
       IdentifiableObjectManager identifiableObjectManager,
       TrackerImportService trackerImportService,
-<<<<<<< HEAD
-      TrackedEntityService trackedEntityService) {
-    super(
-        incomingSmsService,
-        smsMessageSender,
-        userService,
-        trackedEntityTypeService,
-        trackedEntityAttributeService,
-        programService,
-        organisationUnitService,
-        categoryService,
-        dataElementService,
-        identifiableObjectManager);
-=======
       TrackedEntityService trackedEntityService,
       ProgramService programService) {
-    super(incomingSmsService, smsSender, userService, identifiableObjectManager);
->>>>>>> ed453d4e
+    super(incomingSmsService, smsMessageSender, userService, identifiableObjectManager);
     this.trackerImportService = trackerImportService;
     this.trackedEntityService = trackedEntityService;
     this.programService = programService;
