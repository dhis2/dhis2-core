package org.hisp.dhis.tracker;

/*
 * Copyright (c) 2004-2020, University of Oslo
 * All rights reserved.
 *
 * Redistribution and use in source and binary forms, with or without
 * modification, are permitted provided that the following conditions are met:
 * Redistributions of source code must retain the above copyright notice, this
 * list of conditions and the following disclaimer.
 *
 * Redistributions in binary form must reproduce the above copyright notice,
 * this list of conditions and the following disclaimer in the documentation
 * and/or other materials provided with the distribution.
 * Neither the name of the HISP project nor the names of its contributors may
 * be used to endorse or promote products derived from this software without
 * specific prior written permission.
 *
 * THIS SOFTWARE IS PROVIDED BY THE COPYRIGHT HOLDERS AND CONTRIBUTORS "AS IS" AND
 * ANY EXPRESS OR IMPLIED WARRANTIES, INCLUDING, BUT NOT LIMITED TO, THE IMPLIED
 * WARRANTIES OF MERCHANTABILITY AND FITNESS FOR A PARTICULAR PURPOSE ARE
 * DISCLAIMED. IN NO EVENT SHALL THE COPYRIGHT OWNER OR CONTRIBUTORS BE LIABLE FOR
 * ANY DIRECT, INDIRECT, INCIDENTAL, SPECIAL, EXEMPLARY, OR CONSEQUENTIAL DAMAGES
 * (INCLUDING, BUT NOT LIMITED TO, PROCUREMENT OF SUBSTITUTE GOODS OR SERVICES;
 * LOSS OF USE, DATA, OR PROFITS; OR BUSINESS INTERRUPTION) HOWEVER CAUSED AND ON
 * ANY THEORY OF LIABILITY, WHETHER IN CONTRACT, STRICT LIABILITY, OR TORT
 * (INCLUDING NEGLIGENCE OR OTHERWISE) ARISING IN ANY WAY OUT OF THE USE OF THIS
 * SOFTWARE, EVEN IF ADVISED OF THE POSSIBILITY OF SUCH DAMAGE.
 */

import java.util.List;
import java.util.Map;
import java.util.stream.Collectors;

import org.hisp.dhis.common.CodeGenerator;
import org.hisp.dhis.common.IdScheme;
import org.hisp.dhis.common.IdentifiableObjectManager;
import org.hisp.dhis.commons.timer.SystemTimer;
import org.hisp.dhis.commons.timer.Timer;
import org.hisp.dhis.system.notification.Notifier;
import org.hisp.dhis.tracker.bundle.TrackerBundle;
import org.hisp.dhis.tracker.bundle.TrackerBundleMode;
import org.hisp.dhis.tracker.bundle.TrackerBundleParams;
import org.hisp.dhis.tracker.bundle.TrackerBundleService;
import org.hisp.dhis.tracker.preprocess.TrackerPreprocessService;
import org.hisp.dhis.tracker.report.TrackerImportReport;
import org.hisp.dhis.tracker.report.TrackerStatus;
import org.hisp.dhis.tracker.report.TrackerValidationReport;
import org.hisp.dhis.tracker.validation.TrackerValidationService;
import org.hisp.dhis.user.CurrentUserService;
import org.hisp.dhis.user.User;
import org.springframework.stereotype.Service;
import org.springframework.util.StringUtils;

import com.google.common.base.Enums;

/**
 * @author Morten Olav Hansen <mortenoh@gmail.com>
 */
@Service
public class DefaultTrackerImportService
    implements TrackerImportService
{
    private final TrackerBundleService trackerBundleService;

    private final TrackerValidationService trackerValidationService;

    private final TrackerPreprocessService trackerPreprocessService;

    private final CurrentUserService currentUserService;

    private final IdentifiableObjectManager manager;

    private final Notifier notifier;

    public DefaultTrackerImportService(
        TrackerBundleService trackerBundleService,
        TrackerValidationService trackerValidationService,
        TrackerPreprocessService trackerPreprocessService,
        CurrentUserService currentUserService,
        IdentifiableObjectManager manager,
        Notifier notifier )
    {
        this.trackerBundleService = trackerBundleService;
        this.trackerValidationService = trackerValidationService;
        this.trackerPreprocessService = trackerPreprocessService;
        this.currentUserService = currentUserService;
        this.manager = manager;
        this.notifier = notifier;
    }

    @Override
    public TrackerImportReport importTracker( TrackerImportParams params )
    {
        Timer requestTimer = new SystemTimer().start();

        params.setUser( getUser( params.getUser(), params.getUserId() ) );

        TrackerImportReport importReport = new TrackerImportReport();

        if ( params.hasJobConfiguration() )
        {
            notifier.notify( params.getJobConfiguration(), "(" + params.getUsername() + ") Import:Start" );
        }

        List<TrackerBundle> trackerBundles = preheatBundle( params, importReport );

<<<<<<< HEAD
        if ( TrackerImportStrategy.DELETE == params.getImportStrategy() )
=======
        trackerBundles = preProcessBundle( trackerBundles, importReport );

        TrackerValidationReport validationReport = validateBundle( params, importReport, trackerBundles );

        if ( validationReport.hasErrors() && params.getAtomicMode() == AtomicMode.ALL )
>>>>>>> b010ab69
        {
            deleteBundle( params, importReport, trackerBundles );
        }
        else
        {
            trackerBundles = preProcessBundle( trackerBundles, importReport );

            TrackerValidationReport validationReport = validateBundle( params, importReport, trackerBundles );

            if ( validationReport.hasErrors() )
            {
                importReport.setStatus( TrackerStatus.ERROR );
            }
            else
            {
                commitBundle( params, importReport, trackerBundles );
            }
        }

        importReport.getTimings().setTotalImport( requestTimer.toString() );

        TrackerBundleReportModeUtils.filter( importReport, params.getReportMode() );

        if ( params.hasJobConfiguration() )
        {
            notifier
                .update( params.getJobConfiguration(),
                    "(" + params.getUsername() + ") Import:Done took " + requestTimer, true );

            notifier.addJobSummary( params.getJobConfiguration(), importReport, TrackerImportReport.class );
        }

        return importReport;
    }

    protected List<TrackerBundle> preheatBundle( TrackerImportParams params, TrackerImportReport importReport )
    {
        Timer preheatTimer = new SystemTimer().start();

        TrackerBundleParams bundleParams = params.toTrackerBundleParams();
        List<TrackerBundle> trackerBundles = trackerBundleService.create( bundleParams );

        importReport.getTimings().setPreheat( preheatTimer.toString() );
        return trackerBundles;
    }

    protected List<TrackerBundle> preProcessBundle( List<TrackerBundle> bundles, TrackerImportReport importReport )
    {
        Timer preProcessTimer = new SystemTimer().start();

        List<TrackerBundle> trackerBundles = trackerBundleService.runRuleEngine( bundles );
        trackerBundles = trackerBundles
            .stream()
            .map( trackerPreprocessService::preprocess )
            .collect( Collectors.toList() );

        importReport.getTimings().setProgramrule( preProcessTimer.toString() );
        return trackerBundles;
    }

    protected void commitBundle( TrackerImportParams params, TrackerImportReport importReport,
        List<TrackerBundle> trackerBundles )
    {
        Timer commitTimer = new SystemTimer().start();

        trackerBundles.forEach( tb ->
            importReport.getBundleReports().add( trackerBundleService.commit( tb ) ) );

        if ( !importReport.isEmpty() )
        {
            importReport.setStatus( TrackerStatus.WARNING );
        }

        importReport.getTimings().setCommit( commitTimer.toString() );

        if ( params.hasJobConfiguration() )
        {
            notifier.update( params.getJobConfiguration(),
                "(" + params.getUsername() + ") " + "Import:Commit took " + commitTimer );
        }
    }

    protected void deleteBundle( TrackerImportParams params, TrackerImportReport importReport, List<TrackerBundle> trackerBundles )
    {
        Timer commitTimer = new SystemTimer().start();

        trackerBundles.forEach( tb -> importReport.getBundleReports().add( trackerBundleService.delete( tb ) ) );

        if ( !importReport.isEmpty() )
        {
            importReport.setStatus( TrackerStatus.WARNING );
        }

        importReport.getTimings().setCommit( commitTimer.toString() );

        if ( params.hasJobConfiguration() )
        {
            notifier.update( params.getJobConfiguration(),
                    "(" + params.getUsername() + ") " + "Import:Commit took " + commitTimer );
        }
    }

    protected TrackerValidationReport validateBundle( TrackerImportParams params, TrackerImportReport importReport,
        List<TrackerBundle> trackerBundles )
    {
        Timer validationTimer = new SystemTimer().start();

        TrackerValidationReport validationReport = new TrackerValidationReport();

        // Do all the validation
        trackerBundles.forEach( tb ->
            validationReport.add( trackerValidationService.validate( tb ) ) );

        importReport.getTimings().setValidation( validationTimer.toString() );
        importReport.setTrackerValidationReport( validationReport );

        if ( params.hasJobConfiguration() )
        {
            notifier
                .update( params.getJobConfiguration(),
                    "(" + params.getUsername() + ") Import:Validation took " + validationTimer );
        }
        return validationReport;
    }

    @Override
    public TrackerImportParams getParamsFromMap( Map<String, List<String>> parameters )
    {
        TrackerImportParams params = new TrackerImportParams();

        params.setUser( getUser( params.getUser(), params.getUserId() ) );
        params.setValidationMode( getEnumWithDefault( ValidationMode.class, parameters, "validationMode",
            ValidationMode.FULL ) );
        params.setImportMode(
            getEnumWithDefault( TrackerBundleMode.class, parameters, "importMode", TrackerBundleMode.COMMIT ) );
        params.setIdentifiers( getTrackerIdentifiers( parameters ) );
        params.setImportStrategy( getEnumWithDefault( TrackerImportStrategy.class, parameters, "importStrategy",
            TrackerImportStrategy.CREATE_AND_UPDATE ) );
        params.setAtomicMode( getEnumWithDefault( AtomicMode.class, parameters, "atomicMode", AtomicMode.ALL ) );
        params.setFlushMode( getEnumWithDefault( FlushMode.class, parameters, "flushMode", FlushMode.AUTO ) );

        return params;
    }

    //-----------------------------------------------------------------------------------
    // Utility Methods
    //-----------------------------------------------------------------------------------

    private TrackerIdentifierParams getTrackerIdentifiers( Map<String, List<String>> parameters )
    {
        TrackerIdScheme idScheme = getEnumWithDefault( TrackerIdScheme.class, parameters, "idScheme",
            TrackerIdScheme.UID );
        TrackerIdScheme orgUnitIdScheme = getEnumWithDefault( TrackerIdScheme.class, parameters, "orgUnitIdScheme",
            idScheme );
        TrackerIdScheme programIdScheme = getEnumWithDefault( TrackerIdScheme.class, parameters, "programIdScheme",
            idScheme );
        TrackerIdScheme programStageIdScheme = getEnumWithDefault( TrackerIdScheme.class, parameters,
            "programStageIdScheme", idScheme );
        TrackerIdScheme dataElementIdScheme = getEnumWithDefault( TrackerIdScheme.class, parameters,
            "dataElementIdScheme", idScheme );

        return TrackerIdentifierParams.builder()
            .idScheme( TrackerIdentifier.builder().idScheme( idScheme )
                .value( getAttributeUidOrNull( parameters, "idScheme" ) ).build() )
            .orgUnitIdScheme( TrackerIdentifier.builder().idScheme( orgUnitIdScheme )
                .value( getAttributeUidOrNull( parameters, "orgUnitIdScheme" ) ).build() )
            .programIdScheme( TrackerIdentifier.builder().idScheme( programIdScheme )
                .value( getAttributeUidOrNull( parameters, "programIdScheme" ) ).build() )
            .programStageIdScheme( TrackerIdentifier.builder().idScheme( programStageIdScheme )
                .value( getAttributeUidOrNull( parameters, "programStageIdScheme" ) ).build() )
            .dataElementIdScheme( TrackerIdentifier.builder().idScheme( dataElementIdScheme )
                .value( getAttributeUidOrNull( parameters, "dataElementIdScheme" ) ).build() )
            .build();
    }

    private <T extends Enum<T>> T getEnumWithDefault( Class<T> enumKlass, Map<String, List<String>> parameters,
        String key, T defaultValue )
    {
        if ( parameters == null || parameters.get( key ) == null || parameters.get( key ).isEmpty() )
        {
            return defaultValue;
        }

        if ( TrackerIdScheme.class.equals( enumKlass ) && IdScheme.isAttribute( parameters.get( key ).get( 0 ) ) )
        {
            return Enums.getIfPresent( enumKlass, "ATTRIBUTE" ).orNull();
        }

        String value = String.valueOf( parameters.get( key ).get( 0 ) );

        return Enums.getIfPresent( enumKlass, value ).or( defaultValue );
    }

    private String getAttributeUidOrNull( Map<String, List<String>> parameters, String key )
    {
        if ( parameters == null || parameters.get( key ) == null || parameters.get( key ).isEmpty() )
        {
            return null;
        }

        if ( IdScheme.isAttribute( parameters.get( key ).get( 0 ) ) )
        {
            String uid = "";

            // Get second half of string, separated by ':'
            String[] splitParam = parameters.get( key ).get( 0 ).split( ":" );

            if ( splitParam.length > 1 )
            {
                uid = splitParam[1];
            }

            if ( CodeGenerator.isValidUid( uid ) )
            {
                return uid;
            }
        }

        return null;
    }

    private User getUser( User user, String userUid )
    {
        if ( user != null ) // ıf user already set, reload the user to make sure its loaded in the current tx
        {
            return manager.get( User.class, user.getUid() );
        }

        if ( !StringUtils.isEmpty( userUid ) )
        {
            user = manager.get( User.class, userUid );
        }

        if ( user == null )
        {
            user = currentUserService.getCurrentUser();
        }

        return user;
    }
}<|MERGE_RESOLUTION|>--- conflicted
+++ resolved
@@ -105,15 +105,7 @@
 
         List<TrackerBundle> trackerBundles = preheatBundle( params, importReport );
 
-<<<<<<< HEAD
         if ( TrackerImportStrategy.DELETE == params.getImportStrategy() )
-=======
-        trackerBundles = preProcessBundle( trackerBundles, importReport );
-
-        TrackerValidationReport validationReport = validateBundle( params, importReport, trackerBundles );
-
-        if ( validationReport.hasErrors() && params.getAtomicMode() == AtomicMode.ALL )
->>>>>>> b010ab69
         {
             deleteBundle( params, importReport, trackerBundles );
         }
