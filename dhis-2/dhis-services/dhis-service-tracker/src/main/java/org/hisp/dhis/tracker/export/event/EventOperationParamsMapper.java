--- conflicted
+++ resolved
@@ -136,33 +136,11 @@
 
     validateAttributeOptionCombo(attributeOptionCombo, user);
 
-<<<<<<< HEAD
-    Map<String, SortDirection> attributeOrders =
-        getAttributesFromOrder(operationParams.getAttributeOrders());
-    List<OrderParam> attributeOrderParams = mapToOrderParams(attributeOrders);
-
-    List<QueryItem> filterAttributes =
-        parseFilterAttributes(operationParams.getFilterAttributes(), attributeOrderParams);
-    validateFilterAttributes(filterAttributes);
-
-    Map<String, SortDirection> dataElementOrders =
-        getDataElementsFromOrder(operationParams.getOrders());
-
-    List<QueryItem> dataElements = new ArrayList<>();
-    for (String order : dataElementOrders.keySet()) {
-      dataElements.add(parseQueryItem(order, this::dataElementToQueryItem));
-    }
-
-    List<OrderParam> dataElementOrderParams = mapToOrderParams(dataElementOrders);
-=======
-    validateOrgUnitMode(operationParams, user, program);
-
     EventSearchParams searchParams = new EventSearchParams();
     List<QueryItem> dataElementFilters =
         parseDataElementQueryItems(
             operationParams.getDataElementFilters(), this::dataElementToQueryItem);
     mapDataElementFilters(searchParams, dataElementFilters);
->>>>>>> a25f5ea6
 
     List<QueryItem> attributeFilters = parseAttributeFilters(operationParams.getAttributeFilters());
     validateAttributeFilters(attributeFilters);
