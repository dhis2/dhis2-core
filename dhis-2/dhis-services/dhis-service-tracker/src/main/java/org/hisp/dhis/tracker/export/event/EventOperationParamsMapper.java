--- conflicted
+++ resolved
@@ -122,13 +122,10 @@
     return queryParams
         .setEnrolledInProgram(program)
         .setAccessiblePrograms(getPrograms(program))
+        .setProgramType(operationParams.getProgramType())
         .setProgramStage(programStage)
-<<<<<<< HEAD
-        .setProgramType(operationParams.getProgramType())
-=======
         .setAccessibleProgramStages(
             getProgramStages(program != null ? List.of(program) : accessiblePrograms, programStage))
->>>>>>> 0289e805
         .setOrgUnit(orgUnit)
         .setTrackedEntity(trackedEntity)
         .setEnrollmentStatus(operationParams.getEnrollmentStatus())
