--- conflicted
+++ resolved
@@ -35,10 +35,7 @@
 import org.hibernate.Session;
 import org.hisp.dhis.reservedvalue.ReservedValueService;
 import org.hisp.dhis.trackedentity.TrackedEntityInstance;
-<<<<<<< HEAD
 import org.hisp.dhis.trackedentityattributevalue.TrackedEntityAttributeValueAuditService;
-=======
->>>>>>> b4cab31f
 import org.hisp.dhis.trackedentityattributevalue.TrackedEntityAttributeValueService;
 import org.hisp.dhis.tracker.TrackerIdScheme;
 import org.hisp.dhis.tracker.TrackerType;
@@ -60,16 +57,10 @@
 
     public TrackedEntityPersister( ReservedValueService reservedValueService,
         TrackerConverterService<TrackedEntity, TrackedEntityInstance> teConverter,
-<<<<<<< HEAD
         TrackedEntityAttributeValueAuditService trackedEntityAttributeValueAuditService,
         TrackedEntityAttributeValueService attributeValueService )
     {
         super( reservedValueService, trackedEntityAttributeValueAuditService, attributeValueService );
-=======
-        TrackedEntityAttributeValueService attributeValueService )
-    {
-        super( reservedValueService, attributeValueService );
->>>>>>> b4cab31f
         this.teConverter = teConverter;
     }
 
