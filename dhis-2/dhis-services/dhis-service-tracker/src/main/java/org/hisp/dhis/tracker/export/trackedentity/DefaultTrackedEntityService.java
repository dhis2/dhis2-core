--- conflicted
+++ resolved
@@ -71,11 +71,8 @@
 import org.hisp.dhis.user.CurrentUserDetailsImpl;
 import org.hisp.dhis.user.CurrentUserUtil;
 import org.hisp.dhis.user.User;
-<<<<<<< HEAD
 import org.hisp.dhis.user.UserService;
 import org.hisp.dhis.util.DateUtils;
-=======
->>>>>>> d0e12c69
 import org.springframework.stereotype.Service;
 import org.springframework.transaction.annotation.Transactional;
 
@@ -92,12 +89,6 @@
   private final TrackedEntityTypeService trackedEntityTypeService;
 
   private final TrackedEntityAuditService trackedEntityAuditService;
-
-<<<<<<< HEAD
-  private final OrganisationUnitService organisationUnitService;
-=======
-  private final CurrentUserService currentUserService;
->>>>>>> d0e12c69
 
   private final TrackerAccessManager trackerAccessManager;
 
@@ -348,287 +339,6 @@
     return trackedEntityStore.getTrackedEntityIds(params, pageParams);
   }
 
-<<<<<<< HEAD
-  public void decideAccess(TrackedEntityQueryParams params) {
-    User currentUser = userService.getUserByUsername(CurrentUserUtil.getCurrentUsername());
-    if (params.isOrganisationUnitMode(ALL)
-        && !currentUser.isAuthorized(
-            Authorities.F_TRACKED_ENTITY_INSTANCE_SEARCH_IN_ALL_ORGUNITS.name())) {
-      throw new IllegalQueryException(
-          "Current user is not authorized to query across all organisation units");
-    }
-
-    User user = params.getUser();
-    if (params.hasProgram()) {
-      if (!aclService.canDataRead(user, params.getProgram())) {
-        throw new IllegalQueryException(
-            "Current user is not authorized to read data from selected program:  "
-                + params.getProgram().getUid());
-      }
-
-      if (params.getProgram().getTrackedEntityType() != null
-          && !aclService.canDataRead(user, params.getProgram().getTrackedEntityType())) {
-        throw new IllegalQueryException(
-            "Current user is not authorized to read data from selected program's tracked entity type:  "
-                + params.getProgram().getTrackedEntityType().getUid());
-      }
-    }
-
-    if (params.hasTrackedEntityType()
-        && !aclService.canDataRead(user, params.getTrackedEntityType())) {
-      throw new IllegalQueryException(
-          "Current user is not authorized to read data from selected tracked entity type:  "
-              + params.getTrackedEntityType().getUid());
-    } else {
-      params.setTrackedEntityTypes(
-          trackedEntityTypeService.getAllTrackedEntityType().stream()
-              .filter(tet -> aclService.canDataRead(user, tet))
-              .collect(Collectors.toList()));
-    }
-  }
-
-  public void validate(TrackedEntityQueryParams params) throws IllegalQueryException {
-    String violation = null;
-
-    if (params == null) {
-      throw new IllegalQueryException("Params cannot be null");
-    }
-
-    if (params.hasProgram() && params.hasTrackedEntityType()) {
-      violation = "Program and tracked entity cannot be specified simultaneously";
-    }
-
-    if (!params.hasTrackedEntities() && !params.hasProgram() && !params.hasTrackedEntityType()) {
-      violation = "Either Program or Tracked entity type should be specified";
-    }
-
-    if (params.hasProgramStatus() && !params.hasProgram()) {
-      violation = "Program must be defined when program status is defined";
-    }
-
-    if (params.hasFollowUp() && !params.hasProgram()) {
-      violation = "Program must be defined when follow up status is defined";
-    }
-
-    if (params.hasProgramEnrollmentStartDate() && !params.hasProgram()) {
-      violation = "Program must be defined when program enrollment start date is specified";
-    }
-
-    if (params.hasProgramEnrollmentEndDate() && !params.hasProgram()) {
-      violation = "Program must be defined when program enrollment end date is specified";
-    }
-
-    if (params.hasProgramIncidentStartDate() && !params.hasProgram()) {
-      violation = "Program must be defined when program incident start date is specified";
-    }
-
-    if (params.hasProgramIncidentEndDate() && !params.hasProgram()) {
-      violation = "Program must be defined when program incident end date is specified";
-    }
-
-    if (params.hasEventStatus() && (!params.hasEventStartDate() || !params.hasEventEndDate())) {
-      violation = "Event start and end date must be specified when event status is specified";
-    }
-
-    if (params.hasLastUpdatedDuration()
-        && (params.hasLastUpdatedStartDate() || params.hasLastUpdatedEndDate())) {
-      violation =
-          "Last updated from and/or to and last updated duration cannot be specified simultaneously";
-    }
-
-    if (params.hasLastUpdatedDuration()
-        && DateUtils.getDuration(params.getLastUpdatedDuration()) == null) {
-      violation = "Duration is not valid: " + params.getLastUpdatedDuration();
-    }
-
-    if (violation != null) {
-      log.warn("Validation failed: " + violation);
-
-      throw new IllegalQueryException(violation);
-    }
-  }
-
-  public void validateSearchScope(TrackedEntityQueryParams params) throws IllegalQueryException {
-    if (params == null) {
-      throw new IllegalQueryException("Params cannot be null");
-    }
-
-    User currentUser = userService.getUserByUsername(CurrentUserUtil.getCurrentUsername());
-
-    if (currentUser == null) {
-      throw new IllegalQueryException("User cannot be null");
-    }
-
-    if (!currentUser.isSuper() && currentUser.getOrganisationUnits().isEmpty()) {
-      throw new IllegalQueryException(
-          "User need to be associated with at least one organisation unit.");
-    }
-
-    if (!params.hasProgram()
-        && !params.hasTrackedEntityType()
-        && params.hasFilters()
-        && !params.hasOrganisationUnits()) {
-      List<String> uniqueAttributeIds =
-          trackedEntityAttributeService.getAllSystemWideUniqueTrackedEntityAttributes().stream()
-              .map(TrackedEntityAttribute::getUid)
-              .toList();
-
-      for (String att : params.getFilterIds()) {
-        if (!uniqueAttributeIds.contains(att)) {
-          throw new IllegalQueryException(
-              "Either a program or tracked entity type must be specified");
-        }
-      }
-    }
-
-    if (!isLocalSearch(params, currentUser)) {
-      int maxTeiLimit = 0; // no limit
-
-      if (params.hasProgram() && params.hasTrackedEntityType()) {
-        throw new IllegalQueryException(
-            "Program and tracked entity cannot be specified simultaneously");
-      }
-
-      if (params.hasFilters()) {
-        List<String> searchableAttributeIds = new ArrayList<>();
-
-        if (params.hasProgram()) {
-          searchableAttributeIds.addAll(params.getProgram().getSearchableAttributeIds());
-        }
-
-        if (params.hasTrackedEntityType()) {
-          searchableAttributeIds.addAll(params.getTrackedEntityType().getSearchableAttributeIds());
-        }
-
-        if (!params.hasProgram() && !params.hasTrackedEntityType()) {
-          searchableAttributeIds.addAll(
-              trackedEntityAttributeService.getAllSystemWideUniqueTrackedEntityAttributes().stream()
-                  .map(TrackedEntityAttribute::getUid)
-                  .toList());
-        }
-
-        List<String> violatingAttributes = new ArrayList<>();
-
-        for (String attributeId : params.getFilterIds()) {
-          if (!searchableAttributeIds.contains(attributeId)) {
-            violatingAttributes.add(attributeId);
-          }
-        }
-
-        if (!violatingAttributes.isEmpty()) {
-          throw new IllegalQueryException(
-              "Non-searchable attribute(s) can not be used during global search:  "
-                  + violatingAttributes);
-        }
-      }
-
-      if (params.hasTrackedEntityType()) {
-        maxTeiLimit = params.getTrackedEntityType().getMaxTeiCountToReturn();
-
-        if (!params.hasTrackedEntities() && isTeTypeMinAttributesViolated(params)) {
-          throw new IllegalQueryException(
-              "At least "
-                  + params.getTrackedEntityType().getMinAttributesRequiredToSearch()
-                  + " attributes should be mentioned in the search criteria.");
-        }
-      }
-
-      if (params.hasProgram()) {
-        maxTeiLimit = params.getProgram().getMaxTeiCountToReturn();
-
-        if (!params.hasTrackedEntities() && isProgramMinAttributesViolated(params)) {
-          throw new IllegalQueryException(
-              "At least "
-                  + params.getProgram().getMinAttributesRequiredToSearch()
-                  + " attributes should be mentioned in the search criteria.");
-        }
-      }
-
-      checkIfMaxTeiLimitIsReached(params, maxTeiLimit);
-      params.setMaxTeLimit(maxTeiLimit);
-    }
-  }
-
-  private boolean isLocalSearch(TrackedEntityQueryParams params, User user) {
-    Set<OrganisationUnit> localOrgUnits = user.getOrganisationUnits();
-
-    Set<OrganisationUnit> searchOrgUnits = new HashSet<>();
-
-    if (params.isOrganisationUnitMode(SELECTED)) {
-      searchOrgUnits = params.getOrgUnits();
-    } else if (params.isOrganisationUnitMode(CHILDREN)
-        || params.isOrganisationUnitMode(DESCENDANTS)) {
-      for (OrganisationUnit orgUnit : params.getOrgUnits()) {
-        searchOrgUnits.addAll(orgUnit.getChildren());
-      }
-    } else if (params.isOrganisationUnitMode(ALL)) {
-      searchOrgUnits.addAll(organisationUnitService.getRootOrganisationUnits());
-    } else {
-      searchOrgUnits.addAll(user.getTeiSearchOrganisationUnitsWithFallback());
-    }
-
-    for (OrganisationUnit ou : searchOrgUnits) {
-      if (!ou.isDescendant(localOrgUnits)) {
-        return false;
-      }
-    }
-
-    return true;
-  }
-
-  private boolean isTeTypeMinAttributesViolated(TrackedEntityQueryParams params) {
-    if (params.hasUniqueFilter()) {
-      return false;
-    }
-
-    return (!params.hasFilters()
-            && params.getTrackedEntityType().getMinAttributesRequiredToSearch() > 0)
-        || (params.hasFilters()
-            && params.getFilters().size()
-                < params.getTrackedEntityType().getMinAttributesRequiredToSearch());
-  }
-
-  private boolean isProgramMinAttributesViolated(TrackedEntityQueryParams params) {
-    if (params.hasUniqueFilter()) {
-      return false;
-    }
-
-    return (!params.hasFilters() && params.getProgram().getMinAttributesRequiredToSearch() > 0)
-        || (params.hasFilters()
-            && params.getFilters().size() < params.getProgram().getMinAttributesRequiredToSearch());
-  }
-
-  private void checkIfMaxTeiLimitIsReached(TrackedEntityQueryParams params, int maxTeiLimit) {
-    if (maxTeiLimit > 0) {
-      int teCount = trackedEntityStore.getTrackedEntityCountWithMaxTrackedEntityLimit(params);
-
-      if (teCount > maxTeiLimit) {
-        throw new IllegalQueryException("maxteicountreached");
-      }
-    }
-  }
-
-  public int getTrackedEntityCount(
-      TrackedEntityQueryParams params,
-      boolean skipAccessValidation,
-      boolean skipSearchScopeValidation) {
-    decideAccess(params);
-
-    if (!skipAccessValidation) {
-      validate(params);
-    }
-
-    if (!skipSearchScopeValidation) {
-      validateSearchScope(params);
-    }
-
-    // using countForGrid here to leverage the better performant rewritten
-    // sql query
-    return trackedEntityStore.getTrackedEntityCount(params);
-  }
-
-=======
->>>>>>> d0e12c69
   /**
    * We need to return the full models for relationship items (i.e. trackedEntity, enrollment and
    * event) in our API. The aggregate stores currently do not support that, so we need to fetch the
