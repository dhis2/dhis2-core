--- conflicted
+++ resolved
@@ -411,30 +411,6 @@
       throw new IllegalQueryException("Params cannot be null");
     }
 
-<<<<<<< HEAD
-=======
-    User user = params.getUser();
-
-    if (!params.hasTrackedEntities()
-        && !params.hasAccessibleOrgUnits()
-        && !(params.isOrganisationUnitMode(ALL)
-            || params.isOrganisationUnitMode(ACCESSIBLE)
-            || params.isOrganisationUnitMode(CAPTURE))) {
-      violation = "At least one organisation unit must be specified";
-    }
-
-    if (params.isOrganisationUnitMode(ACCESSIBLE)
-        && (user == null || !user.hasDataViewOrganisationUnitWithFallback())) {
-      violation =
-          "Current user must be associated with at least one organisation unit when selection mode is ACCESSIBLE";
-    }
-
-    if (params.isOrganisationUnitMode(CAPTURE) && (user == null || !user.hasOrganisationUnit())) {
-      violation =
-          "Current user must be associated with at least one organisation unit with write access when selection mode is CAPTURE";
-    }
-
->>>>>>> 5e446f58
     if (params.hasProgram() && params.hasTrackedEntityType()) {
       violation = "Program and tracked entity cannot be specified simultaneously";
     }
