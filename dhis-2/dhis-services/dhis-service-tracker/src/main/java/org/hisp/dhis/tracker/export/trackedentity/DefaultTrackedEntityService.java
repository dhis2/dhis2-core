/*
 * Copyright (c) 2004-2022, University of Oslo
 * All rights reserved.
 *
 * Redistribution and use in source and binary forms, with or without
 * modification, are permitted provided that the following conditions are met:
 * Redistributions of source code must retain the above copyright notice, this
 * list of conditions and the following disclaimer.
 *
 * Redistributions in binary form must reproduce the above copyright notice,
 * this list of conditions and the following disclaimer in the documentation
 * and/or other materials provided with the distribution.
 * Neither the name of the HISP project nor the names of its contributors may
 * be used to endorse or promote products derived from this software without
 * specific prior written permission.
 *
 * THIS SOFTWARE IS PROVIDED BY THE COPYRIGHT HOLDERS AND CONTRIBUTORS "AS IS" AND
 * ANY EXPRESS OR IMPLIED WARRANTIES, INCLUDING, BUT NOT LIMITED TO, THE IMPLIED
 * WARRANTIES OF MERCHANTABILITY AND FITNESS FOR A PARTICULAR PURPOSE ARE
 * DISCLAIMED. IN NO EVENT SHALL THE COPYRIGHT OWNER OR CONTRIBUTORS BE LIABLE FOR
 * ANY DIRECT, INDIRECT, INCIDENTAL, SPECIAL, EXEMPLARY, OR CONSEQUENTIAL DAMAGES
 * (INCLUDING, BUT NOT LIMITED TO, PROCUREMENT OF SUBSTITUTE GOODS OR SERVICES;
 * LOSS OF USE, DATA, OR PROFITS; OR BUSINESS INTERRUPTION) HOWEVER CAUSED AND ON
 * ANY THEORY OF LIABILITY, WHETHER IN CONTRACT, STRICT LIABILITY, OR TORT
 * (INCLUDING NEGLIGENCE OR OTHERWISE) ARISING IN ANY WAY OUT OF THE USE OF THIS
 * SOFTWARE, EVEN IF ADVISED OF THE POSSIBILITY OF SUCH DAMAGE.
 */
package org.hisp.dhis.tracker.export.trackedentity;

import static org.hisp.dhis.changelog.ChangeLogType.READ;
import static org.hisp.dhis.user.CurrentUserUtil.getCurrentUserDetails;
import static org.hisp.dhis.user.CurrentUserUtil.getCurrentUsername;

import java.util.HashSet;
import java.util.LinkedHashSet;
import java.util.List;
import java.util.Map;
import java.util.Objects;
import java.util.Set;
import java.util.stream.Collectors;
import javax.annotation.CheckForNull;
import lombok.RequiredArgsConstructor;
import org.apache.commons.lang3.StringUtils;
import org.hisp.dhis.changelog.ChangeLogType;
import org.hisp.dhis.common.BaseIdentifiableObject;
import org.hisp.dhis.common.UID;
import org.hisp.dhis.feedback.BadRequestException;
import org.hisp.dhis.feedback.ForbiddenException;
import org.hisp.dhis.feedback.NotFoundException;
import org.hisp.dhis.fileresource.FileResource;
import org.hisp.dhis.fileresource.FileResourceService;
import org.hisp.dhis.fileresource.ImageFileDimension;
import org.hisp.dhis.program.Enrollment;
import org.hisp.dhis.program.Event;
import org.hisp.dhis.program.Program;
import org.hisp.dhis.program.ProgramService;
import org.hisp.dhis.relationship.Relationship;
import org.hisp.dhis.relationship.RelationshipItem;
import org.hisp.dhis.trackedentity.TrackedEntity;
import org.hisp.dhis.trackedentity.TrackedEntityAttribute;
import org.hisp.dhis.trackedentity.TrackedEntityAttributeService;
import org.hisp.dhis.trackedentity.TrackedEntityAudit;
import org.hisp.dhis.trackedentity.TrackedEntityProgramOwner;
import org.hisp.dhis.trackedentity.TrackedEntityType;
import org.hisp.dhis.trackedentity.TrackedEntityTypeService;
import org.hisp.dhis.trackedentity.TrackerAccessManager;
import org.hisp.dhis.trackedentityattributevalue.TrackedEntityAttributeValue;
import org.hisp.dhis.tracker.audit.TrackedEntityAuditService;
import org.hisp.dhis.tracker.export.FileResourceStream;
import org.hisp.dhis.tracker.export.Page;
import org.hisp.dhis.tracker.export.PageParams;
import org.hisp.dhis.tracker.export.enrollment.EnrollmentParams;
import org.hisp.dhis.tracker.export.enrollment.EnrollmentService;
import org.hisp.dhis.tracker.export.event.EventParams;
import org.hisp.dhis.tracker.export.event.EventService;
import org.hisp.dhis.tracker.export.trackedentity.aggregates.TrackedEntityAggregate;
import org.hisp.dhis.user.CurrentUserUtil;
import org.hisp.dhis.user.UserDetails;
import org.springframework.stereotype.Service;
import org.springframework.transaction.annotation.Transactional;

@Transactional(readOnly = true)
@Service("org.hisp.dhis.tracker.export.trackedentity.TrackedEntityService")
@RequiredArgsConstructor
class DefaultTrackedEntityService implements TrackedEntityService {

  private final TrackedEntityStore trackedEntityStore;

  private final TrackedEntityAttributeService trackedEntityAttributeService;

  private final TrackedEntityTypeService trackedEntityTypeService;

  private final TrackedEntityAuditService trackedEntityAuditService;

  private final TrackerAccessManager trackerAccessManager;

  private final TrackedEntityAggregate trackedEntityAggregate;

  private final ProgramService programService;

  private final EnrollmentService enrollmentService;

  private final EventService eventService;

  private final FileResourceService fileResourceService;

  private final TrackedEntityOperationParamsMapper mapper;

  @Override
  public FileResourceStream getFileResource(
      UID trackedEntity, UID attribute, @CheckForNull UID program) throws NotFoundException {
    FileResource fileResource = getFileResourceMetadata(trackedEntity, attribute, program);
    return FileResourceStream.of(fileResourceService, fileResource);
  }

  @Override
  public FileResourceStream getFileResourceImage(
      UID trackedEntity, UID attribute, @CheckForNull UID program, ImageFileDimension dimension)
      throws NotFoundException {
    FileResource fileResource = getFileResourceMetadata(trackedEntity, attribute, program);
    return FileResourceStream.ofImage(fileResourceService, fileResource, dimension);
  }

  private FileResource getFileResourceMetadata(
      UID trackedEntityUid, UID attributeUid, @CheckForNull UID programUid)
      throws NotFoundException {
    TrackedEntity trackedEntity = trackedEntityStore.getByUid(trackedEntityUid.getValue());
    if (trackedEntity == null) {
      throw new NotFoundException(TrackedEntity.class, trackedEntityUid.getValue());
    }

    TrackedEntityAttribute attribute = getAttribute(attributeUid, trackedEntity, programUid);
    if (!attribute.getValueType().isFile()) {
      throw new NotFoundException(
          "Tracked entity attribute " + attributeUid.getValue() + " is not a file (or image).");
    }

    String fileResourceUid = null;
    for (TrackedEntityAttributeValue attributeValue :
        trackedEntity.getTrackedEntityAttributeValues()) {
      if (attributeUid.getValue().equals(attributeValue.getAttribute().getUid())) {
        fileResourceUid = attributeValue.getValue();
        break;
      }
    }

    if (fileResourceUid == null) {
      throw new NotFoundException(
          "Attribute value for tracked entity attribute "
              + attributeUid.getValue()
              + " could not be found.");
    }

    return fileResourceService.getExistingFileResource(fileResourceUid);
  }

  /**
   * Tracked entity attributes are fetched from the program if supplied, otherwise from the tracked
   * entities type. Access is determined through the program sharing and ownership if present. If no
   * program is supplied, we fall back to tracked entity type ownership and the registering org unit
   * of the tracked entity.
   */
  private TrackedEntityAttribute getAttribute(
      UID attributeUid, TrackedEntity trackedEntity, @CheckForNull UID programUid)
      throws NotFoundException {
    UserDetails currentUser = getCurrentUserDetails();

    if (programUid != null) {
      Program program = programService.getProgram(programUid.getValue());
      if (program == null) {
        throw new NotFoundException(Program.class, programUid.getValue());
      }

      if (!trackerAccessManager.canRead(currentUser, trackedEntity, program, false).isEmpty()) {
        throw new NotFoundException(TrackedEntity.class, trackedEntity.getUid());
      }
      return getAttribute(attributeUid, program);
    }

    if (!trackerAccessManager.canRead(currentUser, trackedEntity).isEmpty()) {
      throw new NotFoundException(TrackedEntity.class, trackedEntity.getUid());
    }
    return getAttribute(attributeUid, trackedEntity.getTrackedEntityType());
  }

  private TrackedEntityAttribute getAttribute(UID attribute, Program program)
      throws NotFoundException {
    Set<TrackedEntityAttribute> attributes =
        trackedEntityAttributeService.getProgramAttributes(program);
    return getAttribute(attributes, attribute);
  }

  private TrackedEntityAttribute getAttribute(UID attribute, TrackedEntityType trackedEntityType)
      throws NotFoundException {
    Set<TrackedEntityAttribute> attributes =
        trackedEntityAttributeService.getTrackedEntityTypeAttributes(trackedEntityType);
    return getAttribute(attributes, attribute);
  }

  private static TrackedEntityAttribute getAttribute(
      Set<TrackedEntityAttribute> attributes, UID attribute) throws NotFoundException {
    return attributes.stream()
        .filter(att -> attribute.getValue().equals(att.getUid()))
        .findFirst()
        .orElseThrow(
            () -> new NotFoundException(TrackedEntityAttribute.class, attribute.getValue()));
  }

  @Override
  public TrackedEntity getTrackedEntity(
      String uid, String programIdentifier, TrackedEntityParams params, boolean includeDeleted)
      throws NotFoundException, ForbiddenException {
    Program program = null;

    if (StringUtils.isNotEmpty(programIdentifier)) {
      program = programService.getProgram(programIdentifier);
      if (program == null) {
        throw new NotFoundException(Program.class, programIdentifier);
      }
    }

    TrackedEntity trackedEntity;
    if (program != null) {
      trackedEntity = getTrackedEntity(uid, program, params, includeDeleted);

      if (params.isIncludeProgramOwners()) {
        Set<TrackedEntityProgramOwner> filteredProgramOwners =
            trackedEntity.getProgramOwners().stream()
                .filter(te -> te.getProgram().getUid().equals(programIdentifier))
                .collect(Collectors.toSet());
        trackedEntity.setProgramOwners(filteredProgramOwners);
      }
    } else {
      UserDetails userDetails = getCurrentUserDetails();

      trackedEntity =
          mapTrackedEntity(
              getTrackedEntity(uid, userDetails), params, userDetails, null, includeDeleted);

      mapTrackedEntityTypeAttributes(trackedEntity);
    }
    return trackedEntity;
  }

  /**
   * Gets a tracked entity based on the program and org unit ownership
   *
   * @return the TE object if found and accessible by the current user
   * @throws NotFoundException if uid does not exist
   * @throws ForbiddenException if TE owner is not in user's scope or not enough sharing access
   */
  private TrackedEntity getTrackedEntity(
      String uid, Program program, TrackedEntityParams params, boolean includeDeleted)
      throws NotFoundException, ForbiddenException {
    TrackedEntity trackedEntity = trackedEntityStore.getByUid(uid);
    trackedEntityAuditService.addTrackedEntityAudit(trackedEntity, getCurrentUsername(), READ);
    if (trackedEntity == null) {
      throw new NotFoundException(TrackedEntity.class, uid);
    }

    UserDetails userDetails = getCurrentUserDetails();
    List<String> errors =
        trackerAccessManager.canReadProgramAndTrackedEntityType(
            userDetails, trackedEntity, program);
    if (!errors.isEmpty()) {
      throw new ForbiddenException(errors.toString());
    }

    String error =
        trackerAccessManager.canAccessProgramOwner(userDetails, trackedEntity, program, false);
    if (error != null) {
      throw new ForbiddenException(error);
    }

    return mapTrackedEntity(trackedEntity, params, userDetails, program, includeDeleted);
  }

  /**
   * Gets the requested tracked entity if the user owns at least one TE/program pair, or has access
   * to the TE registering org unit, in case it doesn't own any.
   *
   * @return the TE object if found and accessible by the user
   * @throws NotFoundException if TE does not exist
   * @throws ForbiddenException if TE is not accessible
   */
  private TrackedEntity getTrackedEntity(String uid, UserDetails userDetails)
      throws NotFoundException, ForbiddenException {
    TrackedEntity trackedEntity = trackedEntityStore.getByUid(uid);
    trackedEntityAuditService.addTrackedEntityAudit(trackedEntity, getCurrentUsername(), READ);
    if (trackedEntity == null) {
      throw new NotFoundException(TrackedEntity.class, uid);
    }

    if (!trackerAccessManager.canRead(userDetails, trackedEntity).isEmpty()) {
      throw new ForbiddenException(TrackedEntity.class, uid);
    }

    return trackedEntity;
  }

  private void mapTrackedEntityTypeAttributes(TrackedEntity trackedEntity) {
    TrackedEntityType trackedEntityType = trackedEntity.getTrackedEntityType();
    if (trackedEntityType != null) {
      Set<String> tetAttributes =
          trackedEntityType.getTrackedEntityAttributes().stream()
              .map(TrackedEntityAttribute::getUid)
              .collect(Collectors.toSet());
      Set<TrackedEntityAttributeValue> tetAttributeValues =
          trackedEntity.getTrackedEntityAttributeValues().stream()
              .filter(att -> tetAttributes.contains(att.getAttribute().getUid()))
              .collect(Collectors.toCollection(LinkedHashSet::new));
      trackedEntity.setTrackedEntityAttributeValues(tetAttributeValues);
    }
  }

  private TrackedEntity mapTrackedEntity(
      TrackedEntity trackedEntity,
      TrackedEntityParams params,
      UserDetails currentUser,
      Program program,
      boolean includeDeleted) {
    TrackedEntity result = new TrackedEntity();
    result.setId(trackedEntity.getId());
    result.setUid(trackedEntity.getUid());
    result.setOrganisationUnit(trackedEntity.getOrganisationUnit());
    result.setTrackedEntityType(trackedEntity.getTrackedEntityType());
    result.setCreated(trackedEntity.getCreated());
    result.setCreatedAtClient(trackedEntity.getCreatedAtClient());
    result.setLastUpdated(trackedEntity.getLastUpdated());
    result.setLastUpdatedAtClient(trackedEntity.getLastUpdatedAtClient());
    result.setInactive(trackedEntity.isInactive());
    result.setGeometry(trackedEntity.getGeometry());
    result.setDeleted(trackedEntity.isDeleted());
    result.setPotentialDuplicate(trackedEntity.isPotentialDuplicate());
    result.setStoredBy(trackedEntity.getStoredBy());
    result.setCreatedByUserInfo(trackedEntity.getCreatedByUserInfo());
    result.setLastUpdatedByUserInfo(trackedEntity.getLastUpdatedByUserInfo());
    result.setGeometry(trackedEntity.getGeometry());
    if (params.isIncludeRelationships()) {
      result.setRelationshipItems(getRelationshipItems(trackedEntity, currentUser, includeDeleted));
    }
    if (params.isIncludeEnrollments()) {
      result.setEnrollments(getEnrollments(trackedEntity, currentUser, includeDeleted, program));
    }
    if (params.isIncludeProgramOwners()) {
      result.setProgramOwners(trackedEntity.getProgramOwners());
    }

    result.setTrackedEntityAttributeValues(getTrackedEntityAttributeValues(trackedEntity, program));

    return result;
  }

  private Set<RelationshipItem> getRelationshipItems(
      TrackedEntity trackedEntity, UserDetails user, boolean includeDeleted) {
    Set<RelationshipItem> items = new HashSet<>();

    for (RelationshipItem relationshipItem : trackedEntity.getRelationshipItems()) {
      Relationship daoRelationship = relationshipItem.getRelationship();

      if (trackerAccessManager.canRead(user, daoRelationship).isEmpty()
          && (includeDeleted || !daoRelationship.isDeleted())) {
        items.add(relationshipItem);
      }
    }
    return items;
  }

  private Set<Enrollment> getEnrollments(
      TrackedEntity trackedEntity, UserDetails user, boolean includeDeleted, Program program) {
    return trackedEntity.getEnrollments().stream()
        .filter(e -> program == null || program.getUid().equals(e.getProgram().getUid()))
        .filter(e -> includeDeleted || !e.isDeleted())
        .filter(e -> trackerAccessManager.canRead(user, e, false).isEmpty())
        .map(
            e -> {
              Set<Event> filteredEvents =
                  e.getEvents().stream()
                      .filter(event -> includeDeleted || !event.isDeleted())
                      .collect(Collectors.toSet());
              e.setEvents(filteredEvents);
              return e;
            })
        .collect(Collectors.toSet());
  }

  private Set<TrackedEntityAttributeValue> getTrackedEntityAttributeValues(
      TrackedEntity trackedEntity, Program program) {
    Set<TrackedEntityAttribute> readableAttributes =
        new HashSet<>(trackedEntity.getTrackedEntityType().getTrackedEntityAttributes());

    if (program != null) {
      readableAttributes.addAll(program.getTrackedEntityAttributes());
    }

    return trackedEntity.getTrackedEntityAttributeValues().stream()
        .filter(av -> readableAttributes.contains(av.getAttribute()))
        .collect(Collectors.toCollection(LinkedHashSet::new));
  }

  private RelationshipItem withNestedEntity(
      TrackedEntity trackedEntity, RelationshipItem item, boolean includeDeleted)
      throws ForbiddenException, NotFoundException {
    // relationships of relationship items are not mapped to JSON so there is no need to fetch them
    RelationshipItem result = new RelationshipItem();

    if (item.getTrackedEntity() != null) {
      if (trackedEntity.getUid().equals(item.getTrackedEntity().getUid())) {
        // only fetch the TE if we do not already have access to it. meaning the TE owns the item
        // this is just mapping the TE
        result.setTrackedEntity(trackedEntity);
      } else {
        result =
            getTrackedEntityInRelationshipItem(
                item.getTrackedEntity().getUid(),
                TrackedEntityParams.TRUE.withIncludeRelationships(false),
                includeDeleted);
      }
    } else if (item.getEnrollment() != null) {
      result =
          enrollmentService.getEnrollmentInRelationshipItem(
              item.getEnrollment().getUid(),
              EnrollmentParams.TRUE.withIncludeRelationships(false),
              false);
    } else if (item.getEvent() != null) {
      result =
          eventService.getEventInRelationshipItem(
              item.getEvent().getUid(), EventParams.TRUE.withIncludeRelationships(false));
    }

    return result;
  }

  /**
   * Gets a tracked entity that's part of a relationship item. This method is meant to be used when
   * fetching relationship items only, because it won't throw an exception if the TE is not
   * accessible.
   *
   * @return the TE object if found and accessible by the current user or null otherwise
   * @throws NotFoundException if uid does not exist
   */
  private RelationshipItem getTrackedEntityInRelationshipItem(
      String uid, TrackedEntityParams params, boolean includeDeleted) throws NotFoundException {
    RelationshipItem relationshipItem = new RelationshipItem();

    TrackedEntity trackedEntity = trackedEntityStore.getByUid(uid);
    trackedEntityAuditService.addTrackedEntityAudit(trackedEntity, getCurrentUsername(), READ);
    if (trackedEntity == null) {
      throw new NotFoundException(TrackedEntity.class, uid);
    }
    UserDetails currentUser = getCurrentUserDetails();

    if (!trackerAccessManager.canRead(currentUser, trackedEntity).isEmpty()) {
      return null;
    }

    relationshipItem.setTrackedEntity(
        mapTrackedEntity(trackedEntity, params, currentUser, null, includeDeleted));
    return relationshipItem;
  }

  @Override
  public List<TrackedEntity> getTrackedEntities(TrackedEntityOperationParams operationParams)
      throws ForbiddenException, NotFoundException, BadRequestException {
    TrackedEntityQueryParams queryParams = mapper.map(operationParams);
    final List<Long> ids = getTrackedEntityIds(queryParams);

    List<TrackedEntity> trackedEntities =
        this.trackedEntityAggregate.find(
            ids,
            operationParams.getTrackedEntityParams(),
            queryParams,
            operationParams.getOrgUnitMode());

    mapRelationshipItems(
        trackedEntities,
        operationParams.getTrackedEntityParams(),
        operationParams.isIncludeDeleted());

    addSearchAudit(trackedEntities);

    return trackedEntities;
  }

  @Override
  public Page<TrackedEntity> getTrackedEntities(
      TrackedEntityOperationParams operationParams, PageParams pageParams)
      throws BadRequestException, ForbiddenException, NotFoundException {
    TrackedEntityQueryParams queryParams = mapper.map(operationParams);
    final Page<Long> ids = getTrackedEntityIds(queryParams, pageParams);

    List<TrackedEntity> trackedEntities =
        this.trackedEntityAggregate.find(
            ids.getItems(),
            operationParams.getTrackedEntityParams(),
            queryParams,
            operationParams.getOrgUnitMode());

    mapRelationshipItems(
        trackedEntities,
        operationParams.getTrackedEntityParams(),
        operationParams.isIncludeDeleted());

    addSearchAudit(trackedEntities);

    return ids.withItems(trackedEntities);
  }

  private List<Long> getTrackedEntityIds(TrackedEntityQueryParams params) {
    return trackedEntityStore.getTrackedEntityIds(params);
  }

  private Page<Long> getTrackedEntityIds(TrackedEntityQueryParams params, PageParams pageParams) {
    return trackedEntityStore.getTrackedEntityIds(params, pageParams);
  }

  /**
   * We need to return the full models for relationship items (i.e. trackedEntity, enrollment and
   * event) in our API. The aggregate stores currently do not support that, so we need to fetch the
   * entities individually.
   */
  private void mapRelationshipItems(
      List<TrackedEntity> trackedEntities, TrackedEntityParams params, boolean includeDeleted)
      throws ForbiddenException, NotFoundException {
    if (params.isIncludeRelationships()) {
      for (TrackedEntity trackedEntity : trackedEntities) {
        mapRelationshipItems(trackedEntity, includeDeleted);
      }
    }
    if (params.getEnrollmentParams().isIncludeRelationships()) {
      for (TrackedEntity trackedEntity : trackedEntities) {
        for (Enrollment enrollment : trackedEntity.getEnrollments()) {
          mapRelationshipItems(enrollment, trackedEntity, includeDeleted);
        }
      }
    }
    if (params.getEventParams().isIncludeRelationships()) {
      for (TrackedEntity trackedEntity : trackedEntities) {
        for (Enrollment enrollment : trackedEntity.getEnrollments()) {
          for (Event event : enrollment.getEvents()) {
            mapRelationshipItems(event, trackedEntity, includeDeleted);
          }
        }
      }
    }
  }

  private void mapRelationshipItems(TrackedEntity trackedEntity, boolean includeDeleted)
      throws ForbiddenException, NotFoundException {
    Set<RelationshipItem> result = new HashSet<>();

    for (RelationshipItem item : trackedEntity.getRelationshipItems()) {
      RelationshipItem relationshipItem =
          mapRelationshipItem(item, trackedEntity, trackedEntity, includeDeleted);
      if (relationshipItem != null) {
        result.add(relationshipItem);
      }
    }

    trackedEntity.setRelationshipItems(result);
  }

  private void mapRelationshipItems(
      Enrollment enrollment, TrackedEntity trackedEntity, boolean includeDeleted)
      throws ForbiddenException, NotFoundException {
    Set<RelationshipItem> result = new HashSet<>();

    for (RelationshipItem item : enrollment.getRelationshipItems()) {
      result.add(mapRelationshipItem(item, enrollment, trackedEntity, includeDeleted));
    }

    enrollment.setRelationshipItems(result);
  }

  private void mapRelationshipItems(
      Event event, TrackedEntity trackedEntity, boolean includeDeleted)
      throws ForbiddenException, NotFoundException {
    Set<RelationshipItem> result = new HashSet<>();

    for (RelationshipItem item : event.getRelationshipItems()) {
      result.add(mapRelationshipItem(item, event, trackedEntity, includeDeleted));
    }

    event.setRelationshipItems(result);
  }

  private RelationshipItem mapRelationshipItem(
      RelationshipItem item,
      BaseIdentifiableObject itemOwner,
      TrackedEntity trackedEntity,
      boolean includeDeleted)
      throws ForbiddenException, NotFoundException {
    Relationship rel = item.getRelationship();
    RelationshipItem from = withNestedEntity(trackedEntity, rel.getFrom(), includeDeleted);
    RelationshipItem to = withNestedEntity(trackedEntity, rel.getTo(), includeDeleted);
    if (from == null || to == null) {
      return null;
    }
    from.setRelationship(rel);
    rel.setFrom(from);
    to.setRelationship(rel);
    rel.setTo(to);

    if (rel.getFrom().getTrackedEntity() != null
        && itemOwner.getUid().equals(rel.getFrom().getTrackedEntity().getUid())) {
      return from;
    }

    return to;
  }

  private void addSearchAudit(List<TrackedEntity> trackedEntities) {
    if (trackedEntities.isEmpty()) {
      return;
    }
    Map<String, TrackedEntityType> tetMap =
        trackedEntityTypeService.getAllTrackedEntityType().stream()
            .collect(Collectors.toMap(TrackedEntityType::getUid, t -> t));

    List<TrackedEntityAudit> auditable =
        trackedEntities.stream()
            .filter(Objects::nonNull)
            .filter(te -> te.getTrackedEntityType() != null)
            .filter(te -> tetMap.get(te.getTrackedEntityType().getUid()).isAllowAuditLog())
<<<<<<< HEAD
            .map(te -> new TrackedEntityAudit(te.getUid(), accessedBy, ChangeLogType.SEARCH))
=======
            .map(
                te ->
                    new TrackedEntityChangeLog(
                        te.getUid(), CurrentUserUtil.getCurrentUsername(), ChangeLogType.SEARCH))
>>>>>>> 6672ac55
            .toList();

    if (!auditable.isEmpty()) {
      trackedEntityAuditService.addTrackedEntityAudit(auditable);
    }
  }

  @Override
  public Set<String> getOrderableFields() {
    return trackedEntityStore.getOrderableFields();
  }
}<|MERGE_RESOLUTION|>--- conflicted
+++ resolved
@@ -622,14 +622,10 @@
             .filter(Objects::nonNull)
             .filter(te -> te.getTrackedEntityType() != null)
             .filter(te -> tetMap.get(te.getTrackedEntityType().getUid()).isAllowAuditLog())
-<<<<<<< HEAD
-            .map(te -> new TrackedEntityAudit(te.getUid(), accessedBy, ChangeLogType.SEARCH))
-=======
             .map(
                 te ->
-                    new TrackedEntityChangeLog(
+                    new TrackedEntityAudit(
                         te.getUid(), CurrentUserUtil.getCurrentUsername(), ChangeLogType.SEARCH))
->>>>>>> 6672ac55
             .toList();
 
     if (!auditable.isEmpty()) {
