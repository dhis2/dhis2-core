--- conflicted
+++ resolved
@@ -219,14 +219,10 @@
       }
     }
 
-<<<<<<< HEAD
-    TrackedEntity trackedEntity;
-=======
     TrackedEntity trackedEntity = getTrackedEntity(uid, params, includeDeleted);
 
     UserDetails currentUser = CurrentUserUtil.getCurrentUserDetails();
 
->>>>>>> 945eb122
     if (program != null) {
       trackedEntity = getTrackedEntity(uid, program, params, includeDeleted);
 
@@ -256,7 +252,6 @@
     return trackedEntity;
   }
 
-<<<<<<< HEAD
   /**
    * Gets a tracked entity based on the TE registration org unit
    *
@@ -269,15 +264,7 @@
       String uid, TrackedEntityParams params, boolean includeDeleted)
       throws NotFoundException, ForbiddenException {
     TrackedEntity daoTrackedEntity = getTrackedEntity(uid);
-    User currentUser = userService.getUserByUsername(CurrentUserUtil.getCurrentUsername());
-=======
-  @Override
-  public TrackedEntity getTrackedEntity(
-      @Nonnull TrackedEntity trackedEntity, TrackedEntityParams params, boolean includeDeleted)
-      throws ForbiddenException {
     UserDetails currentUser = CurrentUserUtil.getCurrentUserDetails();
-    List<String> errors = trackerAccessManager.canRead(currentUser, trackedEntity);
->>>>>>> 945eb122
 
     List<String> errors = trackerAccessManager.canRead(currentUser, daoTrackedEntity);
     if (!errors.isEmpty()) {
