package org.hisp.dhis.tracker.converter;

/*
 * Copyright (c) 2004-2020, University of Oslo
 * All rights reserved.
 *
 * Redistribution and use in source and binary forms, with or without
 * modification, are permitted provided that the following conditions are met:
 * Redistributions of source code must retain the above copyright notice, this
 * list of conditions and the following disclaimer.
 *
 * Redistributions in binary form must reproduce the above copyright notice,
 * this list of conditions and the following disclaimer in the documentation
 * and/or other materials provided with the distribution.
 * Neither the name of the HISP project nor the names of its contributors may
 * be used to endorse or promote products derived from this software without
 * specific prior written permission.
 *
 * THIS SOFTWARE IS PROVIDED BY THE COPYRIGHT HOLDERS AND CONTRIBUTORS "AS IS" AND
 * ANY EXPRESS OR IMPLIED WARRANTIES, INCLUDING, BUT NOT LIMITED TO, THE IMPLIED
 * WARRANTIES OF MERCHANTABILITY AND FITNESS FOR A PARTICULAR PURPOSE ARE
 * DISCLAIMED. IN NO EVENT SHALL THE COPYRIGHT OWNER OR CONTRIBUTORS BE LIABLE FOR
 * ANY DIRECT, INDIRECT, INCIDENTAL, SPECIAL, EXEMPLARY, OR CONSEQUENTIAL DAMAGES
 * (INCLUDING, BUT NOT LIMITED TO, PROCUREMENT OF SUBSTITUTE GOODS OR SERVICES;
 * LOSS OF USE, DATA, OR PROFITS; OR BUSINESS INTERRUPTION) HOWEVER CAUSED AND ON
 * ANY THEORY OF LIABILITY, WHETHER IN CONTRACT, STRICT LIABILITY, OR TORT
 * (INCLUDING NEGLIGENCE OR OTHERWISE) ARISING IN ANY WAY OUT OF THE USE OF THIS
 * SOFTWARE, EVEN IF ADVISED OF THE POSSIBILITY OF SUCH DAMAGE.
 */

import org.hisp.dhis.common.CodeGenerator;
import org.hisp.dhis.organisationunit.OrganisationUnit;
import org.hisp.dhis.program.Program;
import org.hisp.dhis.program.ProgramInstance;
import org.hisp.dhis.trackedentity.TrackedEntityInstance;
import org.hisp.dhis.tracker.TrackerIdScheme;
import org.hisp.dhis.tracker.domain.Enrollment;
import org.hisp.dhis.tracker.domain.EnrollmentStatus;
import org.hisp.dhis.tracker.preheat.TrackerPreheat;
import org.hisp.dhis.tracker.preheat.TrackerPreheatParams;
import org.hisp.dhis.tracker.preheat.TrackerPreheatService;
import org.springframework.stereotype.Service;
import org.springframework.transaction.annotation.Transactional;

import java.util.ArrayList;
import java.util.Collections;
import java.util.Date;
import java.util.List;

/**
 * @author Morten Olav Hansen <mortenoh@gmail.com>
 */
@Service
public class EnrollmentTrackerConverterService
    implements TrackerConverterService<Enrollment, ProgramInstance>
{
    private final TrackerPreheatService trackerPreheatService;

    public EnrollmentTrackerConverterService( TrackerPreheatService trackerPreheatService )
    {
        this.trackerPreheatService = trackerPreheatService;
    }

    @Override
    public Enrollment to( ProgramInstance programInstance )
    {
        List<Enrollment> enrollments = to( Collections.singletonList( programInstance ) );

        if ( enrollments.isEmpty() )
        {
            return null;
        }

        return enrollments.get( 0 );
    }

    @Override
    @Transactional( readOnly = true )
    public List<Enrollment> to( List<ProgramInstance> programInstances )
    {
        List<Enrollment> enrollments = new ArrayList<>();

        programInstances.forEach( tei -> {

        } );

        return enrollments;
    }

    @Override
    public ProgramInstance from( Enrollment enrollment )
    {
        List<ProgramInstance> programInstances = from( Collections.singletonList( enrollment ) );

        if ( programInstances.isEmpty() )
        {
            return null;
        }

        return programInstances.get( 0 );
    }

    @Override
    public ProgramInstance from( TrackerPreheat preheat, Enrollment enrollment )
    {
        List<ProgramInstance> programInstances = from( preheat, Collections.singletonList( enrollment ) );

        if ( programInstances.isEmpty() )
        {
            return null;
        }

        return programInstances.get( 0 );
    }

    @Override
    public List<ProgramInstance> from( List<Enrollment> enrollments )
    {
        return from( preheat( enrollments ), enrollments );
    }

    @Override
    @Transactional( readOnly = true )
    public List<ProgramInstance> from( TrackerPreheat preheat, List<Enrollment> enrollments )
    {
        List<ProgramInstance> programInstances = new ArrayList<>();

        enrollments.forEach( enrollment -> {
<<<<<<< HEAD
            ProgramInstance programInstance = preheat.getEnrollment( TrackerIdScheme.UID, enrollment.getEnrollment() );
            OrganisationUnit organisationUnit = preheat.get( TrackerIdScheme.UID, OrganisationUnit.class, enrollment.getOrgUnit() );
            Program program = preheat.get( TrackerIdScheme.UID, Program.class, enrollment.getProgram() );
            TrackedEntityInstance trackedEntityInstance = preheat.getTrackedEntity( TrackerIdScheme.UID, enrollment.getTrackedEntityInstance() );
=======
            ProgramInstance programInstance = preheat.getEnrollment( TrackerIdentifier.UID, enrollment.getEnrollment() );
            OrganisationUnit organisationUnit = preheat.get( TrackerIdentifier.UID, OrganisationUnit.class, enrollment.getOrgUnit() );
            Program program = preheat.get( TrackerIdentifier.UID, Program.class, enrollment.getProgram() );
            TrackedEntityInstance trackedEntityInstance = preheat.getTrackedEntity( TrackerIdentifier.UID, enrollment.getTrackedEntity() );
>>>>>>> ce6d303a

            if ( programInstance == null )
            {
                Date now = new Date();

                programInstance = new ProgramInstance();
                programInstance.setUid( enrollment.getEnrollment() );
                programInstance.setCreated( now );
                programInstance.setCreatedAtClient( now );
                programInstance.setLastUpdated( now );
                programInstance.setLastUpdatedAtClient( now );
            }

            if ( !CodeGenerator.isValidUid( programInstance.getUid() ) )
            {
                programInstance.setUid( CodeGenerator.generateUid() );
            }

            programInstance.setEnrollmentDate( enrollment.getEnrollmentDate() );
            programInstance.setIncidentDate( enrollment.getIncidentDate() );
            programInstance.setOrganisationUnit( organisationUnit );
            programInstance.setProgram( program );
            programInstance.setEntityInstance( trackedEntityInstance );
            programInstance.setFollowup( enrollment.isFollowup() );
            programInstance.setGeometry( enrollment.getGeometry() );

            if ( enrollment.getStatus() == null )
            {
                enrollment.setStatus( EnrollmentStatus.ACTIVE );
            }

            programInstance.setStatus( enrollment.getStatus().getProgramStatus() );


            programInstances.add( programInstance );
        } );

        return programInstances;
    }

    private TrackerPreheat preheat( List<Enrollment> enrollments )
    {
        TrackerPreheatParams params = TrackerPreheatParams.builder()
            .enrollments( enrollments )
            .build();

        return trackerPreheatService.preheat( params );
    }
}<|MERGE_RESOLUTION|>--- conflicted
+++ resolved
@@ -126,17 +126,10 @@
         List<ProgramInstance> programInstances = new ArrayList<>();
 
         enrollments.forEach( enrollment -> {
-<<<<<<< HEAD
             ProgramInstance programInstance = preheat.getEnrollment( TrackerIdScheme.UID, enrollment.getEnrollment() );
             OrganisationUnit organisationUnit = preheat.get( TrackerIdScheme.UID, OrganisationUnit.class, enrollment.getOrgUnit() );
             Program program = preheat.get( TrackerIdScheme.UID, Program.class, enrollment.getProgram() );
-            TrackedEntityInstance trackedEntityInstance = preheat.getTrackedEntity( TrackerIdScheme.UID, enrollment.getTrackedEntityInstance() );
-=======
-            ProgramInstance programInstance = preheat.getEnrollment( TrackerIdentifier.UID, enrollment.getEnrollment() );
-            OrganisationUnit organisationUnit = preheat.get( TrackerIdentifier.UID, OrganisationUnit.class, enrollment.getOrgUnit() );
-            Program program = preheat.get( TrackerIdentifier.UID, Program.class, enrollment.getProgram() );
-            TrackedEntityInstance trackedEntityInstance = preheat.getTrackedEntity( TrackerIdentifier.UID, enrollment.getTrackedEntity() );
->>>>>>> ce6d303a
+            TrackedEntityInstance trackedEntityInstance = preheat.getTrackedEntity( TrackerIdScheme.UID, enrollment.getTrackedEntity() );
 
             if ( programInstance == null )
             {
