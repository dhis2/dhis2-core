package org.hisp.dhis.tracker.converter;

/*
 * Copyright (c) 2004-2020, University of Oslo
 * All rights reserved.
 *
 * Redistribution and use in source and binary forms, with or without
 * modification, are permitted provided that the following conditions are met:
 * Redistributions of source code must retain the above copyright notice, this
 * list of conditions and the following disclaimer.
 *
 * Redistributions in binary form must reproduce the above copyright notice,
 * this list of conditions and the following disclaimer in the documentation
 * and/or other materials provided with the distribution.
 * Neither the name of the HISP project nor the names of its contributors may
 * be used to endorse or promote products derived from this software without
 * specific prior written permission.
 *
 * THIS SOFTWARE IS PROVIDED BY THE COPYRIGHT HOLDERS AND CONTRIBUTORS "AS IS" AND
 * ANY EXPRESS OR IMPLIED WARRANTIES, INCLUDING, BUT NOT LIMITED TO, THE IMPLIED
 * WARRANTIES OF MERCHANTABILITY AND FITNESS FOR A PARTICULAR PURPOSE ARE
 * DISCLAIMED. IN NO EVENT SHALL THE COPYRIGHT OWNER OR CONTRIBUTORS BE LIABLE FOR
 * ANY DIRECT, INDIRECT, INCIDENTAL, SPECIAL, EXEMPLARY, OR CONSEQUENTIAL DAMAGES
 * (INCLUDING, BUT NOT LIMITED TO, PROCUREMENT OF SUBSTITUTE GOODS OR SERVICES;
 * LOSS OF USE, DATA, OR PROFITS; OR BUSINESS INTERRUPTION) HOWEVER CAUSED AND ON
 * ANY THEORY OF LIABILITY, WHETHER IN CONTRACT, STRICT LIABILITY, OR TORT
 * (INCLUDING NEGLIGENCE OR OTHERWISE) ARISING IN ANY WAY OUT OF THE USE OF THIS
 * SOFTWARE, EVEN IF ADVISED OF THE POSSIBILITY OF SUCH DAMAGE.
 */

import org.hisp.dhis.common.CodeGenerator;
import org.hisp.dhis.organisationunit.OrganisationUnit;
import org.hisp.dhis.program.Program;
import org.hisp.dhis.program.ProgramInstance;
import org.hisp.dhis.trackedentity.TrackedEntityInstance;
import org.hisp.dhis.tracker.TrackerIdScheme;
import org.hisp.dhis.tracker.domain.Enrollment;
import org.hisp.dhis.tracker.domain.EnrollmentStatus;
import org.hisp.dhis.tracker.preheat.TrackerPreheat;
import org.hisp.dhis.tracker.preheat.TrackerPreheatParams;
import org.hisp.dhis.tracker.preheat.TrackerPreheatService;
import org.hisp.dhis.tracker.validation.hooks.TrackerImporterAssertErrors;
import org.hisp.dhis.util.DateUtils;
import org.springframework.stereotype.Service;
import org.springframework.transaction.annotation.Transactional;

import java.util.ArrayList;
import java.util.Collections;
import java.util.Date;
import java.util.List;

import static com.google.api.client.util.Preconditions.checkNotNull;
import static org.apache.commons.collections4.CollectionUtils.isNotEmpty;

/**
 * @author Morten Olav Hansen <mortenoh@gmail.com>
 */
@Service
public class EnrollmentTrackerConverterService
    implements TrackerConverterService<Enrollment, ProgramInstance>
{

<<<<<<< HEAD
    public EnrollmentTrackerConverterService()
    {
=======
    private final NotesConverterService notesConverterService;

    public EnrollmentTrackerConverterService( TrackerPreheatService trackerPreheatService,
        NotesConverterService notesConverterService )
    {
        checkNotNull( trackerPreheatService );
        checkNotNull( notesConverterService );

        this.trackerPreheatService = trackerPreheatService;
        this.notesConverterService = notesConverterService;
>>>>>>> 5eab2305
    }

    @Override
    public Enrollment to( ProgramInstance programInstance )
    {
        List<Enrollment> enrollments = to( Collections.singletonList( programInstance ) );

        if ( enrollments.isEmpty() )
        {
            return null;
        }

        return enrollments.get( 0 );
    }

    @Override
    public List<Enrollment> to( List<ProgramInstance> programInstances )
    {
        List<Enrollment> enrollments = new ArrayList<>();

        programInstances.forEach( tei -> {
            // TODO: Add implementation
        } );

        return enrollments;
    }

    @Override
    public ProgramInstance from( TrackerPreheat preheat, Enrollment enrollment )
    {
        List<ProgramInstance> programInstances = from( preheat, Collections.singletonList( enrollment ) );

        if ( programInstances.isEmpty() )
        {
            return null;
        }

        return programInstances.get( 0 );
    }
    @Override
    @Transactional( readOnly = true )
    public List<ProgramInstance> from( TrackerPreheat preheat, List<Enrollment> enrollments )
    {
        List<ProgramInstance> programInstances = new ArrayList<>();

        enrollments.forEach( enrollment -> {

            OrganisationUnit organisationUnit = preheat
                .get( TrackerIdScheme.UID, OrganisationUnit.class, enrollment.getOrgUnit() );

            checkNotNull( organisationUnit, TrackerImporterAssertErrors.ORGANISATION_UNIT_CANT_BE_NULL );

            Program program = preheat.get( TrackerIdScheme.UID, Program.class, enrollment.getProgram() );

            checkNotNull( program, TrackerImporterAssertErrors.PROGRAM_CANT_BE_NULL );

            TrackedEntityInstance trackedEntityInstance = preheat
                .getTrackedEntity( TrackerIdScheme.UID, enrollment.getTrackedEntity() );

            checkNotNull( trackedEntityInstance, TrackerImporterAssertErrors.TRACKED_ENTITY_CANT_BE_NULL );

            ProgramInstance programInstance = preheat.getEnrollment( TrackerIdScheme.UID, enrollment.getEnrollment() );

            if ( programInstance == null )
            {
                Date now = new Date();

                programInstance = new ProgramInstance();
                programInstance.setUid( enrollment.getEnrollment() );
                programInstance.setCreated( now );
                programInstance.setCreatedAtClient( now );
                programInstance.setLastUpdated( now );
                programInstance.setLastUpdatedAtClient( now );
            }

            if ( !CodeGenerator.isValidUid( programInstance.getUid() ) )
            {
                programInstance.setUid( CodeGenerator.generateUid() );
            }

            programInstance.setEnrollmentDate( DateUtils.parseDate( enrollment.getEnrolledAt() ) );
            programInstance.setIncidentDate( DateUtils.parseDate( enrollment.getOccurredAt() ) );
            programInstance.setOrganisationUnit( organisationUnit );
            programInstance.setProgram( program );
            programInstance.setEntityInstance( trackedEntityInstance );
            programInstance.setFollowup( enrollment.isFollowUp() );
            programInstance.setGeometry( enrollment.getGeometry() );

            if ( enrollment.getStatus() == null )
            {
                enrollment.setStatus( EnrollmentStatus.ACTIVE );
            }

            programInstance.setStatus( enrollment.getStatus().getProgramStatus() );

            if ( isNotEmpty( enrollment.getNotes() ) )
            {
                programInstance.getComments().addAll( notesConverterService.from( enrollment.getNotes() ) );
            }

            programInstances.add( programInstance );
        } );

        return programInstances;
    }
}<|MERGE_RESOLUTION|>--- conflicted
+++ resolved
@@ -60,21 +60,13 @@
     implements TrackerConverterService<Enrollment, ProgramInstance>
 {
 
-<<<<<<< HEAD
-    public EnrollmentTrackerConverterService()
-    {
-=======
     private final NotesConverterService notesConverterService;
 
-    public EnrollmentTrackerConverterService( TrackerPreheatService trackerPreheatService,
-        NotesConverterService notesConverterService )
+    public EnrollmentTrackerConverterService( NotesConverterService notesConverterService )
     {
-        checkNotNull( trackerPreheatService );
         checkNotNull( notesConverterService );
 
-        this.trackerPreheatService = trackerPreheatService;
         this.notesConverterService = notesConverterService;
->>>>>>> 5eab2305
     }
 
     @Override
@@ -172,7 +164,7 @@
 
             if ( isNotEmpty( enrollment.getNotes() ) )
             {
-                programInstance.getComments().addAll( notesConverterService.from( enrollment.getNotes() ) );
+                programInstance.getComments().addAll( notesConverterService.from( preheat, enrollment.getNotes() ) );
             }
 
             programInstances.add( programInstance );
