--- conflicted
+++ resolved
@@ -149,13 +149,8 @@
                 programInstance.setUid( CodeGenerator.generateUid() );
             }
 
-<<<<<<< HEAD
-            programInstance.setEnrollmentDate( DateUtils.parseDate( enrollment.getEnrollmentDate() ) );
-            programInstance.setIncidentDate( DateUtils.parseDate( enrollment.getIncidentDate() ) );
-=======
             programInstance.setEnrollmentDate( DateUtils.parseDate( enrollment.getEnrolledAt() ) );
             programInstance.setIncidentDate( DateUtils.parseDate( enrollment.getOccurredAt() ) );
->>>>>>> fc944b8a
             programInstance.setOrganisationUnit( organisationUnit );
             programInstance.setProgram( program );
             programInstance.setEntityInstance( trackedEntityInstance );
