package org.hisp.dhis.tracker.report;

/*
 * Copyright (c) 2004-2020, University of Oslo
 * All rights reserved.
 *
 * Redistribution and use in source and binary forms, with or without
 * modification, are permitted provided that the following conditions are met:
 * Redistributions of source code must retain the above copyright notice, this
 * list of conditions and the following disclaimer.
 *
 * Redistributions in binary form must reproduce the above copyright notice,
 * this list of conditions and the following disclaimer in the documentation
 * and/or other materials provided with the distribution.
 * Neither the name of the HISP project nor the names of its contributors may
 * be used to endorse or promote products derived from this software without
 * specific prior written permission.
 *
 * THIS SOFTWARE IS PROVIDED BY THE COPYRIGHT HOLDERS AND CONTRIBUTORS "AS IS" AND
 * ANY EXPRESS OR IMPLIED WARRANTIES, INCLUDING, BUT NOT LIMITED TO, THE IMPLIED
 * WARRANTIES OF MERCHANTABILITY AND FITNESS FOR A PARTICULAR PURPOSE ARE
 * DISCLAIMED. IN NO EVENT SHALL THE COPYRIGHT OWNER OR CONTRIBUTORS BE LIABLE FOR
 * ANY DIRECT, INDIRECT, INCIDENTAL, SPECIAL, EXEMPLARY, OR CONSEQUENTIAL DAMAGES
 * (INCLUDING, BUT NOT LIMITED TO, PROCUREMENT OF SUBSTITUTE GOODS OR SERVICES;
 * LOSS OF USE, DATA, OR PROFITS; OR BUSINESS INTERRUPTION) HOWEVER CAUSED AND ON
 * ANY THEORY OF LIABILITY, WHETHER IN CONTRACT, STRICT LIABILITY, OR TORT
 * (INCLUDING NEGLIGENCE OR OTHERWISE) ARISING IN ANY WAY OUT OF THE USE OF THIS
 * SOFTWARE, EVEN IF ADVISED OF THE POSSIBILITY OF SUCH DAMAGE.
 */

import com.fasterxml.jackson.annotation.JsonProperty;
<<<<<<< HEAD
import com.fasterxml.jackson.dataformat.xml.annotation.JacksonXmlProperty;
import com.fasterxml.jackson.dataformat.xml.annotation.JacksonXmlRootElement;
import org.hisp.dhis.common.DxfNamespaces;
import org.hisp.dhis.common.IdentifiableObject;
import org.hisp.dhis.tracker.TrackerIdentifier;
import org.hisp.dhis.tracker.bundle.TrackerBundle;
import org.hisp.dhis.tracker.domain.Enrollment;
import org.hisp.dhis.tracker.domain.Event;
import org.hisp.dhis.tracker.domain.TrackedEntity;
import org.hisp.dhis.util.ObjectUtils;

import java.text.DateFormat;
import java.util.ArrayList;
import java.util.Arrays;
import java.util.Date;
import java.util.List;
=======
import lombok.Data;
import org.hisp.dhis.tracker.TrackerErrorCode;
import org.hisp.dhis.tracker.TrackerErrorMessage;
>>>>>>> bd21155a

/**
 * @author Morten Olav Hansen <mortenoh@gmail.com>
 * @author Morten Svanæs <msvanaes@dhis2.org>
 */
@Data
public class TrackerErrorReport
{
    @JsonProperty
    private final Class<?> mainKlass;

    private final TrackerErrorMessage message;

<<<<<<< HEAD
    protected final int lineNumber;

    protected final String mainId;

    protected final Class<?> errorKlass;

    protected final String[] errorProperties;
=======
    @JsonProperty
    private String mainId;

    @JsonProperty
    private Class<?> errorKlass;

    @JsonProperty
    private String errorProperty;

    @JsonProperty
    private Object value;
>>>>>>> bd21155a

    protected Object value;

    public TrackerErrorReport( Class<?> mainKlass, TrackerErrorMessage message, int line, String mainId,
        Class<?> errorKlass, String[] errorProperties, Object value )
    {
        this.mainKlass = mainKlass;
        this.message = message;
        this.lineNumber = line;
        this.mainId = mainId;
        this.errorKlass = errorKlass;
        this.errorProperties = errorProperties;
        this.value = value;

    }

    @JsonProperty
    public TrackerErrorCode getErrorCode()
    {
        return message.getErrorCode();
    }

    @JsonProperty
    public String getMessage()
    {
        return message.getMessage();
    }
<<<<<<< HEAD

    @JsonProperty
    @JacksonXmlProperty( namespace = DxfNamespaces.DXF_2_0 )
    public Class<?> getMainKlass()
    {
        return mainKlass;
    }

    @JsonProperty
    @JacksonXmlProperty( namespace = DxfNamespaces.DXF_2_0 )
    public String getMainId()
    {
        return mainId;
    }

    @JsonProperty
    @JacksonXmlProperty( namespace = DxfNamespaces.DXF_2_0 )
    public Class<?> getErrorKlass()
    {
        return errorKlass;
    }

    @JsonProperty
    @JacksonXmlProperty( namespace = DxfNamespaces.DXF_2_0 )
    public String[] getErrorProperties()
    {
        return errorProperties;
    }

    @JsonProperty
    @JacksonXmlProperty( namespace = DxfNamespaces.DXF_2_0 )
    public Object getValue()
    {
        return value;
    }

    public TrackerErrorReport setValue( Object value )
    {
        this.value = value;
        return this;
    }

    @Override
    public String toString()
    {
        return "TrackerErrorReport{" +
            "message=" + message.getMessage() +
            ", mainId='" + mainId + '\'' +
            ", mainKlass=" + mainKlass +
            ", errorKlass=" + errorKlass +
            ", errorProperties=" + Arrays.toString( errorProperties ) +
            ", value=" + value +
            ", lineNumber=" + lineNumber +
            '}';
    }

    public static class Builder
    {
        protected TrackerErrorMessage message;

        protected Class<?> mainKlass;

        protected String mainId;

        protected Class<?> errorKlass;

        protected String[] errorProperties = new String[0]; // En array isteden for en streng, default til tom TOM array, for å slippe null sjekk!!!

        protected Object value;

        protected int lineNumber;

        private TrackerErrorCode errorCode;

        private Object mainObject;

        private final List<Object> arguments = new ArrayList<>();

        public Builder()
        {
        }

        public Builder withErrorCode( TrackerErrorCode errorCode )
        {
            this.errorCode = errorCode;
            return this;
        }

        public Builder addArg( Object arg )
        {
            this.arguments.add( arg );
            return this;
        }

        public Builder withEnrollment( Enrollment enrollment )
        {
            this.mainObject = enrollment;
            return this;
        }

        public Builder withObject( Object mainObject )
        {
            this.mainObject = mainObject;
            return this;
        }

        protected Builder withMainKlass( Class<?> mainKlass )
        {
            this.mainKlass = mainKlass;
            return this;
        }

        protected Builder withLineNumber( int lineNumber )
        {
            this.lineNumber = lineNumber;
            return this;
        }

        public Builder setMainId( String mainId )
        {
            this.mainId = mainId;
            return this;
        }

        public TrackerErrorReport build( TrackerBundle bundle )
        {
            TrackerIdentifier identifier = bundle.getIdentifier();

            TrackerErrorMessage trackerErrorMessage = new TrackerErrorMessage( this.errorCode );
            for ( Object argument : arguments )
            {
                String s = parseArgs( identifier, argument );
                trackerErrorMessage.addArgument( s );
            }

            this.mainId = parseArgs( identifier, this.mainObject );

            return new TrackerErrorReport( this.mainKlass, trackerErrorMessage, this.lineNumber, this.mainId,
                this.mainKlass, this.errorProperties, this.value );
        }

        public static String parseArgs( TrackerIdentifier identifier, Object argument )
        {
            if ( String.class.isAssignableFrom( ObjectUtils.firstNonNull( argument, "NULL" ).getClass() ) )
            {
                return (ObjectUtils.firstNonNull( argument, "NULL" ).toString());
            }
            else if ( IdentifiableObject.class.isAssignableFrom( argument.getClass() ) )
            {
                return (identifier.getIdAndName( (IdentifiableObject) argument ));
            }
            else if ( Date.class.isAssignableFrom( argument.getClass() ) )
            {
                return (DateFormat.getInstance().format( argument ));
            }
            else if ( Enrollment.class.isAssignableFrom( argument.getClass() ) )
            {
                Enrollment enrollment = (Enrollment) argument;
                return (enrollment.getEnrollment() + " (" + enrollment.getClass().getSimpleName() + ")");
            }
            else if ( Event.class.isAssignableFrom( argument.getClass() ) )
            {
                Event event = (Event) argument;
                return (event.getEvent() + " (" + event.getClass().getSimpleName() + ")");
            }
            else if ( TrackedEntity.class.isAssignableFrom( argument.getClass() ) )
            {
                TrackedEntity entity = (TrackedEntity) argument;
                return (entity.getTrackedEntity() + " (" + entity.getClass().getSimpleName() + ")");
            }

            return "";
        }
    }
=======
>>>>>>> bd21155a
}<|MERGE_RESOLUTION|>--- conflicted
+++ resolved
@@ -29,10 +29,7 @@
  */
 
 import com.fasterxml.jackson.annotation.JsonProperty;
-<<<<<<< HEAD
-import com.fasterxml.jackson.dataformat.xml.annotation.JacksonXmlProperty;
-import com.fasterxml.jackson.dataformat.xml.annotation.JacksonXmlRootElement;
-import org.hisp.dhis.common.DxfNamespaces;
+import lombok.Data;
 import org.hisp.dhis.common.IdentifiableObject;
 import org.hisp.dhis.tracker.TrackerIdentifier;
 import org.hisp.dhis.tracker.bundle.TrackerBundle;
@@ -46,47 +43,33 @@
 import java.util.Arrays;
 import java.util.Date;
 import java.util.List;
-=======
-import lombok.Data;
-import org.hisp.dhis.tracker.TrackerErrorCode;
-import org.hisp.dhis.tracker.TrackerErrorMessage;
->>>>>>> bd21155a
 
 /**
  * @author Morten Olav Hansen <mortenoh@gmail.com>
- * @author Morten Svanæs <msvanaes@dhis2.org>
  */
 @Data
 public class TrackerErrorReport
 {
-    @JsonProperty
-    private final Class<?> mainKlass;
-
-    private final TrackerErrorMessage message;
-
-<<<<<<< HEAD
+
+    protected final TrackerErrorMessage message;
+
+    @JsonProperty
+    protected final Class<?> mainKlass;
+
+    @JsonProperty
+    protected String mainId;
+
+    @JsonProperty
+    protected Class<?> errorKlass;
+
+    @JsonProperty
+    protected final String[] errorProperties;
+
+    @JsonProperty
+    protected Object value;
+
     protected final int lineNumber;
 
-    protected final String mainId;
-
-    protected final Class<?> errorKlass;
-
-    protected final String[] errorProperties;
-=======
-    @JsonProperty
-    private String mainId;
-
-    @JsonProperty
-    private Class<?> errorKlass;
-
-    @JsonProperty
-    private String errorProperty;
-
-    @JsonProperty
-    private Object value;
->>>>>>> bd21155a
-
-    protected Object value;
 
     public TrackerErrorReport( Class<?> mainKlass, TrackerErrorMessage message, int line, String mainId,
         Class<?> errorKlass, String[] errorProperties, Object value )
@@ -111,48 +94,6 @@
     public String getMessage()
     {
         return message.getMessage();
-    }
-<<<<<<< HEAD
-
-    @JsonProperty
-    @JacksonXmlProperty( namespace = DxfNamespaces.DXF_2_0 )
-    public Class<?> getMainKlass()
-    {
-        return mainKlass;
-    }
-
-    @JsonProperty
-    @JacksonXmlProperty( namespace = DxfNamespaces.DXF_2_0 )
-    public String getMainId()
-    {
-        return mainId;
-    }
-
-    @JsonProperty
-    @JacksonXmlProperty( namespace = DxfNamespaces.DXF_2_0 )
-    public Class<?> getErrorKlass()
-    {
-        return errorKlass;
-    }
-
-    @JsonProperty
-    @JacksonXmlProperty( namespace = DxfNamespaces.DXF_2_0 )
-    public String[] getErrorProperties()
-    {
-        return errorProperties;
-    }
-
-    @JsonProperty
-    @JacksonXmlProperty( namespace = DxfNamespaces.DXF_2_0 )
-    public Object getValue()
-    {
-        return value;
-    }
-
-    public TrackerErrorReport setValue( Object value )
-    {
-        this.value = value;
-        return this;
     }
 
     @Override
@@ -287,6 +228,4 @@
             return "";
         }
     }
-=======
->>>>>>> bd21155a
 }