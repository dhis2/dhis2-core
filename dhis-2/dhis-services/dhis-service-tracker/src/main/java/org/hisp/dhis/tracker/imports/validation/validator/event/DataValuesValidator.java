/*
 * Copyright (c) 2004-2022, University of Oslo
 * All rights reserved.
 *
 * Redistribution and use in source and binary forms, with or without
 * modification, are permitted provided that the following conditions are met:
 * Redistributions of source code must retain the above copyright notice, this
 * list of conditions and the following disclaimer.
 *
 * Redistributions in binary form must reproduce the above copyright notice,
 * this list of conditions and the following disclaimer in the documentation
 * and/or other materials provided with the distribution.
 * Neither the name of the HISP project nor the names of its contributors may
 * be used to endorse or promote products derived from this software without
 * specific prior written permission.
 *
 * THIS SOFTWARE IS PROVIDED BY THE COPYRIGHT HOLDERS AND CONTRIBUTORS "AS IS" AND
 * ANY EXPRESS OR IMPLIED WARRANTIES, INCLUDING, BUT NOT LIMITED TO, THE IMPLIED
 * WARRANTIES OF MERCHANTABILITY AND FITNESS FOR A PARTICULAR PURPOSE ARE
 * DISCLAIMED. IN NO EVENT SHALL THE COPYRIGHT OWNER OR CONTRIBUTORS BE LIABLE FOR
 * ANY DIRECT, INDIRECT, INCIDENTAL, SPECIAL, EXEMPLARY, OR CONSEQUENTIAL DAMAGES
 * (INCLUDING, BUT NOT LIMITED TO, PROCUREMENT OF SUBSTITUTE GOODS OR SERVICES;
 * LOSS OF USE, DATA, OR PROFITS; OR BUSINESS INTERRUPTION) HOWEVER CAUSED AND ON
 * ANY THEORY OF LIABILITY, WHETHER IN CONTRACT, STRICT LIABILITY, OR TORT
 * (INCLUDING NEGLIGENCE OR OTHERWISE) ARISING IN ANY WAY OUT OF THE USE OF THIS
 * SOFTWARE, EVEN IF ADVISED OF THE POSSIBILITY OF SUCH DAMAGE.
 */
package org.hisp.dhis.tracker.imports.validation.validator.event;

import static org.hisp.dhis.tracker.imports.validation.ValidationCode.E1007;
import static org.hisp.dhis.tracker.imports.validation.ValidationCode.E1009;
import static org.hisp.dhis.tracker.imports.validation.ValidationCode.E1076;
import static org.hisp.dhis.tracker.imports.validation.ValidationCode.E1084;
import static org.hisp.dhis.tracker.imports.validation.ValidationCode.E1302;
import static org.hisp.dhis.tracker.imports.validation.ValidationCode.E1303;
import static org.hisp.dhis.tracker.imports.validation.ValidationCode.E1304;
import static org.hisp.dhis.tracker.imports.validation.ValidationCode.E1305;
import static org.hisp.dhis.tracker.imports.validation.validator.ValidationUtils.validateDeletionMandatoryDataValue;
import static org.hisp.dhis.tracker.imports.validation.validator.ValidationUtils.validateMandatoryDataValue;
import static org.hisp.dhis.tracker.imports.validation.validator.ValidationUtils.validateOptionSet;

import java.util.List;
import java.util.Set;
import java.util.stream.Collectors;
<<<<<<< HEAD
import javax.annotation.Nonnull;
=======
import org.apache.commons.lang3.StringUtils;
>>>>>>> 0da44ede
import org.hisp.dhis.dataelement.DataElement;
import org.hisp.dhis.event.EventStatus;
import org.hisp.dhis.fileresource.FileResource;
import org.hisp.dhis.program.ProgramStage;
import org.hisp.dhis.program.ProgramStageDataElement;
import org.hisp.dhis.system.util.ValidationUtils;
import org.hisp.dhis.tracker.imports.bundle.TrackerBundle;
import org.hisp.dhis.tracker.imports.domain.DataValue;
import org.hisp.dhis.tracker.imports.domain.Event;
import org.hisp.dhis.tracker.imports.domain.MetadataIdentifier;
import org.hisp.dhis.tracker.imports.preheat.TrackerPreheat;
import org.hisp.dhis.tracker.imports.validation.Reporter;
import org.hisp.dhis.tracker.imports.validation.Validator;

/**
 * @author Enrico Colasante
 */
class DataValuesValidator implements Validator<Event> {
  @Override
  public void validate(Reporter reporter, TrackerBundle bundle, Event event) {
    ProgramStage programStage = bundle.getPreheat().getProgramStage(event.getProgramStage());

    for (DataValue dataValue : event.getDataValues()) {
      validateDataValue(reporter, bundle, dataValue, event);
    }

<<<<<<< HEAD
    validateMandatoryDataValues(reporter, bundle, event, programStage);
    validateDataValueDataElementIsConnectedToProgramStage(reporter, bundle, event, programStage);
  }

  private void validateMandatoryDataValues(
      Reporter reporter, TrackerBundle bundle, Event event, ProgramStage programStage) {
=======
    validateEventStatus(reporter, event);
    validateMandatoryDataValues(reporter, bundle, event);
    validateDataValueDataElementIsConnectedToProgramStage(reporter, bundle, event, programStage);
  }

  private void validateEventStatus(Reporter reporter, Event event) {
    if (EventStatus.STATUSES_WITHOUT_DATA_VALUES.contains(event.getStatus())
        && !event.getDataValues().isEmpty()) {
      reporter.addError(
          event,
          ValidationCode.E1315,
          event.getStatus().name(),
          StringUtils.join(EventStatus.STATUSES_WITH_DATA_VALUES));
    }
  }

  private void validateMandatoryDataValues(Reporter reporter, TrackerBundle bundle, Event event) {
    if (event.getProgramStage().isBlank()) {
      return;
    }

    TrackerPreheat preheat = bundle.getPreheat();
    ProgramStage programStage = bundle.getPreheat().getProgramStage(event.getProgramStage());
>>>>>>> 0da44ede
    final List<MetadataIdentifier> mandatoryDataElements =
        programStage.getProgramStageDataElements().stream()
            .filter(ProgramStageDataElement::isCompulsory)
            .map(de -> bundle.getPreheat().getIdSchemes().toMetadataIdentifier(de.getDataElement()))
            .toList();

    if (bundle.getStrategy(event).isCreate()) {
      validateMandatoryDataValue(programStage, event, mandatoryDataElements)
          .forEach(de -> reporter.addError(event, E1303, de));
    }
    validateDeletionMandatoryDataValue(programStage, event, mandatoryDataElements)
        .forEach(de -> reporter.addError(event, E1076, DataElement.class.getSimpleName(), de));
  }

  private void validateDataValue(
      Reporter reporter, TrackerBundle bundle, DataValue dataValue, Event event) {
    DataElement dataElement = bundle.getPreheat().getDataElement(dataValue.getDataElement());

    if (dataElement == null) {
      reporter.addError(event, E1304, dataValue.getDataElement());
      return;
    }

    if (dataValue.getValue() == null) {
      return;
    }

    String status = ValidationUtils.valueIsValid(dataValue.getValue(), dataElement);

    if (dataElement.hasOptionSet()) {
      validateOptionSet(reporter, event, dataElement, dataValue.getValue());
    } else if (dataElement.getValueType().isFile()) {
      validateFileNotAlreadyAssigned(reporter, bundle, event, dataValue.getValue());
    } else if (dataElement.getValueType().isOrganisationUnit()) {
      validateOrgUnitValueType(reporter, bundle, event, dataValue.getValue());
    } else if (status != null) {
      reporter.addError(event, E1302, dataElement.getUid(), status);
    }
  }

  private void validateDataValueDataElementIsConnectedToProgramStage(
      Reporter reporter, TrackerBundle bundle, Event event, ProgramStage programStage) {
    TrackerPreheat preheat = bundle.getPreheat();
    final Set<MetadataIdentifier> dataElements =
        programStage.getProgramStageDataElements().stream()
            .map(de -> preheat.getIdSchemes().toMetadataIdentifier(de.getDataElement()))
            .collect(Collectors.toSet());

    Set<MetadataIdentifier> payloadDataElements =
        event.getDataValues().stream().map(DataValue::getDataElement).collect(Collectors.toSet());

    for (MetadataIdentifier payloadDataElement : payloadDataElements) {
      if (!dataElements.contains(payloadDataElement)) {
        reporter.addError(event, E1305, payloadDataElement, programStage.getUid());
      }
    }
  }

  private void validateFileNotAlreadyAssigned(
      Reporter reporter, TrackerBundle bundle, Event event, @Nonnull String value) {
    FileResource fileResource = bundle.getPreheat().get(FileResource.class, value);

    reporter.addErrorIfNull(fileResource, event, E1084, value);

    if (bundle.getStrategy(event).isCreate()) {
      reporter.addErrorIf(
          () -> fileResource != null && fileResource.isAssigned(), event, E1009, value);
    }

    if (bundle.getStrategy(event).isUpdate()) {
      reporter.addErrorIf(
          () ->
              fileResource != null
                  && fileResource.getFileResourceOwner() != null
                  && !fileResource.getFileResourceOwner().equals(event.getEvent()),
          event,
          E1009,
          value);
    }
  }

  private void validateOrgUnitValueType(
      Reporter reporter, TrackerBundle bundle, Event event, @Nonnull String value) {
    reporter.addErrorIfNull(bundle.getPreheat().getOrganisationUnit(value), event, E1007, value);
  }
}<|MERGE_RESOLUTION|>--- conflicted
+++ resolved
@@ -42,11 +42,8 @@
 import java.util.List;
 import java.util.Set;
 import java.util.stream.Collectors;
-<<<<<<< HEAD
 import javax.annotation.Nonnull;
-=======
 import org.apache.commons.lang3.StringUtils;
->>>>>>> 0da44ede
 import org.hisp.dhis.dataelement.DataElement;
 import org.hisp.dhis.event.EventStatus;
 import org.hisp.dhis.fileresource.FileResource;
@@ -59,6 +56,7 @@
 import org.hisp.dhis.tracker.imports.domain.MetadataIdentifier;
 import org.hisp.dhis.tracker.imports.preheat.TrackerPreheat;
 import org.hisp.dhis.tracker.imports.validation.Reporter;
+import org.hisp.dhis.tracker.imports.validation.ValidationCode;
 import org.hisp.dhis.tracker.imports.validation.Validator;
 
 /**
@@ -73,16 +71,8 @@
       validateDataValue(reporter, bundle, dataValue, event);
     }
 
-<<<<<<< HEAD
+    validateEventStatus(reporter, event);
     validateMandatoryDataValues(reporter, bundle, event, programStage);
-    validateDataValueDataElementIsConnectedToProgramStage(reporter, bundle, event, programStage);
-  }
-
-  private void validateMandatoryDataValues(
-      Reporter reporter, TrackerBundle bundle, Event event, ProgramStage programStage) {
-=======
-    validateEventStatus(reporter, event);
-    validateMandatoryDataValues(reporter, bundle, event);
     validateDataValueDataElementIsConnectedToProgramStage(reporter, bundle, event, programStage);
   }
 
@@ -97,25 +87,17 @@
     }
   }
 
-  private void validateMandatoryDataValues(Reporter reporter, TrackerBundle bundle, Event event) {
-    if (event.getProgramStage().isBlank()) {
-      return;
-    }
-
-    TrackerPreheat preheat = bundle.getPreheat();
-    ProgramStage programStage = bundle.getPreheat().getProgramStage(event.getProgramStage());
->>>>>>> 0da44ede
+  private void validateMandatoryDataValues(
+      Reporter reporter, TrackerBundle bundle, Event event, ProgramStage programStage) {
     final List<MetadataIdentifier> mandatoryDataElements =
         programStage.getProgramStageDataElements().stream()
             .filter(ProgramStageDataElement::isCompulsory)
             .map(de -> bundle.getPreheat().getIdSchemes().toMetadataIdentifier(de.getDataElement()))
             .toList();
 
-    if (bundle.getStrategy(event).isCreate()) {
-      validateMandatoryDataValue(programStage, event, mandatoryDataElements)
-          .forEach(de -> reporter.addError(event, E1303, de));
-    }
-    validateDeletionMandatoryDataValue(programStage, event, mandatoryDataElements)
+    validateMandatoryDataValue(bundle, event, programStage, mandatoryDataElements)
+        .forEach(de -> reporter.addError(event, E1303, de));
+    validateDeletionMandatoryDataValue(event, programStage, mandatoryDataElements)
         .forEach(de -> reporter.addError(event, E1076, DataElement.class.getSimpleName(), de));
   }
 
