/*
 * Copyright (c) 2004-2022, University of Oslo
 * All rights reserved.
 *
 * Redistribution and use in source and binary forms, with or without
 * modification, are permitted provided that the following conditions are met:
 *
 * 1. Redistributions of source code must retain the above copyright notice, this
 * list of conditions and the following disclaimer.
 *
 * 2. Redistributions in binary form must reproduce the above copyright notice,
 * this list of conditions and the following disclaimer in the documentation
 * and/or other materials provided with the distribution.
 *
 * 3. Neither the name of the copyright holder nor the names of its contributors 
 * may be used to endorse or promote products derived from this software without
 * specific prior written permission.
 *
 * THIS SOFTWARE IS PROVIDED BY THE COPYRIGHT HOLDERS AND CONTRIBUTORS "AS IS" AND
 * ANY EXPRESS OR IMPLIED WARRANTIES, INCLUDING, BUT NOT LIMITED TO, THE IMPLIED
 * WARRANTIES OF MERCHANTABILITY AND FITNESS FOR A PARTICULAR PURPOSE ARE
 * DISCLAIMED. IN NO EVENT SHALL THE COPYRIGHT OWNER OR CONTRIBUTORS BE LIABLE FOR
 * ANY DIRECT, INDIRECT, INCIDENTAL, SPECIAL, EXEMPLARY, OR CONSEQUENTIAL DAMAGES
 * (INCLUDING, BUT NOT LIMITED TO, PROCUREMENT OF SUBSTITUTE GOODS OR SERVICES;
 * LOSS OF USE, DATA, OR PROFITS; OR BUSINESS INTERRUPTION) HOWEVER CAUSED AND ON
 * ANY THEORY OF LIABILITY, WHETHER IN CONTRACT, STRICT LIABILITY, OR TORT
 * (INCLUDING NEGLIGENCE OR OTHERWISE) ARISING IN ANY WAY OUT OF THE USE OF THIS
 * SOFTWARE, EVEN IF ADVISED OF THE POSSIBILITY OF SUCH DAMAGE.
 */
package org.hisp.dhis.tracker.export.trackerevent;

import static java.util.Map.entry;
import static org.hisp.dhis.system.util.SqlUtils.lower;
import static org.hisp.dhis.system.util.SqlUtils.quote;
import static org.hisp.dhis.tracker.export.FilterJdbcPredicate.addPredicates;
import static org.hisp.dhis.tracker.export.OrgUnitQueryBuilder.buildOrgUnitModeClause;
import static org.hisp.dhis.tracker.export.OrgUnitQueryBuilder.buildOwnershipClause;
import static org.hisp.dhis.user.CurrentUserUtil.getCurrentUserDetails;

import com.fasterxml.jackson.core.type.TypeReference;
import com.fasterxml.jackson.databind.ObjectMapper;
import com.fasterxml.jackson.databind.ObjectReader;
import com.google.common.base.Strings;
import java.io.IOException;
import java.sql.ResultSet;
import java.sql.SQLException;
import java.sql.Types;
import java.util.ArrayList;
import java.util.HashMap;
import java.util.HashSet;
import java.util.List;
import java.util.Map;
import java.util.Set;
import java.util.stream.Collectors;
import lombok.RequiredArgsConstructor;
import lombok.extern.slf4j.Slf4j;
import org.apache.commons.lang3.StringUtils;
import org.hisp.dhis.attribute.AttributeValues;
import org.hisp.dhis.category.CategoryOption;
import org.hisp.dhis.category.CategoryOptionCombo;
import org.hisp.dhis.common.AssignedUserSelectionMode;
import org.hisp.dhis.common.IdentifiableObjectManager;
import org.hisp.dhis.common.UID;
import org.hisp.dhis.common.collection.CollectionUtils;
import org.hisp.dhis.commons.util.SqlHelper;
import org.hisp.dhis.dataelement.DataElement;
import org.hisp.dhis.event.EventStatus;
import org.hisp.dhis.eventdatavalue.EventDataValue;
import org.hisp.dhis.hibernate.jsonb.type.JsonBinaryType;
import org.hisp.dhis.hibernate.jsonb.type.JsonEventDataValueSetBinaryType;
import org.hisp.dhis.jsontree.JsonMixed;
import org.hisp.dhis.jsontree.JsonObject;
import org.hisp.dhis.note.Note;
import org.hisp.dhis.organisationunit.OrganisationUnit;
import org.hisp.dhis.organisationunit.OrganisationUnitStore;
import org.hisp.dhis.program.Enrollment;
import org.hisp.dhis.program.EnrollmentStatus;
import org.hisp.dhis.program.Event;
import org.hisp.dhis.program.Program;
import org.hisp.dhis.program.ProgramStage;
import org.hisp.dhis.program.ProgramType;
import org.hisp.dhis.query.JpaQueryUtils;
import org.hisp.dhis.security.acl.AclService;
import org.hisp.dhis.system.util.SqlUtils;
import org.hisp.dhis.trackedentity.TrackedEntity;
import org.hisp.dhis.trackedentity.TrackedEntityAttribute;
import org.hisp.dhis.tracker.Page;
import org.hisp.dhis.tracker.PageParams;
import org.hisp.dhis.tracker.TrackerIdScheme;
import org.hisp.dhis.tracker.TrackerIdSchemeParam;
import org.hisp.dhis.tracker.export.EventUtils;
import org.hisp.dhis.tracker.export.Order;
import org.hisp.dhis.user.CurrentUserUtil;
import org.hisp.dhis.user.User;
import org.hisp.dhis.user.UserDetails;
import org.hisp.dhis.user.UserService;
import org.hisp.dhis.util.DateUtils;
import org.locationtech.jts.geom.Geometry;
import org.locationtech.jts.io.ParseException;
import org.locationtech.jts.io.WKTReader;
import org.springframework.beans.factory.annotation.Qualifier;
import org.springframework.jdbc.core.RowCallbackHandler;
import org.springframework.jdbc.core.namedparam.MapSqlParameterSource;
import org.springframework.jdbc.core.namedparam.NamedParameterJdbcTemplate;
import org.springframework.stereotype.Repository;

/**
 * @author Morten Olav Hansen <mortenoh@gmail.com>
 */
@Slf4j
@Repository("org.hisp.dhis.tracker.export.trackerevent.EventStore")
@RequiredArgsConstructor
class JdbcTrackerEventStore {
  private static final String EVENT_NOTE_QUERY =
      """
      select evn.eventid as evn_id,\
       n.noteid as note_id,\
       n.notetext as note_text,\
       n.created as note_created,\
       n.creator as note_creator,\
       n.uid as note_uid,\
       userinfo.userinfoid as note_user_id,\
       userinfo.code as note_user_code,\
       userinfo.uid as note_user_uid,\
       userinfo.username as note_user_username,\
       userinfo.firstname as note_user_firstname,\
       userinfo.surname as note_user_surname\
       from event_notes evn\
       inner join note n\
       on evn.noteid = n.noteid\
       left join userinfo on n.lastupdatedby = userinfo.userinfoid\s""";

  private static final String EVENT_STATUS_EQ = " ev.status = ";

  private static final String EVENT_LASTUPDATED_GT = " ev.lastupdated >= ";

  private static final String SPACE = " ";

  private static final String AND = " AND ";

  private static final String COLUMN_EVENT_ID = "ev_id";
  private static final String COLUMN_EVENT_UID = "ev_uid";
  private static final String COLUMN_PROGRAM_UID = "p_uid";
  private static final String COLUMN_PROGRAM_CODE = "p_code";
  private static final String COLUMN_PROGRAM_NAME = "p_name";
  private static final String COLUMN_PROGRAM_ATTRIBUTE_VALUES = "p_attributevalues";
  private static final String COLUMN_PROGRAM_STAGE_UID = "ps_uid";
  private static final String COLUMN_PROGRAM_STAGE_CODE = "ps_code";
  private static final String COLUMN_PROGRAM_STAGE_NAME = "ps_name";
  private static final String COLUMN_PROGRAM_STAGE_ATTRIBUTE_VALUES = "ps_attributevalues";
  private static final String COLUMN_ENROLLMENT_UID = "en_uid";
  private static final String COLUMN_ENROLLMENT_STATUS = "en_status";
  private static final String COLUMN_ENROLLMENT_DATE = "en_enrollmentdate";
  private static final String COLUMN_ORG_UNIT_UID = "orgunit_uid";
  private static final String COLUMN_ORG_UNIT_CODE = "orgunit_code";
  private static final String COLUMN_ORG_UNIT_NAME = "orgunit_name";
  private static final String COLUMN_ORG_UNIT_ATTRIBUTE_VALUES = "orgunit_attributevalues";
  private static final String COLUMN_TRACKEDENTITY_UID = "te_uid";
  private static final String COLUMN_EVENT_OCCURRED_DATE = "ev_occurreddate";
  private static final String COLUMN_ENROLLMENT_FOLLOWUP = "en_followup";
  private static final String COLUMN_EVENT_STATUS = "ev_status";
  private static final String COLUMN_EVENT_SCHEDULED_DATE = "ev_scheduleddate";
  private static final String COLUMN_EVENT_DATAVALUES = "ev_eventdatavalues";
  private static final String COLUMN_EVENT_STORED_BY = "ev_storedby";
  private static final String COLUMN_EVENT_LAST_UPDATED_BY = "ev_lastupdatedbyuserinfo";
  private static final String COLUMN_EVENT_CREATED_BY = "ev_createdbyuserinfo";
  private static final String COLUMN_EVENT_CREATED = "ev_created";
  private static final String COLUMN_EVENT_CREATED_AT_CLIENT = "ev_createdatclient";
  private static final String COLUMN_EVENT_LAST_UPDATED = "ev_lastupdated";
  private static final String COLUMN_EVENT_LAST_UPDATED_AT_CLIENT = "ev_lastupdatedatclient";
  private static final String COLUMN_EVENT_COMPLETED_BY = "ev_completedby";
  private static final String COLUMN_EVENT_ATTRIBUTE_OPTION_COMBO_UID = "coc_uid";
  private static final String COLUMN_EVENT_ATTRIBUTE_OPTION_COMBO_NAME = "coc_name";
  private static final String COLUMN_EVENT_ATTRIBUTE_OPTION_COMBO_CODE = "coc_code";
  private static final String COLUMN_EVENT_ATTRIBUTE_OPTION_COMBO_ATTRIBUTE_VALUES =
      "coc_attributevalues";
  private static final String COLUMN_EVENT_COMPLETED_DATE = "ev_completeddate";
  private static final String COLUMN_EVENT_DELETED = "ev_deleted";
  private static final String COLUMN_EVENT_ASSIGNED_USER_USERNAME = "user_assigned_username";
  private static final String COLUMN_EVENT_ASSIGNED_USER_DISPLAY_NAME = "user_assigned_name";
  private static final String DEFAULT_ORDER = COLUMN_EVENT_ID + " desc";

  /**
   * Events can be ordered by given fields which correspond to fields on {@link Event}. Maps fields
   * to DB columns.
   */
  private static final Map<String, String> ORDERABLE_FIELDS =
      Map.ofEntries(
          entry("uid", COLUMN_EVENT_UID),
          entry("enrollment.program.uid", COLUMN_PROGRAM_UID),
          entry("programStage.uid", COLUMN_PROGRAM_STAGE_UID),
          entry("enrollment.uid", COLUMN_ENROLLMENT_UID),
          entry("enrollment.status", COLUMN_ENROLLMENT_STATUS),
          entry("enrollment.enrollmentDate", COLUMN_ENROLLMENT_DATE),
          entry("organisationUnit.uid", COLUMN_ORG_UNIT_UID),
          entry("enrollment.trackedEntity.uid", COLUMN_TRACKEDENTITY_UID),
          entry("occurredDate", COLUMN_EVENT_OCCURRED_DATE),
          entry("enrollment.followUp", COLUMN_ENROLLMENT_FOLLOWUP),
          entry("status", COLUMN_EVENT_STATUS),
          entry("scheduledDate", COLUMN_EVENT_SCHEDULED_DATE),
          entry("storedBy", COLUMN_EVENT_STORED_BY),
          entry("lastUpdatedBy", COLUMN_EVENT_LAST_UPDATED_BY),
          entry("createdBy", COLUMN_EVENT_CREATED_BY),
          entry("created", COLUMN_EVENT_CREATED),
          entry("createdAtClient", COLUMN_EVENT_CREATED_AT_CLIENT),
          entry("lastUpdated", COLUMN_EVENT_LAST_UPDATED),
          entry("lastUpdatedAtClient", COLUMN_EVENT_LAST_UPDATED_AT_CLIENT),
          entry("completedBy", COLUMN_EVENT_COMPLETED_BY),
          entry("attributeOptionCombo.uid", COLUMN_EVENT_ATTRIBUTE_OPTION_COMBO_UID),
          entry("completedDate", COLUMN_EVENT_COMPLETED_DATE),
          entry("deleted", COLUMN_EVENT_DELETED),
          entry("assignedUser", COLUMN_EVENT_ASSIGNED_USER_USERNAME),
          entry("assignedUser.displayName", COLUMN_EVENT_ASSIGNED_USER_DISPLAY_NAME));

  // Cannot use DefaultRenderService mapper. Does not work properly -
  // DHIS2-6102
  private static final ObjectReader eventDataValueJsonReader =
      JsonBinaryType.MAPPER.readerFor(new TypeReference<Map<String, EventDataValue>>() {});

  private final NamedParameterJdbcTemplate jdbcTemplate;

  @Qualifier("dataValueJsonMapper")
  private final ObjectMapper jsonMapper;

  private final UserService userService;

  private final IdentifiableObjectManager manager;

  private final OrganisationUnitStore organisationUnitStore;

  public List<Event> getEvents(TrackerEventQueryParams queryParams) {
    return fetchEvents(queryParams, null);
  }

  public Page<Event> getEvents(TrackerEventQueryParams queryParams, PageParams pageParams) {
    List<Event> events = fetchEvents(queryParams, pageParams);
    return new Page<>(events, pageParams, () -> getEventCount(queryParams));
  }

  private List<Event> fetchEvents(TrackerEventQueryParams queryParams, PageParams pageParams) {
    User currentUser = userService.getUserByUsername(CurrentUserUtil.getCurrentUsername());
    setAccessiblePrograms(currentUser, queryParams);

    Map<String, Event> eventsByUid;
    if (pageParams == null) {
      eventsByUid = new HashMap<>();
    } else {
      eventsByUid =
          new HashMap<>(
              pageParams.getPageSize() + 1); // get extra event to determine if there is a nextPage
    }
    List<Event> events = new ArrayList<>();

    final MapSqlParameterSource sqlParameters = new MapSqlParameterSource();
    String sql = buildSql(queryParams, pageParams, sqlParameters, currentUser);

    TrackerIdSchemeParam dataElementIdScheme =
        queryParams.getIdSchemeParams().getDataElementIdScheme();

    return jdbcTemplate.query(
        sql,
        sqlParameters,
        resultSet -> {
          Set<String> notes = new HashSet<>();
          // data elements per event
          Map<String, Set<String>> dataElementUids = new HashMap<>();

          while (resultSet.next()) {
            if (resultSet.getString(COLUMN_EVENT_UID) == null) {
              continue;
            }

            String eventUid = resultSet.getString(COLUMN_EVENT_UID);

            Event event;
            if (eventsByUid.containsKey(eventUid)) {
              event = eventsByUid.get(eventUid);
            } else {
              event = new Event();
              event.setUid(eventUid);
              eventsByUid.put(eventUid, event);
              dataElementUids.put(eventUid, new HashSet<>());

              TrackedEntity te = new TrackedEntity();
              te.setUid(resultSet.getString(COLUMN_TRACKEDENTITY_UID));
              event.setStatus(EventStatus.valueOf(resultSet.getString(COLUMN_EVENT_STATUS)));

              ProgramType programType = ProgramType.fromValue(resultSet.getString("p_type"));
              Program program = new Program();
              program.setUid(resultSet.getString(COLUMN_PROGRAM_UID));
              program.setCode(resultSet.getString(COLUMN_PROGRAM_CODE));
              program.setName(resultSet.getString(COLUMN_PROGRAM_NAME));
              program.setAttributeValues(
                  AttributeValues.of(resultSet.getString(COLUMN_PROGRAM_ATTRIBUTE_VALUES)));
              program.setProgramType(programType);

              Enrollment enrollment = new Enrollment();
              enrollment.setUid(resultSet.getString(COLUMN_ENROLLMENT_UID));
              enrollment.setProgram(program);
              enrollment.setTrackedEntity(te);

              OrganisationUnit orgUnit = new OrganisationUnit();
              orgUnit.setUid(resultSet.getString(COLUMN_ORG_UNIT_UID));
              orgUnit.setCode(resultSet.getString(COLUMN_ORG_UNIT_CODE));
              orgUnit.setName(resultSet.getString(COLUMN_ORG_UNIT_NAME));
              orgUnit.setAttributeValues(
                  AttributeValues.of(resultSet.getString(COLUMN_ORG_UNIT_ATTRIBUTE_VALUES)));
              event.setOrganisationUnit(orgUnit);

              ProgramStage ps = new ProgramStage();
              ps.setUid(resultSet.getString(COLUMN_PROGRAM_STAGE_UID));
              ps.setCode(resultSet.getString(COLUMN_PROGRAM_STAGE_CODE));
              ps.setName(resultSet.getString(COLUMN_PROGRAM_STAGE_NAME));
              ps.setAttributeValues(
                  AttributeValues.of(resultSet.getString(COLUMN_PROGRAM_STAGE_ATTRIBUTE_VALUES)));
              event.setDeleted(resultSet.getBoolean(COLUMN_EVENT_DELETED));

              enrollment.setStatus(
                  EnrollmentStatus.valueOf(resultSet.getString(COLUMN_ENROLLMENT_STATUS)));
              enrollment.setFollowup(resultSet.getBoolean(COLUMN_ENROLLMENT_FOLLOWUP));
              event.setEnrollment(enrollment);
              event.setProgramStage(ps);

              CategoryOptionCombo coc = new CategoryOptionCombo();
              coc.setUid(resultSet.getString(COLUMN_EVENT_ATTRIBUTE_OPTION_COMBO_UID));
              coc.setCode(resultSet.getString(COLUMN_EVENT_ATTRIBUTE_OPTION_COMBO_CODE));
              coc.setName(resultSet.getString(COLUMN_EVENT_ATTRIBUTE_OPTION_COMBO_NAME));
              coc.setAttributeValues(
                  AttributeValues.of(
                      resultSet.getString(COLUMN_EVENT_ATTRIBUTE_OPTION_COMBO_ATTRIBUTE_VALUES)));

              String cosString = resultSet.getString("co_values");
              JsonMixed cosJson = JsonMixed.of(cosString);
              JsonObject object = cosJson.asObject();
              Set<CategoryOption> options = new HashSet<>(object.names().size());
              for (String uid : object.names()) {
                JsonObject categoryOptionJson = object.getObject(uid);
                CategoryOption option = new CategoryOption();
                option.setUid(uid);
                option.setCode(categoryOptionJson.getString("code").string(""));
                option.setName(categoryOptionJson.getString("name").string(""));
                option.setAttributeValues(
                    AttributeValues.of(categoryOptionJson.getObject("attributeValues").toJson()));
                options.add(option);
              }
              coc.setCategoryOptions(options);
              event.setAttributeOptionCombo(coc);

              event.setStoredBy(resultSet.getString(COLUMN_EVENT_STORED_BY));
              event.setScheduledDate(resultSet.getTimestamp(COLUMN_EVENT_SCHEDULED_DATE));
              event.setOccurredDate(resultSet.getTimestamp(COLUMN_EVENT_OCCURRED_DATE));
              event.setCreated(resultSet.getTimestamp(COLUMN_EVENT_CREATED));
              event.setCreatedAtClient(resultSet.getTimestamp(COLUMN_EVENT_CREATED_AT_CLIENT));
              event.setCreatedByUserInfo(
                  EventUtils.jsonToUserInfo(
                      resultSet.getString(COLUMN_EVENT_CREATED_BY), jsonMapper));
              event.setLastUpdated(resultSet.getTimestamp(COLUMN_EVENT_LAST_UPDATED));
              event.setLastUpdatedAtClient(
                  resultSet.getTimestamp(COLUMN_EVENT_LAST_UPDATED_AT_CLIENT));
              event.setLastUpdatedByUserInfo(
                  EventUtils.jsonToUserInfo(
                      resultSet.getString(COLUMN_EVENT_LAST_UPDATED_BY), jsonMapper));

              event.setCompletedBy(resultSet.getString(COLUMN_EVENT_COMPLETED_BY));
              event.setCompletedDate(resultSet.getTimestamp(COLUMN_EVENT_COMPLETED_DATE));

              if (resultSet.getObject("ev_geometry") != null) {
                try {
                  Geometry geom = new WKTReader().read(resultSet.getString("ev_geometry"));

                  event.setGeometry(geom);
                } catch (ParseException e) {
                  log.error("Unable to read geometry for event: '{}'", event.getUid(), e);
                }
              }

              if (resultSet.getObject("user_assigned") != null) {
                User eventUser = new User();
                eventUser.setUid(resultSet.getString("user_assigned"));
                eventUser.setUsername(resultSet.getString(COLUMN_EVENT_ASSIGNED_USER_USERNAME));
                eventUser.setName(resultSet.getString(COLUMN_EVENT_ASSIGNED_USER_DISPLAY_NAME));
                eventUser.setFirstName(resultSet.getString("user_assigned_first_name"));
                eventUser.setSurname(resultSet.getString("user_assigned_surname"));
                event.setAssignedUser(eventUser);
              }

              if (TrackerIdScheme.UID == dataElementIdScheme.getIdScheme()
                  && !StringUtils.isEmpty(resultSet.getString(COLUMN_EVENT_DATAVALUES))) {
                event
                    .getEventDataValues()
                    .addAll(
                        convertEventDataValueJsonIntoSet(
                            resultSet.getString(COLUMN_EVENT_DATAVALUES)));
              }

              events.add(event);
            }

            if (TrackerIdScheme.UID != dataElementIdScheme.getIdScheme()) {
              // We get one row per eventdatavalue for idSchemes other than UID due to the
              // need to
              // join on the dataelement table to get idScheme information. There can only
              // be one
              // data value per data element. The same data element can be in the result set
              // multiple times if the event also has notes.
              String dataElementUid = resultSet.getString("de_uid");
              if (!dataElementUids.get(eventUid).contains(dataElementUid)) {
                EventDataValue eventDataValue = parseEventDataValue(dataElementIdScheme, resultSet);
                if (eventDataValue != null) {
                  event.getEventDataValues().add(eventDataValue);
                  dataElementUids.get(eventUid).add(dataElementUid);
                }
              }
            }

            if (resultSet.getString("note_text") != null
                && !notes.contains(resultSet.getString("note_id"))) {
              Note note = new Note();
              note.setUid(resultSet.getString("note_uid"));
              note.setNoteText(resultSet.getString("note_text"));
              note.setCreated(resultSet.getTimestamp("note_created"));
              note.setCreator(resultSet.getString("note_creator"));

              if (resultSet.getObject("note_user_id") != null) {
                User noteLastUpdatedBy = new User();
                noteLastUpdatedBy.setId(resultSet.getLong("note_user_id"));
                noteLastUpdatedBy.setCode(resultSet.getString("note_user_code"));
                noteLastUpdatedBy.setUid(resultSet.getString("note_user_uid"));
                noteLastUpdatedBy.setUsername(resultSet.getString("note_user_username"));
                noteLastUpdatedBy.setFirstName(resultSet.getString("note_user_firstname"));
                noteLastUpdatedBy.setSurname(resultSet.getString("note_user_surname"));
                note.setLastUpdatedBy(noteLastUpdatedBy);
              }

              event.getNotes().add(note);
              notes.add(resultSet.getString("note_id"));
            }
          }

          return events;
        });
  }

  private EventDataValue parseEventDataValue(
      TrackerIdSchemeParam dataElementIdScheme, ResultSet resultSet) throws SQLException {
    String dataValueResult = resultSet.getString("ev_eventdatavalue");
    if (StringUtils.isEmpty(dataValueResult)) {
      return null;
    }
    String dataElement = getDataElementIdentifier(dataElementIdScheme, resultSet);
    if (StringUtils.isEmpty(dataElement)) {
      return null;
    }

    EventDataValue eventDataValue = new EventDataValue();
    eventDataValue.setDataElement(dataElement);
    JsonObject dataValueJson = JsonMixed.of(dataValueResult).asObject();
    eventDataValue.setValue(dataValueJson.getString("value").string(""));
    eventDataValue.setProvidedElsewhere(
        dataValueJson.getBoolean("providedElsewhere").booleanValue(false));
    eventDataValue.setStoredBy(dataValueJson.getString("storedBy").string(null));

    eventDataValue.setCreated(DateUtils.parseDate(dataValueJson.getString("created").string("")));
    if (dataValueJson.has("createdByUserInfo")) {
      eventDataValue.setCreatedByUserInfo(
          EventUtils.jsonToUserInfo(
              dataValueJson.getObject("createdByUserInfo").toJson(), jsonMapper));
    }

    eventDataValue.setLastUpdated(
        DateUtils.parseDate(dataValueJson.getString("lastUpdated").string("")));
    if (dataValueJson.has("lastUpdatedByUserInfo")) {
      eventDataValue.setLastUpdatedByUserInfo(
          EventUtils.jsonToUserInfo(
              dataValueJson.getObject("lastUpdatedByUserInfo").toJson(), jsonMapper));
    }

    return eventDataValue;
  }

  private String getDataElementIdentifier(
      TrackerIdSchemeParam dataElementIdScheme, ResultSet resultSet) throws SQLException {
    switch (dataElementIdScheme.getIdScheme()) {
      case CODE:
        return resultSet.getString("de_code");
      case NAME:
        return resultSet.getString("de_name");
      case ATTRIBUTE:
        String attributeValuesString = resultSet.getString("de_attributevalues");
        if (StringUtils.isEmpty(attributeValuesString)) {
          return null;
        }
        JsonObject attributeValuesJson = JsonMixed.of(attributeValuesString).asObject();
        String attributeUid = dataElementIdScheme.getAttributeUid();
        AttributeValues attributeValues = AttributeValues.of(attributeValuesJson.toJson());
        return attributeValues.get(attributeUid);
      default:
        return resultSet.getString("de_uid");
    }
  }

  public Set<String> getOrderableFields() {
    return ORDERABLE_FIELDS.keySet();
  }

  private long getEventCount(TrackerEventQueryParams params) {
    User currentUser = userService.getUserByUsername(CurrentUserUtil.getCurrentUsername());
    setAccessiblePrograms(currentUser, params);

    String sql;

    MapSqlParameterSource sqlParameters = new MapSqlParameterSource();

    sql = getEventSelectQuery(params, sqlParameters, currentUser);

    sql = sql.replaceFirst("select .*? from", "select count(*) as ev_count from");

    sql = sql.replaceFirst("order .*? (desc|asc)", "");

    sql = sql.replaceFirst("limit \\d+ offset \\d+", "");

    RowCountHandler rowCountHandler = new RowCountHandler();
    jdbcTemplate.query(sql, sqlParameters, rowCountHandler);
    return rowCountHandler.getCount();
  }

  private static class RowCountHandler implements RowCallbackHandler {
    private long count;

    @Override
    public void processRow(ResultSet rs) throws SQLException {
      count = rs.getLong("ev_count");
    }

    public long getCount() {
      return count;
    }
  }

  /**
   * Query is based on three sub queries on event, data value and note, which are joined using event
   * id. The purpose of the separate queries is to be able to page properly on events.
   */
  private String buildSql(
      TrackerEventQueryParams queryParams,
      PageParams pageParams,
      MapSqlParameterSource mapSqlParameterSource,
      User user) {
    StringBuilder sqlBuilder = new StringBuilder("select *");
    if (TrackerIdScheme.UID
        != queryParams.getIdSchemeParams().getDataElementIdScheme().getIdScheme()) {
      sqlBuilder.append(
          ", eventdatavalue.value as ev_eventdatavalue, de.uid as de_uid, de.code as"
              + " de_code, de.name as de_name, de.attributevalues as de_attributevalues");
    }
    sqlBuilder.append(" from (");

    sqlBuilder.append(getEventSelectQuery(queryParams, mapSqlParameterSource, user));

    sqlBuilder.append(getOrderQuery(queryParams));

    if (pageParams != null) {
      sqlBuilder.append(getLimitAndOffsetClause(pageParams));
    }

    sqlBuilder.append(") as event left join (");
    sqlBuilder.append(EVENT_NOTE_QUERY);
    sqlBuilder.append(") as cm on event.");
    sqlBuilder.append(COLUMN_EVENT_ID);
    sqlBuilder.append("=cm.evn_id ");

    if (TrackerIdScheme.UID
        != queryParams.getIdSchemeParams().getDataElementIdScheme().getIdScheme()) {
      sqlBuilder.append(
"""
left join
    lateral jsonb_each(
        coalesce(event.ev_eventdatavalues, '{}')
    ) as eventdatavalue(dataelement_uid, value)
    on true
left join dataelement de on de.uid = eventdatavalue.dataelement_uid
""");
    }

    sqlBuilder.append(getOrderQuery(queryParams));

    return sqlBuilder.toString();
  }

  /**
   * Generates the WHERE-clause related to the user provided attribute filters. It will find the
   * tracked entity attributes that match the given user filter criteria. This condition only
   * applies when an attribute filter is specified.
   */
  private String getWhereClauseFromAttributeFilterConditions(
      TrackerEventQueryParams params, MapSqlParameterSource sqlParameters, SqlHelper hlp) {
    if (params.getAttributes().isEmpty()) {
      return "";
    }

    StringBuilder sql = new StringBuilder();
    sql.append(hlp.whereAnd())
        .append(
            " TE.trackedentityid is not null "); // filtering by attribute means we need to look for
    // a TE in a tracker program, so we can filter out
    // event programs

    if (!params.getAttributes().isEmpty()) {
      sql.append(AND);
      addPredicates(sql, sqlParameters, params.getAttributes());
      sql.append(SPACE);
    }
    return sql.toString();
  }

  /**
   * Generates the LEFT JOIN based on the attributes we are ordering and filtering by, if any. We
   * use LEFT JOIN to avoid removing any rows if there is no value for a given attribute and te. The
   * result of this LEFT JOIN is used in the sub-query projection, and ordering in the sub-query and
   * main query.
   *
   * <p>Attribute filtering is handled in {@link
   * #getWhereClauseFromAttributeFilterConditions(TrackerEventQueryParams, MapSqlParameterSource,
   * SqlHelper)}.
   *
   * @return a SQL LEFT JOIN for the relevant attributes, or an empty string if none are provided.
   */
  private String getLeftJoinFromAttributes(TrackerEventQueryParams params) {
    StringBuilder attributes = new StringBuilder();

    for (TrackedEntityAttribute attribute : params.leftJoinAttributes()) {
      attributes
          .append(" left join trackedentityattributevalue as ")
          .append(quote(attribute.getUid()))
          .append(" on ")
          .append(quote(attribute.getUid()))
          .append(".trackedentityid = TE.trackedentityid and ")
          .append(quote(attribute.getUid()))
          .append(".trackedentityattributeid = ")
          .append(attribute.getId())
          .append(SPACE);
    }

    return attributes.toString();
  }

  private String getEventSelectQuery(
      TrackerEventQueryParams params, MapSqlParameterSource mapSqlParameterSource, User user) {
    SqlHelper hlp = new SqlHelper(true);

    StringBuilder selectBuilder =
        new StringBuilder()
            .append("select ev.uid as ")
            .append(COLUMN_EVENT_UID)
            .append(", ou.uid as ")
            .append(COLUMN_ORG_UNIT_UID)
            .append(", ou.code as ")
            .append(COLUMN_ORG_UNIT_CODE)
            .append(", ou.name as ")
            .append(COLUMN_ORG_UNIT_NAME)
            .append(", ou.attributevalues as ")
            .append(COLUMN_ORG_UNIT_ATTRIBUTE_VALUES)
            .append(", p.uid as ")
            .append(COLUMN_PROGRAM_UID)
            .append(", p.code as ")
            .append(COLUMN_PROGRAM_CODE)
            .append(", p.name as ")
            .append(COLUMN_PROGRAM_NAME)
            .append(", p.attributevalues as ")
            .append(COLUMN_PROGRAM_ATTRIBUTE_VALUES)
            .append(", ps.uid as ")
            .append(COLUMN_PROGRAM_STAGE_UID)
            .append(", ps.code as ")
            .append(COLUMN_PROGRAM_STAGE_CODE)
            .append(", ps.name as ")
            .append(COLUMN_PROGRAM_STAGE_NAME)
            .append(", ps.attributevalues as ")
            .append(COLUMN_PROGRAM_STAGE_ATTRIBUTE_VALUES)
            .append(", ev.eventid as ")
            .append(COLUMN_EVENT_ID)
            .append(", ev.status as ")
            .append(COLUMN_EVENT_STATUS)
            .append(", ev.occurreddate as ")
            .append(COLUMN_EVENT_OCCURRED_DATE)
            .append(", ev.scheduleddate as ")
            .append(COLUMN_EVENT_SCHEDULED_DATE)
            .append(", ev.eventdatavalues as ")
            .append(COLUMN_EVENT_DATAVALUES)
            .append(", ev.completedby as ")
            .append(COLUMN_EVENT_COMPLETED_BY)
            .append(", ev.storedby as ")
            .append(COLUMN_EVENT_STORED_BY)
            .append(", ev.created as ")
            .append(COLUMN_EVENT_CREATED)
            .append(", ev.createdatclient as ")
            .append(COLUMN_EVENT_CREATED_AT_CLIENT)
            .append(", ev.createdbyuserinfo as ")
            .append(COLUMN_EVENT_CREATED_BY)
            .append(", ev.lastupdated as ")
            .append(COLUMN_EVENT_LAST_UPDATED)
            .append(", ev.lastupdatedatclient as ")
            .append(COLUMN_EVENT_LAST_UPDATED_AT_CLIENT)
            .append(", ev.lastupdatedbyuserinfo as ")
            .append(COLUMN_EVENT_LAST_UPDATED_BY)
            .append(", ev.completeddate as ")
            .append(COLUMN_EVENT_COMPLETED_DATE)
            .append(", ev.deleted as ")
            .append(COLUMN_EVENT_DELETED)
            .append(
                ", ST_AsText( ev.geometry ) as ev_geometry, au.uid as user_assigned, (au.firstName"
                    + " || ' ' || au.surName) as ")
            .append(COLUMN_EVENT_ASSIGNED_USER_DISPLAY_NAME)
            .append(",")
            .append(
                "au.firstName as user_assigned_first_name, au.surName as user_assigned_surname, ")
            .append("au.username as ")
            .append(COLUMN_EVENT_ASSIGNED_USER_USERNAME)
            .append(", coc_agg.uid as ")
            .append(COLUMN_EVENT_ATTRIBUTE_OPTION_COMBO_UID)
            .append(", coc_agg.code as ")
            .append(COLUMN_EVENT_ATTRIBUTE_OPTION_COMBO_CODE)
            .append(", coc_agg.name as ")
            .append(COLUMN_EVENT_ATTRIBUTE_OPTION_COMBO_NAME)
            .append(", coc_agg.attributevalues as ")
            .append(COLUMN_EVENT_ATTRIBUTE_OPTION_COMBO_ATTRIBUTE_VALUES)
            .append(", coc_agg.co_values AS co_values, coc_agg.co_count AS option_size, ")
            .append(getOrderFieldsForSelectClause(params.getOrder()));

    return selectBuilder
        .append(
            "en.uid as "
                + COLUMN_ENROLLMENT_UID
                + ", en.status as "
                + COLUMN_ENROLLMENT_STATUS
                + ", en.followup as "
                + COLUMN_ENROLLMENT_FOLLOWUP
                + ", en.enrollmentdate as "
                + COLUMN_ENROLLMENT_DATE
                + ", en.occurreddate as en_occurreddate, ")
        .append("p.type as p_type, ")
        .append("te.trackedentityid as te_id, te.uid as ")
        .append(COLUMN_TRACKEDENTITY_UID)
        .append(getFromWhereClause(params, mapSqlParameterSource, user, hlp))
        .toString();
  }

  private String getOrderFieldsForSelectClause(List<Order> orders) {
    StringBuilder selectBuilder = new StringBuilder();

    for (Order order : orders) {
      if (order.getField() instanceof TrackedEntityAttribute tea) {
        selectBuilder
            .append(quote(tea.getUid()))
            .append(".value AS ")
            .append(tea.getUid())
            .append("_value, ");
      } else if (order.getField() instanceof DataElement de) {
        final String dataValueValueSql = "ev.eventdatavalues #>> '{" + de.getUid() + ", value}'";
        selectBuilder
            .append(
                de.getValueType().isNumeric()
                    ? SqlUtils.castToNumeric(dataValueValueSql)
                    : lower(dataValueValueSql))
            .append(" as ")
            .append(de.getUid())
            .append(", ");
      }
    }

    return selectBuilder.toString();
  }

  private StringBuilder getFromWhereClause(
      TrackerEventQueryParams params,
      MapSqlParameterSource sqlParameters,
      User user,
      SqlHelper hlp) {
    StringBuilder fromBuilder =
        new StringBuilder(" from event ev ")
            .append("inner join enrollment en on en.enrollmentid=ev.enrollmentid ")
            .append("inner join program p on p.programid=en.programid ")
            .append("inner join programstage ps on ps.programstageid=ev.programstageid ")
            .append("inner join trackedentity te on te.trackedentityid=en.trackedentityid ");

    fromBuilder
        .append(
            "left join trackedentityprogramowner po on (en.trackedentityid=po.trackedentityid and en.programid=po.programid) ")
        .append(
            "inner join organisationunit evou on (coalesce(po.organisationunitid,"
                + " ev.organisationunitid)=evou.organisationunitid) ")
        .append("inner join organisationunit ou on (ev.organisationunitid=ou.organisationunitid) ");

    fromBuilder.append("left join userinfo au on (ev.assigneduserid=au.userinfoid) ");

    // LEFT JOIN attributes we need to sort on and/or filter by.
    fromBuilder.append(getLeftJoinFromAttributes(params));

    fromBuilder.append(getCategoryOptionComboQuery(user));

    if (!params.getDataElements().isEmpty()) {
      fromBuilder.append(AND);
      addPredicates(fromBuilder, sqlParameters, params.getDataElements());
    }
    fromBuilder.append(SPACE);

    fromBuilder.append(getWhereClauseFromAttributeFilterConditions(params, sqlParameters, hlp));

    if (params.getTrackedEntity() != null) {
      sqlParameters.addValue("trackedentityid", params.getTrackedEntity().getId());

      fromBuilder
          .append(hlp.whereAnd())
          .append(" te.trackedentityid= ")
          .append(":trackedentityid")
          .append(" ");
    }

    if (params.getProgram() != null) {
      sqlParameters.addValue("programid", params.getProgram().getId());

      fromBuilder.append(hlp.whereAnd()).append(" p.programid = ").append(":programid").append(" ");
    }

    if (params.getProgramStage() != null) {
      sqlParameters.addValue("programstageid", params.getProgramStage().getId());

      fromBuilder
          .append(hlp.whereAnd())
          .append(" ps.programstageid = ")
          .append(":programstageid")
          .append(" ");
    }

    if (params.getEnrollmentStatus() != null) {
      sqlParameters.addValue("program_status", params.getEnrollmentStatus().name());

      fromBuilder.append(hlp.whereAnd()).append(" en.status = ").append(":program_status ");
    }

    if (params.getEnrollmentEnrolledBefore() != null) {
      sqlParameters.addValue(
          "enrollmentEnrolledBefore", params.getEnrollmentEnrolledBefore(), Types.TIMESTAMP);
      fromBuilder
          .append(hlp.whereAnd())
          .append(" (en.enrollmentdate <= :enrollmentEnrolledBefore ) ");
    }

    if (params.getEnrollmentEnrolledAfter() != null) {
      sqlParameters.addValue(
          "enrollmentEnrolledAfter", params.getEnrollmentEnrolledAfter(), Types.TIMESTAMP);
      fromBuilder
          .append(hlp.whereAnd())
          .append(" (en.enrollmentdate >= :enrollmentEnrolledAfter ) ");
    }

    if (params.getEnrollmentOccurredBefore() != null) {
      sqlParameters.addValue(
          "enrollmentOccurredBefore", params.getEnrollmentOccurredBefore(), Types.TIMESTAMP);
      fromBuilder
          .append(hlp.whereAnd())
          .append(" (en.occurreddate <= :enrollmentOccurredBefore ) ");
    }

    if (params.getEnrollmentOccurredAfter() != null) {
      sqlParameters.addValue(
          "enrollmentOccurredAfter", params.getEnrollmentOccurredAfter(), Types.TIMESTAMP);
      fromBuilder.append(hlp.whereAnd()).append(" (en.occurreddate >= :enrollmentOccurredAfter ) ");
    }

    if (params.getScheduleAtStartDate() != null) {
      sqlParameters.addValue(
          "startScheduledDate", params.getScheduleAtStartDate(), Types.TIMESTAMP);

      fromBuilder
          .append(hlp.whereAnd())
          .append(" (ev.scheduleddate is not null and ev.scheduleddate >= :startScheduledDate ) ");
    }

    if (params.getScheduleAtEndDate() != null) {
      sqlParameters.addValue("endScheduledDate", params.getScheduleAtEndDate(), Types.TIMESTAMP);

      fromBuilder
          .append(hlp.whereAnd())
          .append(" (ev.scheduleddate is not null and ev.scheduleddate <= :endScheduledDate ) ");
    }

    if (params.getFollowUp() != null) {
      fromBuilder
          .append(hlp.whereAnd())
          .append(" en.followup is ")
          .append(Boolean.TRUE.equals(params.getFollowUp()) ? "true" : "false")
          .append(" ");
    }

    fromBuilder.append(addLastUpdatedFilters(params, sqlParameters, hlp));

    if (params.getCategoryOptionCombo() != null) {
      sqlParameters.addValue("attributeoptioncomboid", params.getCategoryOptionCombo().getId());

      fromBuilder
          .append(hlp.whereAnd())
          .append(" ev.attributeoptioncomboid = ")
          .append(":attributeoptioncomboid")
          .append(" ");
    }

    fromBuilder.append(addOrgUnitSql(params, sqlParameters, hlp));

    if (params.getOccurredStartDate() != null) {
      sqlParameters.addValue("startOccurredDate", params.getOccurredStartDate(), Types.TIMESTAMP);

      fromBuilder.append(hlp.whereAnd()).append(" ev.occurreddate >= :startOccurredDate ");
    }

    if (params.getOccurredEndDate() != null) {
      sqlParameters.addValue("endOccurredDate", params.getOccurredEndDate(), Types.TIMESTAMP);

      fromBuilder.append(hlp.whereAnd()).append(" ev.occurreddate <= :endOccurredDate ");
    }

    fromBuilder.append(hlp.whereAnd()).append(" p.type = 'WITH_REGISTRATION' ");

    fromBuilder.append(eventStatusSql(params, sqlParameters, hlp));

    if (params.getEvents() != null
        && !params.getEvents().isEmpty()
        && !params.hasDataElementFilter()) {
      sqlParameters.addValue(COLUMN_EVENT_UID, UID.toValueSet(params.getEvents()));
      fromBuilder.append(hlp.whereAnd()).append(" ev.uid in (").append(":ev_uid").append(") ");
    }

    if (params.getAssignedUserQueryParam().hasAssignedUsers()) {
      sqlParameters.addValue(
          "au_uid", UID.toValueSet(params.getAssignedUserQueryParam().getAssignedUsers()));

      fromBuilder.append(hlp.whereAnd()).append(" (au.uid in (").append(":au_uid").append(")) ");
    }

    if (AssignedUserSelectionMode.NONE == params.getAssignedUserQueryParam().getMode()) {
      fromBuilder.append(hlp.whereAnd()).append(" (au.uid is null) ");
    }

    if (AssignedUserSelectionMode.ANY == params.getAssignedUserQueryParam().getMode()) {
      fromBuilder.append(hlp.whereAnd()).append(" (au.uid is not null) ");
    }

    if (!params.isIncludeDeleted()) {
      fromBuilder.append(hlp.whereAnd()).append(" ev.deleted is false ");
    }

    if (params.hasSecurityFilter()) {
      sqlParameters.addValue(
          "program_uid",
          params.getAccessiblePrograms().isEmpty()
              ? null
              : UID.toValueSet(params.getAccessiblePrograms()));

      fromBuilder
          .append(hlp.whereAnd())
          .append(" (p.uid in (")
          .append(":program_uid")
          .append(")) ");

      sqlParameters.addValue(
          "programstage_uid",
          params.getAccessibleProgramStages().isEmpty()
              ? null
              : UID.toValueSet(params.getAccessibleProgramStages()));

      fromBuilder
          .append(hlp.whereAnd())
          .append(" (ps.uid in (")
          .append(":programstage_uid")
          .append(")) ");
    }

    if (!CollectionUtils.isEmpty(params.getEnrollments())) {
      sqlParameters.addValue("enrollment_uid", UID.toValueSet(params.getEnrollments()));

      fromBuilder.append(hlp.whereAnd()).append(" (en.uid in (:enrollment_uid)) ");
    }

    return fromBuilder;
  }

<<<<<<< HEAD
  private String addOrgUnitSql(
      TrackerEventQueryParams params, MapSqlParameterSource sqlParameters, SqlHelper hlp) {
    StringBuilder orgUnitBuilder = new StringBuilder();

    UserDetails userDetails = getCurrentUserDetails();
    Set<OrganisationUnit> effectiveSearchOrgUnits =
        getOrgUnitsFromUids(userDetails.getUserEffectiveSearchOrgUnitIds());
    Set<OrganisationUnit> captureScopeOrgUnits =
        getOrgUnitsFromUids(userDetails.getUserOrgUnitIds());

    StringBuilder modeBuilder = new StringBuilder();
    if (params.getOrgUnit() != null) {
      buildOrgUnitModeClause(
          modeBuilder, sqlParameters, Set.of(params.getOrgUnit()), params.getOrgUnitMode(), "ou");
    }

    if (!Strings.isNullOrEmpty(modeBuilder.toString())) {
      orgUnitBuilder.append(hlp.whereAnd()).append(modeBuilder);
    }

    buildOwnershipClause(
        orgUnitBuilder,
        sqlParameters,
        params.getOrgUnitMode(),
        effectiveSearchOrgUnits,
        captureScopeOrgUnits,
        "p",
        "ou");
=======
  private String getOrgUnitSql(
      TrackerEventQueryParams params, User user, MapSqlParameterSource mapSqlParameterSource) {
    return switch (params.getOrgUnitMode()) {
      case CAPTURE -> createCaptureSql(user, mapSqlParameterSource);
      case ACCESSIBLE -> createAccessibleSql(user, params, mapSqlParameterSource);
      case DESCENDANTS -> createDescendantsSql(user, params, mapSqlParameterSource);
      case CHILDREN -> createChildrenSql(user, params, mapSqlParameterSource);
      case SELECTED -> createSelectedSql(user, params, mapSqlParameterSource);
      case ALL -> null;
    };
  }

  private String createCaptureSql(User user, MapSqlParameterSource mapSqlParameterSource) {
    return createCaptureScopeQuery(user, mapSqlParameterSource, "");
  }

  private String createAccessibleSql(
      User user, TrackerEventQueryParams params, MapSqlParameterSource mapSqlParameterSource) {

    if (isProgramRestricted(params.getProgram()) || isUserSearchScopeNotSet(user)) {
      return createCaptureSql(user, mapSqlParameterSource);
    }

    mapSqlParameterSource.addValue(COLUMN_USER_UID, user.getUid());
    return getSearchAndCaptureScopeOrgUnitPathMatchQuery(
        user, USER_SCOPE_ORG_UNIT_PATH_LIKE_MATCH_QUERY);
  }

  private String createDescendantsSql(
      User user, TrackerEventQueryParams params, MapSqlParameterSource mapSqlParameterSource) {
    mapSqlParameterSource.addValue(COLUMN_ORG_UNIT_PATH, params.getOrgUnit().getStoredPath());

    if (isProgramRestricted(params.getProgram())) {
      return createCaptureScopeQuery(
          user, mapSqlParameterSource, AND + CUSTOM_ORG_UNIT_PATH_LIKE_MATCH_QUERY);
    }

    mapSqlParameterSource.addValue(COLUMN_USER_UID, user.getUid());
    return getSearchAndCaptureScopeOrgUnitPathMatchQuery(
        user, CUSTOM_ORG_UNIT_PATH_LIKE_MATCH_QUERY);
  }

  private String createChildrenSql(
      User user, TrackerEventQueryParams params, MapSqlParameterSource mapSqlParameterSource) {
    mapSqlParameterSource.addValue(COLUMN_ORG_UNIT_PATH, params.getOrgUnit().getStoredPath());

    String customChildrenQuery =
        " and (ou.hierarchylevel = "
            + params.getOrgUnit().getHierarchyLevel()
            + " OR ou.hierarchylevel = "
            + (params.getOrgUnit().getHierarchyLevel() + 1)
            + " ) ";

    if (isProgramRestricted(params.getProgram())) {
      return createCaptureScopeQuery(
          user,
          mapSqlParameterSource,
          AND + CUSTOM_ORG_UNIT_PATH_LIKE_MATCH_QUERY + customChildrenQuery);
    }

    mapSqlParameterSource.addValue(COLUMN_USER_UID, user.getUid());
    return getSearchAndCaptureScopeOrgUnitPathMatchQuery(
        user, CUSTOM_ORG_UNIT_PATH_LIKE_MATCH_QUERY + customChildrenQuery);
  }

  private String createSelectedSql(
      User user, TrackerEventQueryParams params, MapSqlParameterSource mapSqlParameterSource) {
    mapSqlParameterSource.addValue(COLUMN_ORG_UNIT_PATH, params.getOrgUnit().getStoredPath());

    String orgUnitPathEqualsMatchQuery =
        " ou.path = :"
            + COLUMN_ORG_UNIT_PATH
            + " "
            + AND
            + USER_SCOPE_ORG_UNIT_PATH_LIKE_MATCH_QUERY;

    if (isProgramRestricted(params.getProgram())) {
      String customSelectedClause = AND + orgUnitPathEqualsMatchQuery;
      return createCaptureScopeQuery(user, mapSqlParameterSource, customSelectedClause);
    }

    mapSqlParameterSource.addValue(COLUMN_USER_UID, user.getUid());
    return getSearchAndCaptureScopeOrgUnitPathMatchQuery(user, orgUnitPathEqualsMatchQuery);
  }

  /**
   * Generates a getSql to match the org unit event to the org unit(s) in the user's capture scope
   *
   * @param orgUnitMatcher specific condition to add depending on the ou mode
   * @return a getSql clause to add to the main query
   */
  private String createCaptureScopeQuery(
      User user, MapSqlParameterSource mapSqlParameterSource, String orgUnitMatcher) {
    mapSqlParameterSource.addValue(COLUMN_USER_UID, user.getUid());

    return " (exists(select cs.organisationunitid "
        + " from usermembership cs "
        + " join organisationunit orgunit on orgunit.organisationunitid = cs.organisationunitid "
        + " join userinfo u on u.userinfoid = cs.userinfoid "
        + " where u.uid = :"
        + COLUMN_USER_UID
        + " and ou.path like concat(orgunit.path, '%') "
        + orgUnitMatcher
        + ") or p.accesslevel = 'PROTECTED' and exists (select 1 from programtempowner where programid = p.programid and trackedentityid = te.trackedentityid and userid = "
        + user.getId()
        + " and extract(epoch from validtill)-extract (epoch from now()::timestamp) > 0))";
  }

  /**
   * Generates a getSql to match the org unit event to the org unit(s) in the user's search and
   * capture scope
   *
   * @param orgUnitMatcher specific condition to add depending on the ou mode
   * @return a getSql clause to add to the main query
   */
  private static String getSearchAndCaptureScopeOrgUnitPathMatchQuery(
      User user, String orgUnitMatcher) {
    return " (exists(select ss.organisationunitid "
        + " from userteisearchorgunits ss "
        + " join userinfo u on u.userinfoid = ss.userinfoid "
        + " join organisationunit orgunit on orgunit.organisationunitid = ss.organisationunitid "
        + " where u.uid = :"
        + COLUMN_USER_UID
        + AND
        + orgUnitMatcher
        + " and p.accesslevel in ('OPEN', 'AUDITED')) "
        + " or exists(select cs.organisationunitid "
        + " from usermembership cs "
        + " join userinfo u on u.userinfoid = cs.userinfoid "
        + " join organisationunit orgunit on orgunit.organisationunitid = cs.organisationunitid "
        + " where u.uid = :"
        + COLUMN_USER_UID
        + AND
        + orgUnitMatcher
        + ") or p.accesslevel = 'PROTECTED' and exists (select 1 from programtempowner where programid = p.programid and trackedentityid = te.trackedentityid and userid = "
        + user.getId()
        + " and extract(epoch from validtill)-extract (epoch from now()::timestamp) > 0))";
  }

  private boolean isProgramRestricted(Program program) {
    return program != null && (program.isProtected() || program.isClosed());
  }
>>>>>>> 75e6a4df

    return orgUnitBuilder.toString();
  }

  private String eventStatusSql(
      TrackerEventQueryParams params, MapSqlParameterSource mapSqlParameterSource, SqlHelper hlp) {
    StringBuilder stringBuilder = new StringBuilder();

    if (params.getEventStatus() != null) {
      if (params.getEventStatus() == EventStatus.VISITED) {
        mapSqlParameterSource.addValue(COLUMN_EVENT_STATUS, EventStatus.ACTIVE.name());

        stringBuilder
            .append(hlp.whereAnd())
            .append(EVENT_STATUS_EQ)
            .append(":" + COLUMN_EVENT_STATUS)
            .append(" and ev.occurreddate is not null ");
      } else if (params.getEventStatus() == EventStatus.OVERDUE) {
        mapSqlParameterSource.addValue(COLUMN_EVENT_STATUS, EventStatus.SCHEDULE.name());

        stringBuilder
            .append(hlp.whereAnd())
            .append(" date(now()) > date(ev.scheduleddate) and ev.status = ")
            .append(":" + COLUMN_EVENT_STATUS)
            .append(" ");
      } else {
        mapSqlParameterSource.addValue(COLUMN_EVENT_STATUS, params.getEventStatus().name());

        stringBuilder
            .append(hlp.whereAnd())
            .append(EVENT_STATUS_EQ)
            .append(":" + COLUMN_EVENT_STATUS)
            .append(" ");
      }
    }

    return stringBuilder.toString();
  }

  private String addLastUpdatedFilters(
      TrackerEventQueryParams params, MapSqlParameterSource mapSqlParameterSource, SqlHelper hlp) {
    StringBuilder sqlBuilder = new StringBuilder();

    if (params.hasUpdatedAtDuration()) {
      mapSqlParameterSource.addValue(
          "lastUpdated",
          DateUtils.offSetDateTimeFrom(DateUtils.nowMinusDuration(params.getUpdatedAtDuration())),
          Types.TIMESTAMP_WITH_TIMEZONE);

      sqlBuilder
          .append(hlp.whereAnd())
          .append(EVENT_LASTUPDATED_GT)
          .append(":lastUpdated")
          .append(" ");
    } else {
      if (params.hasUpdatedAtStartDate()) {
        mapSqlParameterSource.addValue(
            "lastUpdatedStart", params.getUpdatedAtStartDate(), Types.TIMESTAMP);

        sqlBuilder
            .append(hlp.whereAnd())
            .append(EVENT_LASTUPDATED_GT)
            .append(":lastUpdatedStart")
            .append(" ");
      }

      if (params.hasUpdatedAtEndDate()) {
        mapSqlParameterSource.addValue(
            "lastUpdatedEnd", params.getUpdatedAtEndDate(), Types.TIMESTAMP);

        sqlBuilder
            .append(hlp.whereAnd())
            .append(" ev.lastupdated <= ")
            .append(":lastUpdatedEnd")
            .append(" ");
      }
    }

    return sqlBuilder.toString();
  }

  /**
   * Returns the joins and sub-queries needed to fulfill all the needs regarding category option
   * combo and category options. Category option combos (COC) are composed of category options (CO),
   * one per category of the COCs category combination (CC).
   *
   * <p>Important constraints leading to this query:
   *
   * <ul>
   *   <li>While COCs are pre-computed and can be seen as a de-normalization of the possible
   *       permutations the COs in a COC are stored in a normalized way. The final event should have
   *       its attributeCategoryOptions field populated with a semicolon separated string of its
   *       COCs COs. We thus need to aggregate these COs for each event.
   *   <li>COCs should be returned in the user specified idScheme. So in order to have access to
   *       uid, code, name, attributes we need another join as all of these fields cannot be added
   *       to the above aggregation.
   *   <li>A user must have access to all COs of the events COC to have access to an event.
   * </ul>
   */
  private String getCategoryOptionComboQuery(User user) {
    String joinCondition =
"""
 inner join (select coc.uid, coc.code, coc.name, coc.attributevalues, coc.categoryoptioncomboid as id,\
    jsonb_object_agg(
        co.uid,
        jsonb_build_object(
            'name', co.name,
            'code', co.code,
            'attributeValues', co.attributevalues
        )
    ) AS co_values,
 count(co.categoryoptionid) as co_count from\
 categoryoptioncombo coc  inner join categoryoptioncombos_categoryoptions cocco on\
 coc.categoryoptioncomboid = cocco.categoryoptioncomboid inner join categoryoption\
 co on cocco.categoryoptionid = co.categoryoptionid group by\
 coc.categoryoptioncomboid \
""";

    if (isNotSuperUser(user)) {
      joinCondition =
          joinCondition
              + " having bool_and(case when "
              + JpaQueryUtils.generateSQlQueryForSharingCheck(
                  "co.sharing", UserDetails.fromUser(user), AclService.LIKE_READ_DATA)
              + " then true else false end) = True ";
    }

    return joinCondition + ") as coc_agg on coc_agg.id = ev.attributeoptioncomboid ";
  }

  private String getLimitAndOffsetClause(final PageParams pageParams) {
    // get extra event to determine if there is a nextPage
    return " limit " + (pageParams.getPageSize() + 1) + " offset " + pageParams.getOffset() + " ";
  }

  private String getOrderQuery(TrackerEventQueryParams params) {
    ArrayList<String> orderFields = new ArrayList<>();

    for (Order order : params.getOrder()) {
      if (order.getField() instanceof String field) {
        if (!ORDERABLE_FIELDS.containsKey(field)) {
          throw new IllegalArgumentException(
              String.format(
                  "Cannot order by '%s'. Supported are data elements, tracked entity attributes and"
                      + " fields '%s'.",
                  field, String.join(", ", ORDERABLE_FIELDS.keySet().stream().sorted().toList())));
        }

        orderFields.add(ORDERABLE_FIELDS.get(field) + " " + order.getDirection());
      } else if (order.getField() instanceof TrackedEntityAttribute tea) {
        orderFields.add(tea.getUid() + "_value " + order.getDirection());
      } else if (order.getField() instanceof DataElement de) {
        orderFields.add(de.getUid() + " " + order.getDirection());
      } else {
        throw new IllegalArgumentException(
            String.format(
                "Cannot order by '%s'. Supported are data elements, tracked entity attributes and"
                    + " fields '%s'.",
                order.getField(),
                String.join(", ", ORDERABLE_FIELDS.keySet().stream().sorted().toList())));
      }
    }

    if (!orderFields.isEmpty()) {
      return "order by " + StringUtils.join(orderFields, ',') + ", " + DEFAULT_ORDER + " ";
    } else {
      return "order by " + DEFAULT_ORDER + " ";
    }
  }

  private boolean isNotSuperUser(User user) {
    return user != null && !user.isSuper();
  }

  private Set<EventDataValue> convertEventDataValueJsonIntoSet(String jsonString) {
    try {
      Map<String, EventDataValue> data = eventDataValueJsonReader.readValue(jsonString);
      return JsonEventDataValueSetBinaryType.convertEventDataValuesMapIntoSet(data);
    } catch (IOException e) {
      log.error("Parsing EventDataValues json string failed, string value: '{}'", jsonString);
      throw new IllegalArgumentException(e);
    }
  }

  private void setAccessiblePrograms(User user, TrackerEventQueryParams params) {
    if (isNotSuperUser(user)) {
      params.setAccessiblePrograms(
          manager.getDataReadAll(Program.class).stream().map(UID::of).collect(Collectors.toSet()));

      params.setAccessibleProgramStages(
          manager.getDataReadAll(ProgramStage.class).stream()
              .map(UID::of)
              .collect(Collectors.toSet()));
    }
  }

  private Set<OrganisationUnit> getOrgUnitsFromUids(Set<String> uids) {
    return new HashSet<>(organisationUnitStore.getByUid(uids));
  }
}<|MERGE_RESOLUTION|>--- conflicted
+++ resolved
@@ -35,7 +35,6 @@
 import static org.hisp.dhis.tracker.export.FilterJdbcPredicate.addPredicates;
 import static org.hisp.dhis.tracker.export.OrgUnitQueryBuilder.buildOrgUnitModeClause;
 import static org.hisp.dhis.tracker.export.OrgUnitQueryBuilder.buildOwnershipClause;
-import static org.hisp.dhis.user.CurrentUserUtil.getCurrentUserDetails;
 
 import com.fasterxml.jackson.core.type.TypeReference;
 import com.fasterxml.jackson.databind.ObjectMapper;
@@ -72,7 +71,6 @@
 import org.hisp.dhis.jsontree.JsonObject;
 import org.hisp.dhis.note.Note;
 import org.hisp.dhis.organisationunit.OrganisationUnit;
-import org.hisp.dhis.organisationunit.OrganisationUnitStore;
 import org.hisp.dhis.program.Enrollment;
 import org.hisp.dhis.program.EnrollmentStatus;
 import org.hisp.dhis.program.Event;
@@ -225,8 +223,6 @@
   private final UserService userService;
 
   private final IdentifiableObjectManager manager;
-
-  private final OrganisationUnitStore organisationUnitStore;
 
   public List<Event> getEvents(TrackerEventQueryParams queryParams) {
     return fetchEvents(queryParams, null);
@@ -983,16 +979,9 @@
     return fromBuilder;
   }
 
-<<<<<<< HEAD
   private String addOrgUnitSql(
       TrackerEventQueryParams params, MapSqlParameterSource sqlParameters, SqlHelper hlp) {
     StringBuilder orgUnitBuilder = new StringBuilder();
-
-    UserDetails userDetails = getCurrentUserDetails();
-    Set<OrganisationUnit> effectiveSearchOrgUnits =
-        getOrgUnitsFromUids(userDetails.getUserEffectiveSearchOrgUnitIds());
-    Set<OrganisationUnit> captureScopeOrgUnits =
-        getOrgUnitsFromUids(userDetails.getUserOrgUnitIds());
 
     StringBuilder modeBuilder = new StringBuilder();
     if (params.getOrgUnit() != null) {
@@ -1004,158 +993,7 @@
       orgUnitBuilder.append(hlp.whereAnd()).append(modeBuilder);
     }
 
-    buildOwnershipClause(
-        orgUnitBuilder,
-        sqlParameters,
-        params.getOrgUnitMode(),
-        effectiveSearchOrgUnits,
-        captureScopeOrgUnits,
-        "p",
-        "ou");
-=======
-  private String getOrgUnitSql(
-      TrackerEventQueryParams params, User user, MapSqlParameterSource mapSqlParameterSource) {
-    return switch (params.getOrgUnitMode()) {
-      case CAPTURE -> createCaptureSql(user, mapSqlParameterSource);
-      case ACCESSIBLE -> createAccessibleSql(user, params, mapSqlParameterSource);
-      case DESCENDANTS -> createDescendantsSql(user, params, mapSqlParameterSource);
-      case CHILDREN -> createChildrenSql(user, params, mapSqlParameterSource);
-      case SELECTED -> createSelectedSql(user, params, mapSqlParameterSource);
-      case ALL -> null;
-    };
-  }
-
-  private String createCaptureSql(User user, MapSqlParameterSource mapSqlParameterSource) {
-    return createCaptureScopeQuery(user, mapSqlParameterSource, "");
-  }
-
-  private String createAccessibleSql(
-      User user, TrackerEventQueryParams params, MapSqlParameterSource mapSqlParameterSource) {
-
-    if (isProgramRestricted(params.getProgram()) || isUserSearchScopeNotSet(user)) {
-      return createCaptureSql(user, mapSqlParameterSource);
-    }
-
-    mapSqlParameterSource.addValue(COLUMN_USER_UID, user.getUid());
-    return getSearchAndCaptureScopeOrgUnitPathMatchQuery(
-        user, USER_SCOPE_ORG_UNIT_PATH_LIKE_MATCH_QUERY);
-  }
-
-  private String createDescendantsSql(
-      User user, TrackerEventQueryParams params, MapSqlParameterSource mapSqlParameterSource) {
-    mapSqlParameterSource.addValue(COLUMN_ORG_UNIT_PATH, params.getOrgUnit().getStoredPath());
-
-    if (isProgramRestricted(params.getProgram())) {
-      return createCaptureScopeQuery(
-          user, mapSqlParameterSource, AND + CUSTOM_ORG_UNIT_PATH_LIKE_MATCH_QUERY);
-    }
-
-    mapSqlParameterSource.addValue(COLUMN_USER_UID, user.getUid());
-    return getSearchAndCaptureScopeOrgUnitPathMatchQuery(
-        user, CUSTOM_ORG_UNIT_PATH_LIKE_MATCH_QUERY);
-  }
-
-  private String createChildrenSql(
-      User user, TrackerEventQueryParams params, MapSqlParameterSource mapSqlParameterSource) {
-    mapSqlParameterSource.addValue(COLUMN_ORG_UNIT_PATH, params.getOrgUnit().getStoredPath());
-
-    String customChildrenQuery =
-        " and (ou.hierarchylevel = "
-            + params.getOrgUnit().getHierarchyLevel()
-            + " OR ou.hierarchylevel = "
-            + (params.getOrgUnit().getHierarchyLevel() + 1)
-            + " ) ";
-
-    if (isProgramRestricted(params.getProgram())) {
-      return createCaptureScopeQuery(
-          user,
-          mapSqlParameterSource,
-          AND + CUSTOM_ORG_UNIT_PATH_LIKE_MATCH_QUERY + customChildrenQuery);
-    }
-
-    mapSqlParameterSource.addValue(COLUMN_USER_UID, user.getUid());
-    return getSearchAndCaptureScopeOrgUnitPathMatchQuery(
-        user, CUSTOM_ORG_UNIT_PATH_LIKE_MATCH_QUERY + customChildrenQuery);
-  }
-
-  private String createSelectedSql(
-      User user, TrackerEventQueryParams params, MapSqlParameterSource mapSqlParameterSource) {
-    mapSqlParameterSource.addValue(COLUMN_ORG_UNIT_PATH, params.getOrgUnit().getStoredPath());
-
-    String orgUnitPathEqualsMatchQuery =
-        " ou.path = :"
-            + COLUMN_ORG_UNIT_PATH
-            + " "
-            + AND
-            + USER_SCOPE_ORG_UNIT_PATH_LIKE_MATCH_QUERY;
-
-    if (isProgramRestricted(params.getProgram())) {
-      String customSelectedClause = AND + orgUnitPathEqualsMatchQuery;
-      return createCaptureScopeQuery(user, mapSqlParameterSource, customSelectedClause);
-    }
-
-    mapSqlParameterSource.addValue(COLUMN_USER_UID, user.getUid());
-    return getSearchAndCaptureScopeOrgUnitPathMatchQuery(user, orgUnitPathEqualsMatchQuery);
-  }
-
-  /**
-   * Generates a getSql to match the org unit event to the org unit(s) in the user's capture scope
-   *
-   * @param orgUnitMatcher specific condition to add depending on the ou mode
-   * @return a getSql clause to add to the main query
-   */
-  private String createCaptureScopeQuery(
-      User user, MapSqlParameterSource mapSqlParameterSource, String orgUnitMatcher) {
-    mapSqlParameterSource.addValue(COLUMN_USER_UID, user.getUid());
-
-    return " (exists(select cs.organisationunitid "
-        + " from usermembership cs "
-        + " join organisationunit orgunit on orgunit.organisationunitid = cs.organisationunitid "
-        + " join userinfo u on u.userinfoid = cs.userinfoid "
-        + " where u.uid = :"
-        + COLUMN_USER_UID
-        + " and ou.path like concat(orgunit.path, '%') "
-        + orgUnitMatcher
-        + ") or p.accesslevel = 'PROTECTED' and exists (select 1 from programtempowner where programid = p.programid and trackedentityid = te.trackedentityid and userid = "
-        + user.getId()
-        + " and extract(epoch from validtill)-extract (epoch from now()::timestamp) > 0))";
-  }
-
-  /**
-   * Generates a getSql to match the org unit event to the org unit(s) in the user's search and
-   * capture scope
-   *
-   * @param orgUnitMatcher specific condition to add depending on the ou mode
-   * @return a getSql clause to add to the main query
-   */
-  private static String getSearchAndCaptureScopeOrgUnitPathMatchQuery(
-      User user, String orgUnitMatcher) {
-    return " (exists(select ss.organisationunitid "
-        + " from userteisearchorgunits ss "
-        + " join userinfo u on u.userinfoid = ss.userinfoid "
-        + " join organisationunit orgunit on orgunit.organisationunitid = ss.organisationunitid "
-        + " where u.uid = :"
-        + COLUMN_USER_UID
-        + AND
-        + orgUnitMatcher
-        + " and p.accesslevel in ('OPEN', 'AUDITED')) "
-        + " or exists(select cs.organisationunitid "
-        + " from usermembership cs "
-        + " join userinfo u on u.userinfoid = cs.userinfoid "
-        + " join organisationunit orgunit on orgunit.organisationunitid = cs.organisationunitid "
-        + " where u.uid = :"
-        + COLUMN_USER_UID
-        + AND
-        + orgUnitMatcher
-        + ") or p.accesslevel = 'PROTECTED' and exists (select 1 from programtempowner where programid = p.programid and trackedentityid = te.trackedentityid and userid = "
-        + user.getId()
-        + " and extract(epoch from validtill)-extract (epoch from now()::timestamp) > 0))";
-  }
-
-  private boolean isProgramRestricted(Program program) {
-    return program != null && (program.isProtected() || program.isClosed());
-  }
->>>>>>> 75e6a4df
+    buildOwnershipClause(orgUnitBuilder, sqlParameters, params.getOrgUnitMode(), "p", "ou", "te");
 
     return orgUnitBuilder.toString();
   }
@@ -1351,8 +1189,4 @@
               .collect(Collectors.toSet()));
     }
   }
-
-  private Set<OrganisationUnit> getOrgUnitsFromUids(Set<String> uids) {
-    return new HashSet<>(organisationUnitStore.getByUid(uids));
-  }
 }