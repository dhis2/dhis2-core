--- conflicted
+++ resolved
@@ -279,15 +279,10 @@
                   AttributeValues.of(resultSet.getString(COLUMN_ORG_UNIT_ATTRIBUTE_VALUES)));
 
               TrackedEntity te = new TrackedEntity();
-<<<<<<< HEAD
               te.setUid(resultSet.getString(COLUMN_TRACKED_ENTITY_UID));
               OrganisationUnit teOrgUnit = new OrganisationUnit();
               teOrgUnit.setUid(resultSet.getString(COLUMN_TRACKED_ENTITY_ORG_UNIT_UID));
               te.setOrganisationUnit(teOrgUnit);
-=======
-              te.setUid(resultSet.getString(COLUMN_TRACKEDENTITY_UID));
-              te.setOrganisationUnit(orgUnit);
->>>>>>> 566f540b
               event.setStatus(EventStatus.valueOf(resultSet.getString(COLUMN_EVENT_STATUS)));
 
               ProgramType programType = ProgramType.fromValue(resultSet.getString("p_type"));
