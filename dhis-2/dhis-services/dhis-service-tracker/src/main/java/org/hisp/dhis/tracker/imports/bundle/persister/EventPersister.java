/*
 * Copyright (c) 2004-2022, University of Oslo
 * All rights reserved.
 *
 * Redistribution and use in source and binary forms, with or without
 * modification, are permitted provided that the following conditions are met:
 * Redistributions of source code must retain the above copyright notice, this
 * list of conditions and the following disclaimer.
 *
 * Redistributions in binary form must reproduce the above copyright notice,
 * this list of conditions and the following disclaimer in the documentation
 * and/or other materials provided with the distribution.
 * Neither the name of the HISP project nor the names of its contributors may
 * be used to endorse or promote products derived from this software without
 * specific prior written permission.
 *
 * THIS SOFTWARE IS PROVIDED BY THE COPYRIGHT HOLDERS AND CONTRIBUTORS "AS IS" AND
 * ANY EXPRESS OR IMPLIED WARRANTIES, INCLUDING, BUT NOT LIMITED TO, THE IMPLIED
 * WARRANTIES OF MERCHANTABILITY AND FITNESS FOR A PARTICULAR PURPOSE ARE
 * DISCLAIMED. IN NO EVENT SHALL THE COPYRIGHT OWNER OR CONTRIBUTORS BE LIABLE FOR
 * ANY DIRECT, INDIRECT, INCIDENTAL, SPECIAL, EXEMPLARY, OR CONSEQUENTIAL DAMAGES
 * (INCLUDING, BUT NOT LIMITED TO, PROCUREMENT OF SUBSTITUTE GOODS OR SERVICES;
 * LOSS OF USE, DATA, OR PROFITS; OR BUSINESS INTERRUPTION) HOWEVER CAUSED AND ON
 * ANY THEORY OF LIABILITY, WHETHER IN CONTRACT, STRICT LIABILITY, OR TORT
 * (INCLUDING NEGLIGENCE OR OTHERWISE) ARISING IN ANY WAY OUT OF THE USE OF THIS
 * SOFTWARE, EVEN IF ADVISED OF THE POSSIBILITY OF SUCH DAMAGE.
 */
package org.hisp.dhis.tracker.imports.bundle.persister;

import static org.hisp.dhis.changelog.ChangeLogType.CREATE;
import static org.hisp.dhis.changelog.ChangeLogType.DELETE;
import static org.hisp.dhis.changelog.ChangeLogType.UPDATE;

import jakarta.persistence.EntityManager;
import java.text.SimpleDateFormat;
import java.util.ArrayList;
import java.util.Collections;
import java.util.Date;
import java.util.HashMap;
import java.util.List;
import java.util.Map;
import java.util.Objects;
import java.util.Optional;
import java.util.Set;
import java.util.function.Function;
import java.util.stream.Collectors;
import java.util.stream.Stream;
import javax.annotation.CheckForNull;
import javax.annotation.Nonnull;
import org.apache.commons.lang3.StringUtils;
import org.hisp.dhis.common.UID;
import org.hisp.dhis.dataelement.DataElement;
import org.hisp.dhis.event.EventStatus;
import org.hisp.dhis.eventdatavalue.EventDataValue;
import org.hisp.dhis.program.Event;
import org.hisp.dhis.program.UserInfoSnapshot;
import org.hisp.dhis.reservedvalue.ReservedValueService;
import org.hisp.dhis.tracker.TrackerType;
import org.hisp.dhis.tracker.export.event.EventChangeLogService;
import org.hisp.dhis.tracker.export.trackedentity.TrackedEntityChangeLogService;
import org.hisp.dhis.tracker.imports.bundle.TrackerBundle;
import org.hisp.dhis.tracker.imports.bundle.TrackerObjectsMapper;
import org.hisp.dhis.tracker.imports.domain.DataValue;
import org.hisp.dhis.tracker.imports.job.NotificationTrigger;
import org.hisp.dhis.tracker.imports.job.TrackerNotificationDataBundle;
import org.hisp.dhis.tracker.imports.preheat.TrackerPreheat;
import org.hisp.dhis.user.UserDetails;
import org.locationtech.jts.geom.Geometry;
import org.springframework.stereotype.Component;

/**
 * @author Luciano Fiandesio
 */
@Component
public class EventPersister
    extends AbstractTrackerPersister<org.hisp.dhis.tracker.imports.domain.Event, Event> {
  private final EventChangeLogService eventChangeLogService;

  public EventPersister(
      ReservedValueService reservedValueService,
      TrackedEntityChangeLogService trackedEntityChangeLogService,
      EventChangeLogService eventChangeLogService) {
    super(reservedValueService, trackedEntityChangeLogService);
    this.eventChangeLogService = eventChangeLogService;
  }

  @Override
  protected void updatePreheat(TrackerPreheat preheat, Event event) {
    preheat.putEvents(Collections.singletonList(event));
  }

  @Override
  protected TrackerNotificationDataBundle handleNotifications(
      TrackerBundle bundle, Event event, List<NotificationTrigger> triggers) {

    return TrackerNotificationDataBundle.builder()
        .klass(Event.class)
        .eventNotifications(bundle.getEventNotifications().get(UID.of(event)))
        .object(event.getUid())
        .importStrategy(bundle.getImportStrategy())
        .accessedBy(bundle.getUser().getUsername())
        .event(event)
        .program(event.getProgramStage().getProgram())
        .triggers(triggers)
        .build();
  }

  @Override
  protected List<NotificationTrigger> determineNotificationTriggers(
      TrackerPreheat preheat, org.hisp.dhis.tracker.imports.domain.Event entity) {
    Event persistedEvent = preheat.getEvent(entity.getUid());
    List<NotificationTrigger> triggers = new ArrayList<>();
    // If the event is new and has been completed
    if (persistedEvent == null && entity.getStatus() == EventStatus.COMPLETED) {
      triggers.add(NotificationTrigger.EVENT_COMPLETION);
      return triggers;
    }

    // If the event is existing and its status has changed to completed
    if (persistedEvent != null
        && persistedEvent.getStatus() != entity.getStatus()
        && entity.getStatus() == EventStatus.COMPLETED) {
      triggers.add(NotificationTrigger.EVENT_COMPLETION);
      return triggers;
    }

    return triggers;
  }

  @Override
  protected Event convert(TrackerBundle bundle, org.hisp.dhis.tracker.imports.domain.Event event) {
    return TrackerObjectsMapper.map(bundle.getPreheat(), event, bundle.getUser());
  }

  @Override
  protected Event cloneEntityProperties(
      TrackerPreheat preheat, org.hisp.dhis.tracker.imports.domain.Event event) {
    Event originalEvent = preheat.getEvent(event.getUid());

    if (originalEvent == null) {
      return new Event();
    }

    Event clonedEvent = new Event();
    clonedEvent.setId(originalEvent.getId());
    clonedEvent.setUid(originalEvent.getUid());
    clonedEvent.setOccurredDate(originalEvent.getOccurredDate());
    clonedEvent.setScheduledDate(originalEvent.getScheduledDate());
    clonedEvent.setGeometry(originalEvent.getGeometry());

    return clonedEvent;
  }

  @Override
  protected TrackerType getType() {
    return TrackerType.EVENT;
  }

  @Override
  protected void updateAttributes(
      EntityManager entityManager,
      TrackerPreheat preheat,
      org.hisp.dhis.tracker.imports.domain.Event event,
      Event hibernateEntity,
      UserDetails user) {
    // DO NOTHING - EVENT HAVE NO ATTRIBUTES
  }

  @Override
  protected void updateDataValues(
      EntityManager entityManager,
      TrackerPreheat preheat,
      org.hisp.dhis.tracker.imports.domain.Event event,
      Event hibernateEntity,
      Event clonedEntity,
      UserDetails user) {
    handleDataValues(entityManager, preheat, event.getDataValues(), hibernateEntity, user);
  }

  private void handleDataValues(
      EntityManager entityManager,
      TrackerPreheat preheat,
      Set<DataValue> payloadDataValues,
      Event event,
      UserDetails user) {
    Map<String, EventDataValue> dataValueDBMap =
        Optional.ofNullable(preheat.getEvent(UID.of(event)))
            .map(
                a ->
                    a.getEventDataValues().stream()
                        .collect(
                            Collectors.toMap(EventDataValue::getDataElement, Function.identity())))
            .orElse(new HashMap<>());

    payloadDataValues.forEach(
        dataValue -> {
          DataElement dataElement = preheat.getDataElement(dataValue.getDataElement());
          EventDataValue dbDataValue = dataValueDBMap.get(dataElement.getUid());

          if (isNewDataValue(dbDataValue, dataValue)) {
<<<<<<< HEAD
            logEventValueChange(
                user.getUsername(),
                dataElement,
                null,
                event,
                dataValue.getValue(),
                null,
                ChangeLogType.CREATE);
            saveDataValue(dataValue, event, dataElement, user, entityManager, preheat);
          } else if (isUpdate(dbDataValue, dataValue)) {
            logEventValueChange(
                user.getUsername(),
                dataElement,
                null,
=======
            eventChangeLogService.addDataValueChangeLog(
                event, dataElement, dataValue.getValue(), null, CREATE, user.getUsername());
            saveDataValue(dataValue, event, dataElement, user, entityManager, preheat);
          } else if (isUpdate(dbDataValue, dataValue)) {
            eventChangeLogService.addDataValueChangeLog(
>>>>>>> acccd851
                event,
                dataElement,
                dataValue.getValue(),
                dbDataValue.getValue(),
                UPDATE,
                user.getUsername());
            updateDataValue(
                dbDataValue, dataValue, event, dataElement, user, entityManager, preheat);
          } else if (isDeletion(dbDataValue, dataValue)) {
<<<<<<< HEAD
            logEventValueChange(
                user.getUsername(),
                dataElement,
                null,
                event,
                null,
                dbDataValue.getValue(),
                ChangeLogType.DELETE);
=======
            eventChangeLogService.addDataValueChangeLog(
                event, dataElement, null, dbDataValue.getValue(), DELETE, user.getUsername());
>>>>>>> acccd851
            deleteDataValue(dbDataValue, event, dataElement, entityManager, preheat);
          }
        });
  }

  @Override
  protected void logPropertyChanges(Event originalEvent, Event event, UserDetails user) {
    logIfChanged(
        "occurredDate", Event::getOccurredDate, this::formatDate, originalEvent, event, user);
    logIfChanged(
        "scheduledDate", Event::getScheduledDate, this::formatDate, originalEvent, event, user);
    logIfChanged("geometry", Event::getGeometry, this::formatGeometry, originalEvent, event, user);
  }

  private <T> void logIfChanged(
      String propertyName,
      Function<Event, T> valueExtractor,
      Function<T, String> formatter,
      Event originalEvent,
      Event event,
      UserDetails user) {

    T originalValue = valueExtractor.apply(originalEvent);
    T newValue = valueExtractor.apply(event);

    if (!Objects.equals(originalValue, newValue)) {
      ChangeLogType changeLogType = getChangeLogType(originalEvent, event, valueExtractor);

      logEventValueChange(
          user.getUsername(),
          null,
          propertyName,
          event,
          newValue != null ? formatter.apply(newValue) : null,
          originalValue != null ? formatter.apply(originalValue) : null,
          changeLogType);
    }
  }

  private void saveDataValue(
      DataValue dv,
      Event event,
      DataElement dataElement,
      UserDetails user,
      EntityManager entityManager,
      TrackerPreheat preheat) {
    EventDataValue eventDataValue = new EventDataValue();
    eventDataValue.setDataElement(dataElement.getUid());
    eventDataValue.setCreated(new Date());
    eventDataValue.setCreatedByUserInfo(UserInfoSnapshot.from(user));
    eventDataValue.setStoredBy(user.getUsername());

    eventDataValue.setLastUpdated(new Date());
    eventDataValue.setLastUpdatedByUserInfo(UserInfoSnapshot.from(user));

    eventDataValue.setValue(dv.getValue());
    eventDataValue.setProvidedElsewhere(dv.isProvidedElsewhere());

    if (dataElement.isFileType()) {
      assignFileResource(entityManager, preheat, event.getUid(), eventDataValue.getValue());
    }

    event.getEventDataValues().add(eventDataValue);
  }

  private void updateDataValue(
      EventDataValue eventDataValue,
      DataValue dv,
      Event event,
      DataElement dataElement,
      UserDetails user,
      EntityManager entityManager,
      TrackerPreheat preheat) {
    eventDataValue.setLastUpdated(new Date());
    eventDataValue.setLastUpdatedByUserInfo(UserInfoSnapshot.from(user));

    if (dataElement.isFileType()) {
      unassignFileResource(entityManager, preheat, event.getUid(), eventDataValue.getValue());
      assignFileResource(entityManager, preheat, event.getUid(), dv.getValue());
    }

    eventDataValue.setProvidedElsewhere(dv.isProvidedElsewhere());
    eventDataValue.setValue(dv.getValue());
  }

  private void deleteDataValue(
      EventDataValue eventDataValue,
      Event event,
      DataElement dataElement,
      EntityManager entityManager,
      TrackerPreheat preheat) {
    if (dataElement.isFileType()) {
      unassignFileResource(entityManager, preheat, event.getUid(), eventDataValue.getValue());
    }

    event.getEventDataValues().remove(eventDataValue);
  }

<<<<<<< HEAD
  private void logEventValueChange(
      String userName,
      DataElement dataElement,
      String eventProperty,
      Event event,
      String currentValue,
      String previousValue,
      ChangeLogType changeLogType) {

    eventChangeLogService.addEventChangeLog(
        event, dataElement, eventProperty, currentValue, previousValue, changeLogType, userName);
  }

=======
>>>>>>> acccd851
  @Override
  protected void persistOwnership(
      TrackerBundle bundle, org.hisp.dhis.tracker.imports.domain.Event trackerDto, Event entity) {
    // DO NOTHING. Event creation does not create ownership records.
  }

  @Override
  protected String getUpdatedTrackedEntity(Event entity) {
    return Optional.ofNullable(entity.getEnrollment())
        .filter(e -> e.getTrackedEntity() != null)
        .map(e -> e.getTrackedEntity().getUid())
        .orElse(null);
  }

  private boolean isNewDataValue(
      @CheckForNull EventDataValue eventDataValue, @Nonnull DataValue dv) {
    return eventDataValue == null && !StringUtils.isBlank(dv.getValue());
  }

  private boolean isDeletion(@CheckForNull EventDataValue eventDataValue, @Nonnull DataValue dv) {
    return eventDataValue != null
        && StringUtils.isNotBlank(eventDataValue.getValue())
        && StringUtils.isBlank(dv.getValue());
  }

  private boolean isUpdate(@CheckForNull EventDataValue eventDataValue, @Nonnull DataValue dv) {
    return eventDataValue != null
        && !StringUtils.isBlank(dv.getValue())
        && !StringUtils.equals(dv.getValue(), eventDataValue.getValue());
  }

  private String formatDate(Date date) {
    SimpleDateFormat formatter = new SimpleDateFormat("yyyy-MM-dd HH:mm:ss.SSS");
    return formatter.format(date);
  }

  private String formatGeometry(Geometry geometry) {
    return Stream.of(geometry.getCoordinates())
        .map(c -> String.format("(%f, %f)", c.x, c.y))
        .collect(Collectors.joining(", "));
  }

  private <V> boolean isNewProperty(
      Event originalEvent, Event payloadEvent, Function<Event, V> valueExtractor) {
    V dbValue = valueExtractor.apply(originalEvent);
    V payloadValue = valueExtractor.apply(payloadEvent);

    return dbValue == null && payloadValue != null;
  }

  private <V> boolean isUpdateProperty(
      Event originalEvent, Event payloadEvent, Function<Event, V> valueExtractor) {
    V dbValue = valueExtractor.apply(originalEvent);
    V payloadValue = valueExtractor.apply(payloadEvent);

    return dbValue != null && payloadValue != null;
  }

  private <V> ChangeLogType getChangeLogType(
      Event originalEvent, Event payloadEvent, Function<Event, V> valueExtractor) {
    if (isNewProperty(originalEvent, payloadEvent, valueExtractor)) {
      return ChangeLogType.CREATE;
    } else if (isUpdateProperty(originalEvent, payloadEvent, valueExtractor)) {
      return ChangeLogType.UPDATE;
    } else {
      return ChangeLogType.DELETE;
    }
  }
}<|MERGE_RESOLUTION|>--- conflicted
+++ resolved
@@ -48,6 +48,7 @@
 import javax.annotation.CheckForNull;
 import javax.annotation.Nonnull;
 import org.apache.commons.lang3.StringUtils;
+import org.hisp.dhis.changelog.ChangeLogType;
 import org.hisp.dhis.common.UID;
 import org.hisp.dhis.dataelement.DataElement;
 import org.hisp.dhis.event.EventStatus;
@@ -198,28 +199,11 @@
           EventDataValue dbDataValue = dataValueDBMap.get(dataElement.getUid());
 
           if (isNewDataValue(dbDataValue, dataValue)) {
-<<<<<<< HEAD
-            logEventValueChange(
-                user.getUsername(),
-                dataElement,
-                null,
-                event,
-                dataValue.getValue(),
-                null,
-                ChangeLogType.CREATE);
-            saveDataValue(dataValue, event, dataElement, user, entityManager, preheat);
-          } else if (isUpdate(dbDataValue, dataValue)) {
-            logEventValueChange(
-                user.getUsername(),
-                dataElement,
-                null,
-=======
             eventChangeLogService.addDataValueChangeLog(
                 event, dataElement, dataValue.getValue(), null, CREATE, user.getUsername());
             saveDataValue(dataValue, event, dataElement, user, entityManager, preheat);
           } else if (isUpdate(dbDataValue, dataValue)) {
             eventChangeLogService.addDataValueChangeLog(
->>>>>>> acccd851
                 event,
                 dataElement,
                 dataValue.getValue(),
@@ -229,19 +213,8 @@
             updateDataValue(
                 dbDataValue, dataValue, event, dataElement, user, entityManager, preheat);
           } else if (isDeletion(dbDataValue, dataValue)) {
-<<<<<<< HEAD
-            logEventValueChange(
-                user.getUsername(),
-                dataElement,
-                null,
-                event,
-                null,
-                dbDataValue.getValue(),
-                ChangeLogType.DELETE);
-=======
             eventChangeLogService.addDataValueChangeLog(
                 event, dataElement, null, dbDataValue.getValue(), DELETE, user.getUsername());
->>>>>>> acccd851
             deleteDataValue(dbDataValue, event, dataElement, entityManager, preheat);
           }
         });
@@ -270,14 +243,13 @@
     if (!Objects.equals(originalValue, newValue)) {
       ChangeLogType changeLogType = getChangeLogType(originalEvent, event, valueExtractor);
 
-      logEventValueChange(
-          user.getUsername(),
-          null,
+      eventChangeLogService.addEventPropertyChangeLog(
+          event,
           propertyName,
-          event,
           newValue != null ? formatter.apply(newValue) : null,
           originalValue != null ? formatter.apply(originalValue) : null,
-          changeLogType);
+          changeLogType,
+          user.getUsername());
     }
   }
 
@@ -340,22 +312,6 @@
     event.getEventDataValues().remove(eventDataValue);
   }
 
-<<<<<<< HEAD
-  private void logEventValueChange(
-      String userName,
-      DataElement dataElement,
-      String eventProperty,
-      Event event,
-      String currentValue,
-      String previousValue,
-      ChangeLogType changeLogType) {
-
-    eventChangeLogService.addEventChangeLog(
-        event, dataElement, eventProperty, currentValue, previousValue, changeLogType, userName);
-  }
-
-=======
->>>>>>> acccd851
   @Override
   protected void persistOwnership(
       TrackerBundle bundle, org.hisp.dhis.tracker.imports.domain.Event trackerDto, Event entity) {
