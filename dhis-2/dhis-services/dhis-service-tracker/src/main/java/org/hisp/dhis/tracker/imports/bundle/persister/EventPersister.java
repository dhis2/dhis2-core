/*
 * Copyright (c) 2004-2022, University of Oslo
 * All rights reserved.
 *
 * Redistribution and use in source and binary forms, with or without
 * modification, are permitted provided that the following conditions are met:
 * Redistributions of source code must retain the above copyright notice, this
 * list of conditions and the following disclaimer.
 *
 * Redistributions in binary form must reproduce the above copyright notice,
 * this list of conditions and the following disclaimer in the documentation
 * and/or other materials provided with the distribution.
 * Neither the name of the HISP project nor the names of its contributors may
 * be used to endorse or promote products derived from this software without
 * specific prior written permission.
 *
 * THIS SOFTWARE IS PROVIDED BY THE COPYRIGHT HOLDERS AND CONTRIBUTORS "AS IS" AND
 * ANY EXPRESS OR IMPLIED WARRANTIES, INCLUDING, BUT NOT LIMITED TO, THE IMPLIED
 * WARRANTIES OF MERCHANTABILITY AND FITNESS FOR A PARTICULAR PURPOSE ARE
 * DISCLAIMED. IN NO EVENT SHALL THE COPYRIGHT OWNER OR CONTRIBUTORS BE LIABLE FOR
 * ANY DIRECT, INDIRECT, INCIDENTAL, SPECIAL, EXEMPLARY, OR CONSEQUENTIAL DAMAGES
 * (INCLUDING, BUT NOT LIMITED TO, PROCUREMENT OF SUBSTITUTE GOODS OR SERVICES;
 * LOSS OF USE, DATA, OR PROFITS; OR BUSINESS INTERRUPTION) HOWEVER CAUSED AND ON
 * ANY THEORY OF LIABILITY, WHETHER IN CONTRACT, STRICT LIABILITY, OR TORT
 * (INCLUDING NEGLIGENCE OR OTHERWISE) ARISING IN ANY WAY OUT OF THE USE OF THIS
 * SOFTWARE, EVEN IF ADVISED OF THE POSSIBILITY OF SUCH DAMAGE.
 */
package org.hisp.dhis.tracker.imports.bundle.persister;

import static com.google.common.base.Preconditions.checkNotNull;

import java.time.Instant;
import java.util.Collections;
import java.util.Date;
import java.util.HashMap;
import java.util.Map;
import java.util.Objects;
import java.util.Optional;
import java.util.Set;
import java.util.function.Function;
import java.util.stream.Collectors;
import javax.persistence.EntityManager;
import lombok.Builder;
import lombok.Data;
import org.apache.commons.lang3.StringUtils;
import org.hisp.dhis.common.AuditType;
import org.hisp.dhis.dataelement.DataElement;
import org.hisp.dhis.eventdatavalue.EventDataValue;
import org.hisp.dhis.note.Note;
import org.hisp.dhis.program.Event;
import org.hisp.dhis.reservedvalue.ReservedValueService;
import org.hisp.dhis.trackedentityattributevalue.TrackedEntityAttributeValueChangeLogService;
import org.hisp.dhis.trackedentitydatavalue.TrackedEntityDataValueChangeLog;
import org.hisp.dhis.trackedentitydatavalue.TrackedEntityDataValueChangeLogService;
import org.hisp.dhis.tracker.TrackerType;
import org.hisp.dhis.tracker.imports.bundle.TrackerBundle;
import org.hisp.dhis.tracker.imports.converter.TrackerConverterService;
import org.hisp.dhis.tracker.imports.domain.DataValue;
import org.hisp.dhis.tracker.imports.job.TrackerSideEffectDataBundle;
import org.hisp.dhis.tracker.imports.preheat.TrackerPreheat;
import org.hisp.dhis.util.DateUtils;
import org.springframework.stereotype.Component;

/**
 * @author Luciano Fiandesio
 */
@Component
public class EventPersister
    extends AbstractTrackerPersister<org.hisp.dhis.tracker.imports.domain.Event, Event> {
  private final TrackerConverterService<org.hisp.dhis.tracker.imports.domain.Event, Event>
      eventConverter;

<<<<<<< HEAD
  private final TrackerSideEffectConverterService sideEffectConverterService;

  private final TrackedEntityDataValueChangeLogService trackedEntityDataValueAuditService;
=======
  private final TrackedEntityDataValueAuditService trackedEntityDataValueAuditService;
>>>>>>> d82df763

  public EventPersister(
      ReservedValueService reservedValueService,
      TrackerConverterService<org.hisp.dhis.tracker.imports.domain.Event, Event> eventConverter,
<<<<<<< HEAD
      TrackerSideEffectConverterService sideEffectConverterService,
      TrackedEntityAttributeValueChangeLogService trackedEntityAttributeValueChangeLogService,
      TrackedEntityDataValueChangeLogService trackedEntityDataValueAuditService) {
    super(reservedValueService, trackedEntityAttributeValueChangeLogService);
=======
      TrackedEntityAttributeValueAuditService trackedEntityAttributeValueAuditService,
      TrackedEntityDataValueAuditService trackedEntityDataValueAuditService) {
    super(reservedValueService, trackedEntityAttributeValueAuditService);
>>>>>>> d82df763
    this.eventConverter = eventConverter;
    this.trackedEntityDataValueAuditService = trackedEntityDataValueAuditService;
  }

  @Override
  protected void persistNotes(EntityManager entityManager, TrackerPreheat preheat, Event event) {
    if (!event.getNotes().isEmpty()) {
      for (Note note : event.getNotes()) {
        if (Objects.isNull(preheat.getNote(note.getUid()))) {
          entityManager.persist(note);
        }
      }
    }
  }

  @Override
  protected void updatePreheat(TrackerPreheat preheat, Event event) {
    preheat.putEvents(Collections.singletonList(event));
  }

  @Override
  protected boolean isNew(TrackerPreheat preheat, String uid) {
    return preheat.getEvent(uid) == null;
  }

  @Override
  protected TrackerSideEffectDataBundle handleSideEffects(TrackerBundle bundle, Event event) {
    return TrackerSideEffectDataBundle.builder()
        .klass(Event.class)
        .enrollmentRuleEffects(new HashMap<>())
        .eventRuleEffects(bundle.getEventRuleEffects())
        .object(event.getUid())
        .importStrategy(bundle.getImportStrategy())
        .accessedBy(bundle.getUsername())
        .event(event)
        .program(event.getProgramStage().getProgram())
        .build();
  }

  @Override
  protected Event convert(TrackerBundle bundle, org.hisp.dhis.tracker.imports.domain.Event event) {
    return eventConverter.from(bundle.getPreheat(), event);
  }

  @Override
  protected TrackerType getType() {
    return TrackerType.EVENT;
  }

  @Override
  protected void updateAttributes(
      EntityManager entityManager,
      TrackerPreheat preheat,
      org.hisp.dhis.tracker.imports.domain.Event event,
      Event hibernateEntity) {
    // DO NOTHING - EVENT HAVE NO ATTRIBUTES
  }

  @Override
  protected void updateDataValues(
      EntityManager entityManager,
      TrackerPreheat preheat,
      org.hisp.dhis.tracker.imports.domain.Event event,
      Event hibernateEntity) {
    handleDataValues(entityManager, preheat, event.getDataValues(), hibernateEntity);
  }

  private void handleDataValues(
      EntityManager entityManager,
      TrackerPreheat preheat,
      Set<DataValue> payloadDataValues,
      Event event) {
    Map<String, EventDataValue> dataValueDBMap =
        Optional.ofNullable(preheat.getEvent(event.getUid()))
            .map(
                a ->
                    a.getEventDataValues().stream()
                        .collect(
                            Collectors.toMap(EventDataValue::getDataElement, Function.identity())))
            .orElse(new HashMap<>());

    payloadDataValues.forEach(
        dv -> {
          DataElement dataElement = preheat.getDataElement(dv.getDataElement());
          checkNotNull(
              dataElement,
              "Data element should never be NULL here if validation is enforced before commit.");

          // EventDataValue.dataElement contains a UID
          EventDataValue eventDataValue = dataValueDBMap.get(dataElement.getUid());

          ValuesHolder valuesHolder = getAuditAndDateParameters(eventDataValue, dv);

          eventDataValue = valuesHolder.getEventDataValue();

          eventDataValue.setDataElement(dataElement.getUid());
          eventDataValue.setStoredBy(dv.getStoredBy());

          if (StringUtils.isEmpty(dv.getValue())) {
            if (dataElement.isFileType()) {
              unassignFileResource(
                  entityManager, preheat, event.getUid(), eventDataValue.getValue());
            }

            event.getEventDataValues().remove(eventDataValue);
          } else {
            eventDataValue.setValue(dv.getValue());

            if (dataElement.isFileType()) {
              assignFileResource(entityManager, preheat, event.getUid(), eventDataValue.getValue());
            }

            event.getEventDataValues().remove(eventDataValue);
            event.getEventDataValues().add(eventDataValue);
          }

          logTrackedEntityDataValueHistory(
              preheat.getUsername(), dataElement, event, new Date(), valuesHolder);
        });
  }

  private Date getFromOrNewDate(DataValue dv, Function<DataValue, Instant> dateGetter) {
    return Optional.of(dv).map(dateGetter).map(DateUtils::fromInstant).orElseGet(Date::new);
  }

  private void logTrackedEntityDataValueHistory(
      String userName, DataElement de, Event event, Date created, ValuesHolder valuesHolder) {
    AuditType auditType = valuesHolder.getAuditType();

    if (auditType != null) {
      TrackedEntityDataValueChangeLog valueAudit = new TrackedEntityDataValueChangeLog();
      valueAudit.setEvent(event);
      valueAudit.setValue(valuesHolder.getValue());
      valueAudit.setAuditType(auditType);
      valueAudit.setDataElement(de);
      valueAudit.setModifiedBy(userName);
      valueAudit.setProvidedElsewhere(valuesHolder.isProvidedElseWhere());
      valueAudit.setCreated(created);

      trackedEntityDataValueAuditService.addTrackedEntityDataValueChangeLog(valueAudit);
    }
  }

  @Override
  protected void persistOwnership(TrackerPreheat preheat, Event entity) {
    // DO NOTHING. Event creation does not create ownership records.
  }

  @Override
  protected String getUpdatedTrackedEntity(Event entity) {
    return Optional.ofNullable(entity.getEnrollment())
        .filter(e -> e.getTrackedEntity() != null)
        .map(e -> e.getTrackedEntity().getUid())
        .orElse(null);
  }

  private boolean isNewDataValue(EventDataValue eventDataValue, DataValue dv) {
    return eventDataValue == null
        || (eventDataValue.getCreated() == null && StringUtils.isNotBlank(dv.getValue()));
  }

  private boolean isDeletion(EventDataValue eventDataValue, DataValue dv) {
    return StringUtils.isNotBlank(eventDataValue.getValue()) && StringUtils.isBlank(dv.getValue());
  }

  private boolean isUpdate(EventDataValue eventDataValue, DataValue dv) {
    return !StringUtils.equals(dv.getValue(), eventDataValue.getValue());
  }

  private ValuesHolder getAuditAndDateParameters(EventDataValue eventDataValue, DataValue dv) {
    String persistedValue;

    AuditType auditType = null;

    if (isNewDataValue(eventDataValue, dv)) {
      eventDataValue = new EventDataValue();
      eventDataValue.setCreated(getFromOrNewDate(dv, DataValue::getCreatedAt));
      eventDataValue.setLastUpdated(getFromOrNewDate(dv, DataValue::getUpdatedAt));
      persistedValue = dv.getValue();
      auditType = AuditType.CREATE;
    } else {
      persistedValue = eventDataValue.getValue();

      if (isUpdate(eventDataValue, dv)) {
        auditType = AuditType.UPDATE;
        eventDataValue.setLastUpdated(getFromOrNewDate(dv, DataValue::getUpdatedAt));
      }

      if (isDeletion(eventDataValue, dv)) {
        auditType = AuditType.DELETE;
        eventDataValue.setLastUpdated(getFromOrNewDate(dv, DataValue::getUpdatedAt));
      }
    }

    return ValuesHolder.builder()
        .value(persistedValue)
        .providedElseWhere(dv.isProvidedElsewhere())
        .auditType(auditType)
        .eventDataValue(eventDataValue)
        .build();
  }

  @Data
  @Builder
  static class ValuesHolder {
    private final String value;

    private final boolean providedElseWhere;

    private final AuditType auditType;

    private final EventDataValue eventDataValue;
  }
}<|MERGE_RESOLUTION|>--- conflicted
+++ resolved
@@ -70,29 +70,16 @@
   private final TrackerConverterService<org.hisp.dhis.tracker.imports.domain.Event, Event>
       eventConverter;
 
-<<<<<<< HEAD
-  private final TrackerSideEffectConverterService sideEffectConverterService;
-
   private final TrackedEntityDataValueChangeLogService trackedEntityDataValueAuditService;
-=======
-  private final TrackedEntityDataValueAuditService trackedEntityDataValueAuditService;
->>>>>>> d82df763
 
   public EventPersister(
       ReservedValueService reservedValueService,
       TrackerConverterService<org.hisp.dhis.tracker.imports.domain.Event, Event> eventConverter,
-<<<<<<< HEAD
-      TrackerSideEffectConverterService sideEffectConverterService,
       TrackedEntityAttributeValueChangeLogService trackedEntityAttributeValueChangeLogService,
-      TrackedEntityDataValueChangeLogService trackedEntityDataValueAuditService) {
+      TrackedEntityDataValueChangeLogService trackedEntityDataValueChangeLogService) {
     super(reservedValueService, trackedEntityAttributeValueChangeLogService);
-=======
-      TrackedEntityAttributeValueAuditService trackedEntityAttributeValueAuditService,
-      TrackedEntityDataValueAuditService trackedEntityDataValueAuditService) {
-    super(reservedValueService, trackedEntityAttributeValueAuditService);
->>>>>>> d82df763
     this.eventConverter = eventConverter;
-    this.trackedEntityDataValueAuditService = trackedEntityDataValueAuditService;
+    this.trackedEntityDataValueAuditService = trackedEntityDataValueChangeLogService;
   }
 
   @Override
