--- conflicted
+++ resolved
@@ -75,12 +75,10 @@
         EventGeoValidationHook.class,
         EventNoteValidationHook.class,
 
-<<<<<<< HEAD
-        RelationshipsValidationHook.class
-=======
+        RelationshipsValidationHook.class,
+
         EnrollmentRuleValidationHook.class,
         EventRuleValidationHook.class
->>>>>>> a224864d
     );
 
     /**
