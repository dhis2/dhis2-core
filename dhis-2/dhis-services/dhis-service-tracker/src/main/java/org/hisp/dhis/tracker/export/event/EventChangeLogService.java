/*
 * Copyright (c) 2004-2024, University of Oslo
 * All rights reserved.
 *
 * Redistribution and use in source and binary forms, with or without
 * modification, are permitted provided that the following conditions are met:
 * Redistributions of source code must retain the above copyright notice, this
 * list of conditions and the following disclaimer.
 *
 * Redistributions in binary form must reproduce the above copyright notice,
 * this list of conditions and the following disclaimer in the documentation
 * and/or other materials provided with the distribution.
 * Neither the name of the HISP project nor the names of its contributors may
 * be used to endorse or promote products derived from this software without
 * specific prior written permission.
 *
 * THIS SOFTWARE IS PROVIDED BY THE COPYRIGHT HOLDERS AND CONTRIBUTORS "AS IS" AND
 * ANY EXPRESS OR IMPLIED WARRANTIES, INCLUDING, BUT NOT LIMITED TO, THE IMPLIED
 * WARRANTIES OF MERCHANTABILITY AND FITNESS FOR A PARTICULAR PURPOSE ARE
 * DISCLAIMED. IN NO EVENT SHALL THE COPYRIGHT OWNER OR CONTRIBUTORS BE LIABLE FOR
 * ANY DIRECT, INDIRECT, INCIDENTAL, SPECIAL, EXEMPLARY, OR CONSEQUENTIAL DAMAGES
 * (INCLUDING, BUT NOT LIMITED TO, PROCUREMENT OF SUBSTITUTE GOODS OR SERVICES;
 * LOSS OF USE, DATA, OR PROFITS; OR BUSINESS INTERRUPTION) HOWEVER CAUSED AND ON
 * ANY THEORY OF LIABILITY, WHETHER IN CONTRACT, STRICT LIABILITY, OR TORT
 * (INCLUDING NEGLIGENCE OR OTHERWISE) ARISING IN ANY WAY OUT OF THE USE OF THIS
 * SOFTWARE, EVEN IF ADVISED OF THE POSSIBILITY OF SUCH DAMAGE.
 */
package org.hisp.dhis.tracker.export.event;

import java.util.List;
import java.util.Set;
import org.hisp.dhis.changelog.ChangeLogType;
import org.hisp.dhis.common.UID;
import org.hisp.dhis.dataelement.DataElement;
import org.hisp.dhis.feedback.ForbiddenException;
import org.hisp.dhis.feedback.NotFoundException;
import org.hisp.dhis.program.Event;
import org.hisp.dhis.tracker.export.Page;
import org.hisp.dhis.tracker.export.PageParams;

public interface EventChangeLogService {

  /**
   * Retrieves the change log data for a particular event.
   *
   * @return event change logs page
   */
  Page<EventChangeLogDto> getEventChangeLog(
      UID event, EventChangeLogOperationParams operationParams, PageParams pageParams)
      throws NotFoundException, ForbiddenException;

  /**
   * @deprecated use {@link EventChangeLogService#getEventChangeLog} instead
   */
  @Deprecated(since = "2.41")
  List<TrackedEntityDataValueChangeLog> getTrackedEntityDataValueChangeLogs(
      TrackedEntityDataValueChangeLogQueryParams params);

  @Deprecated(since = "2.42")
  void addTrackedEntityDataValueChangeLog(
      TrackedEntityDataValueChangeLog trackedEntityDataValueChangeLog);

  void addDataValueChangeLog(
      Event event,
      DataElement dataElement,
      String currentValue,
      String previousValue,
      ChangeLogType changeLogType,
      String userName);

<<<<<<< HEAD
  void addEventPropertyChangeLog(
      Event event,
      String eventProperty,
      String currentValue,
      String previousValue,
      ChangeLogType changeLogType,
      String userName);

=======
>>>>>>> 3fc6c388
  @Deprecated(since = "2.42")
  int countTrackedEntityDataValueChangeLogs(TrackedEntityDataValueChangeLogQueryParams params);

  void deleteTrackedEntityDataValueChangeLog(Event event);

  void deleteEventChangeLog(Event event);

  void deleteTrackedEntityDataValueChangeLog(DataElement dataElement);

  void deleteEventChangeLog(DataElement dataElement);

  /**
   * Fields the {@link #getEventChangeLog(UID, EventChangeLogOperationParams, PageParams)} can order
   * event change logs by. Ordering by fields other than these is considered a programmer error.
   * Validation of user provided field names should occur before calling {@link
   * #getEventChangeLog(UID, EventChangeLogOperationParams, PageParams)}.
   */
  Set<String> getOrderableFields();
}<|MERGE_RESOLUTION|>--- conflicted
+++ resolved
@@ -63,22 +63,19 @@
   void addDataValueChangeLog(
       Event event,
       DataElement dataElement,
+      String previousValue,
       String currentValue,
-      String previousValue,
       ChangeLogType changeLogType,
       String userName);
 
-<<<<<<< HEAD
   void addEventPropertyChangeLog(
       Event event,
       String eventProperty,
+      String previousValue,
       String currentValue,
-      String previousValue,
       ChangeLogType changeLogType,
       String userName);
 
-=======
->>>>>>> 3fc6c388
   @Deprecated(since = "2.42")
   int countTrackedEntityDataValueChangeLogs(TrackedEntityDataValueChangeLogQueryParams params);
 
