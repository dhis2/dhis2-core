package org.hisp.dhis.tracker.bundle;

/*
 * Copyright (c) 2004-2020, University of Oslo
 * All rights reserved.
 *
 * Redistribution and use in source and binary forms, with or without
 * modification, are permitted provided that the following conditions are met:
 * Redistributions of source code must retain the above copyright notice, this
 * list of conditions and the following disclaimer.
 *
 * Redistributions in binary form must reproduce the above copyright notice,
 * this list of conditions and the following disclaimer in the documentation
 * and/or other materials provided with the distribution.
 * Neither the name of the HISP project nor the names of its contributors may
 * be used to endorse or promote products derived from this software without
 * specific prior written permission.
 *
 * THIS SOFTWARE IS PROVIDED BY THE COPYRIGHT HOLDERS AND CONTRIBUTORS "AS IS" AND
 * ANY EXPRESS OR IMPLIED WARRANTIES, INCLUDING, BUT NOT LIMITED TO, THE IMPLIED
 * WARRANTIES OF MERCHANTABILITY AND FITNESS FOR A PARTICULAR PURPOSE ARE
 * DISCLAIMED. IN NO EVENT SHALL THE COPYRIGHT OWNER OR CONTRIBUTORS BE LIABLE FOR
 * ANY DIRECT, INDIRECT, INCIDENTAL, SPECIAL, EXEMPLARY, OR CONSEQUENTIAL DAMAGES
 * (INCLUDING, BUT NOT LIMITED TO, PROCUREMENT OF SUBSTITUTE GOODS OR SERVICES;
 * LOSS OF USE, DATA, OR PROFITS; OR BUSINESS INTERRUPTION) HOWEVER CAUSED AND ON
 * ANY THEORY OF LIABILITY, WHETHER IN CONTRACT, STRICT LIABILITY, OR TORT
 * (INCLUDING NEGLIGENCE OR OTHERWISE) ARISING IN ANY WAY OUT OF THE USE OF THIS
 * SOFTWARE, EVEN IF ADVISED OF THE POSSIBILITY OF SUCH DAMAGE.
 */

import org.hisp.dhis.tracker.job.TrackerSideEffectDataBundle;
import org.hisp.dhis.tracker.report.TrackerBundleReport;

/**
 * @author Morten Olav Hansen <mortenoh@gmail.com>
 */
public interface TrackerBundleService
{
    /**
     * Creates and prepares tracker bundle.
     *
     * @param params Params object for this bundle.
     * @return Configured TrackerBundle instance(s) (if bundle splitting is enabled)
     */
    TrackerBundle create( TrackerBundleParams params );

    /**
     * Call rule engine for tracker bundle.
     *
     * @return Tracker bundle populated with rule effects
     */
    TrackerBundle runRuleEngine( TrackerBundle bundle );

    /**
     * Commits objects from bundle into persistence store if bundle mode COMMIT is enabled.
     *
     * @param bundle TrackerBundle to commit.
     */
    TrackerBundleReport commit( TrackerBundle bundle );

    /**
<<<<<<< HEAD
     * Carry out side effect for TrackerImporter i.e audits, notifications and program rule actions.
     *
     * @param bundles {@link TrackerSideEffectDataBundle} to hold data for side effects.
     */
    void handleTrackerSideEffects( List<TrackerSideEffectDataBundle> bundles );
=======
     * Deletes objects in the bundle from persistence store if bundle mode DELETE is enabled.
     *
     * @param bundle TrackerBundle to delete.
     */
    TrackerBundleReport delete( TrackerBundle bundle );
>>>>>>> 1085dbd8
}<|MERGE_RESOLUTION|>--- conflicted
+++ resolved
@@ -31,6 +31,8 @@
 import org.hisp.dhis.tracker.job.TrackerSideEffectDataBundle;
 import org.hisp.dhis.tracker.report.TrackerBundleReport;
 
+import java.util.List;
+
 /**
  * @author Morten Olav Hansen <mortenoh@gmail.com>
  */
@@ -59,17 +61,16 @@
     TrackerBundleReport commit( TrackerBundle bundle );
 
     /**
-<<<<<<< HEAD
      * Carry out side effect for TrackerImporter i.e audits, notifications and program rule actions.
      *
      * @param bundles {@link TrackerSideEffectDataBundle} to hold data for side effects.
      */
     void handleTrackerSideEffects( List<TrackerSideEffectDataBundle> bundles );
-=======
+
+    /**
      * Deletes objects in the bundle from persistence store if bundle mode DELETE is enabled.
      *
      * @param bundle TrackerBundle to delete.
      */
     TrackerBundleReport delete( TrackerBundle bundle );
->>>>>>> 1085dbd8
 }