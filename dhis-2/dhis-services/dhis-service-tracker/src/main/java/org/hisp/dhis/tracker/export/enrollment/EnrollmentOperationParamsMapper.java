/*
 * Copyright (c) 2004-2022, University of Oslo
 * All rights reserved.
 *
 * Redistribution and use in source and binary forms, with or without
 * modification, are permitted provided that the following conditions are met:
 * Redistributions of source code must retain the above copyright notice, this
 * list of conditions and the following disclaimer.
 *
 * Redistributions in binary form must reproduce the above copyright notice,
 * this list of conditions and the following disclaimer in the documentation
 * and/or other materials provided with the distribution.
 * Neither the name of the HISP project nor the names of its contributors may
 * be used to endorse or promote products derived from this software without
 * specific prior written permission.
 *
 * THIS SOFTWARE IS PROVIDED BY THE COPYRIGHT HOLDERS AND CONTRIBUTORS "AS IS" AND
 * ANY EXPRESS OR IMPLIED WARRANTIES, INCLUDING, BUT NOT LIMITED TO, THE IMPLIED
 * WARRANTIES OF MERCHANTABILITY AND FITNESS FOR A PARTICULAR PURPOSE ARE
 * DISCLAIMED. IN NO EVENT SHALL THE COPYRIGHT OWNER OR CONTRIBUTORS BE LIABLE FOR
 * ANY DIRECT, INDIRECT, INCIDENTAL, SPECIAL, EXEMPLARY, OR CONSEQUENTIAL DAMAGES
 * (INCLUDING, BUT NOT LIMITED TO, PROCUREMENT OF SUBSTITUTE GOODS OR SERVICES;
 * LOSS OF USE, DATA, OR PROFITS; OR BUSINESS INTERRUPTION) HOWEVER CAUSED AND ON
 * ANY THEORY OF LIABILITY, WHETHER IN CONTRACT, STRICT LIABILITY, OR TORT
 * (INCLUDING NEGLIGENCE OR OTHERWISE) ARISING IN ANY WAY OUT OF THE USE OF THIS
 * SOFTWARE, EVEN IF ADVISED OF THE POSSIBILITY OF SUCH DAMAGE.
 */
package org.hisp.dhis.tracker.export.enrollment;

import static org.hisp.dhis.common.OrganisationUnitSelectionMode.ACCESSIBLE;
import static org.hisp.dhis.common.OrganisationUnitSelectionMode.CAPTURE;
import static org.hisp.dhis.common.OrganisationUnitSelectionMode.DESCENDANTS;
import static org.hisp.dhis.tracker.export.OperationsParamsValidator.validateOrgUnitMode;

import java.util.HashSet;
import java.util.Set;
import lombok.RequiredArgsConstructor;
import org.hisp.dhis.feedback.BadRequestException;
import org.hisp.dhis.feedback.ForbiddenException;
import org.hisp.dhis.organisationunit.OrganisationUnit;
import org.hisp.dhis.organisationunit.OrganisationUnitService;
import org.hisp.dhis.program.Program;
import org.hisp.dhis.program.ProgramService;
import org.hisp.dhis.security.acl.AclService;
import org.hisp.dhis.trackedentity.TrackedEntity;
import org.hisp.dhis.trackedentity.TrackedEntityService;
import org.hisp.dhis.trackedentity.TrackedEntityType;
import org.hisp.dhis.trackedentity.TrackedEntityTypeService;
import org.hisp.dhis.user.CurrentUserUtil;
import org.hisp.dhis.user.User;
import org.hisp.dhis.user.UserService;
import org.springframework.stereotype.Component;
import org.springframework.transaction.annotation.Transactional;

/**
 * Maps {@link EnrollmentOperationParams} to {@link EnrollmentQueryParams} which is used to fetch
 * enrollments from the DB.
 */
@Component
@RequiredArgsConstructor
class EnrollmentOperationParamsMapper {
  private final UserService userService;

  private final OrganisationUnitService organisationUnitService;

  private final ProgramService programService;

  private final TrackedEntityTypeService trackedEntityTypeService;

  private final TrackedEntityService trackedEntityService;

  private final AclService aclService;

  @Transactional(readOnly = true)
  public EnrollmentQueryParams map(EnrollmentOperationParams operationParams)
      throws BadRequestException, ForbiddenException {
    User currentUser = userService.getUserByUsername(CurrentUserUtil.getCurrentUsername());

    Program program = validateProgram(operationParams.getProgramUid(), currentUser);
    TrackedEntityType trackedEntityType =
<<<<<<< HEAD
        validateTrackedEntityType(operationParams.getTrackedEntityTypeUid(), currentUser);
    TrackedEntity trackedEntity = validateTrackedEntity(operationParams.getTrackedEntityUid());
=======
        validateTrackedEntityType(operationParams.getTrackedEntityTypeUid(), user);
    TrackedEntity trackedEntity =
        validateTrackedEntity(operationParams.getTrackedEntityUid(), user);
>>>>>>> 67baea90

    Set<OrganisationUnit> orgUnits =
        validateOrgUnits(operationParams.getOrgUnitUids(), currentUser);
    validateOrgUnitMode(operationParams.getOrgUnitMode(), currentUser, program);

    EnrollmentQueryParams params = new EnrollmentQueryParams();
    params.setProgram(program);
    params.setProgramStatus(operationParams.getProgramStatus());
    params.setFollowUp(operationParams.getFollowUp());
    params.setLastUpdated(operationParams.getLastUpdated());
    params.setLastUpdatedDuration(operationParams.getLastUpdatedDuration());
    params.setProgramStartDate(operationParams.getProgramStartDate());
    params.setProgramEndDate(operationParams.getProgramEndDate());
    params.setTrackedEntityType(trackedEntityType);
    params.setTrackedEntity(trackedEntity);
    params.addOrganisationUnits(orgUnits);
    params.setOrganisationUnitMode(operationParams.getOrgUnitMode());
    params.setIncludeDeleted(operationParams.isIncludeDeleted());
    params.setUser(currentUser);
    params.setOrder(operationParams.getOrder());
    params.setEnrollmentUids(operationParams.getEnrollmentUids());

    mergeOrgUnitModes(operationParams, currentUser, params);

    return params;
  }

  /**
   * Prepares the org unit modes to simplify the SQL query creation by merging similar behaviored
   * org unit modes.
   */
  private void mergeOrgUnitModes(
      EnrollmentOperationParams operationParams, User user, EnrollmentQueryParams queryParams) {
    if (user != null && operationParams.getOrgUnitMode() == ACCESSIBLE) {
      queryParams.addOrganisationUnits(
          new HashSet<>(user.getTeiSearchOrganisationUnitsWithFallback()));
      queryParams.setOrganisationUnitMode(DESCENDANTS);
    } else if (user != null && operationParams.getOrgUnitMode() == CAPTURE) {
      queryParams.addOrganisationUnits(new HashSet<>(user.getOrganisationUnits()));
      queryParams.setOrganisationUnitMode(DESCENDANTS);
    }
  }

  private Program validateProgram(String uid, User user)
      throws BadRequestException, ForbiddenException {
    if (uid == null) {
      return null;
    }

    Program program = programService.getProgram(uid);
    if (program == null) {
      throw new BadRequestException("Program is specified but does not exist: " + uid);
    }

    if (!aclService.canDataRead(user, program)) {
      throw new ForbiddenException(
          "Current user is not authorized to read data from selected program:  "
              + program.getUid());
    }

    if (program.getTrackedEntityType() != null
        && !aclService.canDataRead(user, program.getTrackedEntityType())) {
      throw new ForbiddenException(
          "Current user is not authorized to read data from selected program's tracked entity type:  "
              + program.getTrackedEntityType().getUid());
    }

    return program;
  }

  private TrackedEntityType validateTrackedEntityType(String uid, User user)
      throws BadRequestException, ForbiddenException {
    if (uid == null) {
      return null;
    }

    TrackedEntityType trackedEntityType = trackedEntityTypeService.getTrackedEntityType(uid);
    if (trackedEntityType == null) {
      throw new BadRequestException("Tracked entity type is specified but does not exist: " + uid);
    }

    if (!aclService.canDataRead(user, trackedEntityType)) {
      throw new ForbiddenException(
          "Current user is not authorized to read data from selected tracked entity type:  "
              + trackedEntityType.getUid());
    }

    return trackedEntityType;
  }

  private TrackedEntity validateTrackedEntity(String uid, User user)
      throws BadRequestException, ForbiddenException {
    if (uid == null) {
      return null;
    }

    TrackedEntity trackedEntity = trackedEntityService.getTrackedEntity(uid);
    if (trackedEntity == null) {
      throw new BadRequestException("Tracked entity is specified but does not exist: " + uid);
    }

    if (trackedEntity.getTrackedEntityType() != null
        && !aclService.canDataRead(user, trackedEntity.getTrackedEntityType())) {
      throw new ForbiddenException(
          "Current user is not authorized to read data from type of selected tracked entity: "
              + trackedEntity.getTrackedEntityType().getUid());
    }

    return trackedEntity;
  }

  private Set<OrganisationUnit> validateOrgUnits(Set<String> orgUnitUids, User user)
      throws BadRequestException, ForbiddenException {

    Set<OrganisationUnit> orgUnits = new HashSet<>();
    if (orgUnitUids != null) {
      for (String orgUnitUid : orgUnitUids) {
        OrganisationUnit orgUnit = organisationUnitService.getOrganisationUnit(orgUnitUid);

        if (orgUnit == null) {
          throw new BadRequestException("Organisation unit does not exist: " + orgUnitUid);
        }

        if (user != null
            && !user.isSuper()
            && !organisationUnitService.isInUserHierarchy(
                orgUnitUid, user.getTeiSearchOrganisationUnitsWithFallback())) {
          throw new ForbiddenException(
              "Organisation unit is not part of the search scope: " + orgUnitUid);
        }
        orgUnits.add(orgUnit);
      }
    }

    return orgUnits;
  }
}<|MERGE_RESOLUTION|>--- conflicted
+++ resolved
@@ -78,14 +78,9 @@
 
     Program program = validateProgram(operationParams.getProgramUid(), currentUser);
     TrackedEntityType trackedEntityType =
-<<<<<<< HEAD
         validateTrackedEntityType(operationParams.getTrackedEntityTypeUid(), currentUser);
-    TrackedEntity trackedEntity = validateTrackedEntity(operationParams.getTrackedEntityUid());
-=======
-        validateTrackedEntityType(operationParams.getTrackedEntityTypeUid(), user);
     TrackedEntity trackedEntity =
-        validateTrackedEntity(operationParams.getTrackedEntityUid(), user);
->>>>>>> 67baea90
+        validateTrackedEntity(operationParams.getTrackedEntityUid(), currentUser);
 
     Set<OrganisationUnit> orgUnits =
         validateOrgUnits(operationParams.getOrgUnitUids(), currentUser);
