--- conflicted
+++ resolved
@@ -41,13 +41,8 @@
 import org.hisp.dhis.program.Program;
 import org.hisp.dhis.trackedentity.TrackedEntity;
 import org.hisp.dhis.trackedentity.TrackedEntityType;
-<<<<<<< HEAD
-import org.hisp.dhis.trackedentity.TrackedEntityTypeService;
+import org.hisp.dhis.tracker.export.OperationsParamsValidator;
 import org.hisp.dhis.user.CurrentUserUtil;
-=======
-import org.hisp.dhis.tracker.export.OperationsParamsValidator;
-import org.hisp.dhis.user.CurrentUserService;
->>>>>>> 9f2710d0
 import org.hisp.dhis.user.User;
 import org.hisp.dhis.user.UserService;
 import org.springframework.stereotype.Component;
@@ -69,27 +64,15 @@
       throws BadRequestException, ForbiddenException {
     User currentUser = userService.getUserByUsername(CurrentUserUtil.getCurrentUsername());
 
-<<<<<<< HEAD
-    Program program = validateProgram(operationParams.getProgramUid(), currentUser);
+    Program program = paramsValidator.validateProgram(operationParams.getProgramUid(), currentUser);
     TrackedEntityType trackedEntityType =
-        validateTrackedEntityType(operationParams.getTrackedEntityTypeUid(), currentUser);
+        paramsValidator.validateTrackedEntityType(operationParams.getTrackedEntityTypeUid(), currentUser);
     TrackedEntity trackedEntity =
-        validateTrackedEntity(operationParams.getTrackedEntityUid(), currentUser);
+        paramsValidator.validateTrackedEntity(operationParams.getTrackedEntityUid(), currentUser);
 
     Set<OrganisationUnit> orgUnits =
-        validateOrgUnits(operationParams.getOrgUnitUids(), currentUser);
+        paramsValidator.validateOrgUnits(operationParams.getOrgUnitUids(), currentUser);
     validateOrgUnitMode(operationParams.getOrgUnitMode(), currentUser, program);
-=======
-    Program program = paramsValidator.validateProgram(operationParams.getProgramUid(), user);
-    TrackedEntityType trackedEntityType =
-        paramsValidator.validateTrackedEntityType(operationParams.getTrackedEntityTypeUid(), user);
-    TrackedEntity trackedEntity =
-        paramsValidator.validateTrackedEntity(operationParams.getTrackedEntityUid(), user);
-
-    Set<OrganisationUnit> orgUnits =
-        paramsValidator.validateOrgUnits(operationParams.getOrgUnitUids(), user);
-    validateOrgUnitMode(operationParams.getOrgUnitMode(), user, program);
->>>>>>> 9f2710d0
 
     EnrollmentQueryParams params = new EnrollmentQueryParams();
     params.setProgram(program);
