--- conflicted
+++ resolved
@@ -44,14 +44,8 @@
 public class TrackedEntityAttributeStrategy extends AbstractSchemaStrategy
 {
     public TrackedEntityAttributeStrategy( SchemaService schemaService, QueryService queryService,
-<<<<<<< HEAD
-        IdentifiableObjectManager manager, PreheatCacheService preheatCacheService )
-    {
-        super( schemaService, queryService, manager, preheatCacheService );
-=======
         IdentifiableObjectManager manager, PreheatCacheService cacheService )
     {
         super( schemaService, queryService, manager, cacheService );
->>>>>>> 5e9b60a1
     }
 }