--- conflicted
+++ resolved
@@ -299,12 +299,7 @@
     StringBuilder stringBuilder = new StringBuilder(getQuerySelect(params));
     return stringBuilder
         .append("FROM ")
-<<<<<<< HEAD
-        .append(getFromSubQuery(params, false))
-=======
         .append(getFromSubQuery(params, false, pageParams))
-        .append(getQueryRelatedTables(params))
->>>>>>> d61c516b
         .append(getQueryOrderBy(params, false))
         .toString();
   }
@@ -320,12 +315,7 @@
     return SELECT_COUNT_INSTANCE_FROM
         + getQuerySelect(params)
         + "FROM "
-<<<<<<< HEAD
-        + getFromSubQuery(params, true)
-=======
         + getFromSubQuery(params, true, null)
-        + getQueryRelatedTables(params)
->>>>>>> d61c516b
         + " ) tecount";
   }
 
@@ -340,12 +330,7 @@
     return SELECT_COUNT_INSTANCE_FROM
         + getQuerySelect(params)
         + "FROM "
-<<<<<<< HEAD
-        + getFromSubQuery(params, true)
-=======
         + getFromSubQuery(params, true, null)
-        + getQueryRelatedTables(params)
->>>>>>> d61c516b
         + (params.getProgram().getMaxTeiCountToReturn() > 0
             ? getLimitClause(params.getProgram().getMaxTeiCountToReturn() + 1)
             : "")
