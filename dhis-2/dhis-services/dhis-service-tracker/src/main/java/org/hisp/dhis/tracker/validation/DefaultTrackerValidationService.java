/*
 * Copyright (c) 2004-2022, University of Oslo
 * All rights reserved.
 *
 * Redistribution and use in source and binary forms, with or without
 * modification, are permitted provided that the following conditions are met:
 * Redistributions of source code must retain the above copyright notice, this
 * list of conditions and the following disclaimer.
 *
 * Redistributions in binary form must reproduce the above copyright notice,
 * this list of conditions and the following disclaimer in the documentation
 * and/or other materials provided with the distribution.
 * Neither the name of the HISP project nor the names of its contributors may
 * be used to endorse or promote products derived from this software without
 * specific prior written permission.
 *
 * THIS SOFTWARE IS PROVIDED BY THE COPYRIGHT HOLDERS AND CONTRIBUTORS "AS IS" AND
 * ANY EXPRESS OR IMPLIED WARRANTIES, INCLUDING, BUT NOT LIMITED TO, THE IMPLIED
 * WARRANTIES OF MERCHANTABILITY AND FITNESS FOR A PARTICULAR PURPOSE ARE
 * DISCLAIMED. IN NO EVENT SHALL THE COPYRIGHT OWNER OR CONTRIBUTORS BE LIABLE FOR
 * ANY DIRECT, INDIRECT, INCIDENTAL, SPECIAL, EXEMPLARY, OR CONSEQUENTIAL DAMAGES
 * (INCLUDING, BUT NOT LIMITED TO, PROCUREMENT OF SUBSTITUTE GOODS OR SERVICES;
 * LOSS OF USE, DATA, OR PROFITS; OR BUSINESS INTERRUPTION) HOWEVER CAUSED AND ON
 * ANY THEORY OF LIABILITY, WHETHER IN CONTRACT, STRICT LIABILITY, OR TORT
 * (INCLUDING NEGLIGENCE OR OTHERWISE) ARISING IN ANY WAY OUT OF THE USE OF THIS
 * SOFTWARE, EVEN IF ADVISED OF THE POSSIBILITY OF SUCH DAMAGE.
 */
package org.hisp.dhis.tracker.validation;

import static org.hisp.dhis.tracker.validation.PersistablesFilter.filter;

import java.util.List;

import lombok.RequiredArgsConstructor;
import lombok.extern.slf4j.Slf4j;

import org.hisp.dhis.commons.timer.Timer;
import org.hisp.dhis.tracker.ValidationMode;
import org.hisp.dhis.tracker.bundle.TrackerBundle;
import org.hisp.dhis.tracker.domain.Enrollment;
import org.hisp.dhis.tracker.domain.Event;
import org.hisp.dhis.tracker.domain.Relationship;
import org.hisp.dhis.tracker.domain.TrackedEntity;
import org.hisp.dhis.tracker.report.Timing;
import org.hisp.dhis.tracker.report.ValidationReport;
import org.hisp.dhis.user.User;
import org.springframework.beans.factory.annotation.Qualifier;
import org.springframework.stereotype.Service;

/**
 * @author Morten Olav Hansen <mortenoh@gmail.com>
 */
@Slf4j
@Service
@RequiredArgsConstructor
public class DefaultTrackerValidationService
    implements TrackerValidationService
{

    @Qualifier( "validationHooks" )
    private final List<TrackerValidationHook> validationHooks;

    @Qualifier( "ruleEngineValidationHooks" )
    private final List<TrackerValidationHook> ruleEngineValidationHooks;

    @Qualifier( "org.hisp.dhis.tracker.validation.DefaultValidators" )
    private final Validators validators;

    @Qualifier( "org.hisp.dhis.tracker.validation.RuleEngineValidators" )
    private final Validators ruleEngineValidators;

    @Override
    public ValidationReport validate( TrackerBundle bundle )
    {
        return validate( bundle, validationHooks, validators );
    }

    @Override
    public ValidationReport validateRuleEngine( TrackerBundle bundle )
    {
        return validate( bundle, ruleEngineValidationHooks, ruleEngineValidators );
    }

<<<<<<< HEAD
    private ValidationReport validate( TrackerBundle bundle, List<TrackerValidationHook> hooks )
=======
    private TrackerValidationReport validate( TrackerBundle bundle, List<TrackerValidationHook> hooks,
        Validators validators )
>>>>>>> 2db6b519
    {
        ValidationReport validationReport = new ValidationReport();

        User user = bundle.getUser();

        if ( (user == null || user.isSuper()) && ValidationMode.SKIP == bundle.getValidationMode() )
        {
            log.warn( "Skipping validation for metadata import by user '" +
                bundle.getUsername() + "'. Not recommended." );
            return validationReport;
        }

        // Note that the bundle gets cloned internally, so the original bundle
        // is always available
        ValidationErrorReporter reporter = new ValidationErrorReporter( bundle.getPreheat().getIdSchemes(),
            bundle.getValidationMode() == ValidationMode.FAIL_FAST );

        try
        {
            validateTrackedEntities( bundle, hooks, validators, reporter );
            validateEnrollments( bundle, hooks, validators, reporter );
            validateEvents( bundle, hooks, reporter );
            validateRelationships( bundle, hooks, reporter );
            validateBundle( bundle, hooks, reporter );
        }
        catch ( ValidationFailFastException e )
        {
            // exit early when in FAIL_FAST validation mode
        }
        validationReport
            .addErrors( reporter.getErrors() )
            .addWarnings( reporter.getWarnings() );

        PersistablesFilter.Result persistables = filter( bundle, reporter.getInvalidDTOs(),
            bundle.getImportStrategy() );

        bundle.setTrackedEntities( persistables.getTrackedEntities() );
        bundle.setEnrollments( persistables.getEnrollments() );
        bundle.setEvents( persistables.getEvents() );
        bundle.setRelationships( persistables.getRelationships() );

        validationReport.addErrors( persistables.getErrors() );

        return validationReport;
    }

    private void validateTrackedEntities( TrackerBundle bundle, List<TrackerValidationHook> preCheckHooks,
        Validators validators, ValidationErrorReporter reporter )
    {
        for ( TrackedEntity tei : bundle.getTrackedEntities() )
        {
            boolean failed = false;
            for ( TrackerValidationHook hook : preCheckHooks )
            {
                if ( hook.needsToRun( bundle.getStrategy( tei ) ) )
                {
                    Timer hookTimer = Timer.startTimer();

                    hook.validateTrackedEntity( reporter, bundle, tei );

                    reporter.addTiming( new Timing(
                        hook.getClass().getName(),
                        hookTimer.toString() ) );

                    if ( hook.skipOnError() && didNotPassValidation( reporter, tei.getUid() ) )
                    {
                        failed = true;
                        break; // skip subsequent validation for this invalid entity
                    }
                }
            }

            if ( failed )
            {
                continue; // skip specific validations for this invalid entity
            }

            for ( Validator<TrackedEntity> validator : validators.getTrackedEntityValidators() )
            {
                if ( validator.needsToRun( bundle.getStrategy( tei ) ) )
                {
                    Timer hookTimer = Timer.startTimer();

                    validator.validate( reporter, bundle, tei );

                    reporter.addTiming( new Timing(
                        validator.getClass().getName(),
                        hookTimer.toString() ) );
                }
            }
        }
    }

    private void validateEnrollments( TrackerBundle bundle, List<TrackerValidationHook> hooks,
        Validators validators, ValidationErrorReporter reporter )
    {
        for ( Enrollment enrollment : bundle.getEnrollments() )
        {
            boolean failed = false;
            for ( TrackerValidationHook hook : hooks )
            {
                if ( hook.needsToRun( bundle.getStrategy( enrollment ) ) )
                {
                    Timer hookTimer = Timer.startTimer();

                    hook.validateEnrollment( reporter, bundle, enrollment );

                    reporter.addTiming( new Timing(
                        hook.getClass().getName(),
                        hookTimer.toString() ) );

                    if ( hook.skipOnError() && didNotPassValidation( reporter, enrollment.getUid() ) )
                    {
                        failed = true;
                        break; // skip subsequent validation for this invalid entity
                    }
                }
            }

            if ( failed )
            {
                continue; // skip specific validations for this invalid entity
            }

            for ( Validator<Enrollment> validator : validators.getEnrollmentValidators() )
            {
                if ( validator.needsToRun( bundle.getStrategy( enrollment ) ) )
                {
                    Timer hookTimer = Timer.startTimer();

                    validator.validate( reporter, bundle, enrollment );

                    reporter.addTiming( new Timing(
                        validator.getClass().getName(),
                        hookTimer.toString() ) );
                }
            }
        }
    }

    private void validateEvents( TrackerBundle bundle, List<TrackerValidationHook> hooks,
        ValidationErrorReporter reporter )
    {
        for ( Event event : bundle.getEvents() )
        {
            for ( TrackerValidationHook hook : hooks )
            {
                if ( hook.needsToRun( bundle.getStrategy( event ) ) )
                {
                    Timer hookTimer = Timer.startTimer();

                    hook.validateEvent( reporter, bundle, event );

                    reporter.addTiming( new Timing(
                        hook.getClass().getName(),
                        hookTimer.toString() ) );

                    if ( hook.skipOnError() && didNotPassValidation( reporter, event.getUid() ) )
                    {
                        break; // skip subsequent validation hooks for this invalid entity
                    }
                }
            }
        }
    }

    private void validateRelationships( TrackerBundle bundle, List<TrackerValidationHook> hooks,
        ValidationErrorReporter reporter )
    {
        for ( Relationship relationship : bundle.getRelationships() )
        {
            for ( TrackerValidationHook hook : hooks )
            {
                if ( hook.needsToRun( bundle.getStrategy( relationship ) ) )
                {
                    Timer hookTimer = Timer.startTimer();

                    hook.validateRelationship( reporter, bundle, relationship );

                    reporter.addTiming( new Timing(
                        hook.getClass().getName(),
                        hookTimer.toString() ) );

                    if ( hook.skipOnError() && didNotPassValidation( reporter, relationship.getUid() ) )
                    {
                        break; // skip subsequent validation hooks for this invalid entity
                    }
                }
            }
        }
    }

    private static void validateBundle( TrackerBundle bundle, List<TrackerValidationHook> hooks,
        ValidationErrorReporter reporter )
    {
        for ( TrackerValidationHook hook : hooks )
        {
            Timer hookTimer = Timer.startTimer();

            hook.validate( reporter, bundle );

            reporter.addTiming( new Timing(
                hook.getClass().getName(),
                hookTimer.toString() ) );
        }
    }

    private boolean didNotPassValidation( ValidationErrorReporter reporter, String uid )
    {
        return reporter.getErrors().stream().anyMatch( r -> r.getUid().equals( uid ) );
    }
}<|MERGE_RESOLUTION|>--- conflicted
+++ resolved
@@ -81,12 +81,8 @@
         return validate( bundle, ruleEngineValidationHooks, ruleEngineValidators );
     }
 
-<<<<<<< HEAD
-    private ValidationReport validate( TrackerBundle bundle, List<TrackerValidationHook> hooks )
-=======
-    private TrackerValidationReport validate( TrackerBundle bundle, List<TrackerValidationHook> hooks,
+    private ValidationReport validate( TrackerBundle bundle, List<TrackerValidationHook> hooks,
         Validators validators )
->>>>>>> 2db6b519
     {
         ValidationReport validationReport = new ValidationReport();
 
