--- conflicted
+++ resolved
@@ -74,12 +74,7 @@
         return validate( bundle, ruleEngineValidators );
     }
 
-<<<<<<< HEAD
-    private ValidationResult validate( TrackerBundle bundle, List<TrackerValidationHook> hooks,
-        Validators validators )
-=======
-    private ValidationReport validate( TrackerBundle bundle, Validators validators )
->>>>>>> 10cdef4b
+    private ValidationResult validate( TrackerBundle bundle, Validators validators )
     {
         ValidationResult validationResult = new ValidationResult();
 
