{
  "events": [
    {
      "event": "D9PbzJY8bJO",
      "storedBy": "admin",
      "scheduledAt": "2019-01-28T12:10:38.100",
      "program": "BFcipDERJne",
      "programStage": "NpsdDv6kKSO",
      "orgUnit": "PlKwabX2xRW",
      "status": "COMPLETED",
      "occurredAt": "2019-01-28T00:00:00.000",
      "attributeCategoryOptions": "xYerKDKCefk",
      "updatedAt": "2019-01-28T12:10:38.109",
      "createdAt": "2019-01-28T12:10:38.108",
      "completedAt": "2019-01-28T00:00:00.000",
      "attributeOptionCombo": "HllvX50cXC0",
      "completedBy": "admin",
      "dataValues": [
        { "updatedAt": "2019-01-28T12:10:38.113", "storedBy": "admin", "createdAt": "2019-01-28T12:10:38.113", "dataElement": "DSKTW8qFP0z", "value": "2017-01-27T17:00:00.000Z", "providedElsewhere": false }
      ]
    },
    {
      "event": "vQaFEJwd8yW",
      "storedBy": "admin",
      "scheduledAt": "2019-01-28T12:10:38.100",
      "program": "BFcipDERJne",
      "programStage": "NpsdDv6kKSO",
      "orgUnit": "PlKwabX2xRW",
      "status": "COMPLETED",
<<<<<<< HEAD
      "eventDate": "2019-01-28T00:00:00.000",
      "lastUpdated": "2019-01-28T12:10:38.109",
      "created": "2019-01-28T12:10:38.108",
      "completedDate": "2019-01-28T00:00:00.000",
=======
      "occurredAt": "2019-01-28T00:00:00.000",
      "attributeCategoryOptions": "xYerKDKCefk",
      "updatedAt": "2019-01-28T12:10:38.109",
      "createdAt": "2019-01-28T12:10:38.108",
      "completedAt": "2019-01-28T00:00:00.000",
      "attributeOptionCombo": "HllvX50cXC0",
>>>>>>> fc944b8a
      "completedBy": "admin",
      "dataValues": [
        { "updatedAt": "2019-01-28T12:10:38.115", "storedBy": "admin", "createdAt": "2019-01-28T12:10:38.115", "dataElement": "VD2olWcRozZ", "value": "2019-01-28", "providedElsewhere": false }
      ]
    },
    {
      "event": "DB6kH3mDTAg",
      "storedBy": "admin",
      "scheduledAt": "2019-01-28T12:10:38.100",
      "program": "BFcipDERJne",
      "programStage": "NpsdDv6kKSO",
      "orgUnit": "PlKwabX2xRW",
      "status": "COMPLETED",
      "occurredAt": "2019-01-28T00:00:00.000",
      "attributeCategoryOptions": "xYerKDKCefk",
      "updatedAt": "2019-01-28T12:10:38.109",
      "createdAt": "2019-01-28T12:10:38.108",
      "completedAt": "2019-01-28T00:00:00.000",
      "attributeOptionCombo": "HllvX50cXC0",
      "completedBy": "admin",
      "dataValues": [
        { "updatedAt": "2019-01-28T12:10:38.116", "storedBy": "admin", "createdAt": "2019-01-28T12:10:38.116", "dataElement": "WS3e6pInnuA", "value": "2019-01-27T18:00:00.000Z", "providedElsewhere": false }
      ]
    },
    {
      "event": "axjn1txp4oq",
      "storedBy": "admin",
      "scheduledAt": "2019-01-28T12:10:38.100",
      "program": "BFcipDERJne",
      "programStage": "NpsdDv6kKSO",
      "orgUnit": "PlKwabX2xRW",
      "status": "COMPLETED",
      "occurredAt": "2019-01-28T00:00:00.000",
      "attributeCategoryOptions": "xYerKDKCefk",
      "updatedAt": "2019-01-28T12:10:38.109",
      "createdAt": "2019-01-28T12:10:38.108",
      "completedAt": "2019-01-28T00:00:00.000",
      "attributeOptionCombo": "HllvX50cXC0",
      "completedBy": "admin",
      "dataValues": [
        { "updatedAt": "2019-01-28T12:10:38.116", "storedBy": "admin", "createdAt": "2019-01-28T12:10:38.116", "dataElement": "h7hXjNVMiRl", "value": "test@dhis2.org", "providedElsewhere": false }
      ]
    },
    {
      "event": "ihAktymaeT0",
      "storedBy": "admin",
      "scheduledAt": "2019-01-28T12:10:38.100",
      "program": "BFcipDERJne",
      "programStage": "NpsdDv6kKSO",
      "orgUnit": "PlKwabX2xRW",
      "status": "COMPLETED",
      "occurredAt": "2019-01-28T00:00:00.000",
      "attributeCategoryOptions": "xYerKDKCefk",
      "updatedAt": "2019-01-28T12:10:38.109",
      "createdAt": "2019-01-28T12:10:38.108",
      "completedAt": "2019-01-28T00:00:00.000",
      "attributeOptionCombo": "HllvX50cXC0",
      "completedBy": "admin",
      "dataValues": [
        { "updatedAt": "2019-01-28T12:10:38.121", "storedBy": "admin", "createdAt": "2019-01-28T12:10:38.121", "dataElement": "KCLriKKezWO", "value": "123", "providedElsewhere": false }
      ]
    },
    {
      "event": "OOPh5soZawq",
      "storedBy": "admin",
      "scheduledAt": "2019-01-28T12:10:38.100",
      "program": "BFcipDERJne",
      "programStage": "NpsdDv6kKSO",
      "orgUnit": "PlKwabX2xRW",
      "status": "COMPLETED",
      "occurredAt": "2019-01-28T00:00:00.000",
      "attributeCategoryOptions": "xYerKDKCefk",
      "updatedAt": "2019-01-28T12:10:38.109",
      "createdAt": "2019-01-28T12:10:38.108",
      "completedAt": "2019-01-28T00:00:00.000",
      "attributeOptionCombo": "HllvX50cXC0",
      "completedBy": "admin",
      "dataValues": [
        { "updatedAt": "2019-01-28T12:10:38.122", "storedBy": "admin", "createdAt": "2019-01-28T12:10:38.122", "dataElement": "A8qxpcalLtf", "value": "Test text for LongText data element.", "providedElsewhere": false },
        { "updatedAt": "2019-01-28T12:10:38.122", "storedBy": "admin", "createdAt": "2019-01-28T12:10:38.122", "dataElement": "zal5vkVEpV0", "value": "-123", "providedElsewhere": false },
        { "updatedAt": "2019-01-28T12:10:38.122", "storedBy": "admin", "createdAt": "2019-01-28T12:10:38.122", "dataElement": "kAfSfT69m0E", "value": "123", "providedElsewhere": false },
        { "updatedAt": "2019-01-28T12:10:38.123", "storedBy": "admin", "createdAt": "2019-01-28T12:10:38.123", "dataElement": "wIUShyK7lIa", "value": "/PlKwabX2xRW", "providedElsewhere": false },
        { "updatedAt": "2019-01-28T12:10:38.123", "storedBy": "admin", "createdAt": "2019-01-28T12:10:38.123", "dataElement": "ICfA0klVxkd", "value": "23", "providedElsewhere": false }
      ]
    },
    {
      "event": "inxOmxgOjzm",
      "storedBy": "admin",
      "scheduledAt": "2019-01-28T12:10:38.100",
      "program": "BFcipDERJne",
      "programStage": "NpsdDv6kKSO",
      "orgUnit": "PlKwabX2xRW",
      "status": "COMPLETED",
      "occurredAt": "2019-01-28T00:00:00.000",
      "attributeCategoryOptions": "xYerKDKCefk",
      "updatedAt": "2019-01-28T12:10:38.109",
      "createdAt": "2019-01-28T12:10:38.108",
      "completedAt": "2019-01-28T00:00:00.000",
      "attributeOptionCombo": "HllvX50cXC0",
      "completedBy": "admin",
      "dataValues": [
        { "updatedAt": "2019-01-28T12:10:38.123", "storedBy": "admin", "createdAt": "2019-01-28T12:10:38.123", "dataElement": "xaPkxL28aPx", "value": "1231231", "providedElsewhere": false },
        { "updatedAt": "2019-01-28T12:10:38.124", "storedBy": "admin", "createdAt": "2019-01-28T12:10:38.124", "dataElement": "Kvm949EFjjv", "value": "123", "providedElsewhere": false },
        { "updatedAt": "2019-01-28T12:10:38.124", "storedBy": "admin", "createdAt": "2019-01-28T12:10:38.124", "dataElement": "xaQ4gqDYGL9", "value": "0", "providedElsewhere": false },
        { "updatedAt": "2019-01-28T12:10:38.124", "storedBy": "admin", "createdAt": "2019-01-28T12:10:38.124", "dataElement": "MqGMwzt7M7w", "value": "Test text for Text data element.", "providedElsewhere": false },
        { "updatedAt": "2019-01-28T12:10:38.124", "storedBy": "admin", "createdAt": "2019-01-28T12:10:38.124", "dataElement": "WdTLfnn4S1I", "value": "4:00", "providedElsewhere": false }
      ]
    },
    {
      "event": "gHLdZusV5Wz",
      "storedBy": "admin",
      "scheduledAt": "2019-01-28T12:10:38.100",
      "program": "BFcipDERJne",
      "programStage": "NpsdDv6kKSO",
      "orgUnit": "PlKwabX2xRW",
      "status": "COMPLETED",
      "occurredAt": "2019-01-28T00:00:00.000",
      "attributeCategoryOptions": "xYerKDKCefk",
      "updatedAt": "2019-01-28T12:10:38.109",
      "createdAt": "2019-01-28T12:10:38.108",
      "completedAt": "2019-01-28T00:00:00.000",
      "attributeOptionCombo": "HllvX50cXC0",
      "completedBy": "admin",
      "dataValues": [
        { "updatedAt": "2019-01-28T12:10:38.134", "storedBy": "admin", "createdAt": "2019-01-28T12:10:38.133", "dataElement": "hxUvZqnmBDv", "value": "http://dhis2.org", "providedElsewhere": false },
        { "updatedAt": "2019-01-28T12:10:38.135", "storedBy": "admin", "createdAt": "2019-01-28T12:10:38.135", "dataElement": "JXF90RhgNiI", "value": "admin", "providedElsewhere": false },
        { "updatedAt": "2019-01-28T12:10:38.136", "storedBy": "admin", "createdAt": "2019-01-28T12:10:38.136", "dataElement": "gfEoDU4GtXK", "value": "true", "providedElsewhere": false },
        { "updatedAt": "2019-01-28T12:10:38.136", "storedBy": "admin", "createdAt": "2019-01-28T12:10:38.136", "dataElement": "qw67QlOlzdp", "value": "true", "providedElsewhere": false }
      ]
    }
  ]
}<|MERGE_RESOLUTION|>--- conflicted
+++ resolved
@@ -27,19 +27,12 @@
       "programStage": "NpsdDv6kKSO",
       "orgUnit": "PlKwabX2xRW",
       "status": "COMPLETED",
-<<<<<<< HEAD
-      "eventDate": "2019-01-28T00:00:00.000",
-      "lastUpdated": "2019-01-28T12:10:38.109",
-      "created": "2019-01-28T12:10:38.108",
-      "completedDate": "2019-01-28T00:00:00.000",
-=======
       "occurredAt": "2019-01-28T00:00:00.000",
       "attributeCategoryOptions": "xYerKDKCefk",
       "updatedAt": "2019-01-28T12:10:38.109",
       "createdAt": "2019-01-28T12:10:38.108",
       "completedAt": "2019-01-28T00:00:00.000",
       "attributeOptionCombo": "HllvX50cXC0",
->>>>>>> fc944b8a
       "completedBy": "admin",
       "dataValues": [
         { "updatedAt": "2019-01-28T12:10:38.115", "storedBy": "admin", "createdAt": "2019-01-28T12:10:38.115", "dataElement": "VD2olWcRozZ", "value": "2019-01-28", "providedElsewhere": false }
