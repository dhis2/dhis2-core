--- conflicted
+++ resolved
@@ -34,11 +34,8 @@
 import static org.hisp.dhis.common.OrganisationUnitSelectionMode.DESCENDANTS;
 import static org.hisp.dhis.utils.Assertions.assertIsEmpty;
 import static org.junit.jupiter.api.Assertions.assertEquals;
-<<<<<<< HEAD
 import static org.junit.jupiter.api.Assertions.assertThrows;
 import static org.mockito.ArgumentMatchers.anyString;
-=======
->>>>>>> 9f2710d0
 import static org.mockito.Mockito.verifyNoInteractions;
 import static org.mockito.Mockito.when;
 
@@ -60,12 +57,9 @@
 import org.hisp.dhis.tracker.export.Order;
 import org.hisp.dhis.user.CurrentUserUtil;
 import org.hisp.dhis.user.User;
-<<<<<<< HEAD
 import org.hisp.dhis.user.UserDetails;
 import org.hisp.dhis.user.UserRole;
 import org.hisp.dhis.user.UserService;
-=======
->>>>>>> 9f2710d0
 import org.hisp.dhis.webapi.controller.event.mapper.SortDirection;
 import org.junit.jupiter.api.BeforeEach;
 import org.junit.jupiter.api.Test;
@@ -165,260 +159,6 @@
   }
 
   @Test
-<<<<<<< HEAD
-  void shouldMapOrgUnitsWhenOrgUnitUidsAreSpecified()
-      throws BadRequestException, ForbiddenException {
-    EnrollmentOperationParams operationParams =
-        EnrollmentOperationParams.builder()
-            .orgUnitUids(Set.of(ORG_UNIT_1_UID, ORG_UNIT_2_UID))
-            .orgUnitMode(SELECTED)
-            .programUid(program.getUid())
-            .build();
-    when(trackerAccessManager.canAccess(user, program, orgUnit1)).thenReturn(true);
-    when(trackerAccessManager.canAccess(user, program, orgUnit2)).thenReturn(true);
-    when(organisationUnitService.isInUserHierarchy(
-            orgUnit1.getUid(), user.getTeiSearchOrganisationUnitsWithFallback()))
-        .thenReturn(true);
-    when(organisationUnitService.isInUserHierarchy(
-            orgUnit2.getUid(), user.getTeiSearchOrganisationUnitsWithFallback()))
-        .thenReturn(true);
-    when(aclService.canDataRead(user, program)).thenReturn(true);
-    when(aclService.canDataRead(user, program.getTrackedEntityType())).thenReturn(true);
-
-    EnrollmentQueryParams params = mapper.map(operationParams);
-
-    assertContainsOnly(Set.of(orgUnit1, orgUnit2), params.getOrganisationUnits());
-  }
-
-  @Test
-  void shouldThrowBadRequestExceptionWhenOrgUnitNotFound() {
-    EnrollmentOperationParams operationParams =
-        EnrollmentOperationParams.builder()
-            .orgUnitUids(Set.of("JW6BrFd0HLu"))
-            .orgUnitMode(SELECTED)
-            .programUid(PROGRAM_UID)
-            .build();
-
-    when(trackerAccessManager.canAccess(user, program, orgUnit2)).thenReturn(true);
-    when(aclService.canDataRead(user, program)).thenReturn(true);
-    when(aclService.canDataRead(user, program.getTrackedEntityType())).thenReturn(true);
-
-    Exception exception =
-        assertThrows(BadRequestException.class, () -> mapper.map(operationParams));
-    assertEquals("Organisation unit does not exist: JW6BrFd0HLu", exception.getMessage());
-  }
-
-  @Test
-  void shouldThrowForbiddenExceptionWhenOrgUnitNotInScope() {
-    EnrollmentOperationParams operationParams =
-        EnrollmentOperationParams.builder().orgUnitUids(Set.of(ORG_UNIT_1_UID)).build();
-    when(organisationUnitService.isInUserHierarchy(
-            orgUnit1.getUid(), user.getTeiSearchOrganisationUnitsWithFallback()))
-        .thenReturn(false);
-
-    Exception exception = assertThrows(ForbiddenException.class, () -> mapper.map(operationParams));
-    assertEquals(
-        "Organisation unit is not part of the search scope: " + ORG_UNIT_1_UID,
-        exception.getMessage());
-  }
-
-  @Test
-  void shouldMapParamsWhenOrgUnitNotInScopeButUserIsSuperuser()
-      throws ForbiddenException, BadRequestException {
-    User superuser = createUser("ALL");
-
-    injectSecurityContext(UserDetails.fromUser(superuser));
-    when(userService.getUserByUsername(CurrentUserUtil.getCurrentUsername())).thenReturn(superuser);
-
-    EnrollmentOperationParams operationParams =
-        EnrollmentOperationParams.builder()
-            .orgUnitUids(Set.of(ORG_UNIT_1_UID))
-            .orgUnitMode(ALL)
-            .build();
-
-    when(organisationUnitService.isInUserHierarchy(
-            orgUnit1.getUid(), user.getTeiSearchOrganisationUnitsWithFallback()))
-        .thenReturn(false);
-
-    EnrollmentQueryParams queryParams = mapper.map(operationParams);
-    assertContainsOnly(
-        operationParams.getOrgUnitUids(),
-        queryParams.getOrganisationUnits().stream().map(BaseIdentifiableObject::getUid).toList());
-    assertEquals(operationParams.getOrgUnitMode(), queryParams.getOrganisationUnitMode());
-  }
-
-  @Test
-  void shouldThrowForbiddenExceptionWhenOrgUnitNotInScopeAndUserHasSearchInAllAuthority() {
-
-    User user = createUser(F_TRACKED_ENTITY_INSTANCE_SEARCH_IN_ALL_ORGUNITS.name());
-    user.setTeiSearchOrganisationUnits(Set.of(orgUnit2));
-    //    when(getCurrentUser()).thenReturn(user);
-
-    EnrollmentOperationParams operationParams =
-        EnrollmentOperationParams.builder()
-            .orgUnitUids(Set.of(ORG_UNIT_1_UID))
-            .orgUnitMode(SELECTED)
-            .build();
-    when(organisationUnitService.isInUserHierarchy(
-            orgUnit1.getUid(), this.user.getTeiSearchOrganisationUnitsWithFallback()))
-        .thenReturn(false);
-
-    Exception exception = assertThrows(ForbiddenException.class, () -> mapper.map(operationParams));
-    assertEquals(
-        "Organisation unit is not part of the search scope: " + ORG_UNIT_1_UID,
-        exception.getMessage());
-  }
-
-  private User createUser(String authority) {
-    User user = new User();
-    UserRole userRole = new UserRole();
-    userRole.setAuthorities(Set.of(authority));
-    user.setUserRoles(Set.of(userRole));
-
-    return user;
-  }
-
-  @Test
-  void shouldMapProgramWhenProgramUidIsSpecified() throws BadRequestException, ForbiddenException {
-    when(aclService.canDataRead(user, program)).thenReturn(true);
-    when(aclService.canDataRead(user, program.getTrackedEntityType())).thenReturn(true);
-
-    EnrollmentOperationParams requestParams =
-        EnrollmentOperationParams.builder().programUid(PROGRAM_UID).orgUnitMode(ACCESSIBLE).build();
-
-    EnrollmentQueryParams params = mapper.map(requestParams);
-
-    assertEquals(program, params.getProgram());
-  }
-
-  @Test
-  void shouldThrowBadRequestExceptionWhenProgramNotFound() {
-    EnrollmentOperationParams operationParams =
-        EnrollmentOperationParams.builder().programUid("JW6BrFd0HLu").build();
-
-    Exception exception =
-        assertThrows(BadRequestException.class, () -> mapper.map(operationParams));
-    assertEquals("Program is specified but does not exist: JW6BrFd0HLu", exception.getMessage());
-  }
-
-  @Test
-  void shouldThrowForbiddenExceptionWhenUserCantReadProgramData() {
-    when(programService.getProgram(PROGRAM_UID)).thenReturn(program);
-    when(aclService.canDataRead(user, program)).thenReturn(false);
-
-    EnrollmentOperationParams operationParams =
-        EnrollmentOperationParams.builder().programUid(PROGRAM_UID).build();
-
-    Exception exception = assertThrows(ForbiddenException.class, () -> mapper.map(operationParams));
-    assertEquals(
-        String.format(
-            "Current user is not authorized to read data from selected program:  %s", PROGRAM_UID),
-        exception.getMessage());
-  }
-
-  @Test
-  void shouldThrowForbiddenExceptionWhenUserCantReadProgramTrackedEntityTypeData() {
-    when(programService.getProgram(PROGRAM_UID)).thenReturn(program);
-    when(aclService.canDataRead(user, program)).thenReturn(true);
-    when(aclService.canDataRead(user, program.getTrackedEntityType())).thenReturn(false);
-
-    EnrollmentOperationParams operationParams =
-        EnrollmentOperationParams.builder().programUid(PROGRAM_UID).build();
-
-    Exception exception = assertThrows(ForbiddenException.class, () -> mapper.map(operationParams));
-    assertEquals(
-        String.format(
-            "Current user is not authorized to read data from selected program's tracked entity type:  %s",
-            TRACKED_ENTITY_TYPE_UID),
-        exception.getMessage());
-  }
-
-  @Test
-  void shouldMapTrackedEntityTypeWhenTrackedEntityTypeUidIsSpecified()
-      throws BadRequestException, ForbiddenException {
-    when(aclService.canDataRead(user, trackedEntityType)).thenReturn(true);
-    EnrollmentOperationParams operationParams =
-        EnrollmentOperationParams.builder()
-            .trackedEntityTypeUid(TRACKED_ENTITY_TYPE_UID)
-            .orgUnitMode(ACCESSIBLE)
-            .build();
-
-    EnrollmentQueryParams params = mapper.map(operationParams);
-
-    assertEquals(trackedEntityType, params.getTrackedEntityType());
-  }
-
-  @Test
-  void shouldThrowBadRequestExceptionWhenTrackedEntityTypeNotFound() {
-    EnrollmentOperationParams requestParams =
-        EnrollmentOperationParams.builder().trackedEntityTypeUid("JW6BrFd0HLu").build();
-
-    Exception exception = assertThrows(BadRequestException.class, () -> mapper.map(requestParams));
-    assertEquals(
-        "Tracked entity type is specified but does not exist: JW6BrFd0HLu", exception.getMessage());
-  }
-
-  @Test
-  void shouldThrowBadRequestExceptionWhenUserCantReadTrackedEntityTypeData() {
-    when(trackedEntityTypeService.getTrackedEntityType(TRACKED_ENTITY_TYPE_UID))
-        .thenReturn(trackedEntityType);
-    when(aclService.canDataRead(user, trackedEntityType)).thenReturn(false);
-
-    EnrollmentOperationParams operationParams =
-        EnrollmentOperationParams.builder().programUid(TRACKED_ENTITY_TYPE_UID).build();
-
-    Exception exception =
-        assertThrows(BadRequestException.class, () -> mapper.map(operationParams));
-    assertEquals(
-        String.format("Program is specified but does not exist: %s", TRACKED_ENTITY_TYPE_UID),
-        exception.getMessage());
-  }
-
-  @Test
-  void shouldMapTrackedEntityWhenTrackedEntityUidIsSpecified()
-      throws BadRequestException, ForbiddenException {
-    EnrollmentOperationParams operationParams =
-        EnrollmentOperationParams.builder()
-            .trackedEntityUid(TRACKED_ENTITY_UID)
-            .orgUnitMode(ACCESSIBLE)
-            .build();
-
-    when(aclService.canDataRead(user, trackedEntity.getTrackedEntityType())).thenReturn(true);
-
-    EnrollmentQueryParams params = mapper.map(operationParams);
-
-    assertEquals(trackedEntity, params.getTrackedEntity());
-  }
-
-  @Test
-  void shouldThrowBadRequestExceptionTrackedEntityNotFound() {
-    EnrollmentOperationParams operationParams =
-        EnrollmentOperationParams.builder().trackedEntityUid("JW6BrFd0HLu").build();
-
-    Exception exception =
-        assertThrows(BadRequestException.class, () -> mapper.map(operationParams));
-    assertEquals(
-        "Tracked entity is specified but does not exist: JW6BrFd0HLu", exception.getMessage());
-  }
-
-  @Test
-  void shouldThrowForbiddenExceptionWhenTypeOfTrackedEntityNotAccessible() {
-    EnrollmentOperationParams operationParams =
-        EnrollmentOperationParams.builder().trackedEntityUid(TRACKED_ENTITY_UID).build();
-
-    when(aclService.canDataRead(user, trackedEntity.getTrackedEntityType())).thenReturn(false);
-
-    Exception exception = assertThrows(ForbiddenException.class, () -> mapper.map(operationParams));
-    assertEquals(
-        String.format(
-            "Current user is not authorized to read data from type of selected tracked entity: %s",
-            trackedEntity.getTrackedEntityType().getUid()),
-        exception.getMessage());
-  }
-
-  @Test
-=======
->>>>>>> 9f2710d0
   void shouldMapOrderInGivenOrder() throws BadRequestException, ForbiddenException {
     EnrollmentOperationParams operationParams =
         EnrollmentOperationParams.builder()
