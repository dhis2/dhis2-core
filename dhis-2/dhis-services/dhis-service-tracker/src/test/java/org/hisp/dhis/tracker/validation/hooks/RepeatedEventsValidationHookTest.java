/*
 * Copyright (c) 2004-2022, University of Oslo
 * All rights reserved.
 *
 * Redistribution and use in source and binary forms, with or without
 * modification, are permitted provided that the following conditions are met:
 * Redistributions of source code must retain the above copyright notice, this
 * list of conditions and the following disclaimer.
 *
 * Redistributions in binary form must reproduce the above copyright notice,
 * this list of conditions and the following disclaimer in the documentation
 * and/or other materials provided with the distribution.
 * Neither the name of the HISP project nor the names of its contributors may
 * be used to endorse or promote products derived from this software without
 * specific prior written permission.
 *
 * THIS SOFTWARE IS PROVIDED BY THE COPYRIGHT HOLDERS AND CONTRIBUTORS "AS IS" AND
 * ANY EXPRESS OR IMPLIED WARRANTIES, INCLUDING, BUT NOT LIMITED TO, THE IMPLIED
 * WARRANTIES OF MERCHANTABILITY AND FITNESS FOR A PARTICULAR PURPOSE ARE
 * DISCLAIMED. IN NO EVENT SHALL THE COPYRIGHT OWNER OR CONTRIBUTORS BE LIABLE FOR
 * ANY DIRECT, INDIRECT, INCIDENTAL, SPECIAL, EXEMPLARY, OR CONSEQUENTIAL DAMAGES
 * (INCLUDING, BUT NOT LIMITED TO, PROCUREMENT OF SUBSTITUTE GOODS OR SERVICES;
 * LOSS OF USE, DATA, OR PROFITS; OR BUSINESS INTERRUPTION) HOWEVER CAUSED AND ON
 * ANY THEORY OF LIABILITY, WHETHER IN CONTRACT, STRICT LIABILITY, OR TORT
 * (INCLUDING NEGLIGENCE OR OTHERWISE) ARISING IN ANY WAY OUT OF THE USE OF THIS
 * SOFTWARE, EVEN IF ADVISED OF THE POSSIBILITY OF SUCH DAMAGE.
 */
package org.hisp.dhis.tracker.validation.hooks;

import static org.hamcrest.MatcherAssert.assertThat;
import static org.hamcrest.Matchers.is;
import static org.hisp.dhis.tracker.TrackerType.EVENT;
import static org.hisp.dhis.tracker.report.TrackerErrorCode.E1039;
import static org.hisp.dhis.tracker.report.TrackerErrorCode.E9999;
import static org.junit.jupiter.api.Assertions.assertEquals;
import static org.junit.jupiter.api.Assertions.assertFalse;
import static org.junit.jupiter.api.Assertions.assertTrue;
import static org.mockito.Mockito.when;

import java.util.List;

import org.hisp.dhis.DhisConvenienceTest;
import org.hisp.dhis.program.Program;
import org.hisp.dhis.program.ProgramInstance;
import org.hisp.dhis.program.ProgramStage;
import org.hisp.dhis.program.ProgramType;
import org.hisp.dhis.tracker.TrackerIdSchemeParams;
import org.hisp.dhis.tracker.TrackerImportStrategy;
import org.hisp.dhis.tracker.bundle.TrackerBundle;
import org.hisp.dhis.tracker.domain.Event;
import org.hisp.dhis.tracker.domain.MetadataIdentifier;
import org.hisp.dhis.tracker.preheat.TrackerPreheat;
import org.hisp.dhis.tracker.validation.Error;
import org.hisp.dhis.tracker.validation.ValidationErrorReporter;
import org.junit.jupiter.api.BeforeEach;
import org.junit.jupiter.api.Test;
import org.junit.jupiter.api.extension.ExtendWith;
import org.mockito.Mock;
import org.mockito.junit.jupiter.MockitoExtension;

import com.google.common.collect.Lists;

/**
 * @author Enrico Colasante
 */
@ExtendWith( MockitoExtension.class )
class RepeatedEventsValidationHookTest extends DhisConvenienceTest
{

    private final static String NOT_REPEATABLE_PROGRAM_STAGE_WITH_REGISTRATION = "NOT_REPEATABLE_PROGRAM_STAGE_WITH_REGISTRATION";

    private final static String REPEATABLE_PROGRAM_STAGE_WITH_REGISTRATION = "REPEATABLE_PROGRAM_STAGE_WITH_REGISTRATION";

    private final static String NOT_REPEATABLE_PROGRAM_STAGE_WITHOUT_REGISTRATION = "NOT_REPEATABLE_PROGRAM_STAGE_WITHOUT_REGISTRATION";

    private final static String REPEATABLE_PROGRAM_STAGE_WITHOUT_REGISTRATION = "REPEATABLE_PROGRAM_STAGE_WITHOUT_REGISTRATION";

    private final static String ENROLLMENT_A = "ENROLLMENT_A";

    private final static String ENROLLMENT_B = "ENROLLMENT_B";

    private RepeatedEventsValidationHook validator;

    private TrackerBundle bundle;

    @Mock
    private TrackerPreheat preheat;

    private ValidationErrorReporter reporter;

    @BeforeEach
    public void setUp()
    {
        validator = new RepeatedEventsValidationHook();

        bundle = TrackerBundle.builder().build();
        bundle.setPreheat( preheat );

        TrackerIdSchemeParams idSchemes = TrackerIdSchemeParams.builder().build();
        reporter = new ValidationErrorReporter( idSchemes );
    }

    @Test
    void testSingleEventIsPassingValidation()
    {
        when( preheat.getProgramStage( MetadataIdentifier.ofUid( NOT_REPEATABLE_PROGRAM_STAGE_WITH_REGISTRATION ) ) )
            .thenReturn( notRepeatebleProgramStageWithRegistration() );
        List<Event> events = Lists.newArrayList( notRepeatableEvent( "A" ) );
        bundle.setEvents( events );
        events.forEach( e -> bundle.setStrategy( e, TrackerImportStrategy.CREATE_AND_UPDATE ) );

        validator.validate( reporter, bundle, bundle );

        assertTrue( reporter.getErrors().isEmpty() );
    }

    @Test
    void testOneEventInNotRepeatableProgramStageAndOneAlreadyOnDBAreNotPassingValidation()
    {
        when( preheat.getProgramStage( MetadataIdentifier.ofUid( NOT_REPEATABLE_PROGRAM_STAGE_WITH_REGISTRATION ) ) )
            .thenReturn( notRepeatebleProgramStageWithRegistration() );
        // given
        Event event = notRepeatableEvent( "A" );
        ProgramInstance programInstance = new ProgramInstance();
        programInstance.setUid( event.getEnrollment() );

        // when
        bundle.setStrategy( event, TrackerImportStrategy.CREATE );

        when( preheat.getEnrollment( event.getEnrollment() ) ).thenReturn( programInstance );
        when( preheat.hasProgramStageWithEvents( event.getProgramStage(), event.getEnrollment() ) ).thenReturn( true );
        bundle.setEvents( Lists.newArrayList( event ) );

        validator.validate( reporter, bundle, bundle );

        // then
        assertEquals( 1, reporter.getErrors().size() );
        assertTrue( reporter.hasErrorReport( err -> E1039.equals( err.getErrorCode() ) &&
            EVENT.equals( err.getTrackerType() ) &&
            event.getUid().equals( err.getUid() ) ) );
        assertThat( reporter.getErrors().get( 0 ).getErrorMessage(),
            is( "ProgramStage: `" + NOT_REPEATABLE_PROGRAM_STAGE_WITH_REGISTRATION +
                "`, is not repeatable and an event already exists." ) );
    }

    @Test
    void testTwoEventInNotRepeatableProgramStageAreNotPassingValidation()
    {
        when( preheat.getProgramStage( MetadataIdentifier.ofUid( NOT_REPEATABLE_PROGRAM_STAGE_WITH_REGISTRATION ) ) )
            .thenReturn( notRepeatebleProgramStageWithRegistration() );
        List<Event> events = Lists.newArrayList( notRepeatableEvent( "A" ), notRepeatableEvent( "B" ) );
        bundle.setEvents( events );
        events.forEach( e -> bundle.setStrategy( e, TrackerImportStrategy.CREATE_AND_UPDATE ) );

        validator.validate( reporter, bundle, bundle );

        assertEquals( 2, reporter.getErrors().size() );
        assertThat( reporter.getErrors().get( 0 ).getErrorCode(), is( E1039 ) );
        assertThat( reporter.getErrors().get( 0 ).getTrackerType(), is( EVENT ) );
        assertThat( reporter.getErrors().get( 0 ).getUid(), is( events.get( 0 ).getUid() ) );
        assertThat( reporter.getErrors().get( 0 ).getErrorMessage(),
            is( "ProgramStage: `" + NOT_REPEATABLE_PROGRAM_STAGE_WITH_REGISTRATION +
                "`, is not repeatable and an event already exists." ) );
        assertThat( reporter.getErrors().get( 1 ).getErrorCode(), is( E1039 ) );
        assertThat( reporter.getErrors().get( 1 ).getTrackerType(), is( EVENT ) );
        assertThat( reporter.getErrors().get( 1 ).getUid(), is( events.get( 1 ).getUid() ) );
        assertThat( reporter.getErrors().get( 1 ).getErrorMessage(),
            is( "ProgramStage: `" + NOT_REPEATABLE_PROGRAM_STAGE_WITH_REGISTRATION +
                "`, is not repeatable and an event already exists." ) );
    }

    @Test
    void testTwoEventInRepeatableProgramStageArePassingValidation()
    {
        when( preheat.getProgramStage( MetadataIdentifier.ofUid( REPEATABLE_PROGRAM_STAGE_WITH_REGISTRATION ) ) )
            .thenReturn( repeatebleProgramStageWithRegistration() );
        List<Event> events = Lists.newArrayList( repeatableEvent( "A" ), repeatableEvent( "B" ) );
        bundle.setEvents( events );
        events.forEach( e -> bundle.setStrategy( e, TrackerImportStrategy.CREATE_AND_UPDATE ) );

        validator.validate( reporter, bundle, bundle );

        assertTrue( reporter.getErrors().isEmpty() );
    }

    @Test
    void testTwoEventsInNotRepeatableProgramStageWhenOneIsInvalidArePassingValidation()
    {
        when( preheat.getProgramStage( MetadataIdentifier.ofUid( NOT_REPEATABLE_PROGRAM_STAGE_WITH_REGISTRATION ) ) )
            .thenReturn( notRepeatebleProgramStageWithRegistration() );
        Event invalidEvent = notRepeatableEvent( "A" );
        List<Event> events = Lists.newArrayList( invalidEvent, notRepeatableEvent( "B" ) );
        bundle.setEvents( events );
        events.forEach( e -> bundle.setStrategy( e, TrackerImportStrategy.CREATE_AND_UPDATE ) );
<<<<<<< HEAD
        errorReporter
            .addError( new Error( "", E9999, invalidEvent.getTrackerType(), invalidEvent.getUid() ) );
=======
        reporter
            .addError( new TrackerErrorReport( "", E9999, invalidEvent.getTrackerType(), invalidEvent.getUid() ) );
>>>>>>> 10cdef4b

        validator.validate( reporter, bundle, bundle );

        assertFalse( reporter.hasErrorReport( e -> E1039 == e.getErrorCode() ) );
    }

    @Test
    void testTwoEventsInNotRepeatableProgramStageButInDifferentEnrollmentsArePassingValidation()
    {
        when( preheat.getProgramStage( MetadataIdentifier.ofUid( NOT_REPEATABLE_PROGRAM_STAGE_WITH_REGISTRATION ) ) )
            .thenReturn( notRepeatebleProgramStageWithRegistration() );
        Event eventEnrollmentA = notRepeatableEvent( "A" );
        Event eventEnrollmentB = notRepeatableEvent( "B" );
        eventEnrollmentB.setEnrollment( ENROLLMENT_B );
        List<Event> events = Lists.newArrayList( eventEnrollmentA, eventEnrollmentB );
        bundle.setEvents( events );
        events.forEach( e -> bundle.setStrategy( e, TrackerImportStrategy.CREATE_AND_UPDATE ) );

        validator.validate( reporter, bundle, bundle );

        assertTrue( reporter.getErrors().isEmpty() );
    }

    @Test
    void testTwoProgramEventsInSameProgramStageArePassingValidation()
    {
        when( preheat.getProgramStage( MetadataIdentifier.ofUid( NOT_REPEATABLE_PROGRAM_STAGE_WITHOUT_REGISTRATION ) ) )
            .thenReturn( notRepeatebleProgramStageWithoutRegistration() );
        Event eventProgramA = programEvent( "A" );
        Event eventProgramB = programEvent( "B" );
        List<Event> events = Lists.newArrayList( eventProgramA, eventProgramB );
        bundle.setEvents( events );
        events.forEach( e -> bundle.setStrategy( e, TrackerImportStrategy.CREATE_AND_UPDATE ) );

        validator.validate( reporter, bundle, bundle );

        assertTrue( reporter.getErrors().isEmpty() );
    }

    private ProgramStage notRepeatebleProgramStageWithRegistration()
    {
        ProgramStage programStage = createProgramStage( 'A', 1, false );
        programStage.setUid( NOT_REPEATABLE_PROGRAM_STAGE_WITH_REGISTRATION );
        programStage.setProgram( programWithRegistration() );
        return programStage;
    }

    private ProgramStage repeatebleProgramStageWithRegistration()
    {
        ProgramStage programStage = createProgramStage( 'A', 1, true );
        programStage.setUid( REPEATABLE_PROGRAM_STAGE_WITH_REGISTRATION );
        programStage.setProgram( programWithRegistration() );
        return programStage;
    }

    private ProgramStage notRepeatebleProgramStageWithoutRegistration()
    {
        ProgramStage programStage = createProgramStage( 'A', 1, false );
        programStage.setUid( NOT_REPEATABLE_PROGRAM_STAGE_WITHOUT_REGISTRATION );
        programStage.setProgram( programWithoutRegistration() );
        return programStage;
    }

    private ProgramStage repeatebleProgramStageWithoutRegistration()
    {
        ProgramStage programStage = createProgramStage( 'A', 1, true );
        programStage.setUid( REPEATABLE_PROGRAM_STAGE_WITHOUT_REGISTRATION );
        programStage.setProgram( programWithoutRegistration() );
        return programStage;
    }

    private Program programWithRegistration()
    {
        Program program = createProgram( 'A' );
        program.setProgramType( ProgramType.WITH_REGISTRATION );
        return program;
    }

    private Program programWithoutRegistration()
    {
        Program program = createProgram( 'B' );
        program.setProgramType( ProgramType.WITHOUT_REGISTRATION );
        return program;
    }

    private Event programEvent( String uid )
    {
        Event event = new Event();
        event.setEvent( uid );
        event.setProgramStage( MetadataIdentifier.ofUid( NOT_REPEATABLE_PROGRAM_STAGE_WITHOUT_REGISTRATION ) );
        return event;
    }

    private Event notRepeatableEvent( String uid )
    {
        Event event = new Event();
        event.setEvent( uid );
        event.setEnrollment( ENROLLMENT_A );
        event.setProgramStage( MetadataIdentifier.ofUid( NOT_REPEATABLE_PROGRAM_STAGE_WITH_REGISTRATION ) );
        return event;
    }

    private Event repeatableEvent( String uid )
    {
        Event event = new Event();
        event.setEvent( uid );
        event.setEnrollment( ENROLLMENT_A );
        event.setProgramStage( MetadataIdentifier.ofUid( REPEATABLE_PROGRAM_STAGE_WITH_REGISTRATION ) );
        return event;
    }
}<|MERGE_RESOLUTION|>--- conflicted
+++ resolved
@@ -192,13 +192,8 @@
         List<Event> events = Lists.newArrayList( invalidEvent, notRepeatableEvent( "B" ) );
         bundle.setEvents( events );
         events.forEach( e -> bundle.setStrategy( e, TrackerImportStrategy.CREATE_AND_UPDATE ) );
-<<<<<<< HEAD
-        errorReporter
+        reporter
             .addError( new Error( "", E9999, invalidEvent.getTrackerType(), invalidEvent.getUid() ) );
-=======
-        reporter
-            .addError( new TrackerErrorReport( "", E9999, invalidEvent.getTrackerType(), invalidEvent.getUid() ) );
->>>>>>> 10cdef4b
 
         validator.validate( reporter, bundle, bundle );
 
