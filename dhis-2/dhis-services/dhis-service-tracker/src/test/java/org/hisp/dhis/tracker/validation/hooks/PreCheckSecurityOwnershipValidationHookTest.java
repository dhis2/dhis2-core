/*
 * Copyright (c) 2004-2022, University of Oslo
 * All rights reserved.
 *
 * Redistribution and use in source and binary forms, with or without
 * modification, are permitted provided that the following conditions are met:
 * Redistributions of source code must retain the above copyright notice, this
 * list of conditions and the following disclaimer.
 *
 * Redistributions in binary form must reproduce the above copyright notice,
 * this list of conditions and the following disclaimer in the documentation
 * and/or other materials provided with the distribution.
 * Neither the name of the HISP project nor the names of its contributors may
 * be used to endorse or promote products derived from this software without
 * specific prior written permission.
 *
 * THIS SOFTWARE IS PROVIDED BY THE COPYRIGHT HOLDERS AND CONTRIBUTORS "AS IS" AND
 * ANY EXPRESS OR IMPLIED WARRANTIES, INCLUDING, BUT NOT LIMITED TO, THE IMPLIED
 * WARRANTIES OF MERCHANTABILITY AND FITNESS FOR A PARTICULAR PURPOSE ARE
 * DISCLAIMED. IN NO EVENT SHALL THE COPYRIGHT OWNER OR CONTRIBUTORS BE LIABLE FOR
 * ANY DIRECT, INDIRECT, INCIDENTAL, SPECIAL, EXEMPLARY, OR CONSEQUENTIAL DAMAGES
 * (INCLUDING, BUT NOT LIMITED TO, PROCUREMENT OF SUBSTITUTE GOODS OR SERVICES;
 * LOSS OF USE, DATA, OR PROFITS; OR BUSINESS INTERRUPTION) HOWEVER CAUSED AND ON
 * ANY THEORY OF LIABILITY, WHETHER IN CONTRACT, STRICT LIABILITY, OR TORT
 * (INCLUDING NEGLIGENCE OR OTHERWISE) ARISING IN ANY WAY OUT OF THE USE OF THIS
 * SOFTWARE, EVEN IF ADVISED OF THE POSSIBILITY OF SUCH DAMAGE.
 */
package org.hisp.dhis.tracker.validation.hooks;

import static org.hisp.dhis.tracker.report.TrackerErrorCode.E1000;
import static org.hisp.dhis.tracker.report.TrackerErrorCode.E1001;
import static org.hisp.dhis.tracker.report.TrackerErrorCode.E1003;
import static org.hisp.dhis.tracker.report.TrackerErrorCode.E1083;
import static org.hisp.dhis.tracker.report.TrackerErrorCode.E1091;
import static org.hisp.dhis.tracker.report.TrackerErrorCode.E1100;
import static org.hisp.dhis.tracker.report.TrackerErrorCode.E1103;
import static org.hisp.dhis.tracker.report.TrackerErrorCode.E1104;
import static org.hisp.dhis.tracker.validation.hooks.AssertValidationErrorReporter.hasTrackerError;
import static org.junit.jupiter.api.Assertions.assertFalse;
import static org.mockito.Mockito.times;
import static org.mockito.Mockito.verify;
import static org.mockito.Mockito.when;

import java.util.Collections;

import org.apache.commons.lang3.StringUtils;
import org.hisp.dhis.DhisConvenienceTest;
import org.hisp.dhis.common.CodeGenerator;
import org.hisp.dhis.event.EventStatus;
import org.hisp.dhis.organisationunit.OrganisationUnit;
import org.hisp.dhis.organisationunit.OrganisationUnitService;
import org.hisp.dhis.program.Program;
import org.hisp.dhis.program.ProgramInstance;
import org.hisp.dhis.program.ProgramStage;
import org.hisp.dhis.program.ProgramStageInstance;
import org.hisp.dhis.program.ProgramStatus;
import org.hisp.dhis.program.ProgramType;
import org.hisp.dhis.security.Authorities;
import org.hisp.dhis.security.acl.AclService;
import org.hisp.dhis.trackedentity.TrackedEntityInstance;
import org.hisp.dhis.trackedentity.TrackedEntityProgramOwnerOrgUnit;
import org.hisp.dhis.trackedentity.TrackedEntityType;
import org.hisp.dhis.trackedentity.TrackerOwnershipManager;
import org.hisp.dhis.tracker.TrackerIdScheme;
import org.hisp.dhis.tracker.TrackerImportStrategy;
import org.hisp.dhis.tracker.TrackerType;
import org.hisp.dhis.tracker.bundle.TrackerBundle;
import org.hisp.dhis.tracker.domain.Enrollment;
import org.hisp.dhis.tracker.domain.Event;
import org.hisp.dhis.tracker.domain.TrackedEntity;
import org.hisp.dhis.tracker.preheat.TrackerPreheat;
import org.hisp.dhis.tracker.report.TrackerErrorCode;
import org.hisp.dhis.tracker.report.ValidationErrorReporter;
import org.hisp.dhis.user.User;
import org.junit.jupiter.api.BeforeEach;
import org.junit.jupiter.api.Test;
import org.junit.jupiter.api.extension.ExtendWith;
import org.mockito.Mock;
import org.mockito.junit.jupiter.MockitoExtension;

import com.google.common.collect.Lists;
import com.google.common.collect.Sets;

/**
 * @author Enrico Colasante
 */
@ExtendWith( MockitoExtension.class )
class PreCheckSecurityOwnershipValidationHookTest extends DhisConvenienceTest
{

    private static final String ORG_UNIT_ID = "ORG_UNIT_ID";

    private static final String TEI_ID = "TEI_ID";

    private static final String TEI_TYPE_ID = "TEI_TYPE_ID";

    private static final String PROGRAM_ID = "PROGRAM_ID";

    private static final String PS_ID = "PS_ID";

    private PreCheckSecurityOwnershipValidationHook validatorToTest;

    @Mock
    private TrackerBundle bundle;

    @Mock
    private TrackerPreheat preheat;

    @Mock
    private AclService aclService;

    @Mock
    private TrackerOwnershipManager ownershipAccessManager;

    @Mock
    private OrganisationUnitService organisationUnitService;

    private User user;

    private ValidationErrorReporter reporter;

    private OrganisationUnit organisationUnit;

    private TrackedEntityType trackedEntityType;

    private Program program;

    private ProgramStage programStage;

    @BeforeEach
    public void setUp()
    {
        user = createUser( 'A' );
        when( bundle.getUser() ).thenReturn( user );

        organisationUnit = createOrganisationUnit( 'A' );
        organisationUnit.setUid( ORG_UNIT_ID );

        trackedEntityType = createTrackedEntityType( 'A' );
        trackedEntityType.setUid( TEI_TYPE_ID );
        program = createProgram( 'A' );
        program.setUid( PROGRAM_ID );
        program.setProgramType( ProgramType.WITH_REGISTRATION );
        program.setTrackedEntityType( trackedEntityType );

        programStage = createProgramStage( 'A', program );
        programStage.setUid( PS_ID );

        validatorToTest = new PreCheckSecurityOwnershipValidationHook( aclService, ownershipAccessManager,
            organisationUnitService );
    }

    @Test
    void verifyValidationSuccessForTrackedEntity()
    {
        TrackedEntity trackedEntity = TrackedEntity.builder()
            .trackedEntity( CodeGenerator.generateUid() )
            .orgUnit( ORG_UNIT_ID )
            .trackedEntityType( TEI_TYPE_ID )
            .build();

        when( bundle.getPreheat() ).thenReturn( preheat );
        when( preheat.getOrganisationUnit( ORG_UNIT_ID ) ).thenReturn( organisationUnit );
        when( preheat.getTrackedEntityType( TEI_TYPE_ID ) ).thenReturn( trackedEntityType );
        when( bundle.getStrategy( trackedEntity ) ).thenReturn( TrackerImportStrategy.CREATE_AND_UPDATE );
        when( organisationUnitService.isInUserSearchHierarchyCached( user, organisationUnit ) )
            .thenReturn( true );
        when( aclService.canDataWrite( user, trackedEntityType ) ).thenReturn( true );
        reporter = new ValidationErrorReporter( bundle );

        validatorToTest.validateTrackedEntity( reporter, trackedEntity );

        assertFalse( reporter.hasErrors() );
    }

    @Test
    void verifyValidationSuccessForTrackedEntityWithNoProgramInstancesUsingDeleteStrategy()
    {
        TrackedEntity trackedEntity = TrackedEntity.builder()
            .trackedEntity( TEI_ID )
            .orgUnit( ORG_UNIT_ID )
            .trackedEntityType( TEI_TYPE_ID )
            .build();

        when( bundle.getStrategy( trackedEntity ) ).thenReturn( TrackerImportStrategy.DELETE );
        when( bundle.getTrackedEntityInstance( TEI_ID ) ).thenReturn( getTEIWithNoProgramInstances() );

        when( organisationUnitService.isInUserHierarchyCached( user, organisationUnit ) )
            .thenReturn( true );
        when( aclService.canDataWrite( user, trackedEntityType ) ).thenReturn( true );
        reporter = new ValidationErrorReporter( bundle );

        validatorToTest.validateTrackedEntity( reporter, trackedEntity );

        assertFalse( reporter.hasErrors() );
    }

    @Test
    void verifyCaptureScopeIsCheckedForTrackedEntityCreation()
    {
        TrackedEntity trackedEntity = TrackedEntity.builder()
            .trackedEntity( TEI_ID )
            .orgUnit( ORG_UNIT_ID )
            .trackedEntityType( TEI_TYPE_ID )
            .build();

        when( bundle.getPreheat() ).thenReturn( preheat );
        when( preheat.getOrganisationUnit( ORG_UNIT_ID ) ).thenReturn( organisationUnit );
        when( preheat.getTrackedEntityType( TEI_TYPE_ID ) ).thenReturn( trackedEntityType );
        when( bundle.getStrategy( trackedEntity ) ).thenReturn( TrackerImportStrategy.CREATE );
        when( preheat.getOrganisationUnit( ORG_UNIT_ID ) ).thenReturn( organisationUnit );
        when( organisationUnitService.isInUserHierarchyCached( user, organisationUnit ) )
            .thenReturn( true );
        when( aclService.canDataWrite( user, trackedEntityType ) ).thenReturn( true );
        reporter = new ValidationErrorReporter( bundle );

        validatorToTest.validateTrackedEntity( reporter, trackedEntity );

        assertFalse( reporter.hasErrors() );
    }

    @Test
    void verifySearchScopeIsCheckedForTrackedEntityUpdate()
    {
        TrackedEntity trackedEntity = TrackedEntity.builder()
            .trackedEntity( TEI_ID )
            .orgUnit( ORG_UNIT_ID )
            .trackedEntityType( TEI_TYPE_ID )
            .build();

        when( bundle.getPreheat() ).thenReturn( preheat );
        when( preheat.getOrganisationUnit( ORG_UNIT_ID ) ).thenReturn( organisationUnit );
        when( preheat.getTrackedEntityType( TEI_TYPE_ID ) ).thenReturn( trackedEntityType );
        when( bundle.getStrategy( trackedEntity ) ).thenReturn( TrackerImportStrategy.CREATE_AND_UPDATE );
        when( preheat.getOrganisationUnit( ORG_UNIT_ID ) ).thenReturn( organisationUnit );
        when( organisationUnitService.isInUserSearchHierarchyCached( user, organisationUnit ) )
            .thenReturn( true );
        when( aclService.canDataWrite( user, trackedEntityType ) ).thenReturn( true );
        reporter = new ValidationErrorReporter( bundle );

        validatorToTest.validateTrackedEntity( reporter, trackedEntity );

        assertFalse( reporter.hasErrors() );
    }

    @Test
    void verifyCaptureScopeIsCheckedForTrackedEntityDeletion()
    {
        TrackedEntity trackedEntity = TrackedEntity.builder()
            .trackedEntity( TEI_ID )
            .orgUnit( ORG_UNIT_ID )
            .trackedEntityType( TEI_TYPE_ID )
            .build();

        when( bundle.getStrategy( trackedEntity ) ).thenReturn( TrackerImportStrategy.DELETE );
        when( bundle.getTrackedEntityInstance( TEI_ID ) ).thenReturn( getTEIWithNoProgramInstances() );

        when( organisationUnitService.isInUserHierarchyCached( user, organisationUnit ) )
            .thenReturn( true );
        when( aclService.canDataWrite( user, trackedEntityType ) ).thenReturn( true );
        reporter = new ValidationErrorReporter( bundle );

        validatorToTest.validateTrackedEntity( reporter, trackedEntity );

        assertFalse( reporter.hasErrors() );
    }

    @Test
    void verifyValidationSuccessForTrackedEntityWithDeletedProgramInstancesUsingDeleteStrategy()
    {
        TrackedEntity trackedEntity = TrackedEntity.builder()
            .trackedEntity( TEI_ID )
            .orgUnit( ORG_UNIT_ID )
            .trackedEntityType( TEI_TYPE_ID )
            .build();

        when( bundle.getStrategy( trackedEntity ) ).thenReturn( TrackerImportStrategy.DELETE );
        when( bundle.getTrackedEntityInstance( TEI_ID ) ).thenReturn( getTEIWithDeleteProgramInstances() );

        when( organisationUnitService.isInUserHierarchyCached( user, organisationUnit ) )
            .thenReturn( true );
        when( aclService.canDataWrite( user, trackedEntityType ) ).thenReturn( true );
        reporter = new ValidationErrorReporter( bundle );

        validatorToTest.validateTrackedEntity( reporter, trackedEntity );

        assertFalse( reporter.hasErrors() );
    }

    @Test
    void verifyValidationSuccessForTrackedEntityUsingDeleteStrategyAndUserWithCascadeAuthority()
    {
        TrackedEntity trackedEntity = TrackedEntity.builder()
            .trackedEntity( TEI_ID )
            .orgUnit( ORG_UNIT_ID )
            .trackedEntityType( TEI_TYPE_ID )
            .build();

        when( bundle.getUser() ).thenReturn( deleteTeiAuthorisedUser() );
        when( bundle.getStrategy( trackedEntity ) ).thenReturn( TrackerImportStrategy.DELETE );
        when( bundle.getTrackedEntityInstance( TEI_ID ) ).thenReturn( getTEIWithProgramInstances() );

        when( organisationUnitService.isInUserHierarchyCached( user, organisationUnit ) )
            .thenReturn( true );
        when( aclService.canDataWrite( user, trackedEntityType ) ).thenReturn( true );
        reporter = new ValidationErrorReporter( bundle );

        validatorToTest.validateTrackedEntity( reporter, trackedEntity );

        assertFalse( reporter.hasErrors() );
    }

    @Test
    void verifyValidationFailsForTrackedEntityUsingDeleteStrategyAndUserWithoutCascadeAuthority()
    {
        TrackedEntity trackedEntity = TrackedEntity.builder()
            .trackedEntity( TEI_ID )
            .orgUnit( ORG_UNIT_ID )
            .trackedEntityType( TEI_TYPE_ID )
            .build();

        when( bundle.getStrategy( trackedEntity ) ).thenReturn( TrackerImportStrategy.DELETE );
        when( bundle.getIdentifier() ).thenReturn( TrackerIdScheme.UID );
        when( bundle.getTrackedEntityInstance( TEI_ID ) ).thenReturn( getTEIWithProgramInstances() );

        when( organisationUnitService.isInUserHierarchyCached( user, organisationUnit ) )
            .thenReturn( true );
        when( aclService.canDataWrite( user, trackedEntityType ) ).thenReturn( true );
        reporter = new ValidationErrorReporter( bundle );

        validatorToTest.validateTrackedEntity( reporter, trackedEntity );

        hasTrackerError( reporter, E1100, TrackerType.TRACKED_ENTITY, trackedEntity.getUid() );
    }

    @Test
    void verifyValidationFailsForTrackedEntityWithUserNotInOrgUnitCaptureScopeHierarchy()
    {
        TrackedEntity trackedEntity = TrackedEntity.builder()
            .trackedEntity( TEI_ID )
            .orgUnit( ORG_UNIT_ID )
            .trackedEntityType( TEI_TYPE_ID )
            .build();

        when( bundle.getPreheat() ).thenReturn( preheat );
        when( preheat.getOrganisationUnit( ORG_UNIT_ID ) ).thenReturn( organisationUnit );
        when( preheat.getTrackedEntityType( TEI_TYPE_ID ) ).thenReturn( trackedEntityType );
        when( bundle.getStrategy( trackedEntity ) ).thenReturn( TrackerImportStrategy.CREATE );
        when( bundle.getIdentifier() ).thenReturn( TrackerIdScheme.UID );
        when( preheat.getOrganisationUnit( ORG_UNIT_ID ) ).thenReturn( organisationUnit );
        when( organisationUnitService.isInUserHierarchyCached( user, organisationUnit ) )
            .thenReturn( false );
        when( aclService.canDataWrite( user, trackedEntityType ) ).thenReturn( true );
        reporter = new ValidationErrorReporter( bundle );

        validatorToTest.validateTrackedEntity( reporter, trackedEntity );

        validatorToTest.validateTrackedEntity( reporter, trackedEntity );

        hasTrackerError( reporter, E1000, TrackerType.TRACKED_ENTITY, trackedEntity.getUid() );
    }

    @Test
    void verifyValidationFailsForTrackedEntityUpdateWithUserNotInOrgUnitSearchHierarchy()
    {
        TrackedEntity trackedEntity = TrackedEntity.builder()
            .trackedEntity( TEI_ID )
            .orgUnit( ORG_UNIT_ID )
            .trackedEntityType( TEI_TYPE_ID )
            .build();

        when( bundle.getPreheat() ).thenReturn( preheat );
        when( preheat.getOrganisationUnit( ORG_UNIT_ID ) ).thenReturn( organisationUnit );
        when( preheat.getTrackedEntityType( TEI_TYPE_ID ) ).thenReturn( trackedEntityType );
        when( bundle.getStrategy( trackedEntity ) ).thenReturn( TrackerImportStrategy.CREATE_AND_UPDATE );
        when( bundle.getIdentifier() ).thenReturn( TrackerIdScheme.UID );
        when( preheat.getOrganisationUnit( ORG_UNIT_ID ) ).thenReturn( organisationUnit );
        when( organisationUnitService.isInUserSearchHierarchyCached( user, organisationUnit ) )
            .thenReturn( false );
        when( aclService.canDataWrite( user, trackedEntityType ) ).thenReturn( true );
        reporter = new ValidationErrorReporter( bundle );

        validatorToTest.validateTrackedEntity( reporter, trackedEntity );

        hasTrackerError( reporter, E1003, TrackerType.TRACKED_ENTITY, trackedEntity.getUid() );
    }

    @Test
    void verifyValidationFailsForTrackedEntityAndUserWithoutWriteAccess()
    {
        TrackedEntity trackedEntity = TrackedEntity.builder()
            .trackedEntity( CodeGenerator.generateUid() )
            .orgUnit( ORG_UNIT_ID )
            .trackedEntityType( TEI_TYPE_ID )
            .build();

        when( bundle.getPreheat() ).thenReturn( preheat );
        when( preheat.getOrganisationUnit( ORG_UNIT_ID ) ).thenReturn( organisationUnit );
        when( preheat.getTrackedEntityType( TEI_TYPE_ID ) ).thenReturn( trackedEntityType );
        when( bundle.getStrategy( trackedEntity ) ).thenReturn( TrackerImportStrategy.CREATE_AND_UPDATE );
        when( bundle.getIdentifier() ).thenReturn( TrackerIdScheme.UID );
        when( organisationUnitService.isInUserSearchHierarchyCached( user, organisationUnit ) )
            .thenReturn( true );
        when( aclService.canDataWrite( user, trackedEntityType ) ).thenReturn( false );
        reporter = new ValidationErrorReporter( bundle );

        validatorToTest.validateTrackedEntity( reporter, trackedEntity );

        hasTrackerError( reporter, E1001, TrackerType.TRACKED_ENTITY, trackedEntity.getUid() );
    }

    @Test
    void verifyValidationSuccessForEnrollmentWhenProgramInstanceHasNoOrgUnitAssigned()
    {
        Enrollment enrollment = Enrollment.builder()
            .enrollment( CodeGenerator.generateUid() )
            .orgUnit( ORG_UNIT_ID )
            .trackedEntity( TEI_ID )
            .program( PROGRAM_ID )
            .build();

        when( bundle.getPreheat() ).thenReturn( preheat );
        when( bundle.getStrategy( enrollment ) ).thenReturn( TrackerImportStrategy.UPDATE );

        ProgramInstance programInstance = getEnrollment( enrollment.getEnrollment() );
        programInstance.setOrganisationUnit( null );

        when( bundle.getProgramInstance( enrollment.getEnrollment() ) )
            .thenReturn( programInstance );
        when( aclService.canDataWrite( user, program ) ).thenReturn( true );
        when( aclService.canDataRead( user, program.getTrackedEntityType() ) ).thenReturn( true );
        reporter = new ValidationErrorReporter( bundle );

        validatorToTest.validateEnrollment( reporter, enrollment );

        assertFalse( reporter.hasErrors() );
        verify( organisationUnitService, times( 0 ) ).isInUserHierarchyCached( user, organisationUnit );

        when( bundle.getStrategy( enrollment ) ).thenReturn( TrackerImportStrategy.DELETE );

        validatorToTest.validateEnrollment( reporter, enrollment );

        assertFalse( reporter.hasErrors() );
        verify( organisationUnitService, times( 0 ) ).isInUserHierarchyCached( user, organisationUnit );
    }

    @Test
    void verifyValidationSuccessForEnrollment()
    {
        Enrollment enrollment = Enrollment.builder()
            .enrollment( CodeGenerator.generateUid() )
            .orgUnit( ORG_UNIT_ID )
            .trackedEntity( TEI_ID )
            .program( PROGRAM_ID )
            .build();

        when( bundle.getPreheat() ).thenReturn( preheat );
        when( bundle.getStrategy( enrollment ) ).thenReturn( TrackerImportStrategy.CREATE_AND_UPDATE );
        when( preheat.getProgram( PROGRAM_ID ) ).thenReturn( program );
        when( aclService.canDataWrite( user, program ) ).thenReturn( true );
        when( aclService.canDataRead( user, program.getTrackedEntityType() ) ).thenReturn( true );
        reporter = new ValidationErrorReporter( bundle );

        validatorToTest.validateEnrollment( reporter, enrollment );

        assertFalse( reporter.hasErrors() );
    }

    @Test
    void verifyCaptureScopeIsCheckedForEnrollmentCreation()
    {
        Enrollment enrollment = Enrollment.builder()
            .enrollment( CodeGenerator.generateUid() )
            .orgUnit( ORG_UNIT_ID )
            .trackedEntity( TEI_ID )
            .program( PROGRAM_ID )
            .build();

        when( bundle.getPreheat() ).thenReturn( preheat );
        when( bundle.getStrategy( enrollment ) ).thenReturn( TrackerImportStrategy.CREATE );
        when( preheat.getProgram( PROGRAM_ID ) ).thenReturn( program );
        when( preheat.getOrganisationUnit( ORG_UNIT_ID ) ).thenReturn( organisationUnit );
        when( organisationUnitService.isInUserHierarchyCached( user, organisationUnit ) )
            .thenReturn( true );
        when( aclService.canDataWrite( user, program ) ).thenReturn( true );
        when( aclService.canDataRead( user, program.getTrackedEntityType() ) ).thenReturn( true );
        reporter = new ValidationErrorReporter( bundle );

        validatorToTest.validateEnrollment( reporter, enrollment );

        assertFalse( reporter.hasErrors() );
    }

    @Test
    void verifyCaptureScopeIsCheckedForEnrollmentDeletion()
    {
        String enrollmentUid = CodeGenerator.generateUid();
        Enrollment enrollment = Enrollment.builder()
            .enrollment( enrollmentUid )
            .orgUnit( ORG_UNIT_ID )
            .trackedEntity( TEI_ID )
            .program( PROGRAM_ID )
            .build();

        when( bundle.getPreheat() ).thenReturn( preheat );
        when( bundle.getStrategy( enrollment ) ).thenReturn( TrackerImportStrategy.DELETE );
        when( bundle.getProgramInstance( enrollment.getEnrollment() ) )
            .thenReturn( getEnrollment( enrollment.getEnrollment() ) );
        when( aclService.canDataWrite( user, program ) ).thenReturn( true );
        when( aclService.canDataRead( user, program.getTrackedEntityType() ) ).thenReturn( true );
        when( organisationUnitService.isInUserHierarchyCached( user, organisationUnit ) )
            .thenReturn( true );
        reporter = new ValidationErrorReporter( bundle );

        validatorToTest.validateEnrollment( reporter, enrollment );

        assertFalse( reporter.hasErrors() );
    }

    @Test
    void verifyCaptureScopeIsCheckedForEnrollmentProgramWithoutRegistration()
    {
        program.setProgramType( ProgramType.WITHOUT_REGISTRATION );
        String enrollmentUid = CodeGenerator.generateUid();
        Enrollment enrollment = Enrollment.builder()
            .enrollment( enrollmentUid )
            .orgUnit( ORG_UNIT_ID )
            .trackedEntity( TEI_ID )
            .program( PROGRAM_ID )
            .build();

        when( bundle.getPreheat() ).thenReturn( preheat );
        when( bundle.getStrategy( enrollment ) ).thenReturn( TrackerImportStrategy.CREATE_AND_UPDATE );
        when( preheat.getProgram( PROGRAM_ID ) ).thenReturn( program );
        when( preheat.getOrganisationUnit( ORG_UNIT_ID ) ).thenReturn( organisationUnit );
        when( organisationUnitService.isInUserHierarchyCached( user, organisationUnit ) )
            .thenReturn( true );
        when( aclService.canDataWrite( user, program ) ).thenReturn( true );
        reporter = new ValidationErrorReporter( bundle );

        validatorToTest.validateEnrollment( reporter, enrollment );

        assertFalse( reporter.hasErrors() );
    }

    @Test
    void verifyValidationSuccessForEnrollmentWithoutEventsUsingDeleteStrategy()
    {
        Enrollment enrollment = Enrollment.builder()
            .enrollment( CodeGenerator.generateUid() )
            .orgUnit( ORG_UNIT_ID )
            .trackedEntity( TEI_ID )
            .program( PROGRAM_ID )
            .build();

        when( bundle.getPreheat() ).thenReturn( preheat );
        when( bundle.getStrategy( enrollment ) ).thenReturn( TrackerImportStrategy.DELETE );
        when( preheat.getProgramInstanceWithOneOrMoreNonDeletedEvent() ).thenReturn( Collections.emptyList() );
        when( bundle.getProgramInstance( enrollment.getEnrollment() ) )
            .thenReturn( getEnrollment( enrollment.getEnrollment() ) );
        when( organisationUnitService.isInUserHierarchyCached( user, organisationUnit ) )
            .thenReturn( true );
        when( aclService.canDataWrite( user, program ) ).thenReturn( true );
        when( aclService.canDataRead( user, program.getTrackedEntityType() ) ).thenReturn( true );
        reporter = new ValidationErrorReporter( bundle );

        validatorToTest.validateEnrollment( reporter, enrollment );

        assertFalse( reporter.hasErrors() );
    }

    @Test
    void verifyValidationSuccessForEnrollmentUsingDeleteStrategyAndUserWithCascadeAuthority()
    {
        Enrollment enrollment = Enrollment.builder()
            .enrollment( CodeGenerator.generateUid() )
            .orgUnit( ORG_UNIT_ID )
            .trackedEntity( TEI_ID )
            .program( PROGRAM_ID )
            .build();

        when( bundle.getPreheat() ).thenReturn( preheat );
        when( bundle.getStrategy( enrollment ) ).thenReturn( TrackerImportStrategy.DELETE );
        when( bundle.getUser() ).thenReturn( deleteEnrollmentAuthorisedUser() );
        when( preheat.getProgramInstanceWithOneOrMoreNonDeletedEvent() )
            .thenReturn( Collections.singletonList( enrollment.getEnrollment() ) );
        when( bundle.getProgramInstance( enrollment.getEnrollment() ) )
            .thenReturn( getEnrollment( enrollment.getEnrollment() ) );
        when( organisationUnitService.isInUserHierarchyCached( user, organisationUnit ) )
            .thenReturn( true );
        when( aclService.canDataWrite( user, program ) ).thenReturn( true );
        when( aclService.canDataRead( user, program.getTrackedEntityType() ) ).thenReturn( true );
        reporter = new ValidationErrorReporter( bundle );

        validatorToTest.validateEnrollment( reporter, enrollment );

        assertFalse( reporter.hasErrors() );
    }

    @Test
    void verifyValidationFailsForEnrollmentWithoutEventsUsingDeleteStrategyAndUserNotInOrgUnitHierarchy()
    {
        Enrollment enrollment = Enrollment.builder()
            .enrollment( CodeGenerator.generateUid() )
            .orgUnit( ORG_UNIT_ID )
            .trackedEntity( TEI_ID )
            .program( PROGRAM_ID )
            .build();

        when( bundle.getPreheat() ).thenReturn( preheat );
        when( bundle.getStrategy( enrollment ) ).thenReturn( TrackerImportStrategy.DELETE );
        when( preheat.getProgramInstanceWithOneOrMoreNonDeletedEvent() ).thenReturn( Collections.emptyList() );
        when( bundle.getProgramInstance( enrollment.getEnrollment() ) )
            .thenReturn( getEnrollment( enrollment.getEnrollment() ) );
        when( bundle.getIdentifier() ).thenReturn( TrackerIdScheme.UID );
        when( organisationUnitService.isInUserHierarchyCached( user, organisationUnit ) )
            .thenReturn( false );
        when( aclService.canDataWrite( user, program ) ).thenReturn( true );
        when( aclService.canDataRead( user, program.getTrackedEntityType() ) ).thenReturn( true );
        reporter = new ValidationErrorReporter( bundle );

        validatorToTest.validateEnrollment( reporter, enrollment );

        hasTrackerError( reporter, E1000, TrackerType.ENROLLMENT, enrollment.getUid() );
    }

    @Test
    void verifyValidationFailsForEnrollmentUsingDeleteStrategyAndUserWithoutCascadeAuthority()
    {
        Enrollment enrollment = Enrollment.builder()
            .enrollment( CodeGenerator.generateUid() )
            .orgUnit( ORG_UNIT_ID )
            .trackedEntity( TEI_ID )
            .program( PROGRAM_ID )
            .build();

        when( bundle.getPreheat() ).thenReturn( preheat );
        when( bundle.getStrategy( enrollment ) ).thenReturn( TrackerImportStrategy.DELETE );
        when( bundle.getIdentifier() ).thenReturn( TrackerIdScheme.UID );
        when( preheat.getProgramInstanceWithOneOrMoreNonDeletedEvent() )
            .thenReturn( Collections.singletonList( enrollment.getEnrollment() ) );
        when( bundle.getProgramInstance( enrollment.getEnrollment() ) )
            .thenReturn( getEnrollment( enrollment.getEnrollment() ) );
        when( organisationUnitService.isInUserHierarchyCached( user, organisationUnit ) )
            .thenReturn( true );
        when( aclService.canDataWrite( user, program ) ).thenReturn( true );
        when( aclService.canDataRead( user, program.getTrackedEntityType() ) ).thenReturn( true );
        reporter = new ValidationErrorReporter( bundle );

        validatorToTest.validateEnrollment( reporter, enrollment );

        hasTrackerError( reporter, E1103, TrackerType.ENROLLMENT, enrollment.getUid() );
    }

    @Test
    void verifyValidationFailsForEnrollmentDeletionAndUserWithoutProgramWriteAccess()
    {
        String enrollmentUid = CodeGenerator.generateUid();
        Enrollment enrollment = Enrollment.builder()
            .enrollment( enrollmentUid )
            .orgUnit( ORG_UNIT_ID )
            .trackedEntity( TEI_ID )
            .program( PROGRAM_ID )
            .build();

        when( bundle.getPreheat() ).thenReturn( preheat );
        when( bundle.getStrategy( enrollment ) ).thenReturn( TrackerImportStrategy.DELETE );
        when( bundle.getIdentifier() ).thenReturn( TrackerIdScheme.UID );
        when( bundle.getProgramInstance( enrollment.getEnrollment() ) )
            .thenReturn( getEnrollment( enrollment.getEnrollment() ) );
        when( aclService.canDataWrite( user, program ) ).thenReturn( false );
        when( aclService.canDataRead( user, program.getTrackedEntityType() ) ).thenReturn( true );
        when( organisationUnitService.isInUserHierarchyCached( user, organisationUnit ) )
            .thenReturn( true );
        reporter = new ValidationErrorReporter( bundle );

        validatorToTest.validateEnrollment( reporter, enrollment );

        hasTrackerError( reporter, E1091, TrackerType.ENROLLMENT, enrollment.getUid() );
    }

    @Test
    void verifyValidationFailsForEnrollmentDeletionAndUserWithoutTrackedEntityTypeReadAccess()
    {
        String enrollmentUid = CodeGenerator.generateUid();
        Enrollment enrollment = Enrollment.builder()
            .enrollment( enrollmentUid )
            .orgUnit( ORG_UNIT_ID )
            .trackedEntity( TEI_ID )
            .program( PROGRAM_ID )
            .build();

        when( bundle.getPreheat() ).thenReturn( preheat );
        when( bundle.getStrategy( enrollment ) ).thenReturn( TrackerImportStrategy.DELETE );
        when( bundle.getIdentifier() ).thenReturn( TrackerIdScheme.UID );
        when( bundle.getProgramInstance( enrollment.getEnrollment() ) )
            .thenReturn( getEnrollment( enrollment.getEnrollment() ) );
        when( aclService.canDataWrite( user, program ) ).thenReturn( true );
        when( aclService.canDataRead( user, program.getTrackedEntityType() ) ).thenReturn( false );
        when( organisationUnitService.isInUserHierarchyCached( user, organisationUnit ) )
            .thenReturn( true );
        reporter = new ValidationErrorReporter( bundle );

        validatorToTest.validateEnrollment( reporter, enrollment );

        hasTrackerError( reporter, E1104, TrackerType.ENROLLMENT, enrollment.getUid() );
    }

    @Test
    void verifyValidationSuccessForEventUsingDeleteStrategy()
    {
        String enrollmentUid = CodeGenerator.generateUid();
        Event event = Event.builder()
            .enrollment( enrollmentUid )
            .orgUnit( ORG_UNIT_ID )
            .programStage( PS_ID )
            .program( PROGRAM_ID )
            .build();

        when( bundle.getPreheat() ).thenReturn( preheat );
        when( bundle.getStrategy( event ) ).thenReturn( TrackerImportStrategy.DELETE );
        ProgramInstance programInstance = getEnrollment( enrollmentUid );
        ProgramStageInstance programStageInstance = getEvent();
        programStageInstance.setProgramInstance( programInstance );

        when( bundle.getProgramStageInstance( event.getEvent() ) ).thenReturn( programStageInstance );
        when( bundle.getProgramInstance( event.getEnrollment() ) ).thenReturn( programInstance );

        when( organisationUnitService.isInUserHierarchyCached( user, organisationUnit ) )
            .thenReturn( true );
        when( aclService.canDataRead( user, program.getTrackedEntityType() ) ).thenReturn( true );
        when( aclService.canDataRead( user, program ) ).thenReturn( true );
        when( aclService.canDataWrite( user, programStage ) ).thenReturn( true );
        reporter = new ValidationErrorReporter( bundle );

        validatorToTest.validateEvent( reporter, event );

        assertFalse( reporter.hasErrors() );
    }

    @Test
    void verifyValidationSuccessForNonTrackerEventUsingCreateStrategy()
    {
        program.setProgramType( ProgramType.WITHOUT_REGISTRATION );
        String enrollmentUid = CodeGenerator.generateUid();
        Event event = Event.builder()
            .enrollment( enrollmentUid )
            .orgUnit( ORG_UNIT_ID )
            .programStage( PS_ID )
            .program( PROGRAM_ID )
            .build();

        when( bundle.getPreheat() ).thenReturn( preheat );
        when( bundle.getStrategy( event ) ).thenReturn( TrackerImportStrategy.CREATE );
        when( preheat.getProgramStage( event.getProgramStage() ) ).thenReturn( programStage );
        ProgramInstance programInstance = getEnrollment( enrollmentUid );
        ProgramStageInstance programStageInstance = getEvent();
        programStageInstance.setProgramInstance( programInstance );
        when( preheat.getProgram( PROGRAM_ID ) ).thenReturn( program );
        when( preheat.getOrganisationUnit( ORG_UNIT_ID ) ).thenReturn( organisationUnit );
        when( organisationUnitService.isInUserHierarchyCached( user, organisationUnit ) )
            .thenReturn( true );
        when( aclService.canDataWrite( user, program ) ).thenReturn( true );

        reporter = new ValidationErrorReporter( bundle );

        validatorToTest.validateEvent( reporter, event );

        assertFalse( reporter.hasErrors() );
    }

    @Test
    void verifyValidationSuccessForTrackerEventCreation()
    {
        Event event = Event.builder()
            .enrollment( CodeGenerator.generateUid() )
            .orgUnit( ORG_UNIT_ID )
            .programStage( PS_ID )
            .program( PROGRAM_ID )
            .build();

        when( bundle.getPreheat() ).thenReturn( preheat );
        when( bundle.getStrategy( event ) ).thenReturn( TrackerImportStrategy.CREATE );
        when( preheat.getProgramStage( event.getProgramStage() ) ).thenReturn( programStage );
        when( bundle.getProgramInstance( event.getEnrollment() ) ).thenReturn( getEnrollment( null ) );
        when( preheat.getProgram( PROGRAM_ID ) ).thenReturn( program );
        when( preheat.getOrganisationUnit( ORG_UNIT_ID ) ).thenReturn( organisationUnit );
        when( organisationUnitService.isInUserHierarchyCached( user, organisationUnit ) )
            .thenReturn( true );
        when( aclService.canDataRead( user, program.getTrackedEntityType() ) ).thenReturn( true );
        when( aclService.canDataRead( user, program ) ).thenReturn( true );
        when( aclService.canDataWrite( user, programStage ) ).thenReturn( true );
        reporter = new ValidationErrorReporter( bundle );

        validatorToTest.validateEvent( reporter, event );

        assertFalse( reporter.hasErrors() );
    }

    @Test
    void verifyValidationSuccessForTrackerEventUpdate()
    {
        Event event = Event.builder()
            .enrollment( CodeGenerator.generateUid() )
            .orgUnit( ORG_UNIT_ID )
            .programStage( PS_ID )
            .program( PROGRAM_ID )
            .build();

        when( bundle.getPreheat() ).thenReturn( preheat );
        when( bundle.getStrategy( event ) ).thenReturn( TrackerImportStrategy.CREATE_AND_UPDATE );
        when( preheat.getProgramStage( event.getProgramStage() ) ).thenReturn( programStage );
        when( bundle.getProgramInstance( event.getEnrollment() ) ).thenReturn( getEnrollment( null ) );
        when( preheat.getProgram( PROGRAM_ID ) ).thenReturn( program );
        when( preheat.getOrganisationUnit( ORG_UNIT_ID ) ).thenReturn( organisationUnit );
        when( organisationUnitService.isInUserHierarchyCached( user, organisationUnit ) )
            .thenReturn( true );
        when( aclService.canDataRead( user, program.getTrackedEntityType() ) ).thenReturn( true );
        when( aclService.canDataRead( user, program ) ).thenReturn( true );
        when( aclService.canDataWrite( user, programStage ) ).thenReturn( true );
        reporter = new ValidationErrorReporter( bundle );

        validatorToTest.validateEvent( reporter, event );

        assertFalse( reporter.hasErrors() );
    }

    @Test
    void verifyValidationSuccessForEventUsingUpdateStrategy()
    {
        String enrollmentUid = CodeGenerator.generateUid();
        Event event = Event.builder()
            .enrollment( enrollmentUid )
            .orgUnit( ORG_UNIT_ID )
            .programStage( PS_ID )
            .program( PROGRAM_ID )
            .status( EventStatus.COMPLETED )
            .build();

        when( bundle.getPreheat() ).thenReturn( preheat );
        when( bundle.getStrategy( event ) ).thenReturn( TrackerImportStrategy.UPDATE );
        when( preheat.getProgramStage( event.getProgramStage() ) ).thenReturn( programStage );
        ProgramInstance programInstance = getEnrollment( enrollmentUid );
        ProgramStageInstance programStageInstance = getEvent();
        programStageInstance.setProgramInstance( programInstance );
        when( bundle.getProgramStageInstance( event.getEvent() ) ).thenReturn( programStageInstance );
        when( bundle.getProgramInstance( event.getEnrollment() ) ).thenReturn( programInstance );
<<<<<<< HEAD

        when( organisationUnitService.isInUserHierarchyCached( user, organisationUnit ) )
            .thenReturn( true );
=======
        when( preheat.getProgram( PROGRAM_ID ) ).thenReturn( program );
        when( preheat.getOrganisationUnit( ORG_UNIT_ID ) ).thenReturn( organisationUnit );
>>>>>>> 58cdace6
        when( aclService.canDataRead( user, program.getTrackedEntityType() ) ).thenReturn( true );
        when( aclService.canDataRead( user, program ) ).thenReturn( true );
        when( aclService.canDataWrite( user, programStage ) ).thenReturn( true );
        reporter = new ValidationErrorReporter( bundle );

        validatorToTest.validateEvent( reporter, event );

        assertFalse( reporter.hasErrors() );
    }

    @Test
    void verifyValidationSuccessForEventUsingUpdateStrategyOutsideCaptureScopeWithBrokenGlass()
    {
        String enrollmentUid = CodeGenerator.generateUid();
        String eventUid = CodeGenerator.generateUid();
        Event event = Event.builder()
            .event( eventUid )
            .enrollment( enrollmentUid )
            .orgUnit( ORG_UNIT_ID )
            .programStage( PS_ID )
            .program( PROGRAM_ID )
            .status( EventStatus.COMPLETED )
            .build();
        when( bundle.getStrategy( event ) ).thenReturn( TrackerImportStrategy.UPDATE );
        when( bundle.getIdentifier() ).thenReturn( TrackerIdScheme.UID );
        when( preheat.getProgramStage( event.getProgramStage() ) ).thenReturn( programStage );
        ProgramInstance programInstance = getEnrollment( enrollmentUid );
        ProgramStageInstance programStageInstance = getEvent();
        programStageInstance.setProgramInstance( programInstance );
        when( bundle.getProgramStageInstance( event.getEvent() ) ).thenReturn( programStageInstance );
        when( bundle.getProgramInstance( event.getEnrollment() ) ).thenReturn( programInstance );
        when( preheat.getProgram( PROGRAM_ID ) ).thenReturn( program );
        when( preheat.getOrganisationUnit( ORG_UNIT_ID ) ).thenReturn( organisationUnit );
        when( preheat.getProgramOwner() )
            .thenReturn( Collections.singletonMap( TEI_ID, Collections.singletonMap( PROGRAM_ID,
                new TrackedEntityProgramOwnerOrgUnit( TEI_ID, PROGRAM_ID, organisationUnit ) ) ) );
        when( aclService.canDataRead( user, program.getTrackedEntityType() ) ).thenReturn( true );
        when( aclService.canDataRead( user, program ) ).thenReturn( true );
        when( aclService.canDataWrite( user, programStage ) ).thenReturn( true );
        reporter = new ValidationErrorReporter( bundle );
        when( ownershipAccessManager.hasAccess( user, TEI_ID, organisationUnit, program ) ).thenReturn( false );
        validatorToTest.validateEvent( reporter, event );

        hasTrackerError( reporter, TrackerErrorCode.E1102, TrackerType.EVENT, event.getUid() );

        when( ownershipAccessManager.hasAccess( user, TEI_ID, organisationUnit, program ) ).thenReturn( true );
        reporter = new ValidationErrorReporter( bundle );
        validatorToTest.validateEvent( reporter, event );
        assertFalse( reporter.hasErrors() );
    }

    @Test
    void verifyValidationSuccessForEventUsingUpdateStrategyAndUserWithAuthority()
    {
        String enrollmentUid = CodeGenerator.generateUid();
        Event event = Event.builder()
            .enrollment( enrollmentUid )
            .orgUnit( ORG_UNIT_ID )
            .programStage( PS_ID )
            .program( PROGRAM_ID )
            .build();

        when( bundle.getPreheat() ).thenReturn( preheat );
        when( bundle.getStrategy( event ) ).thenReturn( TrackerImportStrategy.UPDATE );
        when( bundle.getUser() ).thenReturn( changeCompletedEventAuthorisedUser() );
        when( preheat.getProgramStage( event.getProgramStage() ) ).thenReturn( programStage );
        ProgramInstance programInstance = getEnrollment( enrollmentUid );
        ProgramStageInstance programStageInstance = getEvent();
        programStageInstance.setProgramInstance( programInstance );

        when( bundle.getProgramStageInstance( event.getEvent() ) ).thenReturn( programStageInstance );
        when( bundle.getProgramInstance( event.getEnrollment() ) ).thenReturn( programInstance );

        when( aclService.canDataRead( user, program.getTrackedEntityType() ) ).thenReturn( true );
        when( aclService.canDataRead( user, program ) ).thenReturn( true );
        when( aclService.canDataWrite( user, programStage ) ).thenReturn( true );
        reporter = new ValidationErrorReporter( bundle );

        validatorToTest.validateEvent( reporter, event );

        assertFalse( reporter.hasErrors() );
    }

    @Test
    void verifyValidationFailsForTrackerEventCreationAndUserNotInOrgUnitCaptureScope()
    {
        Event event = Event.builder()
            .event( CodeGenerator.generateUid() )
            .enrollment( CodeGenerator.generateUid() )
            .orgUnit( ORG_UNIT_ID )
            .programStage( PS_ID )
            .program( PROGRAM_ID )
            .build();

        when( bundle.getPreheat() ).thenReturn( preheat );
        when( bundle.getStrategy( event ) ).thenReturn( TrackerImportStrategy.CREATE );
        when( bundle.getIdentifier() ).thenReturn( TrackerIdScheme.UID );
        when( preheat.getProgramStage( event.getProgramStage() ) ).thenReturn( programStage );
        when( bundle.getProgramInstance( event.getEnrollment() ) ).thenReturn( getEnrollment( null ) );
        when( preheat.getProgram( PROGRAM_ID ) ).thenReturn( program );
        when( preheat.getOrganisationUnit( ORG_UNIT_ID ) ).thenReturn( organisationUnit );
        when( organisationUnitService.isInUserHierarchyCached( user, organisationUnit ) )
            .thenReturn( false );
        when( aclService.canDataRead( user, program.getTrackedEntityType() ) ).thenReturn( true );
        when( aclService.canDataRead( user, program ) ).thenReturn( true );
        when( aclService.canDataWrite( user, programStage ) ).thenReturn( true );
        reporter = new ValidationErrorReporter( bundle );

        validatorToTest.validateEvent( reporter, event );

        hasTrackerError( reporter, E1000, TrackerType.EVENT, event.getUid() );
    }

    @Test
    void verifyValidationFailsForEventCreationThatIsCreatableInSearchScopeAndUserNotInOrgUnitSearchHierarchy()
    {
        Event event = Event.builder()
            .event( CodeGenerator.generateUid() )
            .enrollment( CodeGenerator.generateUid() )
            .orgUnit( ORG_UNIT_ID )
            .programStage( PS_ID )
            .program( PROGRAM_ID )
            .status( EventStatus.SCHEDULE )
            .build();

        when( bundle.getPreheat() ).thenReturn( preheat );
        when( bundle.getStrategy( event ) ).thenReturn( TrackerImportStrategy.CREATE );
        when( bundle.getIdentifier() ).thenReturn( TrackerIdScheme.UID );
        when( preheat.getProgramStage( event.getProgramStage() ) ).thenReturn( programStage );
        when( bundle.getProgramInstance( event.getEnrollment() ) ).thenReturn( getEnrollment( null ) );
        when( preheat.getProgram( PROGRAM_ID ) ).thenReturn( program );
        when( preheat.getOrganisationUnit( ORG_UNIT_ID ) ).thenReturn( organisationUnit );
        when( organisationUnitService.isInUserSearchHierarchyCached( user, organisationUnit ) )
            .thenReturn( false );
        when( aclService.canDataRead( user, program.getTrackedEntityType() ) ).thenReturn( true );
        when( aclService.canDataRead( user, program ) ).thenReturn( true );
        when( aclService.canDataWrite( user, programStage ) ).thenReturn( true );
        reporter = new ValidationErrorReporter( bundle );

        validatorToTest.validateEvent( reporter, event );

        hasTrackerError( reporter, E1000, TrackerType.EVENT, event.getUid() );
    }

    @Test
    void verifyValidationFailsForEventUsingUpdateStrategyAndUserWithoutAuthority()
    {
        String enrollmentUid = CodeGenerator.generateUid();
        Event event = Event.builder()
            .event( CodeGenerator.generateUid() )
            .enrollment( enrollmentUid )
            .orgUnit( ORG_UNIT_ID )
            .programStage( PS_ID )
            .program( PROGRAM_ID )
            .build();

        when( bundle.getPreheat() ).thenReturn( preheat );
        when( bundle.getStrategy( event ) ).thenReturn( TrackerImportStrategy.UPDATE );
        when( bundle.getIdentifier() ).thenReturn( TrackerIdScheme.UID );
        ProgramInstance programInstance = getEnrollment( enrollmentUid );
        ProgramStageInstance programStageInstance = getEvent();
        programStageInstance.setProgramInstance( programInstance );
        when( bundle.getProgramStageInstance( event.getEvent() ) ).thenReturn( programStageInstance );
        when( bundle.getProgramInstance( event.getEnrollment() ) ).thenReturn( programInstance );

        when( aclService.canDataRead( user, program.getTrackedEntityType() ) ).thenReturn( true );
        when( aclService.canDataRead( user, program ) ).thenReturn( true );
        when( aclService.canDataWrite( user, programStage ) ).thenReturn( true );
        reporter = new ValidationErrorReporter( bundle );

        validatorToTest.validateEvent( reporter, event );

        hasTrackerError( reporter, E1083, TrackerType.EVENT, event.getUid() );
    }

    @Test
    void verifySuccessEventValidationWhenProgramStageInstanceHasNoOrgUnitAssigned()
    {
        String enrollmentUid = CodeGenerator.generateUid();
        Event event = Event.builder()
            .event( CodeGenerator.generateUid() )
            .enrollment( enrollmentUid )
            .orgUnit( ORG_UNIT_ID )
            .programStage( PS_ID )
            .program( PROGRAM_ID )
            .status( EventStatus.COMPLETED )
            .build();

        when( bundle.getPreheat() ).thenReturn( preheat );
        when( bundle.getStrategy( event ) ).thenReturn( TrackerImportStrategy.UPDATE );
        ProgramInstance programInstance = getEnrollment( enrollmentUid );

        ProgramStageInstance programStageInstance = getEvent();
        programStageInstance.setProgramInstance( programInstance );
        programStageInstance.setOrganisationUnit( null );

        when( bundle.getProgramStageInstance( event.getEvent() ) ).thenReturn( programStageInstance );
        when( bundle.getProgramInstance( event.getEnrollment() ) ).thenReturn( programInstance );

        when( aclService.canDataRead( user, program.getTrackedEntityType() ) ).thenReturn( true );
        when( aclService.canDataRead( user, program ) ).thenReturn( true );
        when( aclService.canDataWrite( user, programStage ) ).thenReturn( true );

        reporter = new ValidationErrorReporter( bundle );

        validatorToTest.validateEvent( reporter, event );

        verify( organisationUnitService, times( 0 ) ).isInUserHierarchyCached( user, organisationUnit );

        assertFalse( reporter.hasErrors() );
    }

    private TrackedEntityInstance getTEIWithNoProgramInstances()
    {
        TrackedEntityInstance trackedEntityInstance = createTrackedEntityInstance( organisationUnit );
        trackedEntityInstance.setUid( TEI_ID );
        trackedEntityInstance.setProgramInstances( Sets.newHashSet() );
        trackedEntityInstance.setTrackedEntityType( trackedEntityType );

        return trackedEntityInstance;
    }

    private TrackedEntityInstance getTEIWithDeleteProgramInstances()
    {
        ProgramInstance programInstance = new ProgramInstance();
        programInstance.setDeleted( true );

        TrackedEntityInstance trackedEntityInstance = createTrackedEntityInstance( organisationUnit );
        trackedEntityInstance.setUid( TEI_ID );
        trackedEntityInstance.setProgramInstances( Sets.newHashSet( programInstance ) );
        trackedEntityInstance.setTrackedEntityType( trackedEntityType );

        return trackedEntityInstance;
    }

    private TrackedEntityInstance getTEIWithProgramInstances()
    {
        TrackedEntityInstance trackedEntityInstance = createTrackedEntityInstance( organisationUnit );
        trackedEntityInstance.setUid( TEI_ID );
        trackedEntityInstance.setProgramInstances( Sets.newHashSet( new ProgramInstance() ) );
        trackedEntityInstance.setTrackedEntityType( trackedEntityType );

        return trackedEntityInstance;
    }

    private ProgramInstance getEnrollment( String enrollmentUid )
    {
        if ( StringUtils.isEmpty( enrollmentUid ) )
        {
            enrollmentUid = CodeGenerator.generateUid();
        }
        ProgramInstance programInstance = new ProgramInstance();
        programInstance.setUid( enrollmentUid );
        programInstance.setOrganisationUnit( organisationUnit );
        programInstance.setEntityInstance( getTEIWithNoProgramInstances() );
        programInstance.setProgram( program );
        programInstance.setStatus( ProgramStatus.ACTIVE );
        return programInstance;
    }

    private ProgramStageInstance getEvent()
    {
        ProgramStageInstance programStageInstance = new ProgramStageInstance();
        programStageInstance.setProgramStage( programStage );
        programStageInstance.setOrganisationUnit( organisationUnit );
        programStageInstance.setProgramInstance( new ProgramInstance() );
        programStageInstance.setStatus( EventStatus.COMPLETED );
        return programStageInstance;
    }

    private User deleteTeiAuthorisedUser()
    {
        return createUser( 'A', Lists.newArrayList( Authorities.F_TEI_CASCADE_DELETE.getAuthority() ) );
    }

    private User deleteEnrollmentAuthorisedUser()
    {
        return createUser( 'A', Lists.newArrayList( Authorities.F_ENROLLMENT_CASCADE_DELETE.getAuthority() ) );
    }

    private User changeCompletedEventAuthorisedUser()
    {
        return createUser( 'A', Lists.newArrayList( "F_UNCOMPLETE_EVENT" ) );
    }
}<|MERGE_RESOLUTION|>--- conflicted
+++ resolved
@@ -845,14 +845,7 @@
         programStageInstance.setProgramInstance( programInstance );
         when( bundle.getProgramStageInstance( event.getEvent() ) ).thenReturn( programStageInstance );
         when( bundle.getProgramInstance( event.getEnrollment() ) ).thenReturn( programInstance );
-<<<<<<< HEAD
-
-        when( organisationUnitService.isInUserHierarchyCached( user, organisationUnit ) )
-            .thenReturn( true );
-=======
-        when( preheat.getProgram( PROGRAM_ID ) ).thenReturn( program );
-        when( preheat.getOrganisationUnit( ORG_UNIT_ID ) ).thenReturn( organisationUnit );
->>>>>>> 58cdace6
+
         when( aclService.canDataRead( user, program.getTrackedEntityType() ) ).thenReturn( true );
         when( aclService.canDataRead( user, program ) ).thenReturn( true );
         when( aclService.canDataWrite( user, programStage ) ).thenReturn( true );
@@ -876,6 +869,8 @@
             .program( PROGRAM_ID )
             .status( EventStatus.COMPLETED )
             .build();
+
+        when( bundle.getPreheat() ).thenReturn( preheat );
         when( bundle.getStrategy( event ) ).thenReturn( TrackerImportStrategy.UPDATE );
         when( bundle.getIdentifier() ).thenReturn( TrackerIdScheme.UID );
         when( preheat.getProgramStage( event.getProgramStage() ) ).thenReturn( programStage );
@@ -884,8 +879,6 @@
         programStageInstance.setProgramInstance( programInstance );
         when( bundle.getProgramStageInstance( event.getEvent() ) ).thenReturn( programStageInstance );
         when( bundle.getProgramInstance( event.getEnrollment() ) ).thenReturn( programInstance );
-        when( preheat.getProgram( PROGRAM_ID ) ).thenReturn( program );
-        when( preheat.getOrganisationUnit( ORG_UNIT_ID ) ).thenReturn( organisationUnit );
         when( preheat.getProgramOwner() )
             .thenReturn( Collections.singletonMap( TEI_ID, Collections.singletonMap( PROGRAM_ID,
                 new TrackedEntityProgramOwnerOrgUnit( TEI_ID, PROGRAM_ID, organisationUnit ) ) ) );
