/*
 * Copyright (c) 2004-2022, University of Oslo
 * All rights reserved.
 *
 * Redistribution and use in source and binary forms, with or without
 * modification, are permitted provided that the following conditions are met:
 * Redistributions of source code must retain the above copyright notice, this
 * list of conditions and the following disclaimer.
 *
 * Redistributions in binary form must reproduce the above copyright notice,
 * this list of conditions and the following disclaimer in the documentation
 * and/or other materials provided with the distribution.
 * Neither the name of the HISP project nor the names of its contributors may
 * be used to endorse or promote products derived from this software without
 * specific prior written permission.
 *
 * THIS SOFTWARE IS PROVIDED BY THE COPYRIGHT HOLDERS AND CONTRIBUTORS "AS IS" AND
 * ANY EXPRESS OR IMPLIED WARRANTIES, INCLUDING, BUT NOT LIMITED TO, THE IMPLIED
 * WARRANTIES OF MERCHANTABILITY AND FITNESS FOR A PARTICULAR PURPOSE ARE
 * DISCLAIMED. IN NO EVENT SHALL THE COPYRIGHT OWNER OR CONTRIBUTORS BE LIABLE FOR
 * ANY DIRECT, INDIRECT, INCIDENTAL, SPECIAL, EXEMPLARY, OR CONSEQUENTIAL DAMAGES
 * (INCLUDING, BUT NOT LIMITED TO, PROCUREMENT OF SUBSTITUTE GOODS OR SERVICES;
 * LOSS OF USE, DATA, OR PROFITS; OR BUSINESS INTERRUPTION) HOWEVER CAUSED AND ON
 * ANY THEORY OF LIABILITY, WHETHER IN CONTRACT, STRICT LIABILITY, OR TORT
 * (INCLUDING NEGLIGENCE OR OTHERWISE) ARISING IN ANY WAY OUT OF THE USE OF THIS
 * SOFTWARE, EVEN IF ADVISED OF THE POSSIBILITY OF SUCH DAMAGE.
 */
package org.hisp.dhis.tracker.validation;

import static org.hisp.dhis.tracker.validation.hooks.AssertTrackerValidationReport.assertHasError;
import static org.hisp.dhis.tracker.validation.hooks.AssertTrackerValidationReport.assertHasWarning;
import static org.junit.jupiter.api.Assertions.assertAll;
import static org.junit.jupiter.api.Assertions.assertEquals;
import static org.junit.jupiter.api.Assertions.assertFalse;
import static org.junit.jupiter.api.Assertions.assertTrue;
import static org.mockito.ArgumentMatchers.any;
import static org.mockito.ArgumentMatchers.argThat;
import static org.mockito.ArgumentMatchers.eq;
import static org.mockito.Mockito.mock;
import static org.mockito.Mockito.times;
import static org.mockito.Mockito.verify;
import static org.mockito.Mockito.verifyNoInteractions;
import static org.mockito.Mockito.when;

import java.util.List;
import java.util.Objects;

import org.hisp.dhis.common.CodeGenerator;
import org.hisp.dhis.tracker.TrackerIdSchemeParams;
import org.hisp.dhis.tracker.TrackerImportStrategy;
import org.hisp.dhis.tracker.TrackerType;
import org.hisp.dhis.tracker.ValidationMode;
import org.hisp.dhis.tracker.bundle.TrackerBundle;
import org.hisp.dhis.tracker.domain.Enrollment;
import org.hisp.dhis.tracker.domain.Event;
import org.hisp.dhis.tracker.domain.TrackedEntity;
import org.hisp.dhis.tracker.domain.TrackerDto;
import org.hisp.dhis.tracker.preheat.TrackerPreheat;
import org.hisp.dhis.user.User;
import org.junit.jupiter.api.BeforeEach;
import org.junit.jupiter.api.Test;

class DefaultValidationServiceTest
{

    private DefaultValidationService service;

    private TrackerPreheat preheat;

    private TrackerBundle.TrackerBundleBuilder bundleBuilder;

    private TrackerBundle bundle;

    private Validator validator1;

    private Validator validator2;

    private Validators validators;

    private Validators ruleEngineValidators;

    @BeforeEach
    void setUp()
    {
        preheat = mock( TrackerPreheat.class );
        when( preheat.getIdSchemes() ).thenReturn( TrackerIdSchemeParams.builder().build() );

        validator1 = mock( Validator.class );
        validator2 = mock( Validator.class );
        when( validator1.needsToRun( any() ) ).thenReturn( true );
        when( validator2.needsToRun( any() ) ).thenReturn( true );

        validators = mock( Validators.class );
        when( validators.getEventValidator() ).thenReturn( ( r, b, t ) -> {
        } );
        ruleEngineValidators = mock( Validators.class );

        bundleBuilder = newBundle();
    }

    @Test
    void shouldNotValidateWhenModeIsSkipAndUserIsNull()
    {
        bundle = bundleBuilder
            .validationMode( ValidationMode.SKIP )
            .user( null )
            .trackedEntities( trackedEntities( trackedEntity() ) )
            .build();
        when( validators.getTrackedEntityValidators() ).thenReturn( List.of( validator1 ) );
        service = new DefaultValidationService( validators, ruleEngineValidators );

        service.validate( bundle );

        verifyNoInteractions( validator1 );
    }

    @Test
    void shouldNotValidateWhenModeIsSkipAndUserIsASuperUser()
    {
        bundle = bundleBuilder
            .validationMode( ValidationMode.SKIP )
            .user( superUser() )
            .trackedEntities( trackedEntities( trackedEntity() ) )
            .build();
        when( validators.getTrackedEntityValidators() ).thenReturn( List.of( validator1 ) );
        service = new DefaultValidationService( validators, ruleEngineValidators );

        service.validate( bundle );

        verifyNoInteractions( validator1 );
    }

    @Test
    void shouldValidateWhenModeIsNotSkipAndUserIsASuperUser()
    {
        TrackedEntity trackedEntity = trackedEntity();
        bundle = bundleBuilder
            .validationMode( ValidationMode.FULL )
            .user( superUser() )
            .trackedEntities( trackedEntities( trackedEntity ) )
            .build();
        when( validators.getTrackedEntityValidators() ).thenReturn( List.of( validator1, validator2 ) );
        service = new DefaultValidationService( validators, ruleEngineValidators );

        service.validate( bundle );

        verify( validator1, times( 1 ) ).validate( any(), any(), eq( trackedEntity ) );
        verify( validator2, times( 1 ) ).validate( any(), any(), eq( trackedEntity ) );
    }

    @Test
    void failFastModePreventsFurtherValidationAfterFirstErrorIsAdded()
    {
        TrackedEntity validTrackedEntity = trackedEntity();
        TrackedEntity invalidTrackedEntity = trackedEntity();
        bundle = bundleBuilder
            .validationMode( ValidationMode.FAIL_FAST )
            .trackedEntities( trackedEntities( validTrackedEntity, invalidTrackedEntity ) )
            .build();

        Validator<TrackedEntity> v1 = ( r, b, t ) -> addErrorOnMatch( r, invalidTrackedEntity, t,
            ValidationCode.E1032 );
        Validator<TrackedEntity> v2 = ( r, b, t ) -> addErrorOnMatch( r, invalidTrackedEntity, t,
            ValidationCode.E9999 );
        when( validators.getTrackedEntityValidators() ).thenReturn( List.of( v1, v2 ) );
        service = new DefaultValidationService( validators, ruleEngineValidators );

        ValidationResult report = service.validate( bundle );

        assertAll( "errors",
            () -> assertTrue( report.hasErrors() ),
            () -> assertEquals( 1, report.getErrors().size(),
                "only first validator should add 1 error when mode is fail fast" ),
            () -> assertHasError( report, ValidationCode.E1032, invalidTrackedEntity ) );

        assertAll( "invalid events",
            () -> assertFalse( bundle.getTrackedEntities().contains( invalidTrackedEntity ) ),
            () -> assertTrue( bundle.getTrackedEntities().contains( validTrackedEntity ) ) );
    }

    @Test
    void needsToRunPreventsValidatorExecutionOnImportStrategyDeleteByDefault()
    {
        TrackedEntity invalidTrackedEntity = trackedEntity();
        bundle = bundleBuilder
            .importStrategy( TrackerImportStrategy.DELETE )
            .trackedEntities( trackedEntities( invalidTrackedEntity ) )
            .build();
        // StrategyPreProcessor sets the ImportStrategy in the bundle for every
        // dto
        bundle.setStrategy( invalidTrackedEntity, TrackerImportStrategy.DELETE );

        Validator<TrackedEntity> v1 = ( r, b, e ) -> addErrorOnMatch( r, invalidTrackedEntity, e,
            ValidationCode.E1032 );
        when( validators.getTrackedEntityValidators() ).thenReturn( List.of( v1 ) );
        service = new DefaultValidationService( validators, ruleEngineValidators );

        ValidationResult report = service.validate( bundle );

        assertFalse( report.hasErrors() );
    }

    @Test
    void needsToRunPreventsValidatorExecutionIfReturnsFalse()
    {
        bundle = bundleBuilder
            .importStrategy( TrackerImportStrategy.DELETE )
            .trackedEntities( trackedEntities( trackedEntity() ) )
            .build();
        Validator<TrackedEntity> v1 = new Validator<>()
        {
            @Override
            public void validate( Reporter reporter, TrackerBundle bundle, TrackedEntity trackedEntity )
            {
                reporter.addError( trackedEntity, ValidationCode.E1000 );
            }

            @Override
            public boolean needsToRun( TrackerImportStrategy strategy )
            {
                return false; // this validator should NOT be run
            }
        };
        when( validators.getTrackedEntityValidators() ).thenReturn( List.of( v1 ) );
        service = new DefaultValidationService( validators, ruleEngineValidators );

        ValidationResult report = service.validate( bundle );

        assertFalse( report.hasErrors() );
    }

    @Test
    void needsToRunExecutesHookIfReturnsTrue()
    {
        TrackedEntity invalidTrackedEntity = trackedEntity();
        bundle = bundleBuilder
            .trackedEntities( trackedEntities( invalidTrackedEntity ) )
            .build();

        Validator<TrackedEntity> v1 = new Validator<>()
        {
            @Override
            public void validate( Reporter reporter, TrackerBundle bundle, TrackedEntity trackedEntity )
            {
                reporter.addError( trackedEntity, ValidationCode.E1032 );
            }

            @Override
            public boolean needsToRun( TrackerImportStrategy strategy )
            {
                return true; // this validator should be run
            }
        };
        when( validators.getTrackedEntityValidators() ).thenReturn( List.of( v1 ) );
        service = new DefaultValidationService( validators, ruleEngineValidators );

        ValidationResult report = service.validate( bundle );

        assertTrue( report.hasErrors() );
        assertHasError( report, ValidationCode.E1032, invalidTrackedEntity );
    }

    @Test
    void warningsDoNotInvalidateAndRemoveEntities()
    {
        TrackedEntity validTrackedEntity = trackedEntity();
        bundle = bundleBuilder
            .trackedEntities( trackedEntities( validTrackedEntity ) )
            .build();

        Validator<TrackedEntity> v1 = ( r, b, e ) -> r.addWarning( validTrackedEntity, ValidationCode.E1120 );
        when( validators.getTrackedEntityValidators() ).thenReturn( List.of( v1 ) );
        service = new DefaultValidationService( validators, ruleEngineValidators );

        ValidationResult report = service.validate( bundle );

        assertAll( "errors and warnings",
            () -> assertFalse( report.hasErrors() ),
            () -> assertHasWarning( report, ValidationCode.E1120, validTrackedEntity ) );

        assertTrue( bundle.getTrackedEntities().contains( validTrackedEntity ) );
    }

    @Test
    void skipOnErrorValidatorPreventsFurtherValidationOfInvalidEntityEvenInFullValidationModeOfTrackedEntities()
    {
        // Test shows
        // 1. Validators with skipOnError==true will prevent subsequent validators from validating an invalid entity
        // 2. DefaultValidationService removes invalid entities from the TrackerBundle
        TrackedEntity validTrackedEntity = trackedEntity();
        TrackedEntity invalidTrackedEntity = trackedEntity();
        bundle = bundleBuilder
            .trackedEntities( trackedEntities( validTrackedEntity, invalidTrackedEntity ) )
            .build();

        Validator<TrackedEntity> skipOnError = new Validator<>()
        {
            @Override
            public void validate( Reporter reporter, TrackerBundle bundle, TrackedEntity trackedEntity )
            {
                addErrorOnMatch( reporter, invalidTrackedEntity, trackedEntity, ValidationCode.E1032 );
            }

            @Override
            public boolean skipOnError()
            {
                return true; // subsequent validator will not be called
            }
        };

        Validator<TrackedEntity> doNotSkipOnError = ( r, b, e ) -> addErrorOnMatch( r, invalidTrackedEntity, e,
            ValidationCode.E9999 );
        when( validators.getTrackedEntityValidators() ).thenReturn( List.of( skipOnError, doNotSkipOnError ) );
        service = new DefaultValidationService( validators, ruleEngineValidators );

        ValidationResult report = service.validate( bundle );

        assertAll( "errors",
            () -> assertTrue( report.hasErrors() ),
            () -> assertEquals( 1, report.getErrors().size(), "only skip on error validator should add 1 error" ),
            () -> assertHasError( report, ValidationCode.E1032, invalidTrackedEntity ) );

        assertAll( "invalid tracked entities",
            () -> assertFalse( bundle.getTrackedEntities().contains( invalidTrackedEntity ) ),
            () -> assertTrue( bundle.getTrackedEntities().contains( validTrackedEntity ) ) );
    }

    @Test
    void fullValidationModeAddsAllErrorsToReportOfTrackedEntities()
    {
        // Test shows
        // in ValidationMode==FULL all validators are called even with entities that
        // are already invalid (i.e. have an error in the validation report)
        TrackedEntity validTrackedEntity = trackedEntity();
        TrackedEntity invalidTrackedEntity = trackedEntity();
        bundle = bundleBuilder
            .trackedEntities( trackedEntities( validTrackedEntity, invalidTrackedEntity ) )
            .build();

        Validator<TrackedEntity> v1 = ( r, b, e ) -> addErrorOnMatch( r, invalidTrackedEntity, e,
            ValidationCode.E1032 );
        Validator<TrackedEntity> v2 = ( r, b, e ) -> addErrorOnMatch( r, invalidTrackedEntity, e,
            ValidationCode.E9999 );
        when( validators.getTrackedEntityValidators() ).thenReturn( List.of( v1, v2 ) );
        service = new DefaultValidationService( validators, ruleEngineValidators );

        ValidationResult report = service.validate( bundle );

        assertAll( "errors",
            () -> assertTrue( report.hasErrors() ),
            () -> assertEquals( 2, report.getErrors().size(), "both validators should each add 1 error" ),
            () -> assertHasError( report, ValidationCode.E1032, invalidTrackedEntity ),
            () -> assertHasError( report, ValidationCode.E9999, invalidTrackedEntity ) );

        assertAll( "invalid tracked entities",
            () -> assertFalse( bundle.getTrackedEntities().contains( invalidTrackedEntity ) ),
            () -> assertTrue( bundle.getTrackedEntities().contains( validTrackedEntity ) ) );
    }

    @Test
    void skipOnErrorValidatorPreventsFurtherValidationOfInvalidEntityEvenInFullValidationModeOfEnrollments()
    {
        // Test shows
        // 1. Validators with skipOnError==true will prevent subsequent validators from validating an invalid entity
        // 2. DefaultValidationService removes invalid entities from the TrackerBundle
        Enrollment validEnrollment = enrollment();
        Enrollment invalidEnrollment = enrollment();
        bundle = bundleBuilder
            .enrollments( enrollments( invalidEnrollment, validEnrollment ) )
            .build();
        Validator<Enrollment> skipOnError = new Validator<>()
        {
            @Override
            public void validate( Reporter reporter, TrackerBundle bundle, Enrollment enrollment )
            {
                addErrorOnMatch( reporter, invalidEnrollment, enrollment, ValidationCode.E1032 );
            }

            @Override
            public boolean skipOnError()
            {
                return true; // subsequent validator will not be called
            }
        };

        Validator<Enrollment> doNotSkipOnError = ( r, b, e ) -> addErrorOnMatch( r, invalidEnrollment, e,
            ValidationCode.E9999 );
        when( validators.getEnrollmentValidators() ).thenReturn( List.of( skipOnError, doNotSkipOnError ) );
        service = new DefaultValidationService( validators, ruleEngineValidators );

        ValidationResult report = service.validate( bundle );

        assertAll( "errors",
            () -> assertTrue( report.hasErrors() ),
            () -> assertEquals( 1, report.getErrors().size(), "only skip on error validator should add 1 error" ),
            () -> assertHasError( report, ValidationCode.E1032, invalidEnrollment ) );

        assertAll( "invalid enrollments",
            () -> assertFalse( bundle.getEnrollments().contains( invalidEnrollment ) ),
            () -> assertTrue( bundle.getEnrollments().contains( validEnrollment ) ) );
    }

    @Test
    void fullValidationModeAddsAllErrorsToReportOfEnrollments()
    {
        // Test shows
        // in ValidationMode==FULL all validators are called even with entities that
        // are already invalid (i.e. have an error in the validation report)
        Enrollment validEnrollment = enrollment();
        Enrollment invalidEnrollment = enrollment();
        bundle = bundleBuilder
            .enrollments( enrollments( invalidEnrollment, validEnrollment ) )
            .build();

        Validator<Enrollment> v1 = ( r, b, e ) -> addErrorOnMatch( r, invalidEnrollment, e, ValidationCode.E1032 );
        Validator<Enrollment> v2 = ( r, b, e ) -> addErrorOnMatch( r, invalidEnrollment, e, ValidationCode.E9999 );
        when( validators.getEnrollmentValidators() ).thenReturn( List.of( v1, v2 ) );
        service = new DefaultValidationService( validators, ruleEngineValidators );

        ValidationResult report = service.validate( bundle );

        assertAll( "errors",
            () -> assertTrue( report.hasErrors() ),
            () -> assertEquals( 2, report.getErrors().size(), "both validators should each add 1 error" ),
            () -> assertHasError( report, ValidationCode.E1032, invalidEnrollment ),
            () -> assertHasError( report, ValidationCode.E9999, invalidEnrollment ) );

        assertAll( "invalid events",
            () -> assertFalse( bundle.getEnrollments().contains( invalidEnrollment ) ),
            () -> assertTrue( bundle.getEnrollments().contains( validEnrollment ) ) );
    }

    private static <T extends TrackerDto> void addErrorOnMatch( Reporter reporter, T expected, T actual,
        ValidationCode code )
    {
        reporter.addErrorIf( () -> Objects.equals( expected, actual ), actual, code );
    }

    @Test
<<<<<<< HEAD
    void failFastModePreventsFurtherValidationAfterFirstErrorIsAdded()
    {
        Event validEvent = event();
        Event invalidEvent = event();

        bundle = bundleBuilder
            .validationMode( ValidationMode.FAIL_FAST )
            .events( events( invalidEvent, validEvent ) )
            .build();

        Validator<Event> v1 = ( r, b, e ) -> addErrorOnMatch( r, invalidEvent, e, ValidationCode.E1032 );
        Validator<Event> v2 = ( r, b, e ) -> addErrorOnMatch( r, invalidEvent, e, ValidationCode.E9999 );
        when( validators.getEventValidators() ).thenReturn( List.of( v1, v2 ) );
        service = new DefaultValidationService( validators, ruleEngineValidators );

        ValidationResult report = service.validate( bundle );

        assertAll( "errors",
            () -> assertTrue( report.hasErrors() ),
            () -> assertEquals( 1, report.getErrors().size(),
                "only first validator should add 1 error when mode is fail fast" ),
            () -> assertHasError( report, ValidationCode.E1032, invalidEvent ) );

        assertAll( "invalid events",
            () -> assertFalse( bundle.getEvents().contains( invalidEvent ) ),
            () -> assertTrue( bundle.getEvents().contains( validEvent ) ) );
    }

    @Test
    void needsToRunPreventsValidatorExecutionOnImportStrategyDeleteByDefault()
    {
        Event invalidEvent = event();

        bundle = bundleBuilder
            .importStrategy( TrackerImportStrategy.DELETE )
            .events( events( invalidEvent ) )
            .build();
        // StrategyPreProcessor sets the ImportStrategy in the bundle for every
        // dto
        bundle.setStrategy( invalidEvent, TrackerImportStrategy.DELETE );

        Validator<Event> v1 = ( r, b, e ) -> addErrorOnMatch( r, invalidEvent, e, ValidationCode.E1032 );
        when( validators.getEventValidators() ).thenReturn( List.of( v1 ) );
        service = new DefaultValidationService( validators, ruleEngineValidators );

        ValidationResult report = service.validate( bundle );

        assertFalse( report.hasErrors() );
    }

    @Test
    void needsToRunPreventsValidatorExecutionIfReturnsFalse()
    {
        bundle = bundleBuilder
            .events( events( event() ) )
            .build();

        Validator<Event> v1 = new Validator<>()
        {
            @Override
            public void validate( Reporter reporter, TrackerBundle bundle, Event event )
            {
                reporter.addError( event, ValidationCode.E1000 );
            }

            @Override
            public boolean needsToRun( TrackerImportStrategy strategy )
            {
                return false; // this validator should NOT be run
            }
        };
        when( validators.getEventValidators() ).thenReturn( List.of( v1 ) );
        service = new DefaultValidationService( validators, ruleEngineValidators );

        ValidationResult report = service.validate( bundle );

        assertFalse( report.hasErrors() );
    }

    @Test
    void needsToRunExecutesHookIfReturnsTrue()
    {
        Event invalidEvent = event();
        bundle = bundleBuilder
            .events( events( invalidEvent ) )
            .build();

        Validator<Event> v1 = new Validator<>()
        {
            @Override
            public void validate( Reporter reporter, TrackerBundle bundle, Event event )
            {
                reporter.addError( event, ValidationCode.E1032 );
            }

            @Override
            public boolean needsToRun( TrackerImportStrategy strategy )
            {
                return true; // this validator should be run
            }
        };
        when( validators.getEventValidators() ).thenReturn( List.of( v1 ) );
        service = new DefaultValidationService( validators, ruleEngineValidators );

        ValidationResult report = service.validate( bundle );

        assertTrue( report.hasErrors() );
        assertHasError( report, ValidationCode.E1032, invalidEvent );
    }

    @Test
    void warningsDoNotInvalidateAndRemoveEntities()
    {
        Event validEvent = event();

        bundle = bundleBuilder
            .events( events( validEvent ) )
            .build();

        Validator<Event> v1 = ( r, b, e ) -> r.addWarning( validEvent, ValidationCode.E1120 );
        when( validators.getEventValidators() ).thenReturn( List.of( v1 ) );
        service = new DefaultValidationService( validators, ruleEngineValidators );

        ValidationResult result = service.validate( bundle );

        assertAll( "errors and warnings",
            () -> assertFalse( result.hasErrors() ),
            () -> assertHasWarning( result, ValidationCode.E1120, validEvent ) );

        assertTrue( bundle.getEvents().contains( validEvent ) );
    }

    @Test
=======
>>>>>>> e324c694
    void childEntitiesOfInvalidParentsAreStillValidated()
    {
        // Test shows
        // the children of a tracked entity will still be validated even if it
        // as a parent is invalid
        TrackedEntity invalidTrackedEntity = trackedEntity();
        Enrollment invalidEnrollment = enrollment( invalidTrackedEntity.getTrackedEntity() );
        invalidTrackedEntity.setEnrollments( enrollments( invalidEnrollment ) );
        Event invalidEvent = event();
        invalidEnrollment.setEvents( events( invalidEvent ) );

        bundle = bundleBuilder
            .validationMode( ValidationMode.FULL )
            .trackedEntities( trackedEntities( invalidTrackedEntity ) )
            .enrollments( invalidTrackedEntity.getEnrollments() )
            .events( invalidEnrollment.getEvents() )
            .build();

        Validator<TrackedEntity> v1 = ( r, b, t ) -> addErrorOnMatch( r, invalidTrackedEntity, t,
            ValidationCode.E1090 );
        Validator<Enrollment> v2 = ( r, b, e ) -> addErrorOnMatch( r, invalidEnrollment, e, ValidationCode.E1069 );
        Validator<TrackerBundle> v3 = ( r, b, e ) -> addErrorOnMatch( r, invalidEvent, e.getEvents().get( 0 ),
            ValidationCode.E1032 );
        when( validators.getTrackedEntityValidators() ).thenReturn( List.of( v1 ) );
        when( validators.getEnrollmentValidators() ).thenReturn( List.of( v2 ) );
        when( validators.getEventValidator() ).thenReturn( v3 );
        service = new DefaultValidationService( validators, ruleEngineValidators );

        ValidationResult report = service.validate( bundle );

        assertAll( "errors",
            () -> assertTrue( report.hasErrors() ),
            () -> assertEquals( 3, report.getErrors().size() ),
            () -> assertHasError( report, ValidationCode.E1090, invalidTrackedEntity ),
            () -> assertHasError( report, ValidationCode.E1069, invalidEnrollment ),
            () -> assertHasError( report, ValidationCode.E1032, invalidEvent ) );

        assertAll( "persistable entities",
            () -> assertTrue( bundle.getTrackedEntities().isEmpty() ),
            () -> assertTrue( bundle.getEnrollments().isEmpty() ),
            () -> assertTrue( bundle.getEvents().isEmpty() ) );
    }

    private User superUser()
    {
        User user = mock( User.class );
        when( user.isSuper() ).thenReturn( true );
        return user;
    }

    private TrackedEntity trackedEntity()
    {
        return TrackedEntity.builder().trackedEntity( CodeGenerator.generateUid() ).build();
    }

    private Enrollment enrollment( String trackedEntity )
    {
        return Enrollment.builder().enrollment( CodeGenerator.generateUid() ).trackedEntity( trackedEntity ).build();
    }

    private Enrollment enrollment()
    {
        String trackedEntity = CodeGenerator.generateUid();
        when( preheat.exists( argThat(
            t -> t != null && t.getTrackerType() == TrackerType.TRACKED_ENTITY
                && trackedEntity.equals( t.getUid() ) ) ) )
                    .thenReturn( true );
        return Enrollment.builder().enrollment( CodeGenerator.generateUid() ).trackedEntity( trackedEntity ).build();
    }

    private Event event()
    {
        String enrollment = CodeGenerator.generateUid();
        when( preheat.exists( argThat(
            t -> t != null && t.getTrackerType() == TrackerType.ENROLLMENT && enrollment.equals( t.getUid() ) ) ) )
                .thenReturn( true );
        return Event.builder().event( CodeGenerator.generateUid() ).enrollment( enrollment ).build();
    }

    private List<TrackedEntity> trackedEntities( TrackedEntity... trackedEntities )
    {
        return List.of( trackedEntities );
    }

    private List<Enrollment> enrollments( Enrollment... enrollments )
    {
        return List.of( enrollments );
    }

    private List<Event> events( Event... events )
    {
        return List.of( events );
    }

    private TrackerBundle.TrackerBundleBuilder newBundle()
    {
        return TrackerBundle.builder().preheat( preheat ).skipRuleEngine( true );
    }
}<|MERGE_RESOLUTION|>--- conflicted
+++ resolved
@@ -437,142 +437,6 @@
     }
 
     @Test
-<<<<<<< HEAD
-    void failFastModePreventsFurtherValidationAfterFirstErrorIsAdded()
-    {
-        Event validEvent = event();
-        Event invalidEvent = event();
-
-        bundle = bundleBuilder
-            .validationMode( ValidationMode.FAIL_FAST )
-            .events( events( invalidEvent, validEvent ) )
-            .build();
-
-        Validator<Event> v1 = ( r, b, e ) -> addErrorOnMatch( r, invalidEvent, e, ValidationCode.E1032 );
-        Validator<Event> v2 = ( r, b, e ) -> addErrorOnMatch( r, invalidEvent, e, ValidationCode.E9999 );
-        when( validators.getEventValidators() ).thenReturn( List.of( v1, v2 ) );
-        service = new DefaultValidationService( validators, ruleEngineValidators );
-
-        ValidationResult report = service.validate( bundle );
-
-        assertAll( "errors",
-            () -> assertTrue( report.hasErrors() ),
-            () -> assertEquals( 1, report.getErrors().size(),
-                "only first validator should add 1 error when mode is fail fast" ),
-            () -> assertHasError( report, ValidationCode.E1032, invalidEvent ) );
-
-        assertAll( "invalid events",
-            () -> assertFalse( bundle.getEvents().contains( invalidEvent ) ),
-            () -> assertTrue( bundle.getEvents().contains( validEvent ) ) );
-    }
-
-    @Test
-    void needsToRunPreventsValidatorExecutionOnImportStrategyDeleteByDefault()
-    {
-        Event invalidEvent = event();
-
-        bundle = bundleBuilder
-            .importStrategy( TrackerImportStrategy.DELETE )
-            .events( events( invalidEvent ) )
-            .build();
-        // StrategyPreProcessor sets the ImportStrategy in the bundle for every
-        // dto
-        bundle.setStrategy( invalidEvent, TrackerImportStrategy.DELETE );
-
-        Validator<Event> v1 = ( r, b, e ) -> addErrorOnMatch( r, invalidEvent, e, ValidationCode.E1032 );
-        when( validators.getEventValidators() ).thenReturn( List.of( v1 ) );
-        service = new DefaultValidationService( validators, ruleEngineValidators );
-
-        ValidationResult report = service.validate( bundle );
-
-        assertFalse( report.hasErrors() );
-    }
-
-    @Test
-    void needsToRunPreventsValidatorExecutionIfReturnsFalse()
-    {
-        bundle = bundleBuilder
-            .events( events( event() ) )
-            .build();
-
-        Validator<Event> v1 = new Validator<>()
-        {
-            @Override
-            public void validate( Reporter reporter, TrackerBundle bundle, Event event )
-            {
-                reporter.addError( event, ValidationCode.E1000 );
-            }
-
-            @Override
-            public boolean needsToRun( TrackerImportStrategy strategy )
-            {
-                return false; // this validator should NOT be run
-            }
-        };
-        when( validators.getEventValidators() ).thenReturn( List.of( v1 ) );
-        service = new DefaultValidationService( validators, ruleEngineValidators );
-
-        ValidationResult report = service.validate( bundle );
-
-        assertFalse( report.hasErrors() );
-    }
-
-    @Test
-    void needsToRunExecutesHookIfReturnsTrue()
-    {
-        Event invalidEvent = event();
-        bundle = bundleBuilder
-            .events( events( invalidEvent ) )
-            .build();
-
-        Validator<Event> v1 = new Validator<>()
-        {
-            @Override
-            public void validate( Reporter reporter, TrackerBundle bundle, Event event )
-            {
-                reporter.addError( event, ValidationCode.E1032 );
-            }
-
-            @Override
-            public boolean needsToRun( TrackerImportStrategy strategy )
-            {
-                return true; // this validator should be run
-            }
-        };
-        when( validators.getEventValidators() ).thenReturn( List.of( v1 ) );
-        service = new DefaultValidationService( validators, ruleEngineValidators );
-
-        ValidationResult report = service.validate( bundle );
-
-        assertTrue( report.hasErrors() );
-        assertHasError( report, ValidationCode.E1032, invalidEvent );
-    }
-
-    @Test
-    void warningsDoNotInvalidateAndRemoveEntities()
-    {
-        Event validEvent = event();
-
-        bundle = bundleBuilder
-            .events( events( validEvent ) )
-            .build();
-
-        Validator<Event> v1 = ( r, b, e ) -> r.addWarning( validEvent, ValidationCode.E1120 );
-        when( validators.getEventValidators() ).thenReturn( List.of( v1 ) );
-        service = new DefaultValidationService( validators, ruleEngineValidators );
-
-        ValidationResult result = service.validate( bundle );
-
-        assertAll( "errors and warnings",
-            () -> assertFalse( result.hasErrors() ),
-            () -> assertHasWarning( result, ValidationCode.E1120, validEvent ) );
-
-        assertTrue( bundle.getEvents().contains( validEvent ) );
-    }
-
-    @Test
-=======
->>>>>>> e324c694
     void childEntitiesOfInvalidParentsAreStillValidated()
     {
         // Test shows
