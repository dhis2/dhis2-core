/*
 * Copyright (c) 2004-2022, University of Oslo
 * All rights reserved.
 *
 * Redistribution and use in source and binary forms, with or without
 * modification, are permitted provided that the following conditions are met:
 * Redistributions of source code must retain the above copyright notice, this
 * list of conditions and the following disclaimer.
 *
 * Redistributions in binary form must reproduce the above copyright notice,
 * this list of conditions and the following disclaimer in the documentation
 * and/or other materials provided with the distribution.
 * Neither the name of the HISP project nor the names of its contributors may
 * be used to endorse or promote products derived from this software without
 * specific prior written permission.
 *
 * THIS SOFTWARE IS PROVIDED BY THE COPYRIGHT HOLDERS AND CONTRIBUTORS "AS IS" AND
 * ANY EXPRESS OR IMPLIED WARRANTIES, INCLUDING, BUT NOT LIMITED TO, THE IMPLIED
 * WARRANTIES OF MERCHANTABILITY AND FITNESS FOR A PARTICULAR PURPOSE ARE
 * DISCLAIMED. IN NO EVENT SHALL THE COPYRIGHT OWNER OR CONTRIBUTORS BE LIABLE FOR
 * ANY DIRECT, INDIRECT, INCIDENTAL, SPECIAL, EXEMPLARY, OR CONSEQUENTIAL DAMAGES
 * (INCLUDING, BUT NOT LIMITED TO, PROCUREMENT OF SUBSTITUTE GOODS OR SERVICES;
 * LOSS OF USE, DATA, OR PROFITS; OR BUSINESS INTERRUPTION) HOWEVER CAUSED AND ON
 * ANY THEORY OF LIABILITY, WHETHER IN CONTRACT, STRICT LIABILITY, OR TORT
 * (INCLUDING NEGLIGENCE OR OTHERWISE) ARISING IN ANY WAY OUT OF THE USE OF THIS
 * SOFTWARE, EVEN IF ADVISED OF THE POSSIBILITY OF SUCH DAMAGE.
 */
package org.hisp.dhis.tracker.deduplication;

import static org.junit.jupiter.api.Assertions.assertThrows;
import static org.mockito.ArgumentMatchers.any;
import static org.mockito.ArgumentMatchers.argThat;
import static org.mockito.Mockito.times;
import static org.mockito.Mockito.verify;
import static org.mockito.Mockito.when;

import com.google.common.collect.Sets;
import java.util.Arrays;
import java.util.Collections;
import java.util.HashSet;
import java.util.List;
import org.hisp.dhis.common.CodeGenerator;
<<<<<<< HEAD
import org.hisp.dhis.feedback.NotFoundException;
=======
import org.hisp.dhis.feedback.ForbiddenException;
>>>>>>> 397dc240
import org.hisp.dhis.program.Enrollment;
import org.hisp.dhis.program.Program;
import org.hisp.dhis.trackedentity.TrackedEntity;
import org.hisp.dhis.trackedentity.TrackedEntityAttribute;
import org.hisp.dhis.trackedentity.TrackedEntityType;
import org.hisp.dhis.trackedentityattributevalue.TrackedEntityAttributeValue;
import org.hisp.dhis.tracker.imports.bundle.persister.TrackerObjectDeletionService;
import org.hisp.dhis.user.UserService;
import org.junit.jupiter.api.BeforeEach;
import org.junit.jupiter.api.Test;
import org.junit.jupiter.api.extension.ExtendWith;
import org.mockito.InjectMocks;
import org.mockito.Mock;
import org.mockito.junit.jupiter.MockitoExtension;
import org.mockito.junit.jupiter.MockitoSettings;
import org.mockito.quality.Strictness;

@MockitoSettings(strictness = Strictness.LENIENT)
@ExtendWith(MockitoExtension.class)
class DeduplicationServiceTest {

  private static final String TE_A_UID = "TvctPPhpD8u";

  private static final String TE_B_UID = "D9PbzJY8bJO";

  @InjectMocks private DefaultDeduplicationService deduplicationService;

  @Mock private TrackedEntity trackedEntityA;

  @Mock private TrackedEntity trackedEntityB;

  @Mock private Enrollment enrollmentA;

  @Mock private Enrollment enrollmentB;

  @Mock private UserService userService;

  @Mock private DeduplicationHelper deduplicationHelper;

  @Mock private TrackerObjectDeletionService trackerObjectDeletionService;

  @Mock private HibernatePotentialDuplicateStore potentialDuplicateStore;

  private DeduplicationMergeParams deduplicationMergeParams;

  private static final String sexUid = CodeGenerator.generateUid();

  private static final String sexName = "sex";

  private static final String firstNameUid = CodeGenerator.generateUid();

  private static final String firstName = "firstName";

  private static final String teavSex = "Male";

  private static final String teavSexFirstName = "John";

  @BeforeEach
  void setUp() throws ForbiddenException {
    PotentialDuplicate potentialDuplicate = new PotentialDuplicate("original", "duplicate");
    deduplicationMergeParams =
        DeduplicationMergeParams.builder()
            .potentialDuplicate(potentialDuplicate)
            .original(trackedEntityA)
            .duplicate(trackedEntityB)
            .mergeObject(MergeObject.builder().build())
            .build();
    TrackedEntityType trackedEntityPerson = new TrackedEntityType();
    trackedEntityPerson.setName("Person");
    trackedEntityPerson.setUid(CodeGenerator.generateUid());
    when(trackedEntityA.getUid()).thenReturn(TE_A_UID);
    when(trackedEntityB.getUid()).thenReturn(TE_B_UID);
    when(trackedEntityA.getTrackedEntityType()).thenReturn(trackedEntityPerson);
    when(trackedEntityB.getTrackedEntityType()).thenReturn(trackedEntityPerson);
    when(deduplicationHelper.getUserAccessErrors(any(), any(), any())).thenReturn(null);
    setUpPrograms();
    setAttributeValues();
  }

  private void setUpPrograms() {
    when(trackedEntityA.getEnrollments())
        .thenReturn(new HashSet<>(Collections.singletonList(enrollmentA)));
    when(trackedEntityB.getEnrollments())
        .thenReturn(new HashSet<>(Collections.singletonList(enrollmentB)));
    Program programA = new Program();
    programA.setUid(CodeGenerator.generateUid());
    programA.setDescription("programADescr");
    programA.setName("programAName");
    Program programB = new Program();
    programB.setUid(CodeGenerator.generateUid());
    programB.setDescription("programBDescr");
    programB.setName("programBName");
    when(enrollmentA.getProgram()).thenReturn(programA);
    when(enrollmentB.getProgram()).thenReturn(programB);
  }

  private void setAttributeValues() {
    TrackedEntityAttributeValue sexAttributeValueA =
        getTrackedEntityAttributeValue(sexUid, sexName, trackedEntityA);
    sexAttributeValueA.setValue(teavSex);
    TrackedEntityAttributeValue nameAttributeValueA =
        getTrackedEntityAttributeValue(firstNameUid, firstName, trackedEntityA);
    nameAttributeValueA.setValue(teavSexFirstName);
    TrackedEntityAttributeValue sexAttributeValueB =
        getTrackedEntityAttributeValue(sexUid, sexName, trackedEntityB);
    sexAttributeValueB.setValue(teavSex);
    TrackedEntityAttributeValue nameAttributeValueB =
        getTrackedEntityAttributeValue(firstNameUid, firstName, trackedEntityB);
    nameAttributeValueB.setValue(teavSexFirstName);
    when(trackedEntityA.getTrackedEntityAttributeValues())
        .thenReturn(new HashSet<>(Arrays.asList(sexAttributeValueA, nameAttributeValueA)));
    when(trackedEntityB.getTrackedEntityAttributeValues())
        .thenReturn(new HashSet<>(Arrays.asList(sexAttributeValueB, nameAttributeValueB)));
  }

  @Test
  void shouldBeAutoMergeable()
      throws PotentialDuplicateConflictException,
          PotentialDuplicateForbiddenException,
<<<<<<< HEAD
          NotFoundException {
=======
          ForbiddenException {
>>>>>>> 397dc240
    MergeObject mergeObject = MergeObject.builder().build();
    when(deduplicationHelper.generateMergeObject(trackedEntityA, trackedEntityB))
        .thenReturn(mergeObject);
    deduplicationService.autoMerge(deduplicationMergeParams);
    verify(deduplicationHelper).getUserAccessErrors(trackedEntityA, trackedEntityB, mergeObject);
    verify(deduplicationHelper).generateMergeObject(trackedEntityA, trackedEntityB);
    verify(potentialDuplicateStore)
        .moveTrackedEntityAttributeValues(
            trackedEntityA, trackedEntityB, mergeObject.getTrackedEntityAttributes());
    verify(potentialDuplicateStore)
        .moveRelationships(trackedEntityA, trackedEntityB, mergeObject.getRelationships());
    verify(trackerObjectDeletionService).deleteTrackedEntities(List.of(trackedEntityB.getUid()));
    verify(potentialDuplicateStore)
        .update(argThat(t -> t.getStatus().equals(DeduplicationStatus.MERGED)));
    verify(potentialDuplicateStore).auditMerge(deduplicationMergeParams);
  }

  @Test
  void shouldNotBeAutoMergeableDifferentTrackedEntityType()
      throws PotentialDuplicateConflictException, PotentialDuplicateForbiddenException {
    String uidOther = "uidOther";
    TrackedEntityType trackedEntityOther = new TrackedEntityType();
    trackedEntityOther.setName("Other");
    trackedEntityOther.setUid(uidOther);
    when(trackedEntityB.getTrackedEntityType()).thenReturn(trackedEntityOther);
    assertThrows(
        PotentialDuplicateConflictException.class,
        () -> deduplicationService.autoMerge(deduplicationMergeParams));
    verify(deduplicationHelper, times(0)).generateMergeObject(trackedEntityA, trackedEntityB);
    verify(potentialDuplicateStore, times(0)).update(any());
    verify(potentialDuplicateStore, times(0)).auditMerge(deduplicationMergeParams);
  }

  @Test
  void shouldNotBeAutoMergeableSameEnrollment()
      throws PotentialDuplicateConflictException, PotentialDuplicateForbiddenException {
    Program program = new Program();
    program.setUid("programUid");
    when(enrollmentA.getProgram()).thenReturn(program);
    when(enrollmentB.getProgram()).thenReturn(program);
    when(trackedEntityA.getEnrollments()).thenReturn(Sets.newHashSet(enrollmentA));
    when(trackedEntityB.getEnrollments()).thenReturn(Sets.newHashSet(enrollmentB));
    assertThrows(
        PotentialDuplicateConflictException.class,
        () -> deduplicationService.autoMerge(deduplicationMergeParams));
    verify(deduplicationHelper, times(0)).generateMergeObject(trackedEntityA, trackedEntityB);
    verify(potentialDuplicateStore, times(0)).update(any());
    verify(potentialDuplicateStore, times(0)).auditMerge(deduplicationMergeParams);
  }

  @Test
  void shouldNotBeAutoMergeableDeletedTrackedEntity()
      throws PotentialDuplicateConflictException, PotentialDuplicateForbiddenException {
    when(trackedEntityA.isDeleted()).thenReturn(true);
    assertThrows(
        PotentialDuplicateConflictException.class,
        () -> deduplicationService.autoMerge(deduplicationMergeParams));
    when(trackedEntityA.isDeleted()).thenReturn(false);
    when(trackedEntityB.isDeleted()).thenReturn(true);
    assertThrows(
        PotentialDuplicateConflictException.class,
        () -> deduplicationService.autoMerge(deduplicationMergeParams));
    verify(deduplicationHelper, times(0)).generateMergeObject(trackedEntityA, trackedEntityB);
    verify(potentialDuplicateStore, times(0)).update(any());
    verify(potentialDuplicateStore, times(0)).auditMerge(deduplicationMergeParams);
  }

  @Test
  void shouldNotBeAutoMergeableWithSameProgram()
      throws PotentialDuplicateConflictException, PotentialDuplicateForbiddenException {
    Program program = new Program();
    program.setUid("progrUid");
    program.setDescription("programDescr");
    program.setName("programName");
    when(enrollmentA.getProgram()).thenReturn(program);
    when(enrollmentB.getProgram()).thenReturn(program);
    assertThrows(
        PotentialDuplicateConflictException.class,
        () -> deduplicationService.autoMerge(deduplicationMergeParams));
    verify(deduplicationHelper, times(0)).generateMergeObject(trackedEntityA, trackedEntityB);
    verify(potentialDuplicateStore, times(0)).update(any());
    verify(potentialDuplicateStore, times(0)).auditMerge(deduplicationMergeParams);
  }

  @Test
  void shouldNotBeAutoMergeableDifferentAttributeValues()
      throws PotentialDuplicateConflictException, PotentialDuplicateForbiddenException {
    TrackedEntityAttributeValue sexAttributeValueB =
        getTrackedEntityAttributeValue(sexUid, sexName, trackedEntityB);
    sexAttributeValueB.setValue(teavSex);
    TrackedEntityAttributeValue nameAttributeValueB =
        getTrackedEntityAttributeValue(firstNameUid, firstName, trackedEntityB);
    nameAttributeValueB.setValue("Jimmy");
    when(trackedEntityB.getTrackedEntityAttributeValues())
        .thenReturn(new HashSet<>(Arrays.asList(sexAttributeValueB, nameAttributeValueB)));
    assertThrows(
        PotentialDuplicateConflictException.class,
        () -> deduplicationService.autoMerge(deduplicationMergeParams));
    verify(deduplicationHelper, times(0)).generateMergeObject(trackedEntityA, trackedEntityB);
    verify(potentialDuplicateStore, times(0)).update(any());
    verify(potentialDuplicateStore, times(0)).auditMerge(deduplicationMergeParams);
  }

  @Test
  void shouldNotBeAutoMergeableNoUserAccess()
      throws PotentialDuplicateConflictException,
          PotentialDuplicateForbiddenException,
          ForbiddenException {
    MergeObject mergeObject = MergeObject.builder().build();
    when(deduplicationHelper.generateMergeObject(trackedEntityA, trackedEntityB))
        .thenReturn(mergeObject);
    when(deduplicationHelper.getUserAccessErrors(trackedEntityA, trackedEntityB, mergeObject))
        .thenReturn("error");
    assertThrows(
        PotentialDuplicateForbiddenException.class,
        () -> deduplicationService.autoMerge(deduplicationMergeParams));
    verify(deduplicationHelper).generateMergeObject(trackedEntityA, trackedEntityB);
    verify(deduplicationHelper).getUserAccessErrors(trackedEntityA, trackedEntityB, mergeObject);
    verify(potentialDuplicateStore, times(0)).update(any());
    verify(potentialDuplicateStore, times(0)).auditMerge(deduplicationMergeParams);
  }

  @Test
  void shouldtBeAutoMergeableAttributeValuesIsEmpty()
      throws PotentialDuplicateConflictException,
          PotentialDuplicateForbiddenException,
<<<<<<< HEAD
          NotFoundException {
=======
          ForbiddenException {
>>>>>>> 397dc240
    when(trackedEntityB.getTrackedEntityAttributeValues()).thenReturn(new HashSet<>());
    MergeObject mergeObject = MergeObject.builder().build();
    when(deduplicationHelper.generateMergeObject(trackedEntityA, trackedEntityB))
        .thenReturn(mergeObject);
    deduplicationService.autoMerge(deduplicationMergeParams);
    verify(deduplicationHelper).getUserAccessErrors(trackedEntityA, trackedEntityB, mergeObject);
    verify(deduplicationHelper).generateMergeObject(trackedEntityA, trackedEntityB);
    verify(potentialDuplicateStore)
        .moveTrackedEntityAttributeValues(
            trackedEntityA, trackedEntityB, mergeObject.getTrackedEntityAttributes());
    verify(potentialDuplicateStore)
        .moveRelationships(trackedEntityA, trackedEntityB, mergeObject.getRelationships());
    verify(trackerObjectDeletionService).deleteTrackedEntities(List.of(trackedEntityB.getUid()));
    verify(potentialDuplicateStore).auditMerge(deduplicationMergeParams);
  }

  @Test
  void shouldBeManualMergeable()
      throws PotentialDuplicateConflictException,
          PotentialDuplicateForbiddenException,
<<<<<<< HEAD
          NotFoundException {
=======
          ForbiddenException {
>>>>>>> 397dc240
    deduplicationService.manualMerge(deduplicationMergeParams);
    verify(deduplicationHelper, times(1)).getInvalidReferenceErrors(deduplicationMergeParams);
    verify(deduplicationHelper, times(0)).generateMergeObject(trackedEntityA, trackedEntityB);
    verify(deduplicationHelper)
        .getUserAccessErrors(
            trackedEntityA, trackedEntityB, deduplicationMergeParams.getMergeObject());
    verify(potentialDuplicateStore)
        .moveTrackedEntityAttributeValues(
            trackedEntityA,
            trackedEntityB,
            deduplicationMergeParams.getMergeObject().getTrackedEntityAttributes());
    verify(potentialDuplicateStore)
        .moveRelationships(
            trackedEntityA,
            trackedEntityB,
            deduplicationMergeParams.getMergeObject().getRelationships());
    verify(trackerObjectDeletionService).deleteTrackedEntities(List.of(trackedEntityB.getUid()));
    verify(potentialDuplicateStore).auditMerge(deduplicationMergeParams);
  }

  @Test
  void shouldThrowManualMergeableHasInvalidReference()
      throws PotentialDuplicateConflictException,
          PotentialDuplicateForbiddenException,
          ForbiddenException {
    when(deduplicationHelper.getInvalidReferenceErrors(deduplicationMergeParams))
        .thenReturn("Error");
    assertThrows(
        PotentialDuplicateConflictException.class,
        () -> deduplicationService.manualMerge(deduplicationMergeParams));
    verify(deduplicationHelper, times(1)).getInvalidReferenceErrors(deduplicationMergeParams);
    verify(deduplicationHelper, times(0)).generateMergeObject(trackedEntityA, trackedEntityB);
    verify(deduplicationHelper, times(0))
        .getUserAccessErrors(
            trackedEntityA, trackedEntityB, deduplicationMergeParams.getMergeObject());
    verify(potentialDuplicateStore, times(0)).auditMerge(deduplicationMergeParams);
  }

  private TrackedEntityAttributeValue getTrackedEntityAttributeValue(
      String uid, String name, TrackedEntity trackedEntity) {
    TrackedEntityAttributeValue attributeValue = new TrackedEntityAttributeValue();
    attributeValue.setTrackedEntity(trackedEntity);
    TrackedEntityAttribute trackedEntityAttribute = new TrackedEntityAttribute();
    trackedEntityAttribute.setUid(uid);
    trackedEntityAttribute.setName(name);
    attributeValue.setAttribute(trackedEntityAttribute);
    return attributeValue;
  }
}<|MERGE_RESOLUTION|>--- conflicted
+++ resolved
@@ -40,11 +40,8 @@
 import java.util.HashSet;
 import java.util.List;
 import org.hisp.dhis.common.CodeGenerator;
-<<<<<<< HEAD
+import org.hisp.dhis.feedback.ForbiddenException;
 import org.hisp.dhis.feedback.NotFoundException;
-=======
-import org.hisp.dhis.feedback.ForbiddenException;
->>>>>>> 397dc240
 import org.hisp.dhis.program.Enrollment;
 import org.hisp.dhis.program.Program;
 import org.hisp.dhis.trackedentity.TrackedEntity;
@@ -164,11 +161,8 @@
   void shouldBeAutoMergeable()
       throws PotentialDuplicateConflictException,
           PotentialDuplicateForbiddenException,
-<<<<<<< HEAD
+          ForbiddenException,
           NotFoundException {
-=======
-          ForbiddenException {
->>>>>>> 397dc240
     MergeObject mergeObject = MergeObject.builder().build();
     when(deduplicationHelper.generateMergeObject(trackedEntityA, trackedEntityB))
         .thenReturn(mergeObject);
@@ -295,11 +289,8 @@
   void shouldtBeAutoMergeableAttributeValuesIsEmpty()
       throws PotentialDuplicateConflictException,
           PotentialDuplicateForbiddenException,
-<<<<<<< HEAD
-          NotFoundException {
-=======
+          NotFoundException,
           ForbiddenException {
->>>>>>> 397dc240
     when(trackedEntityB.getTrackedEntityAttributeValues()).thenReturn(new HashSet<>());
     MergeObject mergeObject = MergeObject.builder().build();
     when(deduplicationHelper.generateMergeObject(trackedEntityA, trackedEntityB))
@@ -320,11 +311,8 @@
   void shouldBeManualMergeable()
       throws PotentialDuplicateConflictException,
           PotentialDuplicateForbiddenException,
-<<<<<<< HEAD
-          NotFoundException {
-=======
+          NotFoundException,
           ForbiddenException {
->>>>>>> 397dc240
     deduplicationService.manualMerge(deduplicationMergeParams);
     verify(deduplicationHelper, times(1)).getInvalidReferenceErrors(deduplicationMergeParams);
     verify(deduplicationHelper, times(0)).generateMergeObject(trackedEntityA, trackedEntityB);
