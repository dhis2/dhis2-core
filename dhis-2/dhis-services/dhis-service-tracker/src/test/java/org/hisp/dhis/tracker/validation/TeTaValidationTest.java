--- conflicted
+++ resolved
@@ -54,12 +54,6 @@
 import org.hisp.dhis.tracker.bundle.TrackerBundleService;
 import org.hisp.dhis.tracker.report.TrackerErrorCode;
 import org.hisp.dhis.tracker.report.TrackerValidationReport;
-<<<<<<< HEAD
-import org.hisp.dhis.user.User;
-import org.hisp.dhis.user.UserService;
-import org.junit.Ignore;
-=======
->>>>>>> 3e799d19
 import org.junit.Test;
 import org.springframework.beans.factory.annotation.Autowired;
 
@@ -116,7 +110,6 @@
     }
 
     @Test
-    @Ignore
     public void testFileAlreadyAssign()
         throws IOException
     {
