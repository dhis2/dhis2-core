/*
 * Copyright (c) 2004-2022, University of Oslo
 * All rights reserved.
 *
 * Redistribution and use in source and binary forms, with or without
 * modification, are permitted provided that the following conditions are met:
 * Redistributions of source code must retain the above copyright notice, this
 * list of conditions and the following disclaimer.
 *
 * Redistributions in binary form must reproduce the above copyright notice,
 * this list of conditions and the following disclaimer in the documentation
 * and/or other materials provided with the distribution.
 * Neither the name of the HISP project nor the names of its contributors may
 * be used to endorse or promote products derived from this software without
 * specific prior written permission.
 *
 * THIS SOFTWARE IS PROVIDED BY THE COPYRIGHT HOLDERS AND CONTRIBUTORS "AS IS" AND
 * ANY EXPRESS OR IMPLIED WARRANTIES, INCLUDING, BUT NOT LIMITED TO, THE IMPLIED
 * WARRANTIES OF MERCHANTABILITY AND FITNESS FOR A PARTICULAR PURPOSE ARE
 * DISCLAIMED. IN NO EVENT SHALL THE COPYRIGHT OWNER OR CONTRIBUTORS BE LIABLE FOR
 * ANY DIRECT, INDIRECT, INCIDENTAL, SPECIAL, EXEMPLARY, OR CONSEQUENTIAL DAMAGES
 * (INCLUDING, BUT NOT LIMITED TO, PROCUREMENT OF SUBSTITUTE GOODS OR SERVICES;
 * LOSS OF USE, DATA, OR PROFITS; OR BUSINESS INTERRUPTION) HOWEVER CAUSED AND ON
 * ANY THEORY OF LIABILITY, WHETHER IN CONTRACT, STRICT LIABILITY, OR TORT
 * (INCLUDING NEGLIGENCE OR OTHERWISE) ARISING IN ANY WAY OUT OF THE USE OF THIS
 * SOFTWARE, EVEN IF ADVISED OF THE POSSIBILITY OF SUCH DAMAGE.
 */
package org.hisp.dhis.tracker.validation;

import static org.junit.jupiter.api.Assertions.assertNotNull;
import static org.junit.jupiter.api.Assertions.assertNull;
import static org.junit.jupiter.api.Assertions.assertThrows;
import static org.mockito.Mockito.when;

import org.hisp.dhis.common.ValueType;
import org.hisp.dhis.fileresource.FileResource;
import org.hisp.dhis.fileresource.FileResourceService;
import org.hisp.dhis.trackedentity.TrackedEntityAttribute;
import org.hisp.dhis.tracker.util.Constant;
import org.hisp.dhis.tracker.validation.service.attribute.TrackedAttributeValidationService;
import org.hisp.dhis.user.User;
import org.hisp.dhis.user.UserService;
import org.joda.time.IllegalFieldValueException;
import org.junit.jupiter.api.BeforeEach;
import org.junit.jupiter.api.Test;
import org.junit.jupiter.api.extension.ExtendWith;
import org.mockito.Mock;
import org.mockito.junit.jupiter.MockitoExtension;

@ExtendWith( MockitoExtension.class )
class TrackedAttributeValidationServiceTest
{

    private TrackedAttributeValidationService trackedEntityAttributeService;

    @Mock
    private UserService userService;

    @Mock
    private FileResourceService fileResourceService;

    @Mock
    private FileResource fileResource;

    private TrackedEntityAttribute tea;

    @BeforeEach
    public void setUp()
    {

        trackedEntityAttributeService = new TrackedAttributeValidationService( userService, fileResourceService );

        tea = new TrackedEntityAttribute();
        tea.setUid( "TeaUid12345" );
        tea.setUnique( true );
        tea.setValueType( ValueType.TEXT );
        tea.setOrgunitScope( false );
    }

    @Test
    void shouldThrowWhenTeaIsNull()
    {
        assertThrows( IllegalArgumentException.class,
            () -> trackedEntityAttributeService.validateValueType( null, "" ) );
    }

    @Test
    void shouldThrowWhenNotAValidDate()
    {
        tea.setValueType( ValueType.DATE );
        String teaValue = "Firstname";
        assertThrows( IllegalArgumentException.class,
            () -> trackedEntityAttributeService.validateValueType( tea, teaValue ) );
    }

    @Test
    void shouldThrowWhenNullValue()
    {
        assertThrows( IllegalArgumentException.class,
            () -> trackedEntityAttributeService.validateValueType( tea, null ) );
    }

    @Test
    void shouldFailValueOverMaxLength()
    {
        StringBuilder stringBuilder = new StringBuilder();

        for ( int i = 0; i < Constant.ATTRIBUTE_VALUE_MAX_LENGTH + 1; i++ )
        {
            stringBuilder.append( "a" );
        }

        assertNotNull( trackedEntityAttributeService.validateValueType( tea, stringBuilder.toString() ) );
    }

    @Test
    void shouldFailValidationWhenTextValueAndDifferentValueType()
    {
        tea.setValueType( ValueType.NUMBER );
        assertNotNull( trackedEntityAttributeService.validateValueType( tea, "value" ) );

        tea.setValueType( ValueType.BOOLEAN );
        assertNotNull( trackedEntityAttributeService.validateValueType( tea, "value" ) );
    }

    @Test
    void shouldFailValidationWhenInvalidDate()
    {
        tea.setValueType( ValueType.DATE );
        assertThrows( IllegalFieldValueException.class,
            () -> assertNotNull( trackedEntityAttributeService.validateValueType( tea, "1970-01-32" ) ) );
    }

    @Test
    void shouldFailValidationWhenInvalidDateFormat()
    {
        tea.setValueType( ValueType.DATE );
        assertNotNull( trackedEntityAttributeService.validateValueType( tea, "19700131" ) );
        assertNotNull( trackedEntityAttributeService.validateValueType( tea, "1970" ) );
    }

    @Test
    void successValidationWhenValidDate()
    {
        tea.setValueType( ValueType.DATE );
        assertNull( trackedEntityAttributeService.validateValueType( tea, "1970-01-01" ) );
        assertNull( trackedEntityAttributeService.validateValueType( tea, "1970-01-01T00:00:00.000+02:00" ) );
    }

    @Test
    void successWhenTextValueIsCorrect()
    {
        tea.setValueType( ValueType.TEXT );
        assertNull( trackedEntityAttributeService.validateValueType( tea, "Firstname" ) );

        tea.setValueType( ValueType.NUMBER );
        assertNull( trackedEntityAttributeService.validateValueType( tea, "123" ) );

        tea.setValueType( ValueType.BOOLEAN );
        assertNull( trackedEntityAttributeService.validateValueType( tea, String.valueOf( true ) ) );

        tea.setValueType( ValueType.DATE );
        assertNull( trackedEntityAttributeService.validateValueType( tea, "2019-01-01" ) );
    }

    @Test
<<<<<<< HEAD
    public void shouldFailWhenUserNotFound()
=======
    void shouldFailWhenUserCredentialNotFound()
>>>>>>> 18b02f71
    {
        when( userService.getUserByUsername( "user" ) ).thenReturn( null );

        tea.setValueType( ValueType.USERNAME );
        assertNotNull( trackedEntityAttributeService.validateValueType( tea, "user" ) );
    }

    @Test
<<<<<<< HEAD
    public void successWhenUserExists()
=======
    void successWhenUserCredentialExists()
>>>>>>> 18b02f71
    {
        when( userService.getUserByUsername( "user" ) ).thenReturn( new User() );

        tea.setValueType( ValueType.USERNAME );
        assertNull( trackedEntityAttributeService.validateValueType( tea, "user" ) );
    }

    @Test
    void shouldFailWhenInvalidDateTime()
    {
        tea.setValueType( ValueType.DATETIME );
        assertNotNull( trackedEntityAttributeService.validateValueType( tea, "1970-01-01" ) );
    }

    @Test
    void successWhenValidDateTime()
    {
        tea.setValueType( ValueType.DATETIME );
        assertNull( trackedEntityAttributeService.validateValueType( tea, "1970-01-01T00:00:00.000+02:00" ) );
        assertNull( trackedEntityAttributeService.validateValueType( tea, "1970-01-01T00:00:00" ) );
    }

    @Test
    void shouldFailWhenImageValidationFail()
    {
        when( fileResourceService.getFileResource( "uid" ) ).thenReturn( null );

        tea.setValueType( ValueType.IMAGE );
        assertNotNull( trackedEntityAttributeService.validateValueType( tea, "uid" ) );
    }

    @Test
    void shouldFailWhenInvalidImageFormat()
    {
        when( fileResourceService.getFileResource( "uid" ) ).thenReturn( fileResource );

        tea.setValueType( ValueType.IMAGE );
        assertNotNull( trackedEntityAttributeService.validateValueType( tea, "uid" ) );
    }
}<|MERGE_RESOLUTION|>--- conflicted
+++ resolved
@@ -164,11 +164,7 @@
     }
 
     @Test
-<<<<<<< HEAD
-    public void shouldFailWhenUserNotFound()
-=======
-    void shouldFailWhenUserCredentialNotFound()
->>>>>>> 18b02f71
+    void shouldFailWhenUserNotFound()
     {
         when( userService.getUserByUsername( "user" ) ).thenReturn( null );
 
@@ -177,11 +173,7 @@
     }
 
     @Test
-<<<<<<< HEAD
-    public void successWhenUserExists()
-=======
-    void successWhenUserCredentialExists()
->>>>>>> 18b02f71
+    void successWhenUserExists()
     {
         when( userService.getUserByUsername( "user" ) ).thenReturn( new User() );
 
