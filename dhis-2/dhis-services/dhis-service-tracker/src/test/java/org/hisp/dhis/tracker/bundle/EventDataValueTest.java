package org.hisp.dhis.tracker.bundle;

/*
 * Copyright (c) 2004-2020, University of Oslo
 * All rights reserved.
 *
 * Redistribution and use in source and binary forms, with or without
 * modification, are permitted provided that the following conditions are met:
 * Redistributions of source code must retain the above copyright notice, this
 * list of conditions and the following disclaimer.
 *
 * Redistributions in binary form must reproduce the above copyright notice,
 * this list of conditions and the following disclaimer in the documentation
 * and/or other materials provided with the distribution.
 * Neither the name of the HISP project nor the names of its contributors may
 * be used to endorse or promote products derived from this software without
 * specific prior written permission.
 *
 * THIS SOFTWARE IS PROVIDED BY THE COPYRIGHT HOLDERS AND CONTRIBUTORS "AS IS" AND
 * ANY EXPRESS OR IMPLIED WARRANTIES, INCLUDING, BUT NOT LIMITED TO, THE IMPLIED
 * WARRANTIES OF MERCHANTABILITY AND FITNESS FOR A PARTICULAR PURPOSE ARE
 * DISCLAIMED. IN NO EVENT SHALL THE COPYRIGHT OWNER OR CONTRIBUTORS BE LIABLE FOR
 * ANY DIRECT, INDIRECT, INCIDENTAL, SPECIAL, EXEMPLARY, OR CONSEQUENTIAL DAMAGES
 * (INCLUDING, BUT NOT LIMITED TO, PROCUREMENT OF SUBSTITUTE GOODS OR SERVICES;
 * LOSS OF USE, DATA, OR PROFITS; OR BUSINESS INTERRUPTION) HOWEVER CAUSED AND ON
 * ANY THEORY OF LIABILITY, WHETHER IN CONTRACT, STRICT LIABILITY, OR TORT
 * (INCLUDING NEGLIGENCE OR OTHERWISE) ARISING IN ANY WAY OUT OF THE USE OF THIS
 * SOFTWARE, EVEN IF ADVISED OF THE POSSIBILITY OF SUCH DAMAGE.
 */

import static org.hamcrest.MatcherAssert.assertThat;
import static org.hamcrest.Matchers.hasItem;
import static org.junit.Assert.assertEquals;

import java.io.IOException;
import java.util.List;
import java.util.Set;
import java.util.stream.Collectors;

import org.hisp.dhis.common.IdentifiableObjectManager;
import org.hisp.dhis.eventdatavalue.EventDataValue;
import org.hisp.dhis.program.ProgramStageInstance;
import org.hisp.dhis.program.ProgramStageInstanceService;
import org.hisp.dhis.tracker.TrackerImportParams;
import org.hisp.dhis.tracker.TrackerImportService;
import org.hisp.dhis.tracker.TrackerImportStrategy;
import org.hisp.dhis.tracker.TrackerTest;
import org.hisp.dhis.tracker.report.TrackerImportReport;
import org.hisp.dhis.tracker.report.TrackerStatus;
import org.hisp.dhis.user.User;
<<<<<<< HEAD
import org.hisp.dhis.user.UserService;
import org.junit.Ignore;
=======
>>>>>>> 3e799d19
import org.junit.Test;
import org.springframework.beans.factory.annotation.Autowired;

/**
 * @author Morten Olav Hansen <mortenoh@gmail.com>
 */
public class EventDataValueTest
    extends TrackerTest
{
    @Autowired
    private TrackerImportService trackerImportService;

    @Autowired
    private IdentifiableObjectManager manager;

    @Autowired
    private ProgramStageInstanceService programStageInstanceService;

    @Override
    protected void initTest()
        throws IOException
    {
        setUpMetadata( "tracker/simple_metadata.json" );

        final User userA = userService.getUser( "M5zQapPyTZI" );

        TrackerImportParams teiParams = fromJson( "tracker/single_tei.json", userA.getUid() );
        assertNoImportErrors( trackerImportService.importTracker( teiParams ) );

        TrackerImportParams enrollmentParams = fromJson( "tracker/single_enrollment.json", userA.getUid() );
        assertNoImportErrors( trackerImportService.importTracker( enrollmentParams ) );
    }

    @Test
    public void testEventDataValue()
        throws IOException
    {
        TrackerImportParams trackerImportParams = fromJson( "tracker/event_with_data_values.json" );

        TrackerImportReport trackerImportReport = trackerImportService.importTracker( trackerImportParams );
        assertEquals( TrackerStatus.OK, trackerImportReport.getStatus() );

        List<ProgramStageInstance> events = manager.getAll( ProgramStageInstance.class );
        assertEquals( 1, events.size() );

        ProgramStageInstance psi = events.get( 0 );

        Set<EventDataValue> eventDataValues = psi.getEventDataValues();

        assertEquals( 4, eventDataValues.size() );
    }

    @Test
    @Ignore
    public void testTrackedEntityProgramAttributeValueUpdate()
        throws IOException
    {
        TrackerImportParams trackerImportParams = fromJson( "tracker/event_with_data_values.json" );

        TrackerImportReport trackerImportReport = trackerImportService.importTracker( trackerImportParams );
        assertEquals( TrackerStatus.OK, trackerImportReport.getStatus() );

        List<ProgramStageInstance> events = manager.getAll( ProgramStageInstance.class );
        assertEquals( 1, events.size() );

        ProgramStageInstance psi = events.get( 0 );

        Set<EventDataValue> eventDataValues = psi.getEventDataValues();

        assertEquals( 4, eventDataValues.size() );

        // update

        trackerImportParams = fromJson( "tracker/event_with_updated_data_values.json" );
        // make sure that the uid property is populated as well - otherwise update will
        // not work
        trackerImportParams.getEvents().get( 0 ).setUid( trackerImportParams.getEvents().get( 0 ).getEvent() );
        trackerImportParams.setImportStrategy( TrackerImportStrategy.CREATE_AND_UPDATE );

        trackerImportReport = trackerImportService.importTracker( trackerImportParams );
        assertEquals( TrackerStatus.OK, trackerImportReport.getStatus() );

        List<ProgramStageInstance> updatedEvents = manager.getAll( ProgramStageInstance.class );
        assertEquals( 1, updatedEvents.size() );

        ProgramStageInstance updatedPsi = programStageInstanceService
            .getProgramStageInstance( updatedEvents.get( 0 ).getUid() );

        assertEquals( 3, updatedPsi.getEventDataValues().size() );
        List<String> values = updatedPsi.getEventDataValues()
            .stream()
            .map( EventDataValue::getValue )
            .collect( Collectors.toList() );

        assertThat( values, hasItem( "First" ) );
        assertThat( values, hasItem( "Second" ) );
        assertThat( values, hasItem( "Fourth updated" ) );

    }
}<|MERGE_RESOLUTION|>--- conflicted
+++ resolved
@@ -48,11 +48,6 @@
 import org.hisp.dhis.tracker.report.TrackerImportReport;
 import org.hisp.dhis.tracker.report.TrackerStatus;
 import org.hisp.dhis.user.User;
-<<<<<<< HEAD
-import org.hisp.dhis.user.UserService;
-import org.junit.Ignore;
-=======
->>>>>>> 3e799d19
 import org.junit.Test;
 import org.springframework.beans.factory.annotation.Autowired;
 
@@ -106,7 +101,6 @@
     }
 
     @Test
-    @Ignore
     public void testTrackedEntityProgramAttributeValueUpdate()
         throws IOException
     {
