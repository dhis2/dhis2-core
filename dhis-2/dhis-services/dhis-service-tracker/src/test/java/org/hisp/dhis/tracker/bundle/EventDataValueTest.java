/*
 * Copyright (c) 2004-2022, University of Oslo
 * All rights reserved.
 *
 * Redistribution and use in source and binary forms, with or without
 * modification, are permitted provided that the following conditions are met:
 * Redistributions of source code must retain the above copyright notice, this
 * list of conditions and the following disclaimer.
 *
 * Redistributions in binary form must reproduce the above copyright notice,
 * this list of conditions and the following disclaimer in the documentation
 * and/or other materials provided with the distribution.
 * Neither the name of the HISP project nor the names of its contributors may
 * be used to endorse or promote products derived from this software without
 * specific prior written permission.
 *
 * THIS SOFTWARE IS PROVIDED BY THE COPYRIGHT HOLDERS AND CONTRIBUTORS "AS IS" AND
 * ANY EXPRESS OR IMPLIED WARRANTIES, INCLUDING, BUT NOT LIMITED TO, THE IMPLIED
 * WARRANTIES OF MERCHANTABILITY AND FITNESS FOR A PARTICULAR PURPOSE ARE
 * DISCLAIMED. IN NO EVENT SHALL THE COPYRIGHT OWNER OR CONTRIBUTORS BE LIABLE FOR
 * ANY DIRECT, INDIRECT, INCIDENTAL, SPECIAL, EXEMPLARY, OR CONSEQUENTIAL DAMAGES
 * (INCLUDING, BUT NOT LIMITED TO, PROCUREMENT OF SUBSTITUTE GOODS OR SERVICES;
 * LOSS OF USE, DATA, OR PROFITS; OR BUSINESS INTERRUPTION) HOWEVER CAUSED AND ON
 * ANY THEORY OF LIABILITY, WHETHER IN CONTRACT, STRICT LIABILITY, OR TORT
 * (INCLUDING NEGLIGENCE OR OTHERWISE) ARISING IN ANY WAY OUT OF THE USE OF THIS
 * SOFTWARE, EVEN IF ADVISED OF THE POSSIBILITY OF SUCH DAMAGE.
 */
package org.hisp.dhis.tracker.bundle;

import static org.hamcrest.MatcherAssert.assertThat;
import static org.hamcrest.Matchers.hasItem;
import static org.junit.jupiter.api.Assertions.assertEquals;

import java.io.IOException;
import java.util.List;
import java.util.Set;
import java.util.stream.Collectors;

import org.hisp.dhis.common.IdentifiableObjectManager;
import org.hisp.dhis.eventdatavalue.EventDataValue;
import org.hisp.dhis.program.ProgramStageInstance;
import org.hisp.dhis.program.ProgramStageInstanceService;
import org.hisp.dhis.tracker.TrackerImportParams;
import org.hisp.dhis.tracker.TrackerImportService;
import org.hisp.dhis.tracker.TrackerImportStrategy;
import org.hisp.dhis.tracker.TrackerTest;
import org.hisp.dhis.tracker.report.TrackerImportReport;
import org.hisp.dhis.tracker.report.TrackerStatus;
import org.hisp.dhis.user.User;
import org.junit.jupiter.api.Test;
import org.springframework.beans.factory.annotation.Autowired;

/**
 * @author Morten Olav Hansen <mortenoh@gmail.com>
 */
class EventDataValueTest extends TrackerTest
{

    @Autowired
    private TrackerImportService trackerImportService;

    @Autowired
    private IdentifiableObjectManager manager;

    @Autowired
    private ProgramStageInstanceService programStageInstanceService;

    @Override
    protected void initTest()
        throws IOException
    {
        setUpMetadata( "tracker/simple_metadata.json" );
        final User userA = userService.getUser( "M5zQapPyTZI" );
<<<<<<< HEAD
        injectSecurityContext( userA );

=======
>>>>>>> 18b02f71
        TrackerImportParams teiParams = fromJson( "tracker/single_tei.json", userA.getUid() );
        assertNoImportErrors( trackerImportService.importTracker( teiParams ) );
        TrackerImportParams enrollmentParams = fromJson( "tracker/single_enrollment.json", userA.getUid() );
        assertNoImportErrors( trackerImportService.importTracker( enrollmentParams ) );
        manager.flush();
    }

    @Test
    void successWhenEventHasNoProgramAndHasProgramStage()
        throws IOException
    {
        TrackerImportParams params = fromJson( "tracker/validations/events-with_no_program.json" );
        TrackerImportReport trackerImportReport = trackerImportService.importTracker( params );
        assertEquals( TrackerStatus.OK, trackerImportReport.getStatus() );
    }

    @Test
    void testEventDataValue()
        throws IOException
    {
        TrackerImportParams trackerImportParams = fromJson( "tracker/event_with_data_values.json" );
        TrackerImportReport trackerImportReport = trackerImportService.importTracker( trackerImportParams );
        assertEquals( TrackerStatus.OK, trackerImportReport.getStatus() );
        List<ProgramStageInstance> events = manager.getAll( ProgramStageInstance.class );
        assertEquals( 1, events.size() );
        ProgramStageInstance psi = events.get( 0 );
        Set<EventDataValue> eventDataValues = psi.getEventDataValues();
        assertEquals( 4, eventDataValues.size() );
    }

    @Test
    void testTrackedEntityProgramAttributeValueUpdate()
        throws IOException
    {
        TrackerImportParams trackerImportParams = fromJson( "tracker/event_with_data_values.json" );
        TrackerImportReport trackerImportReport = trackerImportService.importTracker( trackerImportParams );
        assertEquals( TrackerStatus.OK, trackerImportReport.getStatus() );
        List<ProgramStageInstance> events = manager.getAll( ProgramStageInstance.class );
        assertEquals( 1, events.size() );
        ProgramStageInstance psi = events.get( 0 );
        Set<EventDataValue> eventDataValues = psi.getEventDataValues();
        assertEquals( 4, eventDataValues.size() );
        // update
        trackerImportParams = fromJson( "tracker/event_with_updated_data_values.json" );
        // make sure that the uid property is populated as well - otherwise
        // update will
        // not work
        trackerImportParams.getEvents().get( 0 ).setEvent( trackerImportParams.getEvents().get( 0 ).getEvent() );
        trackerImportParams.setImportStrategy( TrackerImportStrategy.CREATE_AND_UPDATE );
        trackerImportReport = trackerImportService.importTracker( trackerImportParams );
        assertEquals( TrackerStatus.OK, trackerImportReport.getStatus() );
        List<ProgramStageInstance> updatedEvents = manager.getAll( ProgramStageInstance.class );
        assertEquals( 1, updatedEvents.size() );
        ProgramStageInstance updatedPsi = programStageInstanceService
            .getProgramStageInstance( updatedEvents.get( 0 ).getUid() );
        assertEquals( 3, updatedPsi.getEventDataValues().size() );
        List<String> values = updatedPsi.getEventDataValues().stream().map( EventDataValue::getValue )
            .collect( Collectors.toList() );
        assertThat( values, hasItem( "First" ) );
        assertThat( values, hasItem( "Second" ) );
        assertThat( values, hasItem( "Fourth updated" ) );
    }
}<|MERGE_RESOLUTION|>--- conflicted
+++ resolved
@@ -71,11 +71,8 @@
     {
         setUpMetadata( "tracker/simple_metadata.json" );
         final User userA = userService.getUser( "M5zQapPyTZI" );
-<<<<<<< HEAD
         injectSecurityContext( userA );
 
-=======
->>>>>>> 18b02f71
         TrackerImportParams teiParams = fromJson( "tracker/single_tei.json", userA.getUid() );
         assertNoImportErrors( trackerImportService.importTracker( teiParams ) );
         TrackerImportParams enrollmentParams = fromJson( "tracker/single_enrollment.json", userA.getUid() );
