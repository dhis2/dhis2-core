/*
 * Copyright (c) 2004-2022, University of Oslo
 * All rights reserved.
 *
 * Redistribution and use in source and binary forms, with or without
 * modification, are permitted provided that the following conditions are met:
 * Redistributions of source code must retain the above copyright notice, this
 * list of conditions and the following disclaimer.
 *
 * Redistributions in binary form must reproduce the above copyright notice,
 * this list of conditions and the following disclaimer in the documentation
 * and/or other materials provided with the distribution.
 * Neither the name of the HISP project nor the names of its contributors may
 * be used to endorse or promote products derived from this software without
 * specific prior written permission.
 *
 * THIS SOFTWARE IS PROVIDED BY THE COPYRIGHT HOLDERS AND CONTRIBUTORS "AS IS" AND
 * ANY EXPRESS OR IMPLIED WARRANTIES, INCLUDING, BUT NOT LIMITED TO, THE IMPLIED
 * WARRANTIES OF MERCHANTABILITY AND FITNESS FOR A PARTICULAR PURPOSE ARE
 * DISCLAIMED. IN NO EVENT SHALL THE COPYRIGHT OWNER OR CONTRIBUTORS BE LIABLE FOR
 * ANY DIRECT, INDIRECT, INCIDENTAL, SPECIAL, EXEMPLARY, OR CONSEQUENTIAL DAMAGES
 * (INCLUDING, BUT NOT LIMITED TO, PROCUREMENT OF SUBSTITUTE GOODS OR SERVICES;
 * LOSS OF USE, DATA, OR PROFITS; OR BUSINESS INTERRUPTION) HOWEVER CAUSED AND ON
 * ANY THEORY OF LIABILITY, WHETHER IN CONTRACT, STRICT LIABILITY, OR TORT
 * (INCLUDING NEGLIGENCE OR OTHERWISE) ARISING IN ANY WAY OUT OF THE USE OF THIS
 * SOFTWARE, EVEN IF ADVISED OF THE POSSIBILITY OF SUCH DAMAGE.
 */
package org.hisp.dhis.tracker.validation;

import static org.hisp.dhis.tracker.validation.hooks.AssertTrackerValidationReport.assertHasError;
import static org.hisp.dhis.tracker.validation.hooks.AssertTrackerValidationReport.assertHasWarning;
import static org.junit.jupiter.api.Assertions.assertAll;
import static org.junit.jupiter.api.Assertions.assertEquals;
import static org.junit.jupiter.api.Assertions.assertFalse;
import static org.junit.jupiter.api.Assertions.assertTrue;
import static org.mockito.ArgumentMatchers.any;
import static org.mockito.ArgumentMatchers.argThat;
import static org.mockito.ArgumentMatchers.eq;
import static org.mockito.Mockito.mock;
import static org.mockito.Mockito.times;
import static org.mockito.Mockito.verify;
import static org.mockito.Mockito.verifyNoInteractions;
import static org.mockito.Mockito.when;

import java.util.List;
import java.util.Objects;

import org.hisp.dhis.common.CodeGenerator;
import org.hisp.dhis.tracker.TrackerIdSchemeParams;
import org.hisp.dhis.tracker.TrackerImportStrategy;
import org.hisp.dhis.tracker.TrackerType;
import org.hisp.dhis.tracker.ValidationMode;
import org.hisp.dhis.tracker.bundle.TrackerBundle;
import org.hisp.dhis.tracker.domain.Enrollment;
import org.hisp.dhis.tracker.domain.Event;
import org.hisp.dhis.tracker.domain.TrackedEntity;
import org.hisp.dhis.tracker.domain.TrackerDto;
import org.hisp.dhis.tracker.preheat.TrackerPreheat;
import org.hisp.dhis.tracker.report.TrackerErrorCode;
import org.hisp.dhis.user.User;
import org.junit.jupiter.api.BeforeEach;
import org.junit.jupiter.api.Test;

class DefaultTrackerValidationServiceTest
{

    private DefaultTrackerValidationService service;

    private TrackerPreheat preheat;

    private TrackerBundle.TrackerBundleBuilder bundleBuilder;

    private TrackerBundle bundle;

    private Validator validator1;

    private Validator validator2;

    private Validators validators;

    private Validators ruleEngineValidators;

    @BeforeEach
    void setUp()
    {
        preheat = mock( TrackerPreheat.class );
        when( preheat.getIdSchemes() ).thenReturn( TrackerIdSchemeParams.builder().build() );

        validator1 = mock( Validator.class );
        validator2 = mock( Validator.class );
        when( validator1.needsToRun( any() ) ).thenReturn( true );
        when( validator2.needsToRun( any() ) ).thenReturn( true );

        validators = mock( Validators.class );
        ruleEngineValidators = mock( Validators.class );

        bundleBuilder = newBundle();
    }

    @Test
    void shouldNotValidateWhenModeIsSkipAndUserIsNull()
    {
        bundle = bundleBuilder
            .validationMode( ValidationMode.SKIP )
            .user( null )
            .trackedEntities( trackedEntities( trackedEntity() ) )
            .build();
        when( validators.getTrackedEntityValidators() ).thenReturn( List.of( validator1 ) );
        service = new DefaultTrackerValidationService( validators, ruleEngineValidators );

        service.validate( bundle );

        verifyNoInteractions( validator1 );
    }

    @Test
    void shouldNotValidateWhenModeIsSkipAndUserIsASuperUser()
    {
        bundle = bundleBuilder
            .validationMode( ValidationMode.SKIP )
            .user( superUser() )
            .trackedEntities( trackedEntities( trackedEntity() ) )
            .build();
        when( validators.getTrackedEntityValidators() ).thenReturn( List.of( validator1 ) );
        service = new DefaultTrackerValidationService( validators, ruleEngineValidators );

        service.validate( bundle );

        verifyNoInteractions( validator1 );
    }

    @Test
    void shouldValidateWhenModeIsNotSkipAndUserIsASuperUser()
    {
        TrackedEntity trackedEntity = trackedEntity();
        bundle = bundleBuilder
            .validationMode( ValidationMode.FULL )
            .user( superUser() )
            .trackedEntities( trackedEntities( trackedEntity ) )
            .build();
        when( validators.getTrackedEntityValidators() ).thenReturn( List.of( validator1, validator2 ) );
        service = new DefaultTrackerValidationService( validators, ruleEngineValidators );

        service.validate( bundle );

        verify( validator1, times( 1 ) ).validate( any(), any(), eq( trackedEntity ) );
        verify( validator2, times( 1 ) ).validate( any(), any(), eq( trackedEntity ) );
    }

    @Test
    void skipOnErrorValidatorPreventsFurtherValidationOfInvalidEntityEvenInFullValidationModeOfTrackedEntities()
    {
        // Test shows
        // 1. Validators with skipOnError==true will prevent subsequent validators from validating an invalid entity
        // 2. DefaultValidationService removes invalid entities from the TrackerBundle
        TrackedEntity validTrackedEntity = trackedEntity();
        TrackedEntity invalidTrackedEntity = trackedEntity();
        bundle = bundleBuilder
            .trackedEntities( trackedEntities( validTrackedEntity, invalidTrackedEntity ) )
            .build();

        Validator<TrackedEntity> skipOnError = new Validator<>()
        {
            @Override
            public void validate( ValidationErrorReporter reporter, TrackerBundle bundle, TrackedEntity trackedEntity )
            {
                addErrorOnMatch( reporter, invalidTrackedEntity, trackedEntity, TrackerErrorCode.E1032 );
            }

            @Override
            public boolean skipOnError()
            {
                return true; // subsequent validator will not be called
            }
        };

        Validator<TrackedEntity> doNotSkipOnError = ( r, b, e ) -> addErrorOnMatch( r, invalidTrackedEntity, e,
            TrackerErrorCode.E9999 );
        when( validators.getTrackedEntityValidators() ).thenReturn( List.of( skipOnError, doNotSkipOnError ) );
        service = new DefaultTrackerValidationService( validators, ruleEngineValidators );

        ValidationResult report = service.validate( bundle );

        assertAll( "errors",
            () -> assertTrue( report.hasErrors() ),
            () -> assertEquals( 1, report.getErrors().size(), "only skip on error validator should add 1 error" ),
            () -> assertHasError( report, TrackerErrorCode.E1032, invalidTrackedEntity ) );

        assertAll( "invalid tracked entities",
            () -> assertFalse( bundle.getTrackedEntities().contains( invalidTrackedEntity ) ),
            () -> assertTrue( bundle.getTrackedEntities().contains( validTrackedEntity ) ) );
    }

    @Test
    void fullValidationModeAddsAllErrorsToReportOfTrackedEntities()
    {
        // Test shows
        // in ValidationMode==FULL all validators are called even with entities that
        // are already invalid (i.e. have an error in the validation report)
        TrackedEntity validTrackedEntity = trackedEntity();
        TrackedEntity invalidTrackedEntity = trackedEntity();
        bundle = bundleBuilder
            .trackedEntities( trackedEntities( validTrackedEntity, invalidTrackedEntity ) )
            .build();

        Validator<TrackedEntity> v1 = ( r, b, e ) -> addErrorOnMatch( r, invalidTrackedEntity, e,
            TrackerErrorCode.E1032 );
        Validator<TrackedEntity> v2 = ( r, b, e ) -> addErrorOnMatch( r, invalidTrackedEntity, e,
            TrackerErrorCode.E9999 );
        when( validators.getTrackedEntityValidators() ).thenReturn( List.of( v1, v2 ) );
        service = new DefaultTrackerValidationService( validators, ruleEngineValidators );

        ValidationResult report = service.validate( bundle );

        assertAll( "errors",
            () -> assertTrue( report.hasErrors() ),
            () -> assertEquals( 2, report.getErrors().size(), "both validators should each add 1 error" ),
            () -> assertHasError( report, TrackerErrorCode.E1032, invalidTrackedEntity ),
            () -> assertHasError( report, TrackerErrorCode.E9999, invalidTrackedEntity ) );

        assertAll( "invalid tracked entities",
            () -> assertFalse( bundle.getTrackedEntities().contains( invalidTrackedEntity ) ),
            () -> assertTrue( bundle.getTrackedEntities().contains( validTrackedEntity ) ) );
    }

    @Test
    void skipOnErrorValidatorPreventsFurtherValidationOfInvalidEntityEvenInFullValidationModeOfEnrollments()
    {
        // Test shows
        // 1. Validators with skipOnError==true will prevent subsequent validators from validating an invalid entity
        // 2. DefaultValidationService removes invalid entities from the TrackerBundle
        Enrollment validEnrollment = enrollment();
        Enrollment invalidEnrollment = enrollment();
        bundle = bundleBuilder
            .enrollments( enrollments( invalidEnrollment, validEnrollment ) )
            .build();
        Validator<Enrollment> skipOnError = new Validator<>()
        {
            @Override
            public void validate( ValidationErrorReporter reporter, TrackerBundle bundle, Enrollment enrollment )
            {
                addErrorOnMatch( reporter, invalidEnrollment, enrollment, TrackerErrorCode.E1032 );
            }

            @Override
            public boolean skipOnError()
            {
                return true; // subsequent validator will not be called
            }
        };

<<<<<<< HEAD
        ValidationResult report = service.validate( bundle );
=======
        Validator<Enrollment> doNotSkipOnError = ( r, b, e ) -> addErrorOnMatch( r, invalidEnrollment, e,
            TrackerErrorCode.E9999 );
        when( validators.getEnrollmentValidators() ).thenReturn( List.of( skipOnError, doNotSkipOnError ) );
        service = new DefaultTrackerValidationService( validators, ruleEngineValidators );
>>>>>>> 10cdef4b

        ValidationReport report = service.validate( bundle );

        assertAll( "errors",
            () -> assertTrue( report.hasErrors() ),
            () -> assertEquals( 1, report.getErrors().size(), "only skip on error validator should add 1 error" ),
            () -> assertHasError( report, TrackerErrorCode.E1032, invalidEnrollment ) );

        assertAll( "invalid enrollments",
            () -> assertFalse( bundle.getEnrollments().contains( invalidEnrollment ) ),
            () -> assertTrue( bundle.getEnrollments().contains( validEnrollment ) ) );
    }

    @Test
    void fullValidationModeAddsAllErrorsToReportOfEnrollments()
    {
        // Test shows
        // in ValidationMode==FULL all validators are called even with entities that
        // are already invalid (i.e. have an error in the validation report)
        Enrollment validEnrollment = enrollment();
        Enrollment invalidEnrollment = enrollment();
        bundle = bundleBuilder
            .enrollments( enrollments( invalidEnrollment, validEnrollment ) )
            .build();

        Validator<Enrollment> v1 = ( r, b, e ) -> addErrorOnMatch( r, invalidEnrollment, e, TrackerErrorCode.E1032 );
        Validator<Enrollment> v2 = ( r, b, e ) -> addErrorOnMatch( r, invalidEnrollment, e, TrackerErrorCode.E9999 );
        when( validators.getEnrollmentValidators() ).thenReturn( List.of( v1, v2 ) );
        service = new DefaultTrackerValidationService( validators, ruleEngineValidators );

        ValidationResult report = service.validate( bundle );

        assertAll( "errors",
            () -> assertTrue( report.hasErrors() ),
            () -> assertEquals( 2, report.getErrors().size(), "both validators should each add 1 error" ),
            () -> assertHasError( report, TrackerErrorCode.E1032, invalidEnrollment ),
            () -> assertHasError( report, TrackerErrorCode.E9999, invalidEnrollment ) );

        assertAll( "invalid events",
            () -> assertFalse( bundle.getEnrollments().contains( invalidEnrollment ) ),
            () -> assertTrue( bundle.getEnrollments().contains( validEnrollment ) ) );
    }

    @Test
    void skipOnErrorValidatorPreventsFurtherValidationOfInvalidEntityEvenInFullValidationModeOfEvents()
    {
        // Test shows
        // 1. Validators with skipOnError==true will prevent subsequent validators from validating an invalid entity
        // 2. DefaultValidationService removes invalid entities from the TrackerBundle
        Event validEvent = event();
        Event invalidEvent = event();

        bundle = bundleBuilder
            .events( events( invalidEvent, validEvent ) )
            .build();

        Validator<Event> skipOnError = new Validator<>()
        {
            @Override
            public void validate( ValidationErrorReporter reporter, TrackerBundle bundle, Event event )
            {
                addErrorOnMatch( reporter, invalidEvent, event, TrackerErrorCode.E1032 );
            }

            @Override
            public boolean skipOnError()
            {
                return true; // subsequent validator will not be called
            }
        };

        Validator<Event> doNotSkipOnError = ( r, b, e ) -> addErrorOnMatch( r, invalidEvent, e,
            TrackerErrorCode.E9999 );
        when( validators.getEventValidators() ).thenReturn( List.of( skipOnError, doNotSkipOnError ) );
        service = new DefaultTrackerValidationService( validators, ruleEngineValidators );

        ValidationResult report = service.validate( bundle );

        assertAll( "errors",
            () -> assertTrue( report.hasErrors() ),
            () -> assertEquals( 1, report.getErrors().size(), "only skip on error validator should add 1 error" ),
            () -> assertHasError( report, TrackerErrorCode.E1032, invalidEvent ) );

        assertAll( "invalid events",
            () -> assertFalse( bundle.getEvents().contains( invalidEvent ) ),
            () -> assertTrue( bundle.getEvents().contains( validEvent ) ) );
    }

    @Test
    void fullValidationModeAddsAllErrorsToReportOfEvents()
    {
        // Test shows
        // in ValidationMode==FULL all validators are called even with entities that
        // are already invalid (i.e. have an error in the validation report)
        Event validEvent = event();
        Event invalidEvent = event();

        bundle = bundleBuilder
            .events( events( invalidEvent, validEvent ) )
            .build();

        Validator<Event> v1 = ( r, b, e ) -> addErrorOnMatch( r, invalidEvent, e, TrackerErrorCode.E1032 );
        Validator<Event> v2 = ( r, b, e ) -> addErrorOnMatch( r, invalidEvent, e, TrackerErrorCode.E9999 );
        when( validators.getEventValidators() ).thenReturn( List.of( v1, v2 ) );
        service = new DefaultTrackerValidationService( validators, ruleEngineValidators );

        ValidationResult report = service.validate( bundle );

        assertAll( "errors",
            () -> assertTrue( report.hasErrors() ),
            () -> assertEquals( 2, report.getErrors().size(), "both validators should each add 1 error" ),
            () -> assertHasError( report, TrackerErrorCode.E1032, invalidEvent ),
            () -> assertHasError( report, TrackerErrorCode.E9999, invalidEvent ) );

        assertAll( "invalid events",
            () -> assertFalse( bundle.getEvents().contains( invalidEvent ) ),
            () -> assertTrue( bundle.getEvents().contains( validEvent ) ) );
    }

    private static <T extends TrackerDto> void addErrorOnMatch( ValidationErrorReporter reporter, T expected, T actual,
        TrackerErrorCode code )
    {
        reporter.addErrorIf( () -> Objects.equals( expected, actual ), actual, code );
    }

    @Test
    void failFastModePreventsFurtherValidationAfterFirstErrorIsAdded()
    {
        Event validEvent = event();
        Event invalidEvent = event();

        bundle = bundleBuilder
            .validationMode( ValidationMode.FAIL_FAST )
            .events( events( invalidEvent, validEvent ) )
            .build();

        Validator<Event> v1 = ( r, b, e ) -> addErrorOnMatch( r, invalidEvent, e, TrackerErrorCode.E1032 );
        Validator<Event> v2 = ( r, b, e ) -> addErrorOnMatch( r, invalidEvent, e, TrackerErrorCode.E9999 );
        when( validators.getEventValidators() ).thenReturn( List.of( v1, v2 ) );
        service = new DefaultTrackerValidationService( validators, ruleEngineValidators );

        ValidationResult report = service.validate( bundle );

        assertAll( "errors",
            () -> assertTrue( report.hasErrors() ),
            () -> assertEquals( 1, report.getErrors().size(),
                "only first validator should add 1 error when mode is fail fast" ),
            () -> assertHasError( report, TrackerErrorCode.E1032, invalidEvent ) );

        assertAll( "invalid events",
            () -> assertFalse( bundle.getEvents().contains( invalidEvent ) ),
            () -> assertTrue( bundle.getEvents().contains( validEvent ) ) );
    }

    @Test
    void needsToRunPreventsValidatorExecutionOnImportStrategyDeleteByDefault()
    {
        Event invalidEvent = event();

        bundle = bundleBuilder
            .importStrategy( TrackerImportStrategy.DELETE )
            .events( events( invalidEvent ) )
            .build();
        // StrategyPreProcessor sets the ImportStrategy in the bundle for every
        // dto
        bundle.setStrategy( invalidEvent, TrackerImportStrategy.DELETE );

        Validator<Event> v1 = ( r, b, e ) -> addErrorOnMatch( r, invalidEvent, e, TrackerErrorCode.E1032 );
        when( validators.getEventValidators() ).thenReturn( List.of( v1 ) );
        service = new DefaultTrackerValidationService( validators, ruleEngineValidators );

        ValidationResult report = service.validate( bundle );

        assertFalse( report.hasErrors() );
    }

    @Test
    void needsToRunPreventsValidatorExecutionIfReturnsFalse()
    {
        bundle = bundleBuilder
            .events( events( event() ) )
            .build();

        Validator<Event> v1 = new Validator<>()
        {
            @Override
            public void validate( ValidationErrorReporter reporter, TrackerBundle bundle, Event event )
            {
                reporter.addError( event, TrackerErrorCode.E1000 );
            }

            @Override
            public boolean needsToRun( TrackerImportStrategy strategy )
            {
                return false; // this validator should NOT be run
            }
        };
        when( validators.getEventValidators() ).thenReturn( List.of( v1 ) );
        service = new DefaultTrackerValidationService( validators, ruleEngineValidators );

        ValidationReport report = service.validate( bundle );

        assertFalse( report.hasErrors() );
    }

    @Test
    void needsToRunExecutesHookIfReturnsTrue()
    {
        Event invalidEvent = event();
        bundle = bundleBuilder
            .events( events( invalidEvent ) )
            .build();

        Validator<Event> v1 = new Validator<>()
        {
            @Override
            public void validate( ValidationErrorReporter reporter, TrackerBundle bundle, Event event )
            {
                reporter.addError( event, TrackerErrorCode.E1032 );
            }

            @Override
            public boolean needsToRun( TrackerImportStrategy strategy )
            {
                return true; // this validator should be run
            }
        };
        when( validators.getEventValidators() ).thenReturn( List.of( v1 ) );
        service = new DefaultTrackerValidationService( validators, ruleEngineValidators );

        ValidationReport report = service.validate( bundle );

        assertTrue( report.hasErrors() );
        assertHasError( report, TrackerErrorCode.E1032, invalidEvent );
    }

    @Test
    void warningsDoNotInvalidateAndRemoveEntities()
    {
        Event validEvent = event();

        bundle = bundleBuilder
            .events( events( validEvent ) )
            .build();

        Validator<Event> v1 = ( r, b, e ) -> r.addWarning( validEvent, TrackerErrorCode.E1120 );
        when( validators.getEventValidators() ).thenReturn( List.of( v1 ) );
        service = new DefaultTrackerValidationService( validators, ruleEngineValidators );

        ValidationReport report = service.validate( bundle );

        assertAll( "errors and warnings",
            () -> assertFalse( report.hasErrors() ),
            () -> assertHasWarning( report, TrackerErrorCode.E1120, validEvent ) );

        assertTrue( bundle.getEvents().contains( validEvent ) );
    }

    @Test
    void childEntitiesOfInvalidParentsAreStillValidated()
    {
        // Test shows
        // the children of a tracked entity will still be validated even if it
        // as a parent is invalid
        TrackedEntity invalidTrackedEntity = trackedEntity();
        Enrollment invalidEnrollment = enrollment( invalidTrackedEntity.getTrackedEntity() );
        invalidTrackedEntity.setEnrollments( enrollments( invalidEnrollment ) );
        Event invalidEvent = event();
        invalidEnrollment.setEvents( events( invalidEvent ) );

        bundle = bundleBuilder
            .validationMode( ValidationMode.FULL )
            .trackedEntities( trackedEntities( invalidTrackedEntity ) )
            .enrollments( invalidTrackedEntity.getEnrollments() )
            .events( invalidEnrollment.getEvents() )
            .build();

        Validator<TrackedEntity> v1 = ( r, b, t ) -> addErrorOnMatch( r, invalidTrackedEntity, t,
            TrackerErrorCode.E1090 );
        Validator<Enrollment> v2 = ( r, b, e ) -> addErrorOnMatch( r, invalidEnrollment, e, TrackerErrorCode.E1069 );
        Validator<Event> v3 = ( r, b, e ) -> addErrorOnMatch( r, invalidEvent, e, TrackerErrorCode.E1032 );
        when( validators.getTrackedEntityValidators() ).thenReturn( List.of( v1 ) );
        when( validators.getEnrollmentValidators() ).thenReturn( List.of( v2 ) );
        when( validators.getEventValidators() ).thenReturn( List.of( v3 ) );
        service = new DefaultTrackerValidationService( validators, ruleEngineValidators );

        ValidationReport report = service.validate( bundle );

        assertAll( "errors",
            () -> assertTrue( report.hasErrors() ),
            () -> assertEquals( 3, report.getErrors().size() ),
            () -> assertHasError( report, TrackerErrorCode.E1090, invalidTrackedEntity ),
            () -> assertHasError( report, TrackerErrorCode.E1069, invalidEnrollment ),
            () -> assertHasError( report, TrackerErrorCode.E1032, invalidEvent ) );

        assertAll( "persistable entities",
            () -> assertTrue( bundle.getTrackedEntities().isEmpty() ),
            () -> assertTrue( bundle.getEnrollments().isEmpty() ),
            () -> assertTrue( bundle.getEvents().isEmpty() ) );
    }

    private User superUser()
    {
        User user = mock( User.class );
        when( user.isSuper() ).thenReturn( true );
        return user;
    }

    private TrackedEntity trackedEntity()
    {
        return TrackedEntity.builder().trackedEntity( CodeGenerator.generateUid() ).build();
    }

    private Enrollment enrollment( String trackedEntity )
    {
        return Enrollment.builder().enrollment( CodeGenerator.generateUid() ).trackedEntity( trackedEntity ).build();
    }

    private Enrollment enrollment()
    {
        String trackedEntity = CodeGenerator.generateUid();
        when( preheat.exists( argThat(
            t -> t != null && t.getTrackerType() == TrackerType.TRACKED_ENTITY
                && trackedEntity.equals( t.getUid() ) ) ) )
                    .thenReturn( true );
        return Enrollment.builder().enrollment( CodeGenerator.generateUid() ).trackedEntity( trackedEntity ).build();
    }

    private Event event()
    {
        String enrollment = CodeGenerator.generateUid();
        when( preheat.exists( argThat(
            t -> t != null && t.getTrackerType() == TrackerType.ENROLLMENT && enrollment.equals( t.getUid() ) ) ) )
                .thenReturn( true );
        return Event.builder().event( CodeGenerator.generateUid() ).enrollment( enrollment ).build();
    }

    private List<TrackedEntity> trackedEntities( TrackedEntity... trackedEntities )
    {
        return List.of( trackedEntities );
    }

    private List<Enrollment> enrollments( Enrollment... enrollments )
    {
        return List.of( enrollments );
    }

    private List<Event> events( Event... events )
    {
        return List.of( events );
    }

    private TrackerBundle.TrackerBundleBuilder newBundle()
    {
        return TrackerBundle.builder().preheat( preheat ).skipRuleEngine( true );
    }
}<|MERGE_RESOLUTION|>--- conflicted
+++ resolved
@@ -249,16 +249,12 @@
             }
         };
 
-<<<<<<< HEAD
-        ValidationResult report = service.validate( bundle );
-=======
         Validator<Enrollment> doNotSkipOnError = ( r, b, e ) -> addErrorOnMatch( r, invalidEnrollment, e,
             TrackerErrorCode.E9999 );
         when( validators.getEnrollmentValidators() ).thenReturn( List.of( skipOnError, doNotSkipOnError ) );
         service = new DefaultTrackerValidationService( validators, ruleEngineValidators );
->>>>>>> 10cdef4b
-
-        ValidationReport report = service.validate( bundle );
+
+        ValidationResult report = service.validate( bundle );
 
         assertAll( "errors",
             () -> assertTrue( report.hasErrors() ),
@@ -457,7 +453,7 @@
         when( validators.getEventValidators() ).thenReturn( List.of( v1 ) );
         service = new DefaultTrackerValidationService( validators, ruleEngineValidators );
 
-        ValidationReport report = service.validate( bundle );
+        ValidationResult report = service.validate( bundle );
 
         assertFalse( report.hasErrors() );
     }
@@ -487,7 +483,7 @@
         when( validators.getEventValidators() ).thenReturn( List.of( v1 ) );
         service = new DefaultTrackerValidationService( validators, ruleEngineValidators );
 
-        ValidationReport report = service.validate( bundle );
+        ValidationResult report = service.validate( bundle );
 
         assertTrue( report.hasErrors() );
         assertHasError( report, TrackerErrorCode.E1032, invalidEvent );
@@ -506,7 +502,7 @@
         when( validators.getEventValidators() ).thenReturn( List.of( v1 ) );
         service = new DefaultTrackerValidationService( validators, ruleEngineValidators );
 
-        ValidationReport report = service.validate( bundle );
+        ValidationResult report = service.validate( bundle );
 
         assertAll( "errors and warnings",
             () -> assertFalse( report.hasErrors() ),
@@ -543,7 +539,7 @@
         when( validators.getEventValidators() ).thenReturn( List.of( v3 ) );
         service = new DefaultTrackerValidationService( validators, ruleEngineValidators );
 
-        ValidationReport report = service.validate( bundle );
+        ValidationResult report = service.validate( bundle );
 
         assertAll( "errors",
             () -> assertTrue( report.hasErrors() ),
