--- conflicted
+++ resolved
@@ -97,16 +97,6 @@
 
   private final UserDetails user = UserDetails.fromUser(new User());
 
-<<<<<<< HEAD
-  @BeforeEach
-  public void setUp() {
-    OrganisationUnit organisationUnit = createOrgUnit("orgUnit", PARENT_ORG_UNIT_UID);
-    organisationUnit.setChildren(Set.of(captureScopeOrgUnit, searchScopeOrgUnit));
-    organisationUnit.updatePath();
-  }
-
-=======
->>>>>>> 01b2f416
   @Test
   void shouldFailWhenOuModeCaptureAndUserHasNoOrgUnitsAssigned() {
     Exception exception =
@@ -382,14 +372,4 @@
 
     assertEquals(Set.of(orgUnit), orgUnits);
   }
-<<<<<<< HEAD
-
-  private OrganisationUnit createOrgUnit(String name, String uid) {
-    OrganisationUnit orgUnit = new OrganisationUnit(name);
-    orgUnit.setUid(uid);
-    orgUnit.updatePath();
-    return orgUnit;
-  }
-=======
->>>>>>> 01b2f416
 }