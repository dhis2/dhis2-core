/*
 * Copyright (c) 2004-2022, University of Oslo
 * All rights reserved.
 *
 * Redistribution and use in source and binary forms, with or without
 * modification, are permitted provided that the following conditions are met:
 *
 * 1. Redistributions of source code must retain the above copyright notice, this
 * list of conditions and the following disclaimer.
 *
 * 2. Redistributions in binary form must reproduce the above copyright notice,
 * this list of conditions and the following disclaimer in the documentation
 * and/or other materials provided with the distribution.
 *
 * 3. Neither the name of the copyright holder nor the names of its contributors 
 * may be used to endorse or promote products derived from this software without
 * specific prior written permission.
 *
 * THIS SOFTWARE IS PROVIDED BY THE COPYRIGHT HOLDERS AND CONTRIBUTORS "AS IS" AND
 * ANY EXPRESS OR IMPLIED WARRANTIES, INCLUDING, BUT NOT LIMITED TO, THE IMPLIED
 * WARRANTIES OF MERCHANTABILITY AND FITNESS FOR A PARTICULAR PURPOSE ARE
 * DISCLAIMED. IN NO EVENT SHALL THE COPYRIGHT OWNER OR CONTRIBUTORS BE LIABLE FOR
 * ANY DIRECT, INDIRECT, INCIDENTAL, SPECIAL, EXEMPLARY, OR CONSEQUENTIAL DAMAGES
 * (INCLUDING, BUT NOT LIMITED TO, PROCUREMENT OF SUBSTITUTE GOODS OR SERVICES;
 * LOSS OF USE, DATA, OR PROFITS; OR BUSINESS INTERRUPTION) HOWEVER CAUSED AND ON
 * ANY THEORY OF LIABILITY, WHETHER IN CONTRACT, STRICT LIABILITY, OR TORT
 * (INCLUDING NEGLIGENCE OR OTHERWISE) ARISING IN ANY WAY OUT OF THE USE OF THIS
 * SOFTWARE, EVEN IF ADVISED OF THE POSSIBILITY OF SUCH DAMAGE.
 */
package org.hisp.dhis.tracker.export.trackedentity;

import static java.util.Collections.emptySet;
import static org.hamcrest.CoreMatchers.is;
import static org.hamcrest.MatcherAssert.assertThat;
import static org.hisp.dhis.common.OrganisationUnitSelectionMode.ACCESSIBLE;
import static org.hisp.dhis.test.TestBase.getDate;
import static org.hisp.dhis.test.utils.Assertions.assertContains;
import static org.hisp.dhis.test.utils.Assertions.assertContainsOnly;
import static org.hisp.dhis.test.utils.Assertions.assertStartsWith;
import static org.hisp.dhis.util.DateUtils.parseDate;
import static org.junit.jupiter.api.Assertions.assertEquals;
import static org.junit.jupiter.api.Assertions.assertNotNull;
import static org.junit.jupiter.api.Assertions.assertThrows;
import static org.junit.jupiter.api.Assertions.assertTrue;
import static org.mockito.ArgumentMatchers.any;
import static org.mockito.Mockito.when;

import java.sql.Types;
import java.util.Date;
import java.util.List;
import java.util.Map;
import java.util.Set;
import org.hisp.dhis.common.AssignedUserQueryParam;
import org.hisp.dhis.common.AssignedUserSelectionMode;
import org.hisp.dhis.common.CodeGenerator;
import org.hisp.dhis.common.IdentifiableObject;
import org.hisp.dhis.common.IllegalQueryException;
import org.hisp.dhis.common.OrganisationUnitSelectionMode;
import org.hisp.dhis.common.QueryFilter;
import org.hisp.dhis.common.QueryOperator;
import org.hisp.dhis.common.SortDirection;
import org.hisp.dhis.common.UID;
import org.hisp.dhis.common.UidObject;
import org.hisp.dhis.common.ValueType;
import org.hisp.dhis.event.EventStatus;
import org.hisp.dhis.feedback.BadRequestException;
import org.hisp.dhis.feedback.ForbiddenException;
import org.hisp.dhis.organisationunit.OrganisationUnit;
import org.hisp.dhis.organisationunit.OrganisationUnitService;
import org.hisp.dhis.program.EnrollmentStatus;
import org.hisp.dhis.program.Program;
import org.hisp.dhis.program.ProgramStage;
import org.hisp.dhis.security.acl.AclService;
import org.hisp.dhis.setting.SystemSettingsService;
import org.hisp.dhis.trackedentity.TrackedEntityAttribute;
import org.hisp.dhis.trackedentity.TrackedEntityAttributeService;
import org.hisp.dhis.trackedentity.TrackedEntityType;
import org.hisp.dhis.trackedentity.TrackedEntityTypeService;
import org.hisp.dhis.tracker.acl.TrackerProgramService;
import org.hisp.dhis.tracker.export.JdbcPredicate;
import org.hisp.dhis.tracker.export.JdbcPredicate.Parameter;
import org.hisp.dhis.tracker.export.OperationsParamsValidator;
import org.hisp.dhis.tracker.export.Order;
import org.hisp.dhis.user.User;
import org.hisp.dhis.user.UserDetails;
import org.junit.jupiter.api.BeforeEach;
import org.junit.jupiter.api.Test;
import org.junit.jupiter.api.extension.ExtendWith;
import org.mockito.InjectMocks;
import org.mockito.Mock;
import org.mockito.junit.jupiter.MockitoExtension;
import org.mockito.junit.jupiter.MockitoSettings;
import org.mockito.quality.Strictness;
import org.springframework.jdbc.core.SqlParameterValue;

@MockitoSettings(strictness = Strictness.LENIENT) // common setup
@ExtendWith(MockitoExtension.class)
class TrackedEntityOperationParamsMapperTest {
  public static final UID TEA_1_UID = UID.of("TvjwTPToKHO");

  public static final UID TEA_2_UID = UID.of("cy2oRh2sNr6");

  private static final UID ORG_UNIT_1_UID = UID.of("lW0T2U7gZUi");

  private static final UID ORG_UNIT_2_UID = UID.of("TK4KA0IIWqa");

  private static final UID PROGRAM_UID = UID.of("XhBYIraw7sv");

  private static final UID PROGRAM_STAGE_UID = UID.of("RpCr2u2pFqw");

  private static final UID TRACKED_ENTITY_TYPE_UID = UID.of("Dp8baZYrLtr");

  @Mock private OrganisationUnitService organisationUnitService;

  @Mock private TrackerProgramService trackerProgramService;

  @Mock private TrackedEntityAttributeService attributeService;

  @Mock private TrackedEntityTypeService trackedEntityTypeService;

  @Mock private AclService aclService;

  @Mock private HibernateTrackedEntityStore trackedEntityStore;

  @Mock private OperationsParamsValidator paramsValidator;

  @Mock private SystemSettingsService systemSettingsService;

  @InjectMocks private TrackedEntityOperationParamsMapper mapper;

  private UserDetails user;

  private Program program;

  private ProgramStage programStage;

  private OrganisationUnit orgUnit1;

  private OrganisationUnit orgUnit2;

  private TrackedEntityType trackedEntityType;
  private TrackedEntityAttribute tea1;
  private TrackedEntityAttribute tea2;

  @BeforeEach
  public void setUp() {

    orgUnit1 = new OrganisationUnit("orgUnit1");
    orgUnit1.setUid(ORG_UNIT_1_UID.getValue());
    orgUnit2 = new OrganisationUnit("orgUnit2");
    orgUnit2.setUid(ORG_UNIT_2_UID.getValue());
    User testUser = new User();
    testUser.setUid(CodeGenerator.generateUid());
    testUser.setOrganisationUnits(Set.of(orgUnit1, orgUnit2));
    user = UserDetails.fromUser(testUser);

    when(organisationUnitService.getOrganisationUnit(orgUnit1.getUid())).thenReturn(orgUnit1);
    when(organisationUnitService.isInUserHierarchy(
            orgUnit1.getUid(), testUser.getEffectiveSearchOrganisationUnits()))
        .thenReturn(true);
    when(organisationUnitService.getOrganisationUnit(orgUnit2.getUid())).thenReturn(orgUnit2);
    when(organisationUnitService.isInUserHierarchy(
            orgUnit2.getUid(), testUser.getEffectiveSearchOrganisationUnits()))
        .thenReturn(true);

    trackedEntityType = new TrackedEntityType();
    trackedEntityType.setUid(TRACKED_ENTITY_TYPE_UID.getValue());
    when(trackedEntityTypeService.getTrackedEntityType(TRACKED_ENTITY_TYPE_UID.getValue()))
        .thenReturn(trackedEntityType);

    program = new Program();
    program.setUid(PROGRAM_UID.getValue());
    program.setTrackedEntityType(trackedEntityType);
    programStage = new ProgramStage();
    programStage.setUid(PROGRAM_STAGE_UID.getValue());
    programStage.setProgram(program);
    program.setProgramStages(Set.of(programStage));

    when(trackerProgramService.getAccessibleTrackerPrograms()).thenReturn(List.of(program));
    when(aclService.canDataRead(user, program.getTrackedEntityType())).thenReturn(true);

    tea1 = new TrackedEntityAttribute();
    tea1.setValueType(ValueType.INTEGER);
    tea1.setUid(TEA_1_UID.getValue());

    tea2 = new TrackedEntityAttribute();
    tea2.setValueType(ValueType.TEXT);
    tea2.setUid(TEA_2_UID.getValue());

    when(attributeService.getTrackedEntityAttribute(TEA_1_UID.getValue())).thenReturn(tea1);
    when(attributeService.getTrackedEntityAttribute(TEA_2_UID.getValue())).thenReturn(tea2);
  }

  @Test
  void testMapping() throws BadRequestException, ForbiddenException {
    when(aclService.canDataRead(any(UserDetails.class), any(TrackedEntityType.class)))
        .thenReturn(true);
    when(paramsValidator.validateTrackedEntityType(UID.of(trackedEntityType), user))
        .thenReturn(trackedEntityType);
    when(trackedEntityTypeService.getAllTrackedEntityType()).thenReturn(List.of(trackedEntityType));

    TrackedEntityOperationParams operationParams =
        TrackedEntityOperationParams.builder()
            .orgUnitMode(ACCESSIBLE)
            .assignedUserQueryParam(
                new AssignedUserQueryParam(
                    AssignedUserSelectionMode.CURRENT, null, UID.of(user.getUid())))
            .orgUnitMode(OrganisationUnitSelectionMode.DESCENDANTS)
            .enrollmentStatus(EnrollmentStatus.ACTIVE)
            .followUp(true)
            .lastUpdatedStartDate(getDate(2019, 1, 1))
            .lastUpdatedEndDate(getDate(2020, 1, 1))
            .lastUpdatedDuration("20")
            .programEnrollmentStartDate(getDate(2019, 5, 5))
            .programEnrollmentEndDate(getDate(2020, 5, 5))
            .trackedEntityType(TRACKED_ENTITY_TYPE_UID)
            .eventStatus(EventStatus.COMPLETED)
            .eventStartDate(getDate(2019, 7, 7))
            .eventEndDate(getDate(2020, 7, 7))
            .includeDeleted(true)
            .build();

    final TrackedEntityQueryParams params = mapper.map(operationParams, user);

    assertThat(params.getTrackedEntityType(), is(trackedEntityType));
    assertThat(params.getEnrollmentStatus(), is(EnrollmentStatus.ACTIVE));
    assertThat(params.getFollowUp(), is(true));
    assertThat(params.getLastUpdatedStartDate(), is(operationParams.getLastUpdatedStartDate()));
    assertThat(params.getLastUpdatedEndDate(), is(operationParams.getLastUpdatedEndDate()));
    assertThat(
        params.getProgramEnrollmentStartDate(),
        is(operationParams.getProgramEnrollmentStartDate()));
    assertThat(
        params.getProgramEnrollmentEndDate(), is(operationParams.getProgramEnrollmentEndDate()));
    assertThat(params.getEventStatus(), is(EventStatus.COMPLETED));
    assertThat(params.getEventStartDate(), is(operationParams.getEventStartDate()));
    assertThat(params.getEventEndDate(), is(operationParams.getEventEndDate()));
    assertThat(
        params.getAssignedUserQueryParam().getMode(), is(AssignedUserSelectionMode.PROVIDED));
    assertThat(params.isIncludeDeleted(), is(true));
  }

  @Test
  void testMappingProgramEnrollmentStartDate() throws BadRequestException, ForbiddenException {
    when(aclService.canDataRead(user, program)).thenReturn(true);
    when(paramsValidator.validateTrackerProgram(UID.of(program), user)).thenReturn(program);

    Date date = parseDate("2022-12-13");
    TrackedEntityOperationParams operationParams =
        TrackedEntityOperationParams.builder()
            .orgUnitMode(ACCESSIBLE)
            .programEnrollmentStartDate(date)
            .program(program)
            .build();

    TrackedEntityQueryParams params = mapper.map(operationParams, user);
    assertEquals(date, params.getProgramEnrollmentStartDate());
  }

  @Test
  void testMappingProgramEnrollmentEndDate() throws BadRequestException, ForbiddenException {
    when(aclService.canDataRead(user, program)).thenReturn(true);
    when(paramsValidator.validateTrackerProgram(UID.of(program), user)).thenReturn(program);

    Date date = parseDate("2022-12-13");
    TrackedEntityOperationParams operationParams =
        TrackedEntityOperationParams.builder()
            .orgUnitMode(ACCESSIBLE)
            .programEnrollmentEndDate(date)
            .program(program)
            .build();

    TrackedEntityQueryParams params = mapper.map(operationParams, user);

    assertEquals(date, params.getProgramEnrollmentEndDate());
  }

  @Test
  void testFilter() throws BadRequestException, ForbiddenException {
    when(aclService.canDataRead(user, program)).thenReturn(true);
    when(paramsValidator.validateTrackerProgram(UID.of(program), user)).thenReturn(program);

    TrackedEntityOperationParams operationParams =
        TrackedEntityOperationParams.builder()
            .orgUnitMode(ACCESSIBLE)
            .program(program)
            .filterBy(TEA_1_UID, List.of(new QueryFilter(QueryOperator.EQ, "2")))
            .filterBy(TEA_2_UID, List.of(new QueryFilter(QueryOperator.LIKE, "foo")))
            .build();

    TrackedEntityQueryParams params = mapper.map(operationParams, user);

<<<<<<< HEAD
    Map<TrackedEntityAttribute, List<QueryFilter>> items = params.getFilters();
    assertNotNull(items);
    // mapping to UIDs as the error message by just relying on QueryItem
    // equals() is not helpful
    assertContainsOnly(
        UID.toValueList(List.of(TEA_1_UID, TEA_2_UID)),
        items.keySet().stream().map(IdentifiableObject::getUid).toList());

    // QueryItem equals() does not take the QueryFilter into account so
    // assertContainsOnly alone does not ensure operators and filter value
    // are correct
    // the following block is needed because of that
    // assertion is order independent as the order of QueryItems is not
    // guaranteed
    Map<UID, QueryFilter> expectedFilters =
        Map.of(
            TEA_1_UID,
            new QueryFilter(QueryOperator.EQ, "2"),
            TEA_2_UID,
            new QueryFilter(QueryOperator.LIKE, "foo"));
    assertAll(
        items.entrySet().stream()
            .map(
                i ->
                    (Executable)
                        () -> {
                          String uid = i.getKey().getUid();
                          QueryFilter expected = expectedFilters.get(UID.of(uid));
                          assertEquals(
                              expected,
                              i.getValue().get(0),
                              () -> String.format("QueryFilter mismatch for TEA with UID %s", uid));
                        })
            .toList());
=======
    Map<TrackedEntityAttribute, List<JdbcPredicate>> attributes = params.getFilters();
    assertNotNull(attributes);
    assertEquals(2, attributes.size());

    assertContainsOnly(List.of(tea1, tea2), attributes.keySet());

    List<JdbcPredicate> tea1Filters = attributes.get(tea1);
    assertEquals(1, tea1Filters.size());
    assertQueryFilterValue(
        tea1Filters.get(0), "=", new SqlParameterValue(Types.INTEGER, List.of(2)));

    List<JdbcPredicate> tea2Filters = attributes.get(tea2);
    assertEquals(1, tea2Filters.size());
    assertQueryFilterValue(
        tea2Filters.get(0), "like", new SqlParameterValue(Types.VARCHAR, List.of("%foo%")));
>>>>>>> 6ad5d78d
  }

  @Test
  void testFilterWhenTEAHasMultipleFilters() throws BadRequestException, ForbiddenException {
    when(aclService.canDataRead(user, program)).thenReturn(true);
    when(paramsValidator.validateTrackerProgram(UID.of(program), user)).thenReturn(program);

    TrackedEntityOperationParams operationParams =
        TrackedEntityOperationParams.builder()
            .orgUnitMode(ACCESSIBLE)
            .program(program)
            .filterBy(
                TEA_1_UID,
                List.of(
                    new QueryFilter(QueryOperator.GT, "10"),
                    new QueryFilter(QueryOperator.LT, "20")))
            .build();

    TrackedEntityQueryParams params = mapper.map(operationParams, user);

<<<<<<< HEAD
    Map<TrackedEntityAttribute, List<QueryFilter>> items = params.getFilters();
    assertNotNull(items);
    // mapping to UIDs as the error message by just relying on QueryItem
    // equals() is not helpful
    assertContainsOnly(
        List.of(TEA_1_UID.getValue()),
        items.keySet().stream().map(IdentifiableObject::getUid).toList());
=======
    Map<TrackedEntityAttribute, List<JdbcPredicate>> attributes = params.getFilters();
    assertNotNull(attributes);
    assertEquals(1, attributes.size());
>>>>>>> 6ad5d78d

    assertContainsOnly(
        List.of(TEA_1_UID.getValue()),
        attributes.keySet().stream().map(UidObject::getUid).toList());

    List<JdbcPredicate> tea1Filters = attributes.get(tea1);
    assertEquals(2, tea1Filters.size());
    assertQueryFilterValue(
        tea1Filters.get(0), ">", new SqlParameterValue(Types.INTEGER, List.of(10)));
    assertQueryFilterValue(
        tea1Filters.get(1), "<", new SqlParameterValue(Types.INTEGER, List.of(20)));
  }

  @Test
  void testMappingProgram() throws BadRequestException, ForbiddenException {
    when(aclService.canDataRead(user, program)).thenReturn(true);
    when(paramsValidator.validateTrackerProgram(UID.of(program), user)).thenReturn(program);

    TrackedEntityOperationParams operationParams =
        TrackedEntityOperationParams.builder().orgUnitMode(ACCESSIBLE).program(PROGRAM_UID).build();

    TrackedEntityQueryParams params = mapper.map(operationParams, user);

    assertEquals(program, params.getEnrolledInTrackerProgram());
  }

  @Test
  void testMappingProgramStage() throws BadRequestException, ForbiddenException {
    when(aclService.canDataRead(user, program)).thenReturn(true);
    when(paramsValidator.validateTrackerProgram(UID.of(program), user)).thenReturn(program);

    TrackedEntityOperationParams operationParams =
        TrackedEntityOperationParams.builder()
            .orgUnitMode(ACCESSIBLE)
            .program(PROGRAM_UID)
            .programStage(PROGRAM_STAGE_UID)
            .build();

    TrackedEntityQueryParams params = mapper.map(operationParams, user);

    assertEquals(programStage, params.getProgramStage());
  }

  @Test
  void testMappingProgramStageGivenWithoutProgram() {
    TrackedEntityOperationParams operationParams =
        TrackedEntityOperationParams.builder().programStage(PROGRAM_STAGE_UID).build();

    BadRequestException e =
        assertThrows(BadRequestException.class, () -> mapper.map(operationParams, user));
    assertEquals(
        "Program does not contain the specified programStage: " + PROGRAM_STAGE_UID,
        e.getMessage());
  }

  @Test
  void testMappingProgramStageNotFound() {
    TrackedEntityOperationParams operationParams =
        TrackedEntityOperationParams.builder().programStage(UID.of("NeU85luyD4w")).build();

    BadRequestException e =
        assertThrows(BadRequestException.class, () -> mapper.map(operationParams, user));
    assertEquals(
        "Program does not contain the specified programStage: NeU85luyD4w", e.getMessage());
  }

  @Test
  void testMappingAssignedUsers() throws BadRequestException, ForbiddenException {
    when(aclService.canDataRead(user, program)).thenReturn(true);
    when(paramsValidator.validateTrackerProgram(UID.of(program), user)).thenReturn(program);

    TrackedEntityOperationParams operationParams =
        TrackedEntityOperationParams.builder()
            .orgUnitMode(ACCESSIBLE)
            .program(program)
            .assignedUserQueryParam(
                new AssignedUserQueryParam(
                    AssignedUserSelectionMode.PROVIDED,
                    UID.of("IsdLBTOBzMi", "l5ab8q5skbB"),
                    UID.of(user.getUid())))
            .build();

    TrackedEntityQueryParams params = mapper.map(operationParams, user);

    assertContainsOnly(
        UID.of("IsdLBTOBzMi", "l5ab8q5skbB"),
        params.getAssignedUserQueryParam().getAssignedUsers());
    assertEquals(AssignedUserSelectionMode.PROVIDED, params.getAssignedUserQueryParam().getMode());
  }

  @Test
  void shouldMapOrderInGivenOrder() throws BadRequestException, ForbiddenException {
    when(aclService.canDataRead(user, program)).thenReturn(true);
    when(paramsValidator.validateTrackerProgram(UID.of(program), user)).thenReturn(program);

    TrackedEntityAttribute tea1 = new TrackedEntityAttribute();
    tea1.setUid(TEA_1_UID.getValue());
    when(attributeService.getTrackedEntityAttribute(TEA_1_UID.getValue())).thenReturn(tea1);

    TrackedEntityOperationParams operationParams =
        TrackedEntityOperationParams.builder()
            .orgUnitMode(ACCESSIBLE)
            .program(program)
            .orderBy("created", SortDirection.ASC)
            .orderBy(TEA_1_UID, SortDirection.ASC)
            .orderBy("createdAtClient", SortDirection.DESC)
            .build();

    TrackedEntityQueryParams params = mapper.map(operationParams, user);

    assertEquals(
        List.of(
            new Order("created", SortDirection.ASC),
            new Order(tea1, SortDirection.ASC),
            new Order("createdAtClient", SortDirection.DESC)),
        params.getOrder());
  }

  @Test
  void shouldFailToMapOrderIfUIDIsNotAnAttribute() throws ForbiddenException, BadRequestException {
    TrackedEntityAttribute tea1 = new TrackedEntityAttribute();
    tea1.setUid(TEA_1_UID.getValue());
    when(attributeService.getTrackedEntityAttribute(TEA_1_UID.getValue())).thenReturn(null);
    when(aclService.canDataRead(user, program)).thenReturn(true);
    when(paramsValidator.validateTrackerProgram(UID.of(program), user)).thenReturn(program);

    TrackedEntityOperationParams operationParams =
        TrackedEntityOperationParams.builder()
            .orgUnitMode(ACCESSIBLE)
            .program(program)
            .orderBy(TEA_1_UID, SortDirection.ASC)
            .build();

    Exception exception =
        assertThrows(BadRequestException.class, () -> mapper.map(operationParams, user));
    assertStartsWith("Cannot order by '" + TEA_1_UID, exception.getMessage());
  }

  @Test
  void shouldFailToMapGivenInvalidOrderNameWhichIsAValidUID()
      throws ForbiddenException, BadRequestException {
    // This test case shows that some field names are valid UIDs. Previous stages (web) can thus not
    // rule out all
    // invalid field names and UIDs. Such invalid order values will be caught in this mapper.
    assertTrue(CodeGenerator.isValidUid("lastUpdated"));
    when(aclService.canDataRead(user, program)).thenReturn(true);
    when(paramsValidator.validateTrackerProgram(UID.of(program), user)).thenReturn(program);

    TrackedEntityOperationParams operationParams =
        TrackedEntityOperationParams.builder()
            .orgUnitMode(ACCESSIBLE)
            .orderBy(UID.of("lastUpdated"), SortDirection.ASC)
            .program(program)
            .build();

    Exception exception =
        assertThrows(BadRequestException.class, () -> mapper.map(operationParams, user));
    assertStartsWith("Cannot order by 'lastUpdated'", exception.getMessage());
  }

  @Test
  void shouldFailWhenGlobalSearchAndNoAttributeSpecified()
      throws ForbiddenException, BadRequestException {
    User userWithOrgUnits = new User();
    userWithOrgUnits.setTeiSearchOrganisationUnits(Set.of(orgUnit1, orgUnit2));
    userWithOrgUnits.setOrganisationUnits(emptySet());
    UserDetails currentUserWithOrgUnits = UserDetails.fromUser(userWithOrgUnits);

    when(aclService.canDataRead(currentUserWithOrgUnits, program)).thenReturn(true);
    when(paramsValidator.validateTrackerProgram(UID.of(program), currentUserWithOrgUnits))
        .thenReturn(program);
    when(organisationUnitService.getOrganisationUnitsByUid(
            Set.of(orgUnit1.getUid(), orgUnit2.getUid())))
        .thenReturn(List.of(orgUnit1, orgUnit2));

    TrackedEntityOperationParams operationParams =
        TrackedEntityOperationParams.builder().orgUnitMode(ACCESSIBLE).program(PROGRAM_UID).build();

    Exception exception =
        assertThrows(
            IllegalQueryException.class,
            () -> mapper.map(operationParams, currentUserWithOrgUnits));

    assertEquals(
        "At least 1 attributes should be mentioned in the search criteria.",
        exception.getMessage());
  }

  @Test
  void shouldFailWhenUserHasNoAccessToAnyTrackedEntityType() {
    User userWithOrgUnits = new User();
    userWithOrgUnits.setTeiSearchOrganisationUnits(Set.of(orgUnit1, orgUnit2));
    userWithOrgUnits.setOrganisationUnits(emptySet());
    UserDetails currentUserWithOrgUnits = UserDetails.fromUser(userWithOrgUnits);
    when(aclService.canDataRead(currentUserWithOrgUnits, program)).thenReturn(true);
    program.setMinAttributesRequiredToSearch(0);
    program.setMaxTeiCountToReturn(1);
    when(trackerProgramService.getAccessibleTrackerPrograms()).thenReturn(List.of(program));

    TrackedEntityOperationParams operationParams =
        TrackedEntityOperationParams.builder().orgUnitMode(ACCESSIBLE).build();

    Exception exception =
        assertThrows(
            ForbiddenException.class, () -> mapper.map(operationParams, currentUserWithOrgUnits));

    assertEquals("User has no access to any Tracked Entity Type", exception.getMessage());
  }

  private static void assertQueryFilterValue(
      JdbcPredicate actual, String sqlOperator, SqlParameterValue value) {
    assertContains(sqlOperator, actual.getSql());

    if (value != null) {
      assertTrue(actual.getParameter().isPresent(), "expected a getParameter but got none");
      Parameter parameter = actual.getParameter().get();
      assertEquals(value.getSqlType(), parameter.value().getSqlType());
      assertEquals(value.getValue(), parameter.value().getValue());
    } else {
      assertTrue(
          actual.getParameter().isEmpty(),
          () -> "getParameter should be empty but got " + actual.getParameter().get());
    }
  }
}<|MERGE_RESOLUTION|>--- conflicted
+++ resolved
@@ -53,7 +53,6 @@
 import org.hisp.dhis.common.AssignedUserQueryParam;
 import org.hisp.dhis.common.AssignedUserSelectionMode;
 import org.hisp.dhis.common.CodeGenerator;
-import org.hisp.dhis.common.IdentifiableObject;
 import org.hisp.dhis.common.IllegalQueryException;
 import org.hisp.dhis.common.OrganisationUnitSelectionMode;
 import org.hisp.dhis.common.QueryFilter;
@@ -290,42 +289,6 @@
 
     TrackedEntityQueryParams params = mapper.map(operationParams, user);
 
-<<<<<<< HEAD
-    Map<TrackedEntityAttribute, List<QueryFilter>> items = params.getFilters();
-    assertNotNull(items);
-    // mapping to UIDs as the error message by just relying on QueryItem
-    // equals() is not helpful
-    assertContainsOnly(
-        UID.toValueList(List.of(TEA_1_UID, TEA_2_UID)),
-        items.keySet().stream().map(IdentifiableObject::getUid).toList());
-
-    // QueryItem equals() does not take the QueryFilter into account so
-    // assertContainsOnly alone does not ensure operators and filter value
-    // are correct
-    // the following block is needed because of that
-    // assertion is order independent as the order of QueryItems is not
-    // guaranteed
-    Map<UID, QueryFilter> expectedFilters =
-        Map.of(
-            TEA_1_UID,
-            new QueryFilter(QueryOperator.EQ, "2"),
-            TEA_2_UID,
-            new QueryFilter(QueryOperator.LIKE, "foo"));
-    assertAll(
-        items.entrySet().stream()
-            .map(
-                i ->
-                    (Executable)
-                        () -> {
-                          String uid = i.getKey().getUid();
-                          QueryFilter expected = expectedFilters.get(UID.of(uid));
-                          assertEquals(
-                              expected,
-                              i.getValue().get(0),
-                              () -> String.format("QueryFilter mismatch for TEA with UID %s", uid));
-                        })
-            .toList());
-=======
     Map<TrackedEntityAttribute, List<JdbcPredicate>> attributes = params.getFilters();
     assertNotNull(attributes);
     assertEquals(2, attributes.size());
@@ -341,7 +304,6 @@
     assertEquals(1, tea2Filters.size());
     assertQueryFilterValue(
         tea2Filters.get(0), "like", new SqlParameterValue(Types.VARCHAR, List.of("%foo%")));
->>>>>>> 6ad5d78d
   }
 
   @Test
@@ -362,19 +324,9 @@
 
     TrackedEntityQueryParams params = mapper.map(operationParams, user);
 
-<<<<<<< HEAD
-    Map<TrackedEntityAttribute, List<QueryFilter>> items = params.getFilters();
-    assertNotNull(items);
-    // mapping to UIDs as the error message by just relying on QueryItem
-    // equals() is not helpful
-    assertContainsOnly(
-        List.of(TEA_1_UID.getValue()),
-        items.keySet().stream().map(IdentifiableObject::getUid).toList());
-=======
     Map<TrackedEntityAttribute, List<JdbcPredicate>> attributes = params.getFilters();
     assertNotNull(attributes);
     assertEquals(1, attributes.size());
->>>>>>> 6ad5d78d
 
     assertContainsOnly(
         List.of(TEA_1_UID.getValue()),
