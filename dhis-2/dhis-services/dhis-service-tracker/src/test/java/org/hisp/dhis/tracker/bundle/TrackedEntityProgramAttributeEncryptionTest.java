--- conflicted
+++ resolved
@@ -33,8 +33,6 @@
 import java.io.IOException;
 import java.util.List;
 
-import lombok.extern.slf4j.Slf4j;
-
 import org.hisp.dhis.common.IdentifiableObjectManager;
 import org.hisp.dhis.trackedentity.TrackedEntityInstance;
 import org.hisp.dhis.trackedentityattributevalue.TrackedEntityAttributeValue;
@@ -51,7 +49,6 @@
 /**
  * @author Morten Olav Hansen <mortenoh@gmail.com>
  */
-@Slf4j
 class TrackedEntityProgramAttributeEncryptionTest extends TrackerTest
 {
 
@@ -81,12 +78,7 @@
     {
         TrackerImportParams trackerImportParams = fromJson( "tracker/te_program_with_tea_encryption_data.json" );
         TrackerImportReport trackerImportReport = trackerImportService.importTracker( trackerImportParams );
-<<<<<<< HEAD
-        log.info( trackerImportReport.toString() );
-        assertEquals( TrackerStatus.OK, trackerImportReport.getStatus() );
-=======
         assertNoImportErrors( trackerImportReport );
->>>>>>> 61ebd468
 
         List<TrackedEntityInstance> trackedEntityInstances = manager.getAll( TrackedEntityInstance.class );
         assertEquals( 1, trackedEntityInstances.size() );
