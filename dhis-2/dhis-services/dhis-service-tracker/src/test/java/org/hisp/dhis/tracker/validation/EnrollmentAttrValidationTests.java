package org.hisp.dhis.tracker.validation;

/*
 * Copyright (c) 2004-2020, University of Oslo
 * All rights reserved.
 *
 * Redistribution and use in source and binary forms, with or without
 * modification, are permitted provided that the following conditions are met:
 * Redistributions of source code must retain the above copyright notice, this
 * list of conditions and the following disclaimer.
 *
 * Redistributions in binary form must reproduce the above copyright notice,
 * this list of conditions and the following disclaimer in the documentation
 * and/or other materials provided with the distribution.
 * Neither the name of the HISP project nor the names of its contributors may
 * be used to endorse or promote products derived from this software without
 * specific prior written permission.
 *
 * THIS SOFTWARE IS PROVIDED BY THE COPYRIGHT HOLDERS AND CONTRIBUTORS "AS IS" AND
 * ANY EXPRESS OR IMPLIED WARRANTIES, INCLUDING, BUT NOT LIMITED TO, THE IMPLIED
 * WARRANTIES OF MERCHANTABILITY AND FITNESS FOR A PARTICULAR PURPOSE ARE
 * DISCLAIMED. IN NO EVENT SHALL THE COPYRIGHT OWNER OR CONTRIBUTORS BE LIABLE FOR
 * ANY DIRECT, INDIRECT, INCIDENTAL, SPECIAL, EXEMPLARY, OR CONSEQUENTIAL DAMAGES
 * (INCLUDING, BUT NOT LIMITED TO, PROCUREMENT OF SUBSTITUTE GOODS OR SERVICES;
 * LOSS OF USE, DATA, OR PROFITS; OR BUSINESS INTERRUPTION) HOWEVER CAUSED AND ON
 * ANY THEORY OF LIABILITY, WHETHER IN CONTRACT, STRICT LIABILITY, OR TORT
 * (INCLUDING NEGLIGENCE OR OTHERWISE) ARISING IN ANY WAY OUT OF THE USE OF THIS
 * SOFTWARE, EVEN IF ADVISED OF THE POSSIBILITY OF SUCH DAMAGE.
 *
 */

import static org.hamcrest.MatcherAssert.assertThat;
import static org.hamcrest.Matchers.equalTo;
import static org.hamcrest.Matchers.hasProperty;
import static org.hamcrest.core.Every.everyItem;
import static org.junit.Assert.assertEquals;

import java.io.IOException;

import org.hisp.dhis.trackedentity.TrackedEntityAttribute;
import org.hisp.dhis.trackedentity.TrackedEntityAttributeService;
import org.hisp.dhis.trackedentity.TrackedEntityAttributeStore;
import org.hisp.dhis.trackedentity.TrackedEntityInstanceService;
<<<<<<< HEAD
import org.hisp.dhis.trackedentity.TrackedEntityType;
import org.hisp.dhis.trackedentity.TrackedEntityTypeStore;
=======
import org.hisp.dhis.tracker.TrackerImportParams;
>>>>>>> 3e799d19
import org.hisp.dhis.tracker.TrackerImportStrategy;
import org.hisp.dhis.tracker.bundle.TrackerBundle;
import org.hisp.dhis.tracker.bundle.TrackerBundleService;
import org.hisp.dhis.tracker.report.TrackerBundleReport;
import org.hisp.dhis.tracker.report.TrackerErrorCode;
import org.hisp.dhis.tracker.report.TrackerErrorReport;
import org.hisp.dhis.tracker.report.TrackerStatus;
import org.hisp.dhis.tracker.report.TrackerValidationReport;
import org.junit.Ignore;
import org.junit.Test;
import org.springframework.beans.factory.annotation.Autowired;

/**
 * @author Morten Svanæs <msvanaes@dhis2.org>
 */
public class EnrollmentAttrValidationTests
    extends AbstractImportValidationTest
{
    @Autowired
    protected TrackedEntityInstanceService trackedEntityInstanceService;

    @Autowired
    private TrackerBundleService trackerBundleService;

    @Autowired
    private DefaultTrackerValidationService trackerValidationService;

    @Autowired
    private TrackedEntityAttributeService trackedEntityAttributeService;

    @Autowired
    TrackedEntityTypeStore trackedEntityTypeStore;

    @Autowired
    TrackedEntityAttributeStore trackedEntityAttributeStore;

    @Override
    protected void initTest()
        throws IOException
    {
        setUpMetadata( "tracker/tracker_basic_metadata_mandatory_attr.json" );

<<<<<<< HEAD
//        List<TrackedEntityType> all = trackedEntityTypeStore.getAll();
//        List<TrackedEntityAttribute> all1 = trackedEntityAttributeStore.getAll();

        TrackerBundleParams trackerBundleParams = createBundleFromJson(
            "tracker/validations/enrollments_te_te-data_2.json" );
=======
        TrackerImportParams trackerBundleParams = fromJson( "tracker/validations/enrollments_te_te-data_2.json" );
>>>>>>> 3e799d19

        TrackerBundle trackerBundle = trackerBundleService.create( trackerBundleParams );
        assertEquals( 1, trackerBundle.getTrackedEntities().size() );

        TrackerValidationReport report = trackerValidationService.validate( trackerBundle );
        List<TrackerErrorReport> errorReports1 = report.getErrorReports();
        assertEquals( 0, report.getErrorReports().size() );

        TrackerBundleReport bundleReport = trackerBundleService.commit( trackerBundle );
        assertEquals( TrackerStatus.OK, bundleReport.getStatus() );
    }

    @Test
    public void testAttributesMissingUid()
        throws IOException
    {
        TrackerImportParams params = createBundleFromJson( "tracker/validations/enrollments_te_attr-missing-uuid.json" );

        ValidateAndCommitTestUnit createAndUpdate = validateAndCommit( params, TrackerImportStrategy.CREATE );
//        assertEquals( 1, createAndUpdate.getTrackerBundle().getEnrollments().size() );

        TrackerValidationReport validationReport = createAndUpdate.getValidationReport();
        printReport( validationReport );

        assertEquals( 1, validationReport.getErrorReports().size() );

        assertThat( validationReport.getErrorReports(),
            everyItem( hasProperty( "errorCode", equalTo( TrackerErrorCode.E1075 ) ) ) );
    }

    @Test
    public void testAttributesMissingValues()
        throws IOException
    {
        TrackerImportParams params = createBundleFromJson(
            "tracker/validations/enrollments_te_attr-missing-value.json" );

        ValidateAndCommitTestUnit createAndUpdate = validateAndCommit( params, TrackerImportStrategy.CREATE );
        assertEquals( 1, createAndUpdate.getTrackerBundle().getEnrollments().size() );

        TrackerValidationReport validationReport = createAndUpdate.getValidationReport();
        printReport( validationReport );

        assertEquals( 1, validationReport.getErrorReports().size() );

        assertThat( validationReport.getErrorReports(),
            everyItem( hasProperty( "errorCode", equalTo( TrackerErrorCode.E1076 ) ) ) );
    }

    //TODO: Fails with: (need to figure out how to force deletion here first)
    // * ERROR 22:47:50,353 Failed to invoke method deleteTrackedEntityAttribute on DeletionHandler 'ProgramDeletionHandler' (DefaultDeletionManager.java [main])
    @Test
    @Ignore( "Delete not impl." )
    public void testAttributesMissingTeA()
        throws IOException
    {
        TrackedEntityAttribute sTJvSLN7Kcb = trackedEntityAttributeService.getTrackedEntityAttribute( "sTJvSLN7Kcb" );
        trackedEntityAttributeService.deleteTrackedEntityAttribute( sTJvSLN7Kcb );

        TrackerImportParams params = createBundleFromJson(
            "tracker/validations/enrollments_te_attr-data.json" );

        ValidateAndCommitTestUnit createAndUpdate = validateAndCommit( params, TrackerImportStrategy.CREATE );
        assertEquals( 1, createAndUpdate.getTrackerBundle().getEnrollments().size() );

        TrackerValidationReport validationReport = createAndUpdate.getValidationReport();
        printReport( validationReport );

        assertEquals( 1, validationReport.getErrorReports().size() );

        assertThat( validationReport.getErrorReports(),
            everyItem( hasProperty( "errorCode", equalTo( TrackerErrorCode.E1017 ) ) ) );
    }

    @Test
    public void testAttributesMissingMandatory()
        throws IOException
    {
        TrackerImportParams params = createBundleFromJson(
            "tracker/validations/enrollments_te_attr-missing-mandatory.json" );

        ValidateAndCommitTestUnit createAndUpdate = validateAndCommit( params, TrackerImportStrategy.CREATE );
        assertEquals( 1, createAndUpdate.getTrackerBundle().getEnrollments().size() );

        TrackerValidationReport validationReport = createAndUpdate.getValidationReport();
        printReport( validationReport );

        assertEquals( 1, validationReport.getErrorReports().size() );

        assertThat( validationReport.getErrorReports(),
            everyItem( hasProperty( "errorCode", equalTo( TrackerErrorCode.E1018 ) ) ) );
    }

    @Test
    public void testAttributesOnlyProgramAttrAllowed()
        throws IOException
    {
        TrackerImportParams params = createBundleFromJson(
            "tracker/validations/enrollments_te_attr-only-program-attr.json" );

        ValidateAndCommitTestUnit createAndUpdate = validateAndCommit( params, TrackerImportStrategy.CREATE );
        assertEquals( 1, createAndUpdate.getTrackerBundle().getEnrollments().size() );

        TrackerValidationReport validationReport = createAndUpdate.getValidationReport();
        printReport( validationReport );

        assertEquals( 1, validationReport.getErrorReports().size() );

        assertThat( validationReport.getErrorReports(),
            everyItem( hasProperty( "errorCode", equalTo( TrackerErrorCode.E1019 ) ) ) );
    }
}<|MERGE_RESOLUTION|>--- conflicted
+++ resolved
@@ -39,20 +39,13 @@
 
 import org.hisp.dhis.trackedentity.TrackedEntityAttribute;
 import org.hisp.dhis.trackedentity.TrackedEntityAttributeService;
-import org.hisp.dhis.trackedentity.TrackedEntityAttributeStore;
 import org.hisp.dhis.trackedentity.TrackedEntityInstanceService;
-<<<<<<< HEAD
-import org.hisp.dhis.trackedentity.TrackedEntityType;
-import org.hisp.dhis.trackedentity.TrackedEntityTypeStore;
-=======
 import org.hisp.dhis.tracker.TrackerImportParams;
->>>>>>> 3e799d19
 import org.hisp.dhis.tracker.TrackerImportStrategy;
 import org.hisp.dhis.tracker.bundle.TrackerBundle;
 import org.hisp.dhis.tracker.bundle.TrackerBundleService;
 import org.hisp.dhis.tracker.report.TrackerBundleReport;
 import org.hisp.dhis.tracker.report.TrackerErrorCode;
-import org.hisp.dhis.tracker.report.TrackerErrorReport;
 import org.hisp.dhis.tracker.report.TrackerStatus;
 import org.hisp.dhis.tracker.report.TrackerValidationReport;
 import org.junit.Ignore;
@@ -77,33 +70,18 @@
     @Autowired
     private TrackedEntityAttributeService trackedEntityAttributeService;
 
-    @Autowired
-    TrackedEntityTypeStore trackedEntityTypeStore;
-
-    @Autowired
-    TrackedEntityAttributeStore trackedEntityAttributeStore;
-
     @Override
     protected void initTest()
         throws IOException
     {
         setUpMetadata( "tracker/tracker_basic_metadata_mandatory_attr.json" );
 
-<<<<<<< HEAD
-//        List<TrackedEntityType> all = trackedEntityTypeStore.getAll();
-//        List<TrackedEntityAttribute> all1 = trackedEntityAttributeStore.getAll();
-
-        TrackerBundleParams trackerBundleParams = createBundleFromJson(
-            "tracker/validations/enrollments_te_te-data_2.json" );
-=======
         TrackerImportParams trackerBundleParams = fromJson( "tracker/validations/enrollments_te_te-data_2.json" );
->>>>>>> 3e799d19
 
         TrackerBundle trackerBundle = trackerBundleService.create( trackerBundleParams );
         assertEquals( 1, trackerBundle.getTrackedEntities().size() );
 
         TrackerValidationReport report = trackerValidationService.validate( trackerBundle );
-        List<TrackerErrorReport> errorReports1 = report.getErrorReports();
         assertEquals( 0, report.getErrorReports().size() );
 
         TrackerBundleReport bundleReport = trackerBundleService.commit( trackerBundle );
@@ -117,7 +95,7 @@
         TrackerImportParams params = createBundleFromJson( "tracker/validations/enrollments_te_attr-missing-uuid.json" );
 
         ValidateAndCommitTestUnit createAndUpdate = validateAndCommit( params, TrackerImportStrategy.CREATE );
-//        assertEquals( 1, createAndUpdate.getTrackerBundle().getEnrollments().size() );
+        assertEquals( 1, createAndUpdate.getTrackerBundle().getEnrollments().size() );
 
         TrackerValidationReport validationReport = createAndUpdate.getValidationReport();
         printReport( validationReport );
