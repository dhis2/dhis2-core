/*
 * Copyright (c) 2004-2022, University of Oslo
 * All rights reserved.
 *
 * Redistribution and use in source and binary forms, with or without
 * modification, are permitted provided that the following conditions are met:
 * Redistributions of source code must retain the above copyright notice, this
 * list of conditions and the following disclaimer.
 *
 * Redistributions in binary form must reproduce the above copyright notice,
 * this list of conditions and the following disclaimer in the documentation
 * and/or other materials provided with the distribution.
 * Neither the name of the HISP project nor the names of its contributors may
 * be used to endorse or promote products derived from this software without
 * specific prior written permission.
 *
 * THIS SOFTWARE IS PROVIDED BY THE COPYRIGHT HOLDERS AND CONTRIBUTORS "AS IS" AND
 * ANY EXPRESS OR IMPLIED WARRANTIES, INCLUDING, BUT NOT LIMITED TO, THE IMPLIED
 * WARRANTIES OF MERCHANTABILITY AND FITNESS FOR A PARTICULAR PURPOSE ARE
 * DISCLAIMED. IN NO EVENT SHALL THE COPYRIGHT OWNER OR CONTRIBUTORS BE LIABLE FOR
 * ANY DIRECT, INDIRECT, INCIDENTAL, SPECIAL, EXEMPLARY, OR CONSEQUENTIAL DAMAGES
 * (INCLUDING, BUT NOT LIMITED TO, PROCUREMENT OF SUBSTITUTE GOODS OR SERVICES;
 * LOSS OF USE, DATA, OR PROFITS; OR BUSINESS INTERRUPTION) HOWEVER CAUSED AND ON
 * ANY THEORY OF LIABILITY, WHETHER IN CONTRACT, STRICT LIABILITY, OR TORT
 * (INCLUDING NEGLIGENCE OR OTHERWISE) ARISING IN ANY WAY OUT OF THE USE OF THIS
 * SOFTWARE, EVEN IF ADVISED OF THE POSSIBILITY OF SUCH DAMAGE.
 */
package org.hisp.dhis.tracker.validation;

import static org.hamcrest.MatcherAssert.assertThat;
import static org.hamcrest.Matchers.equalTo;
import static org.hamcrest.Matchers.hasItem;
import static org.hamcrest.Matchers.hasProperty;
import static org.junit.jupiter.api.Assertions.assertEquals;
import static org.junit.jupiter.api.Assertions.assertFalse;

import java.io.IOException;
import java.util.HashSet;
import java.util.List;
import java.util.Map;

import org.hisp.dhis.common.IdentifiableObject;
import org.hisp.dhis.common.IdentifiableObjectManager;
import org.hisp.dhis.common.ValueType;
import org.hisp.dhis.dataelement.DataElement;
import org.hisp.dhis.dxf2.metadata.objectbundle.ObjectBundle;
import org.hisp.dhis.dxf2.metadata.objectbundle.ObjectBundleMode;
import org.hisp.dhis.dxf2.metadata.objectbundle.ObjectBundleParams;
import org.hisp.dhis.dxf2.metadata.objectbundle.ObjectBundleService;
import org.hisp.dhis.dxf2.metadata.objectbundle.ObjectBundleValidationService;
import org.hisp.dhis.dxf2.metadata.objectbundle.feedback.ObjectBundleCommitReport;
import org.hisp.dhis.dxf2.metadata.objectbundle.feedback.ObjectBundleValidationReport;
import org.hisp.dhis.importexport.ImportStrategy;
import org.hisp.dhis.organisationunit.OrganisationUnit;
import org.hisp.dhis.program.Program;
import org.hisp.dhis.program.ProgramStage;
import org.hisp.dhis.program.ProgramStageDataElement;
import org.hisp.dhis.program.ProgramStageDataElementService;
import org.hisp.dhis.program.ProgramType;
import org.hisp.dhis.render.RenderFormat;
import org.hisp.dhis.render.RenderService;
import org.hisp.dhis.security.acl.AccessStringHelper;
import org.hisp.dhis.trackedentity.TrackedEntityInstanceService;
import org.hisp.dhis.trackedentity.TrackedEntityType;
import org.hisp.dhis.trackedentity.TrackedEntityTypeService;
import org.hisp.dhis.tracker.TrackerImportParams;
import org.hisp.dhis.tracker.TrackerImportService;
import org.hisp.dhis.tracker.TrackerImportStrategy;
import org.hisp.dhis.tracker.report.TrackerErrorCode;
import org.hisp.dhis.tracker.report.TrackerImportReport;
import org.hisp.dhis.tracker.report.TrackerStatus;
import org.hisp.dhis.user.User;
import org.hisp.dhis.user.UserService;
<<<<<<< HEAD
import org.junit.Ignore;
import org.junit.Test;
=======
import org.junit.jupiter.api.Test;
>>>>>>> 18b02f71
import org.springframework.beans.factory.annotation.Autowired;
import org.springframework.core.io.ClassPathResource;

import com.google.common.collect.Sets;

/**
 * @author Morten Svanæs <msvanaes@dhis2.org>
 */
class EnrollmentSecurityImportValidationTest extends AbstractImportValidationTest
{

    @Autowired
    protected TrackedEntityInstanceService trackedEntityInstanceService;

    @Autowired
    private ObjectBundleService objectBundleService;

    @Autowired
    private TrackerImportService trackerImportService;

    @Autowired
    private ObjectBundleValidationService objectBundleValidationService;

    @Autowired
    private RenderService _renderService;

    @Autowired
    private UserService _userService;

    @Autowired
    private IdentifiableObjectManager manager;

    @Autowired
    private ProgramStageDataElementService programStageDataElementService;

    @Autowired
    private TrackedEntityTypeService trackedEntityTypeService;

    private org.hisp.dhis.trackedentity.TrackedEntityInstance maleA;

    private org.hisp.dhis.trackedentity.TrackedEntityInstance maleB;

    private org.hisp.dhis.trackedentity.TrackedEntityInstance femaleA;

    private org.hisp.dhis.trackedentity.TrackedEntityInstance femaleB;

    private OrganisationUnit organisationUnitA;

    private OrganisationUnit organisationUnitB;

    private Program programA;

    private DataElement dataElementA;

    private DataElement dataElementB;

    private ProgramStage programStageA;

    private ProgramStage programStageB;

    private TrackedEntityType trackedEntityType;

    private void setupMetadata()
    {
        organisationUnitA = createOrganisationUnit( 'A' );
        organisationUnitB = createOrganisationUnit( 'B' );
        manager.save( organisationUnitA );
        manager.save( organisationUnitB );
        dataElementA = createDataElement( 'A' );
        dataElementB = createDataElement( 'B' );
        dataElementA.setValueType( ValueType.INTEGER );
        dataElementB.setValueType( ValueType.INTEGER );
        manager.save( dataElementA );
        manager.save( dataElementB );
        programStageA = createProgramStage( 'A', 0 );
        programStageB = createProgramStage( 'B', 0 );
        programStageB.setRepeatable( true );
        manager.save( programStageA );
        manager.save( programStageB );
        programA = createProgram( 'A', new HashSet<>(), organisationUnitA );
        programA.setProgramType( ProgramType.WITH_REGISTRATION );
        trackedEntityType = createTrackedEntityType( 'A' );
        trackedEntityTypeService.addTrackedEntityType( trackedEntityType );
        TrackedEntityType trackedEntityTypeFromProgram = createTrackedEntityType( 'C' );
        trackedEntityTypeService.addTrackedEntityType( trackedEntityTypeFromProgram );
        manager.save( programA );
        ProgramStageDataElement programStageDataElement = new ProgramStageDataElement();
        programStageDataElement.setDataElement( dataElementA );
        programStageDataElement.setProgramStage( programStageA );
        programStageDataElementService.addProgramStageDataElement( programStageDataElement );
        programStageA.getProgramStageDataElements().add( programStageDataElement );
        programStageA.setProgram( programA );
        programStageDataElement = new ProgramStageDataElement();
        programStageDataElement.setDataElement( dataElementB );
        programStageDataElement.setProgramStage( programStageB );
        programStageDataElementService.addProgramStageDataElement( programStageDataElement );
        programStageB.getProgramStageDataElements().add( programStageDataElement );
        programStageB.setProgram( programA );
        programStageB.setMinDaysFromStart( 2 );
        programA.getProgramStages().add( programStageA );
        programA.getProgramStages().add( programStageB );
        manager.update( programStageA );
        manager.update( programStageB );
        manager.update( programA );
        maleA = createTrackedEntityInstance( 'A', organisationUnitA );
        maleB = createTrackedEntityInstance( organisationUnitB );
        femaleA = createTrackedEntityInstance( organisationUnitA );
        femaleB = createTrackedEntityInstance( organisationUnitB );
        maleA.setTrackedEntityType( trackedEntityType );
        maleB.setTrackedEntityType( trackedEntityType );
        femaleA.setTrackedEntityType( trackedEntityType );
        femaleB.setTrackedEntityType( trackedEntityType );
        manager.save( maleA );
        manager.save( maleB );
        manager.save( femaleA );
        manager.save( femaleB );
        manager.flush();
    }

    @Override
    protected void setUpTest()
        throws IOException
    {
        renderService = _renderService;
        userService = _userService;
        Map<Class<? extends IdentifiableObject>, List<IdentifiableObject>> metadata = renderService.fromMetadata(
            new ClassPathResource( "tracker/tracker_basic_metadata.json" ).getInputStream(), RenderFormat.JSON );
        ObjectBundleParams params = new ObjectBundleParams();
        params.setObjectBundleMode( ObjectBundleMode.COMMIT );
        params.setImportStrategy( ImportStrategy.CREATE );
        params.setObjects( metadata );
        ObjectBundle bundle = objectBundleService.create( params );
        ObjectBundleValidationReport validationReport = objectBundleValidationService.validate( bundle );
        assertFalse( validationReport.hasErrorReports() );
        ObjectBundleCommitReport commit = objectBundleService.commit( bundle );
        assertFalse( commit.hasErrorReports() );
        TrackerImportParams trackerBundleParams = createBundleFromJson(
            "tracker/validations/enrollments_te_te-data.json" );
        User user = userService.getUser( ADMIN_USER_UID );
        trackerBundleParams.setUserId( user.getUid() );
<<<<<<< HEAD
        injectSecurityContext( user );
=======
>>>>>>> 18b02f71
        TrackerImportReport trackerImportReport = trackerImportService.importTracker( trackerBundleParams );
        assertEquals( 0, trackerImportReport.getValidationReport().getErrors().size() );
        assertEquals( TrackerStatus.OK, trackerImportReport.getStatus() );
    }

    @Test
    void testNoWriteAccessToOrg()
        throws IOException
    {
        TrackerImportParams params = createBundleFromJson( "tracker/validations/enrollments_te_enrollments-data.json" );
        User user = userService.getUser( USER_2 );
        injectSecurityContext( user );
        params.setUser( user );
        params.setImportStrategy( TrackerImportStrategy.CREATE );
        TrackerImportReport trackerImportReport = trackerImportService.importTracker( params );
        assertEquals( 4, trackerImportReport.getValidationReport().getErrors().size() );
        assertThat( trackerImportReport.getValidationReport().getErrors(),
            hasItem( hasProperty( "errorCode", equalTo( TrackerErrorCode.E1000 ) ) ) );
    }

    @Test
    void testUserNoAccessToTrackedEntity()
        throws IOException
    {
        clearSecurityContext();

        setupMetadata();
        programA.setPublicAccess( AccessStringHelper.DATA_READ_WRITE );
        TrackedEntityType bPJ0FMtcnEh = trackedEntityTypeService.getTrackedEntityType( "bPJ0FMtcnEh" );
        programA.setTrackedEntityType( bPJ0FMtcnEh );
        manager.updateNoAcl( programA );
        User user = createUser( "user1" ).setOrganisationUnits( Sets.newHashSet( organisationUnitA ) );
        userService.addUser( user );
        injectSecurityContext( user );
        TrackerImportParams params = createBundleFromJson( "tracker/validations/enrollments_no-access-tei.json" );
        params.setUser( user );
        params.setImportStrategy( TrackerImportStrategy.CREATE );
        TrackerImportReport trackerImportReport = trackerImportService.importTracker( params );
        assertEquals( 1, trackerImportReport.getValidationReport().getErrors().size() );
        assertThat( trackerImportReport.getValidationReport().getErrors(),
            hasItem( hasProperty( "errorCode", equalTo( TrackerErrorCode.E1104 ) ) ) );
    }

    @Test
    void testUserNoWriteAccessToProgram()
        throws IOException
    {
        clearSecurityContext();

        setupMetadata();
        programA.setPublicAccess( AccessStringHelper.DATA_READ );
        trackedEntityType.setPublicAccess( AccessStringHelper.DATA_READ );
        programA.setTrackedEntityType( trackedEntityType );
        manager.updateNoAcl( programA );
        User user = createUser( "user1" ).setOrganisationUnits( Sets.newHashSet( organisationUnitA ) );
        userService.addUser( user );
        injectSecurityContext( user );
        TrackerImportParams params = createBundleFromJson( "tracker/validations/enrollments_no-access-program.json" );
        params.setUser( user );
        params.setImportStrategy( TrackerImportStrategy.CREATE );
        TrackerImportReport trackerImportReport = trackerImportService.importTracker( params );
        assertEquals( 1, trackerImportReport.getValidationReport().getErrors().size() );
        assertThat( trackerImportReport.getValidationReport().getErrors(),
            hasItem( hasProperty( "errorCode", equalTo( TrackerErrorCode.E1091 ) ) ) );
    }

    @Test
    void testUserHasWriteAccessToProgram()
        throws IOException
    {
        clearSecurityContext();

        setupMetadata();
        programA.setPublicAccess( AccessStringHelper.FULL );
        trackedEntityType.setPublicAccess( AccessStringHelper.DATA_READ );
        programA.setTrackedEntityType( trackedEntityType );
        manager.updateNoAcl( programA );
        User user = createUser( "user1" ).setOrganisationUnits( Sets.newHashSet( organisationUnitA ) );
        userService.addUser( user );
        injectSecurityContext( user );
        TrackerImportParams params = createBundleFromJson( "tracker/validations/enrollments_no-access-program.json" );
        params.setUser( user );
        params.setImportStrategy( TrackerImportStrategy.CREATE );
        TrackerImportReport trackerImportReport = trackerImportService.importTracker( params );
        assertEquals( 0, trackerImportReport.getValidationReport().getErrors().size() );
    }

    @Test
    void testUserHasNoAccessToProgramTeiType()
        throws IOException
    {
        clearSecurityContext();

        setupMetadata();
        programA.setPublicAccess( AccessStringHelper.DATA_READ_WRITE );
        programA.setTrackedEntityType( trackedEntityType );
        manager.update( programA );
        manager.flush();
        User user = createUser( "user1" ).setOrganisationUnits( Sets.newHashSet( organisationUnitA ) );
        injectSecurityContext( user );
        TrackerImportParams params = createBundleFromJson(
            "tracker/validations/enrollments_program-teitype-missmatch.json" );
        params.setUser( user );
        params.setImportStrategy( TrackerImportStrategy.CREATE );
        TrackerImportReport trackerImportReport = trackerImportService.importTracker( params );
        assertEquals( 1, trackerImportReport.getValidationReport().getErrors().size() );
        assertThat( trackerImportReport.getValidationReport().getErrors(),
            hasItem( hasProperty( "errorCode", equalTo( TrackerErrorCode.E1104 ) ) ) );
    }

    @Override
    public boolean emptyDatabaseAfterTest()
    {
        return true;
    }
}<|MERGE_RESOLUTION|>--- conflicted
+++ resolved
@@ -71,12 +71,8 @@
 import org.hisp.dhis.tracker.report.TrackerStatus;
 import org.hisp.dhis.user.User;
 import org.hisp.dhis.user.UserService;
-<<<<<<< HEAD
 import org.junit.Ignore;
-import org.junit.Test;
-=======
 import org.junit.jupiter.api.Test;
->>>>>>> 18b02f71
 import org.springframework.beans.factory.annotation.Autowired;
 import org.springframework.core.io.ClassPathResource;
 
@@ -217,10 +213,7 @@
             "tracker/validations/enrollments_te_te-data.json" );
         User user = userService.getUser( ADMIN_USER_UID );
         trackerBundleParams.setUserId( user.getUid() );
-<<<<<<< HEAD
-        injectSecurityContext( user );
-=======
->>>>>>> 18b02f71
+        injectSecurityContext( user );
         TrackerImportReport trackerImportReport = trackerImportService.importTracker( trackerBundleParams );
         assertEquals( 0, trackerImportReport.getValidationReport().getErrors().size() );
         assertEquals( TrackerStatus.OK, trackerImportReport.getStatus() );
