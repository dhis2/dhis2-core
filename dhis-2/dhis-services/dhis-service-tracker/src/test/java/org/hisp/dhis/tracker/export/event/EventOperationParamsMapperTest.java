--- conflicted
+++ resolved
@@ -493,51 +493,6 @@
     assertEquals(searchScopeChildOrgUnit, queryParams.getOrgUnit());
   }
 
-<<<<<<< HEAD
-  @Test
-  void shouldFailWhenModeAllRequestedOrgUnitInSearchScopeAndUserHasNoAccessToProgram()
-      throws ForbiddenException, BadRequestException {
-    Program program = new Program();
-    program.setAccessLevel(OPEN);
-    program.setUid("programUid");
-
-    OrganisationUnit searchScopeOrgUnit = createOrgUnit("searchScopeOrgUnit", "uid4");
-    OrganisationUnit searchScopeChildOrgUnit = createOrgUnit("searchScopeChildOrgUnit", "uid5");
-    searchScopeOrgUnit.setChildren(Set.of(searchScopeChildOrgUnit));
-    searchScopeChildOrgUnit.setParent(searchScopeOrgUnit);
-
-    User user = new User();
-    user.setUsername("testB");
-    user.setOrganisationUnits(Set.of(createOrgUnit("captureScopeOrgUnit", "uid")));
-    user.setTeiSearchOrganisationUnits(Set.of(searchScopeOrgUnit));
-    UserRole userRole = new UserRole();
-    userRole.setAuthorities(Set.of(F_TRACKED_ENTITY_INSTANCE_SEARCH_IN_ALL_ORGUNITS.name()));
-    user.setUserRoles(Set.of(userRole));
-
-    injectSecurityContext(UserDetails.fromUser(user));
-    when(userService.getUserByUsername(anyString())).thenReturn(user);
-
-    when(organisationUnitService.getOrganisationUnit(searchScopeChildOrgUnit.getUid()))
-        .thenReturn(searchScopeChildOrgUnit);
-    when(aclService.canDataRead(user, program)).thenReturn(false);
-    when(programService.getProgram(program.getUid())).thenReturn(program);
-
-    EventOperationParams operationParams =
-        eventBuilder
-            .programUid(program.getUid())
-            .orgUnitUid(searchScopeChildOrgUnit.getUid())
-            .orgUnitMode(ALL)
-            .build();
-
-    Exception forbiddenException =
-        assertThrows(ForbiddenException.class, () -> mapper.map(operationParams));
-    assertEquals(
-        String.format("User has no access to program: %s", program.getUid()),
-        forbiddenException.getMessage());
-  }
-
-=======
->>>>>>> 9f2710d0
   @ParameterizedTest
   @EnumSource(value = OrganisationUnitSelectionMode.class)
   void shouldFailWhenRequestedOrgUnitOutsideOfSearchScope(
