--- conflicted
+++ resolved
@@ -149,57 +149,6 @@
   }
 
   @Test
-<<<<<<< HEAD
-=======
-  void successValidationWhenCreatedAtIsNull() {
-    DataElement dataElement = dataElement();
-    when(preheat.getDataElement(MetadataIdentifier.ofUid(DATA_ELEMENT_UID)))
-        .thenReturn(dataElement);
-
-    ProgramStage programStage = programStage(dataElement);
-    when(preheat.getProgramStage(MetadataIdentifier.ofUid(PROGRAM_STAGE_UID)))
-        .thenReturn(programStage);
-
-    DataValue validDataValue = dataValue();
-    validDataValue.setCreatedAt(null);
-    Event event =
-        Event.builder()
-            .programStage(idSchemes.toMetadataIdentifier(programStage))
-            .status(EventStatus.ACTIVE)
-            .dataValues(Set.of(validDataValue))
-            .build();
-
-    validator.validate(reporter, bundle, event);
-
-    assertIsEmpty(reporter.getErrors());
-  }
-
-  @Test
-  void failValidationWhenUpdatedAtIsNull() {
-    DataElement dataElement = dataElement();
-    when(preheat.getDataElement(MetadataIdentifier.ofUid(DATA_ELEMENT_UID)))
-        .thenReturn(dataElement);
-
-    ProgramStage programStage = programStage(dataElement);
-    when(preheat.getProgramStage(MetadataIdentifier.ofUid(PROGRAM_STAGE_UID)))
-        .thenReturn(programStage);
-
-    DataValue validDataValue = dataValue();
-    validDataValue.setUpdatedAt(null);
-    Event event =
-        Event.builder()
-            .programStage(idSchemes.toMetadataIdentifier(programStage))
-            .status(EventStatus.ACTIVE)
-            .dataValues(Set.of(validDataValue))
-            .build();
-
-    validator.validate(reporter, bundle, event);
-
-    assertIsEmpty(reporter.getErrors());
-  }
-
-  @Test
->>>>>>> 64ffcbab
   void failValidationWhenDataElementIsInvalid() {
     DataElement dataElement = dataElement();
     when(preheat.getDataElement(MetadataIdentifier.ofUid(DATA_ELEMENT_UID))).thenReturn(null);
