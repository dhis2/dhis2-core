/*
 * Copyright (c) 2004-2022, University of Oslo
 * All rights reserved.
 *
 * Redistribution and use in source and binary forms, with or without
 * modification, are permitted provided that the following conditions are met:
 * Redistributions of source code must retain the above copyright notice, this
 * list of conditions and the following disclaimer.
 *
 * Redistributions in binary form must reproduce the above copyright notice,
 * this list of conditions and the following disclaimer in the documentation
 * and/or other materials provided with the distribution.
 * Neither the name of the HISP project nor the names of its contributors may
 * be used to endorse or promote products derived from this software without
 * specific prior written permission.
 *
 * THIS SOFTWARE IS PROVIDED BY THE COPYRIGHT HOLDERS AND CONTRIBUTORS "AS IS" AND
 * ANY EXPRESS OR IMPLIED WARRANTIES, INCLUDING, BUT NOT LIMITED TO, THE IMPLIED
 * WARRANTIES OF MERCHANTABILITY AND FITNESS FOR A PARTICULAR PURPOSE ARE
 * DISCLAIMED. IN NO EVENT SHALL THE COPYRIGHT OWNER OR CONTRIBUTORS BE LIABLE FOR
 * ANY DIRECT, INDIRECT, INCIDENTAL, SPECIAL, EXEMPLARY, OR CONSEQUENTIAL DAMAGES
 * (INCLUDING, BUT NOT LIMITED TO, PROCUREMENT OF SUBSTITUTE GOODS OR SERVICES;
 * LOSS OF USE, DATA, OR PROFITS; OR BUSINESS INTERRUPTION) HOWEVER CAUSED AND ON
 * ANY THEORY OF LIABILITY, WHETHER IN CONTRACT, STRICT LIABILITY, OR TORT
 * (INCLUDING NEGLIGENCE OR OTHERWISE) ARISING IN ANY WAY OUT OF THE USE OF THIS
 * SOFTWARE, EVEN IF ADVISED OF THE POSSIBILITY OF SUCH DAMAGE.
 */
package org.hisp.dhis.tracker.imports.validation.validator.event;

import static org.hisp.dhis.tracker.imports.validation.validator.AssertValidations.assertHasError;
import static org.hisp.dhis.tracker.imports.validation.validator.AssertValidations.assertNoErrors;
import static org.hisp.dhis.utils.Assertions.assertIsEmpty;
import static org.mockito.Mockito.when;

import java.util.List;
import java.util.Set;
import org.hisp.dhis.common.CodeGenerator;
import org.hisp.dhis.common.ValueType;
import org.hisp.dhis.dataelement.DataElement;
import org.hisp.dhis.event.EventStatus;
import org.hisp.dhis.fileresource.FileResource;
import org.hisp.dhis.option.Option;
import org.hisp.dhis.option.OptionSet;
import org.hisp.dhis.organisationunit.OrganisationUnit;
import org.hisp.dhis.program.ProgramStage;
import org.hisp.dhis.program.ProgramStageDataElement;
import org.hisp.dhis.program.ValidationStrategy;
import org.hisp.dhis.tracker.imports.TrackerIdSchemeParam;
import org.hisp.dhis.tracker.imports.TrackerIdSchemeParams;
import org.hisp.dhis.tracker.imports.TrackerImportStrategy;
import org.hisp.dhis.tracker.imports.bundle.TrackerBundle;
import org.hisp.dhis.tracker.imports.domain.DataValue;
import org.hisp.dhis.tracker.imports.domain.Event;
import org.hisp.dhis.tracker.imports.domain.MetadataIdentifier;
import org.hisp.dhis.tracker.imports.preheat.TrackerPreheat;
import org.hisp.dhis.tracker.imports.validation.Reporter;
import org.hisp.dhis.tracker.imports.validation.ValidationCode;
import org.hisp.dhis.util.DateUtils;
import org.junit.jupiter.api.BeforeEach;
import org.junit.jupiter.api.Test;
import org.junit.jupiter.api.extension.ExtendWith;
import org.mockito.Mock;
import org.mockito.junit.jupiter.MockitoExtension;

/**
 * @author Enrico Colasante
 */
@ExtendWith(MockitoExtension.class)
class DataValuesValidatorTest {

  private DataValuesValidator validator;

  @Mock TrackerPreheat preheat;

  private static final String programStageUid = "programStageUid";

  private static final String dataElementUid = "dataElement";

  private static final String organisationUnitUid = "organisationUnitUid";

  @Mock private TrackerBundle bundle;

  private Reporter reporter;

  private TrackerIdSchemeParams idSchemes;

  @BeforeEach
  public void setUp() {
    validator = new DataValuesValidator();

    when(bundle.getPreheat()).thenReturn(preheat);

    idSchemes = TrackerIdSchemeParams.builder().build();
    when(preheat.getIdSchemes()).thenReturn(idSchemes);
    reporter = new Reporter(idSchemes);
  }

  @Test
  void successValidationWhenDataElementIsValid() {
    DataElement dataElement = dataElement();
    when(preheat.getDataElement(MetadataIdentifier.ofUid(dataElementUid))).thenReturn(dataElement);

    ProgramStage programStage = programStage(dataElement);
    when(preheat.getProgramStage(MetadataIdentifier.ofUid(programStageUid)))
        .thenReturn(programStage);

    Event event =
        Event.builder()
            .programStage(idSchemes.toMetadataIdentifier(programStage))
            .status(EventStatus.ACTIVE)
            .dataValues(Set.of(dataValue()))
            .build();

    when(bundle.getStrategy(event)).thenReturn(TrackerImportStrategy.CREATE);
    validator.validate(reporter, bundle, event);

    assertIsEmpty(reporter.getErrors());
  }

  @Test
  void failValidationWhenDataElementIsInvalid() {
    DataElement dataElement = dataElement();
    when(preheat.getDataElement(MetadataIdentifier.ofUid(dataElementUid))).thenReturn(null);

    ProgramStage programStage = programStage(dataElement);
    when(preheat.getProgramStage(MetadataIdentifier.ofUid(programStageUid)))
        .thenReturn(programStage);

    Event event =
        Event.builder()
            .event(CodeGenerator.generateUid())
            .programStage(idSchemes.toMetadataIdentifier(programStage))
<<<<<<< HEAD
            .status(EventStatus.SKIPPED)
            .dataValues(Set.of(dataValue()))
=======
            .status(EventStatus.ACTIVE)
            .dataValues(Set.of(validDataValue))
>>>>>>> 0da44ede
            .build();

    when(bundle.getStrategy(event)).thenReturn(TrackerImportStrategy.CREATE);
    validator.validate(reporter, bundle, event);

    assertHasError(reporter, event, ValidationCode.E1304);
  }

  @Test
  void shouldFailValidationWhenAMandatoryDataElementIsMissingAndStrategyIsCreate() {
    DataElement dataElement = dataElement();
    when(preheat.getDataElement(MetadataIdentifier.ofUid(dataElementUid))).thenReturn(dataElement);

<<<<<<< HEAD
    ProgramStage programStage = new ProgramStage();
    programStage.setAutoFields();
    ProgramStageDataElement mandatoryStageElement1 = new ProgramStageDataElement();
    DataElement mandatoryElement1 = new DataElement();
    mandatoryElement1.setUid("MANDATORY_DE");
    mandatoryStageElement1.setDataElement(mandatoryElement1);
    mandatoryStageElement1.setCompulsory(true);
    ProgramStageDataElement mandatoryStageElement2 = new ProgramStageDataElement();
    DataElement mandatoryElement2 = new DataElement();
    mandatoryElement2.setUid(dataElementUid);
    mandatoryStageElement2.setDataElement(mandatoryElement2);
    mandatoryStageElement2.setCompulsory(true);
    programStage.setProgramStageDataElements(
        Set.of(mandatoryStageElement1, mandatoryStageElement2));
    when(preheat.getProgramStage(MetadataIdentifier.ofUid(programStage))).thenReturn(programStage);
=======
    ProgramStage programStage = programStage(dataElement);
    when(preheat.getProgramStage(MetadataIdentifier.ofUid(programStageUid)))
        .thenReturn(programStage);

    DataValue validDataValue = dataValue();
    validDataValue.setUpdatedAt(null);
    Event event =
        Event.builder()
            .programStage(idSchemes.toMetadataIdentifier(programStage))
            .status(EventStatus.ACTIVE)
            .dataValues(Set.of(validDataValue))
            .build();

    validator.validate(reporter, bundle, event);

    assertIsEmpty(reporter.getErrors());
  }

  @Test
  void failValidationWhenDataElementIsInvalid() {
    DataElement dataElement = dataElement();
    when(preheat.getDataElement(MetadataIdentifier.ofUid(dataElementUid))).thenReturn(null);

    ProgramStage programStage = programStage(dataElement);
    when(preheat.getProgramStage(MetadataIdentifier.ofUid(programStageUid)))
        .thenReturn(programStage);
>>>>>>> 0da44ede

    Event event =
        Event.builder()
            .event(CodeGenerator.generateUid())
            .programStage(idSchemes.toMetadataIdentifier(programStage))
            .status(EventStatus.COMPLETED)
            .dataValues(Set.of(dataValue()))
            .build();

    when(bundle.getStrategy(event)).thenReturn(TrackerImportStrategy.CREATE);
    validator.validate(reporter, bundle, event);

    assertHasError(reporter, event, ValidationCode.E1303);
  }

  @Test
  void succeedsWhenMandatoryDataElementIsNotPresentButMandatoryValidationIsNotNeeded() {
    DataElement dataElement = dataElement();
    when(preheat.getDataElement(MetadataIdentifier.ofUid(dataElementUid))).thenReturn(dataElement);

    ProgramStage programStage = new ProgramStage();
    programStage.setAutoFields();
    ProgramStageDataElement mandatoryStageElement1 = new ProgramStageDataElement();
    DataElement mandatoryElement1 = new DataElement();
    mandatoryElement1.setUid("MANDATORY_DE");
    mandatoryStageElement1.setDataElement(mandatoryElement1);
    mandatoryStageElement1.setCompulsory(true);
    ProgramStageDataElement mandatoryStageElement2 = new ProgramStageDataElement();
    DataElement mandatoryElement2 = new DataElement();
    mandatoryElement2.setUid(dataElementUid);
    mandatoryStageElement2.setDataElement(mandatoryElement2);
    mandatoryStageElement2.setCompulsory(true);
    programStage.setProgramStageDataElements(
        Set.of(mandatoryStageElement1, mandatoryStageElement2));
    when(preheat.getProgramStage(MetadataIdentifier.ofUid(programStage))).thenReturn(programStage);

    Event event =
        Event.builder()
            .programStage(idSchemes.toMetadataIdentifier(programStage))
            .status(EventStatus.ACTIVE)
            .dataValues(Set.of(dataValue()))
            .build();

    when(bundle.getStrategy(event)).thenReturn(TrackerImportStrategy.CREATE);
    validator.validate(reporter, bundle, event);

    assertIsEmpty(reporter.getErrors());
  }

  @Test
  void shouldPassValidationWhenAMandatoryDataElementIsMissingAndStrategyIsUpdate() {
    DataElement dataElement = dataElement();
    when(preheat.getDataElement(MetadataIdentifier.ofUid(dataElementUid))).thenReturn(dataElement);

    ProgramStage programStage = new ProgramStage();
    programStage.setAutoFields();
    ProgramStageDataElement mandatoryStageElement1 = new ProgramStageDataElement();
    DataElement mandatoryElement1 = new DataElement();
    mandatoryElement1.setUid("MANDATORY_DE");
    mandatoryStageElement1.setDataElement(mandatoryElement1);
    mandatoryStageElement1.setCompulsory(true);
    ProgramStageDataElement mandatoryStageElement2 = new ProgramStageDataElement();
    DataElement mandatoryElement2 = new DataElement();
    mandatoryElement2.setUid(dataElementUid);
    mandatoryStageElement2.setDataElement(mandatoryElement2);
    mandatoryStageElement2.setCompulsory(true);
    programStage.setProgramStageDataElements(
        Set.of(mandatoryStageElement1, mandatoryStageElement2));
    when(preheat.getProgramStage(MetadataIdentifier.ofUid(programStage))).thenReturn(programStage);

    Event event =
        Event.builder()
            .event(CodeGenerator.generateUid())
            .programStage(idSchemes.toMetadataIdentifier(programStage))
            .status(EventStatus.COMPLETED)
            .dataValues(Set.of(dataValue()))
            .build();

    when(bundle.getStrategy(event)).thenReturn(TrackerImportStrategy.UPDATE);
    validator.validate(reporter, bundle, event);

    assertNoErrors(reporter);
  }

  @Test
  void succeedsWhenMandatoryDataElementIsPartOfProgramStageAndIdSchemeIsSetToCode() {
    TrackerIdSchemeParams params =
        TrackerIdSchemeParams.builder()
            .idScheme(TrackerIdSchemeParam.CODE)
            .programIdScheme(TrackerIdSchemeParam.UID)
            .programStageIdScheme(TrackerIdSchemeParam.UID)
            .dataElementIdScheme(TrackerIdSchemeParam.CODE)
            .build();
    when(preheat.getIdSchemes()).thenReturn(params);

    DataElement dataElement = dataElement();
    dataElement.setCode("DE_424050");
    when(preheat.getDataElement(MetadataIdentifier.ofCode(dataElement.getCode())))
        .thenReturn(dataElement);

    ProgramStage programStage = programStage(dataElement, true);
    when(preheat.getProgramStage(MetadataIdentifier.ofUid(programStageUid)))
        .thenReturn(programStage);

    DataValue dataValue = dataValue();
    dataValue.setDataElement(MetadataIdentifier.ofCode("DE_424050"));
    Event event =
        Event.builder()
            .programStage(idSchemes.toMetadataIdentifier(programStage))
            .status(EventStatus.COMPLETED)
            .dataValues(Set.of(dataValue))
            .build();

    when(bundle.getStrategy(event)).thenReturn(TrackerImportStrategy.CREATE);
    validator.validate(reporter, bundle, event);

    assertIsEmpty(reporter.getErrors());
  }

  @Test
  void failValidationWhenDataElementIsNotPresentInProgramStage() {
    DataElement dataElement = dataElement();
    when(preheat.getDataElement(MetadataIdentifier.ofUid(dataElementUid))).thenReturn(dataElement);

    DataElement notPresentDataElement = dataElement();
    notPresentDataElement.setUid("de_not_present_in_program_stage");
    when(preheat.getDataElement(MetadataIdentifier.ofUid("de_not_present_in_program_stage")))
        .thenReturn(notPresentDataElement);

    ProgramStage programStage = new ProgramStage();
    programStage.setAutoFields();
    ProgramStageDataElement mandatoryStageElement1 = new ProgramStageDataElement();
    DataElement mandatoryElement1 = new DataElement();
    mandatoryElement1.setUid(dataElementUid);
    mandatoryStageElement1.setDataElement(mandatoryElement1);
    mandatoryStageElement1.setCompulsory(true);
    programStage.setProgramStageDataElements(Set.of(mandatoryStageElement1));
    when(preheat.getProgramStage(MetadataIdentifier.ofUid(programStage))).thenReturn(programStage);

    DataValue notPresentDataValue = dataValue();
    notPresentDataValue.setDataElement(MetadataIdentifier.ofUid("de_not_present_in_program_stage"));
    Event event =
        Event.builder()
            .event(CodeGenerator.generateUid())
            .programStage(idSchemes.toMetadataIdentifier(programStage))
            .status(EventStatus.ACTIVE)
            .dataValues(Set.of(dataValue(), notPresentDataValue))
            .build();

    when(bundle.getStrategy(event)).thenReturn(TrackerImportStrategy.CREATE);
    validator.validate(reporter, bundle, event);

    assertHasError(reporter, event, ValidationCode.E1305);
  }

  @Test
  void succeedsWhenDataElementIsPartOfProgramStageAndIdSchemeIsSetToCode() {
    TrackerIdSchemeParams params =
        TrackerIdSchemeParams.builder()
            .idScheme(TrackerIdSchemeParam.CODE)
            .programIdScheme(TrackerIdSchemeParam.UID)
            .programStageIdScheme(TrackerIdSchemeParam.UID)
            .dataElementIdScheme(TrackerIdSchemeParam.CODE)
            .build();
    when(preheat.getIdSchemes()).thenReturn(params);

    DataElement dataElement = dataElement();
    dataElement.setCode("DE_424050");
    when(preheat.getDataElement(MetadataIdentifier.ofCode(dataElement.getCode())))
        .thenReturn(dataElement);

    ProgramStage programStage = programStage(dataElement);
    when(preheat.getProgramStage(MetadataIdentifier.ofUid(programStageUid)))
        .thenReturn(programStage);

    DataValue dataValue = dataValue();
    dataValue.setDataElement(MetadataIdentifier.ofCode("DE_424050"));
    Event event =
        Event.builder()
            .programStage(idSchemes.toMetadataIdentifier(programStage))
            .status(EventStatus.ACTIVE)
            .dataValues(Set.of(dataValue))
            .build();

    when(bundle.getStrategy(event)).thenReturn(TrackerImportStrategy.CREATE);
    validator.validate(reporter, bundle, event);

    assertIsEmpty(reporter.getErrors());
  }

  @Test
  void failValidationWhenFileResourceIsNull() {
    DataElement validDataElement = dataElement(ValueType.FILE_RESOURCE);
    when(preheat.getDataElement(MetadataIdentifier.ofUid(dataElementUid)))
        .thenReturn(validDataElement);

    DataValue validDataValue = dataValue("QX4LpiTZmUH");
    when(preheat.get(FileResource.class, validDataValue.getValue())).thenReturn(null);

    ProgramStage programStage = programStage(validDataElement);
    when(preheat.getProgramStage(MetadataIdentifier.ofUid(programStageUid)))
        .thenReturn(programStage);

    Event event =
        Event.builder()
            .event(CodeGenerator.generateUid())
            .programStage(idSchemes.toMetadataIdentifier(programStage))
            .status(EventStatus.SKIPPED)
            .dataValues(Set.of(validDataValue))
            .build();

    when(bundle.getStrategy(event)).thenReturn(TrackerImportStrategy.CREATE);

    when(bundle.getStrategy(event)).thenReturn(TrackerImportStrategy.CREATE);
    validator.validate(reporter, bundle, event);

    assertHasError(reporter, event, ValidationCode.E1084);
  }

  @Test
  void successValidationWhenFileResourceValueIsNullAndDataElementIsNotCompulsory() {
    DataElement validDataElement = dataElement(ValueType.FILE_RESOURCE);
    when(preheat.getDataElement(MetadataIdentifier.ofUid(dataElementUid)))
        .thenReturn(validDataElement);

    ProgramStage programStage = programStage(validDataElement, false);
    when(preheat.getProgramStage(MetadataIdentifier.ofUid(programStageUid)))
        .thenReturn(programStage);

    DataValue validDataValue = dataValue();
    validDataValue.setValue(null);
    Event event =
        Event.builder()
            .programStage(idSchemes.toMetadataIdentifier(programStage))
            .status(EventStatus.COMPLETED)
            .dataValues(Set.of(validDataValue))
            .build();

    when(bundle.getStrategy(event)).thenReturn(TrackerImportStrategy.CREATE);
    validator.validate(reporter, bundle, event);

    assertIsEmpty(reporter.getErrors());
  }

  @Test
  void failValidationWhenFileResourceValueIsNullAndDataElementIsCompulsory() {
    DataElement validDataElement = dataElement(ValueType.FILE_RESOURCE);
    when(preheat.getDataElement(MetadataIdentifier.ofUid(dataElementUid)))
        .thenReturn(validDataElement);

    ProgramStage programStage = programStage(validDataElement, true);
    when(preheat.getProgramStage(MetadataIdentifier.ofUid(programStageUid)))
        .thenReturn(programStage);

    DataValue validDataValue = dataValue();
    validDataValue.setValue(null);
    Event event =
        Event.builder()
            .event(CodeGenerator.generateUid())
            .programStage(idSchemes.toMetadataIdentifier(programStage))
            .status(EventStatus.COMPLETED)
            .dataValues(Set.of(validDataValue))
            .build();

    when(bundle.getStrategy(event)).thenReturn(TrackerImportStrategy.CREATE);
    validator.validate(reporter, bundle, event);

    assertHasError(reporter, event, ValidationCode.E1076);
  }

  @Test
  void shouldFailValidationWhenDataElementValueNullAndStrategyCreate() {
    DataElement validDataElement = dataElement();
    when(preheat.getDataElement(MetadataIdentifier.ofUid(dataElementUid)))
        .thenReturn(validDataElement);

    ProgramStage programStage = programStage(validDataElement, true);
    programStage.setValidationStrategy(ValidationStrategy.ON_UPDATE_AND_INSERT);
    when(preheat.getProgramStage(MetadataIdentifier.ofUid(programStageUid)))
        .thenReturn(programStage);

    DataValue validDataValue = dataValue();
    validDataValue.setValue(null);
    Event event =
        Event.builder()
            .event(CodeGenerator.generateUid())
            .programStage(idSchemes.toMetadataIdentifier(programStage))
            .status(EventStatus.ACTIVE)
            .dataValues(Set.of(validDataValue))
            .build();

    when(bundle.getStrategy(event)).thenReturn(TrackerImportStrategy.CREATE);
    validator.validate(reporter, bundle, event);

    assertHasError(reporter, event, ValidationCode.E1076);
  }

  @Test
  void shouldFailValidationWhenDataElementValueNullAndStrategyUpdate() {
    DataElement validDataElement = dataElement();
    when(preheat.getDataElement(MetadataIdentifier.ofUid(dataElementUid)))
        .thenReturn(validDataElement);

    ProgramStage programStage = programStage(validDataElement, true);
    programStage.setValidationStrategy(ValidationStrategy.ON_UPDATE_AND_INSERT);
    when(preheat.getProgramStage(MetadataIdentifier.ofUid(programStageUid)))
        .thenReturn(programStage);

    DataValue validDataValue = dataValue();
    validDataValue.setValue(null);
    Event event =
        Event.builder()
            .event(CodeGenerator.generateUid())
            .programStage(idSchemes.toMetadataIdentifier(programStage))
            .status(EventStatus.ACTIVE)
            .dataValues(Set.of(validDataValue))
            .build();

    when(bundle.getStrategy(event)).thenReturn(TrackerImportStrategy.UPDATE);
    validator.validate(reporter, bundle, event);

    assertHasError(reporter, event, ValidationCode.E1076);
  }

  @Test
  void failsOnCompletedEventWithDataElementValueNullAndValidationStrategyOnUpdate() {
    DataElement validDataElement = dataElement();
    when(preheat.getDataElement(MetadataIdentifier.ofUid(dataElementUid)))
        .thenReturn(validDataElement);

    ProgramStage programStage = programStage(validDataElement, true);
    programStage.setValidationStrategy(ValidationStrategy.ON_UPDATE_AND_INSERT);
    when(preheat.getProgramStage(MetadataIdentifier.ofUid(programStageUid)))
        .thenReturn(programStage);

    DataValue validDataValue = dataValue();
    validDataValue.setValue(null);
    Event event =
        Event.builder()
            .event(CodeGenerator.generateUid())
            .programStage(idSchemes.toMetadataIdentifier(programStage))
            .status(EventStatus.COMPLETED)
            .dataValues(Set.of(validDataValue))
            .build();

    when(bundle.getStrategy(event)).thenReturn(TrackerImportStrategy.CREATE);
    validator.validate(reporter, bundle, event);

    assertHasError(reporter, event, ValidationCode.E1076);
  }

  @Test
  void succeedsOnActiveEventWithDataElementValueIsNullAndValidationStrategyOnComplete() {
    DataElement validDataElement = dataElement();
    when(preheat.getDataElement(MetadataIdentifier.ofUid(dataElementUid)))
        .thenReturn(validDataElement);

    ProgramStage programStage = programStage(validDataElement, true);
    programStage.setValidationStrategy(ValidationStrategy.ON_COMPLETE);
    when(preheat.getProgramStage(MetadataIdentifier.ofUid(programStageUid)))
        .thenReturn(programStage);

    DataValue validDataValue = dataValue();
    validDataValue.setValue(null);
    Event event =
        Event.builder()
            .programStage(idSchemes.toMetadataIdentifier(programStage))
            .status(EventStatus.ACTIVE)
            .dataValues(Set.of(validDataValue))
            .build();

    when(bundle.getStrategy(event)).thenReturn(TrackerImportStrategy.CREATE);
    validator.validate(reporter, bundle, event);

    assertIsEmpty(reporter.getErrors());
  }

  @Test
  void failsOnCompletedEventWithDataElementValueIsNullAndValidationStrategyOnComplete() {
    DataElement validDataElement = dataElement();
    when(preheat.getDataElement(MetadataIdentifier.ofUid(dataElementUid)))
        .thenReturn(validDataElement);

    ProgramStage programStage = programStage(validDataElement, true);
    programStage.setValidationStrategy(ValidationStrategy.ON_COMPLETE);
    when(preheat.getProgramStage(MetadataIdentifier.ofUid(programStageUid)))
        .thenReturn(programStage);

    DataValue validDataValue = dataValue();
    validDataValue.setValue(null);
    Event event =
        Event.builder()
            .event(CodeGenerator.generateUid())
            .programStage(idSchemes.toMetadataIdentifier(programStage))
            .status(EventStatus.COMPLETED)
            .dataValues(Set.of(validDataValue))
            .build();

    when(bundle.getStrategy(event)).thenReturn(TrackerImportStrategy.CREATE);
    validator.validate(reporter, bundle, event);

    assertHasError(reporter, event, ValidationCode.E1076);
  }

  @Test
  void shouldFailWhenScheduledEventHasDataValueDefined() {
    DataElement validDataElement = dataElement();
    when(preheat.getDataElement(MetadataIdentifier.ofUid(dataElementUid)))
        .thenReturn(validDataElement);

    ProgramStage programStage = programStage(validDataElement, true);
    when(preheat.getProgramStage(MetadataIdentifier.ofUid(programStageUid)))
        .thenReturn(programStage);

    DataValue validDataValue = dataValue();
    validDataValue.setValue("1");
    Event event =
        Event.builder()
            .event(CodeGenerator.generateUid())
            .programStage(idSchemes.toMetadataIdentifier(programStage))
            .status(EventStatus.SCHEDULE)
            .dataValues(Set.of(validDataValue))
            .build();

    when(bundle.getStrategy(event)).thenReturn(TrackerImportStrategy.CREATE);
    validator.validate(reporter, bundle, event);

    assertHasError(reporter, event, ValidationCode.E1315);
  }

  @Test
  void shouldFailValidationWhenSkippedEventHasDataValueDefined() {
    DataElement validDataElement = dataElement();
    when(preheat.getDataElement(MetadataIdentifier.ofUid(dataElementUid)))
        .thenReturn(validDataElement);

    ProgramStage programStage = programStage(validDataElement, true);
    when(preheat.getProgramStage(MetadataIdentifier.ofUid(programStageUid)))
        .thenReturn(programStage);

    DataValue validDataValue = dataValue();
    validDataValue.setValue("1");
    Event event =
        Event.builder()
            .event(CodeGenerator.generateUid())
            .programStage(idSchemes.toMetadataIdentifier(programStage))
            .status(EventStatus.SKIPPED)
            .dataValues(Set.of(validDataValue))
            .build();

    when(bundle.getStrategy(event)).thenReturn(TrackerImportStrategy.CREATE);
    validator.validate(reporter, bundle, event);

    assertHasError(reporter, event, ValidationCode.E1315);
  }

  @Test
  void shouldFailValidationWhenOverdueEventHasDataValueDefined() {
    DataElement validDataElement = dataElement();
    when(preheat.getDataElement(MetadataIdentifier.ofUid(dataElementUid)))
        .thenReturn(validDataElement);

    ProgramStage programStage = programStage(validDataElement, true);
    when(preheat.getProgramStage(MetadataIdentifier.ofUid(programStageUid)))
        .thenReturn(programStage);

    DataValue validDataValue = dataValue();
    validDataValue.setValue("1");
    Event event =
        Event.builder()
            .event(CodeGenerator.generateUid())
            .programStage(idSchemes.toMetadataIdentifier(programStage))
            .status(EventStatus.OVERDUE)
            .dataValues(Set.of(validDataValue))
            .build();

    validator.validate(reporter, bundle, event);

    assertHasError(reporter, event, ValidationCode.E1315);
  }

  @Test
  void successValidationWhenDataElementIsNullAndDataElementIsNotCompulsory() {
    DataElement validDataElement = dataElement();
    when(preheat.getDataElement(MetadataIdentifier.ofUid(dataElementUid)))
        .thenReturn(validDataElement);

    ProgramStage programStage = programStage(validDataElement, false);
    when(preheat.getProgramStage(MetadataIdentifier.ofUid(programStageUid)))
        .thenReturn(programStage);

    DataValue validDataValue = dataValue();
    validDataValue.setValue(null);
    Event event =
        Event.builder()
            .programStage(idSchemes.toMetadataIdentifier(programStage))
            .status(EventStatus.COMPLETED)
            .dataValues(Set.of(validDataValue))
            .build();

    when(bundle.getStrategy(event)).thenReturn(TrackerImportStrategy.CREATE);
    validator.validate(reporter, bundle, event);

    assertIsEmpty(reporter.getErrors());
  }

  @Test
  void failValidationWhenFileResourceIsAlreadyAssigned() {
    DataElement validDataElement = dataElement(ValueType.FILE_RESOURCE);
    when(preheat.getDataElement(MetadataIdentifier.ofUid(dataElementUid)))
        .thenReturn(validDataElement);

    ProgramStage programStage = programStage(validDataElement);
    when(preheat.getProgramStage(MetadataIdentifier.ofUid(programStageUid)))
        .thenReturn(programStage);

    FileResource fileResource = new FileResource();
    fileResource.setAssigned(true);
    DataValue validDataValue = dataValue("QX4LpiTZmUH");
    when(preheat.get(FileResource.class, validDataValue.getValue())).thenReturn(fileResource);
    Event event =
        Event.builder()
            .event(CodeGenerator.generateUid())
            .programStage(idSchemes.toMetadataIdentifier(programStage))
            .status(EventStatus.ACTIVE)
            .dataValues(Set.of(validDataValue))
            .build();

    when(bundle.getStrategy(event)).thenReturn(TrackerImportStrategy.CREATE);

    validator.validate(reporter, bundle, event);

    assertHasError(reporter, event, ValidationCode.E1009);

    when(bundle.getStrategy(event)).thenReturn(TrackerImportStrategy.UPDATE);

    reporter = new Reporter(idSchemes);

    validator.validate(reporter, bundle, event);

    assertIsEmpty(reporter.getErrors());
  }

  @Test
  void validateFileResourceOwner() {
    DataElement validDataElement = dataElement(ValueType.FILE_RESOURCE);
    when(preheat.getDataElement(MetadataIdentifier.ofUid(dataElementUid)))
        .thenReturn(validDataElement);

    ProgramStage programStage = programStage(validDataElement);
    when(preheat.getProgramStage(MetadataIdentifier.ofUid(programStageUid)))
        .thenReturn(programStage);

    FileResource fileResource = new FileResource();
    fileResource.setAssigned(true);
    DataValue validDataValue = dataValue("QX4LpiTZmUH");
    when(preheat.get(FileResource.class, validDataValue.getValue())).thenReturn(fileResource);
    Event event =
        Event.builder()
            .event(CodeGenerator.generateUid())
            .programStage(idSchemes.toMetadataIdentifier(programStage))
            .status(EventStatus.ACTIVE)
            .dataValues(Set.of(validDataValue))
            .build();

    when(bundle.getStrategy(event)).thenReturn(TrackerImportStrategy.CREATE);

    validator.validate(reporter, bundle, event);

    assertHasError(reporter, event, ValidationCode.E1009);

    event.setEvent("XYZ");
    fileResource.setFileResourceOwner("ABC");

    when(bundle.getStrategy(event)).thenReturn(TrackerImportStrategy.UPDATE);

    reporter = new Reporter(idSchemes);

    validator.validate(reporter, bundle, event);

    assertHasError(reporter, event, ValidationCode.E1009);

    event.setEvent("ABC");
    fileResource.setFileResourceOwner("ABC");

    when(bundle.getStrategy(event)).thenReturn(TrackerImportStrategy.UPDATE);

    reporter = new Reporter(idSchemes);

    validator.validate(reporter, bundle, event);

    assertIsEmpty(reporter.getErrors());
  }

  @Test
  void failValidationWhenDataElementValueTypeIsInvalid() {
    runAndAssertValidationForDataValue(ValueType.NUMBER, "not_a_number");
    runAndAssertValidationForDataValue(ValueType.UNIT_INTERVAL, "3");
    runAndAssertValidationForDataValue(ValueType.PERCENTAGE, "1234");
    runAndAssertValidationForDataValue(ValueType.INTEGER, "10.5");
    runAndAssertValidationForDataValue(ValueType.INTEGER_POSITIVE, "-10");
    runAndAssertValidationForDataValue(ValueType.INTEGER_NEGATIVE, "+10");
    runAndAssertValidationForDataValue(ValueType.INTEGER_ZERO_OR_POSITIVE, "-10");
    runAndAssertValidationForDataValue(ValueType.BOOLEAN, "not_a_bool");
    runAndAssertValidationForDataValue(ValueType.TRUE_ONLY, "false");
    runAndAssertValidationForDataValue(ValueType.DATE, "wrong_date");
    runAndAssertValidationForDataValue(ValueType.DATETIME, "wrong_date_time");
    runAndAssertValidationForDataValue(ValueType.COORDINATE, "10");
    runAndAssertValidationForDataValue(ValueType.URL, "not_valid_url");
  }

  @Test
  void successValidationDataElementOptionValueIsValid() {
    DataValue validDataValue = dataValue("CODE");
    DataValue nullDataValue = dataValue(null);

    OptionSet optionSet = new OptionSet();
    Option option = new Option();
    option.setCode("CODE");
    Option option1 = new Option();
    option1.setCode("CODE1");
    optionSet.setOptions(List.of(option, option1));

    DataElement dataElement = dataElement();
    dataElement.setOptionSet(optionSet);
    when(preheat.getDataElement(MetadataIdentifier.ofUid(dataElementUid))).thenReturn(dataElement);

    ProgramStage programStage = programStage(dataElement);
    when(preheat.getProgramStage(MetadataIdentifier.ofUid(programStageUid)))
        .thenReturn(programStage);

    Event event =
        Event.builder()
            .programStage(idSchemes.toMetadataIdentifier(programStage))
            .status(EventStatus.ACTIVE)
            .dataValues(Set.of(validDataValue, nullDataValue))
            .build();

    when(bundle.getStrategy(event)).thenReturn(TrackerImportStrategy.CREATE);
    validator.validate(reporter, bundle, event);

    assertIsEmpty(reporter.getErrors());
  }

  @Test
  void failValidationDataElementOptionValueIsInValid() {
    DataValue validDataValue = dataValue("value");
    validDataValue.setDataElement(MetadataIdentifier.ofUid(dataElementUid));

    OptionSet optionSet = new OptionSet();
    Option option = new Option();
    option.setCode("CODE");
    Option option1 = new Option();
    option1.setCode("CODE1");
    optionSet.setOptions(List.of(option, option1));

    DataElement dataElement = dataElement();
    dataElement.setOptionSet(optionSet);
    when(preheat.getDataElement(MetadataIdentifier.ofUid(dataElementUid))).thenReturn(dataElement);

    ProgramStage programStage = programStage(dataElement);
    when(preheat.getProgramStage(MetadataIdentifier.ofUid(programStageUid)))
        .thenReturn(programStage);

    Event event =
        Event.builder()
            .event(CodeGenerator.generateUid())
            .programStage(idSchemes.toMetadataIdentifier(programStage))
            .status(EventStatus.SKIPPED)
            .dataValues(Set.of(validDataValue))
            .build();

    when(bundle.getStrategy(event)).thenReturn(TrackerImportStrategy.CREATE);
    validator.validate(reporter, bundle, event);

    assertHasError(reporter, event, ValidationCode.E1125);
  }

  @Test
  void successValidationDataElementMultiTextOptionValueIsValid() {
    DataValue validDataValue = dataValue("CODE,CODE1");
    DataValue nullDataValue = dataValue(null);

    OptionSet optionSet = new OptionSet();
    Option option = new Option();
    option.setCode("CODE");
    Option option1 = new Option();
    option1.setCode("CODE1");
    optionSet.setOptions(List.of(option, option1));

    DataElement dataElement = dataElement(ValueType.MULTI_TEXT);
    dataElement.setOptionSet(optionSet);
    when(preheat.getDataElement(MetadataIdentifier.ofUid(dataElementUid))).thenReturn(dataElement);

    ProgramStage programStage = programStage(dataElement);
    when(preheat.getProgramStage(MetadataIdentifier.ofUid(programStageUid)))
        .thenReturn(programStage);

    Event event =
        Event.builder()
            .programStage(idSchemes.toMetadataIdentifier(programStage))
            .status(EventStatus.ACTIVE)
            .dataValues(Set.of(validDataValue, nullDataValue))
            .build();

    when(bundle.getStrategy(event)).thenReturn(TrackerImportStrategy.CREATE);
    validator.validate(reporter, bundle, event);

    assertIsEmpty(reporter.getErrors());
  }

  @Test
  void failValidationDataElementMultiTextOptionValueIsInValid() {
    DataValue validDataValue = dataValue("CODE1,CODE2");
    validDataValue.setDataElement(MetadataIdentifier.ofUid(dataElementUid));

    OptionSet optionSet = new OptionSet();
    Option option = new Option();
    option.setCode("CODE");
    Option option1 = new Option();
    option1.setCode("CODE1");
    optionSet.setOptions(List.of(option, option1));

    DataElement dataElement = dataElement(ValueType.MULTI_TEXT);
    dataElement.setOptionSet(optionSet);
    when(preheat.getDataElement(MetadataIdentifier.ofUid(dataElementUid))).thenReturn(dataElement);

    ProgramStage programStage = programStage(dataElement);
    when(preheat.getProgramStage(MetadataIdentifier.ofUid(programStageUid)))
        .thenReturn(programStage);

    Event event =
        Event.builder()
            .event(CodeGenerator.generateUid())
            .programStage(idSchemes.toMetadataIdentifier(programStage))
            .status(EventStatus.SKIPPED)
            .dataValues(Set.of(validDataValue))
            .build();

    when(bundle.getStrategy(event)).thenReturn(TrackerImportStrategy.CREATE);
    validator.validate(reporter, bundle, event);

    assertHasError(reporter, event, ValidationCode.E1125);
  }

  @Test
  void failValidationWhenOrgUnitValueIsInvalid() {
    DataElement validDataElement = dataElement(ValueType.ORGANISATION_UNIT);
    when(preheat.getDataElement(MetadataIdentifier.ofUid(dataElementUid)))
        .thenReturn(validDataElement);

    DataValue invalidDataValue = dataValue("invlaid_org_unit");
    when(preheat.getOrganisationUnit(invalidDataValue.getValue())).thenReturn(null);

    ProgramStage programStage = programStage(validDataElement);
    when(preheat.getProgramStage(MetadataIdentifier.ofUid(programStageUid)))
        .thenReturn(programStage);

    Event event =
        Event.builder()
            .event(CodeGenerator.generateUid())
            .programStage(idSchemes.toMetadataIdentifier(programStage))
            .status(EventStatus.ACTIVE)
            .dataValues(Set.of(invalidDataValue))
            .build();

    when(bundle.getStrategy(event)).thenReturn(TrackerImportStrategy.CREATE);
    validator.validate(reporter, bundle, event);

    assertHasError(reporter, event, ValidationCode.E1007);
  }

  @Test
  void succeedsValidationWhenOrgUnitValueIsValid() {
    DataElement validDataElement = dataElement(ValueType.ORGANISATION_UNIT);
    when(preheat.getDataElement(MetadataIdentifier.ofUid(dataElementUid)))
        .thenReturn(validDataElement);

    OrganisationUnit validOrgUnit = organisationUnit();

    DataValue validDataValue = dataValue(validOrgUnit.getUid());
    when(preheat.getOrganisationUnit(validDataValue.getValue())).thenReturn(validOrgUnit);

    ProgramStage programStage = programStage(validDataElement);
    when(preheat.getProgramStage(MetadataIdentifier.ofUid(programStageUid)))
        .thenReturn(programStage);

    Event event =
        Event.builder()
            .programStage(idSchemes.toMetadataIdentifier(programStage))
            .status(EventStatus.ACTIVE)
            .dataValues(Set.of(validDataValue))
            .build();

    when(bundle.getStrategy(event)).thenReturn(TrackerImportStrategy.CREATE);
    validator.validate(reporter, bundle, event);

    assertIsEmpty(reporter.getErrors());
  }

  private void runAndAssertValidationForDataValue(ValueType valueType, String value) {
    DataElement invalidDataElement = dataElement(valueType);
    when(preheat.getDataElement(MetadataIdentifier.ofUid(dataElementUid)))
        .thenReturn(invalidDataElement);

    ProgramStage programStage = programStage(dataElement());
    when(preheat.getProgramStage(MetadataIdentifier.ofUid(programStageUid)))
        .thenReturn(programStage);

    DataValue validDataValue = dataValue();
    validDataValue.setDataElement(MetadataIdentifier.ofUid(dataElementUid));
    validDataValue.setValue(value);
    Event event =
        Event.builder()
            .event(CodeGenerator.generateUid())
            .programStage(idSchemes.toMetadataIdentifier(programStage))
            .status(EventStatus.SKIPPED)
            .dataValues(Set.of(validDataValue))
            .build();

    reporter = new Reporter(idSchemes);
    when(bundle.getStrategy(event)).thenReturn(TrackerImportStrategy.CREATE);
    validator.validate(reporter, bundle, event);

    assertHasError(reporter, event, ValidationCode.E1302);
  }

  private DataElement dataElement(ValueType type) {
    DataElement dataElement = dataElement();
    dataElement.setValueType(type);
    return dataElement;
  }

  private DataElement dataElement() {
    DataElement dataElement = new DataElement();
    dataElement.setValueType(ValueType.TEXT);
    dataElement.setUid(dataElementUid);
    return dataElement;
  }

  private DataValue dataValue(String value) {
    DataValue dataValue = dataValue();
    dataValue.setValue(value);
    return dataValue;
  }

  private DataValue dataValue() {
    DataValue dataValue = new DataValue();
    dataValue.setCreatedAt(DateUtils.instantFromDateAsString("2020-10-10"));
    dataValue.setUpdatedAt(DateUtils.instantFromDateAsString("2020-10-10"));
    dataValue.setValue("text");
    dataValue.setDataElement(MetadataIdentifier.ofUid(dataElementUid));
    return dataValue;
  }

  private ProgramStage programStage(DataElement dataElement) {
    return programStage(dataElement, false);
  }

  private ProgramStage programStage(DataElement dataElement, boolean compulsory) {
    ProgramStage programStage = new ProgramStage();
    programStage.setUid(programStageUid);
    programStage.setProgramStageDataElements(
        getProgramStageDataElements(dataElement, programStage, compulsory));

    return programStage;
  }

  private Set<ProgramStageDataElement> getProgramStageDataElements(
      DataElement dataElement, ProgramStage programStage, boolean compulsory) {
    ProgramStageDataElement programStageDataElement =
        new ProgramStageDataElement(programStage, dataElement);
    programStageDataElement.setCompulsory(compulsory);
    return Set.of(programStageDataElement);
  }

  private OrganisationUnit organisationUnit() {
    OrganisationUnit organisationUnit = new OrganisationUnit();
    organisationUnit.setUid(organisationUnitUid);
    return organisationUnit;
  }
}<|MERGE_RESOLUTION|>--- conflicted
+++ resolved
@@ -111,7 +111,52 @@
             .dataValues(Set.of(dataValue()))
             .build();
 
-    when(bundle.getStrategy(event)).thenReturn(TrackerImportStrategy.CREATE);
+    validator.validate(reporter, bundle, event);
+
+    assertIsEmpty(reporter.getErrors());
+  }
+
+  @Test
+  void successValidationWhenCreatedAtIsNull() {
+    DataElement dataElement = dataElement();
+    when(preheat.getDataElement(MetadataIdentifier.ofUid(dataElementUid))).thenReturn(dataElement);
+
+    ProgramStage programStage = programStage(dataElement);
+    when(preheat.getProgramStage(MetadataIdentifier.ofUid(programStageUid)))
+        .thenReturn(programStage);
+
+    DataValue validDataValue = dataValue();
+    validDataValue.setCreatedAt(null);
+    Event event =
+        Event.builder()
+            .programStage(idSchemes.toMetadataIdentifier(programStage))
+            .status(EventStatus.ACTIVE)
+            .dataValues(Set.of(validDataValue))
+            .build();
+
+    validator.validate(reporter, bundle, event);
+
+    assertIsEmpty(reporter.getErrors());
+  }
+
+  @Test
+  void failValidationWhenUpdatedAtIsNull() {
+    DataElement dataElement = dataElement();
+    when(preheat.getDataElement(MetadataIdentifier.ofUid(dataElementUid))).thenReturn(dataElement);
+
+    ProgramStage programStage = programStage(dataElement);
+    when(preheat.getProgramStage(MetadataIdentifier.ofUid(programStageUid)))
+        .thenReturn(programStage);
+
+    DataValue validDataValue = dataValue();
+    validDataValue.setUpdatedAt(null);
+    Event event =
+        Event.builder()
+            .programStage(idSchemes.toMetadataIdentifier(programStage))
+            .status(EventStatus.ACTIVE)
+            .dataValues(Set.of(validDataValue))
+            .build();
+
     validator.validate(reporter, bundle, event);
 
     assertIsEmpty(reporter.getErrors());
@@ -130,16 +175,10 @@
         Event.builder()
             .event(CodeGenerator.generateUid())
             .programStage(idSchemes.toMetadataIdentifier(programStage))
-<<<<<<< HEAD
             .status(EventStatus.SKIPPED)
             .dataValues(Set.of(dataValue()))
-=======
-            .status(EventStatus.ACTIVE)
-            .dataValues(Set.of(validDataValue))
->>>>>>> 0da44ede
-            .build();
-
-    when(bundle.getStrategy(event)).thenReturn(TrackerImportStrategy.CREATE);
+            .build();
+
     validator.validate(reporter, bundle, event);
 
     assertHasError(reporter, event, ValidationCode.E1304);
@@ -150,7 +189,6 @@
     DataElement dataElement = dataElement();
     when(preheat.getDataElement(MetadataIdentifier.ofUid(dataElementUid))).thenReturn(dataElement);
 
-<<<<<<< HEAD
     ProgramStage programStage = new ProgramStage();
     programStage.setAutoFields();
     ProgramStageDataElement mandatoryStageElement1 = new ProgramStageDataElement();
@@ -166,34 +204,6 @@
     programStage.setProgramStageDataElements(
         Set.of(mandatoryStageElement1, mandatoryStageElement2));
     when(preheat.getProgramStage(MetadataIdentifier.ofUid(programStage))).thenReturn(programStage);
-=======
-    ProgramStage programStage = programStage(dataElement);
-    when(preheat.getProgramStage(MetadataIdentifier.ofUid(programStageUid)))
-        .thenReturn(programStage);
-
-    DataValue validDataValue = dataValue();
-    validDataValue.setUpdatedAt(null);
-    Event event =
-        Event.builder()
-            .programStage(idSchemes.toMetadataIdentifier(programStage))
-            .status(EventStatus.ACTIVE)
-            .dataValues(Set.of(validDataValue))
-            .build();
-
-    validator.validate(reporter, bundle, event);
-
-    assertIsEmpty(reporter.getErrors());
-  }
-
-  @Test
-  void failValidationWhenDataElementIsInvalid() {
-    DataElement dataElement = dataElement();
-    when(preheat.getDataElement(MetadataIdentifier.ofUid(dataElementUid))).thenReturn(null);
-
-    ProgramStage programStage = programStage(dataElement);
-    when(preheat.getProgramStage(MetadataIdentifier.ofUid(programStageUid)))
-        .thenReturn(programStage);
->>>>>>> 0da44ede
 
     Event event =
         Event.builder()
@@ -212,6 +222,41 @@
   @Test
   void succeedsWhenMandatoryDataElementIsNotPresentButMandatoryValidationIsNotNeeded() {
     DataElement dataElement = dataElement();
+    when(preheat.getDataElement(MetadataIdentifier.ofUid(dataElementUid))).thenReturn(dataElement);
+
+    ProgramStage programStage = new ProgramStage();
+    programStage.setAutoFields();
+    programStage.setValidationStrategy(ValidationStrategy.ON_COMPLETE);
+    ProgramStageDataElement mandatoryStageElement1 = new ProgramStageDataElement();
+    DataElement mandatoryElement1 = new DataElement();
+    mandatoryElement1.setUid("MANDATORY_DE");
+    mandatoryStageElement1.setDataElement(mandatoryElement1);
+    mandatoryStageElement1.setCompulsory(true);
+    ProgramStageDataElement mandatoryStageElement2 = new ProgramStageDataElement();
+    DataElement mandatoryElement2 = new DataElement();
+    mandatoryElement2.setUid(dataElementUid);
+    mandatoryStageElement2.setDataElement(mandatoryElement2);
+    mandatoryStageElement2.setCompulsory(true);
+    programStage.setProgramStageDataElements(
+        Set.of(mandatoryStageElement1, mandatoryStageElement2));
+    when(preheat.getProgramStage(MetadataIdentifier.ofUid(programStage))).thenReturn(programStage);
+
+    Event event =
+        Event.builder()
+            .programStage(idSchemes.toMetadataIdentifier(programStage))
+            .status(EventStatus.ACTIVE)
+            .dataValues(Set.of(dataValue()))
+            .build();
+
+    validator.validate(reporter, bundle, event);
+
+    assertIsEmpty(reporter.getErrors());
+  }
+
+  @Test
+  void shouldPassValidationWhenAMandatoryDataElementIsMissingAndStrategyIsUpdate() {
+    DataElement dataElement = dataElement();
+    String eventUid = CodeGenerator.generateUid();
     when(preheat.getDataElement(MetadataIdentifier.ofUid(dataElementUid))).thenReturn(dataElement);
 
     ProgramStage programStage = new ProgramStage();
@@ -229,44 +274,11 @@
     programStage.setProgramStageDataElements(
         Set.of(mandatoryStageElement1, mandatoryStageElement2));
     when(preheat.getProgramStage(MetadataIdentifier.ofUid(programStage))).thenReturn(programStage);
-
-    Event event =
-        Event.builder()
-            .programStage(idSchemes.toMetadataIdentifier(programStage))
-            .status(EventStatus.ACTIVE)
-            .dataValues(Set.of(dataValue()))
-            .build();
-
-    when(bundle.getStrategy(event)).thenReturn(TrackerImportStrategy.CREATE);
-    validator.validate(reporter, bundle, event);
-
-    assertIsEmpty(reporter.getErrors());
-  }
-
-  @Test
-  void shouldPassValidationWhenAMandatoryDataElementIsMissingAndStrategyIsUpdate() {
-    DataElement dataElement = dataElement();
-    when(preheat.getDataElement(MetadataIdentifier.ofUid(dataElementUid))).thenReturn(dataElement);
-
-    ProgramStage programStage = new ProgramStage();
-    programStage.setAutoFields();
-    ProgramStageDataElement mandatoryStageElement1 = new ProgramStageDataElement();
-    DataElement mandatoryElement1 = new DataElement();
-    mandatoryElement1.setUid("MANDATORY_DE");
-    mandatoryStageElement1.setDataElement(mandatoryElement1);
-    mandatoryStageElement1.setCompulsory(true);
-    ProgramStageDataElement mandatoryStageElement2 = new ProgramStageDataElement();
-    DataElement mandatoryElement2 = new DataElement();
-    mandatoryElement2.setUid(dataElementUid);
-    mandatoryStageElement2.setDataElement(mandatoryElement2);
-    mandatoryStageElement2.setCompulsory(true);
-    programStage.setProgramStageDataElements(
-        Set.of(mandatoryStageElement1, mandatoryStageElement2));
-    when(preheat.getProgramStage(MetadataIdentifier.ofUid(programStage))).thenReturn(programStage);
-
-    Event event =
-        Event.builder()
-            .event(CodeGenerator.generateUid())
+    when(preheat.getEvent(eventUid)).thenReturn(new org.hisp.dhis.program.Event());
+
+    Event event =
+        Event.builder()
+            .event(eventUid)
             .programStage(idSchemes.toMetadataIdentifier(programStage))
             .status(EventStatus.COMPLETED)
             .dataValues(Set.of(dataValue()))
@@ -343,7 +355,6 @@
             .dataValues(Set.of(dataValue(), notPresentDataValue))
             .build();
 
-    when(bundle.getStrategy(event)).thenReturn(TrackerImportStrategy.CREATE);
     validator.validate(reporter, bundle, event);
 
     assertHasError(reporter, event, ValidationCode.E1305);
@@ -378,7 +389,6 @@
             .dataValues(Set.of(dataValue))
             .build();
 
-    when(bundle.getStrategy(event)).thenReturn(TrackerImportStrategy.CREATE);
     validator.validate(reporter, bundle, event);
 
     assertIsEmpty(reporter.getErrors());
@@ -512,7 +522,7 @@
             .dataValues(Set.of(validDataValue))
             .build();
 
-    when(bundle.getStrategy(event)).thenReturn(TrackerImportStrategy.UPDATE);
+    when(bundle.getStrategy(event)).thenReturn(TrackerImportStrategy.CREATE);
     validator.validate(reporter, bundle, event);
 
     assertHasError(reporter, event, ValidationCode.E1076);
@@ -565,7 +575,6 @@
             .dataValues(Set.of(validDataValue))
             .build();
 
-    when(bundle.getStrategy(event)).thenReturn(TrackerImportStrategy.CREATE);
     validator.validate(reporter, bundle, event);
 
     assertIsEmpty(reporter.getErrors());
@@ -618,7 +627,6 @@
             .dataValues(Set.of(validDataValue))
             .build();
 
-    when(bundle.getStrategy(event)).thenReturn(TrackerImportStrategy.CREATE);
     validator.validate(reporter, bundle, event);
 
     assertHasError(reporter, event, ValidationCode.E1315);
@@ -644,7 +652,6 @@
             .dataValues(Set.of(validDataValue))
             .build();
 
-    when(bundle.getStrategy(event)).thenReturn(TrackerImportStrategy.CREATE);
     validator.validate(reporter, bundle, event);
 
     assertHasError(reporter, event, ValidationCode.E1315);
@@ -832,7 +839,6 @@
             .dataValues(Set.of(validDataValue, nullDataValue))
             .build();
 
-    when(bundle.getStrategy(event)).thenReturn(TrackerImportStrategy.CREATE);
     validator.validate(reporter, bundle, event);
 
     assertIsEmpty(reporter.getErrors());
@@ -866,7 +872,6 @@
             .dataValues(Set.of(validDataValue))
             .build();
 
-    when(bundle.getStrategy(event)).thenReturn(TrackerImportStrategy.CREATE);
     validator.validate(reporter, bundle, event);
 
     assertHasError(reporter, event, ValidationCode.E1125);
@@ -899,7 +904,6 @@
             .dataValues(Set.of(validDataValue, nullDataValue))
             .build();
 
-    when(bundle.getStrategy(event)).thenReturn(TrackerImportStrategy.CREATE);
     validator.validate(reporter, bundle, event);
 
     assertIsEmpty(reporter.getErrors());
@@ -933,7 +937,6 @@
             .dataValues(Set.of(validDataValue))
             .build();
 
-    when(bundle.getStrategy(event)).thenReturn(TrackerImportStrategy.CREATE);
     validator.validate(reporter, bundle, event);
 
     assertHasError(reporter, event, ValidationCode.E1125);
@@ -960,7 +963,6 @@
             .dataValues(Set.of(invalidDataValue))
             .build();
 
-    when(bundle.getStrategy(event)).thenReturn(TrackerImportStrategy.CREATE);
     validator.validate(reporter, bundle, event);
 
     assertHasError(reporter, event, ValidationCode.E1007);
@@ -988,7 +990,6 @@
             .dataValues(Set.of(validDataValue))
             .build();
 
-    when(bundle.getStrategy(event)).thenReturn(TrackerImportStrategy.CREATE);
     validator.validate(reporter, bundle, event);
 
     assertIsEmpty(reporter.getErrors());
@@ -1015,7 +1016,6 @@
             .build();
 
     reporter = new Reporter(idSchemes);
-    when(bundle.getStrategy(event)).thenReturn(TrackerImportStrategy.CREATE);
     validator.validate(reporter, bundle, event);
 
     assertHasError(reporter, event, ValidationCode.E1302);
