package org.hisp.dhis.tracker.validation;

/*
 * Copyright (c) 2004-2020, University of Oslo
 * All rights reserved.
 *
 * Redistribution and use in source and binary forms, with or without
 * modification, are permitted provided that the following conditions are met:
 * Redistributions of source code must retain the above copyright notice, this
 * list of conditions and the following disclaimer.
 *
 * Redistributions in binary form must reproduce the above copyright notice,
 * this list of conditions and the following disclaimer in the documentation
 * and/or other materials provided with the distribution.
 * Neither the name of the HISP project nor the names of its contributors may
 * be used to endorse or promote products derived from this software without
 * specific prior written permission.
 *
 * THIS SOFTWARE IS PROVIDED BY THE COPYRIGHT HOLDERS AND CONTRIBUTORS "AS IS" AND
 * ANY EXPRESS OR IMPLIED WARRANTIES, INCLUDING, BUT NOT LIMITED TO, THE IMPLIED
 * WARRANTIES OF MERCHANTABILITY AND FITNESS FOR A PARTICULAR PURPOSE ARE
 * DISCLAIMED. IN NO EVENT SHALL THE COPYRIGHT OWNER OR CONTRIBUTORS BE LIABLE FOR
 * ANY DIRECT, INDIRECT, INCIDENTAL, SPECIAL, EXEMPLARY, OR CONSEQUENTIAL DAMAGES
 * (INCLUDING, BUT NOT LIMITED TO, PROCUREMENT OF SUBSTITUTE GOODS OR SERVICES;
 * LOSS OF USE, DATA, OR PROFITS; OR BUSINESS INTERRUPTION) HOWEVER CAUSED AND ON
 * ANY THEORY OF LIABILITY, WHETHER IN CONTRACT, STRICT LIABILITY, OR TORT
 * (INCLUDING NEGLIGENCE OR OTHERWISE) ARISING IN ANY WAY OUT OF THE USE OF THIS
 * SOFTWARE, EVEN IF ADVISED OF THE POSSIBILITY OF SUCH DAMAGE.
 */

<<<<<<< HEAD
import org.hamcrest.Matchers;
=======
import static org.hamcrest.MatcherAssert.assertThat;
import static org.hamcrest.Matchers.equalTo;
import static org.hamcrest.Matchers.hasItem;
import static org.hamcrest.Matchers.hasProperty;
import static org.hamcrest.core.Every.everyItem;
import static org.junit.Assert.assertEquals;
import static org.junit.Assert.assertTrue;

import java.io.IOException;
import java.util.List;
import java.util.Map;

>>>>>>> 3e799d19
import org.hisp.dhis.common.IdentifiableObject;
import org.hisp.dhis.dxf2.metadata.objectbundle.ObjectBundle;
import org.hisp.dhis.dxf2.metadata.objectbundle.ObjectBundleMode;
import org.hisp.dhis.dxf2.metadata.objectbundle.ObjectBundleParams;
import org.hisp.dhis.dxf2.metadata.objectbundle.ObjectBundleService;
import org.hisp.dhis.dxf2.metadata.objectbundle.ObjectBundleValidationService;
import org.hisp.dhis.dxf2.metadata.objectbundle.feedback.ObjectBundleCommitReport;
import org.hisp.dhis.dxf2.metadata.objectbundle.feedback.ObjectBundleValidationReport;
import org.hisp.dhis.feedback.ErrorReport;
import org.hisp.dhis.importexport.ImportStrategy;
import org.hisp.dhis.render.RenderFormat;
import org.hisp.dhis.render.RenderService;
import org.hisp.dhis.trackedentity.TrackedEntityInstance;
import org.hisp.dhis.trackedentity.TrackedEntityInstanceService;
import org.hisp.dhis.tracker.TrackerImportParams;
import org.hisp.dhis.tracker.TrackerImportStrategy;
import org.hisp.dhis.tracker.bundle.TrackerBundle;
import org.hisp.dhis.tracker.bundle.TrackerBundleService;
import org.hisp.dhis.tracker.report.TrackerBundleReport;
import org.hisp.dhis.tracker.report.TrackerErrorCode;
import org.hisp.dhis.tracker.report.TrackerStatus;
import org.hisp.dhis.tracker.report.TrackerValidationReport;
import org.hisp.dhis.user.User;
import org.hisp.dhis.user.UserService;
import org.junit.Test;
import org.springframework.beans.factory.annotation.Autowired;
import org.springframework.core.io.ClassPathResource;

/**
 * @author Morten Svanæs <msvanaes@dhis2.org>
 */
public class TrackedEntityImportValidationTest
    extends AbstractImportValidationTest
{
    @Autowired
    protected TrackedEntityInstanceService trackedEntityInstanceService;

    @Autowired
    private TrackerBundleService trackerBundleService;

    @Autowired
    private ObjectBundleService objectBundleService;

    @Autowired
    private ObjectBundleValidationService objectBundleValidationService;

    @Autowired
    private DefaultTrackerValidationService trackerValidationService;

    @Autowired
    private RenderService _renderService;

    @Autowired
    private UserService _userService;

    @Override
    protected void setUpTest()
        throws IOException
    {
        renderService = _renderService;
        userService = _userService;
        User systemUser = createUser( "systemUser", "ALL" );
        userService.addUser( systemUser );
        injectSecurityContext( systemUser );


        Map<Class<? extends IdentifiableObject>, List<IdentifiableObject>> metadata = renderService.fromMetadata(
            new ClassPathResource( "tracker/tracker_basic_metadata.json" ).getInputStream(), RenderFormat.JSON );

        ObjectBundleParams params = new ObjectBundleParams();
        params.setObjectBundleMode( ObjectBundleMode.COMMIT );
        params.setImportStrategy( ImportStrategy.CREATE );
        params.setObjects( metadata );

        ObjectBundle bundle = objectBundleService.create( params );
        ObjectBundleValidationReport validationReport = objectBundleValidationService.validate( bundle );
        List<ErrorReport> errorReports = validationReport.getErrorReports();
        assertTrue( errorReports.isEmpty() );

        ObjectBundleCommitReport commit = objectBundleService.commit( bundle );
        List<ErrorReport> errorReports1 = commit.getErrorReports();
        assertTrue( errorReports1.isEmpty() );

    }

    @Test
    public void testValidateInvalidUid()
        throws IOException
    {
        TrackerImportParams params = createBundleFromJson(
            "tracker/validations/te-data_invalid_uids.json" );

        ValidateAndCommitTestUnit createAndUpdate = validateAndCommit( params, TrackerImportStrategy.CREATE );
        TrackerValidationReport report = createAndUpdate.getValidationReport();
        printReport( report );
        assertEquals( 1, report.getErrorReports().size() );

        assertThat( report.getErrorReports(),
            everyItem( hasProperty( "errorCode", equalTo( TrackerErrorCode.E1048 ) ) ) );
    }

    @Test
    public void testTeValidationOkAll()
        throws IOException
    {
        TrackerImportParams params = createBundleFromJson( "tracker/validations/te-data_ok.json" );

        ValidateAndCommitTestUnit createAndUpdate = validateAndCommit( params, TrackerImportStrategy.CREATE );
        TrackerValidationReport report = createAndUpdate.getValidationReport();
        printReport( report );
        assertEquals( 0, report.getErrorReports().size() );
        assertEquals( TrackerStatus.OK, createAndUpdate.getCommitReport().getStatus() );
    }

    @Test
    public void testNoWriteAccessFailFast()
        throws IOException
    {
        TrackerImportParams params = createBundleFromJson( "tracker/validations/te-data_ok.json" );

        User user = userService.getUser( USER_2 );
        params.setUser( user );

        ValidateAndCommitTestUnit createAndUpdate = validateAndCommit( params, TrackerImportStrategy.CREATE );
        TrackerValidationReport report = createAndUpdate.getValidationReport();
        printReport( report );
        assertEquals( 13, report.getErrorReports().size() );

        assertThat( report.getErrorReports(),
            everyItem( hasProperty( "errorCode", equalTo( TrackerErrorCode.E1000 ) ) ) );

        printReport( report );
    }

    @Test
    public void testNoWriteAccessToOrg()
        throws IOException
    {
        TrackerImportParams params = createBundleFromJson( "tracker/validations/te-data_ok.json" );

        User user = userService.getUser( USER_2 );
        params.setUser( user );

        ValidateAndCommitTestUnit createAndUpdate = validateAndCommit( params, TrackerImportStrategy.CREATE );
        TrackerValidationReport report = createAndUpdate.getValidationReport();
        printReport( report );
        assertEquals( 13, report.getErrorReports().size() );

        assertThat( report.getErrorReports(),
            everyItem( hasProperty( "errorCode", equalTo( TrackerErrorCode.E1000 ) ) ) );

        printReport( report );
    }

    @Test
    public void testNoWriteAccessInAcl()
        throws IOException
    {
        TrackerImportParams params = createBundleFromJson( "tracker/validations/te-data_ok.json" );

        User user = userService.getUser( USER_1 );
        params.setUser( user );

        ValidateAndCommitTestUnit createAndUpdate = validateAndCommit( params, TrackerImportStrategy.CREATE );
        TrackerValidationReport report = createAndUpdate.getValidationReport();
        printReport( report );
        assertEquals( 13, report.getErrorReports().size() );

        assertThat( report.getErrorReports(),
            everyItem( hasProperty( "errorCode", equalTo( TrackerErrorCode.E1001 ) ) ) );

        printReport( report );
    }

    @Test
    public void testWriteAccessInAclViaUserGroup()
        throws IOException
    {
        TrackerImportParams params = createBundleFromJson( "tracker/validations/te-data_ok.json" );

        User user = userService.getUser( USER_3 );
<<<<<<< HEAD
        params.setUser( user );
        user.getUserCredentials().setPassword( "user4password" );
        injectSecurityContext( user );
=======
        params.setUserId( user.getUid() );
>>>>>>> 3e799d19

        ValidateAndCommitTestUnit createAndUpdate = validateAndCommit( params, TrackerImportStrategy.CREATE );
        TrackerValidationReport report = createAndUpdate.getValidationReport();
        printReport( report );
        assertEquals( 0, report.getErrorReports().size() );
        assertEquals( TrackerStatus.OK, createAndUpdate.getCommitReport().getStatus() );
    }

    @Test
    public void testNonExistingTeType()
        throws IOException
    {
        TrackerImportParams params = createBundleFromJson(
            "tracker/validations/te-data_error_teType-non-existing.json" );

        ValidateAndCommitTestUnit createAndUpdate = validateAndCommit( params, TrackerImportStrategy.CREATE );
        TrackerValidationReport report = createAndUpdate.getValidationReport();
        printReport( report );
        assertEquals( 1, report.getErrorReports().size() );

        assertThat( report.getErrorReports(),
            hasItem( hasProperty( "errorCode", equalTo( TrackerErrorCode.E1005 ) ) ) );

        printReport( report );
    }

    @Test
    public void testNoOrgUnit()
        throws IOException
    {
        TrackerImportParams params = createBundleFromJson(
            "tracker/validations/te-data_error_orgunit-null.json" );

        ValidateAndCommitTestUnit createAndUpdate = validateAndCommit( params, TrackerImportStrategy.CREATE );
        TrackerValidationReport report = createAndUpdate.getValidationReport();
        printReport( report );
        assertEquals( 1, report.getErrorReports().size() );

        assertThat( report.getErrorReports(),
            hasItem( hasProperty( "errorCode", equalTo( TrackerErrorCode.E1049 ) ) ) );

        printReport( report );
    }

    @Test
    public void testNonExistingOrgUnit()
        throws IOException
    {
        TrackerImportParams params = createBundleFromJson(
            "tracker/validations/te-data_error_orgunit-non-existing.json" );

        ValidateAndCommitTestUnit createAndUpdate = validateAndCommit( params, TrackerImportStrategy.CREATE );
        TrackerValidationReport report = createAndUpdate.getValidationReport();
        printReport( report );
        assertEquals( 1, report.getErrorReports().size() );

        assertThat( report.getErrorReports(),
            hasItem( hasProperty( "errorCode", equalTo( TrackerErrorCode.E1049 ) ) ) );
    }

    @Test
    public void testGeoOk()
        throws IOException
    {
        TrackerImportParams params = createBundleFromJson(
            "tracker/validations/te-data_error_geo-ok.json" );

        ValidateAndCommitTestUnit createAndUpdate = validateAndCommit( params, TrackerImportStrategy.CREATE );
        TrackerValidationReport report = createAndUpdate.getValidationReport();

        printReport( report );
        assertEquals( 0, report.getErrorReports().size() );
    }

    @Test
    public void testTeCreateAlreadyExists()
        throws IOException
    {
        TrackerImportParams trackerBundleParams = createBundleFromJson( "tracker/validations/te-data_ok.json" );

        User user = userService.getUser( ADMIN_USER_UID );
        trackerBundleParams.setUserId( user.getUid() );

        TrackerBundle trackerBundle = trackerBundleService.create( trackerBundleParams );
        assertEquals( 13, trackerBundle.getTrackedEntities().size() );

        // Validate first time, should contain no errors.
        TrackerValidationReport report = trackerValidationService.validate( trackerBundle );
        assertEquals( 0, report.getErrorReports().size() );

        // Commit the validated bundle...
        trackerBundleService.commit( trackerBundle );

        // Re-validate, should now contain 13 errors...
        report = trackerValidationService.validate( trackerBundle );
        assertEquals( 13, report.getErrorReports().size() );
        assertThat( report.getErrorReports(),
            everyItem( hasProperty( "errorCode", equalTo( TrackerErrorCode.E1002 ) ) ) );

        // Tracker should now have 13 teis removed from the collection, since they all failed.
        assertEquals( 0, trackerBundle.getTrackedEntities().size() );

        printReport( report );
    }

    @Test
    public void testTeAttrNonExistentAttr()
        throws IOException
    {
        TrackerImportParams params = createBundleFromJson(
            "tracker/validations/te-data_error_attr-non-existing.json" );

        ValidateAndCommitTestUnit createAndUpdate = validateAndCommit( params, TrackerImportStrategy.CREATE );
        TrackerValidationReport report = createAndUpdate.getValidationReport();
        printReport( report );
        assertEquals( 2, report.getErrorReports().size() );

        assertThat( report.getErrorReports(),
            everyItem( hasProperty( "errorCode", equalTo( TrackerErrorCode.E1006 ) ) ) );

        printReport( report );
    }

    @Test
    public void testUpdate()
        throws IOException
    {
        TrackerImportParams trackerImportParams = createBundleFromJson( "tracker/validations/te-data_ok.json" );

        User user = userService.getUser( ADMIN_USER_UID );
        trackerImportParams.setUserId( user.getUid() );

        TrackerBundle trackerBundle = trackerBundleService.create( trackerImportParams );
        assertEquals( 13, trackerBundle.getTrackedEntities().size() );

        TrackerValidationReport report = trackerValidationService.validate( trackerBundle );
        assertEquals( 0, report.getErrorReports().size() );

        TrackerBundleReport bundleReport = trackerBundleService.commit( trackerBundle );
        assertEquals( TrackerStatus.OK, bundleReport.getStatus() );

        trackerImportParams.setImportStrategy( TrackerImportStrategy.UPDATE );
        TrackerBundle updateBundle = trackerBundleService.create( trackerImportParams );

        report = trackerValidationService.validate( updateBundle );
        TrackerBundleReport bundleReport2 = trackerBundleService.commit( updateBundle );
        assertEquals( 0, report.getErrorReports().size() );
        assertEquals( TrackerStatus.OK, bundleReport2.getStatus() );

        TrackerImportParams trackerBundleParamsUpdate = createBundleFromJson( "tracker/validations/te-data.json" );

        trackerBundleParamsUpdate.setUserId( user.getUid() );

        trackerBundleParamsUpdate.setImportStrategy( TrackerImportStrategy.UPDATE );
        TrackerBundle trackerBundleUpdate = trackerBundleService.create( trackerBundleParamsUpdate );
        assertEquals( 1, trackerBundleUpdate.getTrackedEntities().size() );

        TrackerValidationReport reportUpdate = trackerValidationService.validate( trackerBundleUpdate );
        assertEquals( 0, reportUpdate.getErrorReports().size() );

        TrackerBundleReport bundleReportUpdate = trackerBundleService.commit( trackerBundleUpdate );
        assertEquals( TrackerStatus.OK, bundleReportUpdate.getStatus() );

        // isInactive should now be true
        TrackedEntityInstance nCc1rCEOKaY = trackedEntityInstanceService.getTrackedEntityInstance( "NCc1rCEOKaY" );
        assertEquals( true, nCc1rCEOKaY.isInactive() );
    }

    @Test
    public void testDelete()
        throws IOException
    {
        TrackerImportParams trackerBundleParams = createBundleFromJson( "tracker/validations/te-data_ok.json" );

        User user = userService.getUser( ADMIN_USER_UID );
        trackerBundleParams.setUserId( user.getUid() );

        TrackerBundle trackerBundle = trackerBundleService.create( trackerBundleParams );
        assertEquals( 13, trackerBundle.getTrackedEntities().size() );

        TrackerValidationReport report = trackerValidationService.validate( trackerBundle );
        assertEquals( 0, report.getErrorReports().size() );

        TrackerBundleReport bundleReport = trackerBundleService.commit( trackerBundle );
        assertEquals( TrackerStatus.OK, bundleReport.getStatus() );

        TrackerImportParams trackerBundleParamsUpdate = createBundleFromJson( "tracker/validations/te-data.json" );

        trackerBundleParamsUpdate.setUserId( user.getUid() );

        trackerBundleParamsUpdate.setImportStrategy( TrackerImportStrategy.DELETE );
        TrackerBundle trackerBundleUpdate = trackerBundleService.create( trackerBundleParamsUpdate );
        assertEquals( 1, trackerBundleUpdate.getTrackedEntities().size() );

        TrackerValidationReport reportUpdate = trackerValidationService.validate( trackerBundleUpdate );
        printReport( reportUpdate );

        assertEquals( 0, reportUpdate.getErrorReports().size() );

        TrackerBundleReport bundleReportUpdate = trackerBundleService.commit( trackerBundleUpdate );
        assertEquals( TrackerStatus.OK, bundleReportUpdate.getStatus() );

        // isInactive should now be true
        TrackedEntityInstance nCc1rCEOKaY = trackedEntityInstanceService.getTrackedEntityInstance( "NCc1rCEOKaY" );
        assertEquals( true, nCc1rCEOKaY.isInactive() );
        //TODO: NOT WORKING... yet? should it not be deleted?
//        assertEquals( true, nCc1rCEOKaY.isDeleted() );
    }

    @Test
    public void testUpdateNotExists()
        throws IOException
    {
        ValidateAndCommitTestUnit createAndUpdate = validateAndCommit( "tracker/validations/te-data_ok.json",
            TrackerImportStrategy.DELETE );
        TrackerValidationReport report = createAndUpdate.getValidationReport();
        printReport( report );
        assertEquals( 13, report.getErrorReports().size() );

        assertThat( report.getErrorReports(),
            everyItem( hasProperty( "errorCode", equalTo( TrackerErrorCode.E1063 ) ) ) );
    }

    @Test
    public void testDeleteNotExists()
        throws IOException
    {
        TrackerImportParams params = createBundleFromJson( "tracker/validations/te-data_ok.json" );

        ValidateAndCommitTestUnit createAndUpdate = validateAndCommit( params, TrackerImportStrategy.DELETE );
        TrackerValidationReport report = createAndUpdate.getValidationReport();
        printReport( report );
        assertEquals( 13, report.getErrorReports().size() );

        assertThat( report.getErrorReports(),
            everyItem( hasProperty( "errorCode", equalTo( TrackerErrorCode.E1063 ) ) ) );
    }

    @Test
    public void testDeleteCascadeProgramInstances()
        throws IOException
    {
        ValidateAndCommitTestUnit createAndUpdate = validateAndCommit(
            "tracker/validations/enrollments_te_te-data.json",
            TrackerImportStrategy.CREATE );
        TrackerValidationReport report = createAndUpdate.getValidationReport();
        printReport( report );
        assertEquals( 0, report.getErrorReports().size() );
        assertEquals( TrackerStatus.OK, createAndUpdate.getCommitReport().getStatus() );

        importProgramInstances();

        TrackerImportParams params = renderService
            .fromJson( new ClassPathResource( "tracker/validations/enrollments_te_te-data.json" ).getInputStream(),
                TrackerImportParams.class );

        User user2 = userService.getUser( USER_4 );
        params.setUser( user2 );
        params.setImportStrategy( TrackerImportStrategy.DELETE );

        TrackerBundle trackerBundle = trackerBundleService.create( params );
        assertEquals( 5, trackerBundle.getTrackedEntities().size() );

        report = trackerValidationService.validate( trackerBundle );
        printReport( report );
        assertEquals( 2, report.getErrorReports().size() );

        assertThat( report.getErrorReports(), Matchers.hasItem( hasProperty( "errorCode", equalTo( TrackerErrorCode.E1100 ) ) ) );
    }

    protected void importProgramInstances()
        throws IOException
    {
        TrackerImportParams params = createBundleFromJson(
            "tracker/validations/enrollments_te_enrollments-data.json" );

        ValidateAndCommitTestUnit createAndUpdate = validateAndCommit( params, TrackerImportStrategy.CREATE );
        TrackerValidationReport report = createAndUpdate.getValidationReport();
        printReport( report );
        assertEquals( 0, report.getErrorReports().size() );
        assertEquals( TrackerStatus.OK, createAndUpdate.getCommitReport().getStatus() );
    }
}<|MERGE_RESOLUTION|>--- conflicted
+++ resolved
@@ -28,9 +28,6 @@
  * SOFTWARE, EVEN IF ADVISED OF THE POSSIBILITY OF SUCH DAMAGE.
  */
 
-<<<<<<< HEAD
-import org.hamcrest.Matchers;
-=======
 import static org.hamcrest.MatcherAssert.assertThat;
 import static org.hamcrest.Matchers.equalTo;
 import static org.hamcrest.Matchers.hasItem;
@@ -43,7 +40,6 @@
 import java.util.List;
 import java.util.Map;
 
->>>>>>> 3e799d19
 import org.hisp.dhis.common.IdentifiableObject;
 import org.hisp.dhis.dxf2.metadata.objectbundle.ObjectBundle;
 import org.hisp.dhis.dxf2.metadata.objectbundle.ObjectBundleMode;
@@ -225,13 +221,10 @@
         TrackerImportParams params = createBundleFromJson( "tracker/validations/te-data_ok.json" );
 
         User user = userService.getUser( USER_3 );
-<<<<<<< HEAD
+        params.setUserId( user.getUid() );
         params.setUser( user );
         user.getUserCredentials().setPassword( "user4password" );
         injectSecurityContext( user );
-=======
-        params.setUserId( user.getUid() );
->>>>>>> 3e799d19
 
         ValidateAndCommitTestUnit createAndUpdate = validateAndCommit( params, TrackerImportStrategy.CREATE );
         TrackerValidationReport report = createAndUpdate.getValidationReport();
@@ -499,7 +492,8 @@
         printReport( report );
         assertEquals( 2, report.getErrorReports().size() );
 
-        assertThat( report.getErrorReports(), Matchers.hasItem( hasProperty( "errorCode", equalTo( TrackerErrorCode.E1100 ) ) ) );
+        assertThat( report.getErrorReports(),
+            everyItem( hasProperty( "errorCode", equalTo( TrackerErrorCode.E1100 ) ) ) );
     }
 
     protected void importProgramInstances()
