/*
 * Copyright (c) 2004-2022, University of Oslo
 * All rights reserved.
 *
 * Redistribution and use in source and binary forms, with or without
 * modification, are permitted provided that the following conditions are met:
 * Redistributions of source code must retain the above copyright notice, this
 * list of conditions and the following disclaimer.
 *
 * Redistributions in binary form must reproduce the above copyright notice,
 * this list of conditions and the following disclaimer in the documentation
 * and/or other materials provided with the distribution.
 * Neither the name of the HISP project nor the names of its contributors may
 * be used to endorse or promote products derived from this software without
 * specific prior written permission.
 *
 * THIS SOFTWARE IS PROVIDED BY THE COPYRIGHT HOLDERS AND CONTRIBUTORS "AS IS" AND
 * ANY EXPRESS OR IMPLIED WARRANTIES, INCLUDING, BUT NOT LIMITED TO, THE IMPLIED
 * WARRANTIES OF MERCHANTABILITY AND FITNESS FOR A PARTICULAR PURPOSE ARE
 * DISCLAIMED. IN NO EVENT SHALL THE COPYRIGHT OWNER OR CONTRIBUTORS BE LIABLE FOR
 * ANY DIRECT, INDIRECT, INCIDENTAL, SPECIAL, EXEMPLARY, OR CONSEQUENTIAL DAMAGES
 * (INCLUDING, BUT NOT LIMITED TO, PROCUREMENT OF SUBSTITUTE GOODS OR SERVICES;
 * LOSS OF USE, DATA, OR PROFITS; OR BUSINESS INTERRUPTION) HOWEVER CAUSED AND ON
 * ANY THEORY OF LIABILITY, WHETHER IN CONTRACT, STRICT LIABILITY, OR TORT
 * (INCLUDING NEGLIGENCE OR OTHERWISE) ARISING IN ANY WAY OUT OF THE USE OF THIS
 * SOFTWARE, EVEN IF ADVISED OF THE POSSIBILITY OF SUCH DAMAGE.
 */
package org.hisp.dhis.tracker;

import static org.hisp.dhis.util.DateUtils.parseDate;
import static org.hisp.dhis.utils.Assertions.assertContains;
import static org.hisp.dhis.utils.Assertions.assertContainsOnly;
import static org.hisp.dhis.utils.Assertions.assertIsEmpty;
import static org.hisp.dhis.utils.Assertions.assertStartsWith;
import static org.junit.jupiter.api.Assertions.assertAll;
import static org.junit.jupiter.api.Assertions.assertEquals;
import static org.junit.jupiter.api.Assertions.assertInstanceOf;
import static org.junit.jupiter.api.Assertions.assertNotNull;
import static org.junit.jupiter.api.Assertions.assertThrows;

import java.io.IOException;
import java.util.List;
<<<<<<< HEAD
import java.util.stream.Collectors;

import org.hisp.dhis.analytics.AggregationType;
import org.hisp.dhis.common.IdentifiableObjectManager;
import org.hisp.dhis.common.QueryItem;
import org.hisp.dhis.common.ValueType;
=======
import java.util.Set;
import java.util.function.Function;
import java.util.stream.Collectors;

import org.hisp.dhis.category.CategoryOption;
import org.hisp.dhis.category.CategoryOptionCombo;
import org.hisp.dhis.common.IdSchemes;
import org.hisp.dhis.common.IdentifiableObject;
import org.hisp.dhis.common.IdentifiableObjectManager;
import org.hisp.dhis.common.Pager;
import org.hisp.dhis.common.SlimPager;
>>>>>>> 5c9499db
import org.hisp.dhis.dxf2.events.event.Event;
import org.hisp.dhis.dxf2.events.event.EventSearchParams;
import org.hisp.dhis.dxf2.events.event.EventService;
import org.hisp.dhis.dxf2.events.event.Events;
import org.hisp.dhis.organisationunit.OrganisationUnit;
<<<<<<< HEAD
import org.hisp.dhis.trackedentity.TrackedEntityAttribute;
=======
import org.hisp.dhis.program.Program;
>>>>>>> 5c9499db
import org.hisp.dhis.user.User;
import org.hisp.dhis.webapi.controller.event.mapper.OrderParam;
import org.junit.jupiter.api.Test;
import org.junit.jupiter.api.function.Executable;
import org.springframework.beans.factory.annotation.Autowired;

/**
 * @author Enrico Colasante
 */
class EventExporterTest extends TrackerTest
{

    @Autowired
    private EventService eventService;

    @Autowired
    private TrackerImportService trackerImportService;

    @Autowired
    private IdentifiableObjectManager manager;

    private OrganisationUnit orgUnit;

    final Function<EventSearchParams, List<String>> eventsFunction = ( params ) -> eventService.getEvents( params )
        .getEvents()
        .stream().map( Event::getEvent ).collect( Collectors.toList() );

    @Override
    protected void initTest()
        throws IOException
    {
        setUpMetadata( "tracker/simple_metadata.json" );
        User superuser = userService.getUser( "M5zQapPyTZI" );
        assertNoImportErrors(
            trackerImportService.importTracker( fromJson( "tracker/event_and_enrollment.json", superuser.getUid() ) ) );
        orgUnit = manager.get( OrganisationUnit.class, "h4w96yEMlzO" );

        // to test that events are only returned if the user has read access to
        // ALL COs of an events COC
        CategoryOption co1 = get( CategoryOption.class, "OUUdG3sdOqb" );
        co1.getSharing().setOwner( "M5zQapPyTZI" );
        manager.update( co1 );
        CategoryOption co2 = get( CategoryOption.class, "yMj2MnmNI8L" );
        co2.getSharing().setOwner( "o1HMTIzBGo7" );
        manager.update( co2 );

        manager.flush();
    }

    @Test
    void testExportEvents()
    {
        EventSearchParams params = new EventSearchParams();
        params.setOrgUnit( orgUnit );

        List<String> events = eventsFunction.apply( params );

        assertNotNull( events );
        assertContainsOnly( events, "pTzf9KYMk72", "D9PbzJY8bJM" );
    }

    @Test
    void testExportEventsWhenFilteringByEnrollment()
    {
        EventSearchParams params = new EventSearchParams();
        params.setOrgUnit( orgUnit );
        params.setProgramInstances( Set.of( "nxP7UnKhomJ" ) );

        List<String> events = eventsFunction.apply( params );

        assertContainsOnly( events, "pTzf9KYMk72" );
    }

    @Test
    void shouldReturnNoEventsWhenParamStartDueDateLaterThanEventDueDate()
    {
        EventSearchParams params = new EventSearchParams();
        params.setOrgUnit( orgUnit );
        params.setDueDateStart( parseDate( "2021-02-28T13:05:00.000" ) );

        Events events = eventService.getEvents( params );

        assertNotNull( events );
        assertIsEmpty( events.getEvents() );
    }

    @Test
    void shouldReturnEventsWhenParamStartDueDateEarlierThanEventsDueDate()
    {
        EventSearchParams params = new EventSearchParams();
        params.setOrgUnit( orgUnit );
        params.setDueDateStart( parseDate( "2018-02-28T13:05:00.000" ) );

        List<String> events = eventsFunction.apply( params );

        assertContainsOnly( events, "D9PbzJY8bJM", "pTzf9KYMk72" );
    }

    @Test
    void shouldReturnNoEventsWhenParamEndDueDateEarlierThanEventDueDate()
    {
        EventSearchParams params = new EventSearchParams();
        params.setOrgUnit( orgUnit );
        params.setDueDateEnd( parseDate( "2018-02-28T13:05:00.000" ) );

        Events events = eventService.getEvents( params );

        assertNotNull( events );
        assertIsEmpty( events.getEvents() );
    }

    @Test
    void shouldReturnEventsWhenParamEndDueDateLaterThanEventsDueDate()
    {
        EventSearchParams params = new EventSearchParams();
        params.setOrgUnit( orgUnit );
        params.setDueDateEnd( parseDate( "2021-02-28T13:05:00.000" ) );

        List<String> events = eventsFunction.apply( params );

        assertContainsOnly( events, "D9PbzJY8bJM", "pTzf9KYMk72" );
    }

    @Test
    void shouldReturnEventsNonSuperUserIsOwnerOrHasUserAccess()
    {
        // given events have a COC which has a CO which the
        // user owns yMj2MnmNI8L and has user read access to OUUdG3sdOqb
        injectSecurityContext( userService.getUser( "o1HMTIzBGo7" ) );

        EventSearchParams params = new EventSearchParams();
        params.setOrgUnit( get( OrganisationUnit.class, "DiszpKrYNg8" ) );
        params.setEvents( Set.of( "lumVtWwwy0O", "cadc5eGj0j7" ) );

        Events events = eventService.getEvents( params );

        assertContainsOnly( eventUids( events ), "lumVtWwwy0O", "cadc5eGj0j7" );
        List<Executable> executables = events.getEvents().stream()
            .map( e -> (Executable) () -> assertEquals( 2, e.getOptionSize(),
                String.format( "got category options %s", e.getAttributeCategoryOptions() ) ) )
            .collect( Collectors.toList() );
        assertAll( "all events should have the optionSize set which is the number of COs in the COC", executables );
    }

    @Test
    void shouldReturnNoEventsGivenUserHasNoAccess()
    {
        // given events have a COC which has a CO (OUUdG3sdOqb/yMj2MnmNI8L)
        // which are not publicly readable, user is not the owner and has no
        // user access
        injectSecurityContext( userService.getUser( "CYVgFNKCaUS" ) );

        EventSearchParams params = new EventSearchParams();
        params.setOrgUnit( get( OrganisationUnit.class, "DiszpKrYNg8" ) );
        params.setEvents( Set.of( "lumVtWwwy0O", "cadc5eGj0j7" ) );

        List<String> events = eventsFunction.apply( params );

        assertIsEmpty( events );
    }

    @Test
    void shouldReturnPublicEventsWithMultipleCategoryOptionsGivenNonDefaultPageSize()
    {
        OrganisationUnit orgUnit = get( OrganisationUnit.class, "DiszpKrYNg8" );
        Program program = get( Program.class, "iS7eutanDry" );

        EventSearchParams params = new EventSearchParams();
        params.setOrgUnit( orgUnit );
        params.setProgram( program );

        params.setOrders( List.of( orderBy( "occurredAt", OrderParam.SortDirection.DESC ) ) );
        params.setPage( 1 );
        params.setPageSize( 3 );

        Events firstPage = eventService.getEvents( params );

        assertAll( "first page",
            () -> assertSlimPager( 1, 3, false, firstPage ),
            () -> assertEquals( List.of( "ck7DzdxqLqA", "OTmjvJDn0Fu", "kWjSezkXHVp" ), eventUids( firstPage ) ) );

        params = new EventSearchParams();
        params.setOrgUnit( orgUnit );
        params.setProgram( program );

        params.setOrders( List.of( orderBy( "occurredAt", OrderParam.SortDirection.DESC ) ) );
        params.setPage( 2 );
        params.setPageSize( 3 );

        Events secondPage = eventService.getEvents( params );

        assertAll( "second (last) page",
            () -> assertSlimPager( 2, 3, true, secondPage ),
            () -> assertEquals( List.of( "lumVtWwwy0O", "QRYjLTiJTrA", "cadc5eGj0j7" ), eventUids( secondPage ) ) );

        params = new EventSearchParams();
        params.setOrgUnit( orgUnit );
        params.setProgram( program );

        params.setOrders( List.of( orderBy( "occurredAt", OrderParam.SortDirection.DESC ) ) );
        params.setPage( 3 );
        params.setPageSize( 3 );

        assertIsEmpty( eventsFunction.apply( params ) );
    }

    private static OrderParam orderBy( String field, OrderParam.SortDirection direction )
    {
        return OrderParam.builder().field( field ).direction( direction ).build();
    }

    @Test
    void shouldReturnEventsWithMultipleCategoryOptionsGivenNonDefaultPageSizeAndTotalPages()
    {
        OrganisationUnit orgUnit = get( OrganisationUnit.class, "DiszpKrYNg8" );
        Program program = get( Program.class, "iS7eutanDry" );

        EventSearchParams params = new EventSearchParams();
        params.setOrgUnit( orgUnit );
        params.setProgram( program );

        params.setOrders( List.of( orderBy( "occurredAt", OrderParam.SortDirection.DESC ) ) );
        params.setPage( 1 );
        params.setPageSize( 2 );
        params.setTotalPages( true );

        Events events = eventService.getEvents( params );

        assertAll( "first page",
            () -> assertPager( 1, 2, 6, events ),
            () -> assertEquals( List.of( "ck7DzdxqLqA", "OTmjvJDn0Fu" ), eventUids( events ) ) );
    }

    @Test
    void shouldReturnEventsGivenCategoryOptionCombo()
    {
        EventSearchParams params = new EventSearchParams();
        params.setOrgUnit( get( OrganisationUnit.class, "DiszpKrYNg8" ) );
        params.setCategoryOptionCombo( get( CategoryOptionCombo.class, "cr89ebDZrac" ) );

        Events events = eventService.getEvents( params );

        assertContainsOnly( eventUids( events ), "kWjSezkXHVp", "OTmjvJDn0Fu" );
        List<Executable> executables = events.getEvents().stream()
            .map( e -> (Executable) () -> assertAll( "category options and combo of event " + e.getUid(),
                () -> assertEquals( "cr89ebDZrac", e.getAttributeOptionCombo() ),
                () -> assertEquals( "xwZ2u3WyQR0;M58XdOfhiJ7", e.getAttributeCategoryOptions() ),
                () -> assertEquals( 2, e.getOptionSize(),
                    String.format( "got category options %s", e.getAttributeCategoryOptions() ) ) ) )
            .collect( Collectors.toList() );
        assertAll( "all events should have the same category option combo and options", executables );
    }

    @Test
    void shouldFailIfCategoryOptionComboOfGivenEventDoesNotHaveAValueForGivenIdScheme()
    {
        EventSearchParams params = new EventSearchParams();
        params.setOrgUnit( get( OrganisationUnit.class, "DiszpKrYNg8" ) );
        IdSchemes idSchemes = new IdSchemes();
        idSchemes.setCategoryOptionComboIdScheme( "ATTRIBUTE:GOLswS44mh8" );
        params.setIdSchemes( idSchemes );
        params.setEvents( Set.of( "kWjSezkXHVp" ) );

        IllegalStateException ex = assertThrows( IllegalStateException.class, () -> eventService.getEvents( params ) );
        assertStartsWith( "CategoryOptionCombo", ex.getMessage() );
        assertContains( "not have a value assigned for idScheme ATTRIBUTE:GOLswS44mh8", ex.getMessage() );
    }

    @Test
    void shouldReturnEventsGivenIdSchemeCode()
    {
        EventSearchParams params = new EventSearchParams();
        params.setOrgUnit( get( OrganisationUnit.class, "DiszpKrYNg8" ) );
        params.setCategoryOptionCombo( get( CategoryOptionCombo.class, "cr89ebDZrac" ) );
        IdSchemes idSchemes = new IdSchemes();
        idSchemes.setProgramIdScheme( "code" );
        idSchemes.setProgramStageIdScheme( "code" );
        idSchemes.setOrgUnitIdScheme( "code" );
        idSchemes.setCategoryOptionComboIdScheme( "code" );
        params.setIdSchemes( idSchemes );

        Events events = eventService.getEvents( params );

        assertContainsOnly( eventUids( events ), "kWjSezkXHVp", "OTmjvJDn0Fu" );
        List<Executable> executables = events.getEvents().stream()
            .map( e -> (Executable) () -> assertAll( "event " + e.getUid(),
                () -> assertEquals( "multi-program", e.getProgram() ),
                () -> assertEquals( "multi-stage", e.getProgramStage() ),
                () -> assertEquals( "DiszpKrYNg8", e.getOrgUnit() ), // TODO(ivo):
                                                                     // this
                                                                     // might be
                                                                     // a bug
                                                                     // caused
                                                                     // by
                                                                     // https://github.com/dhis2/dhis2-core/pull/12518
                () -> assertEquals( "COC_1153452", e.getAttributeOptionCombo() ),
                () -> assertEquals( "xwZ2u3WyQR0;M58XdOfhiJ7", e.getAttributeCategoryOptions() ) ) )
            .collect( Collectors.toList() );
        assertAll( "all events should have the same category option combo and options", executables );
    }

    @Test
    void shouldReturnEventsGivenIdSchemeAttribute()
    {
        EventSearchParams params = new EventSearchParams();
        params.setOrgUnit( get( OrganisationUnit.class, "DiszpKrYNg8" ) );
        params.setCategoryOptionCombo( get( CategoryOptionCombo.class, "cr89ebDZrac" ) );
        IdSchemes idSchemes = new IdSchemes();
        idSchemes.setProgramIdScheme( "ATTRIBUTE:j45AR9cBQKc" );
        idSchemes.setProgramStageIdScheme( "ATTRIBUTE:j45AR9cBQKc" );
        idSchemes.setOrgUnitIdScheme( "ATTRIBUTE:j45AR9cBQKc" );
        idSchemes.setCategoryOptionComboIdScheme( "ATTRIBUTE:j45AR9cBQKc" );
        params.setIdSchemes( idSchemes );

        Events events = eventService.getEvents( params );

        assertContainsOnly( eventUids( events ), "kWjSezkXHVp", "OTmjvJDn0Fu" );
        List<Executable> executables = events.getEvents().stream()
            .map( e -> (Executable) () -> assertAll( "event " + e.getUid(),
                () -> assertEquals( "multi-program-attribute", e.getProgram() ),
                () -> assertEquals( "multi-program-stage-attribute", e.getProgramStage() ),
                () -> assertEquals( "DiszpKrYNg8", e.getOrgUnit() ), // TODO(ivo):
                                                                     // this
                                                                     // might be
                                                                     // a bug
                                                                     // caused
                                                                     // by
                                                                     // https://github.com/dhis2/dhis2-core/pull/12518
                () -> assertEquals( "COC_1153452-attribute", e.getAttributeOptionCombo() ),
                () -> assertEquals( "xwZ2u3WyQR0;M58XdOfhiJ7", e.getAttributeCategoryOptions() ) ) )
            .collect( Collectors.toList() );
        assertAll( "all events should have the same category option combo and options", executables );
    }

    private <T extends IdentifiableObject> T get( Class<T> type, String uid )
    {
        T t = manager.get( type, uid );
        assertNotNull( t, () -> String.format( "metadata with uid '%s' should have been created", uid ) );
        return t;
    }

    private static List<String> eventUids( Events events )
    {
        return events.getEvents()
            .stream().map( Event::getEvent ).collect( Collectors.toList() );
    }

    private static void assertSlimPager( int pageNumber, int pageSize, boolean isLast, Events events )
    {
        assertInstanceOf( SlimPager.class, events.getPager(), "SlimPager should be returned if totalPages=false" );
        SlimPager pager = (SlimPager) events.getPager();
        assertAll( "pagination details",
            () -> assertEquals( pageNumber, pager.getPage(), "number of current page" ),
            () -> assertEquals( pageSize, pager.getPageSize(), "page size" ),
            () -> assertEquals( isLast, pager.isLastPage(),
                isLast ? "should be the last page" : "should NOT be the last page" ) );
    }

    private static void assertPager( int pageNumber, int pageSize, int totalCount, Events events )
    {
        Pager pager = events.getPager();
        assertAll( "pagination details",
            () -> assertEquals( pageNumber, pager.getPage(), "number of current page" ),
            () -> assertEquals( pageSize, pager.getPageSize(), "page size" ),
            () -> assertEquals( totalCount, pager.getTotal(), "total page count" ) );
    }

    @Test
    void shouldSortEntitiesRespectingOrderWhenOrderParamSuppliedBeforeDataElement()
    {
        EventSearchParams params = new EventSearchParams();
        params.setOrgUnit( orgUnit );
        params.addDataElements( List.of( queryItem( "DATAEL00001" ) ) );

        params.setGridOrders(
            List.of( OrderParam.builder().field( "DATAEL00001" ).direction( OrderParam.SortDirection.ASC ).build() ) );
        params.setOrders(
            List.of( OrderParam.builder().field( "status" ).direction( OrderParam.SortDirection.DESC ).build(),
                OrderParam.builder().field( "DATAEL00001" ).direction( OrderParam.SortDirection.ASC ).build() ) );

        List<String> trackedEntities = eventService.getEvents( params ).getEvents().stream()
            .map( Event::getTrackedEntityInstance )
            .collect( Collectors.toList() );

        assertEquals( List.of( "IOR1AXXl24H", "IOR1AXXl24G" ), trackedEntities );
    }

    @Test
    void shouldSortEntitiesRespectingOrderWhenDataElementSuppliedBeforeOrderParam()
    {
        EventSearchParams params = new EventSearchParams();
        params.setOrgUnit( orgUnit );
        params.addDataElements( List.of( queryItem( "DATAEL00002" ) ) );

        params.setGridOrders(
            List.of( OrderParam.builder().field( "DATAEL00002" ).direction( OrderParam.SortDirection.ASC ).build() ) );
        params.setOrders(
            List.of( OrderParam.builder().field( "DATAEL00002" ).direction( OrderParam.SortDirection.DESC ).build(),
                OrderParam.builder().field( "storedBy" ).direction( OrderParam.SortDirection.ASC ).build() ) );

        List<String> trackedEntities = eventService.getEvents( params ).getEvents().stream()
            .map( Event::getTrackedEntityInstance )
            .collect( Collectors.toList() );

        assertEquals( List.of( "IOR1AXXl24H", "IOR1AXXl24G" ), trackedEntities );
    }

    private static QueryItem queryItem( String teaUid )
    {
        TrackedEntityAttribute at = new TrackedEntityAttribute();
        at.setUid( teaUid );
        at.setValueType( ValueType.TEXT );
        at.setAggregationType( AggregationType.NONE );
        return new QueryItem( at, null, at.getValueType(), at.getAggregationType(), at.getOptionSet(),
            at.isUnique() );
    }
}<|MERGE_RESOLUTION|>--- conflicted
+++ resolved
@@ -40,36 +40,27 @@
 
 import java.io.IOException;
 import java.util.List;
-<<<<<<< HEAD
-import java.util.stream.Collectors;
-
-import org.hisp.dhis.analytics.AggregationType;
-import org.hisp.dhis.common.IdentifiableObjectManager;
-import org.hisp.dhis.common.QueryItem;
-import org.hisp.dhis.common.ValueType;
-=======
 import java.util.Set;
 import java.util.function.Function;
 import java.util.stream.Collectors;
 
+import org.hisp.dhis.analytics.AggregationType;
 import org.hisp.dhis.category.CategoryOption;
 import org.hisp.dhis.category.CategoryOptionCombo;
 import org.hisp.dhis.common.IdSchemes;
 import org.hisp.dhis.common.IdentifiableObject;
 import org.hisp.dhis.common.IdentifiableObjectManager;
 import org.hisp.dhis.common.Pager;
+import org.hisp.dhis.common.QueryItem;
 import org.hisp.dhis.common.SlimPager;
->>>>>>> 5c9499db
+import org.hisp.dhis.common.ValueType;
 import org.hisp.dhis.dxf2.events.event.Event;
 import org.hisp.dhis.dxf2.events.event.EventSearchParams;
 import org.hisp.dhis.dxf2.events.event.EventService;
 import org.hisp.dhis.dxf2.events.event.Events;
 import org.hisp.dhis.organisationunit.OrganisationUnit;
-<<<<<<< HEAD
+import org.hisp.dhis.program.Program;
 import org.hisp.dhis.trackedentity.TrackedEntityAttribute;
-=======
-import org.hisp.dhis.program.Program;
->>>>>>> 5c9499db
 import org.hisp.dhis.user.User;
 import org.hisp.dhis.webapi.controller.event.mapper.OrderParam;
 import org.junit.jupiter.api.Test;
@@ -447,14 +438,14 @@
         params.setGridOrders(
             List.of( OrderParam.builder().field( "DATAEL00001" ).direction( OrderParam.SortDirection.ASC ).build() ) );
         params.setOrders(
-            List.of( OrderParam.builder().field( "status" ).direction( OrderParam.SortDirection.DESC ).build(),
+            List.of( OrderParam.builder().field( "orgUnitName" ).direction( OrderParam.SortDirection.DESC ).build(),
                 OrderParam.builder().field( "DATAEL00001" ).direction( OrderParam.SortDirection.ASC ).build() ) );
 
         List<String> trackedEntities = eventService.getEvents( params ).getEvents().stream()
             .map( Event::getTrackedEntityInstance )
             .collect( Collectors.toList() );
 
-        assertEquals( List.of( "IOR1AXXl24H", "IOR1AXXl24G" ), trackedEntities );
+        assertEquals( List.of( "QS6w44flWAf", "dUE514NMOlo" ), trackedEntities );
     }
 
     @Test
@@ -474,7 +465,7 @@
             .map( Event::getTrackedEntityInstance )
             .collect( Collectors.toList() );
 
-        assertEquals( List.of( "IOR1AXXl24H", "IOR1AXXl24G" ), trackedEntities );
+        assertEquals( List.of( "dUE514NMOlo", "QS6w44flWAf" ), trackedEntities );
     }
 
     private static QueryItem queryItem( String teaUid )
