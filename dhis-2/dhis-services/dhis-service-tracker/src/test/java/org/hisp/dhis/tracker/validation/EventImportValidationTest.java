package org.hisp.dhis.tracker.validation;

/*
 * Copyright (c) 2004-2020, University of Oslo
 * All rights reserved.
 *
 * Redistribution and use in source and binary forms, with or without
 * modification, are permitted provided that the following conditions are met:
 * Redistributions of source code must retain the above copyright notice, this
 * list of conditions and the following disclaimer.
 *
 * Redistributions in binary form must reproduce the above copyright notice,
 * this list of conditions and the following disclaimer in the documentation
 * and/or other materials provided with the distribution.
 * Neither the name of the HISP project nor the names of its contributors may
 * be used to endorse or promote products derived from this software without
 * specific prior written permission.
 *
 * THIS SOFTWARE IS PROVIDED BY THE COPYRIGHT HOLDERS AND CONTRIBUTORS "AS IS" AND
 * ANY EXPRESS OR IMPLIED WARRANTIES, INCLUDING, BUT NOT LIMITED TO, THE IMPLIED
 * WARRANTIES OF MERCHANTABILITY AND FITNESS FOR A PARTICULAR PURPOSE ARE
 * DISCLAIMED. IN NO EVENT SHALL THE COPYRIGHT OWNER OR CONTRIBUTORS BE LIABLE FOR
 * ANY DIRECT, INDIRECT, INCIDENTAL, SPECIAL, EXEMPLARY, OR CONSEQUENTIAL DAMAGES
 * (INCLUDING, BUT NOT LIMITED TO, PROCUREMENT OF SUBSTITUTE GOODS OR SERVICES;
 * LOSS OF USE, DATA, OR PROFITS; OR BUSINESS INTERRUPTION) HOWEVER CAUSED AND ON
 * ANY THEORY OF LIABILITY, WHETHER IN CONTRACT, STRICT LIABILITY, OR TORT
 * (INCLUDING NEGLIGENCE OR OTHERWISE) ARISING IN ANY WAY OUT OF THE USE OF THIS
 * SOFTWARE, EVEN IF ADVISED OF THE POSSIBILITY OF SUCH DAMAGE.
 */

<<<<<<< HEAD
=======
import static org.hamcrest.MatcherAssert.assertThat;
import static org.hamcrest.Matchers.equalTo;
import static org.hamcrest.Matchers.hasItem;
import static org.hamcrest.Matchers.hasProperty;
import static org.hamcrest.Matchers.hasSize;
import static org.hamcrest.core.Every.everyItem;
import static org.hisp.dhis.tracker.TrackerImportStrategy.CREATE_AND_UPDATE;
import static org.hisp.dhis.tracker.TrackerImportStrategy.UPDATE;
import static org.junit.Assert.assertEquals;
import static org.junit.Assert.assertNull;
import static org.junit.Assert.assertTrue;
import static org.junit.Assert.fail;

import java.io.IOException;
import java.util.Date;
import java.util.List;
import java.util.Map;
import java.util.stream.Stream;

>>>>>>> 5e9b60a1
import org.hisp.dhis.common.CodeGenerator;
import org.hisp.dhis.common.IdentifiableObject;
import org.hisp.dhis.dxf2.metadata.objectbundle.ObjectBundle;
import org.hisp.dhis.dxf2.metadata.objectbundle.ObjectBundleMode;
import org.hisp.dhis.dxf2.metadata.objectbundle.ObjectBundleParams;
import org.hisp.dhis.dxf2.metadata.objectbundle.feedback.ObjectBundleCommitReport;
import org.hisp.dhis.dxf2.metadata.objectbundle.feedback.ObjectBundleValidationReport;
import org.hisp.dhis.feedback.ErrorReport;
import org.hisp.dhis.importexport.ImportStrategy;
import org.hisp.dhis.program.ProgramStageInstance;
import org.hisp.dhis.program.ProgramStageInstanceService;
import org.hisp.dhis.render.RenderFormat;
import org.hisp.dhis.render.RenderService;
import org.hisp.dhis.trackedentity.TrackedEntityInstanceService;
import org.hisp.dhis.trackedentitycomment.TrackedEntityComment;
import org.hisp.dhis.tracker.TrackerImportParams;
import org.hisp.dhis.tracker.TrackerImportStrategy;
import org.hisp.dhis.tracker.TrackerType;
import org.hisp.dhis.tracker.bundle.TrackerBundle;
import org.hisp.dhis.tracker.report.TrackerBundleReport;
import org.hisp.dhis.tracker.report.TrackerErrorCode;
import org.hisp.dhis.tracker.report.TrackerStatus;
import org.hisp.dhis.tracker.report.TrackerTypeReport;
import org.hisp.dhis.tracker.report.TrackerValidationReport;
import org.hisp.dhis.user.User;
import org.hisp.dhis.user.UserService;
import org.junit.Ignore;
import org.junit.Test;
import org.springframework.beans.factory.annotation.Autowired;
import org.springframework.core.io.ClassPathResource;

<<<<<<< HEAD
import java.io.IOException;
import java.util.Date;
import java.util.List;
import java.util.Map;
import java.util.stream.Stream;

import static org.hamcrest.MatcherAssert.assertThat;
import static org.hamcrest.Matchers.equalTo;
import static org.hamcrest.Matchers.hasItem;
import static org.hamcrest.Matchers.hasProperty;
import static org.hamcrest.Matchers.hasSize;
import static org.hamcrest.core.Every.everyItem;
import static org.hisp.dhis.tracker.TrackerImportStrategy.CREATE;
import static org.hisp.dhis.tracker.TrackerImportStrategy.CREATE_AND_UPDATE;
import static org.junit.Assert.assertEquals;
import static org.junit.Assert.assertNotNull;
import static org.junit.Assert.assertNull;
import static org.junit.Assert.assertTrue;
import static org.junit.Assert.fail;

=======
import lombok.SneakyThrows;
>>>>>>> 5e9b60a1

/**
 * @author Morten Svanæs <msvanaes@dhis2.org>
 */
public class EventImportValidationTest
    extends AbstractImportValidationTest
{
    @Autowired
    protected TrackedEntityInstanceService trackedEntityInstanceService;

    @Autowired
    private RenderService _renderService;

    @Autowired
    private UserService _userService;

    @Autowired
    private ProgramStageInstanceService programStageServiceInstance;

    @Override
    public boolean emptyDatabaseAfterTest()
    {
        return true;
    }

    @Override
    protected void setUpTest()
        throws IOException
    {
        renderService = _renderService;
        userService = _userService;

        Map<Class<? extends IdentifiableObject>, List<IdentifiableObject>> metadata = renderService.fromMetadata(
            new ClassPathResource( "tracker/tracker_basic_metadata.json" ).getInputStream(), RenderFormat.JSON );

        ObjectBundleParams params = new ObjectBundleParams();
        params.setObjectBundleMode( ObjectBundleMode.COMMIT );
        params.setImportStrategy( ImportStrategy.CREATE );
        params.setObjects( metadata );

        ObjectBundle bundle = objectBundleService.create( params );
        ObjectBundleValidationReport validationReport = objectBundleValidationService.validate( bundle );
        List<ErrorReport> errorReports = validationReport.getErrorReports();
        assertTrue( errorReports.isEmpty() );

        ObjectBundleCommitReport commit = objectBundleService.commit( bundle );
        List<ErrorReport> objectReport = commit.getErrorReports();
        assertTrue( objectReport.isEmpty() );

        TrackerImportParams trackerImportParams = createBundleFromJson(
            "tracker/validations/enrollments_te_te-data.json" );

        User user = userService.getUser( ADMIN_USER_UID );
        trackerImportParams.setUser( user  );

        TrackerBundle trackerBundle = trackerBundleService.create( trackerImportParams );
        assertEquals( 5, trackerBundle.getTrackedEntities().size() );

        TrackerValidationReport report = trackerValidationService.validate( trackerBundle );
        assertEquals( 0, report.getErrorReports().size() );

        TrackerBundleReport bundleReport = trackerBundleService.commit( trackerBundle );
        assertEquals( TrackerStatus.OK, bundleReport.getStatus() );

        trackerImportParams = renderService
            .fromJson(
                new ClassPathResource( "tracker/validations/enrollments_te_enrollments-data.json" ).getInputStream(),
                TrackerImportParams.class );

        trackerImportParams.setUser( user  );

        trackerBundle = trackerBundleService.create( trackerImportParams );
        assertEquals( 4, trackerBundle.getEnrollments().size() );

        report = trackerValidationService.validate( trackerBundle );
        assertEquals( 0, report.getErrorReports().size() );

        bundleReport = trackerBundleService.commit( trackerBundle );
        assertEquals( TrackerStatus.OK, bundleReport.getStatus() );
    }

    @Test
    public void testEventValidationOkAll()
        throws IOException
    {
        TrackerImportParams trackerBundleParams = createBundleFromJson( "tracker/validations/events-data.json" );

        ValidateAndCommitTestUnit createAndUpdate = validateAndCommit( trackerBundleParams,
            TrackerImportStrategy.CREATE );
        assertEquals( 1, createAndUpdate.getTrackerBundle().getEvents().size() );
        TrackerValidationReport report = createAndUpdate.getValidationReport();
        printReport( report );
        assertEquals( TrackerStatus.OK, createAndUpdate.getCommitReport().getStatus() );

        assertEquals( 0, report.getErrorReports().size() );

    }

    @Test
    public void testEventInvalidUidFormat()
        throws IOException
    {
        TrackerImportParams trackerBundleParams = createBundleFromJson(
            "tracker/validations/events-invalid-uid-format.json" );

        ValidateAndCommitTestUnit createAndUpdate = validateAndCommit( trackerBundleParams,
            TrackerImportStrategy.CREATE );
        TrackerValidationReport report = createAndUpdate.getValidationReport();
        printReport( report );

        assertEquals( 1, report.getErrorReports().size() );

        assertThat( report.getErrorReports(),
            hasItem( hasProperty( "errorCode", equalTo( TrackerErrorCode.E1048 ) ) ) );
    }

    @Test
    public void testCantWriteAccessCatCombo()
        throws IOException
    {
        TrackerImportParams trackerImportParams = createBundleFromJson(
            "tracker/validations/events-cat-write-access.json" );

        User user = userService.getUser( USER_6 );
        trackerImportParams.setUser( user );

        ValidateAndCommitTestUnit createAndUpdate = validateAndCommit( trackerImportParams,
            TrackerImportStrategy.CREATE );
        TrackerValidationReport report = createAndUpdate.getValidationReport();
        printReport( report );

        assertEquals( 4, report.getErrorReports().size() );

        assertThat( report.getErrorReports(),
            hasItem( hasProperty( "errorCode", equalTo( TrackerErrorCode.E1099 ) ) ) );

        assertThat( report.getErrorReports(),
            hasItem( hasProperty( "errorCode", equalTo( TrackerErrorCode.E1104 ) ) ) );

        assertThat( report.getErrorReports(),
            hasItem( hasProperty( "errorCode", equalTo( TrackerErrorCode.E1096 ) ) ) );

        assertThat( report.getErrorReports(),
            hasItem( hasProperty( "errorCode", equalTo( TrackerErrorCode.E1095 ) ) ) );
    }

    @Test
    public void testEventMissingOrgUnit()
        throws IOException
    {
        TrackerImportParams trackerBundleParams = createBundleFromJson(
            "tracker/validations/events_error-orgunit-missing.json" );

        ValidateAndCommitTestUnit createAndUpdate = validateAndCommit( trackerBundleParams,
            TrackerImportStrategy.CREATE );
        TrackerValidationReport report = createAndUpdate.getValidationReport();
        printReport( report );

        assertEquals( 1, report.getErrorReports().size() );

        assertThat( report.getErrorReports(),
            hasItem( hasProperty( "errorCode", equalTo( TrackerErrorCode.E1011 ) ) ) );
    }

    @Test
    public void testEventMissingProgramAndProgramStage()
        throws IOException
    {
        TrackerImportParams trackerBundleParams = createBundleFromJson(
            "tracker/validations/events_error-program-pstage-missing.json" );

        ValidateAndCommitTestUnit createAndUpdate = validateAndCommit( trackerBundleParams,
            TrackerImportStrategy.CREATE );
        TrackerValidationReport report = createAndUpdate.getValidationReport();
        printReport( report );

        assertEquals( 1, report.getErrorReports().size() );

        assertThat( report.getErrorReports(),
            hasItem( hasProperty( "errorCode", equalTo( TrackerErrorCode.E1088 ) ) ) );
    }

    @Test
    public void testEventMissingProgramStageProgramIsRegistration()
        throws IOException
    {
        TrackerImportParams trackerBundleParams = createBundleFromJson(
            "tracker/validations/events_error-pstage-missing-isreg.json" );

        ValidateAndCommitTestUnit createAndUpdate = validateAndCommit( trackerBundleParams,
            TrackerImportStrategy.CREATE );
        TrackerValidationReport report = createAndUpdate.getValidationReport();
        printReport( report );

        assertEquals( 1, report.getErrorReports().size() );

        assertThat( report.getErrorReports(),
            hasItem( hasProperty( "errorCode", equalTo( TrackerErrorCode.E1086 ) ) ) );
    }

    @Test
    public void testEventMissingProgramStageProgramIsWithoutRegistration()
        throws IOException
    {
        TrackerImportParams trackerBundleParams = createBundleFromJson(
            "tracker/validations/events_error-pstage-missing-withoutreg.json" );

        ValidateAndCommitTestUnit createAndUpdate = validateAndCommit( trackerBundleParams,
            TrackerImportStrategy.CREATE );
        TrackerValidationReport report = createAndUpdate.getValidationReport();
        printReport( report );

        assertEquals( 1, report.getErrorReports().size() );

        assertThat( report.getErrorReports(),
            hasItem( hasProperty( "errorCode", equalTo( TrackerErrorCode.E1035 ) ) ) );
    }

    @Test
    public void testProgramStageProgramDifferentPrograms()
        throws IOException
    {
        TrackerImportParams trackerBundleParams = createBundleFromJson(
            "tracker/validations/events_error-pstage-program-different.json" );

        ValidateAndCommitTestUnit createAndUpdate = validateAndCommit( trackerBundleParams,
            TrackerImportStrategy.CREATE );
        TrackerValidationReport report = createAndUpdate.getValidationReport();
        printReport( report );

        assertEquals( 1, report.getErrorReports().size() );

        assertThat( report.getErrorReports(),
            hasItem( hasProperty( "errorCode", equalTo( TrackerErrorCode.E1089 ) ) ) );
    }

    @Test
    public void testNoWriteAccessToOrg()
        throws IOException
    {
        TrackerImportParams trackerBundleParams = createBundleFromJson( "tracker/validations/events-data.json" );

        User user = userService.getUser( USER_2 );
        trackerBundleParams.setUser( user );

        ValidateAndCommitTestUnit createAndUpdate = validateAndCommit( trackerBundleParams,
            TrackerImportStrategy.CREATE );
        TrackerValidationReport report = createAndUpdate.getValidationReport();
        printReport( report );

        assertEquals( 1, report.getErrorReports().size() );

        assertThat( report.getErrorReports(),
            hasItem( hasProperty( "errorCode", equalTo( TrackerErrorCode.E1000 ) ) ) );
    }

    @Test
    public void testEventCreateAlreadyExists()
        throws IOException
    {
        TrackerImportParams trackerBundleParams = createBundleFromJson( "tracker/validations/events-data.json" );

        User user = userService.getUser( ADMIN_USER_UID );
        trackerBundleParams.setUserId( user.getUid() );

        TrackerBundle trackerBundle = trackerBundleService.create( trackerBundleParams );
        assertEquals( 1, trackerBundle.getEvents().size() );

        // Validate first time, should contain no errors.
        TrackerValidationReport report = trackerValidationService.validate( trackerBundle );
        printReport( report );
        assertEquals( 0, report.getErrorReports().size() );

        // Commit the validated bundle...
        trackerBundleService.commit( trackerBundle );

        trackerBundleParams.setImportStrategy( TrackerImportStrategy.CREATE );
        trackerBundle = trackerBundleService.create( trackerBundleParams );
        // Re-validate, should now contain 13 errors...
        report = trackerValidationService.validate( trackerBundle );
        printReport( report );
        assertEquals( 1, report.getErrorReports().size() );

        assertThat( report.getErrorReports(),
            everyItem( hasProperty( "errorCode", equalTo( TrackerErrorCode.E1030 ) ) ) );

        // All should be removed
        assertEquals( 0, trackerBundle.getEnrollments().size() );
    }

    @Test
    public void testUpdateNotExists()
        throws IOException
    {
        TrackerImportParams trackerBundleParams = createBundleFromJson( "tracker/validations/events-data.json" );

        User user = userService.getUser( ADMIN_USER_UID );
        trackerBundleParams.setUserId( user.getUid() );

        trackerBundleParams.setImportStrategy( TrackerImportStrategy.UPDATE );
        TrackerBundle trackerBundle = trackerBundleService.create( trackerBundleParams );
        assertEquals( 1, trackerBundle.getEvents().size() );

        TrackerValidationReport report = trackerValidationService.validate( trackerBundle );
        printReport( report );

        assertEquals( 1, report.getErrorReports().size() );

        assertThat( report.getErrorReports(),
            everyItem( hasProperty( "errorCode", equalTo( TrackerErrorCode.E1032 ) ) ) );

        // All should be removed
        assertEquals( 0, trackerBundle.getEnrollments().size() );
    }

    @Test
    public void testMissingDate()
        throws IOException
    {
        TrackerImportParams trackerBundleParams = createBundleFromJson(
            "tracker/validations/events_error-missing-date.json" );

        ValidateAndCommitTestUnit createAndUpdate = validateAndCommit( trackerBundleParams,
            TrackerImportStrategy.CREATE );

        TrackerValidationReport report = createAndUpdate.getValidationReport();
        printReport( report );

        assertEquals( 1, report.getErrorReports().size() );

        assertThat( report.getErrorReports(),
            hasItem( hasProperty( "errorCode", equalTo( TrackerErrorCode.E1031 ) ) ) );
    }

    @Test
    public void testMissingTei()
        throws IOException
    {
        TrackerImportParams trackerBundleParams = createBundleFromJson(
            "tracker/validations/events_error-missing-tei.json" );

        ValidateAndCommitTestUnit createAndUpdate = validateAndCommit( trackerBundleParams,
            TrackerImportStrategy.CREATE );
        TrackerValidationReport report = createAndUpdate.getValidationReport();
        printReport( report );

        assertEquals( 1, report.getErrorReports().size() );

        assertThat( report.getErrorReports(),
            hasItem( hasProperty( "errorCode", equalTo( TrackerErrorCode.E1036 ) ) ) );
    }

    @Test
    public void testNonRepeatableProgramStage()
        throws IOException
    {
        TrackerImportParams trackerImportParams = fromJson(
            "tracker/validations/events_non-repeatable-programstage_part1.json",
            userService.getUser( ADMIN_USER_UID ) );

        ValidateAndCommitTestUnit createAndUpdate = validateAndCommit( trackerImportParams,
            TrackerImportStrategy.CREATE );
        assertEquals( 1, createAndUpdate.getTrackerBundle().getEvents().size() );

        TrackerValidationReport validationReport = createAndUpdate.getValidationReport();
        printReport( validationReport );

        assertEquals( 0, validationReport.getErrorReports().size() );

        trackerImportParams = fromJson(
            "tracker/validations/events_non-repeatable-programstage_part2.json",
            userService.getUser( ADMIN_USER_UID ) );

        createAndUpdate = validateAndCommit( trackerImportParams, TrackerImportStrategy.CREATE );
        assertEquals( 0, createAndUpdate.getTrackerBundle().getEvents().size() );

        validationReport = createAndUpdate.getValidationReport();
        printReport( validationReport );

        assertEquals( 1, validationReport.getErrorReports().size() );

        assertThat( validationReport.getErrorReports(),
            hasItem( hasProperty( "errorCode", equalTo( TrackerErrorCode.E1039 ) ) ) );
    }

    // TODO: Need help setting up this test. Need a user with all access, but lacking the F_EDIT_EXPIRED auth.
    @Test
    @Ignore( "Need to setup metadata with user without F_EDIT_EXPIRED" )
    public void testMissingCompletedDate()
        throws IOException
    {
        TrackerImportParams trackerBundleParams = createBundleFromJson(
            "tracker/validations/events_error-no-completed-date.json" );

        ValidateAndCommitTestUnit createAndUpdate = validateAndCommit( trackerBundleParams,
            TrackerImportStrategy.CREATE );

        TrackerValidationReport report = createAndUpdate.getValidationReport();
        printReport( report );

        assertEquals( 1, report.getErrorReports().size() );

        assertThat( report.getErrorReports(),
            hasItem( hasProperty( "errorCode", equalTo( TrackerErrorCode.E1042 ) ) ) );
    }

    @Test
    public void testMissingAndAssignScheduleDate()
        throws IOException
    {
        TrackerImportParams trackerBundleParams = createBundleFromJson(
            "tracker/validations/events_error-missing-schedule-date_part1.json" );

        ValidateAndCommitTestUnit createAndUpdate = validateAndCommit( trackerBundleParams,
            TrackerImportStrategy.CREATE );

        TrackerValidationReport report = createAndUpdate.getValidationReport();
        printReport( report );

        assertEquals( 1, report.getErrorReports().size() );

        assertThat( report.getErrorReports(),
            hasItem( hasProperty( "errorCode", equalTo( TrackerErrorCode.E1050 ) ) ) );

        trackerBundleParams = createBundleFromJson(
            "tracker/validations/events_error-missing-schedule-date_part2.json" );

        createAndUpdate = validateAndCommit( trackerBundleParams,
            TrackerImportStrategy.CREATE );

        assertEquals( 1, createAndUpdate.getTrackerBundle().getEvents().size() );

        report = createAndUpdate.getValidationReport();

        printReport( report );

        assertEquals( 0, report.getErrorReports().size() );

        ProgramStageInstance psi = programStageServiceInstance.getProgramStageInstance( "ZwwuwNp6gVd" );

        assertEquals( psi.getExecutionDate(), psi.getDueDate() );
    }

    @Test
    public void testWrongScheduledDateString()
        throws IOException
    {
        TrackerImportParams trackerBundleParams = createBundleFromJson(
            "tracker/validations/events_error-no-wrong-date.json" );

        ValidateAndCommitTestUnit createAndUpdate = validateAndCommit( trackerBundleParams,
            TrackerImportStrategy.CREATE );

        TrackerValidationReport report = createAndUpdate.getValidationReport();
        printReport( report );

        assertEquals( 2, report.getErrorReports().size() );

        assertThat( report.getErrorReports(),
            hasItem( hasProperty( "errorCode", equalTo( TrackerErrorCode.E1051 ) ) ) );

        assertThat( report.getErrorReports(),
            hasItem( hasProperty( "errorCode", equalTo( TrackerErrorCode.E1052 ) ) ) );

        // TODO: Need help setting this up.
//        assertThat( report.getErrorReports(),
//            hasItem( hasProperty( "errorCode", equalTo( TrackerErrorCode.E1043 ) ) ) );
    }

    @Test
    public void testNonDefaultCategoryCombo()
        throws IOException
    {
        TrackerImportParams trackerBundleParams = createBundleFromJson(
            "tracker/validations/events_non-default-combo.json" );

        ValidateAndCommitTestUnit createAndUpdate = validateAndCommit( trackerBundleParams,
            TrackerImportStrategy.CREATE );

        TrackerValidationReport report = createAndUpdate.getValidationReport();
        printReport( report );

        assertEquals( 1, report.getErrorReports().size() );

        assertThat( report.getErrorReports(),
            hasItem( hasProperty( "errorCode", equalTo( TrackerErrorCode.E1055 ) ) ) );
    }

    @Test
    public void testNoCategoryOptionCombo()
        throws IOException
    {
        TrackerImportParams trackerBundleParams = createBundleFromJson(
            "tracker/validations/events_cant-find-cat-opt-combo.json" );

        ValidateAndCommitTestUnit createAndUpdate = validateAndCommit( trackerBundleParams,
            TrackerImportStrategy.CREATE );
        TrackerValidationReport report = createAndUpdate.getValidationReport();
        printReport( report );

        assertEquals( 1, report.getErrorReports().size() );

        assertThat( report.getErrorReports(),
            hasItem( hasProperty( "errorCode", equalTo( TrackerErrorCode.E1115 ) ) ) );
    }

    @Test
    public void testNoCategoryOption()
        throws IOException
    {
        TrackerImportParams trackerBundleParams = createBundleFromJson(
            "tracker/validations/events_cant-find-cat-option.json" );

        ValidateAndCommitTestUnit createAndUpdate = validateAndCommit( trackerBundleParams,
            TrackerImportStrategy.CREATE );
        TrackerValidationReport report = createAndUpdate.getValidationReport();
        printReport( report );

        assertEquals( 1, report.getErrorReports().size() );

        assertThat( report.getErrorReports(),
            hasItem( hasProperty( "errorCode", equalTo( TrackerErrorCode.E1116 ) ) ) );
    }

    @Test
    public void testNoCategoryOptionComboSet()
        throws IOException
    {
        TrackerImportParams trackerBundleParams = createBundleFromJson(
            "tracker/validations/events_cant-find-cat-option-combo-set.json" );

        ValidateAndCommitTestUnit createAndUpdate = validateAndCommit( trackerBundleParams,
            TrackerImportStrategy.CREATE );
        TrackerValidationReport report = createAndUpdate.getValidationReport();
        printReport( report );

        assertEquals( 2, report.getErrorReports().size() );

        assertThat( report.getErrorReports(),
            hasItem( hasProperty( "errorCode", equalTo( TrackerErrorCode.E1117 ) ) ) );
    }

    @Test
    public void testWrongDatesInCatCombo()
        throws IOException
    {
        TrackerImportParams trackerBundleParams = createBundleFromJson(
            "tracker/validations/events_combo-date-wrong.json" );

        ValidateAndCommitTestUnit createAndUpdate = validateAndCommit( trackerBundleParams,
            TrackerImportStrategy.CREATE );

        TrackerValidationReport report = createAndUpdate.getValidationReport();
        printReport( report );

        assertEquals( 2, report.getErrorReports().size() );

        assertThat( report.getErrorReports(),
            hasItem( hasProperty( "errorCode", equalTo( TrackerErrorCode.E1056 ) ) ) );

        assertThat( report.getErrorReports(),
            hasItem( hasProperty( "errorCode", equalTo( TrackerErrorCode.E1057 ) ) ) );
    }

    @Test
    public void testEventHasNoEnrollment()
        throws IOException
    {
        TrackerImportParams trackerBundleParams = createBundleFromJson(
            "tracker/validations/events_tei-not-enrolled.json" );

        ValidateAndCommitTestUnit createAndUpdate = validateAndCommit( trackerBundleParams,
            TrackerImportStrategy.CREATE );
        TrackerValidationReport report = createAndUpdate.getValidationReport();
        printReport( report );

        assertEquals( 1, report.getErrorReports().size() );

        assertThat( report.getErrorReports(),
            hasItem( hasProperty( "errorCode", equalTo( TrackerErrorCode.E1033 ) ) ) );
    }

    @Test
    public void testInvalidDataElementForDataValue()
        throws IOException
    {
        TrackerImportParams trackerBundleParams = createBundleFromJson(
            "tracker/validations/event_with_wrong_de_for_data_value.json" );

        ValidateAndCommitTestUnit createAndUpdate = validateAndCommit( trackerBundleParams,
            TrackerImportStrategy.CREATE );
        TrackerValidationReport report = createAndUpdate.getValidationReport();
        printReport( report );

        assertEquals( 1, report.getErrorReports().size() );

        assertThat( report.getErrorReports(),
            hasItem( hasProperty( "errorCode", equalTo( TrackerErrorCode.E1087 ) ) ) );
    }

    @Test
    @Ignore
    public void testTeiMultipleActiveEnrollments()
        throws IOException
    {
        TrackerImportParams trackerBundleParams = createBundleFromJson(
            "tracker/validations/events_tei-multiple-enrollments.json" );

        ValidateAndCommitTestUnit createAndUpdate = validateAndCommit( trackerBundleParams,
            TrackerImportStrategy.CREATE );
        assertEquals( 0, createAndUpdate.getTrackerBundle().getEvents().size() );
        TrackerValidationReport report = createAndUpdate.getValidationReport();
        printReport( report );

        assertEquals( 1, report.getErrorReports().size() );

        assertThat( report.getErrorReports(),
            hasItem( hasProperty( "errorCode", equalTo( TrackerErrorCode.E1038 ) ) ) );
    }

    //TODO: Can't get this to work, the preheater? inserts a program instance.
    @Test
    @Ignore( "Can't get this to work, the preheater? inserts a program instance." )
    public void testTeiMultipleActiveEnrollmentsInNonRegProgram()
        throws IOException
    {
        TrackerImportParams trackerBundleParams = createBundleFromJson(
            "tracker/validations/events_tei-multiple-enrollments-in-non-reg-program.json" );

        User user = userService.getUser( ADMIN_USER_UID );
        trackerBundleParams.setUserId( user.getUid() );

        TrackerBundle trackerBundle = trackerBundleService.create( trackerBundleParams );
        assertEquals( 1, trackerBundle.getEvents().size() );

        TrackerValidationReport report = trackerValidationService.validate( trackerBundle );
        printReport( report );

        assertEquals( 1, report.getErrorReports().size() );

        assertThat( report.getErrorReports(),
            hasItem( hasProperty( "errorCode", equalTo( TrackerErrorCode.E1040 ) ) ) );
    }

    //TODO: Delete not working yet
    @Test
    @Ignore( "Delete not yet working" )
    public void testEventAlreadyDeleted()
        throws IOException
    {
        TrackerImportParams params = createBundleFromJson( "tracker/validations/events-data.json" );

        User user = userService.getUser( ADMIN_USER_UID );
        params.setUserId( user.getUid() );

        ValidateAndCommitTestUnit createAndUpdate = validateAndCommit( params,
            CREATE_AND_UPDATE );
        assertEquals( 0, createAndUpdate.getValidationReport().getErrorReports().size() );

        ValidateAndCommitTestUnit delete = validateAndCommit( params,
            TrackerImportStrategy.DELETE );
        assertEquals( 0, delete.getValidationReport().getErrorReports().size() );

        ValidateAndCommitTestUnit deleteAgain = validateAndCommit( params,
            TrackerImportStrategy.DELETE );
        assertEquals( 1, deleteAgain.getValidationReport().getErrorReports().size() );

        assertThat( deleteAgain.getValidationReport().getErrorReports(),
            everyItem( hasProperty( "errorCode", equalTo( TrackerErrorCode.E1030 ) ) ) );

        // All should be removed
        assertEquals( 0, createAndUpdate.getTrackerBundle().getEnrollments().size() );
    }

    // TODO: See comments on error codes, seems to not be in use....
    @Test
    @Ignore( "Cant provoke, need more investigation" )
    public void testPeriodTypes()
        throws IOException
    {
        TrackerImportParams trackerBundleParams = createBundleFromJson(
            "tracker/validations/events_error-periodtype.json" );

        User user = userService.getUser( ADMIN_USER_UID );
        trackerBundleParams.setUserId( user.getUid() );

        TrackerBundle trackerBundle = trackerBundleService.create( trackerBundleParams );
        assertEquals( 1, trackerBundle.getEvents().size() );

        TrackerValidationReport report = trackerValidationService.validate( trackerBundle );
        printReport( report );

        assertEquals( 1, report.getErrorReports().size() );

        assertThat( report.getErrorReports(),
            hasItem( hasProperty( "errorCode", equalTo( TrackerErrorCode.E1042 ) ) ) );
    }

    //TODO: Needs clarification, can't test this error: E1082.
    // See comments in: org/hisp/dhis/tracker/validation/hooks/PreCheckDataRelationsValidationHook.java:165
    @Test
    @Ignore( "Needs clarification, can't test this error: E1082. Maybe because delete not yet working" )
    public void testProgramStageDeleted()
        throws IOException
    {
        TrackerImportParams trackerBundleParams = renderService
            .fromJson(
                new ClassPathResource( "tracker/validations/events-data.json" ).getInputStream(),
                TrackerImportParams.class );

        User user = userService.getUser( "M5zQapPyTZI" );
        trackerBundleParams.setUserId( user.getUid() );

        TrackerBundle trackerBundle = trackerBundleService.create( trackerBundleParams );
        assertEquals( 1, trackerBundle.getEvents().size() );

        // Validate first time, should contain no errors.
        TrackerValidationReport report = trackerValidationService.validate( trackerBundle );
        assertEquals( 0, report.getErrorReports().size() );

        // Commit the validated bundle...
        trackerBundleService.commit( trackerBundle );

        ProgramStageInstance psi = programStageServiceInstance.getProgramStageInstance( "ZwwuwNp6gVd" );
        programStageServiceInstance.deleteProgramStageInstance( psi );

        trackerBundleParams.setImportStrategy( TrackerImportStrategy.UPDATE );
        trackerBundle = trackerBundleService.create( trackerBundleParams );
        report = trackerValidationService.validate( trackerBundle );

        printReport( report );

        assertEquals( 1, report.getErrorReports().size() );

        assertThat( report.getErrorReports(),
            everyItem( hasProperty( "errorCode", equalTo( TrackerErrorCode.E1082 ) ) ) );

        // All should be removed
        assertEquals( 0, trackerBundle.getEnrollments().size() );
    }

    //TODO: Can't provoke this state
    // see comments in: org/hisp/dhis/tracker/validation/hooks/PreCheckDataRelationsValidationHook.java:212
    @Test
    @Ignore( "Can't provoke this state" )
    public void testIsRegButNoTei()
        throws IOException
    {
        TrackerImportParams trackerBundleParams = renderService
            .fromJson(
                new ClassPathResource( "tracker/validations/events_error-not-enrolled.json" ).getInputStream(),
                TrackerImportParams.class );

        User user = userService.getUser( "M5zQapPyTZI" );
        trackerBundleParams.setUserId( user.getUid() );

        TrackerBundle trackerBundle = trackerBundleService.create( trackerBundleParams );
        assertEquals( 1, trackerBundle.getEvents().size() );

        TrackerValidationReport report = trackerValidationService.validate( trackerBundle );
        printReport( report );
        assertEquals( 1, report.getErrorReports().size() );

        assertThat( report.getErrorReports(),
            everyItem( hasProperty( "errorCode", equalTo( TrackerErrorCode.E1037 ) ) ) );

        // All should be removed
        assertEquals( 0, trackerBundle.getEnrollments().size() );
    }

    @Test
    public void testValidateAndAddNotesToEvent()
        throws IOException
    {
        Date now = new Date();

        // When
        
        ValidateAndCommitTestUnit createAndUpdate = createEvent("tracker/validations/events-with-notes-data-add.json");
        
        // Then

        // Fetch the UID of the newly created event
        final ProgramStageInstance programStageInstance = getEventFromReport( createAndUpdate );

        assertThat( programStageInstance.getComments(), hasSize( 3 ) );
        // Validate note content
        Stream.of( "first note", "second note", "third note" ).forEach( t -> {

            TrackedEntityComment comment = getByComment( programStageInstance.getComments(), t );
            assertTrue( CodeGenerator.isValidUid( comment.getUid() ) );
            assertTrue( comment.getCreated().getTime() > now.getTime() );
            assertTrue( comment.getLastUpdated().getTime() > now.getTime() );
            assertNull( comment.getCreator() );
            assertNotNull( comment.getLastUpdatedBy() );
        } );
    }

    @Test
    public void testValidateAndAddNotesToUpdatedEvent()
        throws IOException
    {
        Date now = new Date();

        // Given -> Creates an event with 3 notes
        createEvent( "tracker/validations/events-with-notes-data.json" );

        // When -> Update the event and adds 3 more notes
        final ValidateAndCommitTestUnit createAndUpdate = createEvent(
            "tracker/validations/events-with-notes-update-data.json" );

        // Then
        final ProgramStageInstance programStageInstance = getEventFromReport( createAndUpdate );

        assertThat( programStageInstance.getComments(), hasSize( 6 ) );

        // validate note content
        Stream.of( "first note", "second note", "third note", "4th note", "5th note", "6th note" ).forEach( t -> {

            TrackedEntityComment comment = getByComment( programStageInstance.getComments(), t );
            assertTrue( CodeGenerator.isValidUid( comment.getUid() ) );
            assertTrue( comment.getCreated().getTime() > now.getTime() );
            assertTrue( comment.getLastUpdated().getTime() > now.getTime() );
            assertNull( comment.getCreator() );
            assertNotNull( comment.getLastUpdatedBy() );
        } );
    }

    @SneakyThrows
    private void testDeletedEventFails( TrackerImportStrategy importStrategy )
    {
        // Given -> Creates an event
        createEvent( "tracker/validations/events-with-notes-data.json" );

        // When -> Soft-delete the event
        programStageServiceInstance
            .deleteProgramStageInstance( programStageServiceInstance.getProgramStageInstance( "uLxFbxfYDQE" ) );

        TrackerImportParams trackerBundleParams = createBundleFromJson(
            "tracker/validations/events-with-notes-data.json" );

        // Then
        ValidateAndCommitTestUnit createAndUpdate = validateAndCommit( trackerBundleParams, importStrategy );

        assertEquals( 0, createAndUpdate.getTrackerBundle().getEvents().size() );
        TrackerValidationReport report = createAndUpdate.getValidationReport();
        printReport( report );
        assertEquals( 1, report.getErrorReports().size() );
        assertThat( report.getErrorReports(),
            everyItem( hasProperty( "errorCode", equalTo( TrackerErrorCode.E1082 ) ) ) );
    }

    @Test
    public void testUpdateDeleteEventFails()
    {
        testDeletedEventFails( UPDATE );
    }

    @Test
    public void testInserDeleteEventFails()
        throws IOException
    {
<<<<<<< HEAD
        // Given -> Creates an event
        createEvent( "tracker/validations/events-with-notes-data.json" );

        // When -> Soft-delete the event
        programStageServiceInstance
                .deleteProgramStageInstance( programStageServiceInstance.getProgramStageInstance( "uLxFbxfYDQE" ) );

        TrackerImportParams trackerBundleParams = createBundleFromJson(
                "tracker/validations/events-with-notes-data.json" );

        // Then
        ValidateAndCommitTestUnit createAndUpdate = validateAndCommit( trackerBundleParams, CREATE );

        assertEquals( 0, createAndUpdate.getTrackerBundle().getEvents().size() );
        TrackerValidationReport report = createAndUpdate.getValidationReport();
        printReport( report );
        assertEquals( 1, report.getErrorReports().size() );
        assertThat( report.getErrorReports(),
                everyItem( hasProperty( "errorCode", equalTo( TrackerErrorCode.E1082 ) ) ) );

=======
        testDeletedEventFails( CREATE_AND_UPDATE );
>>>>>>> 5e9b60a1
    }

    private ValidateAndCommitTestUnit createEvent( String jsonPayload )
        throws IOException
    {
        // Given
        TrackerImportParams trackerBundleParams = createBundleFromJson( jsonPayload );

        // When
        ValidateAndCommitTestUnit createAndUpdate = validateAndCommit( trackerBundleParams, CREATE_AND_UPDATE );

        // Then
        assertEquals( 1, createAndUpdate.getTrackerBundle().getEvents().size() );
        TrackerValidationReport report = createAndUpdate.getValidationReport();
        printReport( report );
        assertEquals( TrackerStatus.OK, createAndUpdate.getCommitReport().getStatus() );
        assertEquals( 0, report.getErrorReports().size() );

        return createAndUpdate;
    }

    private TrackedEntityComment getByComment( List<TrackedEntityComment> comments, String commentText )
    {
        for ( TrackedEntityComment comment : comments )
        {
            if ( comment.getCommentText().startsWith( commentText )
                || comment.getCommentText().endsWith( commentText ) )
            {
                return comment;
            }
        }
        fail( "Can't find a comment starting or ending with " + commentText );
        return null;
    }

    private ProgramStageInstance getEventFromReport( ValidateAndCommitTestUnit createAndUpdate )
    {
        final Map<TrackerType, TrackerTypeReport> typeReportMap = createAndUpdate.getCommitReport().getTypeReportMap();
        String newEvent = typeReportMap.get( TrackerType.EVENT ).getObjectReportMap().get( 0 ).getUid();
        return programStageServiceInstance.getProgramStageInstance( newEvent );
    }
}<|MERGE_RESOLUTION|>--- conflicted
+++ resolved
@@ -28,8 +28,6 @@
  * SOFTWARE, EVEN IF ADVISED OF THE POSSIBILITY OF SUCH DAMAGE.
  */
 
-<<<<<<< HEAD
-=======
 import static org.hamcrest.MatcherAssert.assertThat;
 import static org.hamcrest.Matchers.equalTo;
 import static org.hamcrest.Matchers.hasItem;
@@ -49,7 +47,6 @@
 import java.util.Map;
 import java.util.stream.Stream;
 
->>>>>>> 5e9b60a1
 import org.hisp.dhis.common.CodeGenerator;
 import org.hisp.dhis.common.IdentifiableObject;
 import org.hisp.dhis.dxf2.metadata.objectbundle.ObjectBundle;
@@ -81,30 +78,7 @@
 import org.springframework.beans.factory.annotation.Autowired;
 import org.springframework.core.io.ClassPathResource;
 
-<<<<<<< HEAD
-import java.io.IOException;
-import java.util.Date;
-import java.util.List;
-import java.util.Map;
-import java.util.stream.Stream;
-
-import static org.hamcrest.MatcherAssert.assertThat;
-import static org.hamcrest.Matchers.equalTo;
-import static org.hamcrest.Matchers.hasItem;
-import static org.hamcrest.Matchers.hasProperty;
-import static org.hamcrest.Matchers.hasSize;
-import static org.hamcrest.core.Every.everyItem;
-import static org.hisp.dhis.tracker.TrackerImportStrategy.CREATE;
-import static org.hisp.dhis.tracker.TrackerImportStrategy.CREATE_AND_UPDATE;
-import static org.junit.Assert.assertEquals;
-import static org.junit.Assert.assertNotNull;
-import static org.junit.Assert.assertNull;
-import static org.junit.Assert.assertTrue;
-import static org.junit.Assert.fail;
-
-=======
 import lombok.SneakyThrows;
->>>>>>> 5e9b60a1
 
 /**
  * @author Morten Svanæs <msvanaes@dhis2.org>
@@ -882,9 +856,9 @@
         Date now = new Date();
 
         // When
-        
-        ValidateAndCommitTestUnit createAndUpdate = createEvent("tracker/validations/events-with-notes-data-add.json");
-        
+
+        ValidateAndCommitTestUnit createAndUpdate = createEvent("tracker/validations/events-with-notes-data.json");
+
         // Then
 
         // Fetch the UID of the newly created event
@@ -941,7 +915,7 @@
 
         // When -> Soft-delete the event
         programStageServiceInstance
-            .deleteProgramStageInstance( programStageServiceInstance.getProgramStageInstance( "uLxFbxfYDQE" ) );
+            .deleteProgramStageInstance( programStageServiceInstance.getProgramStageInstance( "ZwwuwNp6gVd" ) );
 
         TrackerImportParams trackerBundleParams = createBundleFromJson(
             "tracker/validations/events-with-notes-data.json" );
@@ -967,30 +941,7 @@
     public void testInserDeleteEventFails()
         throws IOException
     {
-<<<<<<< HEAD
-        // Given -> Creates an event
-        createEvent( "tracker/validations/events-with-notes-data.json" );
-
-        // When -> Soft-delete the event
-        programStageServiceInstance
-                .deleteProgramStageInstance( programStageServiceInstance.getProgramStageInstance( "uLxFbxfYDQE" ) );
-
-        TrackerImportParams trackerBundleParams = createBundleFromJson(
-                "tracker/validations/events-with-notes-data.json" );
-
-        // Then
-        ValidateAndCommitTestUnit createAndUpdate = validateAndCommit( trackerBundleParams, CREATE );
-
-        assertEquals( 0, createAndUpdate.getTrackerBundle().getEvents().size() );
-        TrackerValidationReport report = createAndUpdate.getValidationReport();
-        printReport( report );
-        assertEquals( 1, report.getErrorReports().size() );
-        assertThat( report.getErrorReports(),
-                everyItem( hasProperty( "errorCode", equalTo( TrackerErrorCode.E1082 ) ) ) );
-
-=======
         testDeletedEventFails( CREATE_AND_UPDATE );
->>>>>>> 5e9b60a1
     }
 
     private ValidateAndCommitTestUnit createEvent( String jsonPayload )
