--- conflicted
+++ resolved
@@ -28,28 +28,6 @@
  * SOFTWARE, EVEN IF ADVISED OF THE POSSIBILITY OF SUCH DAMAGE.
  */
 
-<<<<<<< HEAD
-=======
-import static org.hamcrest.MatcherAssert.assertThat;
-import static org.hamcrest.Matchers.equalTo;
-import static org.hamcrest.Matchers.hasItem;
-import static org.hamcrest.Matchers.hasProperty;
-import static org.hamcrest.Matchers.hasSize;
-import static org.hamcrest.core.Every.everyItem;
-import static org.hisp.dhis.tracker.TrackerImportStrategy.CREATE;
-import static org.hisp.dhis.tracker.TrackerImportStrategy.CREATE_AND_UPDATE;
-import static org.junit.Assert.assertEquals;
-import static org.junit.Assert.assertNull;
-import static org.junit.Assert.assertTrue;
-import static org.junit.Assert.fail;
-
-import java.io.IOException;
-import java.util.Date;
-import java.util.List;
-import java.util.Map;
-import java.util.stream.Stream;
-
->>>>>>> 26d92a20
 import org.hisp.dhis.common.CodeGenerator;
 import org.hisp.dhis.common.IdentifiableObject;
 import org.hisp.dhis.dxf2.metadata.objectbundle.ObjectBundle;
@@ -93,9 +71,9 @@
 import static org.hamcrest.Matchers.hasProperty;
 import static org.hamcrest.Matchers.hasSize;
 import static org.hamcrest.core.Every.everyItem;
+import static org.hisp.dhis.tracker.TrackerImportStrategy.CREATE;
 import static org.hisp.dhis.tracker.TrackerImportStrategy.CREATE_AND_UPDATE;
 import static org.junit.Assert.assertEquals;
-import static org.junit.Assert.assertNotNull;
 import static org.junit.Assert.assertNull;
 import static org.junit.Assert.assertTrue;
 import static org.junit.Assert.fail;
@@ -877,15 +855,9 @@
         Date now = new Date();
 
         // When
-<<<<<<< HEAD
         
         ValidateAndCommitTestUnit createAndUpdate = createEvent("tracker/validations/events-with-notes-data-add.json");
         
-=======
-
-        ValidateAndCommitTestUnit createAndUpdate = createEvent("tracker/validations/events-with-notes-data.json");
-
->>>>>>> 26d92a20
         // Then
 
         // Fetch the UID of the newly created event
@@ -900,7 +872,7 @@
             assertTrue( comment.getCreated().getTime() > now.getTime() );
             assertTrue( comment.getLastUpdated().getTime() > now.getTime() );
             assertNull( comment.getCreator() );
-            assertNotNull( comment.getLastUpdatedBy() );
+            assertNull( comment.getLastUpdatedBy() );
         } );
     }
 
@@ -930,8 +902,7 @@
             assertTrue( comment.getCreated().getTime() > now.getTime() );
             assertTrue( comment.getLastUpdated().getTime() > now.getTime() );
             assertNull( comment.getCreator() );
-            assertNotNull( comment.getLastUpdatedBy() );
-
+            assertNull( comment.getLastUpdatedBy() );
         } );
     }
 
