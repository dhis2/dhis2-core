/*
 * Copyright (c) 2004-2021, University of Oslo
 * All rights reserved.
 *
 * Redistribution and use in source and binary forms, with or without
 * modification, are permitted provided that the following conditions are met:
 * Redistributions of source code must retain the above copyright notice, this
 * list of conditions and the following disclaimer.
 *
 * Redistributions in binary form must reproduce the above copyright notice,
 * this list of conditions and the following disclaimer in the documentation
 * and/or other materials provided with the distribution.
 * Neither the name of the HISP project nor the names of its contributors may
 * be used to endorse or promote products derived from this software without
 * specific prior written permission.
 *
 * THIS SOFTWARE IS PROVIDED BY THE COPYRIGHT HOLDERS AND CONTRIBUTORS "AS IS" AND
 * ANY EXPRESS OR IMPLIED WARRANTIES, INCLUDING, BUT NOT LIMITED TO, THE IMPLIED
 * WARRANTIES OF MERCHANTABILITY AND FITNESS FOR A PARTICULAR PURPOSE ARE
 * DISCLAIMED. IN NO EVENT SHALL THE COPYRIGHT OWNER OR CONTRIBUTORS BE LIABLE FOR
 * ANY DIRECT, INDIRECT, INCIDENTAL, SPECIAL, EXEMPLARY, OR CONSEQUENTIAL DAMAGES
 * (INCLUDING, BUT NOT LIMITED TO, PROCUREMENT OF SUBSTITUTE GOODS OR SERVICES;
 * LOSS OF USE, DATA, OR PROFITS; OR BUSINESS INTERRUPTION) HOWEVER CAUSED AND ON
 * ANY THEORY OF LIABILITY, WHETHER IN CONTRACT, STRICT LIABILITY, OR TORT
 * (INCLUDING NEGLIGENCE OR OTHERWISE) ARISING IN ANY WAY OUT OF THE USE OF THIS
 * SOFTWARE, EVEN IF ADVISED OF THE POSSIBILITY OF SUCH DAMAGE.
 */
package org.hisp.dhis.tracker.validation;

import static org.hamcrest.MatcherAssert.assertThat;
import static org.hamcrest.Matchers.equalTo;
import static org.hamcrest.Matchers.hasItem;
import static org.hamcrest.Matchers.hasProperty;
import static org.hamcrest.Matchers.hasSize;
import static org.hamcrest.core.Every.everyItem;
import static org.hisp.dhis.tracker.TrackerImportStrategy.CREATE_AND_UPDATE;
import static org.hisp.dhis.tracker.TrackerImportStrategy.UPDATE;
import static org.hisp.dhis.tracker.report.TrackerErrorCode.E1029;
import static org.junit.Assert.assertEquals;
import static org.junit.Assert.assertNotNull;
import static org.junit.Assert.assertNull;
import static org.junit.Assert.assertTrue;
import static org.junit.Assert.fail;

import java.io.IOException;
import java.util.Date;
import java.util.List;
import java.util.Map;
import java.util.stream.Stream;

import lombok.SneakyThrows;

import org.hisp.dhis.common.CodeGenerator;
import org.hisp.dhis.common.IdentifiableObject;
import org.hisp.dhis.dxf2.metadata.objectbundle.ObjectBundle;
import org.hisp.dhis.dxf2.metadata.objectbundle.ObjectBundleMode;
import org.hisp.dhis.dxf2.metadata.objectbundle.ObjectBundleParams;
import org.hisp.dhis.dxf2.metadata.objectbundle.feedback.ObjectBundleCommitReport;
import org.hisp.dhis.dxf2.metadata.objectbundle.feedback.ObjectBundleValidationReport;
import org.hisp.dhis.feedback.ErrorReport;
import org.hisp.dhis.importexport.ImportStrategy;
import org.hisp.dhis.program.ProgramStageInstance;
import org.hisp.dhis.program.ProgramStageInstanceService;
import org.hisp.dhis.render.RenderFormat;
import org.hisp.dhis.render.RenderService;
import org.hisp.dhis.trackedentity.TrackedEntityInstanceService;
import org.hisp.dhis.trackedentitycomment.TrackedEntityComment;
import org.hisp.dhis.tracker.TrackerImportParams;
import org.hisp.dhis.tracker.TrackerImportStrategy;
import org.hisp.dhis.tracker.TrackerType;
import org.hisp.dhis.tracker.bundle.TrackerBundle;
import org.hisp.dhis.tracker.report.TrackerBundleReport;
import org.hisp.dhis.tracker.report.TrackerErrorCode;
import org.hisp.dhis.tracker.report.TrackerStatus;
import org.hisp.dhis.tracker.report.TrackerTypeReport;
import org.hisp.dhis.tracker.report.TrackerValidationReport;
import org.hisp.dhis.user.User;
import org.hisp.dhis.user.UserService;
import org.junit.Test;
import org.springframework.beans.factory.annotation.Autowired;
import org.springframework.core.io.ClassPathResource;

/**
 * @author Morten Svanæs <msvanaes@dhis2.org>
 */
public class EventImportValidationTest
    extends AbstractImportValidationTest
{
    @Autowired
    protected TrackedEntityInstanceService trackedEntityInstanceService;

    @Autowired
    private RenderService _renderService;

    @Autowired
    private UserService _userService;

    @Autowired
    private ProgramStageInstanceService programStageServiceInstance;

    @Override
    public boolean emptyDatabaseAfterTest()
    {
        return true;
    }

    @Override
    protected void setUpTest()
        throws IOException
    {
        renderService = _renderService;
        userService = _userService;

        Map<Class<? extends IdentifiableObject>, List<IdentifiableObject>> metadata = renderService.fromMetadata(
            new ClassPathResource( "tracker/tracker_basic_metadata.json" ).getInputStream(), RenderFormat.JSON );

        ObjectBundleParams params = new ObjectBundleParams();
        params.setObjectBundleMode( ObjectBundleMode.COMMIT );
        params.setImportStrategy( ImportStrategy.CREATE );
        params.setObjects( metadata );

        ObjectBundle bundle = objectBundleService.create( params );
        ObjectBundleValidationReport validationReport = objectBundleValidationService.validate( bundle );
        List<ErrorReport> errorReports = validationReport.getErrorReports();
        assertTrue( errorReports.isEmpty() );

        ObjectBundleCommitReport commit = objectBundleService.commit( bundle );
        List<ErrorReport> objectReport = commit.getErrorReports();
        assertTrue( objectReport.isEmpty() );

        TrackerImportParams trackerImportParams = createBundleFromJson(
            "tracker/validations/enrollments_te_te-data.json" );

        User user = userService.getUser( ADMIN_USER_UID );
        trackerImportParams.setUser( user );

        TrackerBundle trackerBundle = trackerBundleService.create( trackerImportParams );
        assertEquals( 5, trackerBundle.getTrackedEntities().size() );

        TrackerValidationReport report = trackerValidationService.validate( trackerBundle );
        assertEquals( 0, report.getErrorReports().size() );

        TrackerBundleReport bundleReport = trackerBundleService.commit( trackerBundle );
        assertEquals( TrackerStatus.OK, bundleReport.getStatus() );

        trackerImportParams = renderService
            .fromJson(
                new ClassPathResource( "tracker/validations/enrollments_te_enrollments-data.json" ).getInputStream(),
                TrackerImportParams.class );

        trackerImportParams.setUser( user );

        trackerBundle = trackerBundleService.create( trackerImportParams );
        assertEquals( 4, trackerBundle.getEnrollments().size() );

        report = trackerValidationService.validate( trackerBundle );
        assertEquals( 0, report.getErrorReports().size() );

        bundleReport = trackerBundleService.commit( trackerBundle );
        assertEquals( TrackerStatus.OK, bundleReport.getStatus() );
    }

    @Test
    public void failValidationWhenTrackedEntityAttributeHasWrongOptionValue()
<<<<<<< HEAD
        throws IOException
    {
        TrackerImportParams params = createBundleFromJson(
            "tracker/validations/events-with_invalid_option_value.json" );

        ValidateAndCommitTestUnit createAndUpdate = validateAndCommit( params, TrackerImportStrategy.CREATE );
        TrackerValidationReport report = createAndUpdate.getValidationReport();
        printReport( report );
        assertEquals( 1, report.getErrorReports().size() );

        assertThat( report.getErrorReports(),
            everyItem( hasProperty( "errorCode", equalTo( TrackerErrorCode.E1125 ) ) ) );
    }

    @Test
    public void successWhenTrackedEntityAttributeHasValidOptionValue()
        throws IOException
    {
        TrackerImportParams params = createBundleFromJson(
            "tracker/validations/events-with_valid_option_value.json" );

        ValidateAndCommitTestUnit createAndUpdate = validateAndCommit( params, TrackerImportStrategy.CREATE );
        TrackerValidationReport report = createAndUpdate.getValidationReport();
        printReport( report );
        assertEquals( 0, report.getErrorReports().size() );
    }

    @Test
    public void testEventValidationOkAll()
=======
>>>>>>> c6affcab
        throws IOException
    {
        TrackerImportParams params = createBundleFromJson(
            "tracker/validations/events-with_invalid_option_value.json" );

        ValidateAndCommitTestUnit createAndUpdate = validateAndCommit( params, TrackerImportStrategy.CREATE );
        TrackerValidationReport report = createAndUpdate.getValidationReport();
        printReport( report );
        assertEquals( 1, report.getErrorReports().size() );

        assertThat( report.getErrorReports(),
            everyItem( hasProperty( "errorCode", equalTo( TrackerErrorCode.E1125 ) ) ) );
    }

    @Test
    public void successWhenTrackedEntityAttributeHasValidOptionValue()
        throws IOException
    {
        TrackerImportParams params = createBundleFromJson(
            "tracker/validations/events-with_valid_option_value.json" );

        ValidateAndCommitTestUnit createAndUpdate = validateAndCommit( params, TrackerImportStrategy.CREATE );
        TrackerValidationReport report = createAndUpdate.getValidationReport();
        printReport( report );
        assertEquals( 0, report.getErrorReports().size() );
    }

    @Test
    public void testEventValidationOkAll()
        throws IOException
    {
        TrackerImportParams trackerBundleParams = createBundleFromJson( "tracker/validations/events-data.json" );

        ValidateAndCommitTestUnit createAndUpdate = validateAndCommit( trackerBundleParams,
            TrackerImportStrategy.CREATE );
        assertEquals( 1, createAndUpdate.getTrackerBundle().getEvents().size() );
        TrackerValidationReport report = createAndUpdate.getValidationReport();
        printReport( report );
        assertEquals( TrackerStatus.OK, createAndUpdate.getCommitReport().getStatus() );

        assertEquals( 0, report.getErrorReports().size() );

    }

    @Test
    public void testCantWriteAccessCatCombo()
        throws IOException
    {
        TrackerImportParams trackerImportParams = createBundleFromJson(
            "tracker/validations/events-cat-write-access.json" );

        User user = userService.getUser( USER_6 );
        trackerImportParams.setUser( user );

        ValidateAndCommitTestUnit createAndUpdate = validateAndCommit( trackerImportParams,
            TrackerImportStrategy.CREATE );
        TrackerValidationReport report = createAndUpdate.getValidationReport();
        printReport( report );

        assertEquals( 4, report.getErrorReports().size() );

        assertThat( report.getErrorReports(),
            hasItem( hasProperty( "errorCode", equalTo( TrackerErrorCode.E1099 ) ) ) );

        assertThat( report.getErrorReports(),
            hasItem( hasProperty( "errorCode", equalTo( TrackerErrorCode.E1104 ) ) ) );

        assertThat( report.getErrorReports(),
            hasItem( hasProperty( "errorCode", equalTo( TrackerErrorCode.E1096 ) ) ) );

        assertThat( report.getErrorReports(),
            hasItem( hasProperty( "errorCode", equalTo( TrackerErrorCode.E1095 ) ) ) );
    }

    @Test
    public void testProgramStageProgramDifferentPrograms()
        throws IOException
    {
        TrackerImportParams trackerBundleParams = createBundleFromJson(
            "tracker/validations/events_error-pstage-program-different.json" );

        ValidateAndCommitTestUnit createAndUpdate = validateAndCommit( trackerBundleParams,
            TrackerImportStrategy.CREATE );
        TrackerValidationReport report = createAndUpdate.getValidationReport();
        printReport( report );

        assertEquals( 1, report.getErrorReports().size() );

        assertThat( report.getErrorReports(),
            hasItem( hasProperty( "errorCode", equalTo( TrackerErrorCode.E1089 ) ) ) );
    }

    @Test
    public void testNoWriteAccessToOrg()
        throws IOException
    {
        TrackerImportParams trackerBundleParams = createBundleFromJson( "tracker/validations/events-data.json" );

        User user = userService.getUser( USER_2 );
        trackerBundleParams.setUser( user );

        ValidateAndCommitTestUnit createAndUpdate = validateAndCommit( trackerBundleParams,
            TrackerImportStrategy.CREATE );
        TrackerValidationReport report = createAndUpdate.getValidationReport();
        printReport( report );

        assertEquals( 1, report.getErrorReports().size() );

        assertThat( report.getErrorReports(),
            hasItem( hasProperty( "errorCode", equalTo( TrackerErrorCode.E1000 ) ) ) );
    }

    @Test
    public void testMissingTei()
        throws IOException
    {
        TrackerImportParams trackerBundleParams = createBundleFromJson(
            "tracker/validations/events_error-missing-tei.json" );

        ValidateAndCommitTestUnit createAndUpdate = validateAndCommit( trackerBundleParams,
            TrackerImportStrategy.CREATE );
        TrackerValidationReport report = createAndUpdate.getValidationReport();
        printReport( report );

        assertEquals( 1, report.getErrorReports().size() );

        assertThat( report.getErrorReports(),
            hasItem( hasProperty( "errorCode", equalTo( TrackerErrorCode.E1036 ) ) ) );
    }

    @Test
    public void testNonRepeatableProgramStage()
        throws IOException
    {
        TrackerImportParams trackerImportParams = fromJson(
            "tracker/validations/events_non-repeatable-programstage_part1.json",
            userService.getUser( ADMIN_USER_UID ) );

        ValidateAndCommitTestUnit createAndUpdate = validateAndCommit( trackerImportParams,
            TrackerImportStrategy.CREATE );
        assertEquals( 1, createAndUpdate.getTrackerBundle().getEvents().size() );

        TrackerValidationReport validationReport = createAndUpdate.getValidationReport();
        printReport( validationReport );

        assertEquals( 0, validationReport.getErrorReports().size() );

        trackerImportParams = fromJson(
            "tracker/validations/events_non-repeatable-programstage_part2.json",
            userService.getUser( ADMIN_USER_UID ) );

        createAndUpdate = validateAndCommit( trackerImportParams, TrackerImportStrategy.CREATE );
        assertEquals( 0, createAndUpdate.getTrackerBundle().getEvents().size() );

        validationReport = createAndUpdate.getValidationReport();
        printReport( validationReport );

        assertEquals( 1, validationReport.getErrorReports().size() );

        assertThat( validationReport.getErrorReports(),
            hasItem( hasProperty( "errorCode", equalTo( TrackerErrorCode.E1039 ) ) ) );
    }

    @Test( expected = IOException.class )
    public void testWrongScheduledDateString()
        throws IOException
    {
        createBundleFromJson( "tracker/validations/events_error-no-wrong-date.json" );
    }

    @Test
    public void testNonDefaultCategoryCombo()
        throws IOException
    {
        TrackerImportParams trackerBundleParams = createBundleFromJson(
            "tracker/validations/events_non-default-combo.json" );

        ValidateAndCommitTestUnit createAndUpdate = validateAndCommit( trackerBundleParams,
            TrackerImportStrategy.CREATE );

        TrackerValidationReport report = createAndUpdate.getValidationReport();
        printReport( report );

        assertEquals( 1, report.getErrorReports().size() );

        assertThat( report.getErrorReports(),
            hasItem( hasProperty( "errorCode", equalTo( TrackerErrorCode.E1055 ) ) ) );
    }

    @Test
    public void testNoCategoryOptionCombo()
        throws IOException
    {
        TrackerImportParams trackerBundleParams = createBundleFromJson(
            "tracker/validations/events_cant-find-cat-opt-combo.json" );

        ValidateAndCommitTestUnit createAndUpdate = validateAndCommit( trackerBundleParams,
            TrackerImportStrategy.CREATE );
        TrackerValidationReport report = createAndUpdate.getValidationReport();
        printReport( report );

        assertEquals( 1, report.getErrorReports().size() );

        assertThat( report.getErrorReports(),
            hasItem( hasProperty( "errorCode", equalTo( TrackerErrorCode.E1115 ) ) ) );
    }

    @Test
    public void testNoCategoryOption()
        throws IOException
    {
        TrackerImportParams trackerBundleParams = createBundleFromJson(
            "tracker/validations/events_cant-find-cat-option.json" );

        ValidateAndCommitTestUnit createAndUpdate = validateAndCommit( trackerBundleParams,
            TrackerImportStrategy.CREATE );
        TrackerValidationReport report = createAndUpdate.getValidationReport();
        printReport( report );

        assertEquals( 1, report.getErrorReports().size() );

        assertThat( report.getErrorReports(),
            hasItem( hasProperty( "errorCode", equalTo( TrackerErrorCode.E1116 ) ) ) );
    }

    @Test
    public void testNoCategoryOptionComboSet()
        throws IOException
    {
        TrackerImportParams trackerBundleParams = createBundleFromJson(
            "tracker/validations/events_cant-find-cat-option-combo-set.json" );

        ValidateAndCommitTestUnit createAndUpdate = validateAndCommit( trackerBundleParams,
            TrackerImportStrategy.CREATE );
        TrackerValidationReport report = createAndUpdate.getValidationReport();
        printReport( report );

        assertEquals( 2, report.getErrorReports().size() );

        assertThat( report.getErrorReports(),
            hasItem( hasProperty( "errorCode", equalTo( TrackerErrorCode.E1117 ) ) ) );
    }

    @Test
    public void testWrongDatesInCatCombo()
        throws IOException
    {
        TrackerImportParams trackerBundleParams = createBundleFromJson(
            "tracker/validations/events_combo-date-wrong.json" );

        ValidateAndCommitTestUnit createAndUpdate = validateAndCommit( trackerBundleParams,
            TrackerImportStrategy.CREATE );

        TrackerValidationReport report = createAndUpdate.getValidationReport();
        printReport( report );

        assertEquals( 2, report.getErrorReports().size() );

        assertThat( report.getErrorReports(),
            hasItem( hasProperty( "errorCode", equalTo( TrackerErrorCode.E1056 ) ) ) );

        assertThat( report.getErrorReports(),
            hasItem( hasProperty( "errorCode", equalTo( TrackerErrorCode.E1057 ) ) ) );
    }

    @Test
    public void testEventHasNoEnrollment()
        throws IOException
    {
        TrackerImportParams trackerBundleParams = createBundleFromJson(
            "tracker/validations/events_tei-not-enrolled.json" );

        ValidateAndCommitTestUnit createAndUpdate = validateAndCommit( trackerBundleParams,
            TrackerImportStrategy.CREATE );
        TrackerValidationReport report = createAndUpdate.getValidationReport();
        printReport( report );

        assertEquals( 1, report.getErrorReports().size() );

        assertThat( report.getErrorReports(),
            hasItem( hasProperty( "errorCode", equalTo( TrackerErrorCode.E1033 ) ) ) );
    }

    @Test
    public void testValidateAndAddNotesToEvent()
        throws IOException
    {
        Date now = new Date();

        // When

        ValidateAndCommitTestUnit createAndUpdate = createEvent( "tracker/validations/events-with-notes-data.json" );

        // Then

        // Fetch the UID of the newly created event
        final ProgramStageInstance programStageInstance = getEventFromReport( createAndUpdate );

        assertThat( programStageInstance.getComments(), hasSize( 3 ) );
        // Validate note content
        Stream.of( "first note", "second note", "third note" ).forEach( t -> {

            TrackedEntityComment comment = getByComment( programStageInstance.getComments(), t );
            assertTrue( CodeGenerator.isValidUid( comment.getUid() ) );
            assertTrue( comment.getCreated().getTime() > now.getTime() );
            assertTrue( comment.getLastUpdated().getTime() > now.getTime() );
            assertNull( comment.getCreator() );
            assertEquals( ADMIN_USER_UID, comment.getLastUpdatedBy().getUid() );
        } );
    }

    @Test
    public void testValidateAndAddNotesToUpdatedEvent()
        throws IOException
    {
        Date now = new Date();

        // Given -> Creates an event with 3 notes
        createEvent( "tracker/validations/events-with-notes-data.json" );

        // When -> Update the event and adds 3 more notes
        final ValidateAndCommitTestUnit createAndUpdate = createEvent(
            "tracker/validations/events-with-notes-update-data.json" );

        // Then
        final ProgramStageInstance programStageInstance = getEventFromReport( createAndUpdate );

        assertThat( programStageInstance.getComments(), hasSize( 6 ) );

        // validate note content
        Stream.of( "first note", "second note", "third note", "4th note", "5th note", "6th note" ).forEach( t -> {

            TrackedEntityComment comment = getByComment( programStageInstance.getComments(), t );
            assertTrue( CodeGenerator.isValidUid( comment.getUid() ) );
            assertTrue( comment.getCreated().getTime() > now.getTime() );
            assertTrue( comment.getLastUpdated().getTime() > now.getTime() );
            assertNull( comment.getCreator() );
            assertEquals( ADMIN_USER_UID, comment.getLastUpdatedBy().getUid() );
        } );
    }

    @Test
    public void testUpdateDeleteEventFails()
    {
        testDeletedEventFails( UPDATE );
    }

    @Test
    public void testInserDeleteEventFails()
    {
        testDeletedEventFails( CREATE_AND_UPDATE );
    }

    @SneakyThrows
    private void testDeletedEventFails( TrackerImportStrategy importStrategy )
    {
        // Given -> Creates an event
        createEvent( "tracker/validations/events-with-notes-data.json" );

        ProgramStageInstance event = programStageServiceInstance.getProgramStageInstance( "uLxFbxfYDQE" );
        assertNotNull( event );

        // When -> Soft-delete the event
        programStageServiceInstance.deleteProgramStageInstance( event );

        TrackerImportParams trackerBundleParams = createBundleFromJson(
            "tracker/validations/events-with-notes-data.json" );

        // Then
        ValidateAndCommitTestUnit createAndUpdate = validateAndCommit( trackerBundleParams, importStrategy );

        assertEquals( 0, createAndUpdate.getTrackerBundle().getEvents().size() );
        TrackerValidationReport report = createAndUpdate.getValidationReport();
        printReport( report );
        assertEquals( 1, report.getErrorReports().size() );
        assertThat( report.getErrorReports(),
            everyItem( hasProperty( "errorCode", equalTo( TrackerErrorCode.E1082 ) ) ) );
    }

    @Test
    @SneakyThrows
    public void testImportFailsOnOuNotMatchingProgramOu()
    {
        TrackerImportParams trackerBundleParams = createBundleFromJson(
            "tracker/validations/events-with-ou-not-in-program.json" );
        ValidateAndCommitTestUnit createAndUpdate = validateAndCommit( trackerBundleParams, CREATE_AND_UPDATE );
        assertEquals( 0, createAndUpdate.getTrackerBundle().getEvents().size() );
        TrackerValidationReport report = createAndUpdate.getValidationReport();
        printReport( report );
        assertEquals( 1, report.getErrorReports().size() );
        assertThat( report.getErrorReports(), everyItem( hasProperty( "errorCode", equalTo( E1029 ) ) ) );
    }

    private ValidateAndCommitTestUnit createEvent( String jsonPayload )
        throws IOException
    {
        // Given
        TrackerImportParams trackerBundleParams = createBundleFromJson( jsonPayload );

        // When
        ValidateAndCommitTestUnit createAndUpdate = validateAndCommit( trackerBundleParams, CREATE_AND_UPDATE );

        // Then
        assertEquals( 1, createAndUpdate.getTrackerBundle().getEvents().size() );
        TrackerValidationReport report = createAndUpdate.getValidationReport();
        printReport( report );
        assertEquals( TrackerStatus.OK, createAndUpdate.getCommitReport().getStatus() );
        assertEquals( 0, report.getErrorReports().size() );

        return createAndUpdate;
    }

    private TrackedEntityComment getByComment( List<TrackedEntityComment> comments, String commentText )
    {
        for ( TrackedEntityComment comment : comments )
        {
            if ( comment.getCommentText().startsWith( commentText )
                || comment.getCommentText().endsWith( commentText ) )
            {
                return comment;
            }
        }
        fail( "Can't find a comment starting or ending with " + commentText );
        return null;
    }

    private ProgramStageInstance getEventFromReport( ValidateAndCommitTestUnit createAndUpdate )
    {
        final Map<TrackerType, TrackerTypeReport> typeReportMap = createAndUpdate.getCommitReport().getTypeReportMap();
        String newEvent = typeReportMap.get( TrackerType.EVENT ).getObjectReportMap().get( 0 ).getUid();
        return programStageServiceInstance.getProgramStageInstance( newEvent );
    }
}<|MERGE_RESOLUTION|>--- conflicted
+++ resolved
@@ -162,38 +162,6 @@
 
     @Test
     public void failValidationWhenTrackedEntityAttributeHasWrongOptionValue()
-<<<<<<< HEAD
-        throws IOException
-    {
-        TrackerImportParams params = createBundleFromJson(
-            "tracker/validations/events-with_invalid_option_value.json" );
-
-        ValidateAndCommitTestUnit createAndUpdate = validateAndCommit( params, TrackerImportStrategy.CREATE );
-        TrackerValidationReport report = createAndUpdate.getValidationReport();
-        printReport( report );
-        assertEquals( 1, report.getErrorReports().size() );
-
-        assertThat( report.getErrorReports(),
-            everyItem( hasProperty( "errorCode", equalTo( TrackerErrorCode.E1125 ) ) ) );
-    }
-
-    @Test
-    public void successWhenTrackedEntityAttributeHasValidOptionValue()
-        throws IOException
-    {
-        TrackerImportParams params = createBundleFromJson(
-            "tracker/validations/events-with_valid_option_value.json" );
-
-        ValidateAndCommitTestUnit createAndUpdate = validateAndCommit( params, TrackerImportStrategy.CREATE );
-        TrackerValidationReport report = createAndUpdate.getValidationReport();
-        printReport( report );
-        assertEquals( 0, report.getErrorReports().size() );
-    }
-
-    @Test
-    public void testEventValidationOkAll()
-=======
->>>>>>> c6affcab
         throws IOException
     {
         TrackerImportParams params = createBundleFromJson(
