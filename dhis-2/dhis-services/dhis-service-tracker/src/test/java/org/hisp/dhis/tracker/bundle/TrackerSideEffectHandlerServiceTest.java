--- conflicted
+++ resolved
@@ -44,7 +44,7 @@
 import org.hisp.dhis.render.RenderService;
 import org.hisp.dhis.tracker.TrackerImportParams;
 import org.hisp.dhis.tracker.TrackerImportService;
-import org.hisp.dhis.tracker.report.TrackerImportReport;
+import org.hisp.dhis.tracker.report.TrackerBundleReport;
 import org.hisp.dhis.user.UserService;
 import org.junit.Ignore;
 import org.junit.Test;
@@ -84,6 +84,9 @@
     private TrackerImportService trackerImportService;
 
     @Autowired
+    private TrackerBundleService trackerBundleService;
+
+    @Autowired
     private IdentifiableObjectManager manager;
 
     @Override
@@ -113,7 +116,6 @@
     public void testRuleEngineSideEffectHandlerService()
         throws IOException
     {
-<<<<<<< HEAD
         TrackerImportParams trackerImportParams = renderService
             .fromJson( new ClassPathResource( "tracker/enrollment_data_with_program_rule_side_effects.json" )
             .getInputStream(), TrackerImportParams.class );
@@ -126,36 +128,14 @@
             .enrollments( trackerImportParams.getEnrollments() )
             .trackedEntities( trackerImportParams.getTrackedEntities() )
             .build();
-=======
-        TrackerBundleParams trackerBundleParams = renderService
-            .fromJson(
-                new ClassPathResource( "tracker/event_data_with_program_rule_side_effects.json" ).getInputStream(),
-                 TrackerBundleParams.class );
-
-         assertEquals( 3, trackerBundleParams.getEvents().size() );
-         assertEquals( 1, trackerBundleParams.getTrackedEntities().size() );
-
-        TrackerBundleParams params = TrackerBundleParams.builder()
-            .events( trackerBundleParams.getEvents() )
-            .enrollments( trackerBundleParams.getEnrollments() )
-            .trackedEntities( trackerBundleParams.getTrackedEntities() ).build();
->>>>>>> 1085dbd8
 
         params.setUserId( ADMIN_USER_UID );
 
-<<<<<<< HEAD
-        TrackerImportReport trackerImportReport = trackerImportService.importTracker( params );
+        trackerImportService.importTracker( params );
 
         await().atMost( 10, TimeUnit.SECONDS ).until( () -> manager.getAll( ProgramNotificationInstance.class ).size() > 0 );
 
         List<ProgramNotificationInstance> instances = manager.getAll( ProgramNotificationInstance.class );
-=======
-        TrackerBundle trackerBundle = trackerBundleService.create( params );
-
-        assertEquals( trackerBundle.getEvents().size(), trackerBundle.getEventRuleEffects().size() );
-
-        TrackerBundleReport report = trackerBundleService.commit( trackerBundle );
->>>>>>> 1085dbd8
 
         assertFalse( instances.isEmpty() );
         ProgramNotificationInstance instance = instances.get( 0 );
