--- conflicted
+++ resolved
@@ -49,7 +49,6 @@
 import org.hisp.dhis.tracker.report.TrackerStatus;
 import org.hisp.dhis.user.User;
 import org.hisp.dhis.user.UserService;
-import org.junit.Ignore;
 import org.junit.Test;
 import org.springframework.beans.factory.annotation.Autowired;
 import org.springframework.core.io.ClassPathResource;
@@ -59,11 +58,8 @@
 import java.util.Map;
 import java.util.concurrent.TimeUnit;
 
-<<<<<<< HEAD
 import static org.awaitility.Awaitility.await;
-=======
 import static org.hisp.dhis.tracker.validation.AbstractImportValidationTest.ADMIN_USER_UID;
->>>>>>> 5ffa773f
 import static org.junit.Assert.assertEquals;
 import static org.junit.Assert.assertFalse;
 
@@ -100,12 +96,8 @@
         userService = _userService;
 
         Map<Class<? extends IdentifiableObject>, List<IdentifiableObject>> metadata = renderService.fromMetadata(
-<<<<<<< HEAD
-                new ClassPathResource("tracker/tracker_metadata_with_program_rules.json").getInputStream(), RenderFormat.JSON );
-=======
-            new ClassPathResource( "tracker/event_metadata_with_program_rules.json" ).getInputStream(),
-            RenderFormat.JSON );
->>>>>>> 5ffa773f
+            new ClassPathResource("tracker/tracker_metadata_with_program_rules.json").getInputStream(), RenderFormat.JSON );
+
 
         ObjectBundleParams params = new ObjectBundleParams();
         params.setObjectBundleMode( ObjectBundleMode.COMMIT );
@@ -119,20 +111,13 @@
         objectBundleService.commit( bundle );
     }
 
-    //TODO: Needs to be fixed, got broken in last commit here
-    @Ignore( "Needs to be fixed, got broken in last commit here" )
     @Test
     public void testRuleEngineSideEffectHandlerService()
         throws IOException
     {
         TrackerBundle trackerBundle = renderService
-<<<<<<< HEAD
-            .fromJson( new ClassPathResource( "tracker/enrollment_data_with_program_rule_side_effects.json" ).getInputStream(),
-=======
-            .fromJson(
-                new ClassPathResource( "tracker/event_data_with_program_rule_side_effects.json" ).getInputStream(),
->>>>>>> 5ffa773f
-                TrackerBundleParams.class )
+            .fromJson( new ClassPathResource( "tracker/enrollment_data_with_program_rule_side_effects.json" )
+            .getInputStream(), TrackerBundleParams.class )
             .toTrackerBundle();
 
         assertEquals( 0, trackerBundle.getEvents().size() );
