/*
 * Copyright (c) 2004-2022, University of Oslo
 * All rights reserved.
 *
 * Redistribution and use in source and binary forms, with or without
 * modification, are permitted provided that the following conditions are met:
 *
 * 1. Redistributions of source code must retain the above copyright notice, this
 * list of conditions and the following disclaimer.
 *
 * 2. Redistributions in binary form must reproduce the above copyright notice,
 * this list of conditions and the following disclaimer in the documentation
 * and/or other materials provided with the distribution.
 *
 * 3. Neither the name of the copyright holder nor the names of its contributors 
 * may be used to endorse or promote products derived from this software without
 * specific prior written permission.
 *
 * THIS SOFTWARE IS PROVIDED BY THE COPYRIGHT HOLDERS AND CONTRIBUTORS "AS IS" AND
 * ANY EXPRESS OR IMPLIED WARRANTIES, INCLUDING, BUT NOT LIMITED TO, THE IMPLIED
 * WARRANTIES OF MERCHANTABILITY AND FITNESS FOR A PARTICULAR PURPOSE ARE
 * DISCLAIMED. IN NO EVENT SHALL THE COPYRIGHT OWNER OR CONTRIBUTORS BE LIABLE FOR
 * ANY DIRECT, INDIRECT, INCIDENTAL, SPECIAL, EXEMPLARY, OR CONSEQUENTIAL DAMAGES
 * (INCLUDING, BUT NOT LIMITED TO, PROCUREMENT OF SUBSTITUTE GOODS OR SERVICES;
 * LOSS OF USE, DATA, OR PROFITS; OR BUSINESS INTERRUPTION) HOWEVER CAUSED AND ON
 * ANY THEORY OF LIABILITY, WHETHER IN CONTRACT, STRICT LIABILITY, OR TORT
 * (INCLUDING NEGLIGENCE OR OTHERWISE) ARISING IN ANY WAY OUT OF THE USE OF THIS
 * SOFTWARE, EVEN IF ADVISED OF THE POSSIBILITY OF SUCH DAMAGE.
 */
package org.hisp.dhis.dataexchange.aggregate;

import static org.hisp.dhis.common.DimensionConstants.DATA_X_DIM_ID;
import static org.hisp.dhis.common.DimensionConstants.ORGUNIT_DIM_ID;
import static org.hisp.dhis.common.DimensionConstants.PERIOD_DIM_ID;
import static org.junit.jupiter.api.Assertions.assertEquals;
import static org.junit.jupiter.api.Assertions.assertFalse;
import static org.junit.jupiter.api.Assertions.assertNull;
import static org.junit.jupiter.api.Assertions.assertThrows;
import static org.junit.jupiter.api.Assertions.assertTrue;
import static org.mockito.ArgumentMatchers.any;
import static org.mockito.ArgumentMatchers.anyBoolean;
import static org.mockito.ArgumentMatchers.eq;
import static org.mockito.ArgumentMatchers.nullable;
import static org.mockito.Mockito.lenient;
import static org.mockito.Mockito.when;

import java.util.Date;
import java.util.List;
import org.hisp.dhis.analytics.AggregationType;
import org.hisp.dhis.analytics.AnalyticsAggregationType;
import org.hisp.dhis.analytics.AnalyticsService;
import org.hisp.dhis.analytics.DataQueryParams;
import org.hisp.dhis.analytics.DataQueryService;
import org.hisp.dhis.common.BaseDimensionalObject;
import org.hisp.dhis.common.DimensionType;
import org.hisp.dhis.common.DisplayProperty;
import org.hisp.dhis.common.IdScheme;
import org.hisp.dhis.common.IdentifiableObject;
import org.hisp.dhis.dataexchange.client.Dhis2Client;
import org.hisp.dhis.dxf2.common.ImportOptions;
import org.hisp.dhis.dxf2.datavalueset.DataValueSetService;
import org.hisp.dhis.feedback.ForbiddenException;
import org.hisp.dhis.importexport.ImportStrategy;
import org.hisp.dhis.security.acl.AclService;
import org.hisp.dhis.user.User;
import org.hisp.dhis.user.UserDetails;
import org.junit.jupiter.api.Test;
import org.junit.jupiter.api.extension.ExtendWith;
import org.mockito.InjectMocks;
import org.mockito.Mock;
import org.mockito.junit.jupiter.MockitoExtension;

@ExtendWith(MockitoExtension.class)
class AggregateDataExchangeServiceTest {
  @Mock private AnalyticsService analyticsService;

  @Mock private AggregateDataExchangeStore aggregateDataExchangeStore;

  @Mock private DataQueryService dataQueryService;

  @Mock private AclService aclService;

  @Mock private DataValueSetService dataValueSetService;

  @InjectMocks private AggregateDataExchangeService service;

  @Test
  @SuppressWarnings("unchecked")
<<<<<<< HEAD
=======
  void testExchangeData() {
    when(analyticsService.getAggregatedDataValueSet(any(DataQueryParams.class)))
        .thenReturn(new DataValueSet());
    when(dataQueryService.getDimension(
            eq(DATA_X_DIM_ID),
            any(),
            any(Date.class),
            nullable(List.class),
            anyBoolean(),
            nullable(DisplayProperty.class),
            nullable(IdScheme.class)))
        .thenReturn(new BaseDimensionalObject(DATA_X_DIM_ID, DimensionType.DATA_X, List.of()));
    when(dataQueryService.getDimension(
            eq(PERIOD_DIM_ID),
            any(),
            any(Date.class),
            nullable(List.class),
            anyBoolean(),
            nullable(DisplayProperty.class),
            nullable(IdScheme.class)))
        .thenReturn(new BaseDimensionalObject(PERIOD_DIM_ID, DimensionType.PERIOD, List.of()));
    when(dataQueryService.getDimension(
            eq(ORGUNIT_DIM_ID),
            any(),
            any(Date.class),
            nullable(List.class),
            anyBoolean(),
            nullable(DisplayProperty.class),
            nullable(IdScheme.class)))
        .thenReturn(
            new BaseDimensionalObject(ORGUNIT_DIM_ID, DimensionType.ORGANISATION_UNIT, List.of()));
    when(dataValueSetService.importDataValueSet(any(DataValueSet.class), any(ImportOptions.class)))
        .thenReturn(new ImportSummary(ImportStatus.SUCCESS));
    when(aclService.canDataWrite(any(UserDetails.class), any(IdentifiableObject.class)))
        .thenReturn(true);

    SourceRequest sourceRequest =
        new SourceRequest()
            .setName("SourceRequestA")
            .setDx(List.of("Vz0C3i4Wy3M", "ToaOToReol6"))
            .setPe(List.of("202101", "202102"))
            .setOu(List.of("lGgJFgRkZui", "pvINfKxtqyN"));
    Source source = new Source().setRequests(List.of(sourceRequest));
    TargetRequest request =
        new TargetRequest()
            .setDataElementIdScheme("code")
            .setOrgUnitIdScheme("code")
            .setIdScheme("uid");
    Target target = new Target().setType(TargetType.INTERNAL).setApi(new Api()).setRequest(request);
    AggregateDataExchange exchange =
        new AggregateDataExchange().setSource(source).setTarget(target);

    ImportSummaries summaries =
        service.exchangeData(UserDetails.fromUser(new User()), exchange, JobProgress.noop());

    assertNotNull(summaries);
    assertEquals(1, summaries.getImportSummaries().size());

    ImportSummary summary = summaries.getImportSummaries().get(0);

    assertNotNull(summary);
    assertEquals(ImportStatus.SUCCESS, summary.getStatus());
  }

  @Test
  @SuppressWarnings("unchecked")
>>>>>>> 2a3b42d0
  void testToDataQueryParams() {
    when(dataQueryService.getDimension(
            eq(DATA_X_DIM_ID),
            any(),
            any(Date.class),
            nullable(List.class),
            anyBoolean(),
            nullable(DisplayProperty.class),
            nullable(IdScheme.class)))
        .thenReturn(new BaseDimensionalObject(DATA_X_DIM_ID, DimensionType.DATA_X, List.of()));
    when(dataQueryService.getDimension(
            eq(PERIOD_DIM_ID),
            any(),
            any(Date.class),
            nullable(List.class),
            anyBoolean(),
            nullable(DisplayProperty.class),
            nullable(IdScheme.class)))
        .thenReturn(new BaseDimensionalObject(PERIOD_DIM_ID, DimensionType.PERIOD, List.of()));
    when(dataQueryService.getDimension(
            eq(ORGUNIT_DIM_ID),
            any(),
            any(Date.class),
            nullable(List.class),
            anyBoolean(),
            nullable(DisplayProperty.class),
            nullable(IdScheme.class)))
        .thenReturn(
            new BaseDimensionalObject(ORGUNIT_DIM_ID, DimensionType.ORGANISATION_UNIT, List.of()));

    SourceRequest sourceRequest =
        new SourceRequest()
            .setName("SourceRequestA")
            .setDx(List.of("Vz0C3i4Wy3M", "ToaOToReol6"))
            .setPe(List.of("202101", "202102"))
            .setOu(List.of("lGgJFgRkZui", "pvINfKxtqyN", "VOyqQ54TehY"))
            .setAggregationType(AggregationType.COUNT)
            .setOutputDataElementIdScheme(IdScheme.UID.name())
            .setOutputOrgUnitIdScheme(IdScheme.CODE.name())
            .setOutputDataItemIdScheme(IdScheme.NAME.name())
            .setOutputIdScheme(IdScheme.CODE.name());

    DataQueryParams query = service.toDataQueryParams(sourceRequest, new SourceDataQueryParams());

    assertTrue(query.hasDimension(DATA_X_DIM_ID));
    assertTrue(query.hasDimension(PERIOD_DIM_ID));
    assertTrue(query.hasDimension(ORGUNIT_DIM_ID));
    assertEquals(
        new AnalyticsAggregationType(AggregationType.COUNT, AggregationType.COUNT),
        query.getAggregationType());
    assertEquals(IdScheme.UID, query.getOutputDataElementIdScheme());
    assertEquals(IdScheme.CODE, query.getOutputOrgUnitIdScheme());
    assertEquals(IdScheme.NAME, query.getOutputDataItemIdScheme());
    assertEquals(IdScheme.CODE, query.getOutputIdScheme());

    SourceDataQueryParams params =
        new SourceDataQueryParams().setOutputIdScheme(IdScheme.CODE.name());

    query = service.toDataQueryParams(sourceRequest, params);

    assertEquals(IdScheme.CODE, query.getOutputDataElementIdScheme());
    assertEquals(IdScheme.CODE, query.getOutputOrgUnitIdScheme());
    assertEquals(IdScheme.CODE, query.getOutputDataItemIdScheme());
    assertEquals(IdScheme.CODE, query.getOutputIdScheme());
  }

  @Test
  void testToImportOptionsA() {
    TargetRequest request =
        new TargetRequest()
            .setIdScheme("uid")
            .setDataElementIdScheme("code")
            .setOrgUnitIdScheme("code")
            .setImportStrategy(ImportStrategy.CREATE)
            .setSkipAudit(Boolean.TRUE)
            .setDryRun(Boolean.TRUE);
    Target target = new Target().setType(TargetType.EXTERNAL).setApi(new Api()).setRequest(request);
    AggregateDataExchange exchange = new AggregateDataExchange().setTarget(target);

    ImportOptions options = service.toImportOptions(exchange);

    assertEquals(IdScheme.CODE, options.getIdSchemes().getDataElementIdScheme());
    assertEquals(IdScheme.CODE, options.getIdSchemes().getOrgUnitIdScheme());
    assertEquals(IdScheme.UID, options.getIdSchemes().getCategoryOptionComboIdScheme());
    assertEquals(IdScheme.UID, options.getIdSchemes().getCategoryOptionIdScheme());
    assertEquals(IdScheme.UID, options.getIdSchemes().getIdScheme());
    assertEquals(ImportStrategy.CREATE, options.getImportStrategy());
    assertTrue(options.isSkipAudit());
    assertTrue(options.isDryRun());
  }

  @Test
  void testToImportOptionsB() {
    TargetRequest request =
        new TargetRequest().setDataElementIdScheme("uid").setOrgUnitIdScheme("code");
    Target target = new Target().setType(TargetType.EXTERNAL).setApi(new Api()).setRequest(request);
    AggregateDataExchange exchange = new AggregateDataExchange().setTarget(target);

    ImportOptions options = service.toImportOptions(exchange);

    assertEquals(IdScheme.UID, options.getIdSchemes().getDataElementIdScheme());
    assertEquals(IdScheme.CODE, options.getIdSchemes().getOrgUnitIdScheme());
    assertEquals(IdScheme.UID, options.getIdSchemes().getCategoryOptionComboIdScheme());
    assertEquals(IdScheme.UID, options.getIdSchemes().getCategoryOptionIdScheme());
    assertEquals(IdScheme.UID, options.getIdSchemes().getIdScheme());
    assertEquals(ImportStrategy.CREATE_AND_UPDATE, options.getImportStrategy());
    assertTrue(options.isSkipAudit());
    assertFalse(options.isDryRun());
  }

  @Test
  void testToImportOptionsC() {
    TargetRequest request =
        new TargetRequest()
            .setIdScheme("code")
            .setDataElementIdScheme("uid")
            .setOrgUnitIdScheme("uid")
            .setSkipAudit(Boolean.FALSE);
    Target target = new Target().setType(TargetType.EXTERNAL).setApi(new Api()).setRequest(request);
    AggregateDataExchange exchange = new AggregateDataExchange().setTarget(target);

    ImportOptions options = service.toImportOptions(exchange);

    assertEquals(IdScheme.UID, options.getIdSchemes().getDataElementIdScheme());
    assertEquals(IdScheme.UID, options.getIdSchemes().getOrgUnitIdScheme());
    assertEquals(IdScheme.CODE, options.getIdSchemes().getCategoryOptionComboIdScheme());
    assertEquals(IdScheme.CODE, options.getIdSchemes().getCategoryOptionIdScheme());
    assertEquals(IdScheme.CODE, options.getIdSchemes().getIdScheme());
    assertEquals(ImportStrategy.CREATE_AND_UPDATE, options.getImportStrategy());
    assertFalse(options.isSkipAudit());
    assertFalse(options.isDryRun());
  }

  @Test
  void testToAggregationType() {
    assertEquals(
        new AnalyticsAggregationType(AggregationType.COUNT, AggregationType.COUNT),
        service.toAnalyticsAggregationType(AggregationType.COUNT));
    assertNull(service.toAnalyticsAggregationType(null));
  }

  @Test
  void testToIdScheme() {
    String undefined = null;

    assertEquals(IdScheme.CODE, service.toIdScheme("code"));
    assertEquals(IdScheme.UID, service.toIdScheme("UID"));
    assertEquals(IdScheme.UID, service.toIdScheme("uid"));
    assertEquals(IdScheme.UID, service.toIdScheme("uid"));
    assertEquals(IdScheme.UID, service.toIdScheme(undefined, "uid"));
    assertEquals(IdScheme.UID, service.toIdScheme(undefined, undefined, "uid"));
    assertNull(service.toIdScheme(undefined));
    assertNull(service.toIdScheme(undefined, undefined));
  }

  @Test
  void testToIdSchemeOrDefault() {
    assertEquals(IdScheme.CODE, service.toIdSchemeOrDefault("code"));
    assertEquals(IdScheme.UID, service.toIdSchemeOrDefault("UID"));
    assertEquals(IdScheme.UID, service.toIdSchemeOrDefault("uid"));
    assertEquals(IdScheme.UID, service.toIdSchemeOrDefault(null));
  }

  @Test
  void testGetDhis2Client() {
    Api api =
        new Api()
            .setUrl("https://play.dhis2.org/demo")
            .setUsername("admin")
            .setPassword("district");

    Target target = new Target().setType(TargetType.EXTERNAL).setApi(api);

    AggregateDataExchange exchange = new AggregateDataExchange().setTarget(target);

    Dhis2Client client = service.getDhis2Client(exchange);

    assertEquals("https://play.dhis2.org/demo", client.getUrl());
  }

  @Test
  void testGetDhis2ClientIllegalState() {
    Api api = new Api().setUrl("https://play.dhis2.org/demo");

    Target target = new Target().setType(TargetType.EXTERNAL).setApi(api);

    AggregateDataExchange exchange = new AggregateDataExchange().setTarget(target);

    assertThrows(IllegalStateException.class, () -> service.getDhis2Client(exchange));
  }

  @Test
  void testIsPersisted() {
    AggregateDataExchange adeA = new AggregateDataExchange();
    adeA.setId(1);
    adeA.setAutoFields();
    adeA.setName("DataExchangeA");

    AggregateDataExchange adeB = new AggregateDataExchange();
    adeB.setAutoFields();
    adeB.setName("DataExchangeB");

    assertTrue(service.isPersisted(adeA));
    assertFalse(service.isPersisted(adeB));
  }

  @Test
  void testGetSourceDataWithoutAccess() {
    lenient()
        .when(aclService.canDataRead(any(UserDetails.class), any(IdentifiableObject.class)))
        .thenReturn(false);
    assertThrows(
        ForbiddenException.class,
        () ->
            service.getSourceData(
                UserDetails.fromUser(new User()), "uid", new SourceDataQueryParams()));
  }

  @Test
  void testGetSourceDataValueSetsWithoutAccess() {
    lenient()
        .when(aclService.canDataRead(any(UserDetails.class), any(IdentifiableObject.class)))
        .thenReturn(false);
    assertThrows(
        ForbiddenException.class,
        () ->
            service.getSourceDataValueSets(
                UserDetails.fromUser(new User()), "uid", new SourceDataQueryParams()));
  }
}<|MERGE_RESOLUTION|>--- conflicted
+++ resolved
@@ -86,75 +86,6 @@
 
   @Test
   @SuppressWarnings("unchecked")
-<<<<<<< HEAD
-=======
-  void testExchangeData() {
-    when(analyticsService.getAggregatedDataValueSet(any(DataQueryParams.class)))
-        .thenReturn(new DataValueSet());
-    when(dataQueryService.getDimension(
-            eq(DATA_X_DIM_ID),
-            any(),
-            any(Date.class),
-            nullable(List.class),
-            anyBoolean(),
-            nullable(DisplayProperty.class),
-            nullable(IdScheme.class)))
-        .thenReturn(new BaseDimensionalObject(DATA_X_DIM_ID, DimensionType.DATA_X, List.of()));
-    when(dataQueryService.getDimension(
-            eq(PERIOD_DIM_ID),
-            any(),
-            any(Date.class),
-            nullable(List.class),
-            anyBoolean(),
-            nullable(DisplayProperty.class),
-            nullable(IdScheme.class)))
-        .thenReturn(new BaseDimensionalObject(PERIOD_DIM_ID, DimensionType.PERIOD, List.of()));
-    when(dataQueryService.getDimension(
-            eq(ORGUNIT_DIM_ID),
-            any(),
-            any(Date.class),
-            nullable(List.class),
-            anyBoolean(),
-            nullable(DisplayProperty.class),
-            nullable(IdScheme.class)))
-        .thenReturn(
-            new BaseDimensionalObject(ORGUNIT_DIM_ID, DimensionType.ORGANISATION_UNIT, List.of()));
-    when(dataValueSetService.importDataValueSet(any(DataValueSet.class), any(ImportOptions.class)))
-        .thenReturn(new ImportSummary(ImportStatus.SUCCESS));
-    when(aclService.canDataWrite(any(UserDetails.class), any(IdentifiableObject.class)))
-        .thenReturn(true);
-
-    SourceRequest sourceRequest =
-        new SourceRequest()
-            .setName("SourceRequestA")
-            .setDx(List.of("Vz0C3i4Wy3M", "ToaOToReol6"))
-            .setPe(List.of("202101", "202102"))
-            .setOu(List.of("lGgJFgRkZui", "pvINfKxtqyN"));
-    Source source = new Source().setRequests(List.of(sourceRequest));
-    TargetRequest request =
-        new TargetRequest()
-            .setDataElementIdScheme("code")
-            .setOrgUnitIdScheme("code")
-            .setIdScheme("uid");
-    Target target = new Target().setType(TargetType.INTERNAL).setApi(new Api()).setRequest(request);
-    AggregateDataExchange exchange =
-        new AggregateDataExchange().setSource(source).setTarget(target);
-
-    ImportSummaries summaries =
-        service.exchangeData(UserDetails.fromUser(new User()), exchange, JobProgress.noop());
-
-    assertNotNull(summaries);
-    assertEquals(1, summaries.getImportSummaries().size());
-
-    ImportSummary summary = summaries.getImportSummaries().get(0);
-
-    assertNotNull(summary);
-    assertEquals(ImportStatus.SUCCESS, summary.getStatus());
-  }
-
-  @Test
-  @SuppressWarnings("unchecked")
->>>>>>> 2a3b42d0
   void testToDataQueryParams() {
     when(dataQueryService.getDimension(
             eq(DATA_X_DIM_ID),
