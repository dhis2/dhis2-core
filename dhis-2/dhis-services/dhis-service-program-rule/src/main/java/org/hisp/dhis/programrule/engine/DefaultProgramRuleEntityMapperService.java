package org.hisp.dhis.programrule.engine;

/*
 * Copyright (c) 2004-2020, University of Oslo
 * All rights reserved.
 *
 * Redistribution and use in source and binary forms, with or without
 * modification, are permitted provided that the following conditions are met:
 * Redistributions of source code must retain the above copyright notice, this
 * list of conditions and the following disclaimer.
 *
 * Redistributions in binary form must reproduce the above copyright notice,
 * this list of conditions and the following disclaimer in the documentation
 * and/or other materials provided with the distribution.
 * Neither the name of the HISP project nor the names of its contributors may
 * be used to endorse or promote products derived from this software without
 * specific prior written permission.
 *
 * THIS SOFTWARE IS PROVIDED BY THE COPYRIGHT HOLDERS AND CONTRIBUTORS "AS IS" AND
 * ANY EXPRESS OR IMPLIED WARRANTIES, INCLUDING, BUT NOT LIMITED TO, THE IMPLIED
 * WARRANTIES OF MERCHANTABILITY AND FITNESS FOR A PARTICULAR PURPOSE ARE
 * DISCLAIMED. IN NO EVENT SHALL THE COPYRIGHT OWNER OR CONTRIBUTORS BE LIABLE FOR
 * ANY DIRECT, INDIRECT, INCIDENTAL, SPECIAL, EXEMPLARY, OR CONSEQUENTIAL DAMAGES
 * (INCLUDING, BUT NOT LIMITED TO, PROCUREMENT OF SUBSTITUTE GOODS OR SERVICES;
 * LOSS OF USE, DATA, OR PROFITS; OR BUSINESS INTERRUPTION) HOWEVER CAUSED AND ON
 * ANY THEORY OF LIABILITY, WHETHER IN CONTRACT, STRICT LIABILITY, OR TORT
 * (INCLUDING NEGLIGENCE OR OTHERWISE) ARISING IN ANY WAY OUT OF THE USE OF THIS
 * SOFTWARE, EVEN IF ADVISED OF THE POSSIBILITY OF SUCH DAMAGE.
 */

import static com.google.common.base.Preconditions.checkNotNull;

import java.util.HashMap;
import java.util.List;
import java.util.Map;
import java.util.Objects;
import java.util.Set;
import java.util.stream.Collectors;

import lombok.extern.slf4j.Slf4j;

import org.apache.commons.lang3.ObjectUtils;
import org.apache.commons.lang3.StringUtils;
import org.hisp.dhis.common.ValueType;
import org.hisp.dhis.commons.collection.CachingMap;
import org.hisp.dhis.constant.ConstantService;
import org.hisp.dhis.dataelement.DataElement;
import org.hisp.dhis.dataelement.DataElementService;
import org.hisp.dhis.eventdatavalue.EventDataValue;
<<<<<<< HEAD
=======
import org.hisp.dhis.i18n.I18nManager;
import org.hisp.dhis.program.Program;
>>>>>>> 5eab2305
import org.hisp.dhis.program.ProgramInstance;
import org.hisp.dhis.program.ProgramStageInstance;
import org.hisp.dhis.programrule.*;
import org.hisp.dhis.rules.DataItem;
import org.hisp.dhis.rules.ItemValueType;
import org.hisp.dhis.rules.models.*;
import org.hisp.dhis.rules.utils.RuleEngineUtils;
import org.hisp.dhis.trackedentity.TrackedEntityAttribute;
import org.hisp.dhis.trackedentityattributevalue.TrackedEntityAttributeValue;
import org.springframework.stereotype.Service;
import org.springframework.transaction.annotation.Transactional;

import com.google.common.base.Function;
import com.google.common.collect.ImmutableMap;
import com.google.common.collect.Lists;

/**
 * Created by zubair@dhis2.org on 19.10.17.
 */
@Slf4j
@Transactional( readOnly = true )
@Service( "org.hisp.dhis.programrule.engine.ProgramRuleEntityMapperService" )
public class DefaultProgramRuleEntityMapperService implements ProgramRuleEntityMapperService
{
    private static final String LOCATION_FEEDBACK = "feedback";

    private static final String LOCATION_INDICATOR = "indicators";

    private final ImmutableMap<ProgramRuleActionType, Function<ProgramRuleAction, RuleAction>> ACTION_MAPPER = new ImmutableMap.Builder<ProgramRuleActionType, Function<ProgramRuleAction, RuleAction>>()
        .put( ProgramRuleActionType.ASSIGN,
            pra -> RuleActionAssign.create( pra.getContent(), pra.getData(),
                getAssignedParameterForAssignAction( pra ) ) )
        .put( ProgramRuleActionType.CREATEEVENT,
            pra -> RuleActionCreateEvent.create( pra.getContent(), pra.getData(), pra.getLocation() ) )
        .put( ProgramRuleActionType.DISPLAYKEYVALUEPAIR, this::getLocationBasedDisplayRuleAction )
        .put( ProgramRuleActionType.DISPLAYTEXT, this::getLocationBasedDisplayRuleAction )
        .put( ProgramRuleActionType.HIDEFIELD,
            pra -> RuleActionHideField.create( pra.getContent(), getAssignedParameter( pra ) ) )
        .put( ProgramRuleActionType.HIDEPROGRAMSTAGE,
            pra -> RuleActionHideProgramStage.create( pra.getProgramStage().getUid() ) )
        .put( ProgramRuleActionType.HIDESECTION,
            pra -> RuleActionHideSection.create( pra.getProgramStageSection().getUid() ) )
        .put( ProgramRuleActionType.SHOWERROR,
            pra -> RuleActionShowError.create( pra.getContent(), pra.getData(), getAssignedParameter( pra ) ) )
        .put( ProgramRuleActionType.SHOWWARNING,
            pra -> RuleActionShowWarning.create( pra.getContent(), pra.getData(), getAssignedParameter( pra ) ) )
        .put( ProgramRuleActionType.SETMANDATORYFIELD,
            pra -> RuleActionSetMandatoryField.create( getAssignedParameter( pra ) ) )
        .put( ProgramRuleActionType.WARNINGONCOMPLETE,
            pra -> RuleActionWarningOnCompletion.create( pra.getContent(), pra.getData(),
                getAssignedParameter( pra ) ) )
        .put( ProgramRuleActionType.ERRORONCOMPLETE,
            pra -> RuleActionErrorOnCompletion.create( pra.getContent(), pra.getData(), getAssignedParameter( pra ) ) )
        .put( ProgramRuleActionType.SENDMESSAGE,
            pra -> RuleActionSendMessage.create( pra.getTemplateUid(), pra.getData() ) )
        .put( ProgramRuleActionType.SCHEDULEMESSAGE,
            pra -> RuleActionScheduleMessage.create( pra.getTemplateUid(), pra.getData() ) )
        .build();

    private final ImmutableMap<ProgramRuleVariableSourceType, Function<ProgramRuleVariable, RuleVariable>> VARIABLE_MAPPER = new ImmutableMap.Builder<ProgramRuleVariableSourceType, Function<ProgramRuleVariable, RuleVariable>>()
        .put( ProgramRuleVariableSourceType.CALCULATED_VALUE,
            prv -> RuleVariableCalculatedValue.create( prv.getName(), "", RuleValueType.TEXT ) )
        .put( ProgramRuleVariableSourceType.TEI_ATTRIBUTE,
            prv -> RuleVariableAttribute.create( prv.getName(), prv.getAttribute().getUid(),
                toMappedValueType( prv ) ) )
        .put( ProgramRuleVariableSourceType.DATAELEMENT_CURRENT_EVENT,
            prv -> RuleVariableCurrentEvent.create( prv.getName(), prv.getDataElement().getUid(),
                toMappedValueType( prv ) ) )
        .put( ProgramRuleVariableSourceType.DATAELEMENT_PREVIOUS_EVENT,
            prv -> RuleVariablePreviousEvent.create( prv.getName(), prv.getDataElement().getUid(),
                toMappedValueType( prv ) ) )
        .put( ProgramRuleVariableSourceType.DATAELEMENT_NEWEST_EVENT_PROGRAM,
            prv -> RuleVariableNewestEvent.create( prv.getName(), prv.getDataElement().getUid(),
                toMappedValueType( prv ) ) )
        .put( ProgramRuleVariableSourceType.DATAELEMENT_NEWEST_EVENT_PROGRAM_STAGE,
            prv -> RuleVariableNewestStageEvent.create( prv.getName(), prv.getDataElement().getUid(),
                prv.getProgramStage().getUid(), toMappedValueType( prv ) ) )
        .build();

    private final ImmutableMap<ProgramRuleVariableSourceType, Function<ProgramRuleVariable, ValueType>> VALUE_TYPE_MAPPER = new ImmutableMap.Builder<ProgramRuleVariableSourceType, Function<ProgramRuleVariable, ValueType>>()
        .put( ProgramRuleVariableSourceType.TEI_ATTRIBUTE, prv -> prv.getAttribute().getValueType() )
        .put( ProgramRuleVariableSourceType.DATAELEMENT_CURRENT_EVENT, prv -> prv.getDataElement().getValueType() )
        .put( ProgramRuleVariableSourceType.DATAELEMENT_PREVIOUS_EVENT, prv -> prv.getDataElement().getValueType() )
        .put( ProgramRuleVariableSourceType.DATAELEMENT_NEWEST_EVENT_PROGRAM,
            prv -> prv.getDataElement().getValueType() )
        .put( ProgramRuleVariableSourceType.DATAELEMENT_NEWEST_EVENT_PROGRAM_STAGE,
            prv -> prv.getDataElement().getValueType() )
        .build();

    private final ImmutableMap<ProgramRuleVariableSourceType, Function<ProgramRuleVariable, DataItem>> DESCRIPTION_MAPPER =
        new ImmutableMap.Builder<ProgramRuleVariableSourceType, Function<ProgramRuleVariable, DataItem>>()
        .put( ProgramRuleVariableSourceType.TEI_ATTRIBUTE, prv ->
        {
            TrackedEntityAttribute attribute = prv.getAttribute();

            return DataItem.builder()
                .value( ObjectUtils.firstNonNull( attribute.getDisplayName(), attribute.getDisplayFormName(), attribute.getName() ) )
                .valueType( getItemValueType( attribute.getValueType() ) )
                .build();
        } )
        .put( ProgramRuleVariableSourceType.CALCULATED_VALUE, prv -> DataItem.builder()
            .value( ObjectUtils.firstNonNull( prv.getDisplayName(), prv.getName() ) )
            .valueType( ItemValueType.TEXT )
            .build() )
        .put( ProgramRuleVariableSourceType.DATAELEMENT_CURRENT_EVENT, this::getDisplayName )
        .put( ProgramRuleVariableSourceType.DATAELEMENT_PREVIOUS_EVENT, this::getDisplayName )
        .put( ProgramRuleVariableSourceType.DATAELEMENT_NEWEST_EVENT_PROGRAM, this::getDisplayName )
        .put( ProgramRuleVariableSourceType.DATAELEMENT_NEWEST_EVENT_PROGRAM_STAGE, this::getDisplayName )
        .build();

    private final CachingMap<String, ValueType> dataElementToValueTypeCache = new CachingMap<>();

    // -------------------------------------------------------------------------
    // Dependencies
    // -------------------------------------------------------------------------

    private final ProgramRuleService programRuleService;

    private final ProgramRuleVariableService programRuleVariableService;

    private final DataElementService dataElementService;

    private final ConstantService constantService;

    private final I18nManager i18nManager;

    public DefaultProgramRuleEntityMapperService( ProgramRuleService programRuleService,
        ProgramRuleVariableService programRuleVariableService, DataElementService dataElementService,
        ConstantService constantService, I18nManager i18nManager )
    {
        checkNotNull( programRuleService );
        checkNotNull( programRuleVariableService );
        checkNotNull( dataElementService );
        checkNotNull( constantService );
        checkNotNull( i18nManager );

        this.programRuleService = programRuleService;
        this.programRuleVariableService = programRuleVariableService;
        this.dataElementService = dataElementService;
        this.constantService = constantService;
        this.i18nManager = i18nManager;
    }

    @Override
    public List<Rule> toMappedProgramRules()
    {
        List<ProgramRule> programRules = programRuleService.getAllProgramRule();

        return toMappedProgramRules( programRules );
    }

    @Override
    public List<Rule> toMappedProgramRules( List<ProgramRule> programRules )
    {
        return programRules.stream().map( this::toRule ).filter( Objects::nonNull ).collect( Collectors.toList() );
    }

    @Override
    public List<RuleVariable> toMappedProgramRuleVariables()
    {
        List<ProgramRuleVariable> programRuleVariables = programRuleVariableService.getAllProgramRuleVariable();

        return toMappedProgramRuleVariables( programRuleVariables );
    }

    @Override
    public List<RuleVariable> toMappedProgramRuleVariables( List<ProgramRuleVariable> programRuleVariables )
    {
        return programRuleVariables
            .stream()
            .filter( Objects::nonNull )
            .map( this::toRuleVariable )
            .filter( Objects::nonNull )
            .collect( Collectors.toList() );
    }

    @Override
<<<<<<< HEAD
=======
    public Rule toMappedProgramRule( ProgramRule programRule )
    {
        return toRule( programRule );
    }

    @Override
    public Map<String, DataItem> getItemStore( List<ProgramRuleVariable> programRuleVariables )
    {
        Map<String, DataItem> itemStore = new HashMap<>();

        // program rule variables
        programRuleVariables.forEach( prv -> itemStore.put( ObjectUtils.firstNonNull( prv.getName(), prv.getDisplayName() ),
            DESCRIPTION_MAPPER.get( prv.getSourceType() ).apply( prv ) ) );

        // constants
        constantService.getAllConstants().forEach( constant -> itemStore.put( constant.getUid(),
            DataItem.builder()
                .value( ObjectUtils.firstNonNull( constant.getDisplayName(), constant.getDisplayFormName(), constant.getName() ) )
                .valueType( ItemValueType.NUMBER )
                .build() ) );

        // program variables
        RuleEngineUtils.ENV_VARIABLES.forEach( var -> itemStore.put( var, DataItem.builder()
            .value( ObjectUtils.firstNonNull( i18nManager.getI18n().getString( var ), var ) )
            .valueType( ItemValueType.TEXT )
            .build() ) );

        return itemStore;
    }

    @Override
>>>>>>> 5eab2305
    public RuleEnrollment toMappedRuleEnrollment( ProgramInstance enrollment )
    {
        if ( enrollment == null )
        {
            return null;
        }

        String orgUnit = "";
        String orgUnitCode = "";

        if ( enrollment.getOrganisationUnit() != null )
        {
            orgUnit = enrollment.getOrganisationUnit().getUid();
            orgUnitCode = enrollment.getOrganisationUnit().getCode();
        }

        List<RuleAttributeValue> ruleAttributeValues = Lists.newArrayList();
        if ( enrollment.getEntityInstance() != null )
        {
            ruleAttributeValues = enrollment.getEntityInstance().getTrackedEntityAttributeValues()
                .stream()
                .filter( Objects::nonNull )
                .map( attr -> RuleAttributeValue.create( attr.getAttribute().getUid(),
                    getTrackedEntityAttributeValue( attr ) ) )
                .collect( Collectors.toList() );
        }
        return RuleEnrollment.create( enrollment.getUid(), enrollment.getIncidentDate(), enrollment.getEnrollmentDate(),
            RuleEnrollment.Status.valueOf( enrollment.getStatus().toString() ), orgUnit, orgUnitCode,
            ruleAttributeValues, enrollment.getProgram().getName() );
    }

    @Override
    public List<RuleEvent> toMappedRuleEvents( Set<ProgramStageInstance> programStageInstances,
        ProgramStageInstance psiToEvaluate )
    {
        return programStageInstances
            .stream()
            .filter( Objects::nonNull )
            .filter( psi -> !(psiToEvaluate != null && psi.getUid().equals( psiToEvaluate.getUid() )) )
            .map( this::toMappedRuleEvent )
            .collect( Collectors.toList() );
    }

    @Override
    public RuleEvent toMappedRuleEvent( ProgramStageInstance psi )
    {
        if ( psi == null )
        {
            return null;
        }

        String orgUnit = getOrgUnit( psi );
        String orgUnitCode = getOrgUnitCode( psi );

        return RuleEvent.create( psi.getUid(), psi.getProgramStage().getUid(),
            RuleEvent.Status.valueOf( psi.getStatus().toString() ),
            ObjectUtils.defaultIfNull( psi.getExecutionDate(), psi.getDueDate() ), psi.getDueDate(), orgUnit,
            orgUnitCode,
            psi.getEventDataValues()
                .stream()
                .filter( Objects::nonNull )
                .map( dv -> RuleDataValue.create( ObjectUtils.defaultIfNull( psi.getExecutionDate(), psi.getDueDate() ),
                    psi.getProgramStage().getUid(), dv.getDataElement(), getEventDataValue( dv ) ) )
                .collect( Collectors.toList() ),
            psi.getProgramStage().getName() );
    }

    // ---------------------------------------------------------------------
    // Supportive Methods
    // ---------------------------------------------------------------------

    private String getOrgUnit( ProgramStageInstance psi )
    {
        if ( psi.getOrganisationUnit() != null )
        {
            return psi.getOrganisationUnit().getUid();
        }

        return "";
    }

    private String getOrgUnitCode( ProgramStageInstance psi )
    {
        if ( psi.getOrganisationUnit() != null )
        {
            return psi.getOrganisationUnit().getCode();
        }

        return "";
    }

    private Rule toRule( ProgramRule programRule )
    {
        if ( programRule == null )
        {
            return null;
        }

        Set<ProgramRuleAction> programRuleActions = programRule.getProgramRuleActions();

        List<RuleAction> ruleActions;

        Rule rule;
        try
        {
            ruleActions = programRuleActions.stream().map( this::toRuleAction ).collect( Collectors.toList() );

            rule = Rule.create(
                programRule.getProgramStage() != null ? programRule.getProgramStage().getUid() : StringUtils.EMPTY,
                programRule.getPriority(), programRule.getCondition(), ruleActions, programRule.getName() );
        }
        catch ( Exception e )
        {
            log.debug( "Invalid rule action in ProgramRule: " + programRule.getUid() );

            return null;
        }

        return rule;
    }

    private RuleAction toRuleAction( ProgramRuleAction programRuleAction )
    {
        return ACTION_MAPPER
            .getOrDefault( programRuleAction.getProgramRuleActionType(),
                pra -> RuleActionAssign.create( pra.getContent(), pra.getData(), getAssignedParameter( pra ) ) )
            .apply( programRuleAction );
    }

    private RuleVariable toRuleVariable( ProgramRuleVariable programRuleVariable )
    {
        RuleVariable ruleVariable = null;

        try
        {
            if ( VARIABLE_MAPPER.containsKey( programRuleVariable.getSourceType() ) )
            {
                ruleVariable = VARIABLE_MAPPER.get( programRuleVariable.getSourceType() ).apply( programRuleVariable );
            }
        }
        catch ( Exception e )
        {
            log.debug( "Invalid ProgramRuleVariable: " + programRuleVariable.getUid() );
        }

        return ruleVariable;
    }

    private RuleValueType toMappedValueType( ProgramRuleVariable programRuleVariable )
    {
        ValueType valueType = VALUE_TYPE_MAPPER
            .getOrDefault( programRuleVariable.getSourceType(), prv -> ValueType.TEXT ).apply( programRuleVariable );

        if ( valueType.isBoolean() )
        {
            return RuleValueType.BOOLEAN;
        }

        if ( valueType.isText() )
        {
            return RuleValueType.TEXT;
        }

        if ( valueType.isNumeric() )
        {
            return RuleValueType.NUMERIC;
        }

        return RuleValueType.TEXT;
    }

    private String getAssignedParameterForAssignAction( ProgramRuleAction programRuleAction )
    {
        if ( programRuleAction.hasDataElement() )
        {
            return programRuleAction.getDataElement().getUid();
        }

        if ( programRuleAction.hasTrackedEntityAttribute() )
        {
            return programRuleAction.getAttribute().getUid();
        }

        if ( programRuleAction.hasContent() )
        {
            return StringUtils.EMPTY;
        }

        log.warn( String.format( "No location found for ProgramRuleAction: %s in ProgramRule: %s",
            programRuleAction.getProgramRuleActionType(), programRuleAction.getProgramRule().getUid() ) );

        return StringUtils.EMPTY;
    }

    private String getAssignedParameter( ProgramRuleAction programRuleAction )
    {
        if ( programRuleAction.hasDataElement() )
        {
            return programRuleAction.getDataElement().getUid();
        }

        if ( programRuleAction.hasTrackedEntityAttribute() )
        {
            return programRuleAction.getAttribute().getUid();
        }

        if ( programRuleAction.hasContent() )
        {
            return programRuleAction.getContent();
        }

        log.warn( String.format( "No location found for ProgramRuleAction: %s in ProgramRule: %s",
            programRuleAction.getProgramRuleActionType(), programRuleAction.getProgramRule().getUid() ) );

        return StringUtils.EMPTY;
    }

    private RuleAction getLocationBasedDisplayRuleAction( ProgramRuleAction programRuleAction )
    {
        if ( ProgramRuleActionType.DISPLAYTEXT.equals( programRuleAction.getProgramRuleActionType() ) )
        {
            if ( LOCATION_FEEDBACK.equals( programRuleAction.getLocation() ) )
            {
                return RuleActionDisplayText.createForFeedback( programRuleAction.getContent(),
                    programRuleAction.getData() );
            }

            if ( LOCATION_INDICATOR.equals( programRuleAction.getLocation() ) )
            {
                return RuleActionDisplayText.createForIndicators( programRuleAction.getContent(),
                    programRuleAction.getData() );
            }

            return RuleActionDisplayText.createForFeedback( programRuleAction.getContent(),
                programRuleAction.getData() );
        }
        else
        {
            if ( LOCATION_FEEDBACK.equals( programRuleAction.getLocation() ) )
            {
                return RuleActionDisplayKeyValuePair.createForFeedback( programRuleAction.getContent(),
                    programRuleAction.getData() );
            }

            if ( LOCATION_INDICATOR.equals( programRuleAction.getLocation() ) )
            {
                return RuleActionDisplayKeyValuePair.createForIndicators( programRuleAction.getContent(),
                    programRuleAction.getData() );
            }

            return RuleActionDisplayKeyValuePair.createForFeedback( programRuleAction.getContent(),
                programRuleAction.getData() );
        }
    }

    private String getTrackedEntityAttributeValue( TrackedEntityAttributeValue attributeValue )
    {
        ValueType valueType = attributeValue.getAttribute().getValueType();

        if ( valueType.isBoolean() )
        {
            return attributeValue.getValue() != null ? attributeValue.getValue() : "false";
        }

        if ( valueType.isNumeric() )
        {
            return attributeValue.getValue() != null ? attributeValue.getValue() : "0";
        }

        return attributeValue.getValue() != null ? attributeValue.getValue() : "";
    }

    private String getEventDataValue( EventDataValue dataValue )
    {
        ValueType valueType = getValueTypeForDataElement( dataValue.getDataElement() );

        if ( valueType.isBoolean() )
        {
            return dataValue.getValue() != null ? dataValue.getValue() : "false";
        }

        if ( valueType.isNumeric() )
        {
            return dataValue.getValue() != null ? dataValue.getValue() : "0";
        }

        return dataValue.getValue() != null ? dataValue.getValue() : "";
    }

    private ValueType getValueTypeForDataElement( String dataElementUid )
    {
        return dataElementToValueTypeCache.get( dataElementUid, () -> {
            DataElement dataElement = dataElementService.getDataElement( dataElementUid );

            if ( dataElement == null )
            {
                log.error( "DataElement " + dataElementUid + " was not found." );
                throw new IllegalStateException( "Required DataElement(" + dataElementUid + ") was not found." );
            }

            return dataElement.getValueType();
        } );
    }

    private ItemValueType getItemValueType( ValueType valueType )
    {
        if ( valueType.isDate() )
        {
            return ItemValueType.DATE;
        }

        if ( valueType.isNumeric() )
        {
            return ItemValueType.NUMBER;
        }

        if ( valueType.isText() )
        {
            return ItemValueType.TEXT;
        }

        if ( valueType.isBoolean() )
        {
            return ItemValueType.BOOLEAN;
        }

        // default
        return ItemValueType.TEXT;
    }

    private DataItem getDisplayName( ProgramRuleVariable prv )
    {
        DataElement dataElement = prv.getDataElement();

        return DataItem.builder()
            .value( ObjectUtils.firstNonNull( dataElement.getDisplayFormName(), dataElement.getFormName(), dataElement.getName() ) )
            .valueType( getItemValueType( dataElement.getValueType() ) )
            .build() ;
    }
}<|MERGE_RESOLUTION|>--- conflicted
+++ resolved
@@ -47,11 +47,8 @@
 import org.hisp.dhis.dataelement.DataElement;
 import org.hisp.dhis.dataelement.DataElementService;
 import org.hisp.dhis.eventdatavalue.EventDataValue;
-<<<<<<< HEAD
-=======
 import org.hisp.dhis.i18n.I18nManager;
 import org.hisp.dhis.program.Program;
->>>>>>> 5eab2305
 import org.hisp.dhis.program.ProgramInstance;
 import org.hisp.dhis.program.ProgramStageInstance;
 import org.hisp.dhis.programrule.*;
@@ -141,14 +138,13 @@
             prv -> prv.getDataElement().getValueType() )
         .build();
 
-    private final ImmutableMap<ProgramRuleVariableSourceType, Function<ProgramRuleVariable, DataItem>> DESCRIPTION_MAPPER =
-        new ImmutableMap.Builder<ProgramRuleVariableSourceType, Function<ProgramRuleVariable, DataItem>>()
-        .put( ProgramRuleVariableSourceType.TEI_ATTRIBUTE, prv ->
-        {
+    private final ImmutableMap<ProgramRuleVariableSourceType, Function<ProgramRuleVariable, DataItem>> DESCRIPTION_MAPPER = new ImmutableMap.Builder<ProgramRuleVariableSourceType, Function<ProgramRuleVariable, DataItem>>()
+        .put( ProgramRuleVariableSourceType.TEI_ATTRIBUTE, prv -> {
             TrackedEntityAttribute attribute = prv.getAttribute();
 
             return DataItem.builder()
-                .value( ObjectUtils.firstNonNull( attribute.getDisplayName(), attribute.getDisplayFormName(), attribute.getName() ) )
+                .value( ObjectUtils.firstNonNull( attribute.getDisplayName(), attribute.getDisplayFormName(),
+                    attribute.getName() ) )
                 .valueType( getItemValueType( attribute.getValueType() ) )
                 .build();
         } )
@@ -229,26 +225,20 @@
     }
 
     @Override
-<<<<<<< HEAD
-=======
-    public Rule toMappedProgramRule( ProgramRule programRule )
-    {
-        return toRule( programRule );
-    }
-
-    @Override
     public Map<String, DataItem> getItemStore( List<ProgramRuleVariable> programRuleVariables )
     {
         Map<String, DataItem> itemStore = new HashMap<>();
 
         // program rule variables
-        programRuleVariables.forEach( prv -> itemStore.put( ObjectUtils.firstNonNull( prv.getName(), prv.getDisplayName() ),
-            DESCRIPTION_MAPPER.get( prv.getSourceType() ).apply( prv ) ) );
+        programRuleVariables
+            .forEach( prv -> itemStore.put( ObjectUtils.firstNonNull( prv.getName(), prv.getDisplayName() ),
+                DESCRIPTION_MAPPER.get( prv.getSourceType() ).apply( prv ) ) );
 
         // constants
         constantService.getAllConstants().forEach( constant -> itemStore.put( constant.getUid(),
             DataItem.builder()
-                .value( ObjectUtils.firstNonNull( constant.getDisplayName(), constant.getDisplayFormName(), constant.getName() ) )
+                .value( ObjectUtils.firstNonNull( constant.getDisplayName(), constant.getDisplayFormName(),
+                    constant.getName() ) )
                 .valueType( ItemValueType.NUMBER )
                 .build() ) );
 
@@ -262,7 +252,6 @@
     }
 
     @Override
->>>>>>> 5eab2305
     public RuleEnrollment toMappedRuleEnrollment( ProgramInstance enrollment )
     {
         if ( enrollment == null )
@@ -598,8 +587,9 @@
         DataElement dataElement = prv.getDataElement();
 
         return DataItem.builder()
-            .value( ObjectUtils.firstNonNull( dataElement.getDisplayFormName(), dataElement.getFormName(), dataElement.getName() ) )
+            .value( ObjectUtils.firstNonNull( dataElement.getDisplayFormName(), dataElement.getFormName(),
+                dataElement.getName() ) )
             .valueType( getItemValueType( dataElement.getValueType() ) )
-            .build() ;
+            .build();
     }
 }