--- conflicted
+++ resolved
@@ -52,10 +52,6 @@
     </set>
 
     <set name="dataSetElements" table="datasetelement" inverse="true">
-<<<<<<< HEAD
-      <cache usage="read-write" />
-=======
->>>>>>> f362b988
       <key column="dataelementid" foreign-key="fk_datasetmembers_dataelementid" not-null="true" />
       <one-to-many class="org.hisp.dhis.dataset.DataSetElement" />
     </set>
