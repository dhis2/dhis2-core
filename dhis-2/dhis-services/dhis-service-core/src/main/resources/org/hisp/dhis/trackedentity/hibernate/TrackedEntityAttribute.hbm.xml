--- conflicted
+++ resolved
@@ -50,11 +50,7 @@
       <cache usage="read-write" />
       <key column="trackedentityattributeid" />
       <list-index column="sort_order" base="0" />
-<<<<<<< HEAD
-      <many-to-many class="org.hisp.dhis.legend.LegendSet" column="legendsetid" foreign-key="fk_trackedentityattribute_legendsetid" ></many-to-many>
-=======
       <many-to-many class="org.hisp.dhis.legend.LegendSet" column="legendsetid" foreign-key="fk_trackedentityattribute_legendsetid"></many-to-many>
->>>>>>> b383e1b1
     </list>
 
     <property name="inherit" column="inherit" />
