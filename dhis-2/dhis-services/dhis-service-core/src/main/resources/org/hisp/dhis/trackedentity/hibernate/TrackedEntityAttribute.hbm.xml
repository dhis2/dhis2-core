--- conflicted
+++ resolved
@@ -99,12 +99,10 @@
       </type>
     </property>
 
-<<<<<<< HEAD
     <property name="blockedSearchOperators" column="blockedsearchoperators" type="jsbBlockedOperators" />
-=======
+
     <property name="trigramIndexable" column="trigramindexable" not-null="true" />
 
->>>>>>> 1fcf455d
   </class>
 
 </hibernate-mapping>