--- conflicted
+++ resolved
@@ -7,7 +7,7 @@
   <class name="org.hisp.dhis.interpretation.Interpretation" table="interpretation">
 
     <cache usage="read-write" />
-
+    
     <id name="id" column="interpretationid">
       <generator class="native" />
     </id>
@@ -19,23 +19,16 @@
     <many-to-one name="visualization" class="org.hisp.dhis.visualization.Visualization" column="visualizationid"
       foreign-key="fk_interpretation_visualizationid" />
 
-<<<<<<< HEAD
-    <many-to-one name="eventVisualization" class="org.hisp.dhis.eventvisualization.EventVisualization"
-      column="eventvisualizationid" foreign-key="fk_interpretation_evisualizationid"/>
-
-    <many-to-one name="map" class="org.hisp.dhis.mapping.Map" column="mapid" foreign-key="fk_interpretation_mapid" />
-=======
     <many-to-one name="eventVisualization" class="org.hisp.dhis.eventvisualization.EventVisualization" column="eventvisualizationid"
-                 foreign-key="fk_interpretation_evisualizationid" />
+      foreign-key="fk_interpretation_evisualizationid" />
 
     <many-to-one name="map" class="org.hisp.dhis.mapping.Map" column="mapid"
       foreign-key="fk_interpretation_mapid" />
->>>>>>> b9706639
 
-    <many-to-one name="eventReport" class="org.hisp.dhis.eventreport.EventReport" column="eventvisualizationid"
+    <many-to-one name="eventReport" class="org.hisp.dhis.eventreport.EventReport" column="eventreportid"
       foreign-key="fk_interpretation_evisualizationid" />
 
-    <many-to-one name="eventChart" class="org.hisp.dhis.eventchart.EventChart" column="eventvisualizationid"
+    <many-to-one name="eventChart" class="org.hisp.dhis.eventchart.EventChart" column="eventchartid"
       foreign-key="fk_interpretation_evisualizationid" />
 
     <many-to-one name="dataSet" class="org.hisp.dhis.dataset.DataSet" column="datasetid"
@@ -72,7 +65,7 @@
 
     <!-- Sharing -->
     <property name="sharing" type="jsbObjectSharing"/>
-
+    
     <property name="mentions" type="jlbMentions" />
 
   </class>
