--- conflicted
+++ resolved
@@ -110,17 +110,8 @@
       <cache usage="read-write" />
       <key column="datasetid" />
       <list-index column="sort_order" base="0" />
-<<<<<<< HEAD
-      <many-to-many class="org.hisp.dhis.legend.LegendSet" column="legendsetid" foreign-key="fk_dataset_legendsetid" ></many-to-many>
-    </list>
-
-    <property name="aggregateExportCategoryOptionCombo" column="aggregateexportcategoryoptioncombo" />
-
-    <property name="aggregateExportAttributeOptionCombo" column="aggregateexportattributeoptioncombo" />
-=======
       <many-to-many class="org.hisp.dhis.legend.LegendSet" column="legendsetid" foreign-key="fk_dataset_legendsetid"></many-to-many>
     </list>
->>>>>>> b383e1b1
 
     <!-- Dynamic attribute values -->
 
