--- conflicted
+++ resolved
@@ -1,53 +1,49 @@
-<?xml version="1.0"?>
-<!DOCTYPE hibernate-mapping PUBLIC
-  "-//Hibernate/Hibernate Mapping DTD 3.0//EN"
-  "http://www.hibernate.org/dtd/hibernate-mapping-3.0.dtd"
-  [<!ENTITY identifiableProperties SYSTEM "classpath://org/hisp/dhis/common/identifiableProperties.hbm">]
->
-
-<hibernate-mapping>
-  <class name="org.hisp.dhis.mapping.ExternalMapLayer" table="externalmaplayer">
-
-    <id name="id" column="externalmaplayerid">
-      <generator class="native" />
-    </id>
-    &identifiableProperties;
-
-    <property name="name" column="name" not-null="true" unique="true" length="230" />
-
-    <property name="attribution" column="attribution" type="text" />
-
-    <property name="url" column="url" type="text" not-null="true" />
-
-    <property name="legendSetUrl" column="legendseturl" type="text" />
-
-    <property name="mapLayerPosition" column="maplayerposition" type="org.hisp.dhis.mapping.MapLayerPosition" />
-
-    <property name="layers" column="layers" type="text" />
-
-    <property name="imageFormat" column="imageformat" type="org.hisp.dhis.mapping.ImageFormat" />
-
-<<<<<<< HEAD
-    <property name="mapService" column="mapservice" type="org.hisp.dhis.mapping.MapService" />
-=======
-    <property name="mapService" column="mapservice"  type="org.hisp.dhis.mapping.MapService" not-null="true"/>
->>>>>>> d71f961f
-
-    <many-to-one name="legendSet" class="org.hisp.dhis.legend.LegendSet"
-      column="legendsetid" foreign-key="fk_externalmaplayer_legendsetid" />
-
-    <!-- Access properties -->
-
-    <many-to-one name="user" class="org.hisp.dhis.user.User" column="userid" foreign-key="fk_externalmaplayer_userid" />
-
-    <property name="publicAccess" length="8" />
-
-    <set name="userGroupAccesses" table="externalmaplayerusergroupaccesses">
-      <cache usage="read-write" />
-      <key column="externalmaplayerid" />
-      <many-to-many class="org.hisp.dhis.user.UserGroupAccess" column="usergroupaccessid" unique="true" />
-    </set>
-
-  </class>
-
-</hibernate-mapping>
+<?xml version="1.0"?>
+<!DOCTYPE hibernate-mapping PUBLIC
+  "-//Hibernate/Hibernate Mapping DTD 3.0//EN"
+  "http://www.hibernate.org/dtd/hibernate-mapping-3.0.dtd"
+  [<!ENTITY identifiableProperties SYSTEM "classpath://org/hisp/dhis/common/identifiableProperties.hbm">]
+>
+
+<hibernate-mapping>
+  <class name="org.hisp.dhis.mapping.ExternalMapLayer" table="externalmaplayer">
+
+    <id name="id" column="externalmaplayerid">
+      <generator class="native" />
+    </id>
+    &identifiableProperties;
+
+    <property name="name" column="name" not-null="true" unique="true" length="230" />
+
+    <property name="attribution" column="attribution" type="text" />
+
+    <property name="url" column="url" type="text" not-null="true" />
+
+    <property name="legendSetUrl" column="legendseturl" type="text" />
+
+    <property name="mapLayerPosition" column="maplayerposition" type="org.hisp.dhis.mapping.MapLayerPosition" />
+
+    <property name="layers" column="layers" type="text" />
+
+    <property name="imageFormat" column="imageformat" type="org.hisp.dhis.mapping.ImageFormat" />
+
+    <property name="mapService" column="mapservice"  type="org.hisp.dhis.mapping.MapService" not-null="true"/>
+
+    <many-to-one name="legendSet" class="org.hisp.dhis.legend.LegendSet"
+      column="legendsetid" foreign-key="fk_externalmaplayer_legendsetid" />
+
+    <!-- Access properties -->
+
+    <many-to-one name="user" class="org.hisp.dhis.user.User" column="userid" foreign-key="fk_externalmaplayer_userid" />
+
+    <property name="publicAccess" length="8" />
+
+    <set name="userGroupAccesses" table="externalmaplayerusergroupaccesses">
+      <cache usage="read-write" />
+      <key column="externalmaplayerid" />
+      <many-to-many class="org.hisp.dhis.user.UserGroupAccess" column="usergroupaccessid" unique="true" />
+    </set>
+
+  </class>
+
+</hibernate-mapping>