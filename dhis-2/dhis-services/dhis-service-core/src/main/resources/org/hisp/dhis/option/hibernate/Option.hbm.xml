--- conflicted
+++ resolved
@@ -43,31 +43,6 @@
       <many-to-many class="org.hisp.dhis.attribute.AttributeValue" column="attributevalueid" unique="true" />
     </set>
 
-<<<<<<< HEAD
-    <!-- Access properties -->
-    <many-to-one name="user" class="org.hisp.dhis.user.User" column="userid" foreign-key="fk_option_userid" />
-
-    <property name="publicAccess" length="8" />
-
-    <set name="userGroupAccesses" table="optionusergroupaccesses" cascade="all-delete-orphan">
-      <cache usage="read-write" />
-      <key column="optionvalueid" />
-      <many-to-many class="org.hisp.dhis.user.UserGroupAccess" column="usergroupaccessid" unique="true" />
-    </set>
-
-    <set name="userAccesses" table="optionuseraccesses" cascade="all-delete-orphan">
-      <cache usage="read-write" />
-      <key column="optionvalueid" />
-      <many-to-many class="org.hisp.dhis.user.UserAccess" column="useraccessid" unique="true" />
-=======
-    <!-- Object Translation -->
-    <set name="translations" table="optionvaluetranslations" cascade="all-delete-orphan">
-      <cache usage="read-write" />
-      <key column="optionvalueid" foreign-key="fk_objecttranslation_optionvalueid" />
-      <many-to-many class="org.hisp.dhis.translation.ObjectTranslation" column="objecttranslationid" unique="true" />
->>>>>>> 253b07c6
-    </set>
-
   </class>
 
 </hibernate-mapping>