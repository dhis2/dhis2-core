<?xml version="1.0"?>
<!DOCTYPE hibernate-mapping PUBLIC
  "-//Hibernate/Hibernate Mapping DTD 3.0//EN"
  "http://www.hibernate.org/dtd/hibernate-mapping-3.0.dtd"
  [<!ENTITY identifiableProperties SYSTEM "classpath://org/hisp/dhis/common/identifiableProperties.hbm">]
  >

<hibernate-mapping>
  <class name="org.hisp.dhis.indicator.Indicator" table="indicator">

    <cache usage="read-write" />

    <id name="id" column="indicatorid">
      <generator class="native" />
    </id>
    &identifiableProperties;

    <property name="name" column="name" not-null="true" unique="false" length="230" />

    <property name="shortName" column="shortname" not-null="true" unique="false" length="50" />

    <property name="description" type="text" />

    <property name="annualized" column="annualized" not-null="true" />

    <property name="decimals" />

    <many-to-one name="indicatorType" class="org.hisp.dhis.indicator.IndicatorType" column="indicatortypeid"
      foreign-key="fk_indicator_indicatortypeid" not-null="true" />

    <property name="numerator" column="numerator" type="text" not-null="true" />

    <property name="numeratorDescription" column="numeratordescription" type="text" />

    <property name="denominator" column="denominator" type="text" not-null="true" />

    <property name="denominatorDescription" column="denominatordescription" type="text" />

    <property name="url" />

    <set name="groups" table="indicatorgroupmembers" inverse="true">
      <cache usage="read-write" />
      <key column="indicatorid" />
      <many-to-many class="org.hisp.dhis.indicator.IndicatorGroup" column="indicatorgroupid" />
    </set>

    <set name="dataSets" table="datasetindicators" inverse="true">
      <cache usage="read-write" />
      <key column="indicatorid" />
      <many-to-many class="org.hisp.dhis.dataset.DataSet" column="datasetid" />
    </set>

    <list name="legendSets" table="indicatorlegendsets">
      <cache usage="read-write" />
      <key column="indicatorid" />
      <list-index column="sort_order" base="0" />
<<<<<<< HEAD
      <many-to-many class="org.hisp.dhis.legend.LegendSet" column="legendsetid" foreign-key="fk_indicator_legendsetid" ></many-to-many>
    </list>

      
=======
      <many-to-many class="org.hisp.dhis.legend.LegendSet" column="legendsetid" foreign-key="fk_indicator_legendsetid"></many-to-many>
    </list>


>>>>>>> b383e1b1
    <property name="aggregateExportCategoryOptionCombo" column="aggregateexportcategoryoptioncombo" />

    <property name="aggregateExportAttributeOptionCombo" column="aggregateexportattributeoptioncombo" />

    <!-- Access properties -->
    <many-to-one name="user" class="org.hisp.dhis.user.User" column="userid" foreign-key="fk_indicator_userid" />

    <property name="publicAccess" length="8" />

    <set name="userGroupAccesses" table="indicatorusergroupaccesses">
      <cache usage="read-write" />
      <key column="indicatorid" />
      <many-to-many class="org.hisp.dhis.user.UserGroupAccess" column="usergroupaccessid" unique="true" />
    </set>

    <set name="userAccesses" table="indicatoruseraccesses">
      <cache usage="read-write" />
      <key column="indicatorid" />
      <many-to-many class="org.hisp.dhis.user.UserAccess" column="useraccessid" unique="true" />
    </set>

    <!-- Dynamic attribute values -->
    <set name="attributeValues" table="indicatorattributevalues" cascade="delete-orphan">
      <cache usage="read-write" />
      <key column="indicatorid" />
      <many-to-many class="org.hisp.dhis.attribute.AttributeValue" column="attributevalueid" unique="true" />
    </set>

    <!-- Object Translation -->
    <set name="translations" table="indicatortranslations" cascade="delete-orphan">
      <cache usage="read-write" />
      <key column="indicatorid" foreign-key="fk_objecttranslation_indicatorid" />
      <many-to-many class="org.hisp.dhis.translation.ObjectTranslation" column="objecttranslationid" unique="true" />
    </set>

  </class>

</hibernate-mapping><|MERGE_RESOLUTION|>--- conflicted
+++ resolved
@@ -54,17 +54,10 @@
       <cache usage="read-write" />
       <key column="indicatorid" />
       <list-index column="sort_order" base="0" />
-<<<<<<< HEAD
-      <many-to-many class="org.hisp.dhis.legend.LegendSet" column="legendsetid" foreign-key="fk_indicator_legendsetid" ></many-to-many>
-    </list>
-
-      
-=======
       <many-to-many class="org.hisp.dhis.legend.LegendSet" column="legendsetid" foreign-key="fk_indicator_legendsetid"></many-to-many>
     </list>
 
 
->>>>>>> b383e1b1
     <property name="aggregateExportCategoryOptionCombo" column="aggregateexportcategoryoptioncombo" />
 
     <property name="aggregateExportAttributeOptionCombo" column="aggregateexportattributeoptioncombo" />
