--- conflicted
+++ resolved
@@ -26,13 +26,9 @@
 
         <!-- Potential Duplicate Properties -->
 
-<<<<<<< HEAD
         <property name="lastUpdatedByUserName" column="lastupdatebyusername" not-null="true" />
 
         <property name="createdByUserName" column="createdbyusername" not-null="true" />
-
-=======
->>>>>>> cf58e02b
         <property name="original" column="teiA" length="11" not-null="true" />
 
         <property name="duplicate" column="teiB" length="11" not-null="true" />
