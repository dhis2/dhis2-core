--- conflicted
+++ resolved
@@ -17,12 +17,8 @@
       column="trackedentitytypeid" foreign-key="fk_trackedentitytypeattribute_trackedentitytypeid" />
 
     <many-to-one name="trackedEntityAttribute" class="org.hisp.dhis.trackedentity.TrackedEntityAttribute"
-<<<<<<< HEAD
       column="trackedentityattributeid" foreign-key="fk_trackedentitytypeattribute_trackedentityattributeid" not-null="true" />
-=======
-      column="trackedentityattributeid" foreign-key="fk_trackedentitytypeattribute_trackedentityattributeid" />
->>>>>>> c0fab329
-    
+
     <property name="displayInList" column="displayinlist" />
 
     <property name="mandatory" column="mandatory" />    
