<?xml version="1.0"?>
<!DOCTYPE hibernate-mapping PUBLIC
  "-//Hibernate/Hibernate Mapping DTD 3.0//EN"
  "http://www.hibernate.org/dtd/hibernate-mapping-3.0.dtd"
  [<!ENTITY identifiableProperties SYSTEM "classpath://org/hisp/dhis/common/identifiableProperties.hbm">]
  >

<hibernate-mapping>
  <class name="org.hisp.dhis.validation.ValidationRule" table="validationrule">

    <cache usage="read-write" />

    <id name="id" column="validationruleid">
      <generator class="native" />
    </id>
    &identifiableProperties;

    <property name="name" column="name" not-null="true" unique="true" length="230" />

    <property name="description" type="text" />

    <property name="instruction" type="text" />

    <property name="importance" length="50">
      <type name="org.hibernate.type.EnumType">
        <param name="enumClass">org.hisp.dhis.validation.Importance</param>
        <param name="useNamed">true</param>
        <param name="type">12</param>
      </type>
    </property>

    <property name="operator" column="operator" type="org.hisp.dhis.expression.OperatorUserType" not-null="true" />

    <many-to-one name="leftSide" column="leftexpressionid" class="org.hisp.dhis.expression.Expression"
      cascade="all" foreign-key="fk_validationrule_leftexpressionid" />

    <many-to-one name="rightSide" column="rightexpressionid" class="org.hisp.dhis.expression.Expression"
      cascade="all" foreign-key="fk_validationrule_rightexpressionid" />

    <set name="groups" table="validationrulegroupmembers" inverse="true">
      <key column="validationruleid" />
      <many-to-many class="org.hisp.dhis.validation.ValidationRuleGroup" column="validationgroupid" />
    </set>

    <set name="notificationTemplates" table="validationrulenotificationtemplates">
      <cache usage="read-write" />
      <key column="validationruleid" foreign-key="fk_validationrule_validationrulenotificationtemplate" />
      <many-to-many class="org.hisp.dhis.validation.notification.ValidationNotificationTemplate"
        column="validationrulenotificationtemplateid" />
    </set>

    <many-to-one name="periodType" class="org.hisp.dhis.period.PeriodType" column="periodtypeid"
      foreign-key="fk_validationrule_periodtypeid" not-null="true" />

    <!-- Object Translation -->
    <set name="translations" table="validationruletranslations" cascade="delete-orphan">
      <cache usage="read-write" />
      <key column="validationruleid" foreign-key="fk_objecttranslation_validationruleid" />
      <many-to-many class="org.hisp.dhis.translation.ObjectTranslation" column="objecttranslationid" unique="true" />
    </set>

    <!-- Access properties -->
    <many-to-one name="user" class="org.hisp.dhis.user.User" column="userid" foreign-key="fk_validationrule_userid" />

    <property name="publicAccess" length="8" />

    <set name="userGroupAccesses" table="validationruleusergroupaccesses">
      <cache usage="read-write" />
      <key column="validationruleid" />
      <many-to-many class="org.hisp.dhis.user.UserGroupAccess" column="usergroupaccessid" unique="true" />
    </set>

<<<<<<< HEAD
=======
    <set name="userAccesses" table="validationruleuseraccesses">
      <cache usage="read-write" />
      <key column="validationruleid" />
      <many-to-many class="org.hisp.dhis.user.UserAccess" column="useraccessid" unique="true" />
    </set>

>>>>>>> b383e1b1
  </class>

</hibernate-mapping>
<|MERGE_RESOLUTION|>--- conflicted
+++ resolved
@@ -1,84 +1,81 @@
-<?xml version="1.0"?>
-<!DOCTYPE hibernate-mapping PUBLIC
-  "-//Hibernate/Hibernate Mapping DTD 3.0//EN"
-  "http://www.hibernate.org/dtd/hibernate-mapping-3.0.dtd"
-  [<!ENTITY identifiableProperties SYSTEM "classpath://org/hisp/dhis/common/identifiableProperties.hbm">]
-  >
-
-<hibernate-mapping>
-  <class name="org.hisp.dhis.validation.ValidationRule" table="validationrule">
-
-    <cache usage="read-write" />
-
-    <id name="id" column="validationruleid">
-      <generator class="native" />
-    </id>
-    &identifiableProperties;
-
-    <property name="name" column="name" not-null="true" unique="true" length="230" />
-
-    <property name="description" type="text" />
-
-    <property name="instruction" type="text" />
-
-    <property name="importance" length="50">
-      <type name="org.hibernate.type.EnumType">
-        <param name="enumClass">org.hisp.dhis.validation.Importance</param>
-        <param name="useNamed">true</param>
-        <param name="type">12</param>
-      </type>
-    </property>
-
-    <property name="operator" column="operator" type="org.hisp.dhis.expression.OperatorUserType" not-null="true" />
-
-    <many-to-one name="leftSide" column="leftexpressionid" class="org.hisp.dhis.expression.Expression"
-      cascade="all" foreign-key="fk_validationrule_leftexpressionid" />
-
-    <many-to-one name="rightSide" column="rightexpressionid" class="org.hisp.dhis.expression.Expression"
-      cascade="all" foreign-key="fk_validationrule_rightexpressionid" />
-
-    <set name="groups" table="validationrulegroupmembers" inverse="true">
-      <key column="validationruleid" />
-      <many-to-many class="org.hisp.dhis.validation.ValidationRuleGroup" column="validationgroupid" />
-    </set>
-
-    <set name="notificationTemplates" table="validationrulenotificationtemplates">
-      <cache usage="read-write" />
-      <key column="validationruleid" foreign-key="fk_validationrule_validationrulenotificationtemplate" />
-      <many-to-many class="org.hisp.dhis.validation.notification.ValidationNotificationTemplate"
-        column="validationrulenotificationtemplateid" />
-    </set>
-
-    <many-to-one name="periodType" class="org.hisp.dhis.period.PeriodType" column="periodtypeid"
-      foreign-key="fk_validationrule_periodtypeid" not-null="true" />
-
-    <!-- Object Translation -->
-    <set name="translations" table="validationruletranslations" cascade="delete-orphan">
-      <cache usage="read-write" />
-      <key column="validationruleid" foreign-key="fk_objecttranslation_validationruleid" />
-      <many-to-many class="org.hisp.dhis.translation.ObjectTranslation" column="objecttranslationid" unique="true" />
-    </set>
-
-    <!-- Access properties -->
-    <many-to-one name="user" class="org.hisp.dhis.user.User" column="userid" foreign-key="fk_validationrule_userid" />
-
-    <property name="publicAccess" length="8" />
-
-    <set name="userGroupAccesses" table="validationruleusergroupaccesses">
-      <cache usage="read-write" />
-      <key column="validationruleid" />
-      <many-to-many class="org.hisp.dhis.user.UserGroupAccess" column="usergroupaccessid" unique="true" />
-    </set>
-
-<<<<<<< HEAD
-=======
-    <set name="userAccesses" table="validationruleuseraccesses">
-      <cache usage="read-write" />
-      <key column="validationruleid" />
-      <many-to-many class="org.hisp.dhis.user.UserAccess" column="useraccessid" unique="true" />
-    </set>
-
->>>>>>> b383e1b1
-  </class>
-
-</hibernate-mapping>
+<?xml version="1.0"?>
+<!DOCTYPE hibernate-mapping PUBLIC
+  "-//Hibernate/Hibernate Mapping DTD 3.0//EN"
+  "http://www.hibernate.org/dtd/hibernate-mapping-3.0.dtd"
+  [<!ENTITY identifiableProperties SYSTEM "classpath://org/hisp/dhis/common/identifiableProperties.hbm">]
+  >
+
+<hibernate-mapping>
+  <class name="org.hisp.dhis.validation.ValidationRule" table="validationrule">
+
+    <cache usage="read-write" />
+
+    <id name="id" column="validationruleid">
+      <generator class="native" />
+    </id>
+    &identifiableProperties;
+
+    <property name="name" column="name" not-null="true" unique="true" length="230" />
+
+    <property name="description" type="text" />
+
+    <property name="instruction" type="text" />
+
+    <property name="importance" length="50">
+      <type name="org.hibernate.type.EnumType">
+        <param name="enumClass">org.hisp.dhis.validation.Importance</param>
+        <param name="useNamed">true</param>
+        <param name="type">12</param>
+      </type>
+    </property>
+
+    <property name="operator" column="operator" type="org.hisp.dhis.expression.OperatorUserType" not-null="true" />
+
+    <many-to-one name="leftSide" column="leftexpressionid" class="org.hisp.dhis.expression.Expression"
+      cascade="all" foreign-key="fk_validationrule_leftexpressionid" />
+
+    <many-to-one name="rightSide" column="rightexpressionid" class="org.hisp.dhis.expression.Expression"
+      cascade="all" foreign-key="fk_validationrule_rightexpressionid" />
+
+    <set name="groups" table="validationrulegroupmembers" inverse="true">
+      <key column="validationruleid" />
+      <many-to-many class="org.hisp.dhis.validation.ValidationRuleGroup" column="validationgroupid" />
+    </set>
+
+    <set name="notificationTemplates" table="validationrulenotificationtemplates">
+      <cache usage="read-write" />
+      <key column="validationruleid" foreign-key="fk_validationrule_validationrulenotificationtemplate" />
+      <many-to-many class="org.hisp.dhis.validation.notification.ValidationNotificationTemplate"
+        column="validationrulenotificationtemplateid" />
+    </set>
+
+    <many-to-one name="periodType" class="org.hisp.dhis.period.PeriodType" column="periodtypeid"
+      foreign-key="fk_validationrule_periodtypeid" not-null="true" />
+
+    <!-- Object Translation -->
+    <set name="translations" table="validationruletranslations" cascade="delete-orphan">
+      <cache usage="read-write" />
+      <key column="validationruleid" foreign-key="fk_objecttranslation_validationruleid" />
+      <many-to-many class="org.hisp.dhis.translation.ObjectTranslation" column="objecttranslationid" unique="true" />
+    </set>
+
+    <!-- Access properties -->
+    <many-to-one name="user" class="org.hisp.dhis.user.User" column="userid" foreign-key="fk_validationrule_userid" />
+
+    <property name="publicAccess" length="8" />
+
+    <set name="userGroupAccesses" table="validationruleusergroupaccesses">
+      <cache usage="read-write" />
+      <key column="validationruleid" />
+      <many-to-many class="org.hisp.dhis.user.UserGroupAccess" column="usergroupaccessid" unique="true" />
+    </set>
+
+    <set name="userAccesses" table="validationruleuseraccesses">
+      <cache usage="read-write" />
+      <key column="validationruleid" />
+      <many-to-many class="org.hisp.dhis.user.UserAccess" column="useraccessid" unique="true" />
+    </set>
+
+  </class>
+
+</hibernate-mapping>