--- conflicted
+++ resolved
@@ -216,13 +216,11 @@
 
     <property name="fontStyle" type="jbVisualizationFontStyle"/>
 
-<<<<<<< HEAD
     <property name="outlierAnalysis" type="jbOutlierAnalysis"/>
-=======
+
     <property name="legend" type="jbLegendDefinitions"/>
 
     <property name="axes" type="jbAxes"/>
->>>>>>> c1a7db3f
 
     <property name="colorSet"/>
 
