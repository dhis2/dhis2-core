#-- Application name -----------------------------------------------------------#

district_health_information_software=District Health Information Software 2
dhis2=DHIS2

#-- dhis-wp --------------------------------------------------------------------#

no_page_specified=Aucune page sp\u00E9cifi\u00E9e
an_exception_occured=Une exception s'est produite
exception_explanation_text=D\u00E9sol\u00E9! Le systeme n'a pas pu faire l'op\u00E9ration. G\u00E9n\u00E9ralement aucune donn\u00E9e n'est perdue et vous pouvez continuer votre travail en cliquant sur le bouton pr\u00E9c\u00E9dent. Si vous souhaitez signaler cet incident, veuillez sauvegarder
exception=Exception
caused_by=Caus\u00E9 par
unknown_source=source inconnue
logged_in=Connect\u00E9
not_logged_in=Non Connect\u00E9
log_out=D\u00E9connexion
about=\u00C0 propos
access_denied=Acc\u00E8s refus\u00E9
access_denied_message=Vous n'\u00EAtes pas autoris\u00E9 \u00E0 voir cette page.
create_access_denied_message=Vous n'avez pas l'autorisation de cr\u00E9er sur l'objet
read_access_denied_message=Vous n'avez pas de droit de lecture sur cet objet
update_access_denied_message=Vous n'avez pas de droit de mise \u00E0 jour sur cet objet
delete_access_denied_message=Vous n'avez pas le droit de suppression sur l'objet
go_back=Pr\u00E9c\u00E9dent
main_menu=Menu principal
maintenance=Administration
services=Services

#-- dhis-ouwt ------------------------------------------------------------------#

org_unit_tree=Arborescence des unit\u00E9s d'organisation
specify_organisationunit=Veuillez indiquer une unit\u00E9 d'organisation
cannot_clear_selected_orgunits=Ne peut pas effacer les unit\u00E9s organisation choisies
locate_organisation_unit_by_name=Localiser l'unit\u00E9 d'organisation par nom
error_occurred=Une erreur s'est produite.
select_organisationunit=Vous devez s\u00E9lectionner une unite d'Organisation dans l'arborescence.

#-- Modules --------------------------------------------------------------------#

dhis-web-maintenance-datadictionary=El\u00E9ments de donn\u00E9es et Indicateurs
dhis-web-maintenance-dataset=Ensembles de donn\u00E9es
dhis-web-maintenance-organisationunit=Unit\u00E9s d'organisation
dhis-web-maintenance-user=Utilisateurs
dhis-web-maintenance-dataadmin=Administration des donn\u00E9es
dhis-web-maintenance-settings=Param\u00E8tres
dhis-web-maintenance-program=Programmes / Attributs
dhis-web-maintenance-mobile=Configuration mobile
dhis-web-maintenance-appmanager=Gestionnaire d'Applications
dhis-web-caseentry=Enregistrements de donn\u00E9es de personne
dhis-web-dataentry=Saisie de donn\u00E9es
dhis-web-importexport=Importer-Exporter
dhis-web-validationrule=Qualit\u00E9 de donn\u00E9es
dhis-web-mapping=SIG
dhis-web-event-capture=Saisie d'\u00E9v\u00E8nements
dhis-web-event-reports=Rapports d'\u00E9v\u00E8nements
dhis-web-event-visualizer=Visualiseur d'\u00E9v\u00E8nements
dhis-web-tracker-capture=Saisie Tracker
dhis-web-cache-cleaner=Nettoyeur du cache navigateur
dhis-web-reporting=Rapports
dhis-web-light=Portable (All\u00E9g\u00E9)
dhis-web-mobile=Portable (Smartphone)
dhis-web-dashboard-integration=Tableau de bord
dhis-web-visualizer=Visualiseur de donn\u00E9es
dhis-web-pivot=Tableau crois\u00E9 dynamique
dhis-web-dashboard=Tableau de bord
dhis-web-integration=Int\u00E9gration NHRM
dhis-web-reports=Rapports NRHM
dhis-web-dataentry-national=Linelisting de la saisie de donn\u00E9e
dhis-web-validationrule-local-in=Analyse de validation
dhis-web-survey=Enqu\u00EAte - Cible
dhis-web-spreadsheet-reporting=Rapports tableur
dhis-web-sms=SMS
dhis-web-maintenance-in=Configuration
dhis-web-linelisting-mp=Main-d'\u0153uvre
dhis-web-maintenance-rbf=Maintenance RBF

#-- Intro modules -------------------------------------------------------------#

intro_dhis-web-maintenance-datadictionary=G\u00E9rer les \u00E9l\u00E9ments de donn\u00E9es, les indicateurs, les dictionnaires de donn\u00E9es, les cat\u00E9gories et les groupes.
intro_dhis-web-maintenance-dataset=G\u00E9rer les ensembles de donn\u00E9es, les formulaires personnalis\u00E9s, les sections et les \u00E9l\u00E9ments de donn\u00E9es obligatoires.
intro_dhis-web-maintenance-organisationunit=G\u00E9rer les unit\u00E9s d'organisation ainsi que leur hi\u00E9rarchie, leurs groupes et leurs ensembles de groupes.
intro_dhis-web-maintenance-user=G\u00E9rer les utilisateurs en termes droits, mots de passe, r\u00F4les des utilisateurs et groupes.
intro_dhis-web-maintenance-dataadmin=G\u00E9rer les tables de ressources, v\u00E9rifier l'int\u00E9grit\u00E9 des donn\u00E9es, voir les statistiques et plus.
intro_dhis-web-settings=Maintain user and system settings related to appearance, notifications and more.
intro_dhis-web-maintenance-program=Maintenance des entit\u00E9s suivies et des programmes, attributs et identifiants
intro_dhis-web-maintenance-mobile=G\u00E9rer les ensembles de donn\u00E9es ainsi que les param\u00E8tres pour le rapportage mobile et configuration de SMS.
intro_dhis-web-maintenance-appmanager=Charger des applications sur le serveur et y acc\u00E9der. Les applications sont des extensions \u00E0 l'interface utilisateur standard.
intro_dhis-web-caseentry=Enregistrer les b\u00E9n\u00E9ficiaires, saisir les donn\u00E9es pour les consultations et les \u00E9v\u00E9nements et afficher les rapports.
intro_dhis-web-dataentry=Saisir les donn\u00E9es soit en ligne ou hors ligne, valider les donn\u00E9es et voir les tendances des donn\u00E9es.
intro_dhis-web-importexport=Importer et exporter des donn\u00E9es de DHIS ou des syst\u00E8mes tierce partie en utilisant des formats natif et d'\u00E9change.
intro_dhis-web-validationrule=Valider et \u00E9valuer la qualit\u00E9 des donn\u00E9es \u00E0 l'aide des r\u00E8gles de validation ou des m\u00E9thodes statistiques.
intro_dhis-web-mapping=Visualiser des donn\u00E9es sur des cartes en utilisant des polygones, des points et des symboles avec des l\u00E9gendes personnalisables.
intro_dhis-web-reporting=Analyser les donn\u00E9es en utilisant les outils de rapports dynamiques et voir le taux de rapportage
intro_dhis-web-light=Acc\u00E9der \u00E0 une version mobile optimis\u00E9e pour saisie de donn\u00E9es, param\u00E8tres, messages et analyses.
intro_dhis-web-mobile=Acc\u00E9der \u00E0 une version optimis\u00E9e de saisie de donn\u00E9es, param\u00E8tres et messages pour les smartphones.
intro_dhis-web-dashboard-integration=Obtenir un aper\u00E7u des graphiques , des rapports et des cartes favorits, et voir ou \u00E9crire des messages.
intro_dhis-web-visualizer=Produire des visualisations de donn\u00E9es dynamiques sous forme de graphiques ou tableaux.
intro_dhis-web-pivot=G\u00E9n\u00E9rer des tableaux crois\u00E9s dynamiques avec des donn\u00E9es class\u00E9es et agr\u00E9g\u00E9es selon plusieurs dimensions
intro_dhis-web-sms=Envoyer des rappels ou des notifications SMS programm\u00E9s ou manuellement
intro_dhis-web-spreadsheet-reporting=G\u00E9n\u00E9rer et importer des donn\u00E9es vers / \u00E0 partir des rapports bas\u00E9s sur les fichiers de mod\u00E8les Excel pr\u00E9d\u00E9inis.
intro_dhis-web-event-reports=Affichez des \u00E9v\u00E8nements et analysez les \u00E9v\u00E8nements agr\u00E9g\u00E9s selon des dimensions multiples.
intro_dhis-web-event-capture=Saisissez des informations sur les \u00E9v\u00E8nements simples.
intro_dhis-web-tracker-capture=Saisissez des informations sur les entit\u00E9s suivies.

#-- Intro functions -------------------------------------------------------------#

intro_help_center=Obtenir de l'aide sur plusieurs sujets relatifs \u00E0 l'installation et \u00E0 l'utilistion de DHIS 2.
intro_supportive_software=Avoir un aper\u00E7u des logiciels utiles tels que l'outil de conception des rapport, myDatamart et les clients mobiles.
intro_system_overview=Visiter la page de pr\u00E9sentation du syst\u00E8me pour obtenir une liste compl\u00E8te des modules et de leur but.
intro_web_api=Aller au point d'entr\u00E9e Web API, qui est une interface pour d'autres syst\u00E8mes informatiques.
intro_about_dhis2=Alller \u00E0 la page de "A propos" pour avoir les informations sur la version du syst\u00E8me ainsi que l'environnement d'ex\u00E9cution.
intro_settings=D\u00E9finir vos pr\u00E9f\u00E9rences personnelles de langue et style de l'interface ainsi que de messagerie.
intro_profile=D\u00E9finir votre profile personnel avec des informations personnelles telles que votre job, vos centres d'int\u00E9r\u00EAts.
intro_account=G\u00E9rer votre compte utilisateur y compris votre nom, mot de passe et num\u00E9ro de portable
intro_log_out=Cliquer ici pour vous deconnecter et \u00E9viter que d'autres personnes n'aient acc\u00E8s \u00E0 votre compte.

<<<<<<< HEAD
=======
#-- See module privilegies ----------------------------------------------------#

M_dhis-web-api=Voir Module API
M_dhis-web-api-fred=Voir Module FRED API
M_dhis-web-exportdatamart=Voir Module Exportation Data Mart
M_dhis-web-maintenance-datadictionary=Voir module Maintenance de Dictionnaire de Donn\u00E9es
M_dhis-web-maintenance-dataset=Voir module Maintenance d'Ensemble de Donn\u00E9es
M_dhis-web-maintenance-organisationunit=Voir module Maintenance Unit\u00E9 d'Organisation
M_dhis-web-maintenance-user=Voir module Gestion des Utilisateurs
M_dhis-web-data-administration=Voir module Administration de Donn\u00E9es
M_dhis-web-maintenance-settings=Voir module Maintenance des Param\u00E8tres
M_dhis-web-maintenance-appmanager=Voir le module Maintenance des Applications
M_dhis-web-dataentry=Voir module Saisie des Donn\u00E9es
M_dhis-web-importexport=Voir module Import-export
M_dhis-web-datamart=Voir module Data Mart
M_dhis-web-validationrule=Voir module R\u00E8gle de Validation
M_dhis-web-gis=Voir module SIG
M_dhis-web-reporting=Voir module Rapport
M_dhis-web-dashboard-integration=Voir module Int\u00E9gration Tableau de bord
M_dhis-web-dashboard=Voir module Tableau de bord
M_dhis-web-dataentry-national=Voir module Saisie de donn\u00E9es Linelisting
M_dhis-web-reports=Voir module rapports NRHM
M_dhis-web-validationrule-local-in=Voir module Analyse de Validation
M_dhis-web-excel-reporting=Voir module Rapport Tableur
M_dhis-web-caseentry=Voir module saisie de donn\u00E9e patient
M_dhis-web-maintenance-program=See Tracked Entity And Programs module
M_dhis-web-mapping=Voir module SIG
M_dhis-web-event-reports=See Event Reports module
M_dhis-web-light=Voir module Light
M_dhis-web-mobile=VOir module Smartphone
M_dhis-web-visualizer=Voir module Visualiseur de Donn\u00E9es
M_dhis-web-maintenance-mobile=Voir Module de maintenance de mobile
M_dhis-web-pivot=Voir module Tableau crois\u00E9 dynamique
M_dhis-web-sms=Voir module SMS
M_dhis-web-event-capture=See Event Capture module
M_dhis-web-tracker-capture=See Tracker Capture module
M_dhis-web-event-visualizer=Voir module Visualiseur des \u00E9v\u00E8nements
M_dhis-web-cache-cleaner=Voir module Nettoyeur du Cache Navigateur

#-- User action privilegies ---------------------------------------------------#

F_CONCEPT_ADD=Ajouter Concept
F_CONCEPT_DELETE=Supprimer Concept
F_CONCEPT_MANAGEMENT=Gestion de Concept
F_CONSTANT_ADD=Ajouter constante
F_CONSTANT_DELETE=Supprimer constante
F_CONSTANT_MANAGEMENT=Gestion de constantes
F_DATAADMIN_LOCK=Verrouillage des donn\u00E9es
F_DATAADMIN_UNLOCK=D\u00E9verrouillage des donn\u00E9es
F_DATAELEMENT_PUBLIC_ADD=Ajouter \u00E9l\u00E9ments de donn\u00E9es
F_DATAELEMENT_PRIVATE_ADD=Ajouter El\u00E9ment de Donn\u00E9e Priv\u00E9
F_DATAELEMENT_DELETE=Supprimer \u00E9l\u00E9ments de donn\u00E9es
F_CATEGORY_PUBLIC_ADD=Add/Update Public Data Element Category
F_CATEGORY_PRIVATE_ADD=Add/Update Private Data Element Category
F_CATEGORY_DELETE=Delete Data Element Category
F_CATEGORY_OPTION_PUBLIC_ADD=Add/Update Public Data Element Category Option
F_CATEGORY_OPTION_PRIVATE_ADD=Add/Update Private Data Element Category Option
F_CATEGORY_OPTION_DELETE=Add/Update Public Data Element Category Option
F_CATEGORY_COMBO_PUBLIC_ADD=Add/Update Public Data Element Category Combo
F_CATEGORY_COMBO_PRIVATE_ADD=Add/Update Private Data Element Category Combo
F_CATEGORY_COMBO_DELETE=Delete Data Element Category Combo
F_CATEGORY_OPTION_GROUP_PUBLIC_ADD=Add/Update Public Category Option Group
F_CATEGORY_OPTION_GROUP_PRIVATE_ADD=Add/Update Private Category Option Group
F_CATEGORY_OPTION_GROUP_DELETE = Delete Category Option Group
F_CATEGORY_OPTION_GROUP_SET_PUBLIC_ADD=Add/Update Public Category Option Group Set
F_CATEGORY_OPTION_GROUP_SET_PRIVATE_ADD=Add/Update Private Category Option Group Set
F_CATEGORY_OPTION_GROUP_SET_DELETE = Delete Category Option Group Set
F_DATAELEMENTGROUP_PUBLIC_ADD=Ajouter groupes d'\u00E9l\u00E9ments de donn\u00E9es
F_DATAELEMENTGROUP_PRIVATE_ADD=Ajouter Groupes d'El\u00E9ments de Donn\u00E9es Priv\u00E9s
F_DATAELEMENTGROUP_DELETE=Supprimer groupes d'\u00E9l\u00E9ments de donn\u00E9es
F_DATAELEMENTGROUPSET_PUBLIC_ADD=Ajouter ensembles de groupes d'\u00E9l\u00E9ments de donn\u00E9es
F_DATAELEMENTGROUPSET_PRIVATE_ADD=Ajouter Ensembles de Groupes d'El\u00E9ments de Donn\u00E9es Priv\u00E9
F_DATAELEMENTGROUPSET_DELETE=Supprimer ensembles de groupes d'\u00E9l\u00E9ments de donn\u00E9es
F_DATAELEMENT_MINMAX_ADD=Ajouter r\u00E8gle de min / max
F_DATAELEMENT_MINMAX_DELETE=Supprimer r\u00E8gle de min / max
F_DATASET_PUBLIC_ADD=Ajouter ensemble de donn\u00E9es
F_DATASET_PRIVATE_ADD=Ajouter Ensemble de donn\u00E9es priv\u00E9
F_DATASET_DELETE=Supprimer ensemble de donn\u00E9es
F_DATASET_ORDER_CHANGE=Changer l'ordre dans l'ensemble de donn\u00E9es
F_DATASET_LOCK=Verouiller ensemble de donn\u00E9es
F_SECTION_ADD=Ajouter Section
F_SECTION_DELETE=Supprimer Section
F_DATAVALUE_ADD=Ajouter valeur de donn\u00E9es
F_DATAVALUE_DELETE=Supprimer valeur de donn\u00E9es
F_INDICATOR_PUBLIC_ADD=Ajouter indicateur
F_INDICATOR_PRIVATE_ADD=Ajouter Indicateur Priv\u00E9
F_INDICATOR_DELETE=Supprimer indicateur
F_INDICATORTYPE_ADD=Ajouter type d'indicateur
F_INDICATORTYPE_DELETE=Supprimer type d'indicateur
F_INDICATORGROUP_PUBLIC_ADD=Ajouter groupe d'indicateurs
F_INDICATORGROUP_PRIVATE_ADD=Ajouter Groupe d'Indicateurs Priv\u00E9
F_INDICATORGROUP_DELETE=Supprimer groupe d'indicateurs
F_INDICATORGROUPSET_PUBLIC_ADD=Ajouter ensemble de groupes d'indicateurs
F_INDICATORGROUPSET_PRIVATE_ADD=Ajouter Ensembles de Groupes d'Indicateurs Priv\u00E9s
F_INDICATORGROUPSET_DELETE=Supprimer ensemble de groupes d'indicateurs
F_ORGANISATIONUNIT_ADD=Ajouter Unit\u00E9 d'Organisation
F_ORGANISATIONUNIT_DELETE=Supprimer Unit\u00E9 d'Organisation
F_ORGANISATIONUNIT_MOVE=D\u00E9placer Unit\u00E9 d'Organisation
F_ORGUNITGROUP_PUBLIC_ADD=Ajouter groupe d'unit\u00E9s d'organisation
F_ORGUNITGROUP_PRIVATE_ADD=Ajouter/Mettre \u00E0 jour un groupe d'unit\u00E9 d'organisation priv\u00E9
F_ORGUNITGROUP_DELETE=Supprimer groupe d'unit\u00E9s d'organisation
F_ORGUNITGROUPSET_PUBLIC_ADD=Ajouter ensemble de groupes d'unit\u00E9s d'organisation
F_ORGUNITGROUPSET_PRIVATE_ADD=Add/Update Private Organisation Unit Group Set
F_ORGUNITGROUPSET_DELETE=Supprimer ensemble de groupes d'unit\u00E9s d'organisation
F_ORGANISATIONUNITLEVEL_UPDATE=Modifier niveau d'unit\u00E9 d'organisation
F_USERROLE_PUBLIC_ADD=Ajouter R\u00F4le d'Utilisateur
F_USERROLE_PRIVATE_ADD=Add/Update Private User Role
F_USERROLE_DELETE=Supprimer R\u00F4le d'Utilisateur
F_USERROLE_LIST=Lister les R\u00F4les d'Utilisateur
F_USERGROUP_PUBLIC_ADD=Ajouter Groupe d'utilisateurs Public
F_USERGROUP_PRIVATE_ADD=Ajouter Groupe d'Utilisateurs Priv\u00E9
F_USERGROUP_DELETE=Supprimer Groupe d'Utilisateurs
F_USERGROUP_LIST=Lister Groupe d'Utilisateurs
F_USERGROUP_MANAGING_RELATIONSHIPS_ADD=Ajouter/Mettre \u00E0 jour Groupe Utilisateurs Gestion Relations
F_USERGROUP_MANAGING_RELATIONSHIPS_VIEW=Voir Gestion Relations Groupes Utilisateurs
F_USER_GROUPS_READ_ONLY_ADD_MEMBERS=Ajouter/Supprimer Membres dans Groupes Utilisateurs Lecture Seule
F_USER_ADD=Ajouter Utilisateur
F_USER_DELETE=Supprimer Utilisateur
F_USER_VIEW=Voir Utilisateurs
F_USER_ADD_WITHIN_MANAGED_GROUP=Ajouter/Mettre \u00E0 jour Utilisateurs au sein de Groupe g\u00E9r\u00E9
F_USER_DELETE_WITHIN_MANAGED_GROUP=Supprimer Utilisateur au sein de Groupe g\u00E9r\u00E9
F_USER_VIEW_WITHIN_MANAGED_GROUP=Voir Utilisateur au sein de Groupe g\u00E9r\u00E9
F_VALIDATIONRULE_ADD=Ajouter R\u00E8gle de Validation
F_VALIDATIONRULE_DELETE=Supprimer R\u00E8gle de Validation
F_VALIDATIONRULEGROUP_PUBLIC_ADD=Ajouter Groupe de R\u00E8gles de Validation
F_VALIDATIONRULEGROUP_PRIVATE_ADD=Add/Update Private Validation Rule Group
F_VALIDATIONRULEGROUP_DELETE=Supprimer Groupe de R\u00E8gles de Validation
F_GIS_CONFIGURATION_UPDATE=Changer la configuration SIG
F_REPORT_PUBLIC_ADD=Ajouter Rapport Public
F_REPORT_PRIVATE_ADD=Ajouter Rapport Priv\u00E9
F_REPORT_DELETE=Supprimer Rapport
F_REPORTTABLE_PUBLIC_ADD=Ajouter Tableau de Rapport
F_REPORTTABLE_EXTERNAL=Acc\u00E8s externe aux tableaux de rapport
F_REPORTTABLE_DELETE=Supprimer Tableau de Rapport
F_REPORT_VIEW=Afficher Rapport
F_CHART_PUBLIC_ADD=Ajouter grphique public
F_DASHBOARD_PUBLIC_ADD=Ajouter/Mettre \u00E0 jour le tableau de bord public
F_CHART_EXTERNAL=Acc\u00E8s externe au graphique
F_CHART_ADD=Ajouter graphique
F_CHART_DELETE=Supprimer graphique
F_DOCUMENT_PUBLIC_ADD=Ajouter document
F_DOCUMENT_PRIVATE_ADD=Ajouter Document priv\u00E9
F_DOCUMENT_DELETE=Supprimer document
F_DASHBOARD_DOWNLOAD_BACKUP=Cr\u00E9er et t\u00E9l\u00E9charger une sauvegarde
F_EXCEL_REPORT_ADMINISTRATION=Administration des rapports tableur
F_RELATIONSHIPTYPE_DELETE=Supprimer Type de Relation
F_RELATIONSHIPTYPE_ADD=Ajouter type de relation
F_RELATIONSHIPTYPE_UPDATE=Modifier Type de Relation
F_ORGANISATION_REGISTRATION=Inscription d'unit\u00E9 d'organisation
F_TRACKED_ENTITY_REMOVE_EMPTY_EVENTS=Remove Empty Tracked Entity Events
F_ACCESS_TRACKED_ENTITY_ATTRIBUTES = View and Search Tracked Entity Attributes and Identifiers
F_ALLOW_EDIT_TRACKED_ENTITY_ATTRIBUTES = Add/Update Tracked Entity Attributes
F_TRACKED_ENTITY_ATTRIBUTE_PUBLIC_ADD=Add/Update Public Tracked Entity Attribute
F_TRACKED_ENTITY_ATTRIBUTE_PRIVATE_ADD=Add/Update Private Tracked Entity Attribute
F_TRACKED_ENTITY_ATTRIBUTE_DELETE=Delete Tracked Entity Attribute
F_TRACKED_ENTITY_ATTRIBUTEVALUE_ADD=Add Tracked Entity Attribute Value
F_PROGRAM_INDICATOR_PUBLIC_ADD = Public Ajouter/Mettre \u00E0 jour l'indicateur de programme
F_PROGRAM_INDICATOR_PRIVATE_ADD = Private Ajouter/Mettre \u00E0 jour l'indicateur de programme
F_TRACKED_ENTITY_CHANGE_LOCATION = Change Tracked Entity Instance Location
F_TRACKED_ENTITY_FORM_MANAGEMENT = Gestion Formulaires Entit\u00E9s Suivies
F_TRACKED_ENTITY_FORM_ADD = Ajouter Formulaire Entit\u00E9s Suivies
F_TRACKED_ENTITY_FORM_DELETE = Supprimer Formulaire Entit\u00E9s Suivies
F_PROGRAM_INSTANCE_MANAGEMENT = Gestion d'\u00E9v\u00E8nements de Prgramme
F_PROGRAM_INSTANCE_DELETE = Supprimer Inscription au Programme
F_PROGRAM_TRACKING_MANAGEMENT = Gestion de suivi de programme
F_PROGRAM_PUBLIC_ADD=Ajouter Programme Public
F_PROGRAM_PRIVATE_ADD=Ajouter Programme priv\u00E9
F_PROGRAM_DELETE=Supprimer Programme
F_PROGRAM_VALIDATION=G\u00E9rer validation de programme
F_PROGRAMSTAGE_ADD=Ajouter stade de Programme
F_PROGRAMSTAGE_DELETE=Supprimer stade du programme
F_PROGRAMSTAGE_SECTION_MANAGEMENT=Gestion de Stades de Programme
F_PROGRAMSTAGE_SECTION_ADD=Ajouter Section de Stade de Programme
F_PROGRAMSTAGE_SECTION_DELETE=Supprimer Section de Stade de Programme
F_PROGRAM_ATTRIBUTE_ADD=Ajouter Attribut de Programme
F_PROGRAM_ATTRIBUTE_DELETE=Supprimer Attribut de Programme
F_TRACKED_ENTITY_ADD=Add/Update Tracked Entity
F_TRACKED_ENTITY_DELETE=Delete Tracked Entity
F_TRACKED_ENTITY_ATTRIBUTE_EDIT = Update Tracked Entity Attribute
F_TRACKED_ENTITY_ATTRIBUTE_VIEW = View Tracked Entity Attribute
F_TRACKED_ENTITY_DATAVALUE_ADD = Add/Update Tracked Entity Data Value
F_TRACKED_ENTITY_DATAVALUE_DELETE = Delete Tracked Entity Data Value
F_TRACKED_ENTITY_INSTANCE_ADD=Add/Update Tracked Entity Instance
F_TRACKED_ENTITY_INSTANCE_DELETE=Delete Tracked Entity Instance
F_TRACKED_ENTITY_INSTANCE_SEARCH = Search Tracked Entity Instance
F_TRACKED_ENTITY_INSTANCE_SEARCH_IN_ALL_ORGUNITS = Search Tracked Entity Instance in All Org Units
F_TRACKED_ENTITY_INSTANCE_LIST = List Tracked Entity Instance
F_TRACKED_ENTITY_INSTANCE_HISTORY = Load Tracked Entity Instance History
F_TRACKED_ENTITY_INSTANCE_DASHBOARD = Tracked Entity Instance Dashboard
F_TRACKED_ENTITY_INSTANCE_CHANGE_LOCATION = Change Location of Tracked Entity Instance
F_TRACKED_ENTITY_COMMENT_ADD = Add Tracked Entity Instance Comment
F_TRACKED_ENTITY_COMMENT_DELETE = Delete Tracked Entity Instance Comment
F_PROGRAM_INDICATOR_MANAGEMENT=G\u00E9rer les indicateurs de programme
F_PROGRAM_STAGE_COMPLETENESS=Afficher le rapport de compl\u00E9tude d'\u00E9tape de programme
F_SCHEDULING_SEND_MESSAGE = Planification d'envoi de messages
F_SCHEDULING_CASE_AGGREGATE_QUERY_BUILDER = Planification de rqu\u00EAtes d'agr\u00E9gation de cas
F_ACTIVITY_PLAN = Chercher Plan d'activit\u00E9s
F_ACTIVITY_PLAN_EXPORT = Exporter le plan d'activit\u00E9s en XLS
F_GENERATE_ACTIVITY_PLANS = G\u00E9n\u00E9rer Plans d'Activit\u00E9s
F_GENERATE_PROGRAM_SUMMARY_REPORT = G\u00E9n\u00E9rer un Rapport Sommaire de Programme
F_GENERATE_STATISTICAL_PROGRAM_REPORT = G\u00E9n\u00E9rer Rapport de Statistiques de Programme
F_GENERATE_BENEFICIARY_TABULAR_REPORT = G\u00E9n\u00E9rer un Rapport Tabulaire de Personne
F_TRACKED_ENTITY_AGGREGATION = Tracked Entity Aggregation
F_TRACKED_ENTITY_INSTANCE_MANAGEMENT = Tracked Entity Instance Management
F_NAME_BASED_DATA_ENTRY = Saisie de donn\u00E9es individuelles multiples
F_SINGLE_EVENT_DATA_ENTRY = Saisie de Donn\u00E9es d'Ev\u00E8nement Unique avec Enregistrement
F_ANONYMOUS_DATA_ENTRY = Saisie de donn\u00E9es d'\u00E9v\u00E8nement unique sans inscription
F_PROGRAM_ENROLLMENT = Inscription au Programme
F_PROGRAM_UNENROLLMENT = D\u00E9sinscription au Programme
F_PROGRAM_STAGE_INSTANCE_DELETE = Supprimer Visite de Personne
F_PROGRAM_TRACKING_SEARCH = Rechercher \u00E9v\u00E8nements avec enregistrement
F_PROGRAM_STAGE_INSTANCE_SEARCH = Rechercher \u00E9v\u00E8nements sans enregistrement
F_RELATIONSHIP_MANAGEMENT = Gestion de Relation de Personne
F_RELATIONSHIP_ADD = Ajouter Relation de Personne
F_RELATIONSHIP_DELETE = Supprimer Relation
F_SYSTEM_SETTING=Modifier param\u00E8tres du syst\u00E8me
F_COPY_EXCEL_ITEM_ADMINISTRATION=Copier \u00E9l\u00E9ment Tableur
F_EXCEL_TEMPLATE_MANAGEMENT_DELETE=Supprimer mod\u00E8le Tableur
F_EXCEL_TEMPLATE_MANAGEMENT_LIST=Lister mod\u00E8les Tableur
F_EXCEL_TEMPLATE_MAMAGEMENT_UPLOAD=Charger mod\u00E8le tableur
F_EXCEL_TEMPLATE_MANAGEMENT_RENAME=Renommer fichier mod\u00E8le tableur
F_TRACKED_ENTITY_ATTRIBUTEVALUE_DELETE=Delete Tracked Entity Attribute Value
F_GIS_ADMIN=Administrer SIG
F_MAP_PUBLIC_ADD=Ajouter Carte Publique
F_MAP_EXTERNAL=Acc\u00E8s externe aux cartes
F_DATAMART_ADMIN=Administrer data mart
F_SCHEDULING_ADMIN=Administration de Planifications
F_SQLVIEW_PUBLIC_ADD=Ajouter Vue Sql
F_SQLVIEW_PRIVATE_ADD=Add/Update Private Sql View
F_SQLVIEW_DELETE=Supprimer Vue Sql
F_SQLVIEW_EXECUTE=Ex\u00E9cuter Vue Sql
F_SQLVIEW_MANAGEMENT=Gestion Vue Sql
F_SQLVIEW_EXTERNAL=Acc\u00E8s Externe Vue SQL
F_VALIDATIONCRITERIA_ADD=Ajouter Crit\u00E8re de Validation
F_VALIDATIONCRITERIA_DELETE=Supprimer Crit\u00E8res de Validation
F_SEND_MESSAGE=Envoyer Message
F_OPTIONSET_MANAGEMENT=Gestion Set Option
F_OPTIONSET_PUBLIC_ADD=Ajouter le jeu d'options
F_OPTIONSET_PRIVATE_ADD=Add/Update Private Option Set
F_OPTIONSET_DELETE=Supprimer le jeu d'options
F_DATA_MART_ADMIN=Administrer data mart
F_DV_ADMIN=Gestion visualisation de donn\u00E9es
F_MOBILE_SENDSMS=Envoyer un SMS
F_MOBILE_SETTINGS=G\u00E9rer les param\u00E8tres mobiles
F_MOBILE_DELETE_SMS=Supprimer SMS
F_PERFORM_MAINTENANCE=Effectuer des t\u00E2ches de maintenance
F_PRUNE_ORGANISATION_UNITS=Couper des unit\u00E9s d'organisation
F_MERGE_ORGANISATION_UNITS=Fusionner les unit\u00E9s d'organisation
F_ELIMINATE_DUPLICATE_DATA_ELEMENTS=\u00C9liminer dupliquer des \u00E9l\u00E9ments de donn\u00E9es
F_GENERATE_MIN_MAX_VALUES=G\u00E9n\u00E9rer des valeurs min-max
F_ARCHIVE_DATA=Archive les donn\u00E9es
F_ATTRIBUTE_ADD=Ajouter attribut
F_ATTRIBUTE_DELETE=Supprimer attribut
F_MANAGE_INTEGRATION_ROUTES=G\u00E9rer les routes d'int\u00E9gration
F_IMPORT_DATA=Importer donn\u00E9es
F_IMPORT_EVENTS=Importer \u00E9v\u00E8nements
F_IMPORT_OTHER_SYSTEMS=Importer depuis d'autres syst\u00E8mes
F_IMPORT_GML=Importer GML
F_EXPORT_DATA=Exporter donn\u00E9es
F_EXPORT_EVENTS=Exporter \u00E9v\u00E8nements
F_METADATA_IMPORT=Importer M\u00E9ta-Donn\u00E9es
F_METADATA_EXPORT=Exporter M\u00E9ta-Donn\u00E9es
F_APPROVE_DATA=Approve data
F_APPROVE_DATA_LOWER_LEVELS=Approve data at lower levels
F_ACCEPT_DATA_LOWER_LEVELS=Accept data at lower levels
F_VIEW_DATABROWSER=Voir explorateur de donn\u00E9es
F_RUN_VALIDATION=Ex\u00E9cuter validation
F_PROGRAM_TRACKING_LIST=Voir suivi de programme
F_MYDATAMART_VIEW=Acc\u00E8s \u00E0 mon data mart
F_LOCALE_ADD=Ajouter un param\u00E8tre r\u00E9gional
F_LOCALE_DELETE=Supprimer un param\u00E8tre r\u00E9gional
F_TRACKED_ENTITY_MANAGEMENT=Manage Tracked Entities
F_TRACKED_ENTITY_UPDATE=Update Tracked Entities
F_VALIDATIONRULEGROUP_ADD=Add Validation Rule Groups
F_SQLVIEW_ADD=Add Sql View
F_ORGUNITGROUPSET_ADD=Add Organisation Unit Group Set
F_OPTIONSET_ADD=Add Option Set
F_INSERT_CUSTOM_JS_CSS=Ins\u00E9rer script Java et CSS personnalis\u00E9
F_VIEW_UNAPPROVED_DATA=Voir donn\u00E9es non approuv\u00E9es
F_PROGRAM_RULE_MANAGEMENT = Gestion R\u00E8gles de Programme
F_PROGRAM_RULE_ADD = Ajouter R\u00E8gles de Programme
F_PROGRAM_RULE_UPDATE = Mettre \u00E0 jour R\u00E8gles de Programme
F_PROGRAM_DASHBOARD_CONFIG_ADMIN=Administrer configuration tableau de bord programme

>>>>>>> 1003e5ca
#-- Common ---------------------------------------------------------------------#

offline=Hors ligne
online=En ligne
next=Suivant
previous=Pr\u00E9c\u00E9dent
online_notification=Vous \u00EAtes en ligne
offline_notification=Vous \u00EAtes maintenant en offline, les donn\u00E9es seront stock\u00E9es localement
need_to_sync_notification=Il y a des donn\u00E9es stock\u00E9es locallement, veuillez les charger sur le serveur
uploading_data_notification=T\u00E9l\u00E9chargement des donn\u00E9es stock\u00E9es localement vers le serveur
sync_now=T\u00E9l\u00E9charger
discard=Abandonner
remove_local_data=Voulez-vous vraiment supprimer les donn\u00E9es sauvegard\u00E9es localement\u00A0?
sync_success=Le t\u00E9l\u00E9chargement des donn\u00E9es vers le serveur a r\u00E9ussi
sync_failed=Le t\u00E9l\u00E9chargement vers le serveur a \u00E9chou\u00E9, veuillez r\u00E9essayer plus tard.
year=Ann\u00E9e
details=D\u00E9tails
show_details=Afficher les d\u00E9tails
hide_details=Masquer les d\u00E9tails
change_password=Changer le mot de passe
expired_password=Votre mot de passe est p\u00E9rim\u00E9, veuillez le changer
date_selector=Choisir une date
hide_menu=Masquer le menu
extend_menu=Etendre le menu
show_menu=Afficher le menu
show_main_menu=Afficher le menu principal
view_home_page=Voir la page d'accueil
view_intepretations=Voir les interpr\u00E9tations
organisation_unit=Unit\u00E9 d'organisation
dataelement=El\u00E9ment de donn\u00E9es
start_date=Date de d\u00E9but
end_date=Date de fin
entry=Entr\u00E9e
comment=Commentaire
operations=Op\u00E9rations
add_new=Nouveau
rename=Renommer
move=D\u00E9placer
remove=Supprimer
required=R\u00E9quis
all=Tout
save=Enregistrer
new=Nouveau
back=Pr\u00E9c\u00E9dent
ok=Ok
cancel=Annuler
clone=Cloner
add=Ajouter
edit=Modifier
reply=R\u00E9pondre
update=Mettre \u00E0 jour
delete=Supprimer
deleting=Suppression en cours
close=Fermer
gender_male=Masculin
gender_female=F\u00E9minin
gender_other=Autre
password=Mot de passe
confirm_password=Confirmer mot de passe
mobile_phone=T\u00E9l\u00E9phone mobile
create_new_account=Nouveau compte
prove_you_are_not_a_robot=Prouvez que vous n'\u00EAtes pas un robot
create=Cr\u00E9er
cant_read_the_words_try_another_one=Impossible de lire les mots? Essayer un autre
restore=Restaurer
restore_account=Restaurer le compte
account_recovery=R\u00E9cup\u00E9ration de compte
recover=R\u00E9cup\u00E9rer
code_from_email=Code provenant d'e-mail
password_hint=Minimum 8 caract\u00E8res, 1 majuscule et 1 chiffre
optional=Optionnel
object_not_deleted_associated_by_objects=L'objet n'est pas supprim\u00E9 parce qu'il est utilis\u00E9 par d'autres objetcs:
id=ID
name_in_use=Le nom existe d\u00E9j\u00E0. Veuillez choisir un autre nom.
code_in_use=Le code existe d\u00E9j\u00E0. Veuillez choisir un autre code.
short_name_in_use=Le nom court existe d\u00E9j\u00E0. Veuillez choisir un autre nom court.
unsupported_browser=Veuillez mettre \u00E0 jour votre navigateur. La version 8 et versions ant\u00E9rieures d'Internet Explorer ne sont pas support\u00E9es.
email_not_configured_for_system=L'adresse email n'est pas configur\u00E9e pour le syst\u00E8me.
no_user_credentials=Pas d'authentification de l'utilisateur
user_does_not_have_valid_email=L'utilisateur n'a pas d'adresse email valide.
user_has_critical_authorities=L'utilisateur a des autorit\u00E9s critiques.
default=Par d\u00E9faut
left_brackets=Crochets ouvrants
right_brackets=Crochets fermants
multiply=Multiplier
divide=Diviser
plus=Plus
minus=Moins
no_of_days=Nb de jours
variables=Variables
open=Ouvrir
normal=Normal

#-- Relative periods -----------------------------------------------------------#

LAST_MONTH=Le mois dernier
LAST_BIMONTH=Dernier bi-mestre
LAST_QUARTER=Trimestre pr\u00E9c\u00E9dent
LAST_SIX_MONTH=Dernier semestre
MONTHS_THIS_YEAR=Mois de cette ann\u00E9e
QUARTERS_THIS_YEAR=Trimestres de cette ann\u00E9e
THIS_YEAR=Ann\u00E9e en cours
MONTHS_LAST_YEAR=Mois de l'an dernier
QUARTERS_LAST_YEAR=Trimestres de l'an dernier
LAST_YEAR=Ann\u00E9e pr\u00E9c\u00E9dente
LAST_5_YEARS=5 derni\u00E8res ann\u00E9es
LAST_12_MONTHS=12 derniers mois
LAST_6_MONTHS=6 derniers mois
LAST_3_MONTHS=3 derniers mois
LAST_6_BIMONTHS=6 derniers bi-mestres
LAST_4_QUARTERS=4 derniers trimestres
LAST_2_SIXMONTHS=2 derniers semestres
THIS_FINANCIAL_YEAR=Ann\u00E9e fiscale en cours
LAST_FINANCIAL_YEAR=Ann\u00E9e fiscale pr\u00E9c\u00E9dente
LAST_5_FINANCIAL_YEARS=Derni\u00E8res 5 ann\u00E9es fiscales
LAST_WEEK=Semaine derni\u00E8re
LAST_4_WEEKS=4 derni\u00E8res semaines
LAST_12_WEEKS=12 derni\u00E8res semaines
LAST_52_WEEKS=52 derni\u00E8res semaines

#-- PeriodTypes ----------------------------------------------------------------#

Daily=Quotidien
Weekly=Hebdomadaire
Monthly=Mensuel
BiMonthly=Bimensuel
Quarterly=Trimestriel
SixMonthly=Semestriel
SixMonthlyApril=Six-mois avril
Yearly=Annuel
TwoYearly=Biennal
OnChange=Si changement
Survey=Enqu\u00EAte
Relative=Relatif
FinancialApril=Financier-Avril
FinancialJuly=Financi\u00E8re-Juillet
FinancialOct=Financi\u00E8re-Oct


#-- Months and weeks -----------------------------------------------------------#

month.january=Janvier
month.february=F\u00E9vrier
month.march=Mars
month.april=Avril
month.may=Mai
month.june=Juin
month.july=Juillet
month.august=Ao\u00FBt
month.september=Septembre
month.october=Octobre
month.november=Novembre
month.december=D\u00E9cembre

month.short.january=Janv.
month.short.february=Fev
month.short.march=Mars
month.short.april=Avr
month.short.may=Mai
month.short.june=Juin
month.short.july=Juil
month.short.august=Aou
month.short.september=Sept
month.short.october=oct.
month.short.november=nov.
month.short.december=D\u00E9c

weekday.monday=Lundi
weekday.tuesday=Mardi
weekday.wednesday=Mercredi
weekday.thursday=Jeudi
weekday.friday=Vendredi
weekday.saturday=Samedi
weekday.sunday=Dimanche

weekday.short.monday=Lun
weekday.short.tuesday=Mar
weekday.short.wednesday=Mer
weekday.short.thursday=Jeu
weekday.short.friday=Ven
weekday.short.saturday=Sam
weekday.short.sunday=Dim

#-- Nepali Calendar Month/Day names -------------------------------------------#

# The keys for months are still based on ISO 8601, the ordering is correct, but the key names are not. Jan-Dec -> 1-12. #


nepali.weekday.monday=lundi
nepali.weekday.tuesday=mardi
nepali.weekday.wednesday=mercredi
nepali.weekday.thursday=jeudi
nepali.weekday.friday=vendredi
nepali.weekday.saturday=samedi
nepali.weekday.sunday=dimanche

nepali.weekday.short.monday=lun
nepali.weekday.short.tuesday=mar
nepali.weekday.short.wednesday=mer
nepali.weekday.short.thursday=jeu
nepali.weekday.short.friday=ven
nepali.weekday.short.saturday=Sam
nepali.weekday.short.sunday=Dim

#-- Translation page ------------------------------------------------------#

translation_translate=Traduire
translation_addlocale=Ajouter une localisation
translation_details=D\u00E9tails
translation_select_locale=[Choisir la localisation]
translation_select_ref=[Choisir la r\u00E9f\u00E9rence]
translation_save=Enregistrer
translation_label_id=Id
translation_label_name=Nom
translation_label_shortName=Nom court
translation_label_description=Description
translation_label_comment=Commentaire
translation_label_region=R\u00E9gion
translation_label_title=Titre
translation_variant=Variante
translation_countrycode=Code de pays
translation_languagecode=Code de langue
translation_label_numerator_description=Description de num\u00E9rateur
translation_label_denominator_description=Description de d\u00E9nominateur
translation_locale_added=Localisation ajout\u00E9e
translation_cancel=Annuler
translation_add=Ajouter
translation_locale=Localisation
translation_reference=Ref\u00E9rence
translation_language_must_be_two_chars=La langue doit \u00EAtre en deux caract\u00E8res
translation_country_must_be_two_chars=Le Pays doit \u00EAtre en deux caract\u00E8res
translation_variant_must_be_specified=La variante doit \u00EAtre sp\u00E9cifi\u00E9e
translation_locale_already_exists=La localisation existe d\u00E9j\u00E0
translation_shortname_wellformed=Veuillez v\u00E9rifier les Lettres, Chiffres, Trait de soulignement et les Espaces pour le nom de court seulement
translation_shortname_length=Le nom court peut avoir une longueur maximum de 25 caract\u00E8re
translation_duplicated_name_with=D\u00E9sol\u00E9! Vous avez saisi un nom dupliqu\u00E9 avec
translation_duplicated_shortname_with=D\u00E9sol\u00E9! Vous avez entr\u00E9 un nom court dupliqu\u00E9 avec
translation_label_formName = Nom dans le formulaire

#-- About ----------------------------------------------------------------------#

name_exists=Attention! Le nom existe d\u00E9j\u00E0.
name_is_required=Erreur, le nom est requis
version=Version
build_revision=Version
build_date=Date de cr\u00E9ation
user_agent=Agent utilisateur
external_configuration_directory=R\u00E9pertoire de configuration externe
environment_variable=Variable d'environnement
database_type=Type de base de donn\u00E9es
database_name=Nom de la base de donn\u00E9es
database_user=Utilisateur de la base de donn\u00E9es
not_set=Non d\u00E9fini
current_user=Utilisateur actuel
dhis2_online=DHIS 2 en ligne
home_page=Page d'accueil
launchpad_site=Site Launchpad
message_to_the_dhis2_development_team=Message \u00E0 l'\u00E9quipe de d\u00E9veloppement de DHIS 2
error_message_stack_trace=Message d'erreur / Suivi de pile
enter_message=Saisir un message
send=Envoyer
help=Aide
send_feedback=Envoyer feedback
status=Statut
system_status=Statut du syst\u00E8me
feedback=R\u00E9action
intro=Introduction
help_contents=Contenu de l'aide
about_dhis2=\u00C0 propos DHIS 2
last_name=Nom de famille
unknown=Inconnu
java_opts=Java opts
java_home=Java home
java_tmp_dir=R\u00E9pertoire temporaire de Java
java_version=Version de Java
java_vendor=Fournisseur Java
os_name=Nom de l'OS
os_architecture=architecture de l'OS
os_version=Version de l'OS
supportive_software=Logiciel de soutien
chrome_description=Navigateur web super rapide pour toutes les plates-formes
foxit_description=Lecteur de fichier PDF simple et gratuit pour Windows
web_browser=Navigateur Web
pdf_reader=Lecteur PDF
ireport_description=Editeur de rapport pour rapports standards
report_designer=Editeur du rapport
my_datamart=Mon Entrep\u00F4t de Donn\u00E9es
my_datamart_description=Data mart local pour l'analyse des donn\u00E9es hors ligne
mobile_client=Client mobile
mobile_client_description=Client mobile pour la saisie de donn\u00E9es
web_api=API Web
system_overview=Aper\u00E7u du syst\u00E8me
server_date=Date du serveur
last_analytics_table_generation=Derni\u00E8re g\u00E9n\u00E9ration des tables analytiques
last_analytics_table_runtime=Dernier runtime tables analytiques
time_since_last_analytics_table_generation=Dur\u00E9e depuis derni\u00E8re cr\u00E9ation des tables analytiques
online_release_page=Page de publication en ligne
edit_profile=Modifier profil
view_profile=Voir profile
profile_details=D\u00E9tails du profil
job_title=Titre du job
introduction=Introduction
gender=Genre
male=Masculin
female=F\u00E9minin
other=Autre
birthday=Anniversaire
nationality=Nationalit\u00E9
employer=Employeur
education=\u00C9ducation
interests=int\u00E9r\u00EAts
languages=Langues
update_user_profile_success=Profile mis \u00E0 jour
settings=Param\u00E8tres
property_to_display_in_analysis_modules=Propri\u00E9t\u00E9 \u00E0 afficher dans les modules d'analyse
user_settings=Param\u00E8tres utilisateur
general=G\u00E9n\u00E9ral
message=Message
db_language=Langue de la base de don\u00E9es
language=Langue de l'interface
use_db_locale_no_translation=Utiliser la localisation de la base de donn\u00E9e/ pas de traduction
style=Style
user_general_settings=Param\u00E8tres g\u00E9n\u00E9raux d'utilisateur
user_message_settings=Param\u00E8tres de message utilisateur
enable_message_email_notifications=Activer les notifications par email
enable_message_sms_notifications=Activer les notifications par SMS
intro_user_general_settings=Personnaliser le syst\u00E8me avec les pr\u00E9f\u00E9rences de l'utilisateur pour la langue, le style et plus.
intro_user_message_settings=Personnaliser le syst\u00E8me avec les pr\u00E9f\u00E9rences de l'utilisateur pour les notifications email et SMS.
light_blue=Bleu clair
green=Vert
settings_updated=Les param\u00E8tres ont \u00E9t\u00E9 mis \u00E0 jour
dashboard=Tableau de bord
messages=Messages
interpretations=interpr\u00E9tations
interface_style=Style d'interface
server_memory=M\u00E9moire du serveur
cpu_cores=noyaux CPU
please_select=Veuillez s\u00E9lectionner
browse_it_here=Parcourir ici

#-- Change Log------------------------------------------------------------------#

change_log=Journal des modifications
release=Publication
release_page=Page de publication en ligne

#-- Macros ---------------------------------------------------------------------#

yes=Oui
no=Non
true=Oui
false=Non
sum=Somme
count=D\u00E9compte
average=Moyenne
stddev=\u00C9cart type
variance=Variance
min=Min
max=Max
text=Texte
long_text=Texte long
string=Cha\u00EEne
int=Nombre
number=Nombre
positive_integer=Entier positif
zero_positive_int=Nombre positif ou z\u00E9ro
coordinate=Coordinate
negative_integer=Nombre n\u00E9gatif
unit_interval=Intervalle unit\u00E9s
percentage=Pourcentage
date=Date
date_time=Date & Heure
yes_no=Oui / Non
bool=Oui/Non
none=Aucun
yes_only = Oui seulement
custom=Personnalis\u00E9
file=File

#-- Validation messages -------------------------------------------------------#

value_must_integer=La valeur doit \u00EAtre un entier
value_must_number=La valeur doit \u00EAtre un nombre
value_must_positive_integer=La valeur doit \u00EAtre un entier positif
value_must_negative_integer=La valeur doit \u00EAtre un entier n\u00E9gatif
value_must_zero_or_positive_integer=La valeur doit \u00EAtre un entier positif
value_must_unit_interval=La valeur doit \u00EAtre une intervalle d'unit\u00E9 (entre 0 et 1)
value_must_percentage=La valeur doit \u00EAtre un pourcentage (entre 0 et 100)
value_must_coordinate=Value must be a coordinate (longitude, latitude)

#-- User account --------------------------------------------------------------#

profile=Profil
account=Compte
update_user=Mettre \u00E0 jour l'utilisateur
user_account=Compte utilisateur
user_name=Nom d'utilisateur
old_password=Ancien mot de passe
new_password=Nouveau mot de passe
retype_new_password=Retapez le nouveau mot de passe
surname=Nom de famille
first_name=Pr\u00E9nom
email=Adresse email
openid=La valeur doit \u00EAtre un entier n\u00E9gatif
username=Nom d'utilisateur
phone_number=Num\u00E9ro de t\u00E9l\u00E9phone
user_roles=R\u00F4les d'utilisateur
update_user_success=Le compte a \u00E9t\u00E9 mis \u00E0 jour
wrong_password=Mot de passe incorrecte
help_center=Centre d'aide
help_intro_header=Bienvenu au centre d'aide de DHIS 2
help_intro_text=Veuillez s\u00E9lectionner un \u00E9l\u00E9ment dans le menu \u00E0 gauche.
please_wait_while_the_system_is_processing=Veuillez patienter pendant que l'op\u00E9ration est en cours
organisation_unit_required_for_user=L'utilisateur doit \u00EAtre affect\u00E9 \u00E0 au moins une unit\u00E9 d'organisation

#-- Contact info ---------------------------------------------------------------#

address=Adresse
contact_details=Information de contact
contact_person=Personne \u00E0 contacter

#-- Form validation messages --------------------------------------------------#

this_field_is_required=Ce champ est obligatoire.
please_fix_this_field=Veuillez corriger ce champs.
please_enter_a_valid_email_address=Veuillez saisir un email valid
please_enter_a_valid_url=Veuillez saisir une URL valide.
please_enter_a_valid_date=Veuillez saisir une date valide.
please_enter_a_valid_date_iso=Veuillez saisir une date valide (par exemple 01/01/1990).
please_enter_a_valid_number=Veuillez saisir un num\u00E9ro valide
please_enter_a_valid_digits=Veuillez saisir que des chiffres
please_enter_the_equal_values_again=Les valeurs saisies ne correspondent pas. S'il vous pla\u00EEt entrer de nouveau les valeurs.
please_enter_a_value_with_a_valid_expression=Veuillez saisir une valeur avec une extension valide.
first_character_must_be_alphabetical=Le premier caract\u00E8re doit \u00EAtre une lettre.
please_enter_no_more_than_n_character=Veuillez saisir pas plus que {0} caract\u00E8res.
please_enter_at_least_than_n_character=Veuillez saisir au moins {0} caract\u00E8res.
please_enter_a_value_between_n_character=Veuillez saisir une valeur comprise entre {0} et {1} caract\u00E8res long
please_enter_a_value_between_a_and_b=Veuillez saisir une valeur comprise entre {0} et {1}.
please_enter_a_value_less_than_or_equal_to_n=Veuillez saisir une valeur inf\u00E9rieure ou \u00E9gale \u00E0 {0}.
please_enter_a_value_greater_than_or_equal_to_n=Veuillez saisir une valeur sup\u00E9rieure ou \u00E9gale \u00E0 {0}
please_enter_a_different_value_to_above=Entrer une valeur diff\u00E9rente de celle ci-dessus s'il vous plait.
digits_decimal_only_please=Veuillez saisir que des chiffres. Seulement 3 chiffres avant la virgule et 2 apr\u00E8s sont autoris\u00E9s
please_letters_numbers_spaces_underscores_only=Seuls les lettres, chiffres, espaces et caract\u00E8res de soulignement sont autoris\u00E9s.
please_letters_numbers_spaces_or_some_special_chars_only=Seuls les lettres, chiffres, espaces et les caract\u00E8res sp\u00E9ciaux comme\n ., -, (,) sont autoris\u00E9s.
please_enter_a_value_less_than_or_equal_to=Veuillez saisir une valeur inf\u00E9rieure ou \u00E9gale \u00E0 {1}
please_enter_a_value_greater_than_or_equal_to=Veuillez saisir une valeur sup\u00E9rieure ou \u00E9gale \u00E0 {1}
please_do_not_enter_same_values=SNe saisissez pas les m\u00EAmes valeurs s'il vous palit.
letters_or_punctuation_only_please=Lettres ou ponctuation seulement s'il vous pla\u00EEt
please_enter_n_words_or_less=Veuillez saisir {0} mots ou moins.
please_enter_at_least_n_words=Veuillez saisir au moins {0} mots.
please_enter_betwwen_a_and_b_words=Veuillez saisir un mot entre {0} et {1}.
letters_only_please=Lettres seulement s'il vous pla\u00EEt.
no_white_space_please=Pas d'espace s'il vous plait
no_start_white_space_please=Impossible de commencer avec un espace
ZIP_code_must_be_in_the_range=Votre code postal doit \u00EAtre dans la plage 902 \u00E0 xx-xxxx 905-xx-xxxx
please_enter_valid_time=Veuillez saisir une heure valide, 0h00-23h59
please_enter_valid_phone_number=Veuillez sp\u00E9cifier un num\u00E9ro de t\u00E9l\u00E9phone valide
please_enter_at_least_n_character=Veuillez saisir au moins {0} caract\u00E8res
this_date_can_not_be_after_today=Cette date ne peut pas \u00EAtre apr\u00E8s aujourd'hui.
please_fill_out_at_least_one_of_these_fields=Veuillez remplir au moins un de ces champs
please_select_at_least_one_option_for_these_fields=Veuillez s\u00E9lectionner au moins une option pour ces champs.
password_must_contain_at_least_one_capital_letter_and_one_digit=Le mot de passe doit contenir au moins une lettre majuscule et un chiffre
only_digits_are_not_allowed=Les chiffres seuls ne sont pas autoris\u00E9s
closedDate_should_be_greater_than_openDate=La date de cl\u00F4ture doit \u00EAtre post\u00E9rieure \u00E0 la date d'ouverture
please_unicode_chars_only=Seule les caract\u00E8res Unicode valides sont autoris\u00E9s.
unrecognized_coordinate_string=Cha\u00EEne de coordonn\u00E9es non reconnue
please_enter_a_letters_or_digits=Veuillez saisir des lettres ou des chiffres
please_enter_valid_number=Veuillez saisir un nombre valide.
please_enter_valid_integer=Veuillez saisir un entier valide.
please_enter_valid_positive_integer=Veuillez saisir un entier positif valide.
please_enter_valid_negative_integer=Veuillez saisir un entier n\u00E9gatif valide

please_enter_name=Veuillez saisir le nom
please_select_period=Veuillez choisisir la p\u00E9riode!
please_select_dataset=Veuillez s\u00E9lectionner l'ensemble de donn\u00E9es!
please_select_dataelement=Veuillez s\u00E9lectionner l'\u00E9l\u00E9ment de donn\u00E9es!
please_select_indicator=Veuillez s\u00E9lectionner l'indicateur!
please_enter_description=Veuillez saisir la description!
delete_confirm=Voulez-vous supprimer?

available=Disponible
selected=S\u00E9lectionn\u00E9
error=Erreur
warning=Attention
success=Succ\u00E8s
waiting=Veuillez patienter
invalid_identifiers_in_expression=Identifiants non valides dans l'expression
filter_not_evaluating_to_true_or_false=Le filtre n'\u00E9value pas True ou False
expression_not_valid = Expression is not valid
locate_by_code=Localiser par code

select_at_level=S\u00E9lectionner au niveau
unselect_at_level=D\u00E9s\u00E9lectionner niveau
unselect_all=D\u00E9s\u00E9lectionner tout
select_all=S\u00E9lectionner tout
select_in_group=S\u00E9lectionner groupe
unselect_in_group=D\u00E9s\u00E9lectionner groupe
select_children=S\u00E9lectionner enfants
unselect_children=D\u00E9s\u00E9lectionner enfants
organisation_unit_selection_tree=S\u00E9lection de l'unit\u00E9 d'Organisation

move_selected=D\u00E9placer s\u00E9lectionn\u00E9s
remove_selected=Supprimer la s\u00E9lection
move_all=D\u00E9placer tout
remove_all=Supprimer tout

move_up=Monter
move_down=Abaisser
move_to_top=D\u00E9placer en prmi\u00E8re position
move_to_bottom=D\u00E9placer en derni\u00E8re position

#-- Paging messages -----------------------------------------------------------#

no_of_pages=Nb. de pages
rows_in_page=Nombre de lignes par page
jump_to_page=Aller \u00E0 la page
go=Aller
filter_by_name=Filtrer par nom
filter=Filtrer
clear=Effacer
find=Trouver
delete_success=Objet supprim\u00E9
process=Traitement en cours

#-- Export PDF messages -------------------------------------------------------#

get_pdf=Obtenir le fichier PDF
no_item_to_export=Il n'y a aucun \u00E9l\u00E9ment \u00E0 exporter
name=Nom
short_name=Nom court
alternative_name=Nom alternatif
code=Code
description=Description
opening_date=Date d'ouverture
closed_date=Date de fermeture
active=Actif
type=Type
value_type=Type de valeur
actual=Actuel
target=Cible
percent=Pour cent
on_time=A temps
data_dictionary=Dictionnaire de donn\u00E9es
data_elements=El\u00E9ments de donn\u00E9es
data_sets=Ensembles de donn\u00E9es
indicators=Indicateurs
indicator_groups=Groupes d'indicateurs
data_element_groups=Groupes d'\u00E9l\u00E9ments de donn\u00E9es
data_element_concepts=Concepts d'\u00E9l\u00E9ments de donn\u00E9es
organisation_units=Unit\u00E9s d'organisation
organisation_unit_groups=Groupes d'unit\u00E9s d'organisation
organisation_unit_hierarchy=Hi\u00E9rarchie d'unit\u00E9s d'organisation
validation_rules=R\u00E8gles de validation
period_type=Type de p\u00E9riode
users=Utilisateurs
user_groups=Groupes d'utilisateurs
pivot_tables=Tableaux crois\u00E9s dynamiques
charts=Graphiques
maps=Cartes
dashboards=Tableaux de bord
programs=Programmes
events=\u00C9v\u00E9nements

#-- Indicator -----------------------------------------------------------------#

expression=Expression
left_expression=Expression de gauche
right_expression=Expressionde droite
indicator_type=Type d'indicateur
annualized=Annualis\u00E9
aggregation_operator=Op\u00E9rateur d'agr\u00E9gation
numerator=Num\u00E9rateur
numerator_formula=Formule du num\u00E9rateur
numerator_description=Description du num\u00E9rateur
numerator_aggregation_operator=Op\u00E9rateur d'agr\u00E9gation du num\u00E9rateur
denominator=D\u00E9nominateur
denominator_formula=Formule du d\u00E9nominateur
denominator_description=Description du d\u00E9nominateur
denominator_aggregation_operator=Op\u00E9rateur d'agr\u00E9gation du d\u00E9nominateur
expression_is_empty=L'expression est vide
category_option_combo_does_not_exist=La combinaison d'option de cat\u00E9gorie n'existe pas
data_element_does_not_exist=L'\u00E9l\u00E9ment de donn\u00E9es n'existe pas
constant_does_not_exist=Cette constante n'existe pas
org_unit_group_does_not_exist=Groupe d'unit\u00E9s d'organisation n'existe pas
id_not_numeric=L'identifiant n'est pas num\u00E9rique
expression_not_well_formed=Expression mal form\u00E9e
valid=Valable

#-- Validation Rule -----------------------------------------------------------#

absolute=Absolu
statistical=Statistique
left_side_description=Description du c\u00F4t\u00E9 gauche
right_side_description=Description du c\u00F4t\u00E9 droit
left_side_of_expression=C\u00F4t\u00E9 gauche de l'expression
right_side_of_expression=Le c\u00F4t\u00E9 droit d'expression
operator=Op\u00E9rateur
equal_to_symbol===
not_equal_to_symbol=!=
greater_than_symbol=>
greater_than_or_equal_to_symbol=>=
less_than_symbol=<
less_than_or_equal_to_symbol=<=
equal_to=\u00E9gal \u00E0 (==)
not_equal_to=non \u00E9gal \u00E0 (!=)
greater_than=>
greater_than_or_equal_to=Sup\u00E9rieur ou \u00E9gal \u00E0 (>=)
less_than=<
less_than_or_equal_to=inf\u00E9rieur ou \u00E9gal \u00E0 (<=)

and_title=And
or_title=Or
equal_to_title=\u00C9gal \u00E0
not_equal_to_title=n'est pas \u00E9gal \u00E0
less_than_title=Inf\u00E9rieur \u00E0
less_than_or_equal_to_title=Inf\u00E9rieur ou \u00E9gal \u00E0
greater_than_title=Sup\u00E9rieur \u00E0
greater_than_or_equal_to_title=Sup\u00E9rieur ou \u00E9gal \u00E0

#-- Constant ------------------------------------------------------------------#

constant=Constante
constants=Constantes
no_constant_to_select=Pas de constantes \u00E0 s\u00E9lectionner

#-- Dynamic Attributes --------------------------------------------------------#

multiple_choice=Choix multiples

#-- Sharing  ------------------------------------------------------------------#

public_access=Acc\u00E8s public
external_access=Acc\u00E8s externe (sans connexion)
user_group_access=Acc\u00E8s du groupe d'utilisateurs
ajax_login_failed=Echec de l'identification. Veuillez v\u00E9rifier le nom d'utilisateur et le mot de passe et ressayez.
group_name=Nom de groupe
sharing_settings=Param\u00E8tres de partage
no_access=Aucun
read_only=Lecture seule
read_write=Lecture et \u00E9criture
can_edit_and_view=Peut \u00E9diter et afficher
can_view=Peut afficher
search_for_user_groups=Chercher des groupes d'utilisateurs
object_will_created_public=Cet objet sera cr\u00E9\u00E9 avec des droits de modification et d'affichage publics
object_will_created_private=Cet objet sera priv\u00E9 pour vous
created_by=Cr\u00E9\u00E9 par

#-- Countries / flags ---------------------------------------------------------#

afghanistan=Afghanistan
africare=Africare
akros=Akros
algeria=Alg\u00E9rie
armenia=Arm\u00E9nie
bangladesh=Bangladesh
benin=B\u00E9nin
bhutan=Bhoutan
botswana=Botswana
burkina_faso=Burkina Faso
burkina_faso_coat_of_arms=Armoiries du Burkina Faso
burundi=Burundi
cambodia=Cambodge
cameroon=Cameroun
china=Chine
colombia=Colombie
demoland=D\u00E9moland
congo_brazzaville=R\u00E9publique du Congo
congo_kinshasa=R\u00E9publique D\u00E9mocratique du Congo
east_africa_community=Communaut\u00E9 de l'Afrique de l'Est
ecowas=CEDEAO
ecuador=Equateur
egypt=\u00C9gypte
engender_health=EngenderHealth
eritrea=Eritrea
ethiopia=Ethiopie
fhi360=fhi360
forut=FORUT
gambia=Gambie
ghana=Ghana
global_fund=Fonds mondial
guinea=Guin\u00E9e
guinea_bissau=Guin\u00E9e Bissau
haiti=Ha\u00EFti
icap=ICAP
ippf=IPPF
india=Inde
indonesia=Indon\u00E9sie
iraq=Irak
irc=Comit\u00E9 de secours international
ivory_coast=C\u00F4te d'Ivoire
jhpiego=JHPIEGO
kenya=K\u00E9nya
kurdistan=Kurdistan
laos=R\u00E9publique d\u00E9mocratique populaire lao
lesotho=L\u00E9sotho
liberia=Lib\u00E9ria
malawi=Malawi
mali=Mali
mongolia=Mongolie
mozambique=Mozambique
myanmar=Myanmar
msf=MSF
msi=MSI
namibia=Namibie
nepal=N\u00E9pal
nicaragua=Nicaragua
niger=Niger
nigeria=Nig\u00E9ria
norway=Norv\u00E8ge
pakistan=Pakistan
palestine=Palestine
paraguay=Paraguay
pepfar=PEPFAR
peru=P\u00E9rou
philippines=Phlippines
psi=PSI
republic_of_trinidad_and_tobago=R\u00E9publique de Trinit\u00E9-et-Tobago
rwanda=Rwanda
senegal=S\u00E9n\u00E9gal
sierra_leone=Sierra L\u00E9one
sierra_leone_coat_of_arms=Sierra Leone (Armoiries)
solomon_islands=Iles Salomon
south_africa=Afrique du sud
south_africa_department_of_health=Afrique du sud (D\u00E9partement de la sant\u00E9)
south_sudan=Soudan du Sud
sri_lanka=Sri Lanka
sudan=Soudan
swaziland=Swaziland
tajikistan=Tadjikistan
tanzania=Tanzanie
timor_leste=Timor-Oriental
togo=Togo
uganda=Ouganda
usaid=USAID
vanuatu=Vanuatu
vietnam=Vietnam
who=OMS
zambia=Zambie
zanzibar=Zanzibar
zimbabwe=Zimbabw\u00E9

#-- Login page ----------------------------------------------------------------#

create_an_account=Cr\u00E9er un compte
login_password=Mot de passe
login_username=Identifiant
forgot_password=Mot de passe oubli\u00E9?
wrong_username_or_password=Identifiant ou mot de passe incorrect
powered_by=Propuls\u00E9 par
sign_in=Entrer

#-- New User Account page -----------------------------------------------------#

new_user_account_name=Nom
new_user_account_first_name=Premier
new_user_account_last_name=Dernier

#-- Recovery page -------------------------------------------------------------#

recover_success_message=Veuillez s'il vous plait v\u00E9rifier l'adresse email que vous avez enregistr\u00E9e pour ce nom d'utilisateur. Nous vous avons envoy\u00E9 des instructions sur comment r\u00E9cup\u00E9rer votre mot de passe.
recover_error_message=D\u00E9sol\u00E9, nous n'avons pas \u00E9t\u00E9 en mesure de r\u00E9cup\u00E9rer votre compte. Il se peut que le nom d'utilisateur soit invalide, que votre compte ne soit pas autoris\u00E9 \u00E0 \u00EAtre r\u00E9cup\u00E9r\u00E9 ou que vous ayiez saisi une adresse email invalide pour votre compte.

#-- App Menu ------------------------------------------------------------------#

applications=Applications
more_applications=Plus d'applis
app_manager=Applications
app_favorite_description=Cet ic\u00F4ne indique quelles applications seront affich\u00E9es dans votre menu d\u00E9roulant.
app_draggable_description=Faites glisser les \u00E9l\u00E9ments pour modifier leur ordre, donc il est facile de personnaliser vos applications favorites
app_order_custom=Mon ordre personnel
app_order_name_alpha=Alphab\u00E9tique
app_search_placeholder=Chercher applis

#-- Data value error codes ----------------------------------------------------#

data_element_or_type_null_or_empty=L'\u00E9l\u00E9ment de donn\u00E9e ou le type est null ou vide
value_length_greater_than_max_length=La valeur est plus grande que la longueur maximale
value_not_numeric=La valeur est non num\u00E9rique
value_not_unit_interval=La valeur n'est pas une intervalle d'unit\u00E9s
value_not_percentage=La valeur n'est pas un pourcentag
value_not_integer=La valeur n'est pas un nombre entier
value_not_positive_integer=La valeur n'est pas un entier positif
value_not_negative_integer=La valeur n'est pas un entier n\u00E9gatif
value_is_zero_and_not_zero_significant=La valeur est z\u00E9ro est le z\u00E9ro n'est pas significatif
value_not_bool=La valeur n'est pas bool\u00E9enne
value_not_true_only=La valeur n'est pas Vrai
value_not_valid_date=La valeur n'est pas un date valable
stored_by_length_greater_than_max_length="Enregistr\u00E9 par" est plus long que la longueur maxi
comment_length_greater_than_max_length=Le commentaire d\u00E9passe la longueur maximale

#-- calendars -----------------------------------------------------------------#

islamic=islamique
nepali=n\u00E9palais
julian=julien
gregorian=gr\u00E9gorien
ethiopian=\u00E9thiopien
thai=tha\u00EF
iso8601=ISO 8601
coptic=copte

#-- Email message footer ------------------------------------------------------#

respond_to_this_message=R\u00E9pondre \u00E0 ce message

#-- Restore emails ------------------------------------------------------------#

email_restore_subject=Confirmation de r\u00E9activation de compte utilisateur \u00E0
email_restore_1_1st_paragraph_before_application_title=Quelqu'un (probablement vous) nous a demande de r\u00E9activer votre
email_restore_1_1st_paragraph_after_application_title=compte utilisateur
email_restore_1_2nd_paragraph=Deux emails vous ont \u00E9t\u00E9 envoy\u00E9s, dont ceci est le premier. Veuilez suivre le lien ci-dessous. Dans l'\u00E9tape suivante, on vous demandera de saisir le code qui vous a \u00E9t\u00E9 envoy\u00E9 dans l'autre mail.
email_restore_1_3rd_paragraph=Vous devez compl\u00E9ter la r\u00E9activation de votre compte dans l'heure qui suit. Si vous ne prenez aucune action, alors votre compte ne sera pas r\u00E9activ\u00E9. Si vous n'avez pas demand\u00E9 cette d\u00E9marche, veuillez ignorer ce message.
email_restore_2_1st_paragraph_before_application_title=Quelqu'un (probablement vous) nous a demand\u00E9 de r\u00E9activer votre
email_restore_2_1st_paragraph_after_application_title=compte utilisateur.
email_restore_2_2nd_paragraph=Deux emails vous ont \u00E9t\u00E9 envoy\u00E9s, dont ceci est le deuxi\u00E8me. Veuilez lire le premier mail et suivez les instructions. Veuillez utiliser le code ci-dessous pour renseigner le formulaire de cr\u00E9ation de compte.
email_restore_2_3rd_paragraph=Vous devez compl\u00E9ter la r\u00E9activation de votre compte dans l'heure qui suit. Si vous ne prenez aucune action, alors votre compte ne sera pas r\u00E9activ\u00E9. Si vous n'avez pas demand\u00E9 cette d\u00E9marche, veuillez ignorer ce message.

#-- Invite emails -------------------------------------------------------------#

email_invite_subject=Invitation pour cr\u00E9er le compte utilisateur \u00E0
email_invite_1_1st_paragraph_before_application_title=Ceci est une invitation pour cr\u00E9er un
email_invite_1_1st_paragraph_after_application_title=compte utilisateur.
email_invite_1_2nd_paragraph=Deux emails vous ont \u00E9t\u00E9 envoy\u00E9s, dont ceci est le premier. Veuilez suivre le lien ci-dessous. Dans l'\u00E9tape suivante, on vous demandera de saisir le code qui vous a \u00E9t\u00E9 envoy\u00E9 dans l'autre mail.
email_invite_1_3rd_paragraph=Vous devez r\u00E9pondre \u00E0 cette invitation dans les une semaine. Si vous ne prenez aucune action, l'invitation sera p\u00E9rim\u00E9e
email_invite_2_1st_paragraph_before_application_title=Cette invitation est pour cr\u00E9er un
email_invite_2_1st_paragraph_after_application_title=compte utilisateur.
email_invite_2_2nd_paragraph=Deux emails vous ont \u00E9t\u00E9 envoy\u00E9s, dont ceci est le deuxi\u00E8me. Veuilez suivre le 1er mail et suivre les instructions. Veuillez utiliser le code ci-dessous pour renseigner dans le formulaire de cr\u00E9ation du nouveau compte.
email_invite_2_3rd_paragraph=Vous devez r\u00E9pondre \u00E0 cette invitation dans les une semaine. Si vous ne prenez aucune action, alors l'invitation sera p\u00E9rim\u00E9e.

#-- Cache strategy display strings --------------------------------------------#

cache_strategy=Strat\u00E9gie de cache
respect_system_setting=Respecter les param\u00E8tres syst\u00E8me
no_cache=Pas de cache
cache_until_6am_tomorrow=Cache jusqu'\u00E0 06h00 demain
cache_for_two_weeks=Cache pendant 2 semaines
cache_for_one_hour=Cache pendant 1 heure

#-- Program indicators --------------------------------------------------------#

execution_date=Date d'ex\u00E9cution
due_date=Date d'\u00E9ch\u00E9ance
incident_date=Date d'incident
enrollment_date=Date d'enr\u00F4lement
current_date=Date actuelle
value_count=Compte de valeurs
zero_pos_value_count=Compte valeur z\u00E9ro ou positif
event_count=Nombre d'\u00E9v\u00E8nements
enrollment_count=Nombre d'enregistrements
tei_count=Nombre d'entit\u00E9s suivies

#-- Object names --------------------------------------------------------#

data_element=\u00C9l\u00E9ment de donn\u00E9e
data_element_group=Groupe d'\u00E9l\u00E9ments de donn\u00E9es
indicator=Indicateur
indicator_group=Groupe d'indicateurs
data_element_group_set=Ensemble du groupes d'\u00E9l\u00E9ments de donn\u00E9es
indicator_group_set=Ensemble de groupes d'indicateurs
option_set=Ensemble d'options
attribute=Attribute
category=Cat\u00E9gorie
category_combo=Combinaison de Cat\u00E9gories
organisation_unit_group_set=Ensemble de groupes d'unit\u00E9s d'organisation
organisation_unit_group=Groupe d'Unit\u00E9s d'Organisation
option=Option
data_set=Data Set
category_option=Options de cat\u00E9gorie
category_option_group=Groupe d'options de cat\u00E9gorie
validation_rule=R\u00E8gle de validation
validation_rule_group=Groupe de r\u00E8gles de validation
organisation_unit_level=Niveau d'unit\u00E9 d'organisation<|MERGE_RESOLUTION|>--- conflicted
+++ resolved
@@ -114,8 +114,6 @@
 intro_account=G\u00E9rer votre compte utilisateur y compris votre nom, mot de passe et num\u00E9ro de portable
 intro_log_out=Cliquer ici pour vous deconnecter et \u00E9viter que d'autres personnes n'aient acc\u00E8s \u00E0 votre compte.
 
-<<<<<<< HEAD
-=======
 #-- See module privilegies ----------------------------------------------------#
 
 M_dhis-web-api=Voir Module API
@@ -400,7 +398,6 @@
 F_PROGRAM_RULE_UPDATE = Mettre \u00E0 jour R\u00E8gles de Programme
 F_PROGRAM_DASHBOARD_CONFIG_ADMIN=Administrer configuration tableau de bord programme
 
->>>>>>> 1003e5ca
 #-- Common ---------------------------------------------------------------------#
 
 offline=Hors ligne
