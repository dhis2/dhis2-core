--- conflicted
+++ resolved
@@ -1,296 +1,283 @@
-package org.hisp.dhis.user.hibernate;
-
-/*
- * Copyright (c) 2004-2018, University of Oslo
- * All rights reserved.
- *
- * Redistribution and use in source and binary forms, with or without
- * modification, are permitted provided that the following conditions are met:
- * Redistributions of source code must retain the above copyright notice, this
- * list of conditions and the following disclaimer.
- *
- * Redistributions in binary form must reproduce the above copyright notice,
- * this list of conditions and the following disclaimer in the documentation
- * and/or other materials provided with the distribution.
- * Neither the name of the HISP project nor the names of its contributors may
- * be used to endorse or promote products derived from this software without
- * specific prior written permission.
- *
- * THIS SOFTWARE IS PROVIDED BY THE COPYRIGHT HOLDERS AND CONTRIBUTORS "AS IS" AND
- * ANY EXPRESS OR IMPLIED WARRANTIES, INCLUDING, BUT NOT LIMITED TO, THE IMPLIED
- * WARRANTIES OF MERCHANTABILITY AND FITNESS FOR A PARTICULAR PURPOSE ARE
- * DISCLAIMED. IN NO EVENT SHALL THE COPYRIGHT OWNER OR CONTRIBUTORS BE LIABLE FOR
- * ANY DIRECT, INDIRECT, INCIDENTAL, SPECIAL, EXEMPLARY, OR CONSEQUENTIAL DAMAGES
- * (INCLUDING, BUT NOT LIMITED TO, PROCUREMENT OF SUBSTITUTE GOODS OR SERVICES;
- * LOSS OF USE, DATA, OR PROFITS; OR BUSINESS INTERRUPTION) HOWEVER CAUSED AND ON
- * ANY THEORY OF LIABILITY, WHETHER IN CONTRACT, STRICT LIABILITY, OR TORT
- * (INCLUDING NEGLIGENCE OR OTHERWISE) ARISING IN ANY WAY OUT OF THE USE OF THIS
- * SOFTWARE, EVEN IF ADVISED OF THE POSSIBILITY OF SUCH DAMAGE.
- */
-
-import org.hibernate.query.Query;
-import org.hisp.dhis.common.IdentifiableObjectUtils;
-import org.hisp.dhis.common.hibernate.HibernateIdentifiableObjectStore;
-import org.hisp.dhis.commons.util.SqlHelper;
-import org.hisp.dhis.commons.util.TextUtils;
-import org.hisp.dhis.user.User;
-import org.hisp.dhis.user.UserInvitationStatus;
-import org.hisp.dhis.user.UserQueryParams;
-import org.hisp.dhis.user.UserStore;
-
-import java.util.Collection;
-import java.util.List;
-import java.util.Set;
-
-/**
- * @author Nguyen Hong Duc
- */
-public class HibernateUserStore
-    extends HibernateIdentifiableObjectStore<User>
-    implements UserStore
-{
-    @Override
-    @SuppressWarnings("unchecked")
-    public List<User> getUsers( UserQueryParams params )
-    {
-        return getUserQuery( params, false ).list();
-    }
-
-    @Override
-    @SuppressWarnings("unchecked")
-    public List<User> getExpiringUsers( UserQueryParams params )
-    {
-        return getUserQuery( params, false ).list();
-    }
-
-    @Override
-    public int getUserCount( UserQueryParams params )
-    {
-        Long count = (Long) getUserQuery( params, true ).uniqueResult();
-        return count != null ? count.intValue() : 0;
-    }
-
-    private Query getUserQuery( UserQueryParams params, boolean count )
-    {
-        SqlHelper hlp = new SqlHelper();
-        
-        String hql = count ? "select count(distinct u) " : "select distinct u ";
-        
-        hql +=
-            "from User u " +
-            "inner join u.userCredentials uc " +
-            "left join u.groups g ";
-
-        if ( !params.getOrganisationUnits().isEmpty() )
-        {
-            hql += "left join u.organisationUnits ou ";
-
-            if ( params.isIncludeOrgUnitChildren() )
-            {
-                hql += hlp.whereAnd() + " (";
-                
-                for ( int i = 0; i < params.getOrganisationUnits().size(); i++ )
-                {
-                    hql += String.format( "ou.path like :ouUid%d or ", i );
-                }
-                
-                hql = TextUtils.removeLastOr( hql ) + ")";                
-            }
-            else
-            {
-                hql += hlp.whereAnd() + " ou.id in (:ouIds) ";
-            }
-        }
-
-        if ( params.getDisabled() != null )
-        {
-            hql += hlp.whereAnd() + " uc.disabled = :disabled ";
-        }
-
-        if ( params.isNot2FA() )
-        {
-            hql += hlp.whereAnd() + " uc.secret is null ";
-        }
-
-        if ( params.getQuery() != null )
-        {
-            hql += hlp.whereAnd() + " (" +
-                "lower(u.firstName) like :key " +
-                "or lower(u.email) like :key " +
-                "or lower(u.surname) like :key " +
-                "or lower(uc.username) like :key) ";
-        }
-        
-        if ( params.getPhoneNumber() != null )
-        {
-            hql += hlp.whereAnd() + " u.phoneNumber = :phoneNumber ";
-        }
-        
-        if ( params.isCanManage() && params.getUser() != null )
-        {
-            hql += hlp.whereAnd() + " g.id in (:ids) ";
-        }
-        
-        if ( params.isAuthSubset() && params.getUser() != null )
-        {
-            hql += hlp.whereAnd() + " not exists (" +
-                "select uc2 from UserCredentials uc2 " +
-                "inner join uc2.userAuthorityGroups ag2 " +
-                "inner join ag2.authorities a " +
-                "where uc2.id = uc.id " +
-                "and a not in (:auths) ) ";
-        }
-        
-        // TODO handle users with no user roles
-        
-        if ( params.isDisjointRoles() && params.getUser() != null )
-        {
-            hql += hlp.whereAnd() + " not exists (" +
-                "select uc3 from UserCredentials uc3 " +
-                "inner join uc3.userAuthorityGroups ag3 " +
-                "where uc3.id = uc.id " +
-                "and ag3.id in (:roles) ) ";
-        }
-        
-        if ( params.getLastLogin() != null )
-        {
-            hql += hlp.whereAnd() + " uc.lastLogin >= :lastLogin ";
-        }
-        
-        if ( params.getInactiveSince() != null )
-        {
-            hql += hlp.whereAnd() + " uc.lastLogin < :inactiveSince ";
-        }
-
-        if ( params.getPasswordLastUpdated() != null )
-        {
-            hql += hlp.whereAnd() + " uc.passwordLastUpdated < :passwordLastUpdated ";
-        }
-        
-        if ( params.isSelfRegistered() )
-        {
-            hql += hlp.whereAnd() + " uc.selfRegistered = true ";
-        }
-        
-        if ( UserInvitationStatus.ALL.equals( params.getInvitationStatus() ) )
-        {
-            hql += hlp.whereAnd() + " uc.invitation = true ";
-        }
-        
-        if ( UserInvitationStatus.EXPIRED.equals( params.getInvitationStatus() ) )
-        {
-            hql += hlp.whereAnd() + " uc.invitation = true " +
-                "and uc.restoreToken is not null " +
-                "and uc.restoreCode is not null " +
-                "and uc.restoreExpiry is not null " +
-                "and uc.restoreExpiry < current_timestamp() ";
-        }
-        
-        if ( !count )
-        {
-            hql += "order by u.surname, u.firstName";
-        }
-
-        Query query = sessionFactory.getCurrentSession().createQuery( hql );
-        
-        if ( params.getQuery() != null )
-        {
-            query.setParameter( "key", "%" + params.getQuery().toLowerCase() + "%" );
-        }
-        
-        if ( params.getPhoneNumber() != null )
-        {
-            query.setParameter( "phoneNumber", params.getPhoneNumber() );
-        }
-        
-        if ( params.isCanManage() && params.getUser() != null )
-        {
-            Collection<Integer> managedGroups = IdentifiableObjectUtils.getIdentifiers( params.getUser().getManagedGroups() );
-
-            query.setParameterList( "ids", managedGroups );
-        }
-
-        if ( params.getDisabled() != null )
-        {
-            query.setParameter( "disabled", params.getDisabled().booleanValue() );
-        }
-        
-        if ( params.isAuthSubset() && params.getUser() != null )
-        {
-            Set<String> auths = params.getUser().getUserCredentials().getAllAuthorities();
-            
-            query.setParameterList( "auths", auths );
-        }
-        
-        if ( params.isDisjointRoles() && params.getUser() != null )
-        {
-            Collection<Integer> roles = IdentifiableObjectUtils.getIdentifiers( params.getUser().getUserCredentials().getUserAuthorityGroups() );
-            
-            query.setParameterList( "roles", roles );
-        }
-        
-        if ( params.getLastLogin() != null )
-        {
-            query.setParameter( "lastLogin", params.getLastLogin() );
-        }
-
-        if ( params.getPasswordLastUpdated() != null )
-        {
-<<<<<<< HEAD
-            query.setParameter( "daysPassedSincePasswordChange", params.getDaysPassedSincePasswordChange() );
-=======
-            query.setTimestamp( "passwordLastUpdated", params.getPasswordLastUpdated() );
->>>>>>> 92c33097
-        }
-
-        if ( params.getInactiveSince() != null )
-        {
-            query.setParameter( "inactiveSince", params.getInactiveSince() );
-        }
-        
-        if ( !params.getOrganisationUnits().isEmpty() )
-        {
-            if ( params.isIncludeOrgUnitChildren() )
-            {
-<<<<<<< HEAD
-                // Match self and all children of selv in the path column.
-                query.setParameter( "organisationUnitUid", "%/" + params.getOrganisationUnit().getUid() + "%" );
-            }
-            else
-            {
-                query.setParameter( "organisationUnit", params.getOrganisationUnit() );
-=======
-                for ( int i = 0; i < params.getOrganisationUnits().size(); i++ )
-                {
-                    query.setString( String.format( "ouUid%d", i ), "%/" + params.getOrganisationUnits().get( i ).getUid() + "%" );
-                }
-            }
-            else
-            {
-                Collection<Integer> ouIds = IdentifiableObjectUtils.getIdentifiers( params.getOrganisationUnits() );
-                
-                query.setParameterList( "ouIds", ouIds );
->>>>>>> 92c33097
-            }
-        }
-        
-        if ( params.getFirst() != null )
-        {
-            query.setFirstResult( params.getFirst() );
-        }
-        
-        if ( params.getMax() != null )
-        {
-            query.setMaxResults( params.getMax() ).list();
-        }
-
-        return query;
-    }
-
-    @Override
-    public int getUserCount()
-    {
-        return ( getQuery( "select count(*) from User", Long.class ).
-            uniqueResult() ).intValue();
-    }
-}
+package org.hisp.dhis.user.hibernate;
+
+/*
+ * Copyright (c) 2004-2018, University of Oslo
+ * All rights reserved.
+ *
+ * Redistribution and use in source and binary forms, with or without
+ * modification, are permitted provided that the following conditions are met:
+ * Redistributions of source code must retain the above copyright notice, this
+ * list of conditions and the following disclaimer.
+ *
+ * Redistributions in binary form must reproduce the above copyright notice,
+ * this list of conditions and the following disclaimer in the documentation
+ * and/or other materials provided with the distribution.
+ * Neither the name of the HISP project nor the names of its contributors may
+ * be used to endorse or promote products derived from this software without
+ * specific prior written permission.
+ *
+ * THIS SOFTWARE IS PROVIDED BY THE COPYRIGHT HOLDERS AND CONTRIBUTORS "AS IS" AND
+ * ANY EXPRESS OR IMPLIED WARRANTIES, INCLUDING, BUT NOT LIMITED TO, THE IMPLIED
+ * WARRANTIES OF MERCHANTABILITY AND FITNESS FOR A PARTICULAR PURPOSE ARE
+ * DISCLAIMED. IN NO EVENT SHALL THE COPYRIGHT OWNER OR CONTRIBUTORS BE LIABLE FOR
+ * ANY DIRECT, INDIRECT, INCIDENTAL, SPECIAL, EXEMPLARY, OR CONSEQUENTIAL DAMAGES
+ * (INCLUDING, BUT NOT LIMITED TO, PROCUREMENT OF SUBSTITUTE GOODS OR SERVICES;
+ * LOSS OF USE, DATA, OR PROFITS; OR BUSINESS INTERRUPTION) HOWEVER CAUSED AND ON
+ * ANY THEORY OF LIABILITY, WHETHER IN CONTRACT, STRICT LIABILITY, OR TORT
+ * (INCLUDING NEGLIGENCE OR OTHERWISE) ARISING IN ANY WAY OUT OF THE USE OF THIS
+ * SOFTWARE, EVEN IF ADVISED OF THE POSSIBILITY OF SUCH DAMAGE.
+ */
+
+import org.hibernate.query.Query;
+import org.hisp.dhis.common.IdentifiableObjectUtils;
+import org.hisp.dhis.common.hibernate.HibernateIdentifiableObjectStore;
+import org.hisp.dhis.commons.util.SqlHelper;
+import org.hisp.dhis.commons.util.TextUtils;
+import org.hisp.dhis.user.User;
+import org.hisp.dhis.user.UserInvitationStatus;
+import org.hisp.dhis.user.UserQueryParams;
+import org.hisp.dhis.user.UserStore;
+
+import java.util.Collection;
+import java.util.List;
+import java.util.Set;
+
+/**
+ * @author Nguyen Hong Duc
+ */
+public class HibernateUserStore
+    extends HibernateIdentifiableObjectStore<User>
+    implements UserStore
+{
+    @Override
+    @SuppressWarnings("unchecked")
+    public List<User> getUsers( UserQueryParams params )
+    {
+        return getUserQuery( params, false ).list();
+    }
+
+    @Override
+    @SuppressWarnings("unchecked")
+    public List<User> getExpiringUsers( UserQueryParams params )
+    {
+        return getUserQuery( params, false ).list();
+    }
+
+    @Override
+    public int getUserCount( UserQueryParams params )
+    {
+        Long count = (Long) getUserQuery( params, true ).uniqueResult();
+        return count != null ? count.intValue() : 0;
+    }
+
+    private Query getUserQuery( UserQueryParams params, boolean count )
+    {
+        SqlHelper hlp = new SqlHelper();
+        
+        String hql = count ? "select count(distinct u) " : "select distinct u ";
+        
+        hql +=
+            "from User u " +
+            "inner join u.userCredentials uc " +
+            "left join u.groups g ";
+
+        if ( !params.getOrganisationUnits().isEmpty() )
+        {
+            hql += "left join u.organisationUnits ou ";
+
+            if ( params.isIncludeOrgUnitChildren() )
+            {
+                hql += hlp.whereAnd() + " (";
+
+                for ( int i = 0; i < params.getOrganisationUnits().size(); i++ )
+                {
+                    hql += String.format( "ou.path like :ouUid%d or ", i );
+                }
+
+                hql = TextUtils.removeLastOr( hql ) + ")";
+            }
+            else
+            {
+                hql += hlp.whereAnd() + " ou.id in (:ouIds) ";
+            }
+        }
+
+        if ( params.getDisabled() != null )
+        {
+            hql += hlp.whereAnd() + " uc.disabled = :disabled ";
+        }
+
+        if ( params.isNot2FA() )
+        {
+            hql += hlp.whereAnd() + " uc.secret is null ";
+        }
+
+        if ( params.getQuery() != null )
+        {
+            hql += hlp.whereAnd() + " (" +
+                "lower(u.firstName) like :key " +
+                "or lower(u.email) like :key " +
+                "or lower(u.surname) like :key " +
+                "or lower(uc.username) like :key) ";
+        }
+        
+        if ( params.getPhoneNumber() != null )
+        {
+            hql += hlp.whereAnd() + " u.phoneNumber = :phoneNumber ";
+        }
+        
+        if ( params.isCanManage() && params.getUser() != null )
+        {
+            hql += hlp.whereAnd() + " g.id in (:ids) ";
+        }
+        
+        if ( params.isAuthSubset() && params.getUser() != null )
+        {
+            hql += hlp.whereAnd() + " not exists (" +
+                "select uc2 from UserCredentials uc2 " +
+                "inner join uc2.userAuthorityGroups ag2 " +
+                "inner join ag2.authorities a " +
+                "where uc2.id = uc.id " +
+                "and a not in (:auths) ) ";
+        }
+        
+        // TODO handle users with no user roles
+        
+        if ( params.isDisjointRoles() && params.getUser() != null )
+        {
+            hql += hlp.whereAnd() + " not exists (" +
+                "select uc3 from UserCredentials uc3 " +
+                "inner join uc3.userAuthorityGroups ag3 " +
+                "where uc3.id = uc.id " +
+                "and ag3.id in (:roles) ) ";
+        }
+        
+        if ( params.getLastLogin() != null )
+        {
+            hql += hlp.whereAnd() + " uc.lastLogin >= :lastLogin ";
+        }
+        
+        if ( params.getInactiveSince() != null )
+        {
+            hql += hlp.whereAnd() + " uc.lastLogin < :inactiveSince ";
+        }
+
+        if ( params.getPasswordLastUpdated() != null )
+        {
+            hql += hlp.whereAnd() + " uc.passwordLastUpdated < :passwordLastUpdated ";
+        }
+        
+        if ( params.isSelfRegistered() )
+        {
+            hql += hlp.whereAnd() + " uc.selfRegistered = true ";
+        }
+        
+        if ( UserInvitationStatus.ALL.equals( params.getInvitationStatus() ) )
+        {
+            hql += hlp.whereAnd() + " uc.invitation = true ";
+        }
+        
+        if ( UserInvitationStatus.EXPIRED.equals( params.getInvitationStatus() ) )
+        {
+            hql += hlp.whereAnd() + " uc.invitation = true " +
+                "and uc.restoreToken is not null " +
+                "and uc.restoreCode is not null " +
+                "and uc.restoreExpiry is not null " +
+                "and uc.restoreExpiry < current_timestamp() ";
+        }
+        
+        if ( !count )
+        {
+            hql += "order by u.surname, u.firstName";
+        }
+
+        Query query = sessionFactory.getCurrentSession().createQuery( hql );
+        
+        if ( params.getQuery() != null )
+        {
+            query.setParameter( "key", "%" + params.getQuery().toLowerCase() + "%" );
+        }
+        
+        if ( params.getPhoneNumber() != null )
+        {
+            query.setParameter( "phoneNumber", params.getPhoneNumber() );
+        }
+        
+        if ( params.isCanManage() && params.getUser() != null )
+        {
+            Collection<Integer> managedGroups = IdentifiableObjectUtils.getIdentifiers( params.getUser().getManagedGroups() );
+
+            query.setParameterList( "ids", managedGroups );
+        }
+
+        if ( params.getDisabled() != null )
+        {
+            query.setParameter( "disabled", params.getDisabled().booleanValue() );
+        }
+        
+        if ( params.isAuthSubset() && params.getUser() != null )
+        {
+            Set<String> auths = params.getUser().getUserCredentials().getAllAuthorities();
+            
+            query.setParameterList( "auths", auths );
+        }
+        
+        if ( params.isDisjointRoles() && params.getUser() != null )
+        {
+            Collection<Integer> roles = IdentifiableObjectUtils.getIdentifiers( params.getUser().getUserCredentials().getUserAuthorityGroups() );
+            
+            query.setParameterList( "roles", roles );
+        }
+        
+        if ( params.getLastLogin() != null )
+        {
+            query.setParameter( "lastLogin", params.getLastLogin() );
+        }
+
+        if ( params.getPasswordLastUpdated() != null )
+        {
+            query.setTimestamp( "passwordLastUpdated", params.getPasswordLastUpdated() );
+        }
+
+        if ( params.getInactiveSince() != null )
+        {
+            query.setParameter( "inactiveSince", params.getInactiveSince() );
+        }
+        
+        if ( !params.getOrganisationUnits().isEmpty() )
+        {
+            if ( params.isIncludeOrgUnitChildren() )
+            {
+                for ( int i = 0; i < params.getOrganisationUnits().size(); i++ )
+                {
+                    query.setString( String.format( "ouUid%d", i ), "%/" + params.getOrganisationUnits().get( i ).getUid() + "%" );
+                }
+            }
+            else
+            {
+                Collection<Integer> ouIds = IdentifiableObjectUtils.getIdentifiers( params.getOrganisationUnits() );
+
+                query.setParameterList( "ouIds", ouIds );
+            }
+        }
+        
+        if ( params.getFirst() != null )
+        {
+            query.setFirstResult( params.getFirst() );
+        }
+        
+        if ( params.getMax() != null )
+        {
+            query.setMaxResults( params.getMax() ).list();
+        }
+
+        return query;
+    }
+
+    @Override
+    public int getUserCount()
+    {
+        return ( getQuery( "select count(*) from User", Long.class ).
+            uniqueResult() ).intValue();
+    }
+}