/*
 * Copyright (c) 2004-2022, University of Oslo
 * All rights reserved.
 *
 * Redistribution and use in source and binary forms, with or without
 * modification, are permitted provided that the following conditions are met:
 * Redistributions of source code must retain the above copyright notice, this
 * list of conditions and the following disclaimer.
 *
 * Redistributions in binary form must reproduce the above copyright notice,
 * this list of conditions and the following disclaimer in the documentation
 * and/or other materials provided with the distribution.
 * Neither the name of the HISP project nor the names of its contributors may
 * be used to endorse or promote products derived from this software without
 * specific prior written permission.
 *
 * THIS SOFTWARE IS PROVIDED BY THE COPYRIGHT HOLDERS AND CONTRIBUTORS "AS IS" AND
 * ANY EXPRESS OR IMPLIED WARRANTIES, INCLUDING, BUT NOT LIMITED TO, THE IMPLIED
 * WARRANTIES OF MERCHANTABILITY AND FITNESS FOR A PARTICULAR PURPOSE ARE
 * DISCLAIMED. IN NO EVENT SHALL THE COPYRIGHT OWNER OR CONTRIBUTORS BE LIABLE FOR
 * ANY DIRECT, INDIRECT, INCIDENTAL, SPECIAL, EXEMPLARY, OR CONSEQUENTIAL DAMAGES
 * (INCLUDING, BUT NOT LIMITED TO, PROCUREMENT OF SUBSTITUTE GOODS OR SERVICES;
 * LOSS OF USE, DATA, OR PROFITS; OR BUSINESS INTERRUPTION) HOWEVER CAUSED AND ON
 * ANY THEORY OF LIABILITY, WHETHER IN CONTRACT, STRICT LIABILITY, OR TORT
 * (INCLUDING NEGLIGENCE OR OTHERWISE) ARISING IN ANY WAY OUT OF THE USE OF THIS
 * SOFTWARE, EVEN IF ADVISED OF THE POSSIBILITY OF SUCH DAMAGE.
 */
package org.hisp.dhis.system;

import java.util.ArrayList;
import java.util.HashMap;
import java.util.HashSet;
import java.util.List;
import java.util.Map;
import java.util.Objects;
import java.util.Set;
import java.util.TreeMap;

import lombok.AllArgsConstructor;
import lombok.NonNull;
import lombok.extern.slf4j.Slf4j;

import org.hisp.dhis.message.MessageConversation;
import org.hisp.dhis.message.MessageConversationParams;
import org.hisp.dhis.message.MessageService;
import org.hisp.dhis.message.MessageType;
import org.hisp.dhis.system.util.DhisHttpResponse;
import org.hisp.dhis.system.util.HttpUtils;
import org.hisp.dhis.user.User;
import org.hisp.dhis.user.UserService;
import org.hisp.dhis.user.UserStore;
import org.springframework.http.HttpStatus;
import org.springframework.stereotype.Service;

import com.google.gson.JsonElement;
import com.google.gson.JsonObject;
import com.google.gson.JsonParser;
import com.vdurmont.semver4j.Semver;

/**
 * @author Morten Svanaes
 */
@Slf4j
@Service
@AllArgsConstructor
public class SystemUpdateService
{
    public static final String DHIS_2_ORG_VERSIONS_JSON = "https://releases.dhis2.org/v1/versions/stable.json";

    public static final String NEW_VERSION_AVAILABLE_MESSAGE_SUBJECT = "A new patch version %s of DHIS 2 is now available for download from the link below. Patch releases contain bug and security fixes, and upgrading is recommended.";

    public static final String FIELD_NAME_VERSION = "version";

    public static final String FIELD_NAME_RELEASE_DATE = "releaseDate";

    public static final String FIELD_NAME_NAME = "name";

    public static final String FIELD_NAME_DOWNLOAD_URL = "downloadUrl";

    public static final String FIELD_NAME_URL = "url";

    @NonNull
    private final UserStore userStore;

    @NonNull
    private final UserService userService;

    @NonNull
    private final MessageService messageService;

    public static Map<Semver, Map<String, String>> getLatestNewerThanCurrent()
    {
        return getLatestNewerThan( getCurrentVersion() );
    }

    public static Map<Semver, Map<String, String>> getLatestNewerThan( Semver currentVersion )
    {
        JsonObject allVersions = fetchAllVersions();

        List<JsonElement> newerPatchVersions = extractNewerPatchVersions( currentVersion, allVersions );

        // Only pick the top/latest patch version
        if ( !newerPatchVersions.isEmpty() )
        {
            newerPatchVersions = newerPatchVersions.subList( newerPatchVersions.size() - 1, newerPatchVersions.size() );
        }

        return convertJsonToMap( newerPatchVersions );
    }

    private static JsonObject fetchAllVersions()
    {
        try
        {
            DhisHttpResponse httpResponse = HttpUtils.httpGET( DHIS_2_ORG_VERSIONS_JSON,
                false, null, null, null, 0, true );

            int statusCode = httpResponse.getStatusCode();
            if ( statusCode != HttpStatus.OK.value() )
            {
                throw new IllegalStateException(
                    "Failed to fetch the version file, "
                        + "non OK(200) response code. Code was: " + statusCode );
            }

            return new JsonParser().parse( httpResponse.getResponse() ).getAsJsonObject();
        }
        catch ( Exception e )
        {
            log.error( "Failed to fetch list of latest versions.", e );
            throw new IllegalStateException( "Failed to fetch list of latest versions.", e );
        }
    }

    protected static List<JsonElement> extractNewerPatchVersions( Semver currentVersion, JsonObject allVersions )
    {
        List<JsonElement> newerPatchVersions = new ArrayList<>();

        for ( JsonElement versionElement : allVersions.getAsJsonArray( "versions" ) )
        {
            String majorDotMinor = versionElement.getAsJsonObject().getAsJsonPrimitive( FIELD_NAME_NAME ).getAsString();
            Semver semver = new Semver( String.format( "%s.0", majorDotMinor ) );

            // Skip other major/minor versions, we are only interested in the
            // patch versions higher than the currentVersion's patch version
            if ( Objects.equals( currentVersion.getMajor(), semver.getMajor() ) && Objects.equals(
                currentVersion.getMinor(), semver.getMinor() ) )
            {
                int latestPatchVersion = versionElement.getAsJsonObject().getAsJsonPrimitive( "latestPatchVersion" )
                    .getAsInt();

                if ( currentVersion.getPatch() < latestPatchVersion )
                {
                    for ( JsonElement patchElement : versionElement.getAsJsonObject()
                        .getAsJsonArray( "patchVersions" ) )
                    {
                        int patchVersion = patchElement.getAsJsonObject().getAsJsonPrimitive( FIELD_NAME_VERSION )
                            .getAsInt();

                        if ( currentVersion.getPatch() < patchVersion )
                        {
                            log.debug( "Found a newer patch version, "
                                + "adding it the result list; version={}", patchVersion );

                            newerPatchVersions.add( patchElement );
                        }
                    }
                }
            }
        }

        return newerPatchVersions;
    }

    /**
     * Converts a list of json elements representing patch versions, into a map
     * of: SemVer (parsed version) and a map of strings representing the message
     * to send to the admin user(s).
     */
    protected static Map<Semver, Map<String, String>> convertJsonToMap( List<JsonElement> patchVersions )
    {
        Map<Semver, Map<String, String>> versionsAndMessage = new TreeMap<>();

        for ( JsonElement patchVersion : patchVersions )
        {
            JsonObject patchJsonObject = patchVersion.getAsJsonObject();

            String version = patchJsonObject.getAsJsonPrimitive( FIELD_NAME_NAME ).getAsString();

            Map<String, String> message = new HashMap<>();
            message.put( FIELD_NAME_VERSION, patchJsonObject.getAsJsonPrimitive( FIELD_NAME_NAME ).getAsString() );
            message.put( FIELD_NAME_RELEASE_DATE,
                patchJsonObject.getAsJsonPrimitive( FIELD_NAME_RELEASE_DATE ).getAsString() );
            message.put( FIELD_NAME_DOWNLOAD_URL, patchJsonObject.getAsJsonPrimitive( FIELD_NAME_URL ).getAsString() );

            versionsAndMessage.put( new Semver( version ), message );
        }

        return versionsAndMessage;
    }

    public void sendMessageForEachVersion( Map<Semver, Map<String, String>> patchVersions )
    {
        Set<User> recipients = getRecipients();

        for ( Map.Entry<Semver, Map<String, String>> versionEntry : patchVersions.entrySet() )
        {
            Semver version = versionEntry.getKey();
            Map<String, String> message = versionEntry.getValue();

            // Check if message has been sent before using
            // version.getValue() as extMessageId
            List<MessageConversation> existingMessages = messageService.getMatchingExtId( version.getValue() );

            if ( existingMessages.isEmpty() )
            {
                for ( User recipient : recipients )
                {
                    MessageConversationParams params = new MessageConversationParams.Builder()
                        .withRecipients( Set.of( recipient ) )
<<<<<<< HEAD
                        .withSubject( String.format( NEW_VERSION_AVAILABLE_MESSAGE_SUBJECT, version.getValue() ) )
=======
                        .withSubject( NEW_VERSION_AVAILABLE_MESSAGE_SUBJECT )
>>>>>>> d7fd24c0
                        .withText( buildMessageText( message ) )
                        .withMessageType( MessageType.SYSTEM )
                        .withExtMessageId( version.getValue() ).build();

                    messageService.sendMessage( params );
                }
            }
        }
    }

    private Set<User> getRecipients()
    {
        Set<User> recipients = messageService.getSystemUpdateNotificationRecipients();

        // Fallback to fetching all users with ALL authority for our recipient
        // list if no explicit recipients group are set.
        return !recipients.isEmpty() ? recipients : getUsersWithAllAuthority();
    }

    private Set<User> getUsersWithAllAuthority()
    {
        Set<User> recipients = new HashSet<>();

        List<User> users = userStore.getHasAuthority( "ALL" );

        for ( User user : users )
        {
            recipients.add( userService.getUserByUsername( user.getUsername() ) );
        }

        return recipients;
    }

    private String buildMessageText( Map<String, String> messageValues )
    {
        String version = messageValues.get( FIELD_NAME_VERSION );
        String releaseDate = messageValues.get( FIELD_NAME_RELEASE_DATE );
        String downloadUrl = messageValues.get( FIELD_NAME_DOWNLOAD_URL );

        return String.format(
            "%s %n%n"
                + "Version: %s%n"
                + "Release data: %s%n"
                + "Download URL: %s%n",
            NEW_VERSION_AVAILABLE_MESSAGE_SUBJECT,
            version,
            releaseDate,
            downloadUrl );
    }

    public static Semver getCurrentVersion()
    {
        String buildVersion = DefaultSystemService.loadBuildProperties().getVersion();

        // If we are on a snapshot version, convert '-SNAPSHOT' to
        // '.Int.MAX_VALUE', so we can sort it on top of the list
        if ( buildVersion.contains( "SNAPSHOT" ) )
        {
            log.info( "We are running a SNAPSHOT version, "
                + "handle current patch version as higher than max. "
                + "This effectively disables system update notifications." );

            buildVersion = buildVersion.replace( "-SNAPSHOT",
                "." + Integer.MAX_VALUE );
        }

        return new Semver( buildVersion );
    }
}<|MERGE_RESOLUTION|>--- conflicted
+++ resolved
@@ -218,11 +218,7 @@
                 {
                     MessageConversationParams params = new MessageConversationParams.Builder()
                         .withRecipients( Set.of( recipient ) )
-<<<<<<< HEAD
                         .withSubject( String.format( NEW_VERSION_AVAILABLE_MESSAGE_SUBJECT, version.getValue() ) )
-=======
-                        .withSubject( NEW_VERSION_AVAILABLE_MESSAGE_SUBJECT )
->>>>>>> d7fd24c0
                         .withText( buildMessageText( message ) )
                         .withMessageType( MessageType.SYSTEM )
                         .withExtMessageId( version.getValue() ).build();
