/*
 * Copyright (c) 2004-2022, University of Oslo
 * All rights reserved.
 *
 * Redistribution and use in source and binary forms, with or without
 * modification, are permitted provided that the following conditions are met:
 * Redistributions of source code must retain the above copyright notice, this
 * list of conditions and the following disclaimer.
 *
 * Redistributions in binary form must reproduce the above copyright notice,
 * this list of conditions and the following disclaimer in the documentation
 * and/or other materials provided with the distribution.
 * Neither the name of the HISP project nor the names of its contributors may
 * be used to endorse or promote products derived from this software without
 * specific prior written permission.
 *
 * THIS SOFTWARE IS PROVIDED BY THE COPYRIGHT HOLDERS AND CONTRIBUTORS "AS IS" AND
 * ANY EXPRESS OR IMPLIED WARRANTIES, INCLUDING, BUT NOT LIMITED TO, THE IMPLIED
 * WARRANTIES OF MERCHANTABILITY AND FITNESS FOR A PARTICULAR PURPOSE ARE
 * DISCLAIMED. IN NO EVENT SHALL THE COPYRIGHT OWNER OR CONTRIBUTORS BE LIABLE FOR
 * ANY DIRECT, INDIRECT, INCIDENTAL, SPECIAL, EXEMPLARY, OR CONSEQUENTIAL DAMAGES
 * (INCLUDING, BUT NOT LIMITED TO, PROCUREMENT OF SUBSTITUTE GOODS OR SERVICES;
 * LOSS OF USE, DATA, OR PROFITS; OR BUSINESS INTERRUPTION) HOWEVER CAUSED AND ON
 * ANY THEORY OF LIABILITY, WHETHER IN CONTRACT, STRICT LIABILITY, OR TORT
 * (INCLUDING NEGLIGENCE OR OTHERWISE) ARISING IN ANY WAY OUT OF THE USE OF THIS
 * SOFTWARE, EVEN IF ADVISED OF THE POSSIBILITY OF SUCH DAMAGE.
 */
package org.hisp.dhis.trackedentity;

import static com.google.common.base.Preconditions.checkNotNull;
import static org.hisp.dhis.common.OrganisationUnitSelectionMode.ACCESSIBLE;
import static org.hisp.dhis.common.OrganisationUnitSelectionMode.ALL;
import static org.hisp.dhis.common.OrganisationUnitSelectionMode.CAPTURE;
import static org.hisp.dhis.common.OrganisationUnitSelectionMode.CHILDREN;
import static org.hisp.dhis.common.OrganisationUnitSelectionMode.DESCENDANTS;
import static org.hisp.dhis.common.OrganisationUnitSelectionMode.SELECTED;
import static org.hisp.dhis.trackedentity.TrackedEntityQueryParams.CREATED_ID;
import static org.hisp.dhis.trackedentity.TrackedEntityQueryParams.DELETED;
import static org.hisp.dhis.trackedentity.TrackedEntityQueryParams.INACTIVE_ID;
import static org.hisp.dhis.trackedentity.TrackedEntityQueryParams.LAST_UPDATED_ID;
import static org.hisp.dhis.trackedentity.TrackedEntityQueryParams.META_DATA_NAMES_KEY;
import static org.hisp.dhis.trackedentity.TrackedEntityQueryParams.ORG_UNIT_ID;
import static org.hisp.dhis.trackedentity.TrackedEntityQueryParams.ORG_UNIT_NAME;
import static org.hisp.dhis.trackedentity.TrackedEntityQueryParams.PAGER_META_KEY;
import static org.hisp.dhis.trackedentity.TrackedEntityQueryParams.POTENTIAL_DUPLICATE;
import static org.hisp.dhis.trackedentity.TrackedEntityQueryParams.TRACKED_ENTITY_ID;
import static org.hisp.dhis.trackedentity.TrackedEntityQueryParams.TRACKED_ENTITY_TYPE_ID;

import java.util.ArrayList;
import java.util.Arrays;
import java.util.Collection;
import java.util.Collections;
import java.util.Date;
import java.util.HashMap;
import java.util.HashSet;
import java.util.List;
import java.util.Map;
import java.util.Set;
import java.util.stream.Collectors;
import lombok.extern.slf4j.Slf4j;
import org.hisp.dhis.changelog.ChangeLogType;
import org.hisp.dhis.common.AccessLevel;
import org.hisp.dhis.common.Grid;
import org.hisp.dhis.common.GridHeader;
import org.hisp.dhis.common.IllegalQueryException;
import org.hisp.dhis.common.Pager;
import org.hisp.dhis.common.QueryItem;
import org.hisp.dhis.common.ValueType;
import org.hisp.dhis.organisationunit.OrganisationUnit;
import org.hisp.dhis.organisationunit.OrganisationUnitService;
import org.hisp.dhis.security.Authorities;
import org.hisp.dhis.security.acl.AclService;
import org.hisp.dhis.system.grid.ListGrid;
import org.hisp.dhis.trackedentityattributevalue.TrackedEntityAttributeValue;
import org.hisp.dhis.trackedentityattributevalue.TrackedEntityAttributeValueChangeLogService;
import org.hisp.dhis.trackedentityattributevalue.TrackedEntityAttributeValueService;
import org.hisp.dhis.user.CurrentUserUtil;
import org.hisp.dhis.user.User;
import org.hisp.dhis.user.UserDetails;
import org.hisp.dhis.user.UserService;
import org.hisp.dhis.util.DateUtils;
import org.hisp.dhis.webapi.controller.event.mapper.OrderParam;
import org.springframework.context.annotation.Lazy;
import org.springframework.stereotype.Service;
import org.springframework.transaction.annotation.Transactional;

/**
 * @author Abyot Asalefew Gizaw
 */
@Slf4j
@Service("org.hisp.dhis.trackedentity.TrackedEntityService")
public class DefaultTrackedEntityService implements TrackedEntityService {
  // -------------------------------------------------------------------------
  // Dependencies
  // -------------------------------------------------------------------------

  private final TrackedEntityStore trackedEntityStore;

  private final TrackedEntityAttributeValueService attributeValueService;

  private final TrackedEntityAttributeService attributeService;

  private final TrackedEntityTypeService trackedEntityTypeService;

  private final OrganisationUnitService organisationUnitService;

  private final AclService aclService;

  private final TrackerOwnershipManager trackerOwnershipAccessManager;

  private final TrackedEntityChangeLogService trackedEntityChangeLogService;

  private final TrackedEntityAttributeValueChangeLogService attributeValueAuditService;

  private final UserService userService;

  // TODO: FIXME luciano using @Lazy here because we have circular
  // dependencies:
  // TrackedEntityService --> TrackerOwnershipManager -->
  // TrackedEntityProgramOwnerService --> TrackedEntityService
  public DefaultTrackedEntityService(
      UserService userService,
      TrackedEntityStore trackedEntityStore,
      TrackedEntityAttributeValueService attributeValueService,
      TrackedEntityAttributeService attributeService,
      TrackedEntityTypeService trackedEntityTypeService,
      OrganisationUnitService organisationUnitService,
      AclService aclService,
      @Lazy TrackerOwnershipManager trackerOwnershipAccessManager,
      @Lazy TrackedEntityChangeLogService trackedEntityChangeLogService,
      @Lazy TrackedEntityAttributeValueChangeLogService attributeValueAuditService) {
    checkNotNull(trackedEntityStore);
    checkNotNull(attributeValueService);
    checkNotNull(attributeService);
    checkNotNull(trackedEntityTypeService);
    checkNotNull(organisationUnitService);
    checkNotNull(aclService);
    checkNotNull(trackerOwnershipAccessManager);
    checkNotNull(trackedEntityChangeLogService);
    checkNotNull(attributeValueAuditService);

    this.userService = userService;
    this.trackedEntityStore = trackedEntityStore;
    this.attributeValueService = attributeValueService;
    this.attributeService = attributeService;
    this.trackedEntityTypeService = trackedEntityTypeService;
    this.organisationUnitService = organisationUnitService;
    this.aclService = aclService;
    this.trackerOwnershipAccessManager = trackerOwnershipAccessManager;
    this.trackedEntityChangeLogService = trackedEntityChangeLogService;
    this.attributeValueAuditService = attributeValueAuditService;
  }

  // -------------------------------------------------------------------------
  // Implementation methods
  // -------------------------------------------------------------------------

  @Override
  @Transactional(readOnly = true)
  public List<TrackedEntity> getTrackedEntities(
      TrackedEntityQueryParams params,
      boolean skipAccessValidation,
      boolean skipSearchScopeValidation) {
    if (params.isOrQuery() && !params.hasAttributes() && !params.hasProgram()) {
      Collection<TrackedEntityAttribute> attributes =
          attributeService.getTrackedEntityAttributesDisplayInListNoProgram();
      params.addAttributes(QueryItem.getQueryItems(attributes));
      params.addFiltersIfNotExist(QueryItem.getQueryItems(attributes));
    }

    decideAccess(params);
    // AccessValidation should be skipped only and only if it is internal
    // service that runs the task (for example sync job)
    if (!skipAccessValidation) {
      validate(params);
    }

    if (!skipSearchScopeValidation) {
      validateSearchScope(params, false);
    }

    List<TrackedEntity> trackedEntities = trackedEntityStore.getTrackedEntities(params);

    User user = params.getUser();
    trackedEntities =
        trackedEntities.stream()
            .filter((te) -> aclService.canDataRead(user, te.getTrackedEntityType()))
            .collect(Collectors.toList());

    // Avoiding NullPointerException
    String accessedBy = user != null ? user.getUsername() : CurrentUserUtil.getCurrentUsername();

    for (TrackedEntity te : trackedEntities) {
      addTrackedEntityAudit(te, accessedBy, ChangeLogType.SEARCH);
    }

    return trackedEntities;
  }

  @Override
  @Transactional(readOnly = true)
  public List<Long> getTrackedEntityIds(
      TrackedEntityQueryParams params,
      boolean skipAccessValidation,
      boolean skipSearchScopeValidation) {
    if (params.isOrQuery() && !params.hasAttributes() && !params.hasProgram()) {
      Collection<TrackedEntityAttribute> attributes =
          attributeService.getTrackedEntityAttributesDisplayInListNoProgram();
      params.addAttributes(QueryItem.getQueryItems(attributes));
      params.addFiltersIfNotExist(QueryItem.getQueryItems(attributes));
    }

    handleSortAttributes(params);

    decideAccess(params);

    // AccessValidation should be skipped only and only if it is internal
    // service that runs the task (for example sync job)
    if (!skipAccessValidation) {
      validate(params);
    }

    if (!skipSearchScopeValidation) {
      validateSearchScope(params, false);
    }

    return trackedEntityStore.getTrackedEntityIds(params);
  }

  /**
   * This method handles any dynamic sort order columns in the params. These have to be added to the
   * attribute list if neither are present in the attribute list nor the filter list.
   *
   * <p>For example, if attributes or filters don't have a specific trackedentityattribute uid, but
   * sorting has been requested for that tea uid, then we need to add them to the attribute list.
   *
   * @param params The TEIQueryParams object
   */
  private void handleSortAttributes(TrackedEntityQueryParams params) {
    List<TrackedEntityAttribute> sortAttributes =
        params.getOrders().stream()
            .map(OrderParam::getField)
            .filter(this::isDynamicColumn)
            .map(attributeService::getTrackedEntityAttribute)
            .collect(Collectors.toList());

    params.addAttributesIfNotExist(
        QueryItem.getQueryItems(sortAttributes).stream()
            .filter(sAtt -> !params.getFilters().contains(sAtt))
            .collect(Collectors.toList()));
  }

  public boolean isDynamicColumn(String propName) {
    return Arrays.stream(TrackedEntityQueryParams.OrderColumn.values())
        .noneMatch(orderColumn -> orderColumn.getPropName().equals(propName));
  }

  @Override
  @Transactional(readOnly = true)
  public int getTrackedEntityCount(
      TrackedEntityQueryParams params,
      boolean skipAccessValidation,
      boolean skipSearchScopeValidation) {
    decideAccess(params);

    if (!skipAccessValidation) {
      validate(params);
    }

    if (!skipSearchScopeValidation) {
      validateSearchScope(params, false);
    }

    // using countForGrid here to leverage the better performant rewritten
    // sql query
    return trackedEntityStore.getTrackedEntityCountForGrid(params);
  }

  // TODO lower index on attribute value?

  @Override
  @Transactional(readOnly = true)
  public Grid getTrackedEntitiesGrid(TrackedEntityQueryParams params) {
    decideAccess(params);
    validate(params);
    validateSearchScope(params, true);
    handleAttributes(params);

    // ---------------------------------------------------------------------
    // Conform parameters
    // ---------------------------------------------------------------------

    params.conform();

    // ---------------------------------------------------------------------
    // Grid headers
    // ---------------------------------------------------------------------

    Grid grid = new ListGrid();

    grid.addHeader(new GridHeader(TRACKED_ENTITY_ID, "Instance"));
    grid.addHeader(new GridHeader(CREATED_ID, "Created"));
    grid.addHeader(new GridHeader(LAST_UPDATED_ID, "Last updated"));
    grid.addHeader(new GridHeader(ORG_UNIT_ID, "Organisation unit"));
    grid.addHeader(new GridHeader(ORG_UNIT_NAME, "Organisation unit name"));
    grid.addHeader(new GridHeader(TRACKED_ENTITY_TYPE_ID, "Tracked entity type"));
    grid.addHeader(new GridHeader(INACTIVE_ID, "Inactive"));
    grid.addHeader(new GridHeader(POTENTIAL_DUPLICATE, "Potential duplicate"));

    if (params.isIncludeDeleted()) {
      grid.addHeader(new GridHeader(DELETED, "Deleted", ValueType.BOOLEAN, false, false));
    }

    for (QueryItem item : params.getAttributes()) {
      grid.addHeader(new GridHeader(item.getItem().getUid(), item.getItem().getName()));
    }

    List<Map<String, String>> entities = trackedEntityStore.getTrackedEntitiesGrid(params);

    // ---------------------------------------------------------------------
    // Grid rows
    // ---------------------------------------------------------------------

    String accessedBy = CurrentUserUtil.getCurrentUsername();

    Map<String, TrackedEntityType> trackedEntityTypes = new HashMap<>();

    if (params.hasTrackedEntityType()) {
      trackedEntityTypes.put(params.getTrackedEntityType().getUid(), params.getTrackedEntityType());
    }

    if (params.hasProgram() && params.getProgram().getTrackedEntityType() != null) {
      trackedEntityTypes.put(
          params.getProgram().getTrackedEntityType().getUid(),
          params.getProgram().getTrackedEntityType());
    }

    Set<String> tes = new HashSet<>();

    for (Map<String, String> entity : entities) {
      if (params.getUser() != null
          && !params.getUser().isSuper()
          && params.hasProgram()
          && (params.getProgram().getAccessLevel().equals(AccessLevel.PROTECTED)
              || params.getProgram().getAccessLevel().equals(AccessLevel.CLOSED))) {
        TrackedEntity te = trackedEntityStore.getByUid(entity.get(TRACKED_ENTITY_ID));

        if (!trackerOwnershipAccessManager.hasAccess(params.getUser(), te, params.getProgram())) {
          continue;
        }
      }

      grid.addRow();
      grid.addValue(entity.get(TRACKED_ENTITY_ID));
      grid.addValue(entity.get(CREATED_ID));
      grid.addValue(entity.get(LAST_UPDATED_ID));
      grid.addValue(entity.get(ORG_UNIT_ID));
      grid.addValue(entity.get(ORG_UNIT_NAME));
      grid.addValue(entity.get(TRACKED_ENTITY_TYPE_ID));
      grid.addValue(entity.get(INACTIVE_ID));
      grid.addValue(entity.get(POTENTIAL_DUPLICATE));

      if (params.isIncludeDeleted()) {
        grid.addValue(entity.get(DELETED));
      }

      tes.add(entity.get(TRACKED_ENTITY_TYPE_ID));

      TrackedEntityType te = trackedEntityTypes.get(entity.get(TRACKED_ENTITY_TYPE_ID));

      if (te == null) {
        te = trackedEntityTypeService.getTrackedEntityType(entity.get(TRACKED_ENTITY_TYPE_ID));
        trackedEntityTypes.put(entity.get(TRACKED_ENTITY_TYPE_ID), te);
      }

      if (te != null && te.isAllowAuditLog() && accessedBy != null) {
        TrackedEntityChangeLog trackedEntityChangeLog =
            new TrackedEntityChangeLog(
                entity.get(TRACKED_ENTITY_ID), accessedBy, ChangeLogType.SEARCH);
        trackedEntityChangeLogService.addTrackedEntityChangeLog(trackedEntityChangeLog);
      }

      for (QueryItem item : params.getAttributes()) {
        grid.addValue(entity.get(item.getItemId()));
      }
    }

    Map<String, Object> metaData = new HashMap<>();

    if (params.isPaging()) {
      int count = 0;

      if (params.isTotalPages()) {
        count = trackedEntityStore.getTrackedEntityCountForGrid(params);
      }

      Pager pager = new Pager(params.getPageWithDefault(), count, params.getPageSizeWithDefault());
      metaData.put(PAGER_META_KEY, pager);
    }

    if (!params.isSkipMeta()) {
      Map<String, String> names = new HashMap<>();

      for (String te : tes) {
        TrackedEntityType entity = trackedEntityTypes.get(te);
        names.put(te, entity != null ? entity.getDisplayName() : null);
      }

      metaData.put(META_DATA_NAMES_KEY, names);
    }

    grid.setMetaData(metaData);

    return grid;
  }

  /**
   * Handles injection of attributes. The following combinations of parameters will lead to
   * attributes being injected.
   *
   * <p>- query: add display in list attributes - attributes - program: add program attributes -
   * query + attributes - query + program: add program attributes - attributes + program - query +
   * attributes + program
   */
  private void handleAttributes(TrackedEntityQueryParams params) {
    if (params.isOrQuery() && !params.hasAttributes() && !params.hasProgram()) {
      Collection<TrackedEntityAttribute> attributes =
          attributeService.getTrackedEntityAttributesDisplayInListNoProgram();
      params.addAttributes(QueryItem.getQueryItems(attributes));
      params.addFiltersIfNotExist(QueryItem.getQueryItems(attributes));
    } else if (params.hasProgram()) {
      params.addAttributesIfNotExist(
          QueryItem.getQueryItems(params.getProgram().getTrackedEntityAttributes()));
    } else if (params.hasTrackedEntityType()) {
      params.addAttributesIfNotExist(
          QueryItem.getQueryItems(params.getTrackedEntityType().getTrackedEntityAttributes()));
    }
  }

  @Override
  @Transactional(readOnly = true)
  public void decideAccess(TrackedEntityQueryParams params) {
    User user = params.isInternalSearch() ? null : params.getUser();
    if (params.isOrganisationUnitMode(ALL)
        && !(user != null
            && user.isAuthorized(
                Authorities.F_TRACKED_ENTITY_INSTANCE_SEARCH_IN_ALL_ORGUNITS.name()))
        && !params.isInternalSearch()) {
      throw new IllegalQueryException(
          "Current user is not authorized to query across all organisation units");
    }

    if (params.hasProgram()) {
      if (!aclService.canDataRead(user, params.getProgram())) {
        throw new IllegalQueryException(
            "Current user is not authorized to read data from selected program:  "
                + params.getProgram().getUid());
      }

      if (params.getProgram().getTrackedEntityType() != null
          && !aclService.canDataRead(user, params.getProgram().getTrackedEntityType())) {
        throw new IllegalQueryException(
            "Current user is not authorized to read data from selected program's tracked entity type:  "
                + params.getProgram().getTrackedEntityType().getUid());
      }
    }

    if (params.hasTrackedEntityType()
        && !aclService.canDataRead(user, params.getTrackedEntityType())) {
      throw new IllegalQueryException(
          "Current user is not authorized to read data from selected tracked entity type:  "
              + params.getTrackedEntityType().getUid());
    } else {
      params.setTrackedEntityTypes(
          trackedEntityTypeService.getAllTrackedEntityType().stream()
              .filter(tet -> aclService.canDataRead(user, tet))
              .collect(Collectors.toList()));
    }
  }

  @Override
  public void validate(TrackedEntityQueryParams params) throws IllegalQueryException {
    String violation = null;

    if (params == null) {
      throw new IllegalQueryException("Params cannot be null");
    }

    User user = params.getUser();

    if (!params.hasTrackedEntities()
        && !params.hasOrganisationUnits()
        && !(params.isOrganisationUnitMode(ALL)
            || params.isOrganisationUnitMode(ACCESSIBLE)
            || params.isOrganisationUnitMode(CAPTURE))) {
      violation = "At least one organisation unit must be specified";
    }

    if (params.isOrganisationUnitMode(ACCESSIBLE)
        && (user == null || !user.hasDataViewOrganisationUnitWithFallback())) {
      violation =
          "Current user must be associated with at least one organisation unit when selection mode is ACCESSIBLE";
    }

    if (params.isOrganisationUnitMode(CAPTURE) && (user == null || !user.hasOrganisationUnit())) {
      violation =
          "Current user must be associated with at least one organisation unit with write access when selection mode is CAPTURE";
    }

    if (params.hasProgram() && params.hasTrackedEntityType()) {
      violation = "Program and tracked entity cannot be specified simultaneously";
    }

    if (!params.hasTrackedEntities() && !params.hasProgram() && !params.hasTrackedEntityType()) {
      violation = "Either Program or Tracked entity type should be specified";
    }

    if (params.hasProgramStatus() && !params.hasProgram()) {
      violation = "Program must be defined when program status is defined";
    }

    if (params.hasFollowUp() && !params.hasProgram()) {
      violation = "Program must be defined when follow up status is defined";
    }

    if (params.hasProgramEnrollmentStartDate() && !params.hasProgram()) {
      violation = "Program must be defined when program enrollment start date is specified";
    }

    if (params.hasProgramEnrollmentEndDate() && !params.hasProgram()) {
      violation = "Program must be defined when program enrollment end date is specified";
    }

    if (params.hasProgramIncidentStartDate() && !params.hasProgram()) {
      violation = "Program must be defined when program incident start date is specified";
    }

    if (params.hasProgramIncidentEndDate() && !params.hasProgram()) {
      violation = "Program must be defined when program incident end date is specified";
    }

    if (params.hasEventStatus() && (!params.hasEventStartDate() || !params.hasEventEndDate())) {
      violation = "Event start and end date must be specified when event status is specified";
    }

    if (params.isOrQuery() && params.hasFilters()) {
      violation = "Query cannot be specified together with filters";
    }

    if (!params.getDuplicateAttributes().isEmpty()) {
      violation =
          "Attributes cannot be specified more than once: " + params.getDuplicateAttributes();
    }

    if (!params.getDuplicateFilters().isEmpty()) {
      violation = "Filters cannot be specified more than once: " + params.getDuplicateFilters();
    }

    if (params.hasLastUpdatedDuration()
        && (params.hasLastUpdatedStartDate() || params.hasLastUpdatedEndDate())) {
      violation =
          "Last updated from and/or to and last updated duration cannot be specified simultaneously";
    }

    if (params.hasLastUpdatedDuration()
        && DateUtils.getDuration(params.getLastUpdatedDuration()) == null) {
      violation = "Duration is not valid: " + params.getLastUpdatedDuration();
    }

    if (violation != null) {
      log.warn("Validation failed: " + violation);

      throw new IllegalQueryException(violation);
    }
  }

  @Override
  @Transactional(readOnly = true)
  public void validateSearchScope(TrackedEntityQueryParams params, boolean isGridSearch)
      throws IllegalQueryException {
    if (params == null) {
      throw new IllegalQueryException("Params cannot be null");
    }

    UserDetails currentUserDetails = CurrentUserUtil.getCurrentUserDetails();

    if (currentUserDetails == null) {
      throw new IllegalQueryException("User cannot be null");
    }

    if (!currentUserDetails.isSuper() && currentUserDetails.getUserOrgUnitIds().isEmpty()) {
      throw new IllegalQueryException(
          "User need to be associated with at least one organisation unit.");
    }

    if (!params.hasProgram()
        && !params.hasTrackedEntityType()
        && params.hasAttributesOrFilters()
        && !params.hasOrganisationUnits()) {
      List<String> uniqeAttributeIds =
          attributeService.getAllSystemWideUniqueTrackedEntityAttributes().stream()
              .map(TrackedEntityAttribute::getUid)
              .toList();

      for (String att : params.getAttributeAndFilterIds()) {
        if (!uniqeAttributeIds.contains(att)) {
          throw new IllegalQueryException(
              "Either a program or tracked entity type must be specified");
        }
      }
    }

    User currentUser = userService.getUserByUsername(CurrentUserUtil.getCurrentUsername());

    if (!isLocalSearch(params, currentUser)) {
      int maxTeiLimit = 0; // no limit

      if (params.hasQuery()) {
        throw new IllegalQueryException("Query cannot be used during global search");
      }

      if (params.hasProgram() && params.hasTrackedEntityType()) {
        throw new IllegalQueryException(
            "Program and tracked entity cannot be specified simultaneously");
      }

      if (params.hasAttributesOrFilters()) {
        List<String> searchableAttributeIds = new ArrayList<>();

        if (params.hasProgram()) {
          searchableAttributeIds.addAll(params.getProgram().getSearchableAttributeIds());
        }

        if (params.hasTrackedEntityType()) {
          searchableAttributeIds.addAll(params.getTrackedEntityType().getSearchableAttributeIds());
        }

        if (!params.hasProgram() && !params.hasTrackedEntityType()) {
          searchableAttributeIds.addAll(
              attributeService.getAllSystemWideUniqueTrackedEntityAttributes().stream()
                  .map(TrackedEntityAttribute::getUid)
                  .toList());
        }

        List<String> violatingAttributes = new ArrayList<>();

        for (String attributeId : params.getAttributeAndFilterIds()) {
          if (!searchableAttributeIds.contains(attributeId)) {
            violatingAttributes.add(attributeId);
          }
        }

        if (!violatingAttributes.isEmpty()) {
          throw new IllegalQueryException(
              "Non-searchable attribute(s) can not be used during global search:  "
                  + violatingAttributes.toString());
        }
      }

      if (params.hasTrackedEntityType()) {
        maxTeiLimit = params.getTrackedEntityType().getMaxTeiCountToReturn();

        if (!params.hasTrackedEntities() && isTeTypeMinAttributesViolated(params)) {
          throw new IllegalQueryException(
              "At least "
                  + params.getTrackedEntityType().getMinAttributesRequiredToSearch()
                  + " attributes should be mentioned in the search criteria.");
        }
      }

      if (params.hasProgram()) {
        maxTeiLimit = params.getProgram().getMaxTeiCountToReturn();

        if (!params.hasTrackedEntities() && isProgramMinAttributesViolated(params)) {
          throw new IllegalQueryException(
              "At least "
                  + params.getProgram().getMinAttributesRequiredToSearch()
                  + " attributes should be mentioned in the search criteria.");
        }
      }

      checkIfMaxTeiLimitIsReached(params, maxTeiLimit);
      params.setMaxTeLimit(maxTeiLimit);
    }
  }

  private void checkIfMaxTeiLimitIsReached(TrackedEntityQueryParams params, int maxTeiLimit) {
    if (maxTeiLimit > 0) {
      int teCount = trackedEntityStore.getTrackedEntityCountForGridWithMaxTeiLimit(params);

      if (teCount > maxTeiLimit) {
        throw new IllegalQueryException("maxteicountreached");
      }
    }
  }

  private boolean isProgramMinAttributesViolated(TrackedEntityQueryParams params) {
    if (params.hasUniqueFilter()) {
      return false;
    }

    return (!params.hasFilters()
            && !params.hasAttributes()
            && params.getProgram().getMinAttributesRequiredToSearch() > 0)
        || (params.hasFilters()
            && params.getFilters().size() < params.getProgram().getMinAttributesRequiredToSearch())
        || (params.hasAttributes()
            && params.getAttributes().size()
                < params.getProgram().getMinAttributesRequiredToSearch());
  }

  private boolean isTeTypeMinAttributesViolated(TrackedEntityQueryParams params) {
    if (params.hasUniqueFilter()) {
      return false;
    }

    return (!params.hasFilters()
            && !params.hasAttributes()
            && params.getTrackedEntityType().getMinAttributesRequiredToSearch() > 0)
        || (params.hasFilters()
            && params.getFilters().size()
                < params.getTrackedEntityType().getMinAttributesRequiredToSearch())
        || (params.hasAttributes()
            && params.getAttributes().size()
                < params.getTrackedEntityType().getMinAttributesRequiredToSearch());
  }

  @Override
  @Transactional
  public long addTrackedEntity(TrackedEntity trackedEntity) {
    trackedEntityStore.save(trackedEntity);

    return trackedEntity.getId();
  }

  @Override
  @Transactional
  public long createTrackedEntity(
      TrackedEntity trackedEntity, Set<TrackedEntityAttributeValue> attributeValues) {
    long id = addTrackedEntity(trackedEntity);

    for (TrackedEntityAttributeValue pav : attributeValues) {
      attributeValueService.addTrackedEntityAttributeValue(pav);
      trackedEntity.getTrackedEntityAttributeValues().add(pav);
    }

    updateTrackedEntity(trackedEntity); // Update associations

    return id;
  }

  @Override
  @Transactional(readOnly = true)
  public List<TrackedEntity> getTrackedEntitiesByUid(List<String> uids, User user) {
    if (uids == null || uids.isEmpty()) {
      return Collections.emptyList();
    }
    return trackedEntityStore.getTrackedEntityByUid(uids, user);
  }

  @Override
  @Transactional
  public void updateTrackedEntity(TrackedEntity trackedEntity) {
    trackedEntityStore.update(trackedEntity);
  }

  @Override
  @Transactional
  public void updateTrackedEntity(TrackedEntity trackedEntity, User user) {
    trackedEntityStore.update(trackedEntity, UserDetails.fromUser(user));
  }

  @Override
  @Transactional
  public void updateTrackedEntitySyncTimestamp(
      List<String> trackedEntityUIDs, Date lastSynchronized) {
    trackedEntityStore.updateTrackedEntitySyncTimestamp(trackedEntityUIDs, lastSynchronized);
  }

  @Override
  @Transactional
  public void updateTrackedEntityLastUpdated(Set<String> trackedEntityUIDs, Date lastUpdated) {
    trackedEntityStore.updateTrackedEntityLastUpdated(trackedEntityUIDs, lastUpdated);
  }

  @Override
  @Transactional
  public void deleteTrackedEntity(TrackedEntity trackedEntity) {
    attributeValueAuditService.deleteTrackedEntityAttributeValueChangeLogs(trackedEntity);
    trackedEntityStore.delete(trackedEntity);
  }

  @Override
  @Transactional(readOnly = true)
  public TrackedEntity getTrackedEntity(long id) {
    TrackedEntity te = trackedEntityStore.get(id);

<<<<<<< HEAD
    addTrackedEntityAudit(te, CurrentUserUtil.getCurrentUsername(), AuditType.READ);
=======
    addTrackedEntityAudit(te, currentUserService.getCurrentUsername(), ChangeLogType.READ);
>>>>>>> 489f1435

    return te;
  }

  @Override
  @Transactional
  public TrackedEntity getTrackedEntity(String uid) {
    TrackedEntity te = trackedEntityStore.getByUid(uid);
<<<<<<< HEAD
    addTrackedEntityAudit(te, CurrentUserUtil.getCurrentUsername(), AuditType.READ);
=======
    addTrackedEntityAudit(te, currentUserService.getCurrentUsername(), ChangeLogType.READ);
>>>>>>> 489f1435

    return te;
  }

  @Override
  public TrackedEntity getTrackedEntity(String uid, User user) {
    TrackedEntity te = trackedEntityStore.getByUid(uid);
    addTrackedEntityAudit(te, User.username(user), ChangeLogType.READ);

    return te;
  }

  @Override
  @Transactional(readOnly = true)
  public boolean trackedEntityExists(String uid) {
    return trackedEntityStore.exists(uid);
  }

  @Override
  @Transactional(readOnly = true)
  public boolean trackedEntityExistsIncludingDeleted(String uid) {
    return trackedEntityStore.existsIncludingDeleted(uid);
  }

  @Override
  public List<String> getTrackedEntitiesUidsIncludingDeleted(List<String> uids) {
    return trackedEntityStore.getUidsIncludingDeleted(uids);
  }

  private boolean isLocalSearch(TrackedEntityQueryParams params, User user) {
    Set<OrganisationUnit> localOrgUnits = user.getOrganisationUnits();

    Set<OrganisationUnit> searchOrgUnits = new HashSet<>();

    if (params.isOrganisationUnitMode(SELECTED)) {
      searchOrgUnits = params.getOrgUnits();
    } else if (params.isOrganisationUnitMode(CHILDREN)
        || params.isOrganisationUnitMode(DESCENDANTS)) {
      for (OrganisationUnit ou : params.getOrgUnits()) {
        searchOrgUnits.addAll(ou.getChildren());
      }
    } else if (params.isOrganisationUnitMode(ALL)) {
      searchOrgUnits.addAll(organisationUnitService.getRootOrganisationUnits());
    } else {
      searchOrgUnits.addAll(user.getTeiSearchOrganisationUnitsWithFallback());
    }

    for (OrganisationUnit ou : searchOrgUnits) {
      if (!ou.isDescendant(localOrgUnits)) {
        return false;
      }
    }

    return true;
  }

  private void addTrackedEntityAudit(
<<<<<<< HEAD
      TrackedEntity trackedEntity, String username, AuditType auditType) {
    if (username != null
        && trackedEntity != null
        && trackedEntity.getTrackedEntityType() != null
        && trackedEntity.getTrackedEntityType().isAllowAuditLog()) {
      TrackedEntityAudit trackedEntityAudit =
          new TrackedEntityAudit(trackedEntity.getUid(), username, auditType);
      trackedEntityAuditService.addTrackedEntityAudit(trackedEntityAudit);
=======
      TrackedEntity trackedEntity, String user, ChangeLogType changeLogType) {
    if (user != null
        && trackedEntity != null
        && trackedEntity.getTrackedEntityType() != null
        && trackedEntity.getTrackedEntityType().isAllowAuditLog()) {
      TrackedEntityChangeLog trackedEntityChangeLog =
          new TrackedEntityChangeLog(trackedEntity.getUid(), user, changeLogType);
      trackedEntityChangeLogService.addTrackedEntityChangeLog(trackedEntityChangeLog);
>>>>>>> 489f1435
    }
  }
}<|MERGE_RESOLUTION|>--- conflicted
+++ resolved
@@ -795,11 +795,7 @@
   public TrackedEntity getTrackedEntity(long id) {
     TrackedEntity te = trackedEntityStore.get(id);
 
-<<<<<<< HEAD
-    addTrackedEntityAudit(te, CurrentUserUtil.getCurrentUsername(), AuditType.READ);
-=======
-    addTrackedEntityAudit(te, currentUserService.getCurrentUsername(), ChangeLogType.READ);
->>>>>>> 489f1435
+    addTrackedEntityAudit(te, CurrentUserUtil.getCurrentUsername(), ChangeLogType.READ);
 
     return te;
   }
@@ -808,11 +804,7 @@
   @Transactional
   public TrackedEntity getTrackedEntity(String uid) {
     TrackedEntity te = trackedEntityStore.getByUid(uid);
-<<<<<<< HEAD
-    addTrackedEntityAudit(te, CurrentUserUtil.getCurrentUsername(), AuditType.READ);
-=======
-    addTrackedEntityAudit(te, currentUserService.getCurrentUsername(), ChangeLogType.READ);
->>>>>>> 489f1435
+    addTrackedEntityAudit(te, CurrentUserUtil.getCurrentUsername(), ChangeLogType.READ);
 
     return te;
   }
@@ -870,25 +862,14 @@
   }
 
   private void addTrackedEntityAudit(
-<<<<<<< HEAD
-      TrackedEntity trackedEntity, String username, AuditType auditType) {
+      TrackedEntity trackedEntity, String username, ChangeLogType changeLogType) {
     if (username != null
         && trackedEntity != null
         && trackedEntity.getTrackedEntityType() != null
         && trackedEntity.getTrackedEntityType().isAllowAuditLog()) {
-      TrackedEntityAudit trackedEntityAudit =
-          new TrackedEntityAudit(trackedEntity.getUid(), username, auditType);
-      trackedEntityAuditService.addTrackedEntityAudit(trackedEntityAudit);
-=======
-      TrackedEntity trackedEntity, String user, ChangeLogType changeLogType) {
-    if (user != null
-        && trackedEntity != null
-        && trackedEntity.getTrackedEntityType() != null
-        && trackedEntity.getTrackedEntityType().isAllowAuditLog()) {
       TrackedEntityChangeLog trackedEntityChangeLog =
-          new TrackedEntityChangeLog(trackedEntity.getUid(), user, changeLogType);
+          new TrackedEntityChangeLog(trackedEntity.getUid(), username, changeLogType);
       trackedEntityChangeLogService.addTrackedEntityChangeLog(trackedEntityChangeLog);
->>>>>>> 489f1435
     }
   }
 }