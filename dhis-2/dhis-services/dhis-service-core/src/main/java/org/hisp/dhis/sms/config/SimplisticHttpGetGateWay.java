--- conflicted
+++ resolved
@@ -28,35 +28,17 @@
  * SOFTWARE, EVEN IF ADVISED OF THE POSSIBILITY OF SUCH DAMAGE.
  */
 
-import java.io.UnsupportedEncodingException;
 import java.net.URI;
-import java.net.URLEncoder;
-import java.nio.charset.StandardCharsets;
-import java.util.Base64;
 import java.util.List;
 import java.util.Map;
 import java.util.Set;
 import java.util.stream.Collectors;
 
-import com.google.common.collect.Sets;
 import org.apache.commons.lang3.StringUtils;
-import org.apache.commons.text.StrSubstitutor;
-import org.hisp.dhis.commons.util.DebugUtils;
+import org.apache.commons.logging.Log;
+import org.apache.commons.logging.LogFactory;
 import org.hisp.dhis.outboundmessage.OutboundMessageBatch;
 import org.hisp.dhis.outboundmessage.OutboundMessageResponse;
-<<<<<<< HEAD
-import org.springframework.http.HttpEntity;
-import org.springframework.http.HttpHeaders;
-import org.springframework.http.HttpMethod;
-import org.springframework.http.HttpStatus;
-import org.springframework.web.util.UriComponentsBuilder;
-
-public class SimplisticHttpGetGateWay
-    extends SmsGateway
-{
-    private static final Set<ContentType> TEMPLATE_SUPPORTED_TYPES = Sets.newHashSet( ContentType.APPLICATION_JSON, ContentType.APPLICATION_XML );
-    private static final ContentType URL_SUPPORTED_TYPE = ContentType.FORM_URL_ENCODED;
-=======
 import org.hisp.dhis.sms.outbound.GatewayResponse;
 import org.springframework.http.HttpMethod;
 import org.springframework.http.ResponseEntity;
@@ -68,35 +50,9 @@
 
 import static com.google.common.base.Preconditions.checkNotNull;
 
-/**
- * Simplistic http gateway sending smses through a get to a url constructed from
- * the provided urlTemplate and map of static parameters.
- * <p>
- * This gateway is simplistic in that it can't evaluate the response from the
- * provider, being most suitable as an example gateway. For production use a
- * more robust gateway should be used implemented for the specific provider.
- *
- * <p>
- * The gateway adds the following keys to the parameters:
- * <ul>
- * <li>recipient</li>
- * <li>message</li>
- * <li>sender - if available in the message</li>
- * </ul>
- *
- * An example usage with bulksms.com would be this template:<br/>
- * http://bulksms.vsms.net:5567/eapi/submission/send_sms/2/2.0?username={
- * username
- * }&amp;password={password}&amp;message={message}&amp;msisdn={recipient}<br/>
- * With the following parameters provided:
- * <ul>
- * <li>username</li>
- * <li>password</li>
- * </ul>
- */
 @Component( "org.hisp.dhis.sms.config.SimplisticHttpGetGateWay" )
 public class SimplisticHttpGetGateWay
-    extends SmsGateway
+        extends SmsGateway
 {
     private static final Log log = LogFactory.getLog( SimplisticHttpGetGateWay.class );
 
@@ -111,7 +67,6 @@
         checkNotNull( restTemplate );
         this.restTemplate = restTemplate;
     }
->>>>>>> 05a10929
 
     // -------------------------------------------------------------------------
     // Implementation
@@ -127,7 +82,7 @@
     public List<OutboundMessageResponse> sendBatch( OutboundMessageBatch batch, SmsGatewayConfig gatewayConfig )
     {
         return batch.getMessages()
-            .stream()
+            .parallelStream()
             .map( m -> send( m.getSubject(), m.getText(), m.getRecipients(), gatewayConfig ) )
             .collect( Collectors.toList() );
     }
@@ -137,106 +92,68 @@
     {
         GenericHttpGatewayConfig genericConfig = (GenericHttpGatewayConfig) config;
 
-        ContentType contentType = genericConfig.getContentType();
-        String data = null;
+        UriComponentsBuilder uriBuilder = buildUrl( genericConfig );
+        uriBuilder.queryParam( genericConfig.getMessageParameter(), text );
+        uriBuilder.queryParam( genericConfig.getRecipientParameter(), StringUtils.join( recipients, "," ) );
 
-        UriComponentsBuilder uriBuilder = UriComponentsBuilder.fromHttpUrl( config.getUrlTemplate() );
+        ResponseEntity<String> responseEntity = null;
 
-        HttpEntity<String> requestEntity = null;
-        HttpHeaders headers;
+        try
+        {
+            URI url = uriBuilder.build().encode().toUri();
 
-
-        if ( contentType.equals( URL_SUPPORTED_TYPE ) )
+            responseEntity = restTemplate.exchange( url, genericConfig.isUseGet() ? HttpMethod.GET : HttpMethod.POST, null, String.class );
+        }
+        catch ( HttpClientErrorException ex )
         {
-            data = encodeUrlParameters( genericConfig, text, recipients );
+            log.error( "Client error " + ex.getMessage() );
         }
-        else if ( TEMPLATE_SUPPORTED_TYPES.contains( contentType ) )
+        catch ( HttpServerErrorException ex )
         {
-            data = draftTemplate( genericConfig, text, recipients );
+            log.error( "Server error " + ex.getMessage() );
+        }
+        catch ( Exception ex )
+        {
+            log.error( "Error " + ex.getMessage() );
         }
 
-        headers = createHttpHeaders( genericConfig );
-
-        requestEntity = new HttpEntity<>( data, headers );
-
-
-        URI url = uriBuilder.build().encode().toUri();
-
-        HttpStatus status = send( url.toString(), requestEntity, genericConfig.isUseGet() ? HttpMethod.GET : HttpMethod.POST, String.class );
-
-        return  wrapHttpStatus( status );
+        return getResponse( responseEntity );
     }
 
     // -------------------------------------------------------------------------
     // Supportive methods
     // -------------------------------------------------------------------------
 
-    private HttpHeaders createHttpHeaders( GenericHttpGatewayConfig  config )
+    private UriComponentsBuilder buildUrl( GenericHttpGatewayConfig config )
     {
-        HttpHeaders httpHeaders = new HttpHeaders();
+        UriComponentsBuilder uriBuilder = UriComponentsBuilder.fromHttpUrl( config.getUrlTemplate() );
 
-        Map<String, String> headers = config.getParameters().stream()
-            .filter( GenericGatewayParameter::isHeader )
-            .collect( Collectors.toMap( GenericGatewayParameter::getKey, p -> p.isEncode() ? Base64.getEncoder().encodeToString( p.getValue().getBytes() ) : p.getValue() ) );
-
-        if ( headers.containsKey( HttpHeaders.AUTHORIZATION ) )
+        for ( Map.Entry<String, String> entry : getUrlParameters( config.getParameters() ).entrySet() )
         {
-<<<<<<< HEAD
-            headers.put( HttpHeaders.AUTHORIZATION, SmsGateway.BASIC + headers.get( HttpHeaders.AUTHORIZATION ) );
-=======
             uriBuilder.queryParam( entry.getKey(), entry.getValue() );
->>>>>>> 05a10929
         }
 
-        headers.forEach( httpHeaders::set );
-
-        return httpHeaders;
-    }
-
-    private String draftTemplate( GenericHttpGatewayConfig config, String text, Set<String> recipients )
-    {
-        List<GenericGatewayParameter> parameters = config.getParameters();
-
-        Map<String, String> substitutes = parameters.stream().collect( Collectors.toMap( GenericGatewayParameter::getKey, GenericGatewayParameter::getValueForKey ) );
-        substitutes.put( config.getMessageParameter(), text );
-        substitutes.put( config.getRecipientParameter(), StringUtils.join( recipients, "," ) );
-
-        StrSubstitutor strSubstitutor = new StrSubstitutor( substitutes );
-
-        return strSubstitutor.replace( config.getDataTemplate() );
-    }
-
-    private String encodeUrlParameters( GenericHttpGatewayConfig config, String text, Set<String> recipients )
-    {
-        Map<String, String> requestParams = getUrlParameters( config.getParameters() );
-        requestParams.put( config.getMessageParameter(), text );
-        requestParams.put( config.getRecipientParameter(), StringUtils.join( recipients, "," ) );
-
-        return requestParams.entrySet().stream()
-            .map( v -> v.getKey() + "=" + encodeValue( v.getValue() ) )
-            .collect( Collectors.joining( "&" ) );
-    }
-
-    private String encodeValue( String value )
-    {
-        try
-        {
-            if ( !value.isEmpty() )
-            {
-                value = URLEncoder.encode( value, StandardCharsets.UTF_8.toString() );
-            }
-        }
-        catch( UnsupportedEncodingException e )
-        {
-            DebugUtils.getStackTrace( e );
-        }
-
-        return value;
+        return uriBuilder;
     }
 
     private Map<String, String> getUrlParameters( List<GenericGatewayParameter> parameters )
     {
         return parameters.stream().filter( p -> !p.isHeader() )
-            .collect( Collectors.toMap( GenericGatewayParameter::getKey, GenericGatewayParameter::getValueForKey ) ) ;
+                .collect( Collectors.toMap( GenericGatewayParameter::getKey, GenericGatewayParameter::getValueForKey ) ) ;
+    }
+
+    private OutboundMessageResponse getResponse( ResponseEntity<String> responseEntity )
+    {
+        OutboundMessageResponse status = new OutboundMessageResponse();
+
+        if ( responseEntity == null || !OK_CODES.contains( responseEntity.getStatusCode() ) )
+        {
+            status.setResponseObject( GatewayResponse.FAILED );
+            status.setOk( false );
+
+            return status;
+        }
+
+        return wrapHttpStatus( responseEntity.getStatusCode() );
     }
 }