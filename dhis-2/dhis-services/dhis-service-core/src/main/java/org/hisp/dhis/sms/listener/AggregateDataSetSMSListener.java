/*
 * Copyright (c) 2004-2022, University of Oslo
 * All rights reserved.
 *
 * Redistribution and use in source and binary forms, with or without
 * modification, are permitted provided that the following conditions are met:
 * Redistributions of source code must retain the above copyright notice, this
 * list of conditions and the following disclaimer.
 *
 * Redistributions in binary form must reproduce the above copyright notice,
 * this list of conditions and the following disclaimer in the documentation
 * and/or other materials provided with the distribution.
 * Neither the name of the HISP project nor the names of its contributors may
 * be used to endorse or promote products derived from this software without
 * specific prior written permission.
 *
 * THIS SOFTWARE IS PROVIDED BY THE COPYRIGHT HOLDERS AND CONTRIBUTORS "AS IS" AND
 * ANY EXPRESS OR IMPLIED WARRANTIES, INCLUDING, BUT NOT LIMITED TO, THE IMPLIED
 * WARRANTIES OF MERCHANTABILITY AND FITNESS FOR A PARTICULAR PURPOSE ARE
 * DISCLAIMED. IN NO EVENT SHALL THE COPYRIGHT OWNER OR CONTRIBUTORS BE LIABLE FOR
 * ANY DIRECT, INDIRECT, INCIDENTAL, SPECIAL, EXEMPLARY, OR CONSEQUENTIAL DAMAGES
 * (INCLUDING, BUT NOT LIMITED TO, PROCUREMENT OF SUBSTITUTE GOODS OR SERVICES;
 * LOSS OF USE, DATA, OR PROFITS; OR BUSINESS INTERRUPTION) HOWEVER CAUSED AND ON
 * ANY THEORY OF LIABILITY, WHETHER IN CONTRACT, STRICT LIABILITY, OR TORT
 * (INCLUDING NEGLIGENCE OR OTHERWISE) ARISING IN ANY WAY OUT OF THE USE OF THIS
 * SOFTWARE, EVEN IF ADVISED OF THE POSSIBILITY OF SUCH DAMAGE.
 */
package org.hisp.dhis.sms.listener;

import java.util.ArrayList;
import java.util.Date;
import java.util.List;
import lombok.extern.slf4j.Slf4j;
import org.apache.commons.lang3.StringUtils;
import org.hisp.dhis.category.CategoryOptionCombo;
import org.hisp.dhis.category.CategoryService;
import org.hisp.dhis.common.IdentifiableObjectManager;
import org.hisp.dhis.dataelement.DataElement;
import org.hisp.dhis.dataelement.DataElementService;
import org.hisp.dhis.dataset.CompleteDataSetRegistration;
import org.hisp.dhis.dataset.CompleteDataSetRegistrationService;
import org.hisp.dhis.dataset.DataSet;
import org.hisp.dhis.dataset.DataSetService;
import org.hisp.dhis.datavalue.DataValue;
import org.hisp.dhis.datavalue.DataValueService;
import org.hisp.dhis.message.MessageSender;
import org.hisp.dhis.organisationunit.OrganisationUnit;
import org.hisp.dhis.organisationunit.OrganisationUnitService;
import org.hisp.dhis.period.Period;
import org.hisp.dhis.period.PeriodType;
import org.hisp.dhis.sms.incoming.IncomingSms;
import org.hisp.dhis.sms.incoming.IncomingSmsService;
import org.hisp.dhis.smscompression.SmsConsts.SubmissionType;
import org.hisp.dhis.smscompression.SmsResponse;
import org.hisp.dhis.smscompression.models.AggregateDatasetSmsSubmission;
import org.hisp.dhis.smscompression.models.SmsDataValue;
import org.hisp.dhis.smscompression.models.SmsSubmission;
import org.hisp.dhis.smscompression.models.Uid;
import org.hisp.dhis.user.UserService;
import org.springframework.stereotype.Component;
import org.springframework.transaction.annotation.Transactional;

@Slf4j
@Component("org.hisp.dhis.sms.listener.AggregateDatasetSMSListener")
@Transactional
public class AggregateDataSetSMSListener extends CompressionSMSListener {
  private final DataSetService dataSetService;

  private final DataValueService dataValueService;

  private final CompleteDataSetRegistrationService registrationService;

  private final OrganisationUnitService organisationUnitService;

  private final CategoryService categoryService;

  private final DataElementService dataElementService;

  public AggregateDataSetSMSListener(
      IncomingSmsService incomingSmsService,
      MessageSender smsMessageSender,
      UserService userService,
      OrganisationUnitService organisationUnitService,
      CategoryService categoryService,
      DataElementService dataElementService,
      DataSetService dataSetService,
      DataValueService dataValueService,
      CompleteDataSetRegistrationService registrationService,
      IdentifiableObjectManager identifiableObjectManager) {
<<<<<<< HEAD
    super(
        incomingSmsService,
        smsMessageSender,
        userService,
        trackedEntityTypeService,
        trackedEntityAttributeService,
        programService,
        organisationUnitService,
        categoryService,
        dataElementService,
        identifiableObjectManager);
=======
    super(incomingSmsService, smsSender, userService, identifiableObjectManager);
>>>>>>> ed453d4e
    this.dataSetService = dataSetService;
    this.dataValueService = dataValueService;
    this.registrationService = registrationService;
    this.organisationUnitService = organisationUnitService;
    this.categoryService = categoryService;
    this.dataElementService = dataElementService;
  }

  @Override
  protected SmsResponse postProcess(IncomingSms sms, SmsSubmission submission, String username)
      throws SMSProcessingException {
    AggregateDatasetSmsSubmission subm = (AggregateDatasetSmsSubmission) submission;

    Uid ouid = subm.getOrgUnit();
    Uid dsid = subm.getDataSet();
    String per = subm.getPeriod();
    Uid aocid = subm.getAttributeOptionCombo();

    OrganisationUnit orgUnit = organisationUnitService.getOrganisationUnit(ouid.getUid());

    DataSet dataSet = dataSetService.getDataSet(dsid.getUid());
    if (dataSet == null) {
      throw new SMSProcessingException(SmsResponse.INVALID_DATASET.set(dsid));
    }

    Period period = PeriodType.getPeriodFromIsoString(per);
    if (period == null) {
      throw new SMSProcessingException(SmsResponse.INVALID_PERIOD.set(per));
    }

    CategoryOptionCombo aoc = categoryService.getCategoryOptionCombo(aocid.getUid());

    if (aoc == null) {
      throw new SMSProcessingException(SmsResponse.INVALID_AOC.set(aocid));
    }

    if (!dataSet.hasOrganisationUnit(orgUnit)) {
      throw new SMSProcessingException(SmsResponse.OU_NOTIN_DATASET.set(ouid, dsid));
    }

    if (!dataSetService.getLockStatus(dataSet, period, orgUnit, aoc).isOpen()) {
      throw new SMSProcessingException(SmsResponse.DATASET_LOCKED.set(dsid, per));
    }

    List<Object> errorElems = submitDataValues(subm.getValues(), period, orgUnit, aoc, username);

    if (subm.isComplete()) {
      CompleteDataSetRegistration existingReg =
          registrationService.getCompleteDataSetRegistration(dataSet, period, orgUnit, aoc);
      if (existingReg != null) {
        registrationService.deleteCompleteDataSetRegistration(existingReg);
      }
      Date now = new Date();
      CompleteDataSetRegistration newReg =
          new CompleteDataSetRegistration(
              dataSet, period, orgUnit, aoc, now, username, now, username, true);
      registrationService.saveCompleteDataSetRegistration(newReg);
    }

    if (!errorElems.isEmpty()) {
      return SmsResponse.WARN_DVERR.setList(errorElems);
    } else if (subm.getValues() == null || subm.getValues().isEmpty()) {
      // TODO: Should we save if there are no data values?
      return SmsResponse.WARN_DVEMPTY;
    }

    return SmsResponse.SUCCESS;
  }

  private List<Object> submitDataValues(
      List<SmsDataValue> values,
      Period period,
      OrganisationUnit orgUnit,
      CategoryOptionCombo aoc,
      String username) {
    ArrayList<Object> errorElems = new ArrayList<>();

    if (values == null) {
      return errorElems;
    }

    for (SmsDataValue smsdv : values) {
      Uid deid = smsdv.getDataElement();
      Uid cocid = smsdv.getCategoryOptionCombo();
      String combid = deid + "-" + cocid;

      DataElement de = dataElementService.getDataElement(deid.getUid());

      if (de == null) {
        log.warn("Data element does not exist: '{}'. Continuing with submission.", deid);
        errorElems.add(combid);
        continue;
      }

      CategoryOptionCombo coc = categoryService.getCategoryOptionCombo(cocid.getUid());

      if (coc == null) {
        log.warn("Category option combo does not exist: '{}'. Continuing with submission.", cocid);
        errorElems.add(combid);
        continue;
      }

      String val = smsdv.getValue();
      if (val == null || StringUtils.isEmpty(val)) {
        log.warn("Value for '{}' is null or empty. Continuing with submission.", combid);
        continue;
      }

      DataValue dv = dataValueService.getDataValue(de, period, orgUnit, coc, aoc);

      boolean newDataValue = false;
      if (dv == null) {
        dv = new DataValue();
        dv.setCategoryOptionCombo(coc);
        dv.setSource(orgUnit);
        dv.setDataElement(de);
        dv.setPeriod(period);
        dv.setComment("");
        newDataValue = true;
      }

      dv.setValue(val);
      dv.setLastUpdated(new Date());
      dv.setStoredBy(username);

      if (newDataValue) {
        boolean addedDataValue = dataValueService.addDataValue(dv);
        if (!addedDataValue) {
          log.warn("Failed to submit data value '{}'. Continuing with submission.", combid);
          errorElems.add(combid);
        }
      } else {
        dataValueService.updateDataValue(dv);
      }
    }

    return errorElems;
  }

  @Override
  protected boolean handlesType(SubmissionType type) {
    return (type == SubmissionType.AGGREGATE_DATASET);
  }
}<|MERGE_RESOLUTION|>--- conflicted
+++ resolved
@@ -87,21 +87,7 @@
       DataValueService dataValueService,
       CompleteDataSetRegistrationService registrationService,
       IdentifiableObjectManager identifiableObjectManager) {
-<<<<<<< HEAD
-    super(
-        incomingSmsService,
-        smsMessageSender,
-        userService,
-        trackedEntityTypeService,
-        trackedEntityAttributeService,
-        programService,
-        organisationUnitService,
-        categoryService,
-        dataElementService,
-        identifiableObjectManager);
-=======
-    super(incomingSmsService, smsSender, userService, identifiableObjectManager);
->>>>>>> ed453d4e
+    super(incomingSmsService, smsMessageSender, userService, identifiableObjectManager);
     this.dataSetService = dataSetService;
     this.dataValueService = dataValueService;
     this.registrationService = registrationService;
