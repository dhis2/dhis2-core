--- conflicted
+++ resolved
@@ -78,27 +78,8 @@
 
         log.debug( String.format( "Login attempt: %s", username ) );
 
-<<<<<<< HEAD
         // If enabled, temporarily block user with too many failed attempts
         if ( securityService.isLocked( username ) )
-=======
-        if ( user.isExternalAuth() )
-        {
-            log.info(
-                String.format( "User '%s' is using external authentication, password login attempt aborted",
-                    username ) );
-            throw new BadCredentialsException( "Invalid login method, user is using external authentication." );
-        }
-
-        // -------------------------------------------------------------------------
-        // Check two-factor authentication
-        // -------------------------------------------------------------------------
-        if ( user.isTwoFA() && auth.getDetails() instanceof TwoFactorWebAuthenticationDetails )
-        {
-            performTwoFAAuthentication( auth, username, user );
-        }
-        else if ( user.isTwoFA() && !(auth.getDetails() instanceof TwoFactorWebAuthenticationDetails) )
->>>>>>> 8adf5521
         {
             String ip = details.getIp();
             log.debug( String.format( "Temporary lockout for user: %s and IP: %s", username, ip ) );
@@ -112,6 +93,14 @@
         {
             log.info( "Invalid username; username={}", username );
             throw new BadCredentialsException( "Invalid username or password" );
+        }
+
+        if ( user.isExternalAuth() )
+        {
+            log.info(
+                String.format( "User '%s' is using external authentication, password login attempt aborted",
+                    username ) );
+            throw new BadCredentialsException( "Invalid login method, user is using external authentication." );
         }
 
         validateTwoFactor( user, details );
