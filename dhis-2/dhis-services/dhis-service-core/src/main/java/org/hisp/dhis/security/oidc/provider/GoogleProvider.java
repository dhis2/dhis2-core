--- conflicted
+++ resolved
@@ -86,11 +86,7 @@
                 StringUtils.firstNonBlank(
                     config.getProperty( OIDC_PROVIDER_GOOGLE_MAPPING_CLAIM.getKey() ),
                     "email" ) )
-<<<<<<< HEAD
-            .loginIcon( "../security/btn_google_light_normal_ios.svg" )
-=======
             .loginIcon( "../oidc/btn_google_light_normal_ios.svg" )
->>>>>>> c6affcab
             .loginIconPadding( "0px 0px" )
             .loginText( "login_with_google" )
             .externalClients( externalClientConfigs )
