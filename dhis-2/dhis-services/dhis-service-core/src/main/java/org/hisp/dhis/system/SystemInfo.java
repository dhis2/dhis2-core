--- conflicted
+++ resolved
@@ -144,12 +144,6 @@
         this.osArchitecture = null;
         this.osVersion = null;
         this.externalDirectory = null;
-<<<<<<< HEAD
-        this.databaseInfo = null;
-        this.readReplicaCount = null;
-        this.memoryInfo = null;
-        this.cpuCores = null;
-=======
         this.readReplicaCount = null;
         this.memoryInfo = null;
         this.cpuCores = null;
@@ -158,7 +152,6 @@
         {
             this.databaseInfo.clearSensitiveInfo();
         }
->>>>>>> 52a4721e
     }
 
     // -------------------------------------------------------------------------
