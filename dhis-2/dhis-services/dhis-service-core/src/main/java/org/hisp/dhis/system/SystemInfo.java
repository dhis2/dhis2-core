--- conflicted
+++ resolved
@@ -115,12 +115,8 @@
     private Integer cpuCores;
 
     private boolean encryption;
-    
-<<<<<<< HEAD
+
     private boolean emailConfigured;
-=======
-    private boolean emailEnabled;
->>>>>>> 5c1fe147
 
     private String systemId;
 
@@ -547,7 +543,6 @@
 
     @JsonProperty
     @JacksonXmlProperty( namespace = DxfNamespaces.DXF_2_0 )
-<<<<<<< HEAD
     public boolean isEmailConfigured()
     {
         return emailConfigured;
@@ -556,18 +551,8 @@
     public void setEmailConfigured( boolean emailConfigured )
     {
         this.emailConfigured = emailConfigured;
-=======
-    public boolean isEmailEnabled()
-    {
-        return emailEnabled;
-    }
-
-    public void setEmailEnabled( boolean emailEnabled )
-    {
-        this.emailEnabled = emailEnabled;
->>>>>>> 5c1fe147
-    }
-
+    }
+    
     @JsonProperty
     @JacksonXmlProperty( namespace = DxfNamespaces.DXF_2_0 )
     public String getSystemId()
