--- conflicted
+++ resolved
@@ -1,1984 +1,1980 @@
-package org.hisp.dhis.startup;
-
-/*
- * Copyright (c) 2004-2018, University of Oslo
- * All rights reserved.
- *
- * Redistribution and use in source and binary forms, with or without
- * modification, are permitted provided that the following conditions are met:
- * Redistributions of source code must retain the above copyright notice, this
- * list of conditions and the following disclaimer.
- *
- * Redistributions in binary form must reproduce the above copyright notice,
- * this list of conditions and the following disclaimer in the documentation
- * and/or other materials provided with the distribution.
- * Neither the name of the HISP project nor the names of its contributors may
- * be used to endorse or promote products derived from this software without
- * specific prior written permission.
- *
- * THIS SOFTWARE IS PROVIDED BY THE COPYRIGHT HOLDERS AND CONTRIBUTORS "AS IS" AND
- * ANY EXPRESS OR IMPLIED WARRANTIES, INCLUDING, BUT NOT LIMITED TO, THE IMPLIED
- * WARRANTIES OF MERCHANTABILITY AND FITNESS FOR A PARTICULAR PURPOSE ARE
- * DISCLAIMED. IN NO EVENT SHALL THE COPYRIGHT OWNER OR CONTRIBUTORS BE LIABLE FOR
- * ANY DIRECT, INDIRECT, INCIDENTAL, SPECIAL, EXEMPLARY, OR CONSEQUENTIAL DAMAGES
- * (INCLUDING, BUT NOT LIMITED TO, PROCUREMENT OF SUBSTITUTE GOODS OR SERVICES;
- * LOSS OF USE, DATA, OR PROFITS; OR BUSINESS INTERRUPTION) HOWEVER CAUSED AND ON
- * ANY THEORY OF LIABILITY, WHETHER IN CONTRACT, STRICT LIABILITY, OR TORT
- * (INCLUDING NEGLIGENCE OR OTHERWISE) ARISING IN ANY WAY OUT OF THE USE OF THIS
- * SOFTWARE, EVEN IF ADVISED OF THE POSSIBILITY OF SUCH DAMAGE.
- */
-
-import com.google.common.collect.Lists;
-import org.apache.commons.logging.Log;
-import org.apache.commons.logging.LogFactory;
-import org.hisp.dhis.jdbc.StatementBuilder;
-import org.hisp.dhis.system.startup.AbstractStartupRoutine;
-import org.hisp.quick.StatementHolder;
-import org.hisp.quick.StatementManager;
-import org.springframework.beans.factory.annotation.Autowired;
-import org.springframework.transaction.annotation.Transactional;
-
-import java.sql.ResultSet;
-import java.sql.Statement;
-import java.util.ArrayList;
-import java.util.HashMap;
-import java.util.List;
-import java.util.Map;
-
-/**
- * @author Lars Helge Overland
- */
-public class TableAlteror
-    extends AbstractStartupRoutine
-{
-    private static final Log log = LogFactory.getLog( TableAlteror.class );
-
-    // -------------------------------------------------------------------------
-    // Dependencies
-    // -------------------------------------------------------------------------
-
-    @Autowired
-    private StatementManager statementManager;
-
-    @Autowired
-    private StatementBuilder statementBuilder;
-
-    // -------------------------------------------------------------------------
-    // Execute
-    // -------------------------------------------------------------------------
-
-    @Override
-    @Transactional
-    public void execute()
-    {
-        int defaultCategoryComboId = getDefaultCategoryCombo();
-        int defaultOptionComboId = getDefaultOptionCombo();
-
-        // ---------------------------------------------------------------------
-        // Drop obsolete tables
-        // ---------------------------------------------------------------------
-
-        executeSql( "DROP TABLE categoryoptioncomboname" );
-        executeSql( "DROP TABLE orgunitgroupsetstructure" );
-        executeSql( "DROP TABLE orgunitstructure" );
-        executeSql( "DROP TABLE orgunithierarchystructure" );
-        executeSql( "DROP TABLE orgunithierarchy" );
-        executeSql( "DROP TABLE columnorder" );
-        executeSql( "DROP TABLE roworder" );
-        executeSql( "DROP TABLE sectionmembers" );
-        executeSql( "DROP TABLE reporttable_categoryoptioncombos" );
-        executeSql( "DROP TABLE reporttable_dataelementgroupsets" );
-        executeSql( "DROP TABLE dashboardcontent_datamartexports" );
-        executeSql( "DROP TABLE dashboardcontent_mapviews" );
-        executeSql( "DROP TABLE dashboardcontent_documents" );
-        executeSql( "DROP TABLE dashboardcontent_maps" );
-        executeSql( "DROP TABLE dashboardcontent_reports" );
-        executeSql( "DROP TABLE dashboardcontent_reporttables" );
-        executeSql( "DROP TABLE dashboardcontent" );
-        executeSql( "DROP TABLE customvalue" );
-        executeSql( "DROP TABLE reporttable_displaycolumns" );
-        executeSql( "DROP TABLE reportreporttables" );
-        executeSql( "DROP TABLE frequencyoverrideassociation" );
-        executeSql( "DROP TABLE dataelement_dataelementgroupsetmembers" );
-        executeSql( "DROP TABLE dashboardcontent_olapurls" );
-        executeSql( "DROP TABLE olapurl" );
-        executeSql( "DROP TABLE target" );
-        executeSql( "DROP TABLE calculateddataelement" );
-        executeSql( "DROP TABLE systemsequence" );
-        executeSql( "DROP TABLE reporttablecolumn" );
-        executeSql( "DROP TABLE datamartexport" );
-        executeSql( "DROP TABLE datamartexportdataelements" );
-        executeSql( "DROP TABLE datamartexportindicators" );
-        executeSql( "DROP TABLE datamartexportorgunits" );
-        executeSql( "DROP TABLE datamartexportperiods" );
-        executeSql( "DROP TABLE datasetlockedperiods" );
-        executeSql( "DROP TABLE datasetlocksource" );
-        executeSql( "DROP TABLE datasetlock" );
-        executeSql( "DROP TABLE datasetlockexceptions" );
-        executeSql( "DROP TABLE indicator_indicatorgroupsetmembers" );
-        executeSql( "DROP TABLE maplegendsetindicator" );
-        executeSql( "DROP TABLE maplegendsetdataelement" );
-        executeSql( "DROP TABLE loginfailure" );
-        executeSql( "DROP TABLE dashboarditem_trackedentitytabularreports" );
-        executeSql( "DROP TABLE categoryoptioncombousergroupaccesses" );
-        executeSql( "DROP TABLE validationrulegroupuserrolestoalert" );
-        executeSql( "DROP TABLE expressionoptioncombo" );
-        executeSql( "DROP TABLE orgunitgroupdatasets" );
-        executeSql( "DROP TABLE datavalue_audit" );
-        executeSql( "DROP TABLE datadictionaryusergroupaccesses" );
-        executeSql( "DROP TABLE datadictionaryindicators" );
-        executeSql( "DROP TABLE datadictionarydataelements" );
-        executeSql( "DROP TABLE datadictionary" );
-        executeSql( "DROP TABLE caseaggregationcondition" );
-        executeSql( "DROP TABLE trackedentitytabularreportusergroupaccesses" );
-        executeSql( "DROP TABLE trackedentitytabularreport_filters" );
-        executeSql( "DROP TABLE trackedentitytabularreport_dimensions" );
-        executeSql( "DROP TABLE trackedentitytabularreport" );
-        executeSql( "DROP TABLE trackedentityaggregatereportusergroupaccesses" );
-        executeSql( "DROP TABLE trackedentityaggregatereport_filters" );
-        executeSql( "DROP TABLE trackedentityaggregatereport_dimension" );
-        executeSql( "DROP TABLE trackedentityaggregatereport" );
-        executeSql( "DROP TABLE validationcriteria" );
-        executeSql( "ALTER TABLE categoryoptioncombo drop column userid" );
-        executeSql( "ALTER TABLE categoryoptioncombo drop column publicaccess" );
-        executeSql( "ALTER TABLE categoryoptioncombo alter column name type text" );
-        executeSql( "ALTER TABLE dataelementcategoryoption drop column categoryid" );
-        executeSql( "ALTER TABLE reporttable DROP column paramleafparentorganisationunit" );
-        executeSql( "ALTER TABLE reporttable DROP column dimension_type" );
-        executeSql( "ALTER TABLE reporttable DROP column dimensiontype" );
-        executeSql( "ALTER TABLE reporttable DROP column tablename" );
-        executeSql( "ALTER TABLE reporttable DROP column existingtablename" );
-        executeSql( "ALTER TABLE reporttable DROP column docategoryoptioncombos" );
-        executeSql( "ALTER TABLE reporttable DROP column mode" );
-        executeSql( "ALTER TABLE categoryoptioncombo DROP COLUMN displayorder" );
-        executeSql( "ALTER TABLE section DROP COLUMN label" );
-        executeSql( "ALTER TABLE section DROP COLUMN title" );
-        executeSql( "ALTER TABLE organisationunit DROP COLUMN polygoncoordinates" );
-        executeSql( "ALTER TABLE organisationunit DROP COLUMN geocode" );
-        executeSql( "ALTER TABLE indicator DROP COLUMN extendeddataelementid" );
-        executeSql( "ALTER TABLE indicator DROP COLUMN numeratoraggregationtype" );
-        executeSql( "ALTER TABLE indicator DROP COLUMN denominatoraggregationtype" );
-        executeSql( "ALTER TABLE dataset DROP COLUMN locked" );
-        executeSql( "ALTER TABLE dataset DROP COLUMN skipaggregation" );
-        executeSql( "ALTER TABLE configuration DROP COLUMN completenessrecipientsid" );
-        executeSql( "ALTER TABLE dataelement DROP COLUMN alternativename" );
-        executeSql( "ALTER TABLE dataelement DROP COLUMN aggregateexportcategoryoptioncombo" );
-        executeSql( "ALTER TABLE dataelement DROP COLUMN aggregateexportattributeoptioncombo" );
-        executeSql( "ALTER TABLE dataset DROP COLUMN aggregateexportcategoryoptioncombo" );
-        executeSql( "ALTER TABLE dataset DROP COLUMN aggregateexportattributeoptioncombo" );
-        executeSql( "ALTER TABLE indicator DROP COLUMN alternativename" );
-        executeSql( "ALTER TABLE orgunitgroup DROP COLUMN image" );
-        executeSql( "ALTER TABLE report DROP COLUMN usingorgunitgroupsets" );
-        executeSql( "ALTER TABLE eventchart DROP COLUMN datatype" );
-        executeSql( "ALTER TABLE validationrule DROP COLUMN type" );
-        executeSql( "ALTER TABLE organisationunit DROP COLUMN active" );
-        executeSql( "ALTER TABLE organisationunit DROP COLUMN uuid" );
-
-        executeSql( "DROP INDEX datamart_crosstab" );
-        
-        // prepare uid function
-        insertUidDbFunction();
-
-        // remove relative period type
-        executeSql( "DELETE FROM period WHERE periodtypeid=(select periodtypeid from periodtype where name in ( 'Survey', 'OnChange', 'Relative' ))" );
-        executeSql( "DELETE FROM periodtype WHERE name in ( 'Survey', 'OnChange', 'Relative' )" );
-
-        // mapping
-        executeSql( "DROP TABLE maporganisationunitrelation" );
-        executeSql( "ALTER TABLE mapview DROP COLUMN mapid" );
-        executeSql( "ALTER TABLE mapview DROP COLUMN mapsource" );
-        executeSql( "ALTER TABLE mapview DROP COLUMN mapsourcetype" );
-        executeSql( "ALTER TABLE mapview DROP COLUMN mapdatetype" );
-        executeSql( "ALTER TABLE mapview DROP COLUMN featuretype" );
-        executeSql( "ALTER TABLE mapview DROP COLUMN bounds" );
-        executeSql( "ALTER TABLE mapview DROP COLUMN valuetype" );
-        executeSql( "ALTER TABLE mapview DROP COLUMN legendtype" );
-        executeSql( "ALTER TABLE mapview ALTER COLUMN opacity TYPE double precision" );
-
-        executeSql( "UPDATE incomingsms SET userid = 0 WHERE userid IS NULL" );
-        executeSql( "ALTER TABLE smscommands ALTER COLUMN completenessmethod TYPE text" );
-        executeSql( "UPDATE smscommands SET completenessmethod='ALL_DATAVALUE' WHERE completenessmethod='1'" );
-        executeSql( "UPDATE smscommands SET completenessmethod='AT_LEAST_ONE_DATAVALUE' WHERE completenessmethod='2'" );
-        executeSql( "UPDATE smscommands SET completenessmethod='DO_NOT_MARK_COMPLETE' WHERE completenessmethod='3'" );
-        executeSql( "ALTER TABLE smscommands ALTER COLUMN uid set NOT NULL" );
-        executeSql( "ALTER TABLE smscommands ALTER COLUMN created set NOT NULL" );
-        executeSql( "ALTER TABLE smscommands ALTER COLUMN lastUpdated set NOT NULL" );
-
-        executeSql( "ALTER TABLE maplegend DROP CONSTRAINT maplegend_name_key" );
-
-        executeSql( "UPDATE mapview SET layer = 'thematic1' WHERE layer IS NULL" );
-        executeSql( "UPDATE mapview SET hidden = false WHERE hidden IS NULL" );
-        executeSql( "UPDATE mapview SET eventclustering = false WHERE eventclustering IS NULL" );
-        executeSql( "UPDATE mapview SET eventpointradius = 0 WHERE eventpointradius IS NULL" );
-        executeSql( "UPDATE programnotificationtemplate SET trackedentityattributeid = 0 WHERE trackedentityattributeid IS NULL" );
-        executeSql( "UPDATE programnotificationtemplate SET dataelementid = 0 WHERE dataelementid IS NULL" );
-        executeSql( "UPDATE programnotificationtemplate SET notifyParentOrganisationUnitOnly = false WHERE notifyParentOrganisationUnitOnly IS NULL" );
-        executeSql( "UPDATE programnotificationtemplate SET notifyUsersInHierarchyOnly = false WHERE notifyUsersInHierarchyOnly IS NULL" );
-
-        executeSql( "UPDATE datasetnotificationtemplate SET notifyParentOrganisationUnitOnly = false WHERE notifyParentOrganisationUnitOnly IS NULL" );
-        executeSql( "UPDATE datasetnotificationtemplate SET notifyUsersInHierarchyOnly = false WHERE notifyUsersInHierarchyOnly IS NULL" );
-
-        executeSql( "DELETE FROM systemsetting WHERE name = 'longitude'" );
-        executeSql( "DELETE FROM systemsetting WHERE name = 'latitude'" );
-        executeSql( "DELETE FROM systemsetting WHERE name = 'keySystemMonitoringUrl'" );
-        executeSql( "DELETE FROM systemsetting WHERE name = 'keySystemMonitoringUsername'" );
-        executeSql( "DELETE FROM systemsetting WHERE name = 'keySystemMonitoringPassword'" );
-
-        executeSql( "ALTER TABLE maplayer DROP CONSTRAINT maplayer_mapsource_key" );
-        executeSql( "ALTER TABLE maplayer DROP COLUMN mapsource" );
-        executeSql( "ALTER TABLE maplayer DROP COLUMN mapsourcetype" );
-        executeSql( "ALTER TABLE maplayer DROP COLUMN layer" );
-
-        // extended data element
-        executeSql( "ALTER TABLE dataelement DROP CONSTRAINT fk_dataelement_extendeddataelementid" );
-        executeSql( "ALTER TABLE dataelement DROP COLUMN extendeddataelementid" );
-        executeSql( "ALTER TABLE indicator DROP CONSTRAINT fk_indicator_extendeddataelementid" );
-        executeSql( "ALTER TABLE indicator DROP COLUMN extendeddataelementid" );
-        executeSql( "DROP TABLE extendeddataelement" );
-
-        executeSql( "ALTER TABLE organisationunit DROP COLUMN hasPatients" );
-
-        // category combo not null
-        executeSql( "update dataelement set categorycomboid = " + defaultCategoryComboId + " where categorycomboid is null" );
-        executeSql( "alter table dataelement alter column categorycomboid set not null" );
-
-        executeSql( "update dataset set categorycomboid = " + defaultCategoryComboId + " where categorycomboid is null" );
-        executeSql( "alter table dataset alter column categorycomboid set not null" );
-
-        executeSql( "update program set categorycomboid = " + defaultCategoryComboId + " where categorycomboid is null" );
-        executeSql( "alter table program alter column categorycomboid set not null" );
-
-        // categories_categoryoptions
-        // set to 0 temporarily
-        int c1 = executeSql( "UPDATE categories_categoryoptions SET sort_order=0 WHERE sort_order is NULL OR sort_order=0" );
-        if ( c1 > 0 )
-        {
-            updateSortOrder( "categories_categoryoptions", "categoryid", "categoryoptionid" );
-        }
-        executeSql( "ALTER TABLE categories_categoryoptions DROP CONSTRAINT categories_categoryoptions_pkey" );
-        executeSql( "ALTER TABLE categories_categoryoptions ADD CONSTRAINT categories_categoryoptions_pkey PRIMARY KEY (categoryid, sort_order)" );
-
-        // categorycombos_categories
-        // set to 0 temporarily
-        int c2 = executeSql( "update categorycombos_categories SET sort_order=0 where sort_order is NULL OR sort_order=0" );
-        if ( c2 > 0 )
-        {
-            updateSortOrder( "categorycombos_categories", "categorycomboid", "categoryid" );
-        }
-        executeSql( "ALTER TABLE categorycombos_categories DROP CONSTRAINT categorycombos_categories_pkey" );
-        executeSql( "ALTER TABLE categorycombos_categories ADD CONSTRAINT categorycombos_categories_pkey PRIMARY KEY (categorycomboid, sort_order)" );
-
-        // categorycombos_optioncombos
-        executeSql( "ALTER TABLE categorycombos_optioncombos DROP CONSTRAINT categorycombos_optioncombos_pkey" );
-        executeSql( "ALTER TABLE categorycombos_optioncombos ADD CONSTRAINT categorycombos_optioncombos_pkey PRIMARY KEY (categoryoptioncomboid)" );
-        executeSql( "ALTER TABLE categorycombos_optioncombos DROP CONSTRAINT fk4bae70f697e49675" );
-
-        // categoryoptioncombos_categoryoptions
-        executeSql( "alter table categoryoptioncombos_categoryoptions drop column sort_order" );
-        executeSql( "alter table categoryoptioncombos_categoryoptions add constraint categoryoptioncombos_categoryoptions_pkey primary key(categoryoptioncomboid, categoryoptionid)" );
-
-        // dataelementcategoryoption
-        executeSql( "ALTER TABLE dataelementcategoryoption DROP CONSTRAINT fk_dataelement_categoryid" );
-        executeSql( "ALTER TABLE dataelementcategoryoption DROP CONSTRAINT dataelementcategoryoption_shortname_key" );
-
-        // minmaxdataelement - If the old, non-unique index exists, drop it, make sure there are no duplicate values (delete the older ones), then create the unique index.
-        if ( executeSql( "DROP INDEX index_minmaxdataelement" ) == 0 )
-        {
-            executeSql( "delete from minmaxdataelement where minmaxdataelementid in (" +
-                "select a.minmaxdataelementid from minmaxdataelement a " +
-                "join minmaxdataelement b on a.sourceid = b.sourceid and a.dataelementid = b.dataelementid " +
-                "and a.categoryoptioncomboid = b.categoryoptioncomboid and a.minmaxdataelementid < b.minmaxdataelementid)" );
-
-            executeSql( "CREATE UNIQUE INDEX minmaxdataelement_unique_key ON minmaxdataelement USING btree (sourceid, dataelementid, categoryoptioncomboid)" );
-        }
-
-        // update periodType field to ValidationRule
-        executeSql( "UPDATE validationrule SET periodtypeid = (SELECT periodtypeid FROM periodtype WHERE name='Monthly') WHERE periodtypeid is null" );
-
-        // set varchar to text
-        executeSql( "ALTER TABLE dataelement ALTER COLUMN description TYPE text" );
-        executeSql( "ALTER TABLE dataelementgroupset ALTER COLUMN description TYPE text" );
-        executeSql( "ALTER TABLE indicatorgroupset ALTER COLUMN description TYPE text" );
-        executeSql( "ALTER TABLE orgunitgroupset ALTER COLUMN description TYPE text" );
-        executeSql( "ALTER TABLE indicator ALTER COLUMN description TYPE text" );
-        executeSql( "ALTER TABLE validationrule ALTER COLUMN description TYPE text" );
-        executeSql( "ALTER TABLE expression ALTER COLUMN expression TYPE text" );
-        executeSql( "ALTER TABLE translation ALTER COLUMN value TYPE text" );
-        executeSql( "ALTER TABLE organisationunit ALTER COLUMN comment TYPE text" );
-        executeSql( "ALTER TABLE program ALTER COLUMN description TYPE text" );
-        executeSql( "ALTER TABLE trackedentityattribute ALTER COLUMN description TYPE text" );
-        executeSql( "ALTER TABLE programrule ALTER COLUMN condition TYPE text" );
-        executeSql( "ALTER TABLE programruleaction ALTER COLUMN content TYPE text" );
-        executeSql( "ALTER TABLE programruleaction ALTER COLUMN data TYPE text" );
-        executeSql( "ALTER TABLE trackedentitycomment ALTER COLUMN commenttext TYPE text" );
-        executeSql( "ALTER TABLE users ALTER COLUMN openid TYPE text" );
-        executeSql( "ALTER TABLE users ALTER COLUMN ldapid TYPE text" );
-        executeSql( "ALTER TABLE dataentryform ALTER COLUMN htmlcode TYPE text" );
-
-        executeSql( "ALTER TABLE minmaxdataelement RENAME minvalue TO minimumvalue" );
-        executeSql( "ALTER TABLE minmaxdataelement RENAME maxvalue TO maximumvalue" );
-
-        executeSql( "update minmaxdataelement set generatedvalue = generated where generatedvalue is null" );
-        executeSql( "alter table minmaxdataelement drop column generated" );
-        executeSql( "alter table minmaxdataelement alter column generatedvalue set not null" );
-
-        // orgunit shortname uniqueness
-        executeSql( "ALTER TABLE organisationunit DROP CONSTRAINT organisationunit_shortname_key" );
-
-        executeSql( "ALTER TABLE section DROP CONSTRAINT section_name_key" );
-        executeSql( "UPDATE section SET showrowtotals = false WHERE showrowtotals IS NULL" );
-        executeSql( "UPDATE section SET showcolumntotals = false WHERE showcolumntotals IS NULL" );
-        executeSql( "UPDATE dataelement SET aggregationtype='avg_sum_org_unit' where aggregationtype='average'" );
-
-        executeSql( "UPDATE dataelement SET aggregationtype='AVERAGE' where aggregationtype='AVERAGE_SUM_INT'" );
-        executeSql( "UPDATE dataelement SET aggregationtype='AVERAGE' where aggregationtype='AVERAGE_SUM_INT_DISAGGREGATION'" );
-        executeSql( "UPDATE dataelement SET aggregationtype='AVERAGE' where aggregationtype='AVERAGE_INT'" );
-        executeSql( "UPDATE dataelement SET aggregationtype='AVERAGE' where aggregationtype='AVERAGE_INT_DISAGGREGATION'" );
-        executeSql( "UPDATE dataelement SET aggregationtype='AVERAGE' where aggregationtype='AVERAGE_BOOL'" );
-
-        // revert prepare aggregate*Value tables for offline diffs
-
-        executeSql( "ALTER TABLE aggregateddatavalue DROP COLUMN modified" );
-        executeSql( "ALTER TABLE aggregatedindicatorvalue DROP COLUMN modified " );
-        executeSql( "UPDATE indicatortype SET indicatornumber=false WHERE indicatornumber is null" );
-
-        // program
-
-        executeSql( "ALTER TABLE programinstance ALTER COLUMN patientid DROP NOT NULL" );
-
-        // migrate charts from dimension to category, series, filter
-
-        executeSql( "UPDATE chart SET series='period', category='data', filter='organisationunit' WHERE dimension='indicator'" );
-        executeSql( "UPDATE chart SET series='data', category='organisationunit', filter='period' WHERE dimension='organisationUnit'" );
-        executeSql( "UPDATE chart SET series='period', category='data', filter='organisationunit' WHERE dimension='dataElement_period'" );
-        executeSql( "UPDATE chart SET series='data', category='organisationunit', filter='period' WHERE dimension='organisationUnit_dataElement'" );
-        executeSql( "UPDATE chart SET series='data', category='period', filter='organisationunit' WHERE dimension='period'" );
-        executeSql( "UPDATE chart SET series='data', category='period', filter='organisationunit' WHERE dimension='period_dataElement'" );
-
-        executeSql( "UPDATE chart SET type='bar' where type='bar3d'" );
-        executeSql( "UPDATE chart SET type='stackedbar' where type='stackedBar'" );
-        executeSql( "UPDATE chart SET type='stackedbar' where type='stackedBar3d'" );
-        executeSql( "UPDATE chart SET type='line' where type='line3d'" );
-        executeSql( "UPDATE chart SET type='pie' where type='pie'" );
-        executeSql( "UPDATE chart SET type='pie' where type='pie3d'" );
-        executeSql( "UPDATE programruleaction SET programnotificationtemplateid= 0 where programnotificationtemplateid is NULL" );
-
-        executeSql( "UPDATE chart SET type=lower(type), series=lower(series), category=lower(category), filter=lower(filter)" );
-
-        executeSql( "ALTER TABLE chart ALTER COLUMN dimension DROP NOT NULL" );
-        executeSql( "ALTER TABLE chart DROP COLUMN size" );
-        executeSql( "ALTER TABLE chart DROP COLUMN verticallabels" );
-        executeSql( "ALTER TABLE chart DROP COLUMN targetline" );
-        executeSql( "ALTER TABLE chart DROP COLUMN horizontalplotorientation" );
-
-        executeSql( "ALTER TABLE chart DROP COLUMN monthsLastYear" );
-        executeSql( "ALTER TABLE chart DROP COLUMN quartersLastYear" );
-        executeSql( "ALTER TABLE chart DROP COLUMN last6BiMonths" );
-
-        executeSql( "ALTER TABLE chart DROP CONSTRAINT chart_title_key" );
-        executeSql( "ALTER TABLE chart DROP CONSTRAINT chart_name_key" );
-
-        executeSql( "ALTER TABLE chart DROP COLUMN domainaxixlabel" );
-        executeSql( "ALTER TABLE chart DROP COLUMN rewindrelativeperiods" );
-
-        executeSql( "ALTER TABLE chart ALTER hideLegend DROP NOT NULL" );
-        executeSql( "ALTER TABLE chart ALTER regression DROP NOT NULL" );
-        executeSql( "ALTER TABLE chart ALTER hideSubtitle DROP NOT NULL" );
-        executeSql( "ALTER TABLE chart ALTER userOrganisationUnit DROP NOT NULL" );
-
-        // remove outdated relative periods
-
-        executeSql( "ALTER TABLE reporttable DROP COLUMN last6months" );
-        executeSql( "ALTER TABLE reporttable DROP COLUMN last9months" );
-        executeSql( "ALTER TABLE reporttable DROP COLUMN sofarthisyear" );
-        executeSql( "ALTER TABLE reporttable DROP COLUMN sofarthisfinancialyear" );
-        executeSql( "ALTER TABLE reporttable DROP COLUMN last3to6months" );
-        executeSql( "ALTER TABLE reporttable DROP COLUMN last6to9months" );
-        executeSql( "ALTER TABLE reporttable DROP COLUMN last9to12months" );
-        executeSql( "ALTER TABLE reporttable DROP COLUMN last12individualmonths" );
-        executeSql( "ALTER TABLE reporttable DROP COLUMN individualmonthsthisyear" );
-        executeSql( "ALTER TABLE reporttable DROP COLUMN individualquartersthisyear" );
-        executeSql( "ALTER TABLE reporttable DROP COLUMN programid" );
-
-        executeSql( "ALTER TABLE chart DROP COLUMN last6months" );
-        executeSql( "ALTER TABLE chart DROP COLUMN last9months" );
-        executeSql( "ALTER TABLE chart DROP COLUMN sofarthisyear" );
-        executeSql( "ALTER TABLE chart DROP COLUMN sofarthisfinancialyear" );
-        executeSql( "ALTER TABLE chart DROP COLUMN last3to6months" );
-        executeSql( "ALTER TABLE chart DROP COLUMN last6to9months" );
-        executeSql( "ALTER TABLE chart DROP COLUMN last9to12months" );
-        executeSql( "ALTER TABLE chart DROP COLUMN last12individualmonths" );
-        executeSql( "ALTER TABLE chart DROP COLUMN individualmonthsthisyear" );
-        executeSql( "ALTER TABLE chart DROP COLUMN individualquartersthisyear" );
-        executeSql( "ALTER TABLE chart DROP COLUMN organisationunitgroupsetid" );
-        executeSql( "ALTER TABLE chart DROP COLUMN programid" );
-
-        // remove source
-
-        executeSql( "ALTER TABLE datasetsource DROP CONSTRAINT fk766ae2938fd8026a" );
-        executeSql( "ALTER TABLE datasetlocksource DROP CONSTRAINT fk582fdf7e8fd8026a" );
-        executeSql( "ALTER TABLE completedatasetregistration DROP CONSTRAINT fk_datasetcompleteregistration_sourceid" );
-        executeSql( "ALTER TABLE minmaxdataelement DROP CONSTRAINT fk_minmaxdataelement_sourceid" );
-        executeSql( "ALTER TABLE datavalue DROP CONSTRAINT fk_datavalue_sourceid" );
-        executeSql( "ALTER TABLE organisationunit DROP CONSTRAINT fke509dd5ef1c932ed" );
-        executeSql( "DROP TABLE source CASCADE" );
-        executeSql( "DROP TABLE datavaluearchive" );
-
-        // message
-
-        executeSql( "ALTER TABLE messageconversation DROP COLUMN messageconversationkey" );
-        executeSql( "UPDATE messageconversation SET lastmessage=lastupdated WHERE lastmessage is null" );
-        executeSql( "ALTER TABLE message DROP COLUMN messagesubject" );
-        executeSql( "ALTER TABLE message DROP COLUMN messagekey" );
-        executeSql( "ALTER TABLE message DROP COLUMN sentdate" );
-        executeSql( "ALTER TABLE usermessage DROP COLUMN messagedate" );
-        executeSql( "UPDATE usermessage SET isfollowup=false WHERE isfollowup is null" );
-        executeSql( "DROP TABLE message_usermessages" );
-
-        // create code unique constraints
-
-        executeSql( "ALTER TABLE dataelement ADD CONSTRAINT dataelement_code_key UNIQUE(code)" );
-        executeSql( "ALTER TABLE indicator ADD CONSTRAINT indicator_code_key UNIQUE(code)" );
-        executeSql( "ALTER TABLE organisationunit ADD CONSTRAINT organisationunit_code_key UNIQUE(code)" );
-        executeSql( "ALTER TABLE organisationunit ALTER COLUMN code TYPE varchar(50)" );
-        executeSql( "ALTER TABLE indicator ALTER COLUMN code TYPE varchar(50)" );
-
-        // remove uuid
-                
-        executeSql( "ALTER TABLE attribute DROP COLUMN uuid" );
-        executeSql( "ALTER TABLE categorycombo DROP COLUMN uuid" );
-        executeSql( "ALTER TABLE categoryoptioncombo DROP COLUMN uuid" );
-        executeSql( "ALTER TABLE chart DROP COLUMN uuid" );
-        executeSql( "ALTER TABLE concept DROP COLUMN uuid" );
-        executeSql( "ALTER TABLE constant DROP COLUMN uuid" );
-        executeSql( "ALTER TABLE dataelement DROP COLUMN uuid" );
-        executeSql( "ALTER TABLE dataelementcategory DROP COLUMN uuid" );
-        executeSql( "ALTER TABLE dataelementcategoryoption DROP COLUMN uuid" );
-        executeSql( "ALTER TABLE dataelementgroup DROP COLUMN uuid" );
-        executeSql( "ALTER TABLE dataelementgroupset DROP COLUMN uuid" );
-        executeSql( "ALTER TABLE dataset DROP COLUMN uuid" );
-        executeSql( "ALTER TABLE indicator DROP COLUMN uuid" );
-        executeSql( "ALTER TABLE indicatorgroup DROP COLUMN uuid" );
-        executeSql( "ALTER TABLE indicatorgroupset DROP COLUMN uuid" );
-        executeSql( "ALTER TABLE indicatortype DROP COLUMN uuid" );
-        // executeSql( "ALTER TABLE organisationunit DROP COLUMN uuid" );
-        executeSql( "ALTER TABLE orgunitgroup DROP COLUMN uuid" );
-        executeSql( "ALTER TABLE orgunitgroupset DROP COLUMN uuid" );
-        executeSql( "ALTER TABLE orgunitlevel DROP COLUMN uuid" );
-        executeSql( "ALTER TABLE report DROP COLUMN uuid" );
-        executeSql( "ALTER TABLE validationrule DROP COLUMN uuid" );
-        executeSql( "ALTER TABLE validationrulegroup DROP COLUMN uuid" );
-
-        // replace null with false for boolean fields
-        executeSql( "update dataset set fieldcombinationrequired = false where fieldcombinationrequired is null" );
-        executeSql( "update chart set hidelegend = false where hidelegend is null" );
-        executeSql( "update chart set regression = false where regression is null" );
-        executeSql( "update chart set hidesubtitle = false where hidesubtitle is null" );
-        executeSql( "update chart set userorganisationunit = false where userorganisationunit is null" );
-        executeSql( "update chart set percentstackedvalues = false where percentstackedvalues is null" );
-        executeSql( "update chart set cumulativevalues = false where cumulativevalues is null" );
-        executeSql( "update chart set nospacebetweencolumns = false where nospacebetweencolumns is null" );
-        executeSql( "update indicator set annualized = false where annualized is null" );
-        executeSql( "update indicatortype set indicatornumber = false where indicatornumber is null" );
-        executeSql( "update dataset set mobile = false where mobile is null" );
-        executeSql( "update dataset set allowfutureperiods = false where allowfutureperiods is null" );
-        executeSql( "update dataset set validcompleteonly = false where validcompleteonly is null" );
-        executeSql( "update dataset set notifycompletinguser = false where notifycompletinguser is null" );
-        executeSql( "update dataset set approvedata = false where approvedata is null" );
-        executeSql( "update dataelement set zeroissignificant = false where zeroissignificant is null" );
-        executeSql( "update organisationunit set haspatients = false where haspatients is null" );
-        executeSql( "update organisationunit set openingdate = '1970-01-01' where openingdate is null" );
-        executeSql( "update dataset set expirydays = 0 where expirydays is null" );
-        executeSql( "update eventchart set hidelegend = false where hidelegend is null" );
-        executeSql( "update eventchart set regression = false where regression is null" );
-        executeSql( "update eventchart set hidetitle = false where hidetitle is null" );
-        executeSql( "update eventchart set hidesubtitle = false where hidesubtitle is null" );
-        executeSql( "update eventchart set hidenadata = false where hidenadata is null" );
-        executeSql( "update eventchart set percentstackedvalues = false where percentstackedvalues is null" );
-        executeSql( "update eventchart set cumulativevalues = false where cumulativevalues is null" );
-        executeSql( "update eventchart set nospacebetweencolumns = false where nospacebetweencolumns is null" );
-        executeSql( "update reporttable set showdimensionlabels = false where showdimensionlabels is null" );
-        executeSql( "update eventreport set showdimensionlabels = false where showdimensionlabels is null" );
-        executeSql( "update reporttable set skiprounding = false where skiprounding is null" );
-        executeSql( "update validationrule set skipformvalidation = false where skipformvalidation is null" );
-        executeSql( "update validationnotificationtemplate set sendstrategy = 'COLLECTIVE_SUMMARY' where sendstrategy is null" );
-
-        // move timelydays from system setting => dataset property
-        executeSql( "update dataset set timelydays = 15 where timelydays is null" );
-        executeSql( "delete from systemsetting where name='completenessOffset'" );
-
-        executeSql( "update report set paramreportingmonth = false where paramreportingmonth is null" );
-        executeSql( "update report set paramparentorganisationunit = false where paramorganisationunit is null" );
-
-        executeSql( "update reporttable set paramreportingmonth = false where paramreportingmonth is null" );
-        executeSql( "update reporttable set paramparentorganisationunit = false where paramparentorganisationunit is null" );
-        executeSql( "update reporttable set paramorganisationunit = false where paramorganisationunit is null" );
-        executeSql( "update reporttable set paramgrandparentorganisationunit = false where paramgrandparentorganisationunit is null" );
-
-        executeSql( "update reporttable set reportingmonth = false where reportingmonth is null" );
-        executeSql( "update reporttable set reportingbimonth = false where reportingbimonth is null" );
-        executeSql( "update reporttable set reportingquarter = false where reportingquarter is null" );
-        executeSql( "update reporttable set monthsthisyear = false where monthsthisyear is null" );
-        executeSql( "update reporttable set quartersthisyear = false where quartersthisyear is null" );
-        executeSql( "update reporttable set thisyear = false where thisyear is null" );
-        executeSql( "update reporttable set monthslastyear = false where monthslastyear is null" );
-        executeSql( "update reporttable set quarterslastyear = false where quarterslastyear is null" );
-        executeSql( "update reporttable set lastyear = false where lastyear is null" );
-        executeSql( "update reporttable set last5years = false where last5years is null" );
-        executeSql( "update reporttable set lastsixmonth = false where lastsixmonth is null" );
-        executeSql( "update reporttable set last4quarters = false where last4quarters is null" );
-        executeSql( "update reporttable set last12months = false where last12months is null" );
-        executeSql( "update reporttable set last3months = false where last3months is null" );
-        executeSql( "update reporttable set last6bimonths = false where last6bimonths is null" );
-        executeSql( "update reporttable set last4quarters = false where last4quarters is null" );
-        executeSql( "update reporttable set last2sixmonths = false where last2sixmonths is null" );
-        executeSql( "update reporttable set thisfinancialyear = false where thisfinancialyear is null" );
-        executeSql( "update reporttable set lastfinancialyear = false where lastfinancialyear is null" );
-        executeSql( "update reporttable set last5financialyears = false where last5financialyears is null" );
-        executeSql( "update reporttable set cumulative = false where cumulative is null" );
-        executeSql( "update reporttable set userorganisationunit = false where userorganisationunit is null" );
-        executeSql( "update reporttable set userorganisationunitchildren = false where userorganisationunitchildren is null" );
-        executeSql( "update reporttable set userorganisationunitgrandchildren = false where userorganisationunitgrandchildren is null" );
-        executeSql( "update reporttable set subtotals = true where subtotals is null" );
-        executeSql( "update reporttable set hideemptyrows = false where hideemptyrows is null" );
-        executeSql( "update reporttable set hideemptycolumns = false where hideemptycolumns is null" );
-        executeSql( "update reporttable set displaydensity = 'normal' where displaydensity is null" );
-        executeSql( "update reporttable set fontsize = 'normal' where fontsize is null" );
-        executeSql( "update reporttable set digitgroupseparator = 'space' where digitgroupseparator is null" );
-        executeSql( "update reporttable set sortorder = 0 where sortorder is null" );
-        executeSql( "update reporttable set toplimit = 0 where toplimit is null" );
-        executeSql( "update reporttable set showhierarchy = false where showhierarchy is null" );
-        executeSql( "update reporttable set legenddisplaystyle = 'FILL' where legenddisplaystyle is null" );
-        executeSql( "update reporttable set legenddisplaystrategy = 'FIXED' where legenddisplaystrategy is null" );
-        executeSql( "update reporttable set hidetitle = false where hidetitle is null" );
-        executeSql( "update reporttable set hidesubtitle = false where hidesubtitle is null" );
-
-        // reporttable col/row totals = keep existing || copy from totals || true
-        executeSql( "update reporttable set totals = true where totals is null" );
-        executeSql( "update reporttable set coltotals = totals where coltotals is null" );
-        executeSql( "update reporttable set coltotals = true where coltotals is null" );
-        executeSql( "update reporttable set rowtotals = totals where rowtotals is null" );
-        executeSql( "update reporttable set rowtotals = true where rowtotals is null" );
-        executeSql( "alter table reporttable drop column totals" );
-
-        // reporttable col/row subtotals
-        executeSql( "update reporttable set colsubtotals = subtotals where colsubtotals is null" );
-        executeSql( "update reporttable set rowsubtotals = subtotals where rowsubtotals is null" );
-
-        // reporttable upgrade counttype to outputtype
-        executeSql( "update eventreport set outputtype = 'EVENT' where outputtype is null and counttype = 'events'" );
-        executeSql( "update eventreport set outputtype = 'TRACKED_ENTITY_INSTANCE' where outputtype is null and counttype = 'tracked_entity_instances'" );
-        executeSql( "update eventreport set hidetitle = false where hidetitle is null" );
-        executeSql( "update eventreport set hidesubtitle = false where hidesubtitle is null" );
-        executeSql( "update eventreport set outputtype = 'EVENT' where outputtype is null" );
-        executeSql( "alter table eventreport drop column counttype" );
-
-        executeSql( "update chart set reportingmonth = false where reportingmonth is null" );
-        executeSql( "update chart set reportingbimonth = false where reportingbimonth is null" );
-        executeSql( "update chart set reportingquarter = false where reportingquarter is null" );
-        executeSql( "update chart set monthsthisyear = false where monthsthisyear is null" );
-        executeSql( "update chart set quartersthisyear = false where quartersthisyear is null" );
-        executeSql( "update chart set thisyear = false where thisyear is null" );
-        executeSql( "update chart set monthslastyear = false where monthslastyear is null" );
-        executeSql( "update chart set quarterslastyear = false where quarterslastyear is null" );
-        executeSql( "update chart set lastyear = false where lastyear is null" );
-        executeSql( "update chart set lastsixmonth = false where lastsixmonth is null" );
-        executeSql( "update chart set last12months = false where last12months is null" );
-        executeSql( "update chart set last3months = false where last3months is null" );
-        executeSql( "update chart set last5years = false where last5years is null" );
-        executeSql( "update chart set last4quarters = false where last4quarters is null" );
-        executeSql( "update chart set last6bimonths = false where last6bimonths is null" );
-        executeSql( "update chart set last4quarters = false where last4quarters is null" );
-        executeSql( "update chart set last2sixmonths = false where last2sixmonths is null" );
-        executeSql( "update chart set showdata = false where showdata is null" );
-        executeSql( "update chart set userorganisationunit = false where userorganisationunit is null" );
-        executeSql( "update chart set userorganisationunitchildren = false where userorganisationunitchildren is null" );
-        executeSql( "update chart set userorganisationunitgrandchildren = false where userorganisationunitgrandchildren is null" );
-        executeSql( "update chart set hidetitle = false where hidetitle is null" );
-        executeSql( "update chart set sortorder = 0 where sortorder is null" );
-
-        executeSql( "update eventreport set showhierarchy = false where showhierarchy is null" );
-        executeSql( "update eventreport set counttype = 'events' where counttype is null" );
-        executeSql( "update eventreport set hidenadata = false where hidenadata is null" );
-
-        // eventreport col/rowtotals = keep existing || copy from totals || true
-        executeSql( "update eventreport set totals = true where totals is null" );
-        executeSql( "update eventreport set coltotals = totals where coltotals is null" );
-        executeSql( "update eventreport set coltotals = true where coltotals is null" );
-        executeSql( "update eventreport set rowtotals = totals where rowtotals is null" );
-        executeSql( "update eventreport set rowtotals = true where rowtotals is null" );
-        executeSql( "alter table eventreport drop column totals" );
-
-        // eventreport col/row subtotals
-        executeSql( "update eventreport set colsubtotals = subtotals where colsubtotals is null" );
-        executeSql( "update eventreport set rowsubtotals = subtotals where rowsubtotals is null" );
-
-        // eventchart upgrade counttype to outputtype
-        executeSql( "update eventchart set outputtype = 'EVENT' where outputtype is null and counttype = 'events'" );
-        executeSql( "update eventchart set outputtype = 'TRACKED_ENTITY_INSTANCE' where outputtype is null and counttype = 'tracked_entity_instances'" );
-        executeSql( "update eventchart set outputtype = 'EVENT' where outputtype is null" );
-        executeSql( "alter table eventchart drop column counttype" );
-
-        executeSql( "update eventchart set sortorder = 0 where sortorder is null" );
-
-        // Move chart filters to chart_filters table
-
-        executeSql( "insert into chart_filters (chartid, sort_order, filter) select chartid, 0, filter from chart" );
-        executeSql( "alter table chart drop column filter" );
-
-        // Upgrade chart dimension identifiers
-
-        executeSql( "update chart set series = 'dx' where series = 'data'" );
-        executeSql( "update chart set series = 'pe' where series = 'period'" );
-        executeSql( "update chart set series = 'ou' where series = 'organisationunit'" );
-        executeSql( "update chart set category = 'dx' where category = 'data'" );
-        executeSql( "update chart set category = 'pe' where category = 'period'" );
-        executeSql( "update chart set category = 'ou' where category = 'organisationunit'" );
-        executeSql( "update chart_filters set filter = 'dx' where filter = 'data'" );
-        executeSql( "update chart_filters set filter = 'pe' where filter = 'period'" );
-        executeSql( "update chart_filters set filter = 'ou' where filter = 'organisationunit'" );
-
-        executeSql( "update dataentryform set format = 1 where format is null" );
-
-        executeSql( "update dataelementgroup set shortname=name where shortname is null and length(name)<=50" );
-        executeSql( "update orgunitgroup set shortname=name where shortname is null and length(name)<=50" );
-
-        // report, reporttable, chart groups
-
-        executeSql( "DROP TABLE reportgroupmembers" );
-        executeSql( "DROP TABLE reportgroup" );
-        executeSql( "DROP TABLE reporttablegroupmembers" );
-        executeSql( "DROP TABLE reporttablegroup" );
-        executeSql( "DROP TABLE chartgroupmembers" );
-        executeSql( "DROP TABLE chartgroup" );
-
-        executeSql( "delete from usersetting where name='currentStyle' and value like '%blue/blue.css'" );
-        executeSql( "delete from systemsetting where name='currentStyle' and value like '%blue/blue.css'" );
-
-        executeSql( "update dataentryform set style='regular' where style is null" );
-
-        executeSql( "UPDATE dataset SET skipaggregation = false WHERE skipaggregation IS NULL" );
-        executeSql( "UPDATE dataset SET skipoffline = false WHERE skipoffline IS NULL" );
-        executeSql( "UPDATE dataset SET renderastabs = false WHERE renderastabs IS NULL" );
-        executeSql( "UPDATE dataset SET renderhorizontally = false WHERE renderhorizontally IS NULL" );
-        executeSql( "UPDATE dataset SET novaluerequirescomment = false WHERE novaluerequirescomment IS NULL" );
-        executeSql( "UPDATE dataset SET openfutureperiods = 12 where allowfutureperiods is true" );
-        executeSql( "UPDATE dataset SET openfutureperiods = 0 where allowfutureperiods is false" );
-        executeSql( "update dataset SET compulsoryfieldscompleteonly = false WHERE compulsoryfieldscompleteonly IS NULL" );
-        executeSql( "ALTER TABLE dataset DROP COLUMN allowfutureperiods" );
-
-        executeSql( "UPDATE categorycombo SET skiptotal = false WHERE skiptotal IS NULL" );
-
-        // short names
-        executeSql( "ALTER TABLE dataelement ALTER COLUMN shortname TYPE character varying(50)" );
-        executeSql( "ALTER TABLE indicator ALTER COLUMN shortname TYPE character varying(50)" );
-        executeSql( "ALTER TABLE dataset ALTER COLUMN shortname TYPE character varying(50)" );
-        executeSql( "ALTER TABLE organisationunit ALTER COLUMN shortname TYPE character varying(50)" );
-
-        executeSql( "update report set type='jasperReportTable' where type is null and reporttableid is not null" );
-        executeSql( "update report set type='jasperJdbc' where type is null and reporttableid is null" );
-
-        // upgrade authorities
-        executeSql( "UPDATE userroleauthorities SET authority='F_DOCUMENT_PUBLIC_ADD' WHERE authority='F_DOCUMENT_ADD'" );
-        executeSql( "UPDATE userroleauthorities SET authority='F_REPORT_PUBLIC_ADD' WHERE authority='F_REPORT_ADD'" );
-        executeSql( "UPDATE userroleauthorities SET authority='F_REPORTTABLE_PUBLIC_ADD' WHERE authority='F_REPORTTABLE_ADD'" );
-        executeSql( "UPDATE userroleauthorities SET authority='F_DATASET_PUBLIC_ADD' WHERE authority='F_DATASET_ADD'" );
-
-        executeSql( "UPDATE userroleauthorities SET authority='F_DATAELEMENT_PUBLIC_ADD' WHERE authority='F_DATAELEMENT_ADD'" );
-        executeSql( "UPDATE userroleauthorities SET authority='F_DATAELEMENTGROUP_PUBLIC_ADD' WHERE authority='F_DATAELEMENTGROUP_ADD'" );
-        executeSql( "UPDATE userroleauthorities SET authority='F_DATAELEMENTGROUPSET_PUBLIC_ADD' WHERE authority='F_DATAELEMENTGROUPSET_ADD'" );
-
-        executeSql( "UPDATE userroleauthorities SET authority='F_ORGUNITGROUP_PUBLIC_ADD' WHERE authority='F_ORGUNITGROUP_ADD'" );
-        executeSql( "UPDATE userroleauthorities SET authority='F_ORGUNITGROUPSET_PUBLIC_ADD' WHERE authority='F_ORGUNITGROUPSET_ADD'" );
-
-        executeSql( "UPDATE userroleauthorities SET authority='F_INDICATOR_PUBLIC_ADD' WHERE authority='F_INDICATOR_ADD'" );
-        executeSql( "UPDATE userroleauthorities SET authority='F_INDICATORGROUP_PUBLIC_ADD' WHERE authority='F_INDICATORGROUP_ADD'" );
-        executeSql( "UPDATE userroleauthorities SET authority='F_INDICATORGROUPSET_PUBLIC_ADD' WHERE authority='F_INDICATORGROUPSET_ADD'" );
-
-        executeSql( "UPDATE userroleauthorities SET authority='F_USERROLE_PUBLIC_ADD' WHERE authority='F_USERROLE_ADD'" );
-        executeSql( "UPDATE userroleauthorities SET authority='F_USERGROUP_PUBLIC_ADD' WHERE authority='F_USER_GRUP_ADD'" );
-        executeSql( "UPDATE userroleauthorities SET authority='F_USERGROUP_UPDATE' WHERE authority='F_USER_GRUP_UPDATE'" );
-        executeSql( "UPDATE userroleauthorities SET authority='F_USERGROUP_DELETE' WHERE authority='F_USER_GRUP_DELETE'" );
-        executeSql( "UPDATE userroleauthorities SET authority='F_USERGROUP_LIST' WHERE authority='F_USER_GRUP_LIST'" );
-
-        executeSql( "UPDATE userroleauthorities SET authority='F_SQLVIEW_PUBLIC_ADD' WHERE authority='F_SQLVIEW_ADD'" );
-        executeSql( "UPDATE userroleauthorities SET authority='F_OPTIONSET_PUBLIC_ADD' WHERE authority='F_OPTIONSET_ADD'" );
-        executeSql( "UPDATE userroleauthorities SET authority='F_VALIDATIONRULEGROUP_PUBLIC_ADD' WHERE authority='F_VALIDATIONRULEGROUP_ADD'" );
-        executeSql( "UPDATE userroleauthorities SET authority='F_TRACKED_ENTITY_ATTRIBUTE_PUBLIC_ADD' WHERE authority='F_TRACKED_ENTITY_ATTRIBUTE_ADD'" );
-
-        executeSql( "UPDATE userroleauthorities SET authority='F_PROGRAM_INDICATOR_PUBLIC_ADD' WHERE authority='F_ADD_PROGRAM_INDICATOR'" );
-
-        executeSql( "UPDATE userroleauthorities SET authority='F_LEGEND_SET_PUBLIC_ADD' WHERE authority='F_LEGEND_SET_ADD'" );
-
-        executeSql( "UPDATE userroleauthorities SET authority='F_VALIDATIONRULE_PUBLIC_ADD' WHERE authority='F_VALIDATIONRULE_ADD'" );
-
-        executeSql( "UPDATE userroleauthorities SET authority='F_ATTRIBUTE_PUBLIC_ADD' WHERE authority='F_ATTRIBUTE_ADD'" );
-        executeSql( "UPDATE userroleauthorities SET authority='M_dhis-web-dashboard' WHERE authority='M_dhis-web-dashboard-integration'" );
-
-        executeSql( "UPDATE userroleauthorities SET authority='M_dhis-web-data-administration' WHERE authority='M_dhis-web-maintenance-dataadmin'" );
-
-        executeSql( "UPDATE userroleauthorities SET authority = 'M_' ||  replace(regexp_replace(replace(authority, 'See ', '' ), '[^a-zA-Z0-9 ]', ''), ' ', '_') WHERE authority like 'See%'" );
-
-        // remove unused authorities
-        executeSql( "DELETE FROM userroleauthorities WHERE authority='F_CONCEPT_UPDATE'" );
-        executeSql( "DELETE FROM userroleauthorities WHERE authority='F_CONSTANT_UPDATE'" );
-        executeSql( "DELETE FROM userroleauthorities WHERE authority='F_DATAELEMENT_UPDATE'" );
-        executeSql( "DELETE FROM userroleauthorities WHERE authority='F_DATAELEMENTGROUP_UPDATE'" );
-        executeSql( "DELETE FROM userroleauthorities WHERE authority='F_DATAELEMENTGROUPSET_UPDATE'" );
-        executeSql( "DELETE FROM userroleauthorities WHERE authority='F_DATAELEMENT_MINMAX_UPDATE'" );
-        executeSql( "DELETE FROM userroleauthorities WHERE authority='F_DATASET_UPDATE'" );
-        executeSql( "DELETE FROM userroleauthorities WHERE authority='F_SECTION_UPDATE'" );
-        executeSql( "DELETE FROM userroleauthorities WHERE authority='F_DATAVALUE_UPDATE'" );
-        executeSql( "DELETE FROM userroleauthorities WHERE authority='F_INDICATOR_UPDATE'" );
-        executeSql( "DELETE FROM userroleauthorities WHERE authority='F_INDICATORTYPE_UPDATE'" );
-        executeSql( "DELETE FROM userroleauthorities WHERE authority='F_INDICATORGROUP_UPDATE'" );
-        executeSql( "DELETE FROM userroleauthorities WHERE authority='F_INDICATORGROUPSET_UPDATE'" );
-        executeSql( "DELETE FROM userroleauthorities WHERE authority='F_ORGANISATIONUNIT_UPDATE'" );
-        executeSql( "DELETE FROM userroleauthorities WHERE authority='F_ORGUNITGROUP_UPDATE'" );
-        executeSql( "DELETE FROM userroleauthorities WHERE authority='F_ORGUNITGROUPSET_UPDATE'" );
-        executeSql( "DELETE FROM userroleauthorities WHERE authority='F_USERROLE_UPDATE'" );
-        executeSql( "DELETE FROM userroleauthorities WHERE authority='F_USERGROUP_UPDATE'" );
-        executeSql( "DELETE FROM userroleauthorities WHERE authority='F_VALIDATIONRULE_UPDATE'" );
-        executeSql( "DELETE FROM userroleauthorities WHERE authority='F_VALIDATIONRULEGROUP_UPDATE'" );
-        executeSql( "DELETE FROM userroleauthorities WHERE authority='F_REPORT_UPDATE'" );
-        executeSql( "DELETE FROM userroleauthorities WHERE authority='F_SQLVIEW_UPDATE'" );
-        executeSql( "DELETE FROM userroleauthorities WHERE authority='F_VALIDATIONCRITERIA_UPDATE'" );
-        executeSql( "DELETE FROM userroleauthorities WHERE authority='F_OPTIONSET_UPDATE'" );
-        executeSql( "DELETE FROM userroleauthorities WHERE authority='F_ATTRIBUTE_UPDATE'" );
-        executeSql( "DELETE FROM userroleauthorities WHERE authority='F_PATIENTATTRIBUTE_UPDATE'" );
-        executeSql( "DELETE FROM userroleauthorities WHERE authority='F_PATIENT_UPDATE'" );
-        executeSql( "DELETE FROM userroleauthorities WHERE authority='F_UPDATE_PROGRAM_INDICATOR'" );
-        executeSql( "DELETE FROM userroleauthorities WHERE authority='F_PROGRAM_UPDATE'" );
-        executeSql( "DELETE FROM userroleauthorities WHERE authority='F_PROGRAMSTAGE_UPDATE'" );
-        executeSql( "DELETE FROM userroleauthorities WHERE authority='F_PROGRAMSTAGE_SECTION_UPDATE'" );
-        executeSql( "DELETE FROM userroleauthorities WHERE authority='F_PATIENTIDENTIFIERTYPE_UPDATE'" );
-        executeSql( "DELETE FROM userroleauthorities WHERE authority='F_PROGRAM_ATTRIBUTE_UPDATE'" );
-        executeSql( "DELETE FROM userroleauthorities WHERE authority='F_PATIENT_DATAVALUE_UPDATE'" );
-
-        // remove unused configurations
-        executeSql( "delete from systemsetting where name='keySmsConfig'" );
-        executeSql( "delete from systemsetting where name='keySmsConfiguration'" );
-        executeSql( "delete from systemsetting where name='keySmsConfigurations'" );
-
-        // update denominator of indicator which has indicatortype as 'number'
-        executeSql( "UPDATE indicator SET denominator = 1, denominatordescription = '' WHERE indicatortypeid IN (SELECT DISTINCT indicatortypeid FROM indicatortype WHERE indicatornumber = true) AND denominator IS NULL" );
-
-        // remove name/shortName uniqueness
-        executeSql( "ALTER TABLE organisationunit DROP CONSTRAINT organisationunit_name_key" );
-        executeSql( "ALTER TABLE orgunitgroup ADD CONSTRAINT orgunitgroup_name_key UNIQUE (name)" );
-        executeSql( "ALTER TABLE orgunitgroupset ADD CONSTRAINT orgunitgroupset_name_key UNIQUE (name)" );
-        executeSql( "ALTER TABLE indicator DROP CONSTRAINT indicator_name_key" );
-        executeSql( "ALTER TABLE indicator DROP CONSTRAINT indicator_shortname_key" );
-        executeSql( "ALTER TABLE indicatorgroup DROP CONSTRAINT indicatorgroup_name_key" );
-        executeSql( "ALTER TABLE indicatorgroupset DROP CONSTRAINT indicatorgroupset_name_key" );
-        executeSql( "ALTER TABLE dataset DROP CONSTRAINT dataset_name_key" );
-        executeSql( "ALTER TABLE dataset DROP CONSTRAINT dataset_shortname_key" );
-        executeSql( "ALTER TABLE document DROP CONSTRAINT document_name_key" );
-        executeSql( "ALTER TABLE reporttable DROP CONSTRAINT reporttable_name_key" );
-        executeSql( "ALTER TABLE report DROP CONSTRAINT report_name_key" );
-        executeSql( "ALTER TABLE usergroup DROP CONSTRAINT usergroup_name_key" );
-
-        executeSql( "ALTER TABLE dataelementcategory DROP COLUMN conceptid" );
-        executeSql( "ALTER TABLE dataelementcategoryoption DROP COLUMN conceptid" );
-
-        // upgrade system charts/maps to public read-only sharing
-        executeSql( "UPDATE chart SET publicaccess='r-------' WHERE user IS NULL AND publicaccess IS NULL;" );
-        executeSql( "UPDATE map SET publicaccess='r-------' WHERE user IS NULL AND publicaccess IS NULL;" );
-
-        executeSql( "UPDATE chart SET publicaccess='--------' WHERE user IS NULL AND publicaccess IS NULL;" );
-        executeSql( "UPDATE map SET publicaccess='-------' WHERE user IS NULL AND publicaccess IS NULL;" );
-
-        executeSql( "update dataelementcategory set datadimension = false where datadimension is null" );
-
-        executeSql( "UPDATE dataset SET dataelementdecoration=false WHERE dataelementdecoration is null" );
-
-        executeSql( "update sqlview set sqlviewid=viweid" );
-        executeSql( "alter table sqlview drop column viewid" );
-        executeSql( "update sqlview set type = 'QUERY' where query is true" );
-        executeSql( "update sqlview set type = 'VIEW' where type is null" );
-        executeSql( "alter table sqlview drop column query" );
-
-        executeSql( "UPDATE dashboard SET publicaccess='--------' WHERE publicaccess is null" );
-
-        executeSql( "UPDATE optionset SET version=0 WHERE version IS NULL" );
-        executeSql( "UPDATE dataset SET version=0 WHERE version IS NULL" );
-        executeSql( "UPDATE program SET version=0 WHERE version IS NULL" );
-        executeSql( "update program set shortname = substring(name,0,50) where shortname is null" );
-
-        executeSql( "update programstageinstance set attributeoptioncomboid = " + defaultOptionComboId + " where attributeoptioncomboid is null" );
-        executeSql( "update programstageinstance set storedby=completedby where storedby is null and completedby is not null" );
-
-        executeSql( "ALTER TABLE datavalue ALTER COLUMN lastupdated TYPE timestamp" );
-        executeSql( "ALTER TABLE completedatasetregistration ALTER COLUMN date TYPE timestamp" );
-        executeSql( "ALTER TABLE message ALTER COLUMN userid DROP NOT NULL" );
-        executeSql( "ALTER TABLE message ALTER COLUMN messagetext TYPE text" );
-        executeSql( "drop index crosstab" );
-
-        executeSql( "delete from usersetting where name = 'dashboardConfig' or name = 'dashboardConfiguration'" );
-        executeSql( "update usersetting set name = 'keyUiLocale' where name = 'currentLocale'" );
-        executeSql( "update usersetting set name = 'keyDbLocale' where name = 'keyLocaleUserSetting'" );
-        executeSql( "update usersetting set name = 'keyStyle' where name = 'currentStyle'" );
-        executeSql( "ALTER TABLE interpretation ALTER COLUMN userid DROP NOT NULL" );
-        executeSql( "UPDATE interpretation SET publicaccess='r-------' WHERE publicaccess IS NULL;" );
-
-        executeSql( "ALTER TABLE dataset DROP COLUMN symbol" );
-        executeSql( "ALTER TABLE users ALTER COLUMN password DROP NOT NULL" );
-        executeSql( "UPDATE users SET twofa = false WHERE twofa IS NULL" );
-
-        // set default dataDimension on orgUnitGroupSet and deGroupSet
-        executeSql( "UPDATE dataelementgroupset SET datadimension=true WHERE datadimension IS NULL" );
-        executeSql( "ALTER TABLE dataelementgroupset ALTER COLUMN datadimension SET NOT NULL" );
-        executeSql( "UPDATE orgunitgroupset SET datadimension=true WHERE datadimension IS NULL" );
-        executeSql( "ALTER TABLE orgunitgroupset ALTER COLUMN datadimension SET NOT NULL" );
-        executeSql( "ALTER TABLE validationnotificationtemplate ALTER COLUMN sendstrategy SET NOT NULL" );
-
-        // set attribute defaults
-        executeSql( "UPDATE attribute SET dataelementattribute=false WHERE dataelementattribute IS NULL" );
-        executeSql( "UPDATE attribute SET dataelementgroupattribute=false WHERE dataelementgroupattribute IS NULL" );
-        executeSql( "UPDATE attribute SET indicatorattribute=false WHERE indicatorattribute IS NULL" );
-        executeSql( "UPDATE attribute SET indicatorgroupattribute=false WHERE indicatorgroupattribute IS NULL" );
-        executeSql( "UPDATE attribute SET organisationunitattribute=false WHERE organisationunitattribute IS NULL" );
-        executeSql( "UPDATE attribute SET organisationunitgroupattribute=false WHERE organisationunitgroupattribute IS NULL" );
-        executeSql( "UPDATE attribute SET organisationunitgroupsetattribute=false WHERE organisationunitgroupsetattribute IS NULL" );
-        executeSql( "UPDATE attribute SET userattribute=false WHERE userattribute IS NULL" );
-        executeSql( "UPDATE attribute SET usergroupattribute=false WHERE usergroupattribute IS NULL" );
-        executeSql( "UPDATE attribute SET datasetattribute=false WHERE datasetattribute IS NULL" );
-        executeSql( "UPDATE attribute SET programattribute=false WHERE programattribute IS NULL" );
-        executeSql( "UPDATE attribute SET programstageattribute=false WHERE programstageattribute IS NULL" );
-        executeSql( "UPDATE attribute SET trackedentityattribute=false WHERE trackedentityattribute IS NULL" );
-        executeSql( "UPDATE attribute SET trackedentityattributeattribute=false WHERE trackedentityattributeattribute IS NULL" );
-        executeSql( "UPDATE attribute SET categoryoptionattribute=false WHERE categoryoptionattribute IS NULL" );
-        executeSql( "UPDATE attribute SET categoryoptiongroupattribute=false WHERE categoryoptiongroupattribute IS NULL" );
-        executeSql( "UPDATE attribute SET documentattribute=false WHERE documentattribute IS NULL" );
-        executeSql( "UPDATE attribute SET optionattribute=false WHERE optionattribute IS NULL" );
-        executeSql( "UPDATE attribute SET optionsetattribute=false WHERE optionsetattribute IS NULL" );
-        executeSql( "UPDATE attribute SET constantattribute=false WHERE constantattribute IS NULL" );
-        executeSql( "UPDATE attribute SET legendsetattribute=false WHERE legendsetattribute IS NULL" );
-        executeSql( "UPDATE attribute SET programindicatorattribute=false WHERE programindicatorattribute IS NULL" );
-        executeSql( "UPDATE attribute SET sqlviewattribute=false WHERE sqlViewattribute IS NULL" );
-        executeSql( "UPDATE attribute SET sectionattribute=false WHERE sectionattribute IS NULL" );
-        executeSql( "UPDATE attribute SET categoryoptioncomboattribute=false WHERE categoryoptioncomboattribute IS NULL" );
-        executeSql( "UPDATE attribute SET trackedentitytypeattribute=false WHERE trackedentitytypeattribute IS NULL" );
-        executeSql( "UPDATE attribute SET categoryOptionGroupSetAttribute=false WHERE categoryOptionGroupSetAttribute IS NULL" );
-        executeSql( "UPDATE attribute SET dataElementGroupSetAttribute=false WHERE dataElementGroupSetAttribute IS NULL" );
-        executeSql( "UPDATE attribute SET validationRuleAttribute=false WHERE validationRuleAttribute IS NULL" );
-        executeSql( "UPDATE attribute SET validationRuleGroupAttribute=false WHERE validationRuleGroupAttribute IS NULL" );
-        executeSql( "UPDATE attribute SET categoryAttribute=false WHERE categoryAttribute IS NULL" );
-
-        executeSql( "update attribute set isunique=false where isunique is null" );
-
-        executeSql( "ALTER TABLE trackedentityattributedimension DROP COLUMN operator" );
-        executeSql( "ALTER TABLE trackedentitydataelementdimension DROP COLUMN operator" );
-
-        // update attribute.code, set to null if code=''
-        executeSql( "UPDATE attribute SET code=NULL WHERE code=''" );
-
-        //update programruleaction:
-        executeSql( "ALTER TABLE programruleaction DROP COLUMN name" );
-
-        //update programrule
-        executeSql( "UPDATE programrule SET rulecondition = condition WHERE rulecondition IS NULL" );
-        executeSql( "ALTER TABLE programrule DROP COLUMN condition" );
-
-        // data approval
-        executeSql( "UPDATE dataapproval SET accepted=false WHERE accepted IS NULL" );
-        executeSql( "ALTER TABLE dataapproval ALTER COLUMN accepted SET NOT NULL" );
-        executeSql( "DELETE FROM dataapproval WHERE categoryoptiongroupid IS NOT NULL" );
-        executeSql( "ALTER TABLE dataapproval DROP COLUMN categoryoptiongroupid" );
-        executeSql( "UPDATE dataapproval SET attributeoptioncomboid=categoryoptioncomboid WHERE categoryoptioncomboid IS NOT NULL" );
-        executeSql( "ALTER TABLE dataapproval DROP COLUMN categoryoptioncomboid" );
-        executeSql( "UPDATE dataapproval SET attributeoptioncomboid=" + defaultCategoryComboId + " WHERE attributeoptioncomboid IS NULL" );
-        executeSql( "ALTER TABLE dataapproval ALTER COLUMN attributeoptioncomboid SET NOT NULL" );
-
-        // validation rule group, new column alertbyorgunits
-        executeSql( "UPDATE validationrulegroup SET alertbyorgunits=false WHERE alertbyorgunits IS NULL" );
-
-        executeSql( "update expression set missingvaluestrategy = 'SKIP_IF_ANY_VALUE_MISSING' where missingvaluestrategy is null and (nullifblank is true or nullifblank is null)" );
-        executeSql( "update expression set missingvaluestrategy = 'NEVER_SKIP' where missingvaluestrategy is null nullifblank is false" );
-        executeSql( "alter table expression alter column missingvaluestrategy set not null" );
-        executeSql( "alter table expression drop column nullifblank" );
-        executeSql( "drop table expressiondataelement" );
-        executeSql( "drop table expressionsampleelement" );
-
-        executeSql( "alter table dataelementcategoryoption alter column startdate type date" );
-        executeSql( "alter table dataelementcategoryoption alter column enddate type date" );
-
-        executeSql( "alter table dataelement drop column sortorder" );
-        executeSql( "alter table indicator drop column sortorder" );
-        executeSql( "alter table dataset drop column sortorder" );
-
-        executeSql( "alter table dataelement drop column active" );
-
-        executeSql( "alter table datavalue alter column value type varchar(50000)" );
-        executeSql( "alter table datavalue alter column comment type varchar(50000)" );
-        executeSql( "alter table datavalueaudit alter column value type varchar(50000)" );
-        executeSql( "alter table trackedentitydatavalue alter column value type varchar(50000)" );
-        executeSql( "alter table trackedentityattributevalue alter column value type varchar(50000)" );
-
-        executeSql( "update trackedentitydatavalue set providedelsewhere=false where providedelsewhere is null" );
-
-        executeSql( "update datavalueaudit set attributeoptioncomboid = " + defaultOptionComboId + " where attributeoptioncomboid is null" );
-        executeSql( "alter table datavalueaudit alter column attributeoptioncomboid set not null;" );
-
-        executeSql( "update dataelementcategoryoption set shortname = substring(name,0,50) where shortname is null" );
-
-        // AttributeValue
-        executeSql( "UPDATE attributevalue SET created=now() WHERE created IS NULL" );
-        executeSql( "UPDATE attributevalue SET lastupdated=now() WHERE lastupdated IS NULL" );
-        executeSql( "ALTER TABLE attributevalue ALTER value TYPE text" );
-        executeSql( "DELETE FROM attributevalue where value IS NULL or value=''" );
-
-        executeSql( "update dashboarditem set shape = 'normal' where shape is null" );
-
-        executeSql( "update categoryoptioncombo set ignoreapproval = false where ignoreapproval is null" );
-
-        executeSql( "alter table version alter column versionkey set not null" );
-        executeSql( "alter table version add constraint version_versionkey_key unique(versionkey)" );
-
-        // Cacheable
-        executeSql( "UPDATE report set cachestrategy='RESPECT_SYSTEM_SETTING' where cachestrategy is null" );
-        executeSql( "UPDATE sqlview set cachestrategy='RESPECT_SYSTEM_SETTING' where cachestrategy is null" );
-
-        executeSql( "update categorycombo set datadimensiontype = 'DISAGGREGATION' where dimensiontype = 'disaggregation'" );
-        executeSql( "update categorycombo set datadimensiontype = 'ATTRIBUTE' where dimensiontype = 'attribute'" );
-        executeSql( "update categorycombo set datadimensiontype = 'DISAGGREGATION' where datadimensiontype is null" );
-        executeSql( "alter table categorycombo drop column dimensiontype" );
-        executeSql( "update dataelementcategory set datadimensiontype = 'DISAGGREGATION' where dimensiontype = 'disaggregation'" );
-        executeSql( "update dataelementcategory set datadimensiontype = 'ATTRIBUTE' where dimensiontype = 'attribute'" );
-        executeSql( "update dataelementcategory set datadimensiontype = 'DISAGGREGATION' where datadimensiontype is null" );
-        executeSql( "alter table dataelementcategory drop column dimensiontype" );
-
-        executeSql( "update categoryoptiongroupset set datadimensiontype = 'ATTRIBUTE' where datadimensiontype is null" );
-        executeSql( "update categoryoptiongroup set datadimensiontype = 'ATTRIBUTE' where datadimensiontype is null" );
-
-        executeSql( "update reporttable set completedonly = false where completedonly is null" );
-        executeSql( "update chart set completedonly = false where completedonly is null" );
-        executeSql( "update eventreport set completedonly = false where completedonly is null" );
-        executeSql( "update eventchart set completedonly = false where completedonly is null" );
-
-        executeSql( "update program set enrollmentdatelabel = dateofenrollmentdescription where enrollmentdatelabel is null" );
-        executeSql( "update program set incidentdatelabel = dateofincidentdescription where incidentdatelabel is null" );
-        executeSql( "update programinstance set incidentdate = dateofincident where incidentdate is null" );
-        executeSql( "alter table programinstance alter column incidentdate drop not null" );
-        executeSql( "alter table program drop column dateofenrollmentdescription" );
-        executeSql( "alter table program drop column dateofincidentdescription" );
-        executeSql( "alter table programinstance drop column dateofincident" );
-
-        executeSql( "update programstage set reportdatetouse = 'indicentDate' where reportdatetouse='dateOfIncident'" );
-        executeSql( "update programstage set repeatable = irregular where repeatable is null" );
-        executeSql( "update programstage set repeatable = false where repeatable is null" );
-        executeSql( "alter table programstage drop column reportdatedescription" );
-        executeSql( "alter table programstage drop column irregular" );
-
-        executeSql( "update smscodes set compulsory = false where compulsory is null" );
-
-        executeSql( "alter table programmessage drop column storecopy" );
-
-        executeSql( "alter table programindicator drop column missingvaluereplacement" );
-
-        executeSql( "update keyjsonvalue set namespacekey = key where namespacekey is null" );
-        executeSql( "alter table keyjsonvalue alter column namespacekey set not null" );
-        executeSql( "alter table keyjsonvalue drop column key" );
-        executeSql( "alter table trackedentityattributevalue drop column encrypted_value" );
-        executeSql( "alter table predictor drop column predictororglevels" );
-
-        // Remove data mart
-        executeSql( "drop table aggregateddatasetcompleteness" );
-        executeSql( "drop table aggregateddatasetcompleteness_temp" );
-        executeSql( "drop table aggregateddatavalue" );
-        executeSql( "drop table aggregateddatavalue_temp" );
-        executeSql( "drop table aggregatedindicatorvalue" );
-        executeSql( "drop table aggregatedindicatorvalue_temp" );
-        executeSql( "drop table aggregatedorgunitdatasetcompleteness" );
-        executeSql( "drop table aggregatedorgunitdatasetcompleteness_temp" );
-        executeSql( "drop table aggregatedorgunitdatavalue" );
-        executeSql( "drop table aggregatedorgunitdatavalue_temp" );
-        executeSql( "drop table aggregatedorgunitindicatorvalue" );
-        executeSql( "drop table aggregatedorgunitindicatorvalue_temp" );
-
-        executeSql( "alter table trackedentitydatavalue alter column storedby TYPE character varying(255)" );
-        executeSql( "alter table datavalue alter column storedby TYPE character varying(255)" );
-
-        executeSql( "alter table datastatisticsevent alter column eventtype type character varying" );
-        executeSql( "alter table orgunitlevel drop constraint orgunitlevel_name_key" );
-
-        executeSql( "update interpretation set likes = 0 where likes is null" );
-        executeSql( "create index in_interpretationcomment_mentions_username on interpretationcomment using GIN((mentions->'username') jsonb_path_ops)" );
-        executeSql( "create index in_interpretation_mentions_username on interpretation using GIN((mentions->'username') jsonb_path_ops)" );
-
-        executeSql( "update chart set regressiontype = 'NONE' where regression is false or regression is null" );
-        executeSql( "update chart set regressiontype = 'LINEAR' where regression is true" );
-        executeSql( "alter table chart alter column regressiontype set not null" );
-        executeSql( "alter table chart drop column regression" );
-
-        executeSql( "update eventchart set regressiontype = 'NONE' where regression is false or regression is null" );
-        executeSql( "update eventchart set regressiontype = 'LINEAR' where regression is true" );
-        executeSql( "alter table eventchart alter column regressiontype set not null" );
-        executeSql( "alter table eventchart drop column regression" );
-
-        executeSql( "alter table validationrule drop column ruletype" );
-        executeSql( "alter table validationrule drop column skiptestexpressionid" );
-        executeSql( "alter table validationrule drop column organisationunitlevel" );
-        executeSql( "alter table validationrule drop column sequentialsamplecount" );
-        executeSql( "alter table validationrule drop column annualsamplecount" );
-        executeSql( "alter table validationrule drop column sequentialskipcount" );
-
-        // remove TrackedEntityAttributeGroup
-        executeSql( "alter table trackedentityattribute drop column trackedentityattributegroupid" );
-        executeSql( "ALTER TABLE trackedentityattribute DROP CONSTRAINT fk_trackedentityattribute_attributegroupid" );
-
-        // remove id object parts from embedded objects
-        upgradeEmbeddedObject( "datainputperiod" );
-        upgradeEmbeddedObject( "datasetelement" );
-
-        updateEnums();
-
-        upgradeDataValueSoftDelete();
-
-        initOauth2();
-
-        upgradeDataValuesWithAttributeOptionCombo();
-        upgradeCompleteDataSetRegistrationsWithAttributeOptionCombo();
-        upgradeMapViewsToAnalyticalObject();
-        upgradeTranslations();
-
-        upgradeToDataApprovalWorkflows();
-        executeSql( "alter table dataapproval alter column workflowid set not null" );
-        executeSql( "alter table dataapproval add constraint dataapproval_unique_key unique (dataapprovallevelid,workflowid,periodid,organisationunitid,attributeoptioncomboid)" );
-
-        upgradeImplicitAverageMonitoringRules();
-        updateOptions();
-
-        upgradeAggregationType( "reporttable" );
-        upgradeAggregationType( "chart" );
-
-        updateRelativePeriods();
-        updateNameColumnLengths();
-
-        upgradeMapViewsToColumns();
-        upgradeDataDimensionsToEmbeddedOperand();
-        upgradeDataDimensionItemsToReportingRateMetric();
-        upgradeDataDimensionItemToEmbeddedProgramAttribute();
-        upgradeDataDimensionItemToEmbeddedProgramDataElement();
-
-        updateObjectTranslation();
-        upgradeDataSetElements();
-
-        removeOutdatedTranslationProperties();
-
-        updateLegendRelationship();
-        updateHideEmptyRows();
-
-        executeSql( "update programindicator set analyticstype = 'EVENT' where analyticstype is null" );
-        executeSql( "alter table programindicator alter column analyticstype set not null" );
-
-        //TODO: remove - not needed in release 2.26.
-        executeSql( "update programindicator set analyticstype = programindicatoranalyticstype" );
-        executeSql( "alter table programindicator drop programindicatoranalyticstype" );
-
-        // Scheduler fixes for 2.29
-        executeSql( "delete from systemsetting where name='keyScheduledTasks'" );
-        executeSql( "delete from systemsetting where name='keyDataMartTask'" );
-
-        executeSql( "delete from systemsetting where name='dataSyncCron'" );
-        executeSql( "delete from systemsetting where name='metaDataSyncCron'" );
-        
-        updateDimensionFilterToText();
-
-        renameAnalyticsPeriodBoundaryTableToPeriodBoundary();
-        
-        insertDefaultBoundariesForBoundlessProgramIndicators();
-        
-        executeSql( "UPDATE trackedentitytype SET publicaccess='rwrw----' WHERE publicaccess IS NULL;" );
-        executeSql( "UPDATE programstage SET publicaccess='rw------' WHERE publicaccess IS NULL;" );
-
-        executeSql("alter table jobconfiguration drop column configurable;");
-
-        // 2FA fixes for 2.30
-        executeSql( "ALTER TABLE users alter column secret set not null" );
-
-        executeSql( "drop table userroleprogram");
-
-        // Remove UserRole constraint for Program and DataSet from 2.29
-        executeSql( "alter table program_userroles drop constraint fk_program_userroles;" );
-        executeSql( "alter table program_userroles drop constraint fk_userroleprogram_programid;" );
-        executeSql( "alter table program_userroles drop constraint fk_userroleprogram_userroleid;" );
-        executeSql( "alter table program_userroles drop constraint fkd6350dd7a3100c9f;" );
-        executeSql( "alter table userroledataset drop constraint fk_userroledataset_datasetid;" );
-        executeSql( "alter table userroledataset drop constraint fk_userroledataset_userroleid;" );
-        
-        // Update leaderOnlyJob flag in jobconfiguration
-        executeSql( "UPDATE jobconfiguration SET leaderonlyjob=true WHERE name='File resource clean up';" );
-        executeSql( "UPDATE jobconfiguration SET leaderonlyjob=true WHERE name='Dataset notification';" );
-        executeSql( "UPDATE jobconfiguration SET leaderonlyjob=true WHERE name='Data statistics';" );
-        executeSql( "UPDATE jobconfiguration SET leaderonlyjob=true WHERE name='Validation result notification';" );
-        executeSql( "UPDATE jobconfiguration SET leaderonlyjob=true WHERE name='Remove expired reserved values';" );
-        executeSql( "UPDATE jobconfiguration SET leaderonlyjob=true WHERE name='Credentials expiry alert';" );
-<<<<<<< HEAD
-
-        // Remove old serialized jobparameters column for job configuration object
-        executeSql( "alter table jobconfiguration drop column jobparameters" );
-
-=======
-        
-        // 2.31, migrate to Flyway
-        executeSql( "alter table trackedentityattribute alter column shortname set not null" );
-        executeSql( "UPDATE keyjsonvalue SET publicaccess='rw------' WHERE publicaccess IS NULL;" );
-        
->>>>>>> bf23cb99
-        log.info( "Tables updated" );
-
-    }
-
-    /**
-     * Moves existing data in "analyticsperiodboundary" table to new and renamed table "periodboundary"
-     */
-    private void renameAnalyticsPeriodBoundaryTableToPeriodBoundary()
-    {
-
-        String sql =
-            "INSERT INTO periodboundary(periodboundaryid, uid, code, created, lastupdated, lastupdatedby, boundarytarget, analyticsperiodboundarytype, offsetperiods, offsetperiodtypeid, programindicatorid) " +
-                "SELECT analyticsperiodboundaryid, uid, code, created, lastupdated, lastupdatedby, boundarytarget, analyticsperiodboundarytype, offsetperiods, offsetperiodtypeid, programindicatorid " +
-                "FROM analyticsperiodboundary; " +
-                "DROP TABLE analyticsperiodboundary;";
-
-        executeSql( sql );
-
-    }
-
-    private void upgradeEmbeddedObject( String table )
-    {
-        executeSql( "ALTER TABLE " + table + " DROP COLUMN uid" );
-        executeSql( "ALTER TABLE " + table + " DROP COLUMN created" );
-        executeSql( "ALTER TABLE " + table + " DROP COLUMN lastupdated" );
-        executeSql( "ALTER TABLE " + table + " DROP COLUMN code" );
-    }
-
-    private void removeOutdatedTranslationProperties()
-    {
-        executeSql( "delete from indicatortranslations where objecttranslationid in (select objecttranslationid from objecttranslation where property in ('numeratorDescription', 'denominatorDescription'))" );
-        executeSql( "delete from objecttranslation where property in ('numeratorDescription', 'denominatorDescription')" );
-    }
-
-    private void upgradeDataValueSoftDelete()
-    {
-        executeSql( "update datavalue set deleted = false where deleted is null" );
-        executeSql( "alter table datavalue alter column deleted set not null" );
-        executeSql( "create index in_datavalue_deleted on datavalue(deleted)" );
-    }
-
-    private void initOauth2()
-    {
-        // OAuth2
-        executeSql( "CREATE TABLE oauth_code (" +
-            "  code VARCHAR(256), authentication " + statementBuilder.getLongVarBinaryType() +
-            ")" );
-
-        executeSql( "CREATE TABLE oauth_access_token (" +
-            "  token_id VARCHAR(256)," +
-            "  token " + statementBuilder.getLongVarBinaryType() + "," +
-            "  authentication_id VARCHAR(256) PRIMARY KEY," +
-            "  user_name VARCHAR(256)," +
-            "  client_id VARCHAR(256)," +
-            "  authentication " + statementBuilder.getLongVarBinaryType() + "," +
-            "  refresh_token VARCHAR(256)" +
-            ")" );
-
-        executeSql( "CREATE TABLE oauth_refresh_token (" +
-            "  token_id VARCHAR(256)," +
-            "  token " + statementBuilder.getLongVarBinaryType() + "," +
-            "  authentication " + statementBuilder.getLongVarBinaryType() +
-            ")" );
-    }
-
-    private void updateEnums()
-    {
-        executeSql( "update report set type='JASPER_REPORT_TABLE' where type='jasperReportTable'" );
-        executeSql( "update report set type='JASPER_JDBC' where type='jasperJdbc'" );
-        executeSql( "update report set type='HTML' where type='html'" );
-
-        executeSql( "update dashboarditem set shape='NORMAL' where shape ='normal'" );
-        executeSql( "update dashboarditem set shape='DOUBLE_WIDTH' where shape ='double_width'" );
-        executeSql( "update dashboarditem set shape='FULL_WIDTH' where shape ='full_width'" );
-
-        executeSql( "update reporttable set displaydensity='COMFORTABLE' where displaydensity='comfortable'" );
-        executeSql( "update reporttable set displaydensity='NORMAL' where displaydensity='normal'" );
-        executeSql( "update reporttable set displaydensity='COMPACT' where displaydensity='compact'" );
-
-        executeSql( "update eventreport set displaydensity='COMFORTABLE' where displaydensity='comfortable'" );
-        executeSql( "update eventreport set displaydensity='NORMAL' where displaydensity='normal'" );
-        executeSql( "update eventreport set displaydensity='COMPACT' where displaydensity='compact'" );
-
-        executeSql( "update reporttable set fontsize='LARGE' where fontsize='large'" );
-        executeSql( "update reporttable set fontsize='NORMAL' where fontsize='normal'" );
-        executeSql( "update reporttable set fontsize='SMALL' where fontsize='small'" );
-
-        executeSql( "update eventreport set fontsize='LARGE' where fontsize='large'" );
-        executeSql( "update eventreport set fontsize='NORMAL' where fontsize='normal'" );
-        executeSql( "update eventreport set fontsize='SMALL' where fontsize='small'" );
-
-        executeSql( "update reporttable set digitgroupseparator='NONE' where digitgroupseparator='none'" );
-        executeSql( "update reporttable set digitgroupseparator='SPACE' where digitgroupseparator='space'" );
-        executeSql( "update reporttable set digitgroupseparator='COMMA' where digitgroupseparator='comma'" );
-
-        executeSql( "update eventreport set digitgroupseparator='NONE' where digitgroupseparator='none'" );
-        executeSql( "update eventreport set digitgroupseparator='SPACE' where digitgroupseparator='space'" );
-        executeSql( "update eventreport set digitgroupseparator='COMMA' where digitgroupseparator='comma'" );
-
-        executeSql( "update eventreport set datatype='AGGREGATED_VALUES' where datatype='aggregated_values'" );
-        executeSql( "update eventreport set datatype='EVENTS' where datatype='individual_cases'" );
-
-        executeSql( "update chart set type='COLUMN' where type='column'" );
-        executeSql( "update chart set type='STACKED_COLUMN' where type='stackedcolumn'" );
-        executeSql( "update chart set type='STACKED_COLUMN' where type='stackedColumn'" );
-        executeSql( "update chart set type='BAR' where type='bar'" );
-        executeSql( "update chart set type='STACKED_BAR' where type='stackedbar'" );
-        executeSql( "update chart set type='STACKED_BAR' where type='stackedBar'" );
-        executeSql( "update chart set type='LINE' where type='line'" );
-        executeSql( "update chart set type='AREA' where type='area'" );
-        executeSql( "update chart set type='PIE' where type='pie'" );
-        executeSql( "update chart set type='RADAR' where type='radar'" );
-        executeSql( "update chart set type='GAUGE' where type='gauge'" );
-
-        executeSql( "update eventchart set type='COLUMN' where type='column'" );
-        executeSql( "update eventchart set type='STACKED_COLUMN' where type='stackedcolumn'" );
-        executeSql( "update eventchart set type='STACKED_COLUMN' where type='stackedColumn'" );
-        executeSql( "update eventchart set type='BAR' where type='bar'" );
-        executeSql( "update eventchart set type='STACKED_BAR' where type='stackedbar'" );
-        executeSql( "update eventchart set type='STACKED_BAR' where type='stackedBar'" );
-        executeSql( "update eventchart set type='LINE' where type='line'" );
-        executeSql( "update eventchart set type='AREA' where type='area'" );
-        executeSql( "update eventchart set type='PIE' where type='pie'" );
-        executeSql( "update eventchart set type='RADAR' where type='radar'" );
-        executeSql( "update eventchart set type='GAUGE' where type='gauge'" );
-
-        executeSql( "update dataentryform set style='COMFORTABLE' where style='comfortable'" );
-        executeSql( "update dataentryform set style='NORMAL' where style='regular'" );
-        executeSql( "update dataentryform set style='COMPACT' where style='compact'" );
-        executeSql( "update dataentryform set style='NONE' where style='none'" );
-    }
-
-    private void upgradeDataSetElements()
-    {
-        String autoIncr = statementBuilder.getAutoIncrementValue();
-        String uid = statementBuilder.getUid();
-
-        String insertSql =
-            "insert into datasetelement(datasetelementid,uid,datasetid,dataelementid,created,lastupdated) " +
-                "select " + autoIncr + "  as datasetelementid, " +
-                uid + " as uid, " +
-                "dsm.datasetid as datasetid, " +
-                "dsm.dataelementid as dataelementid, " +
-                "now() as created, " +
-                "now() as lastupdated " +
-                "from datasetmembers dsm; " +
-                "drop table datasetmembers; ";
-
-        executeSql( insertSql );
-
-        executeSql( "alter table datasetelement alter column uid set not null" );
-        executeSql( "alter table datasetelement alter column created set not null" );
-        executeSql( "alter table datasetelement alter column lastupdated set not null" );
-        executeSql( "alter table datasetelement alter column datasetid drop not null" );
-    }
-
-    private void upgradeAggregationType( String table )
-    {
-        executeSql( "update " + table + " set aggregationtype='SUM' where aggregationtype='sum'" );
-        executeSql( "update " + table + " set aggregationtype='COUNT' where aggregationtype='count'" );
-        executeSql( "update " + table + " set aggregationtype='STDDEV' where aggregationtype='stddev'" );
-        executeSql( "update " + table + " set aggregationtype='VARIANCE' where aggregationtype='variance'" );
-        executeSql( "update " + table + " set aggregationtype='MIN' where aggregationtype='min'" );
-        executeSql( "update " + table + " set aggregationtype='MAX' where aggregationtype='max'" );
-        executeSql( "update " + table + " set aggregationtype='DEFAULT' where aggregationtype='default' or aggregationtype is null" );
-    }
-
-    private void updateRelativePeriods()
-    {
-        executeSql( "update relativeperiods set thismonth=reportingmonth" );
-        executeSql( "update relativeperiods set thisbimonth=reportingbimonth" );
-        executeSql( "update relativeperiods set thisquarter=reportingquarter" );
-
-        executeSql( "update relativeperiods set lastweek = false where lastweek is null" );
-        executeSql( "update relativeperiods set weeksthisyear = false where weeksthisyear is null" );
-        executeSql( "update relativeperiods set bimonthsthisyear = false where bimonthsthisyear is null" );
-        executeSql( "update relativeperiods set last4weeks = false where last4weeks is null" );
-        executeSql( "update relativeperiods set last12weeks = false where last12weeks is null" );
-        executeSql( "update relativeperiods set last6months = false where last6months is null" );
-
-        executeSql( "update relativeperiods set thismonth = false where thismonth is null" );
-        executeSql( "update relativeperiods set thisbimonth = false where thisbimonth is null" );
-        executeSql( "update relativeperiods set thisquarter = false where thisquarter is null" );
-        executeSql( "update relativeperiods set thissixmonth = false where thissixmonth is null" );
-        executeSql( "update relativeperiods set thisweek = false where thisweek is null" );
-
-        executeSql( "update relativeperiods set lastmonth = false where lastmonth is null" );
-        executeSql( "update relativeperiods set lastbimonth = false where lastbimonth is null" );
-        executeSql( "update relativeperiods set lastquarter = false where lastquarter is null" );
-        executeSql( "update relativeperiods set lastsixmonth = false where lastsixmonth is null" );
-        executeSql( "update relativeperiods set lastweek = false where lastweek is null" );
-
-        executeSql( "update relativeperiods set thisday = false where thisday is null" );
-        executeSql( "update relativeperiods set yesterday = false where yesterday is null" );
-        executeSql( "update relativeperiods set last3days = false where last3days is null" );
-        executeSql( "update relativeperiods set last7days = false where last7days is null" );
-        executeSql( "update relativeperiods set last14days = false where last14days is null" );
-
-
-        // Set non-null constraint on fields
-        executeSql( "alter table relativeperiods alter column thisday set not null" );
-        executeSql( "alter table relativeperiods alter column yesterday set not null" );
-        executeSql( "alter table relativeperiods alter column last3Days set not null" );
-        executeSql( "alter table relativeperiods alter column last7Days set not null" );
-        executeSql( "alter table relativeperiods alter column last14Days set not null" );
-        executeSql( "alter table relativeperiods alter column thisMonth set not null" );
-        executeSql( "alter table relativeperiods alter column lastMonth set not null" );
-        executeSql( "alter table relativeperiods alter column thisBimonth set not null" );
-        executeSql( "alter table relativeperiods alter column lastBimonth set not null" );
-        executeSql( "alter table relativeperiods alter column thisQuarter set not null" );
-        executeSql( "alter table relativeperiods alter column lastQuarter set not null" );
-        executeSql( "alter table relativeperiods alter column thisSixMonth set not null" );
-        executeSql( "alter table relativeperiods alter column lastSixMonth set not null" );
-        executeSql( "alter table relativeperiods alter column monthsThisYear set not null" );
-        executeSql( "alter table relativeperiods alter column quartersThisYear set not null" );
-        executeSql( "alter table relativeperiods alter column thisYear set not null" );
-        executeSql( "alter table relativeperiods alter column monthsLastYear set not null" );
-        executeSql( "alter table relativeperiods alter column quartersLastYear set not null" );
-        executeSql( "alter table relativeperiods alter column lastYear set not null" );
-        executeSql( "alter table relativeperiods alter column last5Years set not null" );
-        executeSql( "alter table relativeperiods alter column last12Months set not null" );
-        executeSql( "alter table relativeperiods alter column last6Months set not null" );
-        executeSql( "alter table relativeperiods alter column last3Months set not null" );
-        executeSql( "alter table relativeperiods alter column last6BiMonths set not null" );
-        executeSql( "alter table relativeperiods alter column last4Quarters set not null" );
-        executeSql( "alter table relativeperiods alter column last2SixMonths set not null" );
-        executeSql( "alter table relativeperiods alter column thisFinancialYear set not null" );
-        executeSql( "alter table relativeperiods alter column lastFinancialYear set not null" );
-        executeSql( "alter table relativeperiods alter column last5FinancialYears set not null" );
-        executeSql( "alter table relativeperiods alter column thisWeek set not null" );
-        executeSql( "alter table relativeperiods alter column lastWeek set not null" );
-        executeSql( "alter table relativeperiods alter column last4Weeks set not null" );
-        executeSql( "alter table relativeperiods alter column last12Weeks set not null" );
-        executeSql( "alter table relativeperiods alter column last52Weeks set not null" );
-    }
-
-    private void updateNameColumnLengths()
-    {
-        List<String> tables = Lists.newArrayList( "user", "usergroup", "organisationunit", "orgunitgroup", "orgunitgroupset",
-            "section", "dataset", "sqlview", "dataelement", "dataelementgroup", "dataelementgroupset", "categorycombo",
-            "dataelementcategory", "dataelementcategoryoption", "indicator", "indicatorgroup", "indicatorgroupset", "indicatortype",
-            "validationrule", "validationrulegroup", "constant", "attribute", "attributegroup",
-            "program", "programstage", "programindicator", "trackedentitytype", "trackedentityattribute" );
-
-        for ( String table : tables )
-        {
-            executeSql( "alter table " + table + " alter column name type character varying(230)" );
-        }
-    }
-
-    private void upgradeDataValuesWithAttributeOptionCombo()
-    {
-        final String sql = statementBuilder.getNumberOfColumnsInPrimaryKey( "datavalue" );
-
-        Integer no = statementManager.getHolder().queryForInteger( sql );
-
-        if ( no >= 5 )
-        {
-            return; // attributeoptioncomboid already part of pkey
-        }
-
-        int optionComboId = getDefaultOptionCombo();
-
-        executeSql( "alter table datavalue drop constraint datavalue_pkey;" );
-
-        executeSql( "alter table datavalue add column attributeoptioncomboid integer;" );
-        executeSql( "update datavalue set attributeoptioncomboid = " + optionComboId + " where attributeoptioncomboid is null;" );
-        executeSql( "alter table datavalue alter column attributeoptioncomboid set not null;" );
-        executeSql( "alter table datavalue add constraint fk_datavalue_attributeoptioncomboid foreign key (attributeoptioncomboid) references categoryoptioncombo (categoryoptioncomboid) match simple;" );
-        executeSql( "alter table datavalue add constraint datavalue_pkey primary key(dataelementid, periodid, sourceid, categoryoptioncomboid, attributeoptioncomboid);" );
-
-        log.info( "Data value table upgraded with attributeoptioncomboid column" );
-    }
-
-    private void upgradeCompleteDataSetRegistrationsWithAttributeOptionCombo()
-    {
-        final String sql = statementBuilder.getNumberOfColumnsInPrimaryKey( "completedatasetregistration" );
-
-        Integer no = statementManager.getHolder().queryForInteger( sql );
-
-        if ( no >= 4 )
-        {
-            return; // attributeoptioncomboid already part of pkey
-        }
-
-        int optionComboId = getDefaultOptionCombo();
-
-        executeSql( "alter table completedatasetregistration drop constraint completedatasetregistration_pkey" );
-        executeSql( "alter table completedatasetregistration add column attributeoptioncomboid integer;" );
-        executeSql( "update completedatasetregistration set attributeoptioncomboid = " + optionComboId
-            + " where attributeoptioncomboid is null;" );
-        executeSql( "alter table completedatasetregistration alter column attributeoptioncomboid set not null;" );
-        executeSql( "alter table completedatasetregistration add constraint fk_completedatasetregistration_attributeoptioncomboid foreign key (attributeoptioncomboid) references categoryoptioncombo (categoryoptioncomboid) match simple;" );
-        executeSql( "alter table completedatasetregistration add constraint completedatasetregistration_pkey primary key(datasetid, periodid, sourceid, attributeoptioncomboid);" );
-
-        log.info( "Complete data set registration table upgraded with attributeoptioncomboid column" );
-    }
-
-    private void upgradeMapViewsToAnalyticalObject()
-    {
-        executeSql( "insert into mapview_dataelements ( mapviewid, sort_order, dataelementid ) select mapviewid, 0, dataelementid from mapview where dataelementid is not null" );
-        executeSql( "alter table mapview drop column dataelementid" );
-
-        executeSql( "insert into mapview_dataelementoperands ( mapviewid, sort_order, dataelementoperandid ) select mapviewid, 0, dataelementoperandid from mapview where dataelementoperandid is not null" );
-        executeSql( "alter table mapview drop column dataelementoperandid" );
-
-        executeSql( "insert into mapview_indicators ( mapviewid, sort_order, indicatorid ) select mapviewid, 0, indicatorid from mapview where indicatorid is not null" );
-        executeSql( "alter table mapview drop column indicatorid" );
-
-        executeSql( "insert into mapview_organisationunits ( mapviewid, sort_order, organisationunitid ) select mapviewid, 0, parentorganisationunitid from mapview where parentorganisationunitid is not null" );
-        executeSql( "alter table mapview drop column parentorganisationunitid" );
-
-        executeSql( "insert into mapview_periods ( mapviewid, sort_order, periodid ) select mapviewid, 0, periodid from mapview where periodid is not null" );
-        executeSql( "alter table mapview drop column periodid" );
-
-        executeSql( "insert into mapview_orgunitlevels ( mapviewid, sort_order, orgunitlevel ) select m.mapviewid, 0, o.level "
-            + "from mapview m join orgunitlevel o on (m.organisationunitlevelid=o.orgunitlevelid) where m.organisationunitlevelid is not null" );
-        executeSql( "alter table mapview drop column organisationunitlevelid" );
-
-        executeSql( "alter table mapview drop column dataelementgroupid" );
-        executeSql( "alter table mapview drop column indicatorgroupid" );
-
-        executeSql( "update mapview set userorganisationunit = false where userorganisationunit is null" );
-        executeSql( "update mapview set userorganisationunitchildren = false where userorganisationunitchildren is null" );
-        executeSql( "update mapview set userorganisationunitgrandchildren = false where userorganisationunitgrandchildren is null" );
-    }
-
-    private void upgradeTranslations()
-    {
-        final String sql = statementBuilder.getNumberOfColumnsInPrimaryKey( "translation" );
-
-        Integer no = statementManager.getHolder().queryForInteger( sql );
-
-        if ( no == 1 )
-        {
-            return; // translationid already set as single pkey
-        }
-
-        executeSql( statementBuilder.getDropPrimaryKey( "translation" ) );
-        executeSql( statementBuilder.getAddPrimaryKeyToExistingTable( "translation", "translationid" ) );
-        executeSql( statementBuilder.getDropNotNullConstraint( "translation", "objectid", "integer" ) );
-    }
-
-    /**
-     * Convert from older releases where dataApproval referenced dataset
-     * instead of workflow:
-     * <p>
-     * For every dataset that has either ("approve data" == true) *or*
-     * (existing data approval database records referencing it), a workflow will
-     * be created with the same name as the data set. This workflow will be
-     * associated with all approval levels in the system and have a period type
-     * equal to the data set's period type. If the data set's approvedata ==
-     * true, then the data set will be associated with this workflow.
-     * If there are existing data approval records that reference this data set,
-     * then they will be changed to reference the associated workflow instead.
-     */
-    private void upgradeToDataApprovalWorkflows()
-    {
-        if ( executeSql( "update dataset set approvedata = approvedata where datasetid < 0" ) < 0 )
-        {
-            return; // Already converted because dataset.approvedata no longer exists.
-        }
-
-        executeSql( "insert into dataapprovalworkflow ( workflowid, uid, created, lastupdated, name, periodtypeid, userid, publicaccess ) "
-            + "select " + statementBuilder.getAutoIncrementValue() + ", " + statementBuilder.getUid() + ", now(), now(), ds.name, ds.periodtypeid, ds.userid, ds.publicaccess "
-            + "from (select datasetid from dataset where approvedata = true union select distinct datasetid from dataapproval) as a "
-            + "join dataset ds on ds.datasetid = a.datasetid" );
-
-        executeSql( "insert into dataapprovalworkflowlevels (workflowid, dataapprovallevelid) "
-            + "select w.workflowid, l.dataapprovallevelid from dataapprovalworkflow w "
-            + "cross join dataapprovallevel l" );
-
-        executeSql( "update dataset set workflowid = ( select w.workflowid from dataapprovalworkflow w where w.name = dataset.name)" );
-        executeSql( "alter table dataset drop column approvedata cascade" ); // Cascade to SQL Views, if any.
-
-        executeSql( "update dataapproval set workflowid = ( select ds.workflowid from dataset ds where ds.datasetid = dataapproval.datasetid)" );
-        executeSql( "alter table dataapproval drop constraint dataapproval_unique_key" );
-        executeSql( "alter table dataapproval drop column datasetid cascade" ); // Cascade to SQL Views, if any.
-
-        log.info( "Added any workflows needed for approvble datasets and/or approved data." );
-    }
-
-    /**
-     * Convert from pre-2.22 releases where the right hand sides of surveillance rules were
-     * implicitly averaged.  This just wraps the previous expression in a call to AVG().
-     * <p>
-     * We use the presence of the lowoutliers column to determine whether we need to make the
-     * change.  Just to be extra sure, our rewrite SQL won't rewrite rules which already have
-     * references to AVG or STDDEV.
-     */
-    private void upgradeImplicitAverageMonitoringRules()
-    {
-        if ( executeSql( "update validationrule set lowoutliers = lowoutliers where validationruleid < 0" ) < 0 )
-        {
-            return; // Already converted because lowoutlier fields are gone
-        }
-
-        // Just to be extra sure, we don't modify any expressions which already contain a call to AVG or STDDEV
-        executeSql( "INSERT INTO expressionsampleelement (expressionid, dataelementid) " +
-            "SELECT ede.expressionid, ede.dataelementid " +
-            "FROM expressiondataelement ede " +
-            "JOIN expression e ON e.expressionid = ede.expressionid " +
-            "JOIN validationrule v ON v.rightexpressionid = e.expressionid " +
-            "WHERE v.ruletype='SURVEILLANCE' " +
-            "AND e.expression NOT LIKE '%AVG%' and e.expression NOT LIKE '%STDDEV%';" );
-
-        executeSql( "update expression set expression=" + statementBuilder.concatenate( "'AVG('", "expression", "')'" ) +
-            " from validationrule where ruletype='SURVEILLANCE' AND rightexpressionid=expressionid " +
-            "AND expression NOT LIKE '%AVG%' and expression NOT LIKE '%STDDEV%';" );
-
-        executeSql( "ALTER TABLE validationrule DROP COLUMN highoutliers" );
-        executeSql( "ALTER TABLE validationrule DROP COLUMN lowoutliers" );
-
-        log.info( "Added explicit AVG calls to olid-style implicit average surveillance rules" );
-    }
-
-    private List<Integer> getDistinctIdList( String table, String col1 )
-    {
-        StatementHolder holder = statementManager.getHolder();
-
-        List<Integer> distinctIds = new ArrayList<>();
-
-        try
-        {
-            Statement statement = holder.getStatement();
-
-            ResultSet resultSet = statement.executeQuery( "SELECT DISTINCT " + col1 + " FROM " + table );
-
-            while ( resultSet.next() )
-            {
-                distinctIds.add( resultSet.getInt( 1 ) );
-            }
-        }
-        catch ( Exception ex )
-        {
-            log.error( ex );
-        }
-        finally
-        {
-            holder.close();
-        }
-
-        return distinctIds;
-    }
-
-    private Map<Integer, List<Integer>> getIdMap( String table, String col1, String col2, List<Integer> distinctIds )
-    {
-        StatementHolder holder = statementManager.getHolder();
-
-        Map<Integer, List<Integer>> idMap = new HashMap<>();
-
-        try
-        {
-            Statement statement = holder.getStatement();
-
-            for ( Integer distinctId : distinctIds )
-            {
-                List<Integer> foreignIds = new ArrayList<>();
-
-                ResultSet resultSet = statement.executeQuery( "SELECT " + col2 + " FROM " + table + " WHERE " + col1
-                    + "=" + distinctId );
-
-                while ( resultSet.next() )
-                {
-                    foreignIds.add( resultSet.getInt( 1 ) );
-                }
-
-                idMap.put( distinctId, foreignIds );
-            }
-        }
-        catch ( Exception ex )
-        {
-            log.error( ex );
-        }
-        finally
-        {
-            holder.close();
-        }
-
-        return idMap;
-    }
-    
-    private void updateHideEmptyRows()
-    {
-        executeSql( 
-            "update chart set hideemptyrowitems = 'NONE' where hideemptyrows is false or hideemptyrows is null; " +
-            "update chart set hideemptyrowitems = 'ALL' where hideemptyrows is true; " +
-            "alter table chart alter column hideemptyrowitems set not null; " +
-            "alter table chart drop column hideemptyrows;" );
-        
-        executeSql(
-            "update eventchart set hideemptyrowitems = 'NONE' where hideemptyrows is false or hideemptyrows is null; " +
-            "update eventchart set hideemptyrowitems = 'ALL' where hideemptyrows is true; " +
-            "alter table eventchart alter column hideemptyrowitems set not null; " +
-            "alter table eventchart drop column hideemptyrows;" );        
-    }
-
-    private void updateSortOrder( String table, String col1, String col2 )
-    {
-        List<Integer> distinctIds = getDistinctIdList( table, col1 );
-
-        log.info( "Got distinct ids: " + distinctIds.size() );
-
-        Map<Integer, List<Integer>> idMap = getIdMap( table, col1, col2, distinctIds );
-
-        log.info( "Got id map: " + idMap.size() );
-
-        for ( Integer distinctId : idMap.keySet() )
-        {
-            int sortOrder = 1;
-
-            for ( Integer foreignId : idMap.get( distinctId ) )
-            {
-                String sql = "UPDATE " + table + " SET sort_order=" + sortOrder++ + " WHERE " + col1 + "=" + distinctId
-                    + " AND " + col2 + "=" + foreignId;
-
-                int count = executeSql( sql );
-
-                log.info( "Executed: " + count + " - " + sql );
-            }
-        }
-    }
-
-    private Integer getDefaultOptionCombo()
-    {
-        String sql = "select coc.categoryoptioncomboid from categoryoptioncombo coc "
-            + "inner join categorycombos_optioncombos cco on coc.categoryoptioncomboid=cco.categoryoptioncomboid "
-            + "inner join categorycombo cc on cco.categorycomboid=cc.categorycomboid " + "where cc.name='default';";
-
-        return statementManager.getHolder().queryForInteger( sql );
-    }
-
-    private Integer getDefaultCategoryCombo()
-    {
-        String sql = "select categorycomboid from categorycombo where name = 'default'";
-
-        return statementManager.getHolder().queryForInteger( sql );
-    }
-
-    private void updateOptions()
-    {
-        String sql = "insert into optionvalue(optionvalueid, code, name, optionsetid, sort_order) "
-            + "select " + statementBuilder.getAutoIncrementValue() + ", optionvalue, optionvalue, optionsetid, ( sort_order + 1 ) "
-            + "from optionsetmembers";
-
-        int result = executeSql( sql );
-
-        if ( result != -1 )
-        {
-            executeSql( "drop table optionsetmembers" );
-        }
-    }
-
-    /**
-     * Upgrades existing map views to use mapview_columns for multiple column
-     * dimensions.
-     */
-    private void upgradeMapViewsToColumns()
-    {
-        String sql =
-            "insert into mapview_columns(mapviewid, sort_order, dimension) " +
-                "select mapviewid, 0, 'dx' " +
-                "from mapview mv " +
-                "where not exists (" +
-                "select mc.mapviewid " +
-                "from mapview_columns mc " +
-                "where mv.mapviewid = mc.mapviewid)";
-
-        executeSql( sql );
-    }
-
-    /**
-     * Upgrades data dimension items to use embedded data element operands.
-     */
-    private void upgradeDataDimensionsToEmbeddedOperand()
-    {
-        String sql =
-            "update datadimensionitem di " +
-            "set dataelementoperand_dataelementid = ( " +
-                "select op.dataelementid " +
-                "from dataelementoperand op " +
-                "where di.dataelementoperandid=op.dataelementoperandid " +
-            "), " +
-            "dataelementoperand_categoryoptioncomboid = ( " +
-                "select op.categoryoptioncomboid " +
-                "from dataelementoperand op " +
-                "where di.dataelementoperandid=op.dataelementoperandid " +
-            ") " +
-            "where di.dataelementoperandid is not null; " +
-            "alter table datadimensionitem drop column dataelementoperandid;";
-        
-        executeSql( sql );
-    }
-    
-    /**
-     * Upgrade data dimension items for legacy data sets to use REPORTING_RATE
-     * as metric.
-     */
-    private void upgradeDataDimensionItemsToReportingRateMetric()
-    {
-        String sql = "update datadimensionitem " +
-            "set metric='REPORTING_RATE' " +
-            "where datasetid is not null " +
-            "and metric is null;";
-
-        executeSql( sql );
-    }
-    
-    /**
-     * Upgrades data dimension items to use embedded 
-     * ProgramTrackedEntityAttributeDimensionItem class.
-     */
-    private void upgradeDataDimensionItemToEmbeddedProgramAttribute()
-    {
-        String sql =
-            "update datadimensionitem di " +
-            "set programattribute_programid = (select programid from program_attributes where programtrackedentityattributeid=di.programattributeid), " +
-                "programattribute_attributeid = (select trackedentityattributeid from program_attributes where programtrackedentityattributeid=di.programattributeid) " +
-            "where programattributeid is not null " +
-            "and (programattribute_programid is null and programattribute_attributeid is null); " +
-            "alter table datadimensionitem drop column programattributeid;";
-        
-        executeSql( sql );
-    }
-
-    /**
-     * Upgrades data dimension items to use embedded 
-     * ProgramDataElementDimensionItem class.
-     */
-    private void upgradeDataDimensionItemToEmbeddedProgramDataElement()
-    {
-        String sql =
-            "update datadimensionitem di " +
-            "set programdataelement_programid = (select programid from programdataelement where programdataelementid=di.programdataelementid), " +
-                "programdataelement_dataelementid = (select dataelementid from programdataelement where programdataelementid=di.programdataelementid) " +
-            "where di.programdataelementid is not null " +
-            "and (programdataelement_programid is null and programdataelement_dataelementid is null); " +
-            "alter table datadimensionitem drop column programdataelementid; " +
-            "drop table programdataelementtranslations; " +
-            "drop table programdataelement;"; // Remove if program data element is to be reintroduced
-        
-        executeSql( sql );
-    }
-    
-    /**
-     * Creates an utility function in the database for generating uid values in select statements.
-     * Example usage: select uid();
-     */
-    private void insertUidDbFunction()
-    {
-        String uidFunction = 
-            "CREATE OR REPLACE FUNCTION uid() RETURNS text AS $$ SELECT substring('abcdefghijklmnopqrstuvwxyzABCDEFGHIJKLMNOPQRSTUVWXYZ' " + 
-            "FROM (random()*51)::int +1 for 1) || array_to_string(ARRAY(SELECT substring('abcdefghijklmnopqrstuvwxyzABCDEFGHIJKLMNOPQRSTUVWXYZ0123456789' " + 
-            " FROM (random()*61)::int + 1 FOR 1) FROM generate_series(1,10)), '') $$ LANGUAGE sql;";
-        executeSql( uidFunction );
-    }
-    
-    /**
-     * Inserts default {@link AnalyticsPeriodBoundary} objects for program indicators that has no boundaries defined.
-     * Based on the analyticsType if the program indicator, the insert is made 
-     */
-    private void insertDefaultBoundariesForBoundlessProgramIndicators()
-    {
-        String findBoundlessAndInsertDefaultBoundaries = 
-            "create temporary table temp_unbounded_programindicators (programindicatorid integer,analyticstype varchar(10)) on commit drop;" +
-
-            "insert into temp_unbounded_programindicators (programindicatorid,analyticstype ) select pi.programindicatorid,pi.analyticstype " + 
-            "from programindicator pi left join periodboundary pb on pb.programindicatorid = pi.programindicatorid group by pi.programindicatorid " +
-            "having count(pb.*) = 0;" +
-
-            "insert into periodboundary (periodboundaryid, uid, created, lastupdated, boundarytarget,analyticsperiodboundarytype, programindicatorid) " +
-            "select nextval('hibernate_sequence'), uid(), now(), now(), 'EVENT_DATE', 'AFTER_START_OF_REPORTING_PERIOD', ubpi.programindicatorid " + 
-            "from temp_unbounded_programindicators ubpi where ubpi.analyticstype = 'EVENT';" +
-
-            "insert into periodboundary (periodboundaryid, uid, created, lastupdated, boundarytarget,analyticsperiodboundarytype, programindicatorid) " +
-            "select nextval('hibernate_sequence'), uid(), now(), now(), 'EVENT_DATE', 'BEFORE_END_OF_REPORTING_PERIOD', ubpi.programindicatorid " + 
-            "from temp_unbounded_programindicators ubpi where ubpi.analyticstype = 'EVENT';" +
-
-            "insert into periodboundary (periodboundaryid, uid, created, lastupdated, boundarytarget,analyticsperiodboundarytype, programindicatorid) " +
-            "select nextval('hibernate_sequence'), uid(), now(), now(), 'ENROLLMENT_DATE', 'AFTER_START_OF_REPORTING_PERIOD', ubpi.programindicatorid " + 
-            "from temp_unbounded_programindicators ubpi where ubpi.analyticstype = 'ENROLLMENT';" +
-
-            "insert into periodboundary (periodboundaryid, uid, created, lastupdated, boundarytarget,analyticsperiodboundarytype, programindicatorid) " +
-            "select nextval('hibernate_sequence'), uid(), now(), now(), 'ENROLLMENT_DATE', 'BEFORE_END_OF_REPORTING_PERIOD', ubpi.programindicatorid " + 
-            "from temp_unbounded_programindicators ubpi where ubpi.analyticstype = 'ENROLLMENT';";
-
-        executeSql( findBoundlessAndInsertDefaultBoundaries );
-        
-    }
-    
-    private int executeSql( String sql )
-    {
-        try
-        {
-            // TODO use jdbcTemplate
-
-            return statementManager.getHolder().executeUpdate( sql );
-        }
-        catch ( Exception ex )
-        {
-            log.debug( ex );
-
-            return -1;
-        }
-    }
-
-    private void addTranslationTable( List<Map<String, String>> listTables,
-        String className, String translationTable, String objectTable, String objectId )
-    {
-        Map<String, String> mapTables = new HashMap<>();
-        mapTables.put( "className", className );
-        mapTables.put( "translationTable", translationTable );
-        mapTables.put( "objectTable", objectTable );
-        mapTables.put( "objectId", objectId );
-        listTables.add( mapTables );
-    }
-
-    private void updateObjectTranslation()
-    {
-        List<Map<String, String>> listTables = new ArrayList<>();
-
-        addTranslationTable( listTables, "DataElement", "dataelementtranslations", "dataelement", "dataelementid" );
-        addTranslationTable( listTables, "Category", "dataelementcategorytranslations", "dataelementcategory", "categoryid" );
-        addTranslationTable( listTables, "Attribute", "attributetranslations", "attribute", "attributeid" );
-        addTranslationTable( listTables, "Indicator", "indicatortranslations", "indicator", "indicatorid" );
-        addTranslationTable( listTables, "OrganisationUnit", "organisationUnittranslations", "organisationunit", "organisationunitid" );
-        addTranslationTable( listTables, "CategoryCombo", "categorycombotranslations", "categorycombo", "categorycomboid" );
-        addTranslationTable( listTables, "OrganisationUnit", "organisationUnittranslations", "organisationunit", "organisationunitid" );
-        addTranslationTable( listTables, "DataElementGroup", "dataelementgrouptranslations", "dataelementgroup", "dataelementgroupid" );
-        addTranslationTable( listTables, "DataSet", "datasettranslations", "dataset", "datasetid" );
-        addTranslationTable( listTables, "IndicatorType", "indicatortypetranslations", "indicatortype", "indicatortypeid" );
-        addTranslationTable( listTables, "Section", "datasetsectiontranslations", "section", "sectionid" );
-        addTranslationTable( listTables, "Chart", "charttranslations", "chart", "chartid" );
-        addTranslationTable( listTables, "Color", "colortranslations", "color", "colorid" );
-        addTranslationTable( listTables, "ColorSet", "colorsettranslations", "colorset", "colorsetid" );
-        addTranslationTable( listTables, "Constant", "constanttranslations", "constant", "constantid" );
-        addTranslationTable( listTables, "Dashboard", "dashboardtranslations", "dashboard", "dashboardid" );
-        addTranslationTable( listTables, "DashboardItem", "dashboarditemtranslations", "dashboarditemid", "dashboarditemid" );
-        addTranslationTable( listTables, "DataApprovalLevel", "dataapprovalleveltranslations", "dataapprovallevel", "dataapprovallevelid" );
-        addTranslationTable( listTables, "DataApprovalWorkflow", "dataapprovalworkflowtranslations", "dataapprovalworkflow", "workflowid" );
-        addTranslationTable( listTables, "CategoryOptionGroup", "categoryoptiongrouptranslations", "categoryoptiongroup", "categoryoptiongroupid" );
-        addTranslationTable( listTables, "CategoryOptionGroupSet", "categoryoptiongroupsettranslations", "categoryoptiongroupset", "categoryoptiongroupsetid" );
-        addTranslationTable( listTables, "CategoryOption", "categoryoptiontranslations", "dataelementcategoryoption", "categoryoptionid" );
-        addTranslationTable( listTables, "CategoryOptionCombo", "categoryoptioncombotranslations", "categoryoptioncombo", "categoryoptioncomboid" );
-        addTranslationTable( listTables, "DataElementGroupSet", "dataelementgroupsettranslations", "dataelementgroupset", "dataelementgroupsetid" );
-        addTranslationTable( listTables, "DataElementOperand", "dataelementoperandtranslations", "dataelementoperand", "dataelementoperandid" );
-        addTranslationTable( listTables, "DataEntryForm", "dataentryformtranslations", "dataentryform", "dataentryformid" );
-        addTranslationTable( listTables, "DataStatistics", "statisticstranslations", "datastatistics", "statisticsid" );
-        addTranslationTable( listTables, "Document", "documenttranslations", "document", "documentid" );
-        addTranslationTable( listTables, "EventChart", "eventcharttranslations", "eventchart", "eventchartid" );
-        addTranslationTable( listTables, "EventReport", "eventreporttranslations", "eventreport", "eventreportid" );
-        addTranslationTable( listTables, "IndicatorGroup", "indicatorgrouptranslations", "indicatorgroup", "indicatorgroupid" );
-        addTranslationTable( listTables, "IndicatorGroupSet", "indicatorgroupsettranslations", "indicatorgroupset", "indicatorgroupsetid" );
-        addTranslationTable( listTables, "Interpretation", "interpretationtranslations", "interpretation", "interpretationid" );
-        addTranslationTable( listTables, "InterpretationComment", "interpretationcommenttranslations", "interpretationcomment", "interpretationcommentid" );
-        addTranslationTable( listTables, "Legend", "maplegendtranslations", "maplegend", "maplegendid" );
-        addTranslationTable( listTables, "LegendSet", "maplegendsettranslations", "maplegendset", "maplegendsetid" );
-        addTranslationTable( listTables, "Map", "maptranslations", "map", "mapid" );
-        addTranslationTable( listTables, "MapLayer", "maplayertranslations", "maplayer", "maplayerid" );
-        addTranslationTable( listTables, "MapView", "mapviewtranslations", "mapview", "mapviewid" );
-        addTranslationTable( listTables, "Message", "messagetranslations", "message", "messageid" );
-        addTranslationTable( listTables, "MessageConversation", "messageconversationtranslations", "messageconversation", "messageconversationid" );
-        addTranslationTable( listTables, "Option", "optionvaluetranslations", "optionvalue", "optionvalueid" );
-        addTranslationTable( listTables, "OptionSet", "optionsettranslations", "optionset", "optionsetid" );
-        addTranslationTable( listTables, "OrganisationUnit", "organisationunittranslations", "organisationunit", "organisationunitid" );
-        addTranslationTable( listTables, "OrganisationUnitGroup", "orgunitgrouptranslations", "orgunitgroup", "orgunitgroupid" );
-        addTranslationTable( listTables, "OrganisationUnitGroupSet", "orgunitgroupsettranslations", "orgunitgroupset", "orgunitgroupsetid" );
-        addTranslationTable( listTables, "OrganisationUnitLevel", "orgunitleveltranslations", "orgunitlevel", "orgunitlevelid" );
-        addTranslationTable( listTables, "Period", "periodtranslations", "period", "periodid" );
-        addTranslationTable( listTables, "Program", "programtranslations", "program", "programid" );
-        addTranslationTable( listTables, "ProgramDataElement", "programdataelementtranslations", "programdataelement", "programdataelementid" );
-        addTranslationTable( listTables, "ProgramIndicator", "programindicatortranslations", "programindicator", "programindicatorid" );
-        addTranslationTable( listTables, "ProgramInstance", "programinstancetranslations", "programinstance", "programinstanceid" );
-        addTranslationTable( listTables, "ProgramMessage", "programmessagetranslations", "programmessage", "id" );
-        addTranslationTable( listTables, "ProgramStage", "programstagetranslations", "programstage", "programstageid" );
-        addTranslationTable( listTables, "ProgramStageDataElement", "programstagedataelementtranslations", "programstagedataelement", "programstagedataelementid" );
-        addTranslationTable( listTables, "ProgramStageInstance", "programstageinstancetranslations", "programstageinstance", "programstageinstanceid" );
-        addTranslationTable( listTables, "ProgramStageSection", "programstagesectiontranslations", "programstagesection", "programstagesectionid" );
-        addTranslationTable( listTables, "ProgramTrackedEntityAttribute", "programattributestranslations", "programtrackedentityattribute", "programtrackedentityattributeid" );
-        addTranslationTable( listTables, "ProgramRule", "programruletranslations", "programrule", "programruleid" );
-        addTranslationTable( listTables, "ProgramRuleAction", "programruleactiontranslations", "programruleaction", "programruleactionid" );
-        addTranslationTable( listTables, "ProgramRuleVariable", "programrulevariabletranslations", "programrulevariable", "programrulevariableid" );
-        addTranslationTable( listTables, "RelationshipType", "relationshiptypetranslations", "relationshiptype", "relationshiptypeid" );
-        addTranslationTable( listTables, "Report", "reporttranslations", "report", "reportid" );
-        addTranslationTable( listTables, "ReportTable", "reporttabletranslations", "reporttable", "reporttableid" );
-        addTranslationTable( listTables, "TrackedEntityType", "trackedentitytranslations", "trackedentitytype", "trackedentitytypeid" );
-        addTranslationTable( listTables, "TrackedEntityAttribute", "trackedentityattributetranslations", "trackedentityattribute", "trackedentityattributeid" );
-        addTranslationTable( listTables, "TrackedEntityInstance", "trackedentityinstancetranslations", "trackedentityinstance", "trackedentityinstanceid" );
-        addTranslationTable( listTables, "User", "userinfotranslations", "userinfo", "userinfoid" );
-        addTranslationTable( listTables, "UserAuthorityGroup", "userroletranslations", "userrole", "userroleid" );
-        addTranslationTable( listTables, "UserCredentials", "usertranslations", "users", "userid" );
-        addTranslationTable( listTables, "UserGroup", "usergrouptranslations", "usergroup", "usergroupid" );
-        addTranslationTable( listTables, "ValidationCriteria", "validationcriteriatranslations", "validationcriteria", "validationcriteriaid" );
-        addTranslationTable( listTables, "ValidationRule", "validationruletranslations", "validationrule", "validationruleid" );
-        addTranslationTable( listTables, "ValidationRuleGroup", "validationrulegrouptranslations", "validationrulegroup", "validationrulegroupid" );
-
-        executeSql( "alter table translation add column objectid integer;" );
-
-        String sql;
-
-        for ( Map<String, String> table : listTables )
-        {
-            sql =
-                " insert into objecttranslation ( objecttranslationid, locale , property , value )  " +
-                    " select t.translationid, t.locale,  " +
-                    " case when t.objectproperty = 'shortName' then 'SHORT_NAME' " +
-                    " when t.objectproperty = 'formName' then 'FORM_NAME'   " +
-                    " when t.objectproperty = 'name' then 'NAME'  " +
-                    " when t.objectproperty = 'description' then'DESCRIPTION'" +
-                    " else t.objectproperty " +
-                    " end ," +
-                    " t.value " +
-                    " from  translation as t " +
-                    " where t.objectclass = '" + table.get( "className" ) + "'" +
-                    " and t.objectproperty is not null " +
-                    " and t.locale is not null " +
-                    " and t.value is not null " +
-                    " and not exists ( select 1 from objecttranslation where objecttranslationid = t.translationid )  " +
-                    " and ( " +
-                    " exists ( select 1 from " + table.get( "objectTable" ) + "  where " + table.get( "objectId" ) + " = t.objectid )  " +
-                    " or  exists ( select 1 from " + table.get( "objectTable" ) + " where uid  = t.objectuid ) " +
-                    " ) ;";
-
-            executeSql( sql );
-
-            sql =
-                " insert into " + table.get( "translationTable" ) + " ( " + table.get( "objectId" ) + ", objecttranslationid ) " +
-                    " select " +
-                    " case when t.objectid is not null then t.objectid " +
-                    " else ( select " + table.get( "objectId" ) + " from " + table.get( "objectTable" ) + " where uid = t.objectuid ) " +
-                    " end," +
-                    " o.objecttranslationid  " +
-                    " from objecttranslation o inner join translation t on o.objecttranslationid = t.translationid and t.objectclass = '" + table.get( "className" ) + "'" +
-                    " and not exists ( select 1 from " + table.get( "translationTable" ) + " where objecttranslationid = o.objecttranslationid) ;";
-
-            executeSql( sql );
-
-        }
-    }
-
-    private void updateLegendRelationship()
-    {
-        String sql = "update maplegend l set maplegendsetid = (select legendsetid from maplegendsetmaplegend m where m.maplegendid = l.maplegendid);";
-        executeSql( sql );
-
-        sql = " drop table maplegendsetmaplegend";
-        executeSql( sql );
-    }
-    
-    private void updateDimensionFilterToText()
-    {
-        executeSql( "alter table trackedentityattributedimension alter column \"filter\" type text;" );
-        executeSql( "alter table trackedentitydataelementdimension alter column \"filter\" type text;" );
-        executeSql( "alter table trackedentityprogramindicatordimension alter column \"filter\" type text;" );
-    }
-}
+package org.hisp.dhis.startup;
+
+/*
+ * Copyright (c) 2004-2018, University of Oslo
+ * All rights reserved.
+ *
+ * Redistribution and use in source and binary forms, with or without
+ * modification, are permitted provided that the following conditions are met:
+ * Redistributions of source code must retain the above copyright notice, this
+ * list of conditions and the following disclaimer.
+ *
+ * Redistributions in binary form must reproduce the above copyright notice,
+ * this list of conditions and the following disclaimer in the documentation
+ * and/or other materials provided with the distribution.
+ * Neither the name of the HISP project nor the names of its contributors may
+ * be used to endorse or promote products derived from this software without
+ * specific prior written permission.
+ *
+ * THIS SOFTWARE IS PROVIDED BY THE COPYRIGHT HOLDERS AND CONTRIBUTORS "AS IS" AND
+ * ANY EXPRESS OR IMPLIED WARRANTIES, INCLUDING, BUT NOT LIMITED TO, THE IMPLIED
+ * WARRANTIES OF MERCHANTABILITY AND FITNESS FOR A PARTICULAR PURPOSE ARE
+ * DISCLAIMED. IN NO EVENT SHALL THE COPYRIGHT OWNER OR CONTRIBUTORS BE LIABLE FOR
+ * ANY DIRECT, INDIRECT, INCIDENTAL, SPECIAL, EXEMPLARY, OR CONSEQUENTIAL DAMAGES
+ * (INCLUDING, BUT NOT LIMITED TO, PROCUREMENT OF SUBSTITUTE GOODS OR SERVICES;
+ * LOSS OF USE, DATA, OR PROFITS; OR BUSINESS INTERRUPTION) HOWEVER CAUSED AND ON
+ * ANY THEORY OF LIABILITY, WHETHER IN CONTRACT, STRICT LIABILITY, OR TORT
+ * (INCLUDING NEGLIGENCE OR OTHERWISE) ARISING IN ANY WAY OUT OF THE USE OF THIS
+ * SOFTWARE, EVEN IF ADVISED OF THE POSSIBILITY OF SUCH DAMAGE.
+ */
+
+import com.google.common.collect.Lists;
+import org.apache.commons.logging.Log;
+import org.apache.commons.logging.LogFactory;
+import org.hisp.dhis.jdbc.StatementBuilder;
+import org.hisp.dhis.system.startup.AbstractStartupRoutine;
+import org.hisp.quick.StatementHolder;
+import org.hisp.quick.StatementManager;
+import org.springframework.beans.factory.annotation.Autowired;
+import org.springframework.transaction.annotation.Transactional;
+
+import java.sql.ResultSet;
+import java.sql.Statement;
+import java.util.ArrayList;
+import java.util.HashMap;
+import java.util.List;
+import java.util.Map;
+
+/**
+ * @author Lars Helge Overland
+ */
+public class TableAlteror
+    extends AbstractStartupRoutine
+{
+    private static final Log log = LogFactory.getLog( TableAlteror.class );
+
+    // -------------------------------------------------------------------------
+    // Dependencies
+    // -------------------------------------------------------------------------
+
+    @Autowired
+    private StatementManager statementManager;
+
+    @Autowired
+    private StatementBuilder statementBuilder;
+
+    // -------------------------------------------------------------------------
+    // Execute
+    // -------------------------------------------------------------------------
+
+    @Override
+    @Transactional
+    public void execute()
+    {
+        int defaultCategoryComboId = getDefaultCategoryCombo();
+        int defaultOptionComboId = getDefaultOptionCombo();
+
+        // ---------------------------------------------------------------------
+        // Drop obsolete tables
+        // ---------------------------------------------------------------------
+
+        executeSql( "DROP TABLE categoryoptioncomboname" );
+        executeSql( "DROP TABLE orgunitgroupsetstructure" );
+        executeSql( "DROP TABLE orgunitstructure" );
+        executeSql( "DROP TABLE orgunithierarchystructure" );
+        executeSql( "DROP TABLE orgunithierarchy" );
+        executeSql( "DROP TABLE columnorder" );
+        executeSql( "DROP TABLE roworder" );
+        executeSql( "DROP TABLE sectionmembers" );
+        executeSql( "DROP TABLE reporttable_categoryoptioncombos" );
+        executeSql( "DROP TABLE reporttable_dataelementgroupsets" );
+        executeSql( "DROP TABLE dashboardcontent_datamartexports" );
+        executeSql( "DROP TABLE dashboardcontent_mapviews" );
+        executeSql( "DROP TABLE dashboardcontent_documents" );
+        executeSql( "DROP TABLE dashboardcontent_maps" );
+        executeSql( "DROP TABLE dashboardcontent_reports" );
+        executeSql( "DROP TABLE dashboardcontent_reporttables" );
+        executeSql( "DROP TABLE dashboardcontent" );
+        executeSql( "DROP TABLE customvalue" );
+        executeSql( "DROP TABLE reporttable_displaycolumns" );
+        executeSql( "DROP TABLE reportreporttables" );
+        executeSql( "DROP TABLE frequencyoverrideassociation" );
+        executeSql( "DROP TABLE dataelement_dataelementgroupsetmembers" );
+        executeSql( "DROP TABLE dashboardcontent_olapurls" );
+        executeSql( "DROP TABLE olapurl" );
+        executeSql( "DROP TABLE target" );
+        executeSql( "DROP TABLE calculateddataelement" );
+        executeSql( "DROP TABLE systemsequence" );
+        executeSql( "DROP TABLE reporttablecolumn" );
+        executeSql( "DROP TABLE datamartexport" );
+        executeSql( "DROP TABLE datamartexportdataelements" );
+        executeSql( "DROP TABLE datamartexportindicators" );
+        executeSql( "DROP TABLE datamartexportorgunits" );
+        executeSql( "DROP TABLE datamartexportperiods" );
+        executeSql( "DROP TABLE datasetlockedperiods" );
+        executeSql( "DROP TABLE datasetlocksource" );
+        executeSql( "DROP TABLE datasetlock" );
+        executeSql( "DROP TABLE datasetlockexceptions" );
+        executeSql( "DROP TABLE indicator_indicatorgroupsetmembers" );
+        executeSql( "DROP TABLE maplegendsetindicator" );
+        executeSql( "DROP TABLE maplegendsetdataelement" );
+        executeSql( "DROP TABLE loginfailure" );
+        executeSql( "DROP TABLE dashboarditem_trackedentitytabularreports" );
+        executeSql( "DROP TABLE categoryoptioncombousergroupaccesses" );
+        executeSql( "DROP TABLE validationrulegroupuserrolestoalert" );
+        executeSql( "DROP TABLE expressionoptioncombo" );
+        executeSql( "DROP TABLE orgunitgroupdatasets" );
+        executeSql( "DROP TABLE datavalue_audit" );
+        executeSql( "DROP TABLE datadictionaryusergroupaccesses" );
+        executeSql( "DROP TABLE datadictionaryindicators" );
+        executeSql( "DROP TABLE datadictionarydataelements" );
+        executeSql( "DROP TABLE datadictionary" );
+        executeSql( "DROP TABLE caseaggregationcondition" );
+        executeSql( "DROP TABLE trackedentitytabularreportusergroupaccesses" );
+        executeSql( "DROP TABLE trackedentitytabularreport_filters" );
+        executeSql( "DROP TABLE trackedentitytabularreport_dimensions" );
+        executeSql( "DROP TABLE trackedentitytabularreport" );
+        executeSql( "DROP TABLE trackedentityaggregatereportusergroupaccesses" );
+        executeSql( "DROP TABLE trackedentityaggregatereport_filters" );
+        executeSql( "DROP TABLE trackedentityaggregatereport_dimension" );
+        executeSql( "DROP TABLE trackedentityaggregatereport" );
+        executeSql( "DROP TABLE validationcriteria" );
+        executeSql( "ALTER TABLE categoryoptioncombo drop column userid" );
+        executeSql( "ALTER TABLE categoryoptioncombo drop column publicaccess" );
+        executeSql( "ALTER TABLE categoryoptioncombo alter column name type text" );
+        executeSql( "ALTER TABLE dataelementcategoryoption drop column categoryid" );
+        executeSql( "ALTER TABLE reporttable DROP column paramleafparentorganisationunit" );
+        executeSql( "ALTER TABLE reporttable DROP column dimension_type" );
+        executeSql( "ALTER TABLE reporttable DROP column dimensiontype" );
+        executeSql( "ALTER TABLE reporttable DROP column tablename" );
+        executeSql( "ALTER TABLE reporttable DROP column existingtablename" );
+        executeSql( "ALTER TABLE reporttable DROP column docategoryoptioncombos" );
+        executeSql( "ALTER TABLE reporttable DROP column mode" );
+        executeSql( "ALTER TABLE categoryoptioncombo DROP COLUMN displayorder" );
+        executeSql( "ALTER TABLE section DROP COLUMN label" );
+        executeSql( "ALTER TABLE section DROP COLUMN title" );
+        executeSql( "ALTER TABLE organisationunit DROP COLUMN polygoncoordinates" );
+        executeSql( "ALTER TABLE organisationunit DROP COLUMN geocode" );
+        executeSql( "ALTER TABLE indicator DROP COLUMN extendeddataelementid" );
+        executeSql( "ALTER TABLE indicator DROP COLUMN numeratoraggregationtype" );
+        executeSql( "ALTER TABLE indicator DROP COLUMN denominatoraggregationtype" );
+        executeSql( "ALTER TABLE dataset DROP COLUMN locked" );
+        executeSql( "ALTER TABLE dataset DROP COLUMN skipaggregation" );
+        executeSql( "ALTER TABLE configuration DROP COLUMN completenessrecipientsid" );
+        executeSql( "ALTER TABLE dataelement DROP COLUMN alternativename" );
+        executeSql( "ALTER TABLE dataelement DROP COLUMN aggregateexportcategoryoptioncombo" );
+        executeSql( "ALTER TABLE dataelement DROP COLUMN aggregateexportattributeoptioncombo" );
+        executeSql( "ALTER TABLE dataset DROP COLUMN aggregateexportcategoryoptioncombo" );
+        executeSql( "ALTER TABLE dataset DROP COLUMN aggregateexportattributeoptioncombo" );
+        executeSql( "ALTER TABLE indicator DROP COLUMN alternativename" );
+        executeSql( "ALTER TABLE orgunitgroup DROP COLUMN image" );
+        executeSql( "ALTER TABLE report DROP COLUMN usingorgunitgroupsets" );
+        executeSql( "ALTER TABLE eventchart DROP COLUMN datatype" );
+        executeSql( "ALTER TABLE validationrule DROP COLUMN type" );
+        executeSql( "ALTER TABLE organisationunit DROP COLUMN active" );
+        executeSql( "ALTER TABLE organisationunit DROP COLUMN uuid" );
+
+        executeSql( "DROP INDEX datamart_crosstab" );
+        
+        // prepare uid function
+        insertUidDbFunction();
+
+        // remove relative period type
+        executeSql( "DELETE FROM period WHERE periodtypeid=(select periodtypeid from periodtype where name in ( 'Survey', 'OnChange', 'Relative' ))" );
+        executeSql( "DELETE FROM periodtype WHERE name in ( 'Survey', 'OnChange', 'Relative' )" );
+
+        // mapping
+        executeSql( "DROP TABLE maporganisationunitrelation" );
+        executeSql( "ALTER TABLE mapview DROP COLUMN mapid" );
+        executeSql( "ALTER TABLE mapview DROP COLUMN mapsource" );
+        executeSql( "ALTER TABLE mapview DROP COLUMN mapsourcetype" );
+        executeSql( "ALTER TABLE mapview DROP COLUMN mapdatetype" );
+        executeSql( "ALTER TABLE mapview DROP COLUMN featuretype" );
+        executeSql( "ALTER TABLE mapview DROP COLUMN bounds" );
+        executeSql( "ALTER TABLE mapview DROP COLUMN valuetype" );
+        executeSql( "ALTER TABLE mapview DROP COLUMN legendtype" );
+        executeSql( "ALTER TABLE mapview ALTER COLUMN opacity TYPE double precision" );
+
+        executeSql( "UPDATE incomingsms SET userid = 0 WHERE userid IS NULL" );
+        executeSql( "ALTER TABLE smscommands ALTER COLUMN completenessmethod TYPE text" );
+        executeSql( "UPDATE smscommands SET completenessmethod='ALL_DATAVALUE' WHERE completenessmethod='1'" );
+        executeSql( "UPDATE smscommands SET completenessmethod='AT_LEAST_ONE_DATAVALUE' WHERE completenessmethod='2'" );
+        executeSql( "UPDATE smscommands SET completenessmethod='DO_NOT_MARK_COMPLETE' WHERE completenessmethod='3'" );
+        executeSql( "ALTER TABLE smscommands ALTER COLUMN uid set NOT NULL" );
+        executeSql( "ALTER TABLE smscommands ALTER COLUMN created set NOT NULL" );
+        executeSql( "ALTER TABLE smscommands ALTER COLUMN lastUpdated set NOT NULL" );
+
+        executeSql( "ALTER TABLE maplegend DROP CONSTRAINT maplegend_name_key" );
+
+        executeSql( "UPDATE mapview SET layer = 'thematic1' WHERE layer IS NULL" );
+        executeSql( "UPDATE mapview SET hidden = false WHERE hidden IS NULL" );
+        executeSql( "UPDATE mapview SET eventclustering = false WHERE eventclustering IS NULL" );
+        executeSql( "UPDATE mapview SET eventpointradius = 0 WHERE eventpointradius IS NULL" );
+        executeSql( "UPDATE programnotificationtemplate SET trackedentityattributeid = 0 WHERE trackedentityattributeid IS NULL" );
+        executeSql( "UPDATE programnotificationtemplate SET dataelementid = 0 WHERE dataelementid IS NULL" );
+        executeSql( "UPDATE programnotificationtemplate SET notifyParentOrganisationUnitOnly = false WHERE notifyParentOrganisationUnitOnly IS NULL" );
+        executeSql( "UPDATE programnotificationtemplate SET notifyUsersInHierarchyOnly = false WHERE notifyUsersInHierarchyOnly IS NULL" );
+
+        executeSql( "UPDATE datasetnotificationtemplate SET notifyParentOrganisationUnitOnly = false WHERE notifyParentOrganisationUnitOnly IS NULL" );
+        executeSql( "UPDATE datasetnotificationtemplate SET notifyUsersInHierarchyOnly = false WHERE notifyUsersInHierarchyOnly IS NULL" );
+
+        executeSql( "DELETE FROM systemsetting WHERE name = 'longitude'" );
+        executeSql( "DELETE FROM systemsetting WHERE name = 'latitude'" );
+        executeSql( "DELETE FROM systemsetting WHERE name = 'keySystemMonitoringUrl'" );
+        executeSql( "DELETE FROM systemsetting WHERE name = 'keySystemMonitoringUsername'" );
+        executeSql( "DELETE FROM systemsetting WHERE name = 'keySystemMonitoringPassword'" );
+
+        executeSql( "ALTER TABLE maplayer DROP CONSTRAINT maplayer_mapsource_key" );
+        executeSql( "ALTER TABLE maplayer DROP COLUMN mapsource" );
+        executeSql( "ALTER TABLE maplayer DROP COLUMN mapsourcetype" );
+        executeSql( "ALTER TABLE maplayer DROP COLUMN layer" );
+
+        // extended data element
+        executeSql( "ALTER TABLE dataelement DROP CONSTRAINT fk_dataelement_extendeddataelementid" );
+        executeSql( "ALTER TABLE dataelement DROP COLUMN extendeddataelementid" );
+        executeSql( "ALTER TABLE indicator DROP CONSTRAINT fk_indicator_extendeddataelementid" );
+        executeSql( "ALTER TABLE indicator DROP COLUMN extendeddataelementid" );
+        executeSql( "DROP TABLE extendeddataelement" );
+
+        executeSql( "ALTER TABLE organisationunit DROP COLUMN hasPatients" );
+
+        // category combo not null
+        executeSql( "update dataelement set categorycomboid = " + defaultCategoryComboId + " where categorycomboid is null" );
+        executeSql( "alter table dataelement alter column categorycomboid set not null" );
+
+        executeSql( "update dataset set categorycomboid = " + defaultCategoryComboId + " where categorycomboid is null" );
+        executeSql( "alter table dataset alter column categorycomboid set not null" );
+
+        executeSql( "update program set categorycomboid = " + defaultCategoryComboId + " where categorycomboid is null" );
+        executeSql( "alter table program alter column categorycomboid set not null" );
+
+        // categories_categoryoptions
+        // set to 0 temporarily
+        int c1 = executeSql( "UPDATE categories_categoryoptions SET sort_order=0 WHERE sort_order is NULL OR sort_order=0" );
+        if ( c1 > 0 )
+        {
+            updateSortOrder( "categories_categoryoptions", "categoryid", "categoryoptionid" );
+        }
+        executeSql( "ALTER TABLE categories_categoryoptions DROP CONSTRAINT categories_categoryoptions_pkey" );
+        executeSql( "ALTER TABLE categories_categoryoptions ADD CONSTRAINT categories_categoryoptions_pkey PRIMARY KEY (categoryid, sort_order)" );
+
+        // categorycombos_categories
+        // set to 0 temporarily
+        int c2 = executeSql( "update categorycombos_categories SET sort_order=0 where sort_order is NULL OR sort_order=0" );
+        if ( c2 > 0 )
+        {
+            updateSortOrder( "categorycombos_categories", "categorycomboid", "categoryid" );
+        }
+        executeSql( "ALTER TABLE categorycombos_categories DROP CONSTRAINT categorycombos_categories_pkey" );
+        executeSql( "ALTER TABLE categorycombos_categories ADD CONSTRAINT categorycombos_categories_pkey PRIMARY KEY (categorycomboid, sort_order)" );
+
+        // categorycombos_optioncombos
+        executeSql( "ALTER TABLE categorycombos_optioncombos DROP CONSTRAINT categorycombos_optioncombos_pkey" );
+        executeSql( "ALTER TABLE categorycombos_optioncombos ADD CONSTRAINT categorycombos_optioncombos_pkey PRIMARY KEY (categoryoptioncomboid)" );
+        executeSql( "ALTER TABLE categorycombos_optioncombos DROP CONSTRAINT fk4bae70f697e49675" );
+
+        // categoryoptioncombos_categoryoptions
+        executeSql( "alter table categoryoptioncombos_categoryoptions drop column sort_order" );
+        executeSql( "alter table categoryoptioncombos_categoryoptions add constraint categoryoptioncombos_categoryoptions_pkey primary key(categoryoptioncomboid, categoryoptionid)" );
+
+        // dataelementcategoryoption
+        executeSql( "ALTER TABLE dataelementcategoryoption DROP CONSTRAINT fk_dataelement_categoryid" );
+        executeSql( "ALTER TABLE dataelementcategoryoption DROP CONSTRAINT dataelementcategoryoption_shortname_key" );
+
+        // minmaxdataelement - If the old, non-unique index exists, drop it, make sure there are no duplicate values (delete the older ones), then create the unique index.
+        if ( executeSql( "DROP INDEX index_minmaxdataelement" ) == 0 )
+        {
+            executeSql( "delete from minmaxdataelement where minmaxdataelementid in (" +
+                "select a.minmaxdataelementid from minmaxdataelement a " +
+                "join minmaxdataelement b on a.sourceid = b.sourceid and a.dataelementid = b.dataelementid " +
+                "and a.categoryoptioncomboid = b.categoryoptioncomboid and a.minmaxdataelementid < b.minmaxdataelementid)" );
+
+            executeSql( "CREATE UNIQUE INDEX minmaxdataelement_unique_key ON minmaxdataelement USING btree (sourceid, dataelementid, categoryoptioncomboid)" );
+        }
+
+        // update periodType field to ValidationRule
+        executeSql( "UPDATE validationrule SET periodtypeid = (SELECT periodtypeid FROM periodtype WHERE name='Monthly') WHERE periodtypeid is null" );
+
+        // set varchar to text
+        executeSql( "ALTER TABLE dataelement ALTER COLUMN description TYPE text" );
+        executeSql( "ALTER TABLE dataelementgroupset ALTER COLUMN description TYPE text" );
+        executeSql( "ALTER TABLE indicatorgroupset ALTER COLUMN description TYPE text" );
+        executeSql( "ALTER TABLE orgunitgroupset ALTER COLUMN description TYPE text" );
+        executeSql( "ALTER TABLE indicator ALTER COLUMN description TYPE text" );
+        executeSql( "ALTER TABLE validationrule ALTER COLUMN description TYPE text" );
+        executeSql( "ALTER TABLE expression ALTER COLUMN expression TYPE text" );
+        executeSql( "ALTER TABLE translation ALTER COLUMN value TYPE text" );
+        executeSql( "ALTER TABLE organisationunit ALTER COLUMN comment TYPE text" );
+        executeSql( "ALTER TABLE program ALTER COLUMN description TYPE text" );
+        executeSql( "ALTER TABLE trackedentityattribute ALTER COLUMN description TYPE text" );
+        executeSql( "ALTER TABLE programrule ALTER COLUMN condition TYPE text" );
+        executeSql( "ALTER TABLE programruleaction ALTER COLUMN content TYPE text" );
+        executeSql( "ALTER TABLE programruleaction ALTER COLUMN data TYPE text" );
+        executeSql( "ALTER TABLE trackedentitycomment ALTER COLUMN commenttext TYPE text" );
+        executeSql( "ALTER TABLE users ALTER COLUMN openid TYPE text" );
+        executeSql( "ALTER TABLE users ALTER COLUMN ldapid TYPE text" );
+        executeSql( "ALTER TABLE dataentryform ALTER COLUMN htmlcode TYPE text" );
+
+        executeSql( "ALTER TABLE minmaxdataelement RENAME minvalue TO minimumvalue" );
+        executeSql( "ALTER TABLE minmaxdataelement RENAME maxvalue TO maximumvalue" );
+
+        executeSql( "update minmaxdataelement set generatedvalue = generated where generatedvalue is null" );
+        executeSql( "alter table minmaxdataelement drop column generated" );
+        executeSql( "alter table minmaxdataelement alter column generatedvalue set not null" );
+
+        // orgunit shortname uniqueness
+        executeSql( "ALTER TABLE organisationunit DROP CONSTRAINT organisationunit_shortname_key" );
+
+        executeSql( "ALTER TABLE section DROP CONSTRAINT section_name_key" );
+        executeSql( "UPDATE section SET showrowtotals = false WHERE showrowtotals IS NULL" );
+        executeSql( "UPDATE section SET showcolumntotals = false WHERE showcolumntotals IS NULL" );
+        executeSql( "UPDATE dataelement SET aggregationtype='avg_sum_org_unit' where aggregationtype='average'" );
+
+        executeSql( "UPDATE dataelement SET aggregationtype='AVERAGE' where aggregationtype='AVERAGE_SUM_INT'" );
+        executeSql( "UPDATE dataelement SET aggregationtype='AVERAGE' where aggregationtype='AVERAGE_SUM_INT_DISAGGREGATION'" );
+        executeSql( "UPDATE dataelement SET aggregationtype='AVERAGE' where aggregationtype='AVERAGE_INT'" );
+        executeSql( "UPDATE dataelement SET aggregationtype='AVERAGE' where aggregationtype='AVERAGE_INT_DISAGGREGATION'" );
+        executeSql( "UPDATE dataelement SET aggregationtype='AVERAGE' where aggregationtype='AVERAGE_BOOL'" );
+
+        // revert prepare aggregate*Value tables for offline diffs
+
+        executeSql( "ALTER TABLE aggregateddatavalue DROP COLUMN modified" );
+        executeSql( "ALTER TABLE aggregatedindicatorvalue DROP COLUMN modified " );
+        executeSql( "UPDATE indicatortype SET indicatornumber=false WHERE indicatornumber is null" );
+
+        // program
+
+        executeSql( "ALTER TABLE programinstance ALTER COLUMN patientid DROP NOT NULL" );
+
+        // migrate charts from dimension to category, series, filter
+
+        executeSql( "UPDATE chart SET series='period', category='data', filter='organisationunit' WHERE dimension='indicator'" );
+        executeSql( "UPDATE chart SET series='data', category='organisationunit', filter='period' WHERE dimension='organisationUnit'" );
+        executeSql( "UPDATE chart SET series='period', category='data', filter='organisationunit' WHERE dimension='dataElement_period'" );
+        executeSql( "UPDATE chart SET series='data', category='organisationunit', filter='period' WHERE dimension='organisationUnit_dataElement'" );
+        executeSql( "UPDATE chart SET series='data', category='period', filter='organisationunit' WHERE dimension='period'" );
+        executeSql( "UPDATE chart SET series='data', category='period', filter='organisationunit' WHERE dimension='period_dataElement'" );
+
+        executeSql( "UPDATE chart SET type='bar' where type='bar3d'" );
+        executeSql( "UPDATE chart SET type='stackedbar' where type='stackedBar'" );
+        executeSql( "UPDATE chart SET type='stackedbar' where type='stackedBar3d'" );
+        executeSql( "UPDATE chart SET type='line' where type='line3d'" );
+        executeSql( "UPDATE chart SET type='pie' where type='pie'" );
+        executeSql( "UPDATE chart SET type='pie' where type='pie3d'" );
+        executeSql( "UPDATE programruleaction SET programnotificationtemplateid= 0 where programnotificationtemplateid is NULL" );
+
+        executeSql( "UPDATE chart SET type=lower(type), series=lower(series), category=lower(category), filter=lower(filter)" );
+
+        executeSql( "ALTER TABLE chart ALTER COLUMN dimension DROP NOT NULL" );
+        executeSql( "ALTER TABLE chart DROP COLUMN size" );
+        executeSql( "ALTER TABLE chart DROP COLUMN verticallabels" );
+        executeSql( "ALTER TABLE chart DROP COLUMN targetline" );
+        executeSql( "ALTER TABLE chart DROP COLUMN horizontalplotorientation" );
+
+        executeSql( "ALTER TABLE chart DROP COLUMN monthsLastYear" );
+        executeSql( "ALTER TABLE chart DROP COLUMN quartersLastYear" );
+        executeSql( "ALTER TABLE chart DROP COLUMN last6BiMonths" );
+
+        executeSql( "ALTER TABLE chart DROP CONSTRAINT chart_title_key" );
+        executeSql( "ALTER TABLE chart DROP CONSTRAINT chart_name_key" );
+
+        executeSql( "ALTER TABLE chart DROP COLUMN domainaxixlabel" );
+        executeSql( "ALTER TABLE chart DROP COLUMN rewindrelativeperiods" );
+
+        executeSql( "ALTER TABLE chart ALTER hideLegend DROP NOT NULL" );
+        executeSql( "ALTER TABLE chart ALTER regression DROP NOT NULL" );
+        executeSql( "ALTER TABLE chart ALTER hideSubtitle DROP NOT NULL" );
+        executeSql( "ALTER TABLE chart ALTER userOrganisationUnit DROP NOT NULL" );
+
+        // remove outdated relative periods
+
+        executeSql( "ALTER TABLE reporttable DROP COLUMN last6months" );
+        executeSql( "ALTER TABLE reporttable DROP COLUMN last9months" );
+        executeSql( "ALTER TABLE reporttable DROP COLUMN sofarthisyear" );
+        executeSql( "ALTER TABLE reporttable DROP COLUMN sofarthisfinancialyear" );
+        executeSql( "ALTER TABLE reporttable DROP COLUMN last3to6months" );
+        executeSql( "ALTER TABLE reporttable DROP COLUMN last6to9months" );
+        executeSql( "ALTER TABLE reporttable DROP COLUMN last9to12months" );
+        executeSql( "ALTER TABLE reporttable DROP COLUMN last12individualmonths" );
+        executeSql( "ALTER TABLE reporttable DROP COLUMN individualmonthsthisyear" );
+        executeSql( "ALTER TABLE reporttable DROP COLUMN individualquartersthisyear" );
+        executeSql( "ALTER TABLE reporttable DROP COLUMN programid" );
+
+        executeSql( "ALTER TABLE chart DROP COLUMN last6months" );
+        executeSql( "ALTER TABLE chart DROP COLUMN last9months" );
+        executeSql( "ALTER TABLE chart DROP COLUMN sofarthisyear" );
+        executeSql( "ALTER TABLE chart DROP COLUMN sofarthisfinancialyear" );
+        executeSql( "ALTER TABLE chart DROP COLUMN last3to6months" );
+        executeSql( "ALTER TABLE chart DROP COLUMN last6to9months" );
+        executeSql( "ALTER TABLE chart DROP COLUMN last9to12months" );
+        executeSql( "ALTER TABLE chart DROP COLUMN last12individualmonths" );
+        executeSql( "ALTER TABLE chart DROP COLUMN individualmonthsthisyear" );
+        executeSql( "ALTER TABLE chart DROP COLUMN individualquartersthisyear" );
+        executeSql( "ALTER TABLE chart DROP COLUMN organisationunitgroupsetid" );
+        executeSql( "ALTER TABLE chart DROP COLUMN programid" );
+
+        // remove source
+
+        executeSql( "ALTER TABLE datasetsource DROP CONSTRAINT fk766ae2938fd8026a" );
+        executeSql( "ALTER TABLE datasetlocksource DROP CONSTRAINT fk582fdf7e8fd8026a" );
+        executeSql( "ALTER TABLE completedatasetregistration DROP CONSTRAINT fk_datasetcompleteregistration_sourceid" );
+        executeSql( "ALTER TABLE minmaxdataelement DROP CONSTRAINT fk_minmaxdataelement_sourceid" );
+        executeSql( "ALTER TABLE datavalue DROP CONSTRAINT fk_datavalue_sourceid" );
+        executeSql( "ALTER TABLE organisationunit DROP CONSTRAINT fke509dd5ef1c932ed" );
+        executeSql( "DROP TABLE source CASCADE" );
+        executeSql( "DROP TABLE datavaluearchive" );
+
+        // message
+
+        executeSql( "ALTER TABLE messageconversation DROP COLUMN messageconversationkey" );
+        executeSql( "UPDATE messageconversation SET lastmessage=lastupdated WHERE lastmessage is null" );
+        executeSql( "ALTER TABLE message DROP COLUMN messagesubject" );
+        executeSql( "ALTER TABLE message DROP COLUMN messagekey" );
+        executeSql( "ALTER TABLE message DROP COLUMN sentdate" );
+        executeSql( "ALTER TABLE usermessage DROP COLUMN messagedate" );
+        executeSql( "UPDATE usermessage SET isfollowup=false WHERE isfollowup is null" );
+        executeSql( "DROP TABLE message_usermessages" );
+
+        // create code unique constraints
+
+        executeSql( "ALTER TABLE dataelement ADD CONSTRAINT dataelement_code_key UNIQUE(code)" );
+        executeSql( "ALTER TABLE indicator ADD CONSTRAINT indicator_code_key UNIQUE(code)" );
+        executeSql( "ALTER TABLE organisationunit ADD CONSTRAINT organisationunit_code_key UNIQUE(code)" );
+        executeSql( "ALTER TABLE organisationunit ALTER COLUMN code TYPE varchar(50)" );
+        executeSql( "ALTER TABLE indicator ALTER COLUMN code TYPE varchar(50)" );
+
+        // remove uuid
+                
+        executeSql( "ALTER TABLE attribute DROP COLUMN uuid" );
+        executeSql( "ALTER TABLE categorycombo DROP COLUMN uuid" );
+        executeSql( "ALTER TABLE categoryoptioncombo DROP COLUMN uuid" );
+        executeSql( "ALTER TABLE chart DROP COLUMN uuid" );
+        executeSql( "ALTER TABLE concept DROP COLUMN uuid" );
+        executeSql( "ALTER TABLE constant DROP COLUMN uuid" );
+        executeSql( "ALTER TABLE dataelement DROP COLUMN uuid" );
+        executeSql( "ALTER TABLE dataelementcategory DROP COLUMN uuid" );
+        executeSql( "ALTER TABLE dataelementcategoryoption DROP COLUMN uuid" );
+        executeSql( "ALTER TABLE dataelementgroup DROP COLUMN uuid" );
+        executeSql( "ALTER TABLE dataelementgroupset DROP COLUMN uuid" );
+        executeSql( "ALTER TABLE dataset DROP COLUMN uuid" );
+        executeSql( "ALTER TABLE indicator DROP COLUMN uuid" );
+        executeSql( "ALTER TABLE indicatorgroup DROP COLUMN uuid" );
+        executeSql( "ALTER TABLE indicatorgroupset DROP COLUMN uuid" );
+        executeSql( "ALTER TABLE indicatortype DROP COLUMN uuid" );
+        // executeSql( "ALTER TABLE organisationunit DROP COLUMN uuid" );
+        executeSql( "ALTER TABLE orgunitgroup DROP COLUMN uuid" );
+        executeSql( "ALTER TABLE orgunitgroupset DROP COLUMN uuid" );
+        executeSql( "ALTER TABLE orgunitlevel DROP COLUMN uuid" );
+        executeSql( "ALTER TABLE report DROP COLUMN uuid" );
+        executeSql( "ALTER TABLE validationrule DROP COLUMN uuid" );
+        executeSql( "ALTER TABLE validationrulegroup DROP COLUMN uuid" );
+
+        // replace null with false for boolean fields
+        executeSql( "update dataset set fieldcombinationrequired = false where fieldcombinationrequired is null" );
+        executeSql( "update chart set hidelegend = false where hidelegend is null" );
+        executeSql( "update chart set regression = false where regression is null" );
+        executeSql( "update chart set hidesubtitle = false where hidesubtitle is null" );
+        executeSql( "update chart set userorganisationunit = false where userorganisationunit is null" );
+        executeSql( "update chart set percentstackedvalues = false where percentstackedvalues is null" );
+        executeSql( "update chart set cumulativevalues = false where cumulativevalues is null" );
+        executeSql( "update chart set nospacebetweencolumns = false where nospacebetweencolumns is null" );
+        executeSql( "update indicator set annualized = false where annualized is null" );
+        executeSql( "update indicatortype set indicatornumber = false where indicatornumber is null" );
+        executeSql( "update dataset set mobile = false where mobile is null" );
+        executeSql( "update dataset set allowfutureperiods = false where allowfutureperiods is null" );
+        executeSql( "update dataset set validcompleteonly = false where validcompleteonly is null" );
+        executeSql( "update dataset set notifycompletinguser = false where notifycompletinguser is null" );
+        executeSql( "update dataset set approvedata = false where approvedata is null" );
+        executeSql( "update dataelement set zeroissignificant = false where zeroissignificant is null" );
+        executeSql( "update organisationunit set haspatients = false where haspatients is null" );
+        executeSql( "update organisationunit set openingdate = '1970-01-01' where openingdate is null" );
+        executeSql( "update dataset set expirydays = 0 where expirydays is null" );
+        executeSql( "update eventchart set hidelegend = false where hidelegend is null" );
+        executeSql( "update eventchart set regression = false where regression is null" );
+        executeSql( "update eventchart set hidetitle = false where hidetitle is null" );
+        executeSql( "update eventchart set hidesubtitle = false where hidesubtitle is null" );
+        executeSql( "update eventchart set hidenadata = false where hidenadata is null" );
+        executeSql( "update eventchart set percentstackedvalues = false where percentstackedvalues is null" );
+        executeSql( "update eventchart set cumulativevalues = false where cumulativevalues is null" );
+        executeSql( "update eventchart set nospacebetweencolumns = false where nospacebetweencolumns is null" );
+        executeSql( "update reporttable set showdimensionlabels = false where showdimensionlabels is null" );
+        executeSql( "update eventreport set showdimensionlabels = false where showdimensionlabels is null" );
+        executeSql( "update reporttable set skiprounding = false where skiprounding is null" );
+        executeSql( "update validationrule set skipformvalidation = false where skipformvalidation is null" );
+        executeSql( "update validationnotificationtemplate set sendstrategy = 'COLLECTIVE_SUMMARY' where sendstrategy is null" );
+
+        // move timelydays from system setting => dataset property
+        executeSql( "update dataset set timelydays = 15 where timelydays is null" );
+        executeSql( "delete from systemsetting where name='completenessOffset'" );
+
+        executeSql( "update report set paramreportingmonth = false where paramreportingmonth is null" );
+        executeSql( "update report set paramparentorganisationunit = false where paramorganisationunit is null" );
+
+        executeSql( "update reporttable set paramreportingmonth = false where paramreportingmonth is null" );
+        executeSql( "update reporttable set paramparentorganisationunit = false where paramparentorganisationunit is null" );
+        executeSql( "update reporttable set paramorganisationunit = false where paramorganisationunit is null" );
+        executeSql( "update reporttable set paramgrandparentorganisationunit = false where paramgrandparentorganisationunit is null" );
+
+        executeSql( "update reporttable set reportingmonth = false where reportingmonth is null" );
+        executeSql( "update reporttable set reportingbimonth = false where reportingbimonth is null" );
+        executeSql( "update reporttable set reportingquarter = false where reportingquarter is null" );
+        executeSql( "update reporttable set monthsthisyear = false where monthsthisyear is null" );
+        executeSql( "update reporttable set quartersthisyear = false where quartersthisyear is null" );
+        executeSql( "update reporttable set thisyear = false where thisyear is null" );
+        executeSql( "update reporttable set monthslastyear = false where monthslastyear is null" );
+        executeSql( "update reporttable set quarterslastyear = false where quarterslastyear is null" );
+        executeSql( "update reporttable set lastyear = false where lastyear is null" );
+        executeSql( "update reporttable set last5years = false where last5years is null" );
+        executeSql( "update reporttable set lastsixmonth = false where lastsixmonth is null" );
+        executeSql( "update reporttable set last4quarters = false where last4quarters is null" );
+        executeSql( "update reporttable set last12months = false where last12months is null" );
+        executeSql( "update reporttable set last3months = false where last3months is null" );
+        executeSql( "update reporttable set last6bimonths = false where last6bimonths is null" );
+        executeSql( "update reporttable set last4quarters = false where last4quarters is null" );
+        executeSql( "update reporttable set last2sixmonths = false where last2sixmonths is null" );
+        executeSql( "update reporttable set thisfinancialyear = false where thisfinancialyear is null" );
+        executeSql( "update reporttable set lastfinancialyear = false where lastfinancialyear is null" );
+        executeSql( "update reporttable set last5financialyears = false where last5financialyears is null" );
+        executeSql( "update reporttable set cumulative = false where cumulative is null" );
+        executeSql( "update reporttable set userorganisationunit = false where userorganisationunit is null" );
+        executeSql( "update reporttable set userorganisationunitchildren = false where userorganisationunitchildren is null" );
+        executeSql( "update reporttable set userorganisationunitgrandchildren = false where userorganisationunitgrandchildren is null" );
+        executeSql( "update reporttable set subtotals = true where subtotals is null" );
+        executeSql( "update reporttable set hideemptyrows = false where hideemptyrows is null" );
+        executeSql( "update reporttable set hideemptycolumns = false where hideemptycolumns is null" );
+        executeSql( "update reporttable set displaydensity = 'normal' where displaydensity is null" );
+        executeSql( "update reporttable set fontsize = 'normal' where fontsize is null" );
+        executeSql( "update reporttable set digitgroupseparator = 'space' where digitgroupseparator is null" );
+        executeSql( "update reporttable set sortorder = 0 where sortorder is null" );
+        executeSql( "update reporttable set toplimit = 0 where toplimit is null" );
+        executeSql( "update reporttable set showhierarchy = false where showhierarchy is null" );
+        executeSql( "update reporttable set legenddisplaystyle = 'FILL' where legenddisplaystyle is null" );
+        executeSql( "update reporttable set legenddisplaystrategy = 'FIXED' where legenddisplaystrategy is null" );
+        executeSql( "update reporttable set hidetitle = false where hidetitle is null" );
+        executeSql( "update reporttable set hidesubtitle = false where hidesubtitle is null" );
+
+        // reporttable col/row totals = keep existing || copy from totals || true
+        executeSql( "update reporttable set totals = true where totals is null" );
+        executeSql( "update reporttable set coltotals = totals where coltotals is null" );
+        executeSql( "update reporttable set coltotals = true where coltotals is null" );
+        executeSql( "update reporttable set rowtotals = totals where rowtotals is null" );
+        executeSql( "update reporttable set rowtotals = true where rowtotals is null" );
+        executeSql( "alter table reporttable drop column totals" );
+
+        // reporttable col/row subtotals
+        executeSql( "update reporttable set colsubtotals = subtotals where colsubtotals is null" );
+        executeSql( "update reporttable set rowsubtotals = subtotals where rowsubtotals is null" );
+
+        // reporttable upgrade counttype to outputtype
+        executeSql( "update eventreport set outputtype = 'EVENT' where outputtype is null and counttype = 'events'" );
+        executeSql( "update eventreport set outputtype = 'TRACKED_ENTITY_INSTANCE' where outputtype is null and counttype = 'tracked_entity_instances'" );
+        executeSql( "update eventreport set hidetitle = false where hidetitle is null" );
+        executeSql( "update eventreport set hidesubtitle = false where hidesubtitle is null" );
+        executeSql( "update eventreport set outputtype = 'EVENT' where outputtype is null" );
+        executeSql( "alter table eventreport drop column counttype" );
+
+        executeSql( "update chart set reportingmonth = false where reportingmonth is null" );
+        executeSql( "update chart set reportingbimonth = false where reportingbimonth is null" );
+        executeSql( "update chart set reportingquarter = false where reportingquarter is null" );
+        executeSql( "update chart set monthsthisyear = false where monthsthisyear is null" );
+        executeSql( "update chart set quartersthisyear = false where quartersthisyear is null" );
+        executeSql( "update chart set thisyear = false where thisyear is null" );
+        executeSql( "update chart set monthslastyear = false where monthslastyear is null" );
+        executeSql( "update chart set quarterslastyear = false where quarterslastyear is null" );
+        executeSql( "update chart set lastyear = false where lastyear is null" );
+        executeSql( "update chart set lastsixmonth = false where lastsixmonth is null" );
+        executeSql( "update chart set last12months = false where last12months is null" );
+        executeSql( "update chart set last3months = false where last3months is null" );
+        executeSql( "update chart set last5years = false where last5years is null" );
+        executeSql( "update chart set last4quarters = false where last4quarters is null" );
+        executeSql( "update chart set last6bimonths = false where last6bimonths is null" );
+        executeSql( "update chart set last4quarters = false where last4quarters is null" );
+        executeSql( "update chart set last2sixmonths = false where last2sixmonths is null" );
+        executeSql( "update chart set showdata = false where showdata is null" );
+        executeSql( "update chart set userorganisationunit = false where userorganisationunit is null" );
+        executeSql( "update chart set userorganisationunitchildren = false where userorganisationunitchildren is null" );
+        executeSql( "update chart set userorganisationunitgrandchildren = false where userorganisationunitgrandchildren is null" );
+        executeSql( "update chart set hidetitle = false where hidetitle is null" );
+        executeSql( "update chart set sortorder = 0 where sortorder is null" );
+
+        executeSql( "update eventreport set showhierarchy = false where showhierarchy is null" );
+        executeSql( "update eventreport set counttype = 'events' where counttype is null" );
+        executeSql( "update eventreport set hidenadata = false where hidenadata is null" );
+
+        // eventreport col/rowtotals = keep existing || copy from totals || true
+        executeSql( "update eventreport set totals = true where totals is null" );
+        executeSql( "update eventreport set coltotals = totals where coltotals is null" );
+        executeSql( "update eventreport set coltotals = true where coltotals is null" );
+        executeSql( "update eventreport set rowtotals = totals where rowtotals is null" );
+        executeSql( "update eventreport set rowtotals = true where rowtotals is null" );
+        executeSql( "alter table eventreport drop column totals" );
+
+        // eventreport col/row subtotals
+        executeSql( "update eventreport set colsubtotals = subtotals where colsubtotals is null" );
+        executeSql( "update eventreport set rowsubtotals = subtotals where rowsubtotals is null" );
+
+        // eventchart upgrade counttype to outputtype
+        executeSql( "update eventchart set outputtype = 'EVENT' where outputtype is null and counttype = 'events'" );
+        executeSql( "update eventchart set outputtype = 'TRACKED_ENTITY_INSTANCE' where outputtype is null and counttype = 'tracked_entity_instances'" );
+        executeSql( "update eventchart set outputtype = 'EVENT' where outputtype is null" );
+        executeSql( "alter table eventchart drop column counttype" );
+
+        executeSql( "update eventchart set sortorder = 0 where sortorder is null" );
+
+        // Move chart filters to chart_filters table
+
+        executeSql( "insert into chart_filters (chartid, sort_order, filter) select chartid, 0, filter from chart" );
+        executeSql( "alter table chart drop column filter" );
+
+        // Upgrade chart dimension identifiers
+
+        executeSql( "update chart set series = 'dx' where series = 'data'" );
+        executeSql( "update chart set series = 'pe' where series = 'period'" );
+        executeSql( "update chart set series = 'ou' where series = 'organisationunit'" );
+        executeSql( "update chart set category = 'dx' where category = 'data'" );
+        executeSql( "update chart set category = 'pe' where category = 'period'" );
+        executeSql( "update chart set category = 'ou' where category = 'organisationunit'" );
+        executeSql( "update chart_filters set filter = 'dx' where filter = 'data'" );
+        executeSql( "update chart_filters set filter = 'pe' where filter = 'period'" );
+        executeSql( "update chart_filters set filter = 'ou' where filter = 'organisationunit'" );
+
+        executeSql( "update dataentryform set format = 1 where format is null" );
+
+        executeSql( "update dataelementgroup set shortname=name where shortname is null and length(name)<=50" );
+        executeSql( "update orgunitgroup set shortname=name where shortname is null and length(name)<=50" );
+
+        // report, reporttable, chart groups
+
+        executeSql( "DROP TABLE reportgroupmembers" );
+        executeSql( "DROP TABLE reportgroup" );
+        executeSql( "DROP TABLE reporttablegroupmembers" );
+        executeSql( "DROP TABLE reporttablegroup" );
+        executeSql( "DROP TABLE chartgroupmembers" );
+        executeSql( "DROP TABLE chartgroup" );
+
+        executeSql( "delete from usersetting where name='currentStyle' and value like '%blue/blue.css'" );
+        executeSql( "delete from systemsetting where name='currentStyle' and value like '%blue/blue.css'" );
+
+        executeSql( "update dataentryform set style='regular' where style is null" );
+
+        executeSql( "UPDATE dataset SET skipaggregation = false WHERE skipaggregation IS NULL" );
+        executeSql( "UPDATE dataset SET skipoffline = false WHERE skipoffline IS NULL" );
+        executeSql( "UPDATE dataset SET renderastabs = false WHERE renderastabs IS NULL" );
+        executeSql( "UPDATE dataset SET renderhorizontally = false WHERE renderhorizontally IS NULL" );
+        executeSql( "UPDATE dataset SET novaluerequirescomment = false WHERE novaluerequirescomment IS NULL" );
+        executeSql( "UPDATE dataset SET openfutureperiods = 12 where allowfutureperiods is true" );
+        executeSql( "UPDATE dataset SET openfutureperiods = 0 where allowfutureperiods is false" );
+        executeSql( "update dataset SET compulsoryfieldscompleteonly = false WHERE compulsoryfieldscompleteonly IS NULL" );
+        executeSql( "ALTER TABLE dataset DROP COLUMN allowfutureperiods" );
+
+        executeSql( "UPDATE categorycombo SET skiptotal = false WHERE skiptotal IS NULL" );
+
+        // short names
+        executeSql( "ALTER TABLE dataelement ALTER COLUMN shortname TYPE character varying(50)" );
+        executeSql( "ALTER TABLE indicator ALTER COLUMN shortname TYPE character varying(50)" );
+        executeSql( "ALTER TABLE dataset ALTER COLUMN shortname TYPE character varying(50)" );
+        executeSql( "ALTER TABLE organisationunit ALTER COLUMN shortname TYPE character varying(50)" );
+
+        executeSql( "update report set type='jasperReportTable' where type is null and reporttableid is not null" );
+        executeSql( "update report set type='jasperJdbc' where type is null and reporttableid is null" );
+
+        // upgrade authorities
+        executeSql( "UPDATE userroleauthorities SET authority='F_DOCUMENT_PUBLIC_ADD' WHERE authority='F_DOCUMENT_ADD'" );
+        executeSql( "UPDATE userroleauthorities SET authority='F_REPORT_PUBLIC_ADD' WHERE authority='F_REPORT_ADD'" );
+        executeSql( "UPDATE userroleauthorities SET authority='F_REPORTTABLE_PUBLIC_ADD' WHERE authority='F_REPORTTABLE_ADD'" );
+        executeSql( "UPDATE userroleauthorities SET authority='F_DATASET_PUBLIC_ADD' WHERE authority='F_DATASET_ADD'" );
+
+        executeSql( "UPDATE userroleauthorities SET authority='F_DATAELEMENT_PUBLIC_ADD' WHERE authority='F_DATAELEMENT_ADD'" );
+        executeSql( "UPDATE userroleauthorities SET authority='F_DATAELEMENTGROUP_PUBLIC_ADD' WHERE authority='F_DATAELEMENTGROUP_ADD'" );
+        executeSql( "UPDATE userroleauthorities SET authority='F_DATAELEMENTGROUPSET_PUBLIC_ADD' WHERE authority='F_DATAELEMENTGROUPSET_ADD'" );
+
+        executeSql( "UPDATE userroleauthorities SET authority='F_ORGUNITGROUP_PUBLIC_ADD' WHERE authority='F_ORGUNITGROUP_ADD'" );
+        executeSql( "UPDATE userroleauthorities SET authority='F_ORGUNITGROUPSET_PUBLIC_ADD' WHERE authority='F_ORGUNITGROUPSET_ADD'" );
+
+        executeSql( "UPDATE userroleauthorities SET authority='F_INDICATOR_PUBLIC_ADD' WHERE authority='F_INDICATOR_ADD'" );
+        executeSql( "UPDATE userroleauthorities SET authority='F_INDICATORGROUP_PUBLIC_ADD' WHERE authority='F_INDICATORGROUP_ADD'" );
+        executeSql( "UPDATE userroleauthorities SET authority='F_INDICATORGROUPSET_PUBLIC_ADD' WHERE authority='F_INDICATORGROUPSET_ADD'" );
+
+        executeSql( "UPDATE userroleauthorities SET authority='F_USERROLE_PUBLIC_ADD' WHERE authority='F_USERROLE_ADD'" );
+        executeSql( "UPDATE userroleauthorities SET authority='F_USERGROUP_PUBLIC_ADD' WHERE authority='F_USER_GRUP_ADD'" );
+        executeSql( "UPDATE userroleauthorities SET authority='F_USERGROUP_UPDATE' WHERE authority='F_USER_GRUP_UPDATE'" );
+        executeSql( "UPDATE userroleauthorities SET authority='F_USERGROUP_DELETE' WHERE authority='F_USER_GRUP_DELETE'" );
+        executeSql( "UPDATE userroleauthorities SET authority='F_USERGROUP_LIST' WHERE authority='F_USER_GRUP_LIST'" );
+
+        executeSql( "UPDATE userroleauthorities SET authority='F_SQLVIEW_PUBLIC_ADD' WHERE authority='F_SQLVIEW_ADD'" );
+        executeSql( "UPDATE userroleauthorities SET authority='F_OPTIONSET_PUBLIC_ADD' WHERE authority='F_OPTIONSET_ADD'" );
+        executeSql( "UPDATE userroleauthorities SET authority='F_VALIDATIONRULEGROUP_PUBLIC_ADD' WHERE authority='F_VALIDATIONRULEGROUP_ADD'" );
+        executeSql( "UPDATE userroleauthorities SET authority='F_TRACKED_ENTITY_ATTRIBUTE_PUBLIC_ADD' WHERE authority='F_TRACKED_ENTITY_ATTRIBUTE_ADD'" );
+
+        executeSql( "UPDATE userroleauthorities SET authority='F_PROGRAM_INDICATOR_PUBLIC_ADD' WHERE authority='F_ADD_PROGRAM_INDICATOR'" );
+
+        executeSql( "UPDATE userroleauthorities SET authority='F_LEGEND_SET_PUBLIC_ADD' WHERE authority='F_LEGEND_SET_ADD'" );
+
+        executeSql( "UPDATE userroleauthorities SET authority='F_VALIDATIONRULE_PUBLIC_ADD' WHERE authority='F_VALIDATIONRULE_ADD'" );
+
+        executeSql( "UPDATE userroleauthorities SET authority='F_ATTRIBUTE_PUBLIC_ADD' WHERE authority='F_ATTRIBUTE_ADD'" );
+        executeSql( "UPDATE userroleauthorities SET authority='M_dhis-web-dashboard' WHERE authority='M_dhis-web-dashboard-integration'" );
+
+        executeSql( "UPDATE userroleauthorities SET authority='M_dhis-web-data-administration' WHERE authority='M_dhis-web-maintenance-dataadmin'" );
+
+        executeSql( "UPDATE userroleauthorities SET authority = 'M_' ||  replace(regexp_replace(replace(authority, 'See ', '' ), '[^a-zA-Z0-9 ]', ''), ' ', '_') WHERE authority like 'See%'" );
+
+        // remove unused authorities
+        executeSql( "DELETE FROM userroleauthorities WHERE authority='F_CONCEPT_UPDATE'" );
+        executeSql( "DELETE FROM userroleauthorities WHERE authority='F_CONSTANT_UPDATE'" );
+        executeSql( "DELETE FROM userroleauthorities WHERE authority='F_DATAELEMENT_UPDATE'" );
+        executeSql( "DELETE FROM userroleauthorities WHERE authority='F_DATAELEMENTGROUP_UPDATE'" );
+        executeSql( "DELETE FROM userroleauthorities WHERE authority='F_DATAELEMENTGROUPSET_UPDATE'" );
+        executeSql( "DELETE FROM userroleauthorities WHERE authority='F_DATAELEMENT_MINMAX_UPDATE'" );
+        executeSql( "DELETE FROM userroleauthorities WHERE authority='F_DATASET_UPDATE'" );
+        executeSql( "DELETE FROM userroleauthorities WHERE authority='F_SECTION_UPDATE'" );
+        executeSql( "DELETE FROM userroleauthorities WHERE authority='F_DATAVALUE_UPDATE'" );
+        executeSql( "DELETE FROM userroleauthorities WHERE authority='F_INDICATOR_UPDATE'" );
+        executeSql( "DELETE FROM userroleauthorities WHERE authority='F_INDICATORTYPE_UPDATE'" );
+        executeSql( "DELETE FROM userroleauthorities WHERE authority='F_INDICATORGROUP_UPDATE'" );
+        executeSql( "DELETE FROM userroleauthorities WHERE authority='F_INDICATORGROUPSET_UPDATE'" );
+        executeSql( "DELETE FROM userroleauthorities WHERE authority='F_ORGANISATIONUNIT_UPDATE'" );
+        executeSql( "DELETE FROM userroleauthorities WHERE authority='F_ORGUNITGROUP_UPDATE'" );
+        executeSql( "DELETE FROM userroleauthorities WHERE authority='F_ORGUNITGROUPSET_UPDATE'" );
+        executeSql( "DELETE FROM userroleauthorities WHERE authority='F_USERROLE_UPDATE'" );
+        executeSql( "DELETE FROM userroleauthorities WHERE authority='F_USERGROUP_UPDATE'" );
+        executeSql( "DELETE FROM userroleauthorities WHERE authority='F_VALIDATIONRULE_UPDATE'" );
+        executeSql( "DELETE FROM userroleauthorities WHERE authority='F_VALIDATIONRULEGROUP_UPDATE'" );
+        executeSql( "DELETE FROM userroleauthorities WHERE authority='F_REPORT_UPDATE'" );
+        executeSql( "DELETE FROM userroleauthorities WHERE authority='F_SQLVIEW_UPDATE'" );
+        executeSql( "DELETE FROM userroleauthorities WHERE authority='F_VALIDATIONCRITERIA_UPDATE'" );
+        executeSql( "DELETE FROM userroleauthorities WHERE authority='F_OPTIONSET_UPDATE'" );
+        executeSql( "DELETE FROM userroleauthorities WHERE authority='F_ATTRIBUTE_UPDATE'" );
+        executeSql( "DELETE FROM userroleauthorities WHERE authority='F_PATIENTATTRIBUTE_UPDATE'" );
+        executeSql( "DELETE FROM userroleauthorities WHERE authority='F_PATIENT_UPDATE'" );
+        executeSql( "DELETE FROM userroleauthorities WHERE authority='F_UPDATE_PROGRAM_INDICATOR'" );
+        executeSql( "DELETE FROM userroleauthorities WHERE authority='F_PROGRAM_UPDATE'" );
+        executeSql( "DELETE FROM userroleauthorities WHERE authority='F_PROGRAMSTAGE_UPDATE'" );
+        executeSql( "DELETE FROM userroleauthorities WHERE authority='F_PROGRAMSTAGE_SECTION_UPDATE'" );
+        executeSql( "DELETE FROM userroleauthorities WHERE authority='F_PATIENTIDENTIFIERTYPE_UPDATE'" );
+        executeSql( "DELETE FROM userroleauthorities WHERE authority='F_PROGRAM_ATTRIBUTE_UPDATE'" );
+        executeSql( "DELETE FROM userroleauthorities WHERE authority='F_PATIENT_DATAVALUE_UPDATE'" );
+
+        // remove unused configurations
+        executeSql( "delete from systemsetting where name='keySmsConfig'" );
+        executeSql( "delete from systemsetting where name='keySmsConfiguration'" );
+        executeSql( "delete from systemsetting where name='keySmsConfigurations'" );
+
+        // update denominator of indicator which has indicatortype as 'number'
+        executeSql( "UPDATE indicator SET denominator = 1, denominatordescription = '' WHERE indicatortypeid IN (SELECT DISTINCT indicatortypeid FROM indicatortype WHERE indicatornumber = true) AND denominator IS NULL" );
+
+        // remove name/shortName uniqueness
+        executeSql( "ALTER TABLE organisationunit DROP CONSTRAINT organisationunit_name_key" );
+        executeSql( "ALTER TABLE orgunitgroup ADD CONSTRAINT orgunitgroup_name_key UNIQUE (name)" );
+        executeSql( "ALTER TABLE orgunitgroupset ADD CONSTRAINT orgunitgroupset_name_key UNIQUE (name)" );
+        executeSql( "ALTER TABLE indicator DROP CONSTRAINT indicator_name_key" );
+        executeSql( "ALTER TABLE indicator DROP CONSTRAINT indicator_shortname_key" );
+        executeSql( "ALTER TABLE indicatorgroup DROP CONSTRAINT indicatorgroup_name_key" );
+        executeSql( "ALTER TABLE indicatorgroupset DROP CONSTRAINT indicatorgroupset_name_key" );
+        executeSql( "ALTER TABLE dataset DROP CONSTRAINT dataset_name_key" );
+        executeSql( "ALTER TABLE dataset DROP CONSTRAINT dataset_shortname_key" );
+        executeSql( "ALTER TABLE document DROP CONSTRAINT document_name_key" );
+        executeSql( "ALTER TABLE reporttable DROP CONSTRAINT reporttable_name_key" );
+        executeSql( "ALTER TABLE report DROP CONSTRAINT report_name_key" );
+        executeSql( "ALTER TABLE usergroup DROP CONSTRAINT usergroup_name_key" );
+
+        executeSql( "ALTER TABLE dataelementcategory DROP COLUMN conceptid" );
+        executeSql( "ALTER TABLE dataelementcategoryoption DROP COLUMN conceptid" );
+
+        // upgrade system charts/maps to public read-only sharing
+        executeSql( "UPDATE chart SET publicaccess='r-------' WHERE user IS NULL AND publicaccess IS NULL;" );
+        executeSql( "UPDATE map SET publicaccess='r-------' WHERE user IS NULL AND publicaccess IS NULL;" );
+
+        executeSql( "UPDATE chart SET publicaccess='--------' WHERE user IS NULL AND publicaccess IS NULL;" );
+        executeSql( "UPDATE map SET publicaccess='-------' WHERE user IS NULL AND publicaccess IS NULL;" );
+
+        executeSql( "update dataelementcategory set datadimension = false where datadimension is null" );
+
+        executeSql( "UPDATE dataset SET dataelementdecoration=false WHERE dataelementdecoration is null" );
+
+        executeSql( "update sqlview set sqlviewid=viweid" );
+        executeSql( "alter table sqlview drop column viewid" );
+        executeSql( "update sqlview set type = 'QUERY' where query is true" );
+        executeSql( "update sqlview set type = 'VIEW' where type is null" );
+        executeSql( "alter table sqlview drop column query" );
+
+        executeSql( "UPDATE dashboard SET publicaccess='--------' WHERE publicaccess is null" );
+
+        executeSql( "UPDATE optionset SET version=0 WHERE version IS NULL" );
+        executeSql( "UPDATE dataset SET version=0 WHERE version IS NULL" );
+        executeSql( "UPDATE program SET version=0 WHERE version IS NULL" );
+        executeSql( "update program set shortname = substring(name,0,50) where shortname is null" );
+
+        executeSql( "update programstageinstance set attributeoptioncomboid = " + defaultOptionComboId + " where attributeoptioncomboid is null" );
+        executeSql( "update programstageinstance set storedby=completedby where storedby is null and completedby is not null" );
+
+        executeSql( "ALTER TABLE datavalue ALTER COLUMN lastupdated TYPE timestamp" );
+        executeSql( "ALTER TABLE completedatasetregistration ALTER COLUMN date TYPE timestamp" );
+        executeSql( "ALTER TABLE message ALTER COLUMN userid DROP NOT NULL" );
+        executeSql( "ALTER TABLE message ALTER COLUMN messagetext TYPE text" );
+        executeSql( "drop index crosstab" );
+
+        executeSql( "delete from usersetting where name = 'dashboardConfig' or name = 'dashboardConfiguration'" );
+        executeSql( "update usersetting set name = 'keyUiLocale' where name = 'currentLocale'" );
+        executeSql( "update usersetting set name = 'keyDbLocale' where name = 'keyLocaleUserSetting'" );
+        executeSql( "update usersetting set name = 'keyStyle' where name = 'currentStyle'" );
+        executeSql( "ALTER TABLE interpretation ALTER COLUMN userid DROP NOT NULL" );
+        executeSql( "UPDATE interpretation SET publicaccess='r-------' WHERE publicaccess IS NULL;" );
+
+        executeSql( "ALTER TABLE dataset DROP COLUMN symbol" );
+        executeSql( "ALTER TABLE users ALTER COLUMN password DROP NOT NULL" );
+        executeSql( "UPDATE users SET twofa = false WHERE twofa IS NULL" );
+
+        // set default dataDimension on orgUnitGroupSet and deGroupSet
+        executeSql( "UPDATE dataelementgroupset SET datadimension=true WHERE datadimension IS NULL" );
+        executeSql( "ALTER TABLE dataelementgroupset ALTER COLUMN datadimension SET NOT NULL" );
+        executeSql( "UPDATE orgunitgroupset SET datadimension=true WHERE datadimension IS NULL" );
+        executeSql( "ALTER TABLE orgunitgroupset ALTER COLUMN datadimension SET NOT NULL" );
+        executeSql( "ALTER TABLE validationnotificationtemplate ALTER COLUMN sendstrategy SET NOT NULL" );
+
+        // set attribute defaults
+        executeSql( "UPDATE attribute SET dataelementattribute=false WHERE dataelementattribute IS NULL" );
+        executeSql( "UPDATE attribute SET dataelementgroupattribute=false WHERE dataelementgroupattribute IS NULL" );
+        executeSql( "UPDATE attribute SET indicatorattribute=false WHERE indicatorattribute IS NULL" );
+        executeSql( "UPDATE attribute SET indicatorgroupattribute=false WHERE indicatorgroupattribute IS NULL" );
+        executeSql( "UPDATE attribute SET organisationunitattribute=false WHERE organisationunitattribute IS NULL" );
+        executeSql( "UPDATE attribute SET organisationunitgroupattribute=false WHERE organisationunitgroupattribute IS NULL" );
+        executeSql( "UPDATE attribute SET organisationunitgroupsetattribute=false WHERE organisationunitgroupsetattribute IS NULL" );
+        executeSql( "UPDATE attribute SET userattribute=false WHERE userattribute IS NULL" );
+        executeSql( "UPDATE attribute SET usergroupattribute=false WHERE usergroupattribute IS NULL" );
+        executeSql( "UPDATE attribute SET datasetattribute=false WHERE datasetattribute IS NULL" );
+        executeSql( "UPDATE attribute SET programattribute=false WHERE programattribute IS NULL" );
+        executeSql( "UPDATE attribute SET programstageattribute=false WHERE programstageattribute IS NULL" );
+        executeSql( "UPDATE attribute SET trackedentityattribute=false WHERE trackedentityattribute IS NULL" );
+        executeSql( "UPDATE attribute SET trackedentityattributeattribute=false WHERE trackedentityattributeattribute IS NULL" );
+        executeSql( "UPDATE attribute SET categoryoptionattribute=false WHERE categoryoptionattribute IS NULL" );
+        executeSql( "UPDATE attribute SET categoryoptiongroupattribute=false WHERE categoryoptiongroupattribute IS NULL" );
+        executeSql( "UPDATE attribute SET documentattribute=false WHERE documentattribute IS NULL" );
+        executeSql( "UPDATE attribute SET optionattribute=false WHERE optionattribute IS NULL" );
+        executeSql( "UPDATE attribute SET optionsetattribute=false WHERE optionsetattribute IS NULL" );
+        executeSql( "UPDATE attribute SET constantattribute=false WHERE constantattribute IS NULL" );
+        executeSql( "UPDATE attribute SET legendsetattribute=false WHERE legendsetattribute IS NULL" );
+        executeSql( "UPDATE attribute SET programindicatorattribute=false WHERE programindicatorattribute IS NULL" );
+        executeSql( "UPDATE attribute SET sqlviewattribute=false WHERE sqlViewattribute IS NULL" );
+        executeSql( "UPDATE attribute SET sectionattribute=false WHERE sectionattribute IS NULL" );
+        executeSql( "UPDATE attribute SET categoryoptioncomboattribute=false WHERE categoryoptioncomboattribute IS NULL" );
+        executeSql( "UPDATE attribute SET trackedentitytypeattribute=false WHERE trackedentitytypeattribute IS NULL" );
+        executeSql( "UPDATE attribute SET categoryOptionGroupSetAttribute=false WHERE categoryOptionGroupSetAttribute IS NULL" );
+        executeSql( "UPDATE attribute SET dataElementGroupSetAttribute=false WHERE dataElementGroupSetAttribute IS NULL" );
+        executeSql( "UPDATE attribute SET validationRuleAttribute=false WHERE validationRuleAttribute IS NULL" );
+        executeSql( "UPDATE attribute SET validationRuleGroupAttribute=false WHERE validationRuleGroupAttribute IS NULL" );
+        executeSql( "UPDATE attribute SET categoryAttribute=false WHERE categoryAttribute IS NULL" );
+
+        executeSql( "update attribute set isunique=false where isunique is null" );
+
+        executeSql( "ALTER TABLE trackedentityattributedimension DROP COLUMN operator" );
+        executeSql( "ALTER TABLE trackedentitydataelementdimension DROP COLUMN operator" );
+
+        // update attribute.code, set to null if code=''
+        executeSql( "UPDATE attribute SET code=NULL WHERE code=''" );
+
+        //update programruleaction:
+        executeSql( "ALTER TABLE programruleaction DROP COLUMN name" );
+
+        //update programrule
+        executeSql( "UPDATE programrule SET rulecondition = condition WHERE rulecondition IS NULL" );
+        executeSql( "ALTER TABLE programrule DROP COLUMN condition" );
+
+        // data approval
+        executeSql( "UPDATE dataapproval SET accepted=false WHERE accepted IS NULL" );
+        executeSql( "ALTER TABLE dataapproval ALTER COLUMN accepted SET NOT NULL" );
+        executeSql( "DELETE FROM dataapproval WHERE categoryoptiongroupid IS NOT NULL" );
+        executeSql( "ALTER TABLE dataapproval DROP COLUMN categoryoptiongroupid" );
+        executeSql( "UPDATE dataapproval SET attributeoptioncomboid=categoryoptioncomboid WHERE categoryoptioncomboid IS NOT NULL" );
+        executeSql( "ALTER TABLE dataapproval DROP COLUMN categoryoptioncomboid" );
+        executeSql( "UPDATE dataapproval SET attributeoptioncomboid=" + defaultCategoryComboId + " WHERE attributeoptioncomboid IS NULL" );
+        executeSql( "ALTER TABLE dataapproval ALTER COLUMN attributeoptioncomboid SET NOT NULL" );
+
+        // validation rule group, new column alertbyorgunits
+        executeSql( "UPDATE validationrulegroup SET alertbyorgunits=false WHERE alertbyorgunits IS NULL" );
+
+        executeSql( "update expression set missingvaluestrategy = 'SKIP_IF_ANY_VALUE_MISSING' where missingvaluestrategy is null and (nullifblank is true or nullifblank is null)" );
+        executeSql( "update expression set missingvaluestrategy = 'NEVER_SKIP' where missingvaluestrategy is null nullifblank is false" );
+        executeSql( "alter table expression alter column missingvaluestrategy set not null" );
+        executeSql( "alter table expression drop column nullifblank" );
+        executeSql( "drop table expressiondataelement" );
+        executeSql( "drop table expressionsampleelement" );
+
+        executeSql( "alter table dataelementcategoryoption alter column startdate type date" );
+        executeSql( "alter table dataelementcategoryoption alter column enddate type date" );
+
+        executeSql( "alter table dataelement drop column sortorder" );
+        executeSql( "alter table indicator drop column sortorder" );
+        executeSql( "alter table dataset drop column sortorder" );
+
+        executeSql( "alter table dataelement drop column active" );
+
+        executeSql( "alter table datavalue alter column value type varchar(50000)" );
+        executeSql( "alter table datavalue alter column comment type varchar(50000)" );
+        executeSql( "alter table datavalueaudit alter column value type varchar(50000)" );
+        executeSql( "alter table trackedentitydatavalue alter column value type varchar(50000)" );
+        executeSql( "alter table trackedentityattributevalue alter column value type varchar(50000)" );
+
+        executeSql( "update trackedentitydatavalue set providedelsewhere=false where providedelsewhere is null" );
+
+        executeSql( "update datavalueaudit set attributeoptioncomboid = " + defaultOptionComboId + " where attributeoptioncomboid is null" );
+        executeSql( "alter table datavalueaudit alter column attributeoptioncomboid set not null;" );
+
+        executeSql( "update dataelementcategoryoption set shortname = substring(name,0,50) where shortname is null" );
+
+        // AttributeValue
+        executeSql( "UPDATE attributevalue SET created=now() WHERE created IS NULL" );
+        executeSql( "UPDATE attributevalue SET lastupdated=now() WHERE lastupdated IS NULL" );
+        executeSql( "ALTER TABLE attributevalue ALTER value TYPE text" );
+        executeSql( "DELETE FROM attributevalue where value IS NULL or value=''" );
+
+        executeSql( "update dashboarditem set shape = 'normal' where shape is null" );
+
+        executeSql( "update categoryoptioncombo set ignoreapproval = false where ignoreapproval is null" );
+
+        executeSql( "alter table version alter column versionkey set not null" );
+        executeSql( "alter table version add constraint version_versionkey_key unique(versionkey)" );
+
+        // Cacheable
+        executeSql( "UPDATE report set cachestrategy='RESPECT_SYSTEM_SETTING' where cachestrategy is null" );
+        executeSql( "UPDATE sqlview set cachestrategy='RESPECT_SYSTEM_SETTING' where cachestrategy is null" );
+
+        executeSql( "update categorycombo set datadimensiontype = 'DISAGGREGATION' where dimensiontype = 'disaggregation'" );
+        executeSql( "update categorycombo set datadimensiontype = 'ATTRIBUTE' where dimensiontype = 'attribute'" );
+        executeSql( "update categorycombo set datadimensiontype = 'DISAGGREGATION' where datadimensiontype is null" );
+        executeSql( "alter table categorycombo drop column dimensiontype" );
+        executeSql( "update dataelementcategory set datadimensiontype = 'DISAGGREGATION' where dimensiontype = 'disaggregation'" );
+        executeSql( "update dataelementcategory set datadimensiontype = 'ATTRIBUTE' where dimensiontype = 'attribute'" );
+        executeSql( "update dataelementcategory set datadimensiontype = 'DISAGGREGATION' where datadimensiontype is null" );
+        executeSql( "alter table dataelementcategory drop column dimensiontype" );
+
+        executeSql( "update categoryoptiongroupset set datadimensiontype = 'ATTRIBUTE' where datadimensiontype is null" );
+        executeSql( "update categoryoptiongroup set datadimensiontype = 'ATTRIBUTE' where datadimensiontype is null" );
+
+        executeSql( "update reporttable set completedonly = false where completedonly is null" );
+        executeSql( "update chart set completedonly = false where completedonly is null" );
+        executeSql( "update eventreport set completedonly = false where completedonly is null" );
+        executeSql( "update eventchart set completedonly = false where completedonly is null" );
+
+        executeSql( "update program set enrollmentdatelabel = dateofenrollmentdescription where enrollmentdatelabel is null" );
+        executeSql( "update program set incidentdatelabel = dateofincidentdescription where incidentdatelabel is null" );
+        executeSql( "update programinstance set incidentdate = dateofincident where incidentdate is null" );
+        executeSql( "alter table programinstance alter column incidentdate drop not null" );
+        executeSql( "alter table program drop column dateofenrollmentdescription" );
+        executeSql( "alter table program drop column dateofincidentdescription" );
+        executeSql( "alter table programinstance drop column dateofincident" );
+
+        executeSql( "update programstage set reportdatetouse = 'indicentDate' where reportdatetouse='dateOfIncident'" );
+        executeSql( "update programstage set repeatable = irregular where repeatable is null" );
+        executeSql( "update programstage set repeatable = false where repeatable is null" );
+        executeSql( "alter table programstage drop column reportdatedescription" );
+        executeSql( "alter table programstage drop column irregular" );
+
+        executeSql( "update smscodes set compulsory = false where compulsory is null" );
+
+        executeSql( "alter table programmessage drop column storecopy" );
+
+        executeSql( "alter table programindicator drop column missingvaluereplacement" );
+
+        executeSql( "update keyjsonvalue set namespacekey = key where namespacekey is null" );
+        executeSql( "alter table keyjsonvalue alter column namespacekey set not null" );
+        executeSql( "alter table keyjsonvalue drop column key" );
+        executeSql( "alter table trackedentityattributevalue drop column encrypted_value" );
+        executeSql( "alter table predictor drop column predictororglevels" );
+
+        // Remove data mart
+        executeSql( "drop table aggregateddatasetcompleteness" );
+        executeSql( "drop table aggregateddatasetcompleteness_temp" );
+        executeSql( "drop table aggregateddatavalue" );
+        executeSql( "drop table aggregateddatavalue_temp" );
+        executeSql( "drop table aggregatedindicatorvalue" );
+        executeSql( "drop table aggregatedindicatorvalue_temp" );
+        executeSql( "drop table aggregatedorgunitdatasetcompleteness" );
+        executeSql( "drop table aggregatedorgunitdatasetcompleteness_temp" );
+        executeSql( "drop table aggregatedorgunitdatavalue" );
+        executeSql( "drop table aggregatedorgunitdatavalue_temp" );
+        executeSql( "drop table aggregatedorgunitindicatorvalue" );
+        executeSql( "drop table aggregatedorgunitindicatorvalue_temp" );
+
+        executeSql( "alter table trackedentitydatavalue alter column storedby TYPE character varying(255)" );
+        executeSql( "alter table datavalue alter column storedby TYPE character varying(255)" );
+
+        executeSql( "alter table datastatisticsevent alter column eventtype type character varying" );
+        executeSql( "alter table orgunitlevel drop constraint orgunitlevel_name_key" );
+
+        executeSql( "update interpretation set likes = 0 where likes is null" );
+        executeSql( "create index in_interpretationcomment_mentions_username on interpretationcomment using GIN((mentions->'username') jsonb_path_ops)" );
+        executeSql( "create index in_interpretation_mentions_username on interpretation using GIN((mentions->'username') jsonb_path_ops)" );
+
+        executeSql( "update chart set regressiontype = 'NONE' where regression is false or regression is null" );
+        executeSql( "update chart set regressiontype = 'LINEAR' where regression is true" );
+        executeSql( "alter table chart alter column regressiontype set not null" );
+        executeSql( "alter table chart drop column regression" );
+
+        executeSql( "update eventchart set regressiontype = 'NONE' where regression is false or regression is null" );
+        executeSql( "update eventchart set regressiontype = 'LINEAR' where regression is true" );
+        executeSql( "alter table eventchart alter column regressiontype set not null" );
+        executeSql( "alter table eventchart drop column regression" );
+
+        executeSql( "alter table validationrule drop column ruletype" );
+        executeSql( "alter table validationrule drop column skiptestexpressionid" );
+        executeSql( "alter table validationrule drop column organisationunitlevel" );
+        executeSql( "alter table validationrule drop column sequentialsamplecount" );
+        executeSql( "alter table validationrule drop column annualsamplecount" );
+        executeSql( "alter table validationrule drop column sequentialskipcount" );
+
+        // remove TrackedEntityAttributeGroup
+        executeSql( "alter table trackedentityattribute drop column trackedentityattributegroupid" );
+        executeSql( "ALTER TABLE trackedentityattribute DROP CONSTRAINT fk_trackedentityattribute_attributegroupid" );
+
+        // remove id object parts from embedded objects
+        upgradeEmbeddedObject( "datainputperiod" );
+        upgradeEmbeddedObject( "datasetelement" );
+
+        updateEnums();
+
+        upgradeDataValueSoftDelete();
+
+        initOauth2();
+
+        upgradeDataValuesWithAttributeOptionCombo();
+        upgradeCompleteDataSetRegistrationsWithAttributeOptionCombo();
+        upgradeMapViewsToAnalyticalObject();
+        upgradeTranslations();
+
+        upgradeToDataApprovalWorkflows();
+        executeSql( "alter table dataapproval alter column workflowid set not null" );
+        executeSql( "alter table dataapproval add constraint dataapproval_unique_key unique (dataapprovallevelid,workflowid,periodid,organisationunitid,attributeoptioncomboid)" );
+
+        upgradeImplicitAverageMonitoringRules();
+        updateOptions();
+
+        upgradeAggregationType( "reporttable" );
+        upgradeAggregationType( "chart" );
+
+        updateRelativePeriods();
+        updateNameColumnLengths();
+
+        upgradeMapViewsToColumns();
+        upgradeDataDimensionsToEmbeddedOperand();
+        upgradeDataDimensionItemsToReportingRateMetric();
+        upgradeDataDimensionItemToEmbeddedProgramAttribute();
+        upgradeDataDimensionItemToEmbeddedProgramDataElement();
+
+        updateObjectTranslation();
+        upgradeDataSetElements();
+
+        removeOutdatedTranslationProperties();
+
+        updateLegendRelationship();
+        updateHideEmptyRows();
+
+        executeSql( "update programindicator set analyticstype = 'EVENT' where analyticstype is null" );
+        executeSql( "alter table programindicator alter column analyticstype set not null" );
+
+        //TODO: remove - not needed in release 2.26.
+        executeSql( "update programindicator set analyticstype = programindicatoranalyticstype" );
+        executeSql( "alter table programindicator drop programindicatoranalyticstype" );
+
+        // Scheduler fixes for 2.29
+        executeSql( "delete from systemsetting where name='keyScheduledTasks'" );
+        executeSql( "delete from systemsetting where name='keyDataMartTask'" );
+
+        executeSql( "delete from systemsetting where name='dataSyncCron'" );
+        executeSql( "delete from systemsetting where name='metaDataSyncCron'" );
+        
+        updateDimensionFilterToText();
+
+        renameAnalyticsPeriodBoundaryTableToPeriodBoundary();
+        
+        insertDefaultBoundariesForBoundlessProgramIndicators();
+        
+        executeSql( "UPDATE trackedentitytype SET publicaccess='rwrw----' WHERE publicaccess IS NULL;" );
+        executeSql( "UPDATE programstage SET publicaccess='rw------' WHERE publicaccess IS NULL;" );
+
+        executeSql("alter table jobconfiguration drop column configurable;");
+
+        // 2FA fixes for 2.30
+        executeSql( "ALTER TABLE users alter column secret set not null" );
+
+        executeSql( "drop table userroleprogram");
+
+        // Remove UserRole constraint for Program and DataSet from 2.29
+        executeSql( "alter table program_userroles drop constraint fk_program_userroles;" );
+        executeSql( "alter table program_userroles drop constraint fk_userroleprogram_programid;" );
+        executeSql( "alter table program_userroles drop constraint fk_userroleprogram_userroleid;" );
+        executeSql( "alter table program_userroles drop constraint fkd6350dd7a3100c9f;" );
+        executeSql( "alter table userroledataset drop constraint fk_userroledataset_datasetid;" );
+        executeSql( "alter table userroledataset drop constraint fk_userroledataset_userroleid;" );
+        
+        // Update leaderOnlyJob flag in jobconfiguration
+        executeSql( "UPDATE jobconfiguration SET leaderonlyjob=true WHERE name='File resource clean up';" );
+        executeSql( "UPDATE jobconfiguration SET leaderonlyjob=true WHERE name='Dataset notification';" );
+        executeSql( "UPDATE jobconfiguration SET leaderonlyjob=true WHERE name='Data statistics';" );
+        executeSql( "UPDATE jobconfiguration SET leaderonlyjob=true WHERE name='Validation result notification';" );
+        executeSql( "UPDATE jobconfiguration SET leaderonlyjob=true WHERE name='Remove expired reserved values';" );
+        executeSql( "UPDATE jobconfiguration SET leaderonlyjob=true WHERE name='Credentials expiry alert';" );
+
+        // Remove old serialized jobparameters column for job configuration object
+        executeSql( "alter table jobconfiguration drop column jobparameters" );
+
+        // 2.31, migrate to Flyway
+        executeSql( "alter table trackedentityattribute alter column shortname set not null" );
+        executeSql( "UPDATE keyjsonvalue SET publicaccess='rw------' WHERE publicaccess IS NULL;" );
+        
+        log.info( "Tables updated" );
+
+    }
+
+    /**
+     * Moves existing data in "analyticsperiodboundary" table to new and renamed table "periodboundary"
+     */
+    private void renameAnalyticsPeriodBoundaryTableToPeriodBoundary()
+    {
+
+        String sql =
+            "INSERT INTO periodboundary(periodboundaryid, uid, code, created, lastupdated, lastupdatedby, boundarytarget, analyticsperiodboundarytype, offsetperiods, offsetperiodtypeid, programindicatorid) " +
+                "SELECT analyticsperiodboundaryid, uid, code, created, lastupdated, lastupdatedby, boundarytarget, analyticsperiodboundarytype, offsetperiods, offsetperiodtypeid, programindicatorid " +
+                "FROM analyticsperiodboundary; " +
+                "DROP TABLE analyticsperiodboundary;";
+
+        executeSql( sql );
+
+    }
+
+    private void upgradeEmbeddedObject( String table )
+    {
+        executeSql( "ALTER TABLE " + table + " DROP COLUMN uid" );
+        executeSql( "ALTER TABLE " + table + " DROP COLUMN created" );
+        executeSql( "ALTER TABLE " + table + " DROP COLUMN lastupdated" );
+        executeSql( "ALTER TABLE " + table + " DROP COLUMN code" );
+    }
+
+    private void removeOutdatedTranslationProperties()
+    {
+        executeSql( "delete from indicatortranslations where objecttranslationid in (select objecttranslationid from objecttranslation where property in ('numeratorDescription', 'denominatorDescription'))" );
+        executeSql( "delete from objecttranslation where property in ('numeratorDescription', 'denominatorDescription')" );
+    }
+
+    private void upgradeDataValueSoftDelete()
+    {
+        executeSql( "update datavalue set deleted = false where deleted is null" );
+        executeSql( "alter table datavalue alter column deleted set not null" );
+        executeSql( "create index in_datavalue_deleted on datavalue(deleted)" );
+    }
+
+    private void initOauth2()
+    {
+        // OAuth2
+        executeSql( "CREATE TABLE oauth_code (" +
+            "  code VARCHAR(256), authentication " + statementBuilder.getLongVarBinaryType() +
+            ")" );
+
+        executeSql( "CREATE TABLE oauth_access_token (" +
+            "  token_id VARCHAR(256)," +
+            "  token " + statementBuilder.getLongVarBinaryType() + "," +
+            "  authentication_id VARCHAR(256) PRIMARY KEY," +
+            "  user_name VARCHAR(256)," +
+            "  client_id VARCHAR(256)," +
+            "  authentication " + statementBuilder.getLongVarBinaryType() + "," +
+            "  refresh_token VARCHAR(256)" +
+            ")" );
+
+        executeSql( "CREATE TABLE oauth_refresh_token (" +
+            "  token_id VARCHAR(256)," +
+            "  token " + statementBuilder.getLongVarBinaryType() + "," +
+            "  authentication " + statementBuilder.getLongVarBinaryType() +
+            ")" );
+    }
+
+    private void updateEnums()
+    {
+        executeSql( "update report set type='JASPER_REPORT_TABLE' where type='jasperReportTable'" );
+        executeSql( "update report set type='JASPER_JDBC' where type='jasperJdbc'" );
+        executeSql( "update report set type='HTML' where type='html'" );
+
+        executeSql( "update dashboarditem set shape='NORMAL' where shape ='normal'" );
+        executeSql( "update dashboarditem set shape='DOUBLE_WIDTH' where shape ='double_width'" );
+        executeSql( "update dashboarditem set shape='FULL_WIDTH' where shape ='full_width'" );
+
+        executeSql( "update reporttable set displaydensity='COMFORTABLE' where displaydensity='comfortable'" );
+        executeSql( "update reporttable set displaydensity='NORMAL' where displaydensity='normal'" );
+        executeSql( "update reporttable set displaydensity='COMPACT' where displaydensity='compact'" );
+
+        executeSql( "update eventreport set displaydensity='COMFORTABLE' where displaydensity='comfortable'" );
+        executeSql( "update eventreport set displaydensity='NORMAL' where displaydensity='normal'" );
+        executeSql( "update eventreport set displaydensity='COMPACT' where displaydensity='compact'" );
+
+        executeSql( "update reporttable set fontsize='LARGE' where fontsize='large'" );
+        executeSql( "update reporttable set fontsize='NORMAL' where fontsize='normal'" );
+        executeSql( "update reporttable set fontsize='SMALL' where fontsize='small'" );
+
+        executeSql( "update eventreport set fontsize='LARGE' where fontsize='large'" );
+        executeSql( "update eventreport set fontsize='NORMAL' where fontsize='normal'" );
+        executeSql( "update eventreport set fontsize='SMALL' where fontsize='small'" );
+
+        executeSql( "update reporttable set digitgroupseparator='NONE' where digitgroupseparator='none'" );
+        executeSql( "update reporttable set digitgroupseparator='SPACE' where digitgroupseparator='space'" );
+        executeSql( "update reporttable set digitgroupseparator='COMMA' where digitgroupseparator='comma'" );
+
+        executeSql( "update eventreport set digitgroupseparator='NONE' where digitgroupseparator='none'" );
+        executeSql( "update eventreport set digitgroupseparator='SPACE' where digitgroupseparator='space'" );
+        executeSql( "update eventreport set digitgroupseparator='COMMA' where digitgroupseparator='comma'" );
+
+        executeSql( "update eventreport set datatype='AGGREGATED_VALUES' where datatype='aggregated_values'" );
+        executeSql( "update eventreport set datatype='EVENTS' where datatype='individual_cases'" );
+
+        executeSql( "update chart set type='COLUMN' where type='column'" );
+        executeSql( "update chart set type='STACKED_COLUMN' where type='stackedcolumn'" );
+        executeSql( "update chart set type='STACKED_COLUMN' where type='stackedColumn'" );
+        executeSql( "update chart set type='BAR' where type='bar'" );
+        executeSql( "update chart set type='STACKED_BAR' where type='stackedbar'" );
+        executeSql( "update chart set type='STACKED_BAR' where type='stackedBar'" );
+        executeSql( "update chart set type='LINE' where type='line'" );
+        executeSql( "update chart set type='AREA' where type='area'" );
+        executeSql( "update chart set type='PIE' where type='pie'" );
+        executeSql( "update chart set type='RADAR' where type='radar'" );
+        executeSql( "update chart set type='GAUGE' where type='gauge'" );
+
+        executeSql( "update eventchart set type='COLUMN' where type='column'" );
+        executeSql( "update eventchart set type='STACKED_COLUMN' where type='stackedcolumn'" );
+        executeSql( "update eventchart set type='STACKED_COLUMN' where type='stackedColumn'" );
+        executeSql( "update eventchart set type='BAR' where type='bar'" );
+        executeSql( "update eventchart set type='STACKED_BAR' where type='stackedbar'" );
+        executeSql( "update eventchart set type='STACKED_BAR' where type='stackedBar'" );
+        executeSql( "update eventchart set type='LINE' where type='line'" );
+        executeSql( "update eventchart set type='AREA' where type='area'" );
+        executeSql( "update eventchart set type='PIE' where type='pie'" );
+        executeSql( "update eventchart set type='RADAR' where type='radar'" );
+        executeSql( "update eventchart set type='GAUGE' where type='gauge'" );
+
+        executeSql( "update dataentryform set style='COMFORTABLE' where style='comfortable'" );
+        executeSql( "update dataentryform set style='NORMAL' where style='regular'" );
+        executeSql( "update dataentryform set style='COMPACT' where style='compact'" );
+        executeSql( "update dataentryform set style='NONE' where style='none'" );
+    }
+
+    private void upgradeDataSetElements()
+    {
+        String autoIncr = statementBuilder.getAutoIncrementValue();
+        String uid = statementBuilder.getUid();
+
+        String insertSql =
+            "insert into datasetelement(datasetelementid,uid,datasetid,dataelementid,created,lastupdated) " +
+                "select " + autoIncr + "  as datasetelementid, " +
+                uid + " as uid, " +
+                "dsm.datasetid as datasetid, " +
+                "dsm.dataelementid as dataelementid, " +
+                "now() as created, " +
+                "now() as lastupdated " +
+                "from datasetmembers dsm; " +
+                "drop table datasetmembers; ";
+
+        executeSql( insertSql );
+
+        executeSql( "alter table datasetelement alter column uid set not null" );
+        executeSql( "alter table datasetelement alter column created set not null" );
+        executeSql( "alter table datasetelement alter column lastupdated set not null" );
+        executeSql( "alter table datasetelement alter column datasetid drop not null" );
+    }
+
+    private void upgradeAggregationType( String table )
+    {
+        executeSql( "update " + table + " set aggregationtype='SUM' where aggregationtype='sum'" );
+        executeSql( "update " + table + " set aggregationtype='COUNT' where aggregationtype='count'" );
+        executeSql( "update " + table + " set aggregationtype='STDDEV' where aggregationtype='stddev'" );
+        executeSql( "update " + table + " set aggregationtype='VARIANCE' where aggregationtype='variance'" );
+        executeSql( "update " + table + " set aggregationtype='MIN' where aggregationtype='min'" );
+        executeSql( "update " + table + " set aggregationtype='MAX' where aggregationtype='max'" );
+        executeSql( "update " + table + " set aggregationtype='DEFAULT' where aggregationtype='default' or aggregationtype is null" );
+    }
+
+    private void updateRelativePeriods()
+    {
+        executeSql( "update relativeperiods set thismonth=reportingmonth" );
+        executeSql( "update relativeperiods set thisbimonth=reportingbimonth" );
+        executeSql( "update relativeperiods set thisquarter=reportingquarter" );
+
+        executeSql( "update relativeperiods set lastweek = false where lastweek is null" );
+        executeSql( "update relativeperiods set weeksthisyear = false where weeksthisyear is null" );
+        executeSql( "update relativeperiods set bimonthsthisyear = false where bimonthsthisyear is null" );
+        executeSql( "update relativeperiods set last4weeks = false where last4weeks is null" );
+        executeSql( "update relativeperiods set last12weeks = false where last12weeks is null" );
+        executeSql( "update relativeperiods set last6months = false where last6months is null" );
+
+        executeSql( "update relativeperiods set thismonth = false where thismonth is null" );
+        executeSql( "update relativeperiods set thisbimonth = false where thisbimonth is null" );
+        executeSql( "update relativeperiods set thisquarter = false where thisquarter is null" );
+        executeSql( "update relativeperiods set thissixmonth = false where thissixmonth is null" );
+        executeSql( "update relativeperiods set thisweek = false where thisweek is null" );
+
+        executeSql( "update relativeperiods set lastmonth = false where lastmonth is null" );
+        executeSql( "update relativeperiods set lastbimonth = false where lastbimonth is null" );
+        executeSql( "update relativeperiods set lastquarter = false where lastquarter is null" );
+        executeSql( "update relativeperiods set lastsixmonth = false where lastsixmonth is null" );
+        executeSql( "update relativeperiods set lastweek = false where lastweek is null" );
+
+        executeSql( "update relativeperiods set thisday = false where thisday is null" );
+        executeSql( "update relativeperiods set yesterday = false where yesterday is null" );
+        executeSql( "update relativeperiods set last3days = false where last3days is null" );
+        executeSql( "update relativeperiods set last7days = false where last7days is null" );
+        executeSql( "update relativeperiods set last14days = false where last14days is null" );
+
+
+        // Set non-null constraint on fields
+        executeSql( "alter table relativeperiods alter column thisday set not null" );
+        executeSql( "alter table relativeperiods alter column yesterday set not null" );
+        executeSql( "alter table relativeperiods alter column last3Days set not null" );
+        executeSql( "alter table relativeperiods alter column last7Days set not null" );
+        executeSql( "alter table relativeperiods alter column last14Days set not null" );
+        executeSql( "alter table relativeperiods alter column thisMonth set not null" );
+        executeSql( "alter table relativeperiods alter column lastMonth set not null" );
+        executeSql( "alter table relativeperiods alter column thisBimonth set not null" );
+        executeSql( "alter table relativeperiods alter column lastBimonth set not null" );
+        executeSql( "alter table relativeperiods alter column thisQuarter set not null" );
+        executeSql( "alter table relativeperiods alter column lastQuarter set not null" );
+        executeSql( "alter table relativeperiods alter column thisSixMonth set not null" );
+        executeSql( "alter table relativeperiods alter column lastSixMonth set not null" );
+        executeSql( "alter table relativeperiods alter column monthsThisYear set not null" );
+        executeSql( "alter table relativeperiods alter column quartersThisYear set not null" );
+        executeSql( "alter table relativeperiods alter column thisYear set not null" );
+        executeSql( "alter table relativeperiods alter column monthsLastYear set not null" );
+        executeSql( "alter table relativeperiods alter column quartersLastYear set not null" );
+        executeSql( "alter table relativeperiods alter column lastYear set not null" );
+        executeSql( "alter table relativeperiods alter column last5Years set not null" );
+        executeSql( "alter table relativeperiods alter column last12Months set not null" );
+        executeSql( "alter table relativeperiods alter column last6Months set not null" );
+        executeSql( "alter table relativeperiods alter column last3Months set not null" );
+        executeSql( "alter table relativeperiods alter column last6BiMonths set not null" );
+        executeSql( "alter table relativeperiods alter column last4Quarters set not null" );
+        executeSql( "alter table relativeperiods alter column last2SixMonths set not null" );
+        executeSql( "alter table relativeperiods alter column thisFinancialYear set not null" );
+        executeSql( "alter table relativeperiods alter column lastFinancialYear set not null" );
+        executeSql( "alter table relativeperiods alter column last5FinancialYears set not null" );
+        executeSql( "alter table relativeperiods alter column thisWeek set not null" );
+        executeSql( "alter table relativeperiods alter column lastWeek set not null" );
+        executeSql( "alter table relativeperiods alter column last4Weeks set not null" );
+        executeSql( "alter table relativeperiods alter column last12Weeks set not null" );
+        executeSql( "alter table relativeperiods alter column last52Weeks set not null" );
+    }
+
+    private void updateNameColumnLengths()
+    {
+        List<String> tables = Lists.newArrayList( "user", "usergroup", "organisationunit", "orgunitgroup", "orgunitgroupset",
+            "section", "dataset", "sqlview", "dataelement", "dataelementgroup", "dataelementgroupset", "categorycombo",
+            "dataelementcategory", "dataelementcategoryoption", "indicator", "indicatorgroup", "indicatorgroupset", "indicatortype",
+            "validationrule", "validationrulegroup", "constant", "attribute", "attributegroup",
+            "program", "programstage", "programindicator", "trackedentitytype", "trackedentityattribute" );
+
+        for ( String table : tables )
+        {
+            executeSql( "alter table " + table + " alter column name type character varying(230)" );
+        }
+    }
+
+    private void upgradeDataValuesWithAttributeOptionCombo()
+    {
+        final String sql = statementBuilder.getNumberOfColumnsInPrimaryKey( "datavalue" );
+
+        Integer no = statementManager.getHolder().queryForInteger( sql );
+
+        if ( no >= 5 )
+        {
+            return; // attributeoptioncomboid already part of pkey
+        }
+
+        int optionComboId = getDefaultOptionCombo();
+
+        executeSql( "alter table datavalue drop constraint datavalue_pkey;" );
+
+        executeSql( "alter table datavalue add column attributeoptioncomboid integer;" );
+        executeSql( "update datavalue set attributeoptioncomboid = " + optionComboId + " where attributeoptioncomboid is null;" );
+        executeSql( "alter table datavalue alter column attributeoptioncomboid set not null;" );
+        executeSql( "alter table datavalue add constraint fk_datavalue_attributeoptioncomboid foreign key (attributeoptioncomboid) references categoryoptioncombo (categoryoptioncomboid) match simple;" );
+        executeSql( "alter table datavalue add constraint datavalue_pkey primary key(dataelementid, periodid, sourceid, categoryoptioncomboid, attributeoptioncomboid);" );
+
+        log.info( "Data value table upgraded with attributeoptioncomboid column" );
+    }
+
+    private void upgradeCompleteDataSetRegistrationsWithAttributeOptionCombo()
+    {
+        final String sql = statementBuilder.getNumberOfColumnsInPrimaryKey( "completedatasetregistration" );
+
+        Integer no = statementManager.getHolder().queryForInteger( sql );
+
+        if ( no >= 4 )
+        {
+            return; // attributeoptioncomboid already part of pkey
+        }
+
+        int optionComboId = getDefaultOptionCombo();
+
+        executeSql( "alter table completedatasetregistration drop constraint completedatasetregistration_pkey" );
+        executeSql( "alter table completedatasetregistration add column attributeoptioncomboid integer;" );
+        executeSql( "update completedatasetregistration set attributeoptioncomboid = " + optionComboId
+            + " where attributeoptioncomboid is null;" );
+        executeSql( "alter table completedatasetregistration alter column attributeoptioncomboid set not null;" );
+        executeSql( "alter table completedatasetregistration add constraint fk_completedatasetregistration_attributeoptioncomboid foreign key (attributeoptioncomboid) references categoryoptioncombo (categoryoptioncomboid) match simple;" );
+        executeSql( "alter table completedatasetregistration add constraint completedatasetregistration_pkey primary key(datasetid, periodid, sourceid, attributeoptioncomboid);" );
+
+        log.info( "Complete data set registration table upgraded with attributeoptioncomboid column" );
+    }
+
+    private void upgradeMapViewsToAnalyticalObject()
+    {
+        executeSql( "insert into mapview_dataelements ( mapviewid, sort_order, dataelementid ) select mapviewid, 0, dataelementid from mapview where dataelementid is not null" );
+        executeSql( "alter table mapview drop column dataelementid" );
+
+        executeSql( "insert into mapview_dataelementoperands ( mapviewid, sort_order, dataelementoperandid ) select mapviewid, 0, dataelementoperandid from mapview where dataelementoperandid is not null" );
+        executeSql( "alter table mapview drop column dataelementoperandid" );
+
+        executeSql( "insert into mapview_indicators ( mapviewid, sort_order, indicatorid ) select mapviewid, 0, indicatorid from mapview where indicatorid is not null" );
+        executeSql( "alter table mapview drop column indicatorid" );
+
+        executeSql( "insert into mapview_organisationunits ( mapviewid, sort_order, organisationunitid ) select mapviewid, 0, parentorganisationunitid from mapview where parentorganisationunitid is not null" );
+        executeSql( "alter table mapview drop column parentorganisationunitid" );
+
+        executeSql( "insert into mapview_periods ( mapviewid, sort_order, periodid ) select mapviewid, 0, periodid from mapview where periodid is not null" );
+        executeSql( "alter table mapview drop column periodid" );
+
+        executeSql( "insert into mapview_orgunitlevels ( mapviewid, sort_order, orgunitlevel ) select m.mapviewid, 0, o.level "
+            + "from mapview m join orgunitlevel o on (m.organisationunitlevelid=o.orgunitlevelid) where m.organisationunitlevelid is not null" );
+        executeSql( "alter table mapview drop column organisationunitlevelid" );
+
+        executeSql( "alter table mapview drop column dataelementgroupid" );
+        executeSql( "alter table mapview drop column indicatorgroupid" );
+
+        executeSql( "update mapview set userorganisationunit = false where userorganisationunit is null" );
+        executeSql( "update mapview set userorganisationunitchildren = false where userorganisationunitchildren is null" );
+        executeSql( "update mapview set userorganisationunitgrandchildren = false where userorganisationunitgrandchildren is null" );
+    }
+
+    private void upgradeTranslations()
+    {
+        final String sql = statementBuilder.getNumberOfColumnsInPrimaryKey( "translation" );
+
+        Integer no = statementManager.getHolder().queryForInteger( sql );
+
+        if ( no == 1 )
+        {
+            return; // translationid already set as single pkey
+        }
+
+        executeSql( statementBuilder.getDropPrimaryKey( "translation" ) );
+        executeSql( statementBuilder.getAddPrimaryKeyToExistingTable( "translation", "translationid" ) );
+        executeSql( statementBuilder.getDropNotNullConstraint( "translation", "objectid", "integer" ) );
+    }
+
+    /**
+     * Convert from older releases where dataApproval referenced dataset
+     * instead of workflow:
+     * <p>
+     * For every dataset that has either ("approve data" == true) *or*
+     * (existing data approval database records referencing it), a workflow will
+     * be created with the same name as the data set. This workflow will be
+     * associated with all approval levels in the system and have a period type
+     * equal to the data set's period type. If the data set's approvedata ==
+     * true, then the data set will be associated with this workflow.
+     * If there are existing data approval records that reference this data set,
+     * then they will be changed to reference the associated workflow instead.
+     */
+    private void upgradeToDataApprovalWorkflows()
+    {
+        if ( executeSql( "update dataset set approvedata = approvedata where datasetid < 0" ) < 0 )
+        {
+            return; // Already converted because dataset.approvedata no longer exists.
+        }
+
+        executeSql( "insert into dataapprovalworkflow ( workflowid, uid, created, lastupdated, name, periodtypeid, userid, publicaccess ) "
+            + "select " + statementBuilder.getAutoIncrementValue() + ", " + statementBuilder.getUid() + ", now(), now(), ds.name, ds.periodtypeid, ds.userid, ds.publicaccess "
+            + "from (select datasetid from dataset where approvedata = true union select distinct datasetid from dataapproval) as a "
+            + "join dataset ds on ds.datasetid = a.datasetid" );
+
+        executeSql( "insert into dataapprovalworkflowlevels (workflowid, dataapprovallevelid) "
+            + "select w.workflowid, l.dataapprovallevelid from dataapprovalworkflow w "
+            + "cross join dataapprovallevel l" );
+
+        executeSql( "update dataset set workflowid = ( select w.workflowid from dataapprovalworkflow w where w.name = dataset.name)" );
+        executeSql( "alter table dataset drop column approvedata cascade" ); // Cascade to SQL Views, if any.
+
+        executeSql( "update dataapproval set workflowid = ( select ds.workflowid from dataset ds where ds.datasetid = dataapproval.datasetid)" );
+        executeSql( "alter table dataapproval drop constraint dataapproval_unique_key" );
+        executeSql( "alter table dataapproval drop column datasetid cascade" ); // Cascade to SQL Views, if any.
+
+        log.info( "Added any workflows needed for approvble datasets and/or approved data." );
+    }
+
+    /**
+     * Convert from pre-2.22 releases where the right hand sides of surveillance rules were
+     * implicitly averaged.  This just wraps the previous expression in a call to AVG().
+     * <p>
+     * We use the presence of the lowoutliers column to determine whether we need to make the
+     * change.  Just to be extra sure, our rewrite SQL won't rewrite rules which already have
+     * references to AVG or STDDEV.
+     */
+    private void upgradeImplicitAverageMonitoringRules()
+    {
+        if ( executeSql( "update validationrule set lowoutliers = lowoutliers where validationruleid < 0" ) < 0 )
+        {
+            return; // Already converted because lowoutlier fields are gone
+        }
+
+        // Just to be extra sure, we don't modify any expressions which already contain a call to AVG or STDDEV
+        executeSql( "INSERT INTO expressionsampleelement (expressionid, dataelementid) " +
+            "SELECT ede.expressionid, ede.dataelementid " +
+            "FROM expressiondataelement ede " +
+            "JOIN expression e ON e.expressionid = ede.expressionid " +
+            "JOIN validationrule v ON v.rightexpressionid = e.expressionid " +
+            "WHERE v.ruletype='SURVEILLANCE' " +
+            "AND e.expression NOT LIKE '%AVG%' and e.expression NOT LIKE '%STDDEV%';" );
+
+        executeSql( "update expression set expression=" + statementBuilder.concatenate( "'AVG('", "expression", "')'" ) +
+            " from validationrule where ruletype='SURVEILLANCE' AND rightexpressionid=expressionid " +
+            "AND expression NOT LIKE '%AVG%' and expression NOT LIKE '%STDDEV%';" );
+
+        executeSql( "ALTER TABLE validationrule DROP COLUMN highoutliers" );
+        executeSql( "ALTER TABLE validationrule DROP COLUMN lowoutliers" );
+
+        log.info( "Added explicit AVG calls to olid-style implicit average surveillance rules" );
+    }
+
+    private List<Integer> getDistinctIdList( String table, String col1 )
+    {
+        StatementHolder holder = statementManager.getHolder();
+
+        List<Integer> distinctIds = new ArrayList<>();
+
+        try
+        {
+            Statement statement = holder.getStatement();
+
+            ResultSet resultSet = statement.executeQuery( "SELECT DISTINCT " + col1 + " FROM " + table );
+
+            while ( resultSet.next() )
+            {
+                distinctIds.add( resultSet.getInt( 1 ) );
+            }
+        }
+        catch ( Exception ex )
+        {
+            log.error( ex );
+        }
+        finally
+        {
+            holder.close();
+        }
+
+        return distinctIds;
+    }
+
+    private Map<Integer, List<Integer>> getIdMap( String table, String col1, String col2, List<Integer> distinctIds )
+    {
+        StatementHolder holder = statementManager.getHolder();
+
+        Map<Integer, List<Integer>> idMap = new HashMap<>();
+
+        try
+        {
+            Statement statement = holder.getStatement();
+
+            for ( Integer distinctId : distinctIds )
+            {
+                List<Integer> foreignIds = new ArrayList<>();
+
+                ResultSet resultSet = statement.executeQuery( "SELECT " + col2 + " FROM " + table + " WHERE " + col1
+                    + "=" + distinctId );
+
+                while ( resultSet.next() )
+                {
+                    foreignIds.add( resultSet.getInt( 1 ) );
+                }
+
+                idMap.put( distinctId, foreignIds );
+            }
+        }
+        catch ( Exception ex )
+        {
+            log.error( ex );
+        }
+        finally
+        {
+            holder.close();
+        }
+
+        return idMap;
+    }
+    
+    private void updateHideEmptyRows()
+    {
+        executeSql( 
+            "update chart set hideemptyrowitems = 'NONE' where hideemptyrows is false or hideemptyrows is null; " +
+            "update chart set hideemptyrowitems = 'ALL' where hideemptyrows is true; " +
+            "alter table chart alter column hideemptyrowitems set not null; " +
+            "alter table chart drop column hideemptyrows;" );
+        
+        executeSql(
+            "update eventchart set hideemptyrowitems = 'NONE' where hideemptyrows is false or hideemptyrows is null; " +
+            "update eventchart set hideemptyrowitems = 'ALL' where hideemptyrows is true; " +
+            "alter table eventchart alter column hideemptyrowitems set not null; " +
+            "alter table eventchart drop column hideemptyrows;" );        
+    }
+
+    private void updateSortOrder( String table, String col1, String col2 )
+    {
+        List<Integer> distinctIds = getDistinctIdList( table, col1 );
+
+        log.info( "Got distinct ids: " + distinctIds.size() );
+
+        Map<Integer, List<Integer>> idMap = getIdMap( table, col1, col2, distinctIds );
+
+        log.info( "Got id map: " + idMap.size() );
+
+        for ( Integer distinctId : idMap.keySet() )
+        {
+            int sortOrder = 1;
+
+            for ( Integer foreignId : idMap.get( distinctId ) )
+            {
+                String sql = "UPDATE " + table + " SET sort_order=" + sortOrder++ + " WHERE " + col1 + "=" + distinctId
+                    + " AND " + col2 + "=" + foreignId;
+
+                int count = executeSql( sql );
+
+                log.info( "Executed: " + count + " - " + sql );
+            }
+        }
+    }
+
+    private Integer getDefaultOptionCombo()
+    {
+        String sql = "select coc.categoryoptioncomboid from categoryoptioncombo coc "
+            + "inner join categorycombos_optioncombos cco on coc.categoryoptioncomboid=cco.categoryoptioncomboid "
+            + "inner join categorycombo cc on cco.categorycomboid=cc.categorycomboid " + "where cc.name='default';";
+
+        return statementManager.getHolder().queryForInteger( sql );
+    }
+
+    private Integer getDefaultCategoryCombo()
+    {
+        String sql = "select categorycomboid from categorycombo where name = 'default'";
+
+        return statementManager.getHolder().queryForInteger( sql );
+    }
+
+    private void updateOptions()
+    {
+        String sql = "insert into optionvalue(optionvalueid, code, name, optionsetid, sort_order) "
+            + "select " + statementBuilder.getAutoIncrementValue() + ", optionvalue, optionvalue, optionsetid, ( sort_order + 1 ) "
+            + "from optionsetmembers";
+
+        int result = executeSql( sql );
+
+        if ( result != -1 )
+        {
+            executeSql( "drop table optionsetmembers" );
+        }
+    }
+
+    /**
+     * Upgrades existing map views to use mapview_columns for multiple column
+     * dimensions.
+     */
+    private void upgradeMapViewsToColumns()
+    {
+        String sql =
+            "insert into mapview_columns(mapviewid, sort_order, dimension) " +
+                "select mapviewid, 0, 'dx' " +
+                "from mapview mv " +
+                "where not exists (" +
+                "select mc.mapviewid " +
+                "from mapview_columns mc " +
+                "where mv.mapviewid = mc.mapviewid)";
+
+        executeSql( sql );
+    }
+
+    /**
+     * Upgrades data dimension items to use embedded data element operands.
+     */
+    private void upgradeDataDimensionsToEmbeddedOperand()
+    {
+        String sql =
+            "update datadimensionitem di " +
+            "set dataelementoperand_dataelementid = ( " +
+                "select op.dataelementid " +
+                "from dataelementoperand op " +
+                "where di.dataelementoperandid=op.dataelementoperandid " +
+            "), " +
+            "dataelementoperand_categoryoptioncomboid = ( " +
+                "select op.categoryoptioncomboid " +
+                "from dataelementoperand op " +
+                "where di.dataelementoperandid=op.dataelementoperandid " +
+            ") " +
+            "where di.dataelementoperandid is not null; " +
+            "alter table datadimensionitem drop column dataelementoperandid;";
+        
+        executeSql( sql );
+    }
+    
+    /**
+     * Upgrade data dimension items for legacy data sets to use REPORTING_RATE
+     * as metric.
+     */
+    private void upgradeDataDimensionItemsToReportingRateMetric()
+    {
+        String sql = "update datadimensionitem " +
+            "set metric='REPORTING_RATE' " +
+            "where datasetid is not null " +
+            "and metric is null;";
+
+        executeSql( sql );
+    }
+    
+    /**
+     * Upgrades data dimension items to use embedded 
+     * ProgramTrackedEntityAttributeDimensionItem class.
+     */
+    private void upgradeDataDimensionItemToEmbeddedProgramAttribute()
+    {
+        String sql =
+            "update datadimensionitem di " +
+            "set programattribute_programid = (select programid from program_attributes where programtrackedentityattributeid=di.programattributeid), " +
+                "programattribute_attributeid = (select trackedentityattributeid from program_attributes where programtrackedentityattributeid=di.programattributeid) " +
+            "where programattributeid is not null " +
+            "and (programattribute_programid is null and programattribute_attributeid is null); " +
+            "alter table datadimensionitem drop column programattributeid;";
+        
+        executeSql( sql );
+    }
+
+    /**
+     * Upgrades data dimension items to use embedded 
+     * ProgramDataElementDimensionItem class.
+     */
+    private void upgradeDataDimensionItemToEmbeddedProgramDataElement()
+    {
+        String sql =
+            "update datadimensionitem di " +
+            "set programdataelement_programid = (select programid from programdataelement where programdataelementid=di.programdataelementid), " +
+                "programdataelement_dataelementid = (select dataelementid from programdataelement where programdataelementid=di.programdataelementid) " +
+            "where di.programdataelementid is not null " +
+            "and (programdataelement_programid is null and programdataelement_dataelementid is null); " +
+            "alter table datadimensionitem drop column programdataelementid; " +
+            "drop table programdataelementtranslations; " +
+            "drop table programdataelement;"; // Remove if program data element is to be reintroduced
+        
+        executeSql( sql );
+    }
+    
+    /**
+     * Creates an utility function in the database for generating uid values in select statements.
+     * Example usage: select uid();
+     */
+    private void insertUidDbFunction()
+    {
+        String uidFunction = 
+            "CREATE OR REPLACE FUNCTION uid() RETURNS text AS $$ SELECT substring('abcdefghijklmnopqrstuvwxyzABCDEFGHIJKLMNOPQRSTUVWXYZ' " + 
+            "FROM (random()*51)::int +1 for 1) || array_to_string(ARRAY(SELECT substring('abcdefghijklmnopqrstuvwxyzABCDEFGHIJKLMNOPQRSTUVWXYZ0123456789' " + 
+            " FROM (random()*61)::int + 1 FOR 1) FROM generate_series(1,10)), '') $$ LANGUAGE sql;";
+        executeSql( uidFunction );
+    }
+    
+    /**
+     * Inserts default {@link AnalyticsPeriodBoundary} objects for program indicators that has no boundaries defined.
+     * Based on the analyticsType if the program indicator, the insert is made 
+     */
+    private void insertDefaultBoundariesForBoundlessProgramIndicators()
+    {
+        String findBoundlessAndInsertDefaultBoundaries = 
+            "create temporary table temp_unbounded_programindicators (programindicatorid integer,analyticstype varchar(10)) on commit drop;" +
+
+            "insert into temp_unbounded_programindicators (programindicatorid,analyticstype ) select pi.programindicatorid,pi.analyticstype " + 
+            "from programindicator pi left join periodboundary pb on pb.programindicatorid = pi.programindicatorid group by pi.programindicatorid " +
+            "having count(pb.*) = 0;" +
+
+            "insert into periodboundary (periodboundaryid, uid, created, lastupdated, boundarytarget,analyticsperiodboundarytype, programindicatorid) " +
+            "select nextval('hibernate_sequence'), uid(), now(), now(), 'EVENT_DATE', 'AFTER_START_OF_REPORTING_PERIOD', ubpi.programindicatorid " + 
+            "from temp_unbounded_programindicators ubpi where ubpi.analyticstype = 'EVENT';" +
+
+            "insert into periodboundary (periodboundaryid, uid, created, lastupdated, boundarytarget,analyticsperiodboundarytype, programindicatorid) " +
+            "select nextval('hibernate_sequence'), uid(), now(), now(), 'EVENT_DATE', 'BEFORE_END_OF_REPORTING_PERIOD', ubpi.programindicatorid " + 
+            "from temp_unbounded_programindicators ubpi where ubpi.analyticstype = 'EVENT';" +
+
+            "insert into periodboundary (periodboundaryid, uid, created, lastupdated, boundarytarget,analyticsperiodboundarytype, programindicatorid) " +
+            "select nextval('hibernate_sequence'), uid(), now(), now(), 'ENROLLMENT_DATE', 'AFTER_START_OF_REPORTING_PERIOD', ubpi.programindicatorid " + 
+            "from temp_unbounded_programindicators ubpi where ubpi.analyticstype = 'ENROLLMENT';" +
+
+            "insert into periodboundary (periodboundaryid, uid, created, lastupdated, boundarytarget,analyticsperiodboundarytype, programindicatorid) " +
+            "select nextval('hibernate_sequence'), uid(), now(), now(), 'ENROLLMENT_DATE', 'BEFORE_END_OF_REPORTING_PERIOD', ubpi.programindicatorid " + 
+            "from temp_unbounded_programindicators ubpi where ubpi.analyticstype = 'ENROLLMENT';";
+
+        executeSql( findBoundlessAndInsertDefaultBoundaries );
+        
+    }
+    
+    private int executeSql( String sql )
+    {
+        try
+        {
+            // TODO use jdbcTemplate
+
+            return statementManager.getHolder().executeUpdate( sql );
+        }
+        catch ( Exception ex )
+        {
+            log.debug( ex );
+
+            return -1;
+        }
+    }
+
+    private void addTranslationTable( List<Map<String, String>> listTables,
+        String className, String translationTable, String objectTable, String objectId )
+    {
+        Map<String, String> mapTables = new HashMap<>();
+        mapTables.put( "className", className );
+        mapTables.put( "translationTable", translationTable );
+        mapTables.put( "objectTable", objectTable );
+        mapTables.put( "objectId", objectId );
+        listTables.add( mapTables );
+    }
+
+    private void updateObjectTranslation()
+    {
+        List<Map<String, String>> listTables = new ArrayList<>();
+
+        addTranslationTable( listTables, "DataElement", "dataelementtranslations", "dataelement", "dataelementid" );
+        addTranslationTable( listTables, "Category", "dataelementcategorytranslations", "dataelementcategory", "categoryid" );
+        addTranslationTable( listTables, "Attribute", "attributetranslations", "attribute", "attributeid" );
+        addTranslationTable( listTables, "Indicator", "indicatortranslations", "indicator", "indicatorid" );
+        addTranslationTable( listTables, "OrganisationUnit", "organisationUnittranslations", "organisationunit", "organisationunitid" );
+        addTranslationTable( listTables, "CategoryCombo", "categorycombotranslations", "categorycombo", "categorycomboid" );
+        addTranslationTable( listTables, "OrganisationUnit", "organisationUnittranslations", "organisationunit", "organisationunitid" );
+        addTranslationTable( listTables, "DataElementGroup", "dataelementgrouptranslations", "dataelementgroup", "dataelementgroupid" );
+        addTranslationTable( listTables, "DataSet", "datasettranslations", "dataset", "datasetid" );
+        addTranslationTable( listTables, "IndicatorType", "indicatortypetranslations", "indicatortype", "indicatortypeid" );
+        addTranslationTable( listTables, "Section", "datasetsectiontranslations", "section", "sectionid" );
+        addTranslationTable( listTables, "Chart", "charttranslations", "chart", "chartid" );
+        addTranslationTable( listTables, "Color", "colortranslations", "color", "colorid" );
+        addTranslationTable( listTables, "ColorSet", "colorsettranslations", "colorset", "colorsetid" );
+        addTranslationTable( listTables, "Constant", "constanttranslations", "constant", "constantid" );
+        addTranslationTable( listTables, "Dashboard", "dashboardtranslations", "dashboard", "dashboardid" );
+        addTranslationTable( listTables, "DashboardItem", "dashboarditemtranslations", "dashboarditemid", "dashboarditemid" );
+        addTranslationTable( listTables, "DataApprovalLevel", "dataapprovalleveltranslations", "dataapprovallevel", "dataapprovallevelid" );
+        addTranslationTable( listTables, "DataApprovalWorkflow", "dataapprovalworkflowtranslations", "dataapprovalworkflow", "workflowid" );
+        addTranslationTable( listTables, "CategoryOptionGroup", "categoryoptiongrouptranslations", "categoryoptiongroup", "categoryoptiongroupid" );
+        addTranslationTable( listTables, "CategoryOptionGroupSet", "categoryoptiongroupsettranslations", "categoryoptiongroupset", "categoryoptiongroupsetid" );
+        addTranslationTable( listTables, "CategoryOption", "categoryoptiontranslations", "dataelementcategoryoption", "categoryoptionid" );
+        addTranslationTable( listTables, "CategoryOptionCombo", "categoryoptioncombotranslations", "categoryoptioncombo", "categoryoptioncomboid" );
+        addTranslationTable( listTables, "DataElementGroupSet", "dataelementgroupsettranslations", "dataelementgroupset", "dataelementgroupsetid" );
+        addTranslationTable( listTables, "DataElementOperand", "dataelementoperandtranslations", "dataelementoperand", "dataelementoperandid" );
+        addTranslationTable( listTables, "DataEntryForm", "dataentryformtranslations", "dataentryform", "dataentryformid" );
+        addTranslationTable( listTables, "DataStatistics", "statisticstranslations", "datastatistics", "statisticsid" );
+        addTranslationTable( listTables, "Document", "documenttranslations", "document", "documentid" );
+        addTranslationTable( listTables, "EventChart", "eventcharttranslations", "eventchart", "eventchartid" );
+        addTranslationTable( listTables, "EventReport", "eventreporttranslations", "eventreport", "eventreportid" );
+        addTranslationTable( listTables, "IndicatorGroup", "indicatorgrouptranslations", "indicatorgroup", "indicatorgroupid" );
+        addTranslationTable( listTables, "IndicatorGroupSet", "indicatorgroupsettranslations", "indicatorgroupset", "indicatorgroupsetid" );
+        addTranslationTable( listTables, "Interpretation", "interpretationtranslations", "interpretation", "interpretationid" );
+        addTranslationTable( listTables, "InterpretationComment", "interpretationcommenttranslations", "interpretationcomment", "interpretationcommentid" );
+        addTranslationTable( listTables, "Legend", "maplegendtranslations", "maplegend", "maplegendid" );
+        addTranslationTable( listTables, "LegendSet", "maplegendsettranslations", "maplegendset", "maplegendsetid" );
+        addTranslationTable( listTables, "Map", "maptranslations", "map", "mapid" );
+        addTranslationTable( listTables, "MapLayer", "maplayertranslations", "maplayer", "maplayerid" );
+        addTranslationTable( listTables, "MapView", "mapviewtranslations", "mapview", "mapviewid" );
+        addTranslationTable( listTables, "Message", "messagetranslations", "message", "messageid" );
+        addTranslationTable( listTables, "MessageConversation", "messageconversationtranslations", "messageconversation", "messageconversationid" );
+        addTranslationTable( listTables, "Option", "optionvaluetranslations", "optionvalue", "optionvalueid" );
+        addTranslationTable( listTables, "OptionSet", "optionsettranslations", "optionset", "optionsetid" );
+        addTranslationTable( listTables, "OrganisationUnit", "organisationunittranslations", "organisationunit", "organisationunitid" );
+        addTranslationTable( listTables, "OrganisationUnitGroup", "orgunitgrouptranslations", "orgunitgroup", "orgunitgroupid" );
+        addTranslationTable( listTables, "OrganisationUnitGroupSet", "orgunitgroupsettranslations", "orgunitgroupset", "orgunitgroupsetid" );
+        addTranslationTable( listTables, "OrganisationUnitLevel", "orgunitleveltranslations", "orgunitlevel", "orgunitlevelid" );
+        addTranslationTable( listTables, "Period", "periodtranslations", "period", "periodid" );
+        addTranslationTable( listTables, "Program", "programtranslations", "program", "programid" );
+        addTranslationTable( listTables, "ProgramDataElement", "programdataelementtranslations", "programdataelement", "programdataelementid" );
+        addTranslationTable( listTables, "ProgramIndicator", "programindicatortranslations", "programindicator", "programindicatorid" );
+        addTranslationTable( listTables, "ProgramInstance", "programinstancetranslations", "programinstance", "programinstanceid" );
+        addTranslationTable( listTables, "ProgramMessage", "programmessagetranslations", "programmessage", "id" );
+        addTranslationTable( listTables, "ProgramStage", "programstagetranslations", "programstage", "programstageid" );
+        addTranslationTable( listTables, "ProgramStageDataElement", "programstagedataelementtranslations", "programstagedataelement", "programstagedataelementid" );
+        addTranslationTable( listTables, "ProgramStageInstance", "programstageinstancetranslations", "programstageinstance", "programstageinstanceid" );
+        addTranslationTable( listTables, "ProgramStageSection", "programstagesectiontranslations", "programstagesection", "programstagesectionid" );
+        addTranslationTable( listTables, "ProgramTrackedEntityAttribute", "programattributestranslations", "programtrackedentityattribute", "programtrackedentityattributeid" );
+        addTranslationTable( listTables, "ProgramRule", "programruletranslations", "programrule", "programruleid" );
+        addTranslationTable( listTables, "ProgramRuleAction", "programruleactiontranslations", "programruleaction", "programruleactionid" );
+        addTranslationTable( listTables, "ProgramRuleVariable", "programrulevariabletranslations", "programrulevariable", "programrulevariableid" );
+        addTranslationTable( listTables, "RelationshipType", "relationshiptypetranslations", "relationshiptype", "relationshiptypeid" );
+        addTranslationTable( listTables, "Report", "reporttranslations", "report", "reportid" );
+        addTranslationTable( listTables, "ReportTable", "reporttabletranslations", "reporttable", "reporttableid" );
+        addTranslationTable( listTables, "TrackedEntityType", "trackedentitytranslations", "trackedentitytype", "trackedentitytypeid" );
+        addTranslationTable( listTables, "TrackedEntityAttribute", "trackedentityattributetranslations", "trackedentityattribute", "trackedentityattributeid" );
+        addTranslationTable( listTables, "TrackedEntityInstance", "trackedentityinstancetranslations", "trackedentityinstance", "trackedentityinstanceid" );
+        addTranslationTable( listTables, "User", "userinfotranslations", "userinfo", "userinfoid" );
+        addTranslationTable( listTables, "UserAuthorityGroup", "userroletranslations", "userrole", "userroleid" );
+        addTranslationTable( listTables, "UserCredentials", "usertranslations", "users", "userid" );
+        addTranslationTable( listTables, "UserGroup", "usergrouptranslations", "usergroup", "usergroupid" );
+        addTranslationTable( listTables, "ValidationCriteria", "validationcriteriatranslations", "validationcriteria", "validationcriteriaid" );
+        addTranslationTable( listTables, "ValidationRule", "validationruletranslations", "validationrule", "validationruleid" );
+        addTranslationTable( listTables, "ValidationRuleGroup", "validationrulegrouptranslations", "validationrulegroup", "validationrulegroupid" );
+
+        executeSql( "alter table translation add column objectid integer;" );
+
+        String sql;
+
+        for ( Map<String, String> table : listTables )
+        {
+            sql =
+                " insert into objecttranslation ( objecttranslationid, locale , property , value )  " +
+                    " select t.translationid, t.locale,  " +
+                    " case when t.objectproperty = 'shortName' then 'SHORT_NAME' " +
+                    " when t.objectproperty = 'formName' then 'FORM_NAME'   " +
+                    " when t.objectproperty = 'name' then 'NAME'  " +
+                    " when t.objectproperty = 'description' then'DESCRIPTION'" +
+                    " else t.objectproperty " +
+                    " end ," +
+                    " t.value " +
+                    " from  translation as t " +
+                    " where t.objectclass = '" + table.get( "className" ) + "'" +
+                    " and t.objectproperty is not null " +
+                    " and t.locale is not null " +
+                    " and t.value is not null " +
+                    " and not exists ( select 1 from objecttranslation where objecttranslationid = t.translationid )  " +
+                    " and ( " +
+                    " exists ( select 1 from " + table.get( "objectTable" ) + "  where " + table.get( "objectId" ) + " = t.objectid )  " +
+                    " or  exists ( select 1 from " + table.get( "objectTable" ) + " where uid  = t.objectuid ) " +
+                    " ) ;";
+
+            executeSql( sql );
+
+            sql =
+                " insert into " + table.get( "translationTable" ) + " ( " + table.get( "objectId" ) + ", objecttranslationid ) " +
+                    " select " +
+                    " case when t.objectid is not null then t.objectid " +
+                    " else ( select " + table.get( "objectId" ) + " from " + table.get( "objectTable" ) + " where uid = t.objectuid ) " +
+                    " end," +
+                    " o.objecttranslationid  " +
+                    " from objecttranslation o inner join translation t on o.objecttranslationid = t.translationid and t.objectclass = '" + table.get( "className" ) + "'" +
+                    " and not exists ( select 1 from " + table.get( "translationTable" ) + " where objecttranslationid = o.objecttranslationid) ;";
+
+            executeSql( sql );
+
+        }
+    }
+
+    private void updateLegendRelationship()
+    {
+        String sql = "update maplegend l set maplegendsetid = (select legendsetid from maplegendsetmaplegend m where m.maplegendid = l.maplegendid);";
+        executeSql( sql );
+
+        sql = " drop table maplegendsetmaplegend";
+        executeSql( sql );
+    }
+    
+    private void updateDimensionFilterToText()
+    {
+        executeSql( "alter table trackedentityattributedimension alter column \"filter\" type text;" );
+        executeSql( "alter table trackedentitydataelementdimension alter column \"filter\" type text;" );
+        executeSql( "alter table trackedentityprogramindicatordimension alter column \"filter\" type text;" );
+    }
+}