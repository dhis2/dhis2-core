/*
 * Copyright (c) 2004-2021, University of Oslo
 * All rights reserved.
 *
 * Redistribution and use in source and binary forms, with or without
 * modification, are permitted provided that the following conditions are met:
 * Redistributions of source code must retain the above copyright notice, this
 * list of conditions and the following disclaimer.
 *
 * Redistributions in binary form must reproduce the above copyright notice,
 * this list of conditions and the following disclaimer in the documentation
 * and/or other materials provided with the distribution.
 * Neither the name of the HISP project nor the names of its contributors may
 * be used to endorse or promote products derived from this software without
 * specific prior written permission.
 *
 * THIS SOFTWARE IS PROVIDED BY THE COPYRIGHT HOLDERS AND CONTRIBUTORS "AS IS" AND
 * ANY EXPRESS OR IMPLIED WARRANTIES, INCLUDING, BUT NOT LIMITED TO, THE IMPLIED
 * WARRANTIES OF MERCHANTABILITY AND FITNESS FOR A PARTICULAR PURPOSE ARE
 * DISCLAIMED. IN NO EVENT SHALL THE COPYRIGHT OWNER OR CONTRIBUTORS BE LIABLE FOR
 * ANY DIRECT, INDIRECT, INCIDENTAL, SPECIAL, EXEMPLARY, OR CONSEQUENTIAL DAMAGES
 * (INCLUDING, BUT NOT LIMITED TO, PROCUREMENT OF SUBSTITUTE GOODS OR SERVICES;
 * LOSS OF USE, DATA, OR PROFITS; OR BUSINESS INTERRUPTION) HOWEVER CAUSED AND ON
 * ANY THEORY OF LIABILITY, WHETHER IN CONTRACT, STRICT LIABILITY, OR TORT
 * (INCLUDING NEGLIGENCE OR OTHERWISE) ARISING IN ANY WAY OUT OF THE USE OF THIS
 * SOFTWARE, EVEN IF ADVISED OF THE POSSIBILITY OF SUCH DAMAGE.
 */
package org.hisp.dhis.dataitem.query.shared;

import static org.apache.commons.lang3.ObjectUtils.defaultIfNull;
import static org.apache.commons.lang3.StringUtils.EMPTY;
import static org.apache.commons.lang3.StringUtils.isNotBlank;
import static org.hisp.dhis.dataitem.query.shared.ParamPresenceChecker.hasNonBlankStringPresence;
import static org.hisp.dhis.dataitem.query.shared.ParamPresenceChecker.hasSetPresence;
import static org.hisp.dhis.dataitem.query.shared.ParamPresenceChecker.hasStringPresence;
import static org.hisp.dhis.dataitem.query.shared.QueryParam.DISPLAY_NAME;
import static org.hisp.dhis.dataitem.query.shared.QueryParam.DISPLAY_SHORT_NAME;
import static org.hisp.dhis.dataitem.query.shared.QueryParam.IDENTIFIABLE_TOKEN_COMPARISON;
import static org.hisp.dhis.dataitem.query.shared.QueryParam.NAME;
import static org.hisp.dhis.dataitem.query.shared.QueryParam.PROGRAM_ID;
import static org.hisp.dhis.dataitem.query.shared.QueryParam.ROOT_JUNCTION;
import static org.hisp.dhis.dataitem.query.shared.QueryParam.SHORT_NAME;
import static org.hisp.dhis.dataitem.query.shared.QueryParam.UID;
import static org.hisp.dhis.dataitem.query.shared.QueryParam.VALUE_TYPES;
import static org.hisp.dhis.dataitem.query.shared.StatementUtil.SPACED_AND;
import static org.hisp.dhis.dataitem.query.shared.StatementUtil.SPACED_LEFT_PARENTHESIS;
import static org.hisp.dhis.dataitem.query.shared.StatementUtil.SPACED_OR;
import static org.hisp.dhis.dataitem.query.shared.StatementUtil.SPACED_RIGHT_PARENTHESIS;
import static org.hisp.dhis.dataitem.query.shared.StatementUtil.equalsFiltering;
import static org.hisp.dhis.dataitem.query.shared.StatementUtil.ilikeFiltering;
import static org.hisp.dhis.dataitem.query.shared.StatementUtil.ilikeOrFiltering;
import static org.hisp.dhis.dataitem.query.shared.StatementUtil.inFiltering;

import org.springframework.jdbc.core.namedparam.MapSqlParameterSource;

/**
 * This class held common filtering SQL statements for data items.
 *
 * @author maikel arabori
 */
public class FilteringStatement
{
    private static final String REGEX_FOR_WORDS_FILTERING = "[\\s@&.?$+-]+";

    private FilteringStatement()
    {
    }

    /**
     * Returns a SQL string related to UID equality to be reused as part of data
     * items UID filtering.
     *
     * @param column the uid column
     * @param paramsMap
     * @return the uid SQL comparison
     */
    public static String uidFiltering( final String column, final MapSqlParameterSource paramsMap )
    {
        if ( hasNonBlankStringPresence( paramsMap, UID ) )
        {
            return equalsFiltering( column, UID );
        }

        return EMPTY;
    }

    /**
     * Returns a SQL string related to programId equality to be reused as part
     * of data items programId filtering.
     *
     * @param column the uid column
     * @param paramsMap
     * @return the uid SQL comparison
     */
    public static String programIdFiltering( final String column, final MapSqlParameterSource paramsMap )
    {
        if ( hasNonBlankStringPresence( paramsMap, PROGRAM_ID ) )
        {
            return equalsFiltering( column, PROGRAM_ID );
        }

        return EMPTY;
    }

    /**
     * Returns a SQL string related to 'name' "ilike" comparison to be reused as
     * part of data items 'name' filtering.
     *
     * @param column the name column
     * @param paramsMap
     * @return the uid SQL comparison
     */
    public static String nameFiltering( final String column, final MapSqlParameterSource paramsMap )
    {
        if ( hasStringPresence( paramsMap, NAME ) )
        {
            return ilikeFiltering( column, NAME );
        }

        return EMPTY;
    }

    /**
     * Returns a SQL string related to 'name' "ilike" comparison to be reused as
     * part of data items 'name' filtering. It required two columns so it can
     * compare two different names. It will always use 'or' condition, which
     * translates to "columnOne ilike :name OR columnTwo ilike :name".
     *
     * @param columnOne the name's first column
     * @param columnTwo the name's second column
     * @param paramsMap
     * @return the uid SQL comparison
     */
    public static String nameFiltering( final String columnOne, final String columnTwo,
        final MapSqlParameterSource paramsMap )
    {
        if ( hasStringPresence( paramsMap, NAME ) )
        {
            return ilikeOrFiltering( columnOne, columnTwo, NAME );
        }

        return EMPTY;
    }

    /**
     * Returns a SQL string related to 'shortName' "ilike" comparison to be
     * reused as part of data items 'shortName' filtering.
     *
     * @param column the shortName column
     * @param paramsMap
     * @return the uid SQL comparison
     */
    public static String shortNameFiltering( final String column, final MapSqlParameterSource paramsMap )
    {
        if ( hasStringPresence( paramsMap, SHORT_NAME ) )
        {
            return ilikeFiltering( column, SHORT_NAME );
        }

        return EMPTY;
    }

    /**
     * Returns a SQL string related to 'shortName' "ilike" comparison to be
     * reused as part of data items 'shortName' filtering. It required two
     * columns so it can compare two different shortNames. It will always use
     * 'or' condition, which translates to "columnOne ilike :shortName OR
     * columnTwo ilike :shortName".
     *
     * @param columnOne the shortname's first column
     * @param columnTwo the shortname's second column
     * @param paramsMap
     * @return the uid SQL comparison
     */
    public static String shortNameFiltering( final String columnOne, final String columnTwo,
        final MapSqlParameterSource paramsMap )
    {
        if ( hasStringPresence( paramsMap, SHORT_NAME ) )
        {
            return ilikeOrFiltering( columnOne, columnTwo, SHORT_NAME );
        }

        return EMPTY;
    }

    /**
     * Returns a SQL string related to 'displayname' "ilike" comparison to be
     * reused as part of data items 'displayname' filtering.
     *
     * @param column the displayname column
     * @param paramsMap
     * @return the uid SQL comparison
     */
    public static String displayNameFiltering( final String column, final MapSqlParameterSource paramsMap )
    {
        if ( hasStringPresence( paramsMap, DISPLAY_NAME ) )
        {
            return ilikeFiltering( column, DISPLAY_NAME );
        }

        return EMPTY;
    }

    /**
     * Returns a SQL string related to 'displayName' "ilike" comparison to be
     * reused as part of data items 'displayName' filtering. It required two
     * columns so it can compare two different displayNames. It will always use
     * 'or' condition, which translates to "columnOne ilike :displayName OR
     * columnTwo ilike :displayName".
     *
     * @param columnOne the displayName's first column
     * @param columnTwo the displayName's second column
     * @param paramsMap
     * @return the uid SQL comparison
     */
    public static String displayNameFiltering( final String columnOne, final String columnTwo,
        final MapSqlParameterSource paramsMap )
    {
        if ( hasStringPresence( paramsMap, DISPLAY_NAME ) )
        {
            return ilikeOrFiltering( columnOne, columnTwo, DISPLAY_NAME );
        }

        return EMPTY;
    }

    /**
     * Returns a SQL string related to 'displayShortName' "ilike" comparison to
     * be reused as part of data items 'displayShortName' filtering.
     *
     * @param column the displayShortName column
     * @param paramsMap
     * @return the uid SQL comparison
     */
    public static String displayShortNameFiltering( final String column, final MapSqlParameterSource paramsMap )
    {
        if ( hasStringPresence( paramsMap, DISPLAY_SHORT_NAME ) )
        {
            return ilikeFiltering( column, DISPLAY_SHORT_NAME );
        }

        return EMPTY;
    }

    /**
     * Returns a SQL string related to 'displayShortName' "ilike" comparison to
     * be reused as part of data items 'displayShortName' filtering. It required
     * two columns so it can compare two different displayShortNames. It will
     * always use 'or' condition, which translates to "columnOne ilike
     * :displayShortName OR columnTwo ilike :displayShortName".
     *
     * @param columnOne the displayShortName's first column
     * @param columnTwo the displayShortName's second column
     * @param paramsMap
     * @return the uid SQL comparison
     */
    public static String displayShortNameFiltering( final String columnOne, final String columnTwo,
        final MapSqlParameterSource paramsMap )
    {
        if ( hasStringPresence( paramsMap, DISPLAY_SHORT_NAME ) )
        {
            return ilikeOrFiltering( columnOne, columnTwo, DISPLAY_SHORT_NAME );
        }

        return EMPTY;
    }

    /**
     * Returns a SQL string related to 'valueType' "in" filtering to be reused
     * as part of data items 'valueType' filtering.
     *
     * @param column the valueType column
     * @param paramsMap
     * @return the "in" SQL statement
     */
    public static String valueTypeFiltering( final String column, final MapSqlParameterSource paramsMap )
    {
        if ( hasSetPresence( paramsMap, VALUE_TYPES ) )
        {
<<<<<<< HEAD
            return SPACED_LEFT_PARENTHESIS + column + " in (:" + VALUE_TYPES + ")" + SPACED_RIGHT_PARENTHESIS;
        }

        return EMPTY;
    }

    @SuppressWarnings( "unchecked" )
    public static boolean skipValueType( final ValueType valueTypeToSkip, final MapSqlParameterSource paramsMap )
    {
        if ( hasSetPresence( paramsMap, VALUE_TYPES ) )
        {
            final Set<String> valueTypeNames = (Set<String>) paramsMap.getValue( VALUE_TYPES );

            // Skip WHEN the value type list does NOT contain the given type.
            // This is mainly used for Indicator's types, as they don't have a
            // value type, but are always interpreted as NUMBER.
            return valueTypeNames != null && !valueTypeNames.contains( valueTypeToSkip.name() );
        }

        return false;
    }

    public static String programIdFiltering( final String column, final MapSqlParameterSource paramsMap )
    {
        if ( hasStringNonBlankPresence( paramsMap, PROGRAM_ID ) )
        {
            return SPACE + column + EQUALS + PROGRAM_ID + SPACE;
=======
            return inFiltering( column, VALUE_TYPES );
>>>>>>> e0ae8580
        }

        return EMPTY;
    }

    /**
     * Builds a valid SQL string based on a given identifiable token, so it can
     * be used as part of a SQL query.
     *
     * @param idColumn
     * @param codeColumn
     * @param displayNameColumn
     * @param programNameColumn
     * @param paramsMap
     * @return the SQL string
     */
    public static String identifiableTokenFiltering( final String idColumn, final String codeColumn,
        final String displayNameColumn, final String programNameColumn, final MapSqlParameterSource paramsMap )
    {
        if ( hasNonBlankStringPresence( paramsMap, IDENTIFIABLE_TOKEN_COMPARISON ) )
        {
            final String[] filteringWords = defaultIfNull(
                (String) paramsMap.getValue( IDENTIFIABLE_TOKEN_COMPARISON ), EMPTY ).split( "," );

            final OptionalFilterBuilder optionalFilterBuilder = new OptionalFilterBuilder( paramsMap );

            optionalFilterBuilder
                .append( ifAny( createRegexConditionForIdentifier( idColumn, filteringWords, SPACED_OR, ".*" ) ),
                    SPACED_OR )
                .append( ifAny( createRegexConditionForPhrase( codeColumn, filteringWords, SPACED_AND, ".*" ) ),
                    SPACED_OR )
                .append( ifAny( createRegexConditionForPhrase( displayNameColumn, filteringWords, SPACED_AND, ".*" ) ),
                    SPACED_OR )
                .append( ifAny( createRegexConditionForPhrase( programNameColumn, filteringWords, SPACED_AND, ".*" ) ),
                    SPACED_OR );

            return optionalFilterBuilder.toString().replaceFirst( SPACED_OR, EMPTY );
        }

        return EMPTY;
    }

    private static String createRegexConditionForPhrase( final String column, final String[] filteringWords,
        final String spacedAndOr, final String regexMatch )
    {
        if ( filteringWords != null && filteringWords.length > 0 && isNotBlank( column ) )
        {
            final StringBuilder orConditions = new StringBuilder( SPACED_LEFT_PARENTHESIS );

            for ( final String word : filteringWords )
            {
                orConditions
                    .append(
                        "regexp_replace(" + column + ", '" + REGEX_FOR_WORDS_FILTERING + "', ' ', 'g') ~* '"
                            + regexMatch + word + "'"
                            + spacedAndOr );
            }

            orConditions.append( SPACED_RIGHT_PARENTHESIS );

            // Remove last unused AND/OR condition and returns.
            return orConditions.toString().replace( spacedAndOr + SPACED_RIGHT_PARENTHESIS, SPACED_RIGHT_PARENTHESIS );
        }

        return EMPTY;
    }

    private static String createRegexConditionForIdentifier( final String column, final String[] filteringWords,
        final String spacedAndOr, final String regexMatch )
    {
        // Should only trigger when there is no more than one word in the
        // filtering.
        if ( filteringWords != null && filteringWords.length == 1 && isNotBlank( column ) )
        {
            final StringBuilder condition = new StringBuilder( SPACED_LEFT_PARENTHESIS );

            condition
                .append(
                    "regexp_replace(" + column + ", '" + REGEX_FOR_WORDS_FILTERING + "', ' ', 'g') ~* '" + regexMatch
                        + filteringWords[0] + "'" + spacedAndOr );

            condition.append( SPACED_RIGHT_PARENTHESIS );

            // Remove last unused AND/OR condition and returns.
            return condition.toString().replace( spacedAndOr + SPACED_RIGHT_PARENTHESIS, SPACED_RIGHT_PARENTHESIS );
        }

        return EMPTY;
    }

    /**
     * Simple decoration used ONLY to provide better readability.
     *
     * @param anyString
     * @return the exact same value provided as argument.
     */
    public static String ifAny( final String anyString )
    {
        return anyString;
    }

    /**
     * Simple decoration used ONLY to provide better readability.
     *
     * @param anyString
     * @return the exact same value provided as argument.
     */
    public static String ifSet( final String anyString )
    {
        return anyString;
    }

    /**
     * Simple decoration used ONLY to provide better readability.
     *
     * @param anyString
     * @return the exact same value provided as argument.
     */
    public static String always( final String anyString )
    {
        return anyString;
    }

    /**
     * Simply returns the "root junction" set in the paramsMap to be used for
     * filtering purposes.
     *
     * @param paramsMap
     * @return the "root junction" ('and' OR 'or')
     */
    public static String rootJunction( final MapSqlParameterSource paramsMap )
    {
        final String defaultRootJunction = "and";

        if ( hasNonBlankStringPresence( paramsMap, ROOT_JUNCTION ) )
        {
            return (String) paramsMap.getValue( ROOT_JUNCTION );
        }

        return defaultRootJunction;
    }
}<|MERGE_RESOLUTION|>--- conflicted
+++ resolved
@@ -277,37 +277,7 @@
     {
         if ( hasSetPresence( paramsMap, VALUE_TYPES ) )
         {
-<<<<<<< HEAD
-            return SPACED_LEFT_PARENTHESIS + column + " in (:" + VALUE_TYPES + ")" + SPACED_RIGHT_PARENTHESIS;
-        }
-
-        return EMPTY;
-    }
-
-    @SuppressWarnings( "unchecked" )
-    public static boolean skipValueType( final ValueType valueTypeToSkip, final MapSqlParameterSource paramsMap )
-    {
-        if ( hasSetPresence( paramsMap, VALUE_TYPES ) )
-        {
-            final Set<String> valueTypeNames = (Set<String>) paramsMap.getValue( VALUE_TYPES );
-
-            // Skip WHEN the value type list does NOT contain the given type.
-            // This is mainly used for Indicator's types, as they don't have a
-            // value type, but are always interpreted as NUMBER.
-            return valueTypeNames != null && !valueTypeNames.contains( valueTypeToSkip.name() );
-        }
-
-        return false;
-    }
-
-    public static String programIdFiltering( final String column, final MapSqlParameterSource paramsMap )
-    {
-        if ( hasStringNonBlankPresence( paramsMap, PROGRAM_ID ) )
-        {
-            return SPACE + column + EQUALS + PROGRAM_ID + SPACE;
-=======
             return inFiltering( column, VALUE_TYPES );
->>>>>>> e0ae8580
         }
 
         return EMPTY;
