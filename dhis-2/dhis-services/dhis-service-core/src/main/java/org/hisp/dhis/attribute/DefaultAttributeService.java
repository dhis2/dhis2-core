--- conflicted
+++ resolved
@@ -38,9 +38,11 @@
 
 import org.apache.commons.lang3.StringUtils;
 import org.hibernate.SessionFactory;
+import org.hibernate.SessionFactory;
 import org.hisp.dhis.attribute.exception.MissingMandatoryAttributeValueException;
 import org.hisp.dhis.attribute.exception.NonUniqueAttributeValueException;
 import org.hisp.dhis.cache.Cache;
+import org.hisp.dhis.cache.CacheProvider;
 import org.hisp.dhis.cache.CacheProvider;
 import org.hisp.dhis.common.IdentifiableObject;
 import org.hisp.dhis.common.IdentifiableObjectManager;
@@ -75,43 +77,27 @@
 
     private final AttributeValueStore attributeValueStore;
 
-<<<<<<< HEAD
-    @Autowired
-    private IdentifiableObjectManager manager;
-
-    @Autowired
-    private CacheProvider cacheProvider;
-
-    @Autowired
-    private SessionFactory sessionFactory;
-
-    // -------------------------------------------------------------------------
-    // Initialization
-    // -------------------------------------------------------------------------
-
-    @PostConstruct
-    public void init()
-    {
-        attributeCache = cacheProvider.newCacheBuilder( Attribute.class ).forRegion( "attribute" )
-            .expireAfterAccess( 1, TimeUnit.HOURS ).withMaximumSize( 10000 ).build();
-    }
-
-=======
     private final IdentifiableObjectManager manager;
 
+    private final CacheProvider cacheProvider;
+
+        private SessionFactory sessionFactory;
+
     public DefaultAttributeService( AttributeStore attributeStore, AttributeValueStore attributeValueStore,
-        IdentifiableObjectManager manager )
+        IdentifiableObjectManager manager, CacheProvider cacheProvider, SessionFactory sessionFactory )
     {
         checkNotNull( attributeStore );
         checkNotNull( attributeValueStore );
         checkNotNull( manager );
 
+
         this.attributeStore = attributeStore;
         this.attributeValueStore = attributeValueStore;
         this.manager = manager;
-    }
-
->>>>>>> 008f8f05
+        this.cacheProvider = cacheProvider;
+        this.sessionFactory = sessionFactory;
+    }
+
     // -------------------------------------------------------------------------
     // Attribute implementation
     // -------------------------------------------------------------------------
