--- conflicted
+++ resolved
@@ -1,295 +1,291 @@
-package org.hisp.dhis.trackedentity;
-
-/*
- * Copyright (c) 2004-2018, University of Oslo
- * All rights reserved.
- *
- * Redistribution and use in source and binary forms, with or without
- * modification, are permitted provided that the following conditions are met:
- * Redistributions of source code must retain the above copyright notice, this
- * list of conditions and the following disclaimer.
- *
- * Redistributions in binary form must reproduce the above copyright notice,
- * this list of conditions and the following disclaimer in the documentation
- * and/or other materials provided with the distribution.
- * Neither the name of the HISP project nor the names of its contributors may
- * be used to endorse or promote products derived from this software without
- * specific prior written permission.
- *
- * THIS SOFTWARE IS PROVIDED BY THE COPYRIGHT HOLDERS AND CONTRIBUTORS "AS IS" AND
- * ANY EXPRESS OR IMPLIED WARRANTIES, INCLUDING, BUT NOT LIMITED TO, THE IMPLIED
- * WARRANTIES OF MERCHANTABILITY AND FITNESS FOR A PARTICULAR PURPOSE ARE
- * DISCLAIMED. IN NO EVENT SHALL THE COPYRIGHT OWNER OR CONTRIBUTORS BE LIABLE FOR
- * ANY DIRECT, INDIRECT, INCIDENTAL, SPECIAL, EXEMPLARY, OR CONSEQUENTIAL DAMAGES
- * (INCLUDING, BUT NOT LIMITED TO, PROCUREMENT OF SUBSTITUTE GOODS OR SERVICES;
- * LOSS OF USE, DATA, OR PROFITS; OR BUSINESS INTERRUPTION) HOWEVER CAUSED AND ON
- * ANY THEORY OF LIABILITY, WHETHER IN CONTRACT, STRICT LIABILITY, OR TORT
- * (INCLUDING NEGLIGENCE OR OTHERWISE) ARISING IN ANY WAY OUT OF THE USE OF THIS
- * SOFTWARE, EVEN IF ADVISED OF THE POSSIBILITY OF SUCH DAMAGE.
- */
-
-import org.apache.commons.logging.Log;
-import org.apache.commons.logging.LogFactory;
-import org.hisp.dhis.cache.Cache;
-import org.hisp.dhis.cache.CacheProvider;
-import org.hisp.dhis.organisationunit.OrganisationUnit;
-import org.hisp.dhis.program.Program;
-import org.hisp.dhis.program.ProgramService;
-import org.hisp.dhis.user.CurrentUserService;
-import org.hisp.dhis.user.User;
-import org.springframework.beans.factory.annotation.Autowired;
-
-import java.util.Set;
-import java.util.concurrent.TimeUnit;
-
-import javax.annotation.PostConstruct;
-
-/**
- * @author Ameen Mohamed
- */
-public class DefaultTrackerOwnershipAccessManager implements TrackerOwnershipAccessManager
-{
-    private static final String COLON = ":";
-
-    private static final Log log = LogFactory.getLog( DefaultTrackerOwnershipAccessManager.class );
-
-    // -------------------------------------------------------------------------
-    // Dependencies
-    // -------------------------------------------------------------------------
-
-    @Autowired
-    private TrackedEntityInstanceService trackedEntityInstanceService;
-
-    @Autowired
-    private ProgramService programService;
-
-    @Autowired
-    private CurrentUserService currentUserService;
-
-    @Autowired
-    private TrackedEntityProgramOwnerService trackedEntityProgramOwnerService;
-    
-    @Autowired
-    private ProgramService programService;
-
-    @Autowired
-    private CacheProvider cacheProvider;
-
-    /**
-     * Cache for storing temporary ownership grants.
-     */
-    private Cache<Boolean> temporaryTrackerOwnershipCache;
-
-    @PostConstruct
-    public void init()
-    {
-        temporaryTrackerOwnershipCache = cacheProvider.newCacheBuilder( Boolean.class )
-            .forRegion( "tempTrackerOwnership" ).withDefaultValue( false ).expireAfterWrite( 1, TimeUnit.HOURS )
-            .withMaximumSize( 10000 ).build();
-
-    }
-
-    @Override
-    public boolean isOwner( User user, TrackedEntityInstance entityInstance, Program program )
-    {
-        // always allow if user == null (internal process) or user is superuser
-    	// or program is null
-        if ( user == null || user.isSuper() || program == null )
-        {
-            return true;
-        }
-        OrganisationUnit ou = null;
-
-        TrackedEntityProgramOwner trackedEntityProgramOwner = trackedEntityProgramOwnerService
-            .getTrackedEntityProgramOwner( entityInstance.getId(), program.getId() );
-        if ( trackedEntityProgramOwner == null )
-        {
-            ou = entityInstance.getOrganisationUnit();
-        }
-        else
-        {
-            ou = trackedEntityProgramOwner.getOrganisationUnit();
-        }
-
-        if ( ou != null )
-        { // ou should never be null, but needs to be checked for legacy reasons
-            return isInHierarchy( ou, user.getOrganisationUnits() );
-        }
-
-        return false;
-    }
-
-    @Override
-    public boolean isOwner( User user, int teiId, int programId )
-    {
-        // always allow if user == null (internal process) or user is superuser
-        if ( user == null || user.isSuper() )
-        {
-            return true;
-        }
-        OrganisationUnit ou = null;
-
-        TrackedEntityProgramOwner trackedEntityProgramOwner = trackedEntityProgramOwnerService
-            .getTrackedEntityProgramOwner( teiId, programId );
-        if ( trackedEntityProgramOwner == null )
-        {
-            TrackedEntityInstance entityInstance = trackedEntityInstanceService.getTrackedEntityInstance( teiId );
-            if ( entityInstance == null )
-            {
-                return false;
-            }
-            ou = entityInstance.getOrganisationUnit();
-        }
-        else
-        {
-            ou = trackedEntityProgramOwner.getOrganisationUnit();
-        }
-
-        if ( ou != null )
-        { // ou should never be null, but needs to be checked for legacy reasons
-            return isInHierarchy( ou, user.getOrganisationUnits() );
-        }
-
-        return false;
-    }
-
-    @Override
-    public boolean isOwner( User user, String teiUid, String programUid )
-    {
-        // always allow if user == null (internal process) or user is superuser
-        if ( user == null || user.isSuper() )
-        {
-            return true;
-        }
-        OrganisationUnit ou = null;
-
-        TrackedEntityProgramOwner trackedEntityProgramOwner = trackedEntityProgramOwnerService
-            .getTrackedEntityProgramOwner( teiUid, programUid );
-        if ( trackedEntityProgramOwner == null )
-        {
-            TrackedEntityInstance entityInstance = trackedEntityInstanceService.getTrackedEntityInstance( teiUid );
-            if ( entityInstance == null )
-            {
-                return false;
-            }
-            ou = entityInstance.getOrganisationUnit();
-        }
-        else
-        {
-            ou = trackedEntityProgramOwner.getOrganisationUnit();
-        }
-
-        if ( ou != null )
-        { // ou should never be null, but needs to be checked for legacy reasons
-            return isInHierarchy( ou, user.getOrganisationUnits() );
-        }
-
-        return false;
-    }    
-
-    @Override
-    public void changeOwnership( String teiUid, String programUid, String orgUnitUid, boolean skipAccessValidation )
-    {
-        if ( isOwner( currentUserService.getCurrentUser(), teiUid, programUid ) || skipAccessValidation )
-        {
-            trackedEntityProgramOwnerService.updateTrackedEntityProgramOwner( teiUid, programUid, orgUnitUid );
-        }
-    }
-
-    @Override
-    public void changeOwnership( int teiId, int programId, int orgUnitId, boolean skipAccessValidation )
-    {
-        if ( isOwner( currentUserService.getCurrentUser(), teiId, programId ) || skipAccessValidation )
-        {
-            trackedEntityProgramOwnerService.updateTrackedEntityProgramOwner( teiId, programId, orgUnitId );
-        }
-    }
-
-    @Override
-<<<<<<< HEAD
-    public void grantTemporaryOwnership( int teiId, int programId, User user )
-    {
-        TrackedEntityInstance entityInstance = trackedEntityInstanceService.getTrackedEntityInstance( teiId );
-        Program program = programService.getProgram( programId );
-        if ( entityInstance != null && program != null )
-        {
-            temporaryTrackerOwnershipCache
-                .put( tempAccessKey( entityInstance.getUid(), program.getUid(), user.getUsername() ), true );
-        }
-    }
-
-    @Override
-    public void grantTemporaryOwnership( String teiUid, String programUid, User user )
-    {
-        if ( user != null )
-        {
-            temporaryTrackerOwnershipCache.put( tempAccessKey( teiUid, programUid, user.getUsername() ), true );
-        }
-    }
-
-    private String tempAccessKey( String teiUid, String programUid, String username )
-    {
-        return new StringBuilder().append( username ).append( COLON ).append( programUid ).append( COLON )
-            .append( teiUid ).toString();
-    }
-
-    @Override
-    public boolean hasTemporaryAccess( String teiUid, String programUid, User user )
-    {
-        if ( user == null || user.isSuper() )
-        {
-            return true;
-        }
-        return temporaryTrackerOwnershipCache.get( tempAccessKey( teiUid, programUid, user.getUsername() ) ).get();
-    }
-
-    @Override
-    public boolean hasTemporaryAccess( int teiId, int programId, User user )
-    {
-        if ( user == null || user.isSuper() )
-        {
-            return true;
-        }
-        TrackedEntityInstance entityInstance = trackedEntityInstanceService.getTrackedEntityInstance( teiId );
-        Program program = programService.getProgram( programId );
-        if ( entityInstance != null && program != null )
-        {
-            return temporaryTrackerOwnershipCache
-                .get( tempAccessKey( entityInstance.getUid(), program.getUid(), user.getUsername() ) ).get();
-        }
-        return false;
-=======
-    public boolean hasAccess( User user, TrackedEntityInstance entityInstance, Program program )
-    {
-        return isOwner( user, entityInstance, program ) || hasTemporaryAccess( user, entityInstance, program );
-    }
-    
-    @Override
-	public boolean hasAccess( User user, String teiUid, String programUid ) 
-    {
-    	TrackedEntityInstance trackedEntityInstance = trackedEntityInstanceService.getTrackedEntityInstance( teiUid );
-    	
-    	Program program = programService.getProgram( programUid );
-    	
-    	if ( program == null || trackedEntityInstance == null )
-    	{
-    		return true;
-    	}
-    	
-    	return isOwner( user, teiUid, programUid ) || hasTemporaryAccess( user, trackedEntityInstance, program );
-	}
-    
-    private boolean isInHierarchy( OrganisationUnit organisationUnit, Set<OrganisationUnit> organisationUnits )
-    {
-        return organisationUnit != null && organisationUnits != null
-            && organisationUnit.isDescendant( organisationUnits );
-    }
-    
-    private boolean hasTemporaryAccess( User user, TrackedEntityInstance entityInstance, Program program )
-    {
-        // need to check if temporary access is granted ...
-        
-        return true;
->>>>>>> 6a8119d1
-    }
-}
+package org.hisp.dhis.trackedentity;
+
+/*
+ * Copyright (c) 2004-2018, University of Oslo
+ * All rights reserved.
+ *
+ * Redistribution and use in source and binary forms, with or without
+ * modification, are permitted provided that the following conditions are met:
+ * Redistributions of source code must retain the above copyright notice, this
+ * list of conditions and the following disclaimer.
+ *
+ * Redistributions in binary form must reproduce the above copyright notice,
+ * this list of conditions and the following disclaimer in the documentation
+ * and/or other materials provided with the distribution.
+ * Neither the name of the HISP project nor the names of its contributors may
+ * be used to endorse or promote products derived from this software without
+ * specific prior written permission.
+ *
+ * THIS SOFTWARE IS PROVIDED BY THE COPYRIGHT HOLDERS AND CONTRIBUTORS "AS IS" AND
+ * ANY EXPRESS OR IMPLIED WARRANTIES, INCLUDING, BUT NOT LIMITED TO, THE IMPLIED
+ * WARRANTIES OF MERCHANTABILITY AND FITNESS FOR A PARTICULAR PURPOSE ARE
+ * DISCLAIMED. IN NO EVENT SHALL THE COPYRIGHT OWNER OR CONTRIBUTORS BE LIABLE FOR
+ * ANY DIRECT, INDIRECT, INCIDENTAL, SPECIAL, EXEMPLARY, OR CONSEQUENTIAL DAMAGES
+ * (INCLUDING, BUT NOT LIMITED TO, PROCUREMENT OF SUBSTITUTE GOODS OR SERVICES;
+ * LOSS OF USE, DATA, OR PROFITS; OR BUSINESS INTERRUPTION) HOWEVER CAUSED AND ON
+ * ANY THEORY OF LIABILITY, WHETHER IN CONTRACT, STRICT LIABILITY, OR TORT
+ * (INCLUDING NEGLIGENCE OR OTHERWISE) ARISING IN ANY WAY OUT OF THE USE OF THIS
+ * SOFTWARE, EVEN IF ADVISED OF THE POSSIBILITY OF SUCH DAMAGE.
+ */
+
+import org.apache.commons.logging.Log;
+import org.apache.commons.logging.LogFactory;
+import org.hisp.dhis.cache.Cache;
+import org.hisp.dhis.cache.CacheProvider;
+import org.hisp.dhis.organisationunit.OrganisationUnit;
+import org.hisp.dhis.program.Program;
+import org.hisp.dhis.program.ProgramService;
+import org.hisp.dhis.user.CurrentUserService;
+import org.hisp.dhis.user.User;
+import org.springframework.beans.factory.annotation.Autowired;
+
+import java.util.Set;
+import java.util.concurrent.TimeUnit;
+
+import javax.annotation.PostConstruct;
+
+/**
+ * @author Ameen Mohamed
+ */
+public class DefaultTrackerOwnershipAccessManager implements TrackerOwnershipAccessManager
+{
+    private static final String COLON = ":";
+
+    private static final Log log = LogFactory.getLog( DefaultTrackerOwnershipAccessManager.class );
+
+    // -------------------------------------------------------------------------
+    // Dependencies
+    // -------------------------------------------------------------------------
+
+    @Autowired
+    private TrackedEntityInstanceService trackedEntityInstanceService;
+
+    @Autowired
+    private CurrentUserService currentUserService;
+
+    @Autowired
+    private TrackedEntityProgramOwnerService trackedEntityProgramOwnerService;
+
+    @Autowired
+    private CacheProvider cacheProvider;
+
+    @Autowired
+    private ProgramService programService;
+
+    /**
+     * Cache for storing temporary ownership grants.
+     */
+    private Cache<Boolean> temporaryTrackerOwnershipCache;
+
+    @PostConstruct
+    public void init()
+    {
+        temporaryTrackerOwnershipCache = cacheProvider.newCacheBuilder( Boolean.class )
+            .forRegion( "tempTrackerOwnership" ).withDefaultValue( false ).expireAfterWrite( 1, TimeUnit.HOURS )
+            .withMaximumSize( 10000 ).build();
+
+    }
+
+    @Override
+    public boolean isOwner( User user, TrackedEntityInstance entityInstance, Program program )
+    {
+        // always allow if user == null (internal process) or user is superuser
+        // or program is null
+        if ( user == null || user.isSuper() || program == null )
+        {
+            return true;
+        }
+        OrganisationUnit ou = null;
+
+        TrackedEntityProgramOwner trackedEntityProgramOwner = trackedEntityProgramOwnerService
+            .getTrackedEntityProgramOwner( entityInstance.getId(), program.getId() );
+        if ( trackedEntityProgramOwner == null )
+        {
+            ou = entityInstance.getOrganisationUnit();
+        }
+        else
+        {
+            ou = trackedEntityProgramOwner.getOrganisationUnit();
+        }
+
+        if ( ou != null )
+        { // ou should never be null, but needs to be checked for legacy reasons
+            return isInHierarchy( ou, user.getOrganisationUnits() );
+        }
+
+        return false;
+    }
+
+    @Override
+    public boolean isOwner( User user, int teiId, int programId )
+    {
+        // always allow if user == null (internal process) or user is superuser
+        if ( user == null || user.isSuper() )
+        {
+            return true;
+        }
+        OrganisationUnit ou = null;
+
+        TrackedEntityProgramOwner trackedEntityProgramOwner = trackedEntityProgramOwnerService
+            .getTrackedEntityProgramOwner( teiId, programId );
+        if ( trackedEntityProgramOwner == null )
+        {
+            TrackedEntityInstance entityInstance = trackedEntityInstanceService.getTrackedEntityInstance( teiId );
+            if ( entityInstance == null )
+            {
+                return false;
+            }
+            ou = entityInstance.getOrganisationUnit();
+        }
+        else
+        {
+            ou = trackedEntityProgramOwner.getOrganisationUnit();
+        }
+
+        if ( ou != null )
+        { // ou should never be null, but needs to be checked for legacy reasons
+            return isInHierarchy( ou, user.getOrganisationUnits() );
+        }
+
+        return false;
+    }
+
+    @Override
+    public boolean isOwner( User user, String teiUid, String programUid )
+    {
+        // always allow if user == null (internal process) or user is superuser
+        if ( user == null || user.isSuper() )
+        {
+            return true;
+        }
+        OrganisationUnit ou = null;
+
+        TrackedEntityProgramOwner trackedEntityProgramOwner = trackedEntityProgramOwnerService
+            .getTrackedEntityProgramOwner( teiUid, programUid );
+        if ( trackedEntityProgramOwner == null )
+        {
+            TrackedEntityInstance entityInstance = trackedEntityInstanceService.getTrackedEntityInstance( teiUid );
+            if ( entityInstance == null )
+            {
+                return false;
+            }
+            ou = entityInstance.getOrganisationUnit();
+        }
+        else
+        {
+            ou = trackedEntityProgramOwner.getOrganisationUnit();
+        }
+
+        if ( ou != null )
+        { // ou should never be null, but needs to be checked for legacy reasons
+            return isInHierarchy( ou, user.getOrganisationUnits() );
+        }
+
+        return false;
+    }
+
+    @Override
+    public void changeOwnership( String teiUid, String programUid, String orgUnitUid, boolean skipAccessValidation )
+    {
+        if ( isOwner( currentUserService.getCurrentUser(), teiUid, programUid ) || skipAccessValidation )
+        {
+            trackedEntityProgramOwnerService.updateTrackedEntityProgramOwner( teiUid, programUid, orgUnitUid );
+        }
+    }
+
+    @Override
+    public void changeOwnership( int teiId, int programId, int orgUnitId, boolean skipAccessValidation )
+    {
+        if ( isOwner( currentUserService.getCurrentUser(), teiId, programId ) || skipAccessValidation )
+        {
+            trackedEntityProgramOwnerService.updateTrackedEntityProgramOwner( teiId, programId, orgUnitId );
+        }
+    }
+
+    @Override
+    public void grantTemporaryOwnership( int teiId, int programId, User user )
+    {
+        TrackedEntityInstance entityInstance = trackedEntityInstanceService.getTrackedEntityInstance( teiId );
+        Program program = programService.getProgram( programId );
+        if ( entityInstance != null && program != null )
+        {
+            temporaryTrackerOwnershipCache
+                .put( tempAccessKey( entityInstance.getUid(), program.getUid(), user.getUsername() ), true );
+        }
+    }
+
+    @Override
+    public void grantTemporaryOwnership( String teiUid, String programUid, User user )
+    {
+        if ( user != null )
+        {
+            temporaryTrackerOwnershipCache.put( tempAccessKey( teiUid, programUid, user.getUsername() ), true );
+        }
+    }
+
+    @Override
+    public boolean hasTemporaryAccess( String teiUid, String programUid, User user )
+    {
+        if ( user == null || user.isSuper() )
+        {
+            return true;
+        }
+        return temporaryTrackerOwnershipCache.get( tempAccessKey( teiUid, programUid, user.getUsername() ) ).get();
+    }
+
+    private String tempAccessKey( String teiUid, String programUid, String username )
+    {
+        return new StringBuilder().append( username ).append( COLON ).append( programUid ).append( COLON )
+            .append( teiUid ).toString();
+    }
+
+    @Override
+    public boolean hasAccess( User user, TrackedEntityInstance entityInstance, Program program )
+    {
+        return isOwner( user, entityInstance, program ) || hasTemporaryAccess( user, entityInstance, program );
+    }
+
+    @Override
+    public boolean hasAccess( User user, String teiUid, String programUid )
+    {
+        TrackedEntityInstance trackedEntityInstance = trackedEntityInstanceService.getTrackedEntityInstance( teiUid );
+
+        Program program = programService.getProgram( programUid );
+
+        if ( program == null || trackedEntityInstance == null )
+        {
+            return true;
+        }
+
+        return isOwner( user, teiUid, programUid ) || hasTemporaryAccess( user, trackedEntityInstance, program );
+    }
+
+    private boolean isInHierarchy( OrganisationUnit organisationUnit, Set<OrganisationUnit> organisationUnits )
+    {
+        return organisationUnit != null && organisationUnits != null
+            && organisationUnit.isDescendant( organisationUnits );
+    }
+
+    private boolean hasTemporaryAccess( User user, TrackedEntityInstance entityInstance, Program program )
+    {
+        return hasTemporaryAccess( entityInstance.getUid(), program.getUid(), user );
+
+    }
+
+    @Override
+    public boolean hasTemporaryAccess( int teiId, int programId, User user )
+    {
+        if ( user == null || user.isSuper() )
+        {
+            return true;
+        }
+        TrackedEntityInstance entityInstance = trackedEntityInstanceService.getTrackedEntityInstance( teiId );
+        Program program = programService.getProgram( programId );
+        if ( entityInstance != null && program != null )
+        {
+            return temporaryTrackerOwnershipCache
+                .get( tempAccessKey( entityInstance.getUid(), program.getUid(), user.getUsername() ) ).get();
+        }
+        return true;
+    }
+}