package org.hisp.dhis.trackedentity;

/*
 * Copyright (c) 2004-2018, University of Oslo
 * All rights reserved.
 *
 * Redistribution and use in source and binary forms, with or without
 * modification, are permitted provided that the following conditions are met:
 * Redistributions of source code must retain the above copyright notice, this
 * list of conditions and the following disclaimer.
 *
 * Redistributions in binary form must reproduce the above copyright notice,
 * this list of conditions and the following disclaimer in the documentation
 * and/or other materials provided with the distribution.
 * Neither the name of the HISP project nor the names of its contributors may
 * be used to endorse or promote products derived from this software without
 * specific prior written permission.
 *
 * THIS SOFTWARE IS PROVIDED BY THE COPYRIGHT HOLDERS AND CONTRIBUTORS "AS IS" AND
 * ANY EXPRESS OR IMPLIED WARRANTIES, INCLUDING, BUT NOT LIMITED TO, THE IMPLIED
 * WARRANTIES OF MERCHANTABILITY AND FITNESS FOR A PARTICULAR PURPOSE ARE
 * DISCLAIMED. IN NO EVENT SHALL THE COPYRIGHT OWNER OR CONTRIBUTORS BE LIABLE FOR
 * ANY DIRECT, INDIRECT, INCIDENTAL, SPECIAL, EXEMPLARY, OR CONSEQUENTIAL DAMAGES
 * (INCLUDING, BUT NOT LIMITED TO, PROCUREMENT OF SUBSTITUTE GOODS OR SERVICES;
 * LOSS OF USE, DATA, OR PROFITS; OR BUSINESS INTERRUPTION) HOWEVER CAUSED AND ON
 * ANY THEORY OF LIABILITY, WHETHER IN CONTRACT, STRICT LIABILITY, OR TORT
 * (INCLUDING NEGLIGENCE OR OTHERWISE) ARISING IN ANY WAY OUT OF THE USE OF THIS
 * SOFTWARE, EVEN IF ADVISED OF THE POSSIBILITY OF SUCH DAMAGE.
 */

import org.apache.commons.logging.Log;
import org.apache.commons.logging.LogFactory;
import org.hisp.dhis.cache.Cache;
import org.hisp.dhis.cache.CacheProvider;
import org.hisp.dhis.common.AccessLevel;
import org.hisp.dhis.organisationunit.OrganisationUnit;
import org.hisp.dhis.organisationunit.OrganisationUnitService;
import org.hisp.dhis.program.Program;
import org.hisp.dhis.program.ProgramService;
import org.hisp.dhis.program.ProgramTempOwnershipAudit;
import org.hisp.dhis.program.ProgramTempOwnershipAuditService;
import org.hisp.dhis.user.CurrentUserService;
import org.hisp.dhis.user.User;
import org.springframework.beans.factory.annotation.Autowired;
import org.springframework.security.access.AccessDeniedException;

import java.util.Set;
import java.util.concurrent.TimeUnit;

import javax.annotation.PostConstruct;

/**
 * @author Ameen Mohamed
 */
public class DefaultTrackerOwnershipAccessManager implements TrackerOwnershipAccessManager
{
    private static final String COLON = ":";

    private static final Log log = LogFactory.getLog( DefaultTrackerOwnershipAccessManager.class );

    // -------------------------------------------------------------------------
    // Dependencies
    // -------------------------------------------------------------------------

    @Autowired
    private TrackedEntityInstanceService trackedEntityInstanceService;

    @Autowired
    private CurrentUserService currentUserService;

    @Autowired
    private TrackedEntityProgramOwnerService trackedEntityProgramOwnerService;

    @Autowired
    private CacheProvider cacheProvider;

    @Autowired
    private ProgramService programService;

    @Autowired
    private ProgramTempOwnershipAuditService programTempOwnershipAuditService;

    @Autowired
    private OrganisationUnitService organisationUnitService;

    /**
     * Cache for storing temporary ownership grants.
     */
    private Cache<Boolean> temporaryTrackerOwnershipCache;

    private String temporaryOwnershipTimeout;

    public void setTemporaryOwnershipTimeout( String temporaryOwnershipTimeout )
    {
        this.temporaryOwnershipTimeout = temporaryOwnershipTimeout;
    }

    @PostConstruct
    public void init()
    {
        temporaryTrackerOwnershipCache = cacheProvider.newCacheBuilder( Boolean.class )
            .forRegion( "tempTrackerOwnership" ).withDefaultValue( false )
            .expireAfterWrite( Long.parseLong( temporaryOwnershipTimeout ), TimeUnit.HOURS ).withMaximumSize( 10000 )
            .build();

    }

    // -------------------------------------------------------------------------
    // Implementation
    // -------------------------------------------------------------------------
    @Override
    public boolean isOwner( User user, TrackedEntityInstance entityInstance, Program program )
    {
        if ( skipOwnershipValidation( user, program ) || entityInstance == null )
        {
            return true;
        }

        OrganisationUnit ou = null;
        TrackedEntityProgramOwner trackedEntityProgramOwner = trackedEntityProgramOwnerService
            .getTrackedEntityProgramOwner( entityInstance.getId(), program.getId() );
        if ( trackedEntityProgramOwner == null )
        {
            ou = entityInstance.getOrganisationUnit();
        }
        else
        {
            ou = trackedEntityProgramOwner.getOrganisationUnit();
        }

        if ( ou != null )
        { // ou should never be null, but needs to be checked for legacy reasons
            return isInHierarchy( ou, user.getOrganisationUnits() );
        }

        return false;
    }

    @Override
    public boolean isOwner( User user, int teiId, int programId )
    {
        Program program = programService.getProgram( programId );
        TrackedEntityInstance entityInstance = trackedEntityInstanceService.getTrackedEntityInstance( teiId );
        return isOwner( user, entityInstance, program );
    }

    @Override
    public boolean isOwner( User user, String teiUid, String programUid )
    {
        Program program = programService.getProgram( programUid );
        TrackedEntityInstance entityInstance = trackedEntityInstanceService.getTrackedEntityInstance( teiUid );
        return isOwner( user, entityInstance, program );
    }

    @Override
    public void transferOwnership( String teiUid, String programUid, String orgUnitUid, boolean skipAccessValidation,
        boolean createIfNotExists )
    {
        Program program = programService.getProgram( programUid );
        TrackedEntityInstance entityInstance = trackedEntityInstanceService.getTrackedEntityInstance( teiUid );
        OrganisationUnit orgUnit = organisationUnitService.getOrganisationUnit( orgUnitUid );
        transferOwnership( entityInstance, program, orgUnit, skipAccessValidation, createIfNotExists );
    }

    @Override
    public void transferOwnership( int teiId, int programId, int orgUnitId, boolean skipAccessValidation,
        boolean createIfNotExists )
    {
        Program program = programService.getProgram( teiId );
        TrackedEntityInstance entityInstance = trackedEntityInstanceService.getTrackedEntityInstance( programId );
        OrganisationUnit orgUnit = organisationUnitService.getOrganisationUnit( orgUnitId );
        transferOwnership( entityInstance, program, orgUnit, skipAccessValidation, createIfNotExists );
    }

    @Override
    public void transferOwnership( TrackedEntityInstance entityInstance, Program program, OrganisationUnit orgUnit,
        boolean skipAccessValidation, boolean createIfNotExists )
    {
        if ( entityInstance == null || program == null | orgUnit == null )
        {
            return;
        }
        if ( hasAccess( currentUserService.getCurrentUser(), entityInstance, program ) || skipAccessValidation )
        {
            if ( createIfNotExists )
            {
                trackedEntityProgramOwnerService.createOrUpdateTrackedEntityProgramOwner( entityInstance, program,
                    orgUnit );
            }
            else
            {
                trackedEntityProgramOwnerService.updateTrackedEntityProgramOwner( entityInstance, program, orgUnit );
            }
        }
        else
        {
            log.error( "Unauthorized attempt to change ownership" );
            throw new AccessDeniedException(
                "User does not have access to change ownership for the entity program combination" );
        }
    }

    @Override
    public void assignOwnership( String teiUid, String programUid, String orgUnitUid, boolean skipAccessValidation,
        boolean overwriteIfExists )
    {
        Program program = programService.getProgram( programUid );
        TrackedEntityInstance entityInstance = trackedEntityInstanceService.getTrackedEntityInstance( teiUid );
        OrganisationUnit orgUnit = organisationUnitService.getOrganisationUnit( orgUnitUid );
        assignOwnership( entityInstance, program, orgUnit, skipAccessValidation, overwriteIfExists );
    }

    @Override
    public void assignOwnership( TrackedEntityInstance entityInstance, Program program,
        OrganisationUnit organisationUnit, boolean skipAccessValidation, boolean overwriteIfExists )
    {
        if ( entityInstance == null || program == null || organisationUnit == null )
        {
            return;
        }
        if ( hasAccess( currentUserService.getCurrentUser(), entityInstance, program ) || skipAccessValidation )
        {
            if ( overwriteIfExists )
            {
                trackedEntityProgramOwnerService.createOrUpdateTrackedEntityProgramOwner( entityInstance, program,
                    organisationUnit );
            }
            else
            {

                trackedEntityProgramOwnerService.updateTrackedEntityProgramOwner( entityInstance, program,
                    organisationUnit );
            }
        }
        else
        {
            log.error( "Unauthorized attempt to change ownership" );
            throw new AccessDeniedException(
                "User does not have access to change ownership for the entity program combination" );
        }
    }

    @Override
    public void assignOwnership( int teiId, int programId, int orgUnitId, boolean skipAccessValidation,
        boolean overwriteIfExists )
    {
        Program program = programService.getProgram( teiId );
        TrackedEntityInstance entityInstance = trackedEntityInstanceService.getTrackedEntityInstance( programId );
        OrganisationUnit orgUnit = organisationUnitService.getOrganisationUnit( orgUnitId );
        assignOwnership( entityInstance, program, orgUnit, skipAccessValidation, overwriteIfExists );
    }

    @Override
    public void grantTemporaryOwnership( int teiId, int programId, User user, String reason )
    {
        TrackedEntityInstance entityInstance = trackedEntityInstanceService.getTrackedEntityInstance( teiId );
        Program program = programService.getProgram( programId );
        grantTemporaryOwnership( entityInstance, program, user, reason );
    }

    @Override
    public void grantTemporaryOwnership( String teiUid, String programUid, User user, String reason )
    {
        TrackedEntityInstance entityInstance = trackedEntityInstanceService.getTrackedEntityInstance( teiUid );
        Program program = programService.getProgram( programUid );
        grantTemporaryOwnership( entityInstance, program, user, reason );
    }

    @Override
    public void grantTemporaryOwnership( TrackedEntityInstance entityInstance, Program program, User user,
        String reason )
    {
        if ( skipOwnershipValidation( user, program ) )
        {
            return;
        }
        if ( user != null && program.getAccessLevel() != AccessLevel.CLOSED )
        {
            programTempOwnershipAuditService.addProgramTempOwnershipAudit(
                new ProgramTempOwnershipAudit( program, entityInstance, reason, user.getUsername() ) );
            temporaryTrackerOwnershipCache
                .put( tempAccessKey( entityInstance.getUid(), program.getUid(), user.getUsername() ), true );
        }
    }

    @Override
    public boolean hasTemporaryAccess( String teiUid, String programUid, User user )
    {
        Program program = programService.getProgram( programUid );
        TrackedEntityInstance entityInstance = trackedEntityInstanceService.getTrackedEntityInstance( teiUid );
        return hasTemporaryAccess( entityInstance, program, user );
    }

    @Override
    public boolean hasTemporaryAccess( TrackedEntityInstance entityInstance, Program program, User user )
    {
        if ( skipOwnershipValidation( user, program ) || entityInstance == null )
        {
            return true;
        }
        return temporaryTrackerOwnershipCache
            .get( tempAccessKey( entityInstance.getUid(), program.getUid(), user.getUsername() ) ).get();
    }

    @Override
    public boolean hasTemporaryAccess( int teiId, int programId, User user )
    {
        Program program = programService.getProgram( programId );
        TrackedEntityInstance entityInstance = trackedEntityInstanceService.getTrackedEntityInstance( teiId );
        return hasTemporaryAccess( entityInstance, program, user );
    }

    @Override
    public boolean hasAccess( User user, TrackedEntityInstance entityInstance, Program program )
    {
        return isOwner( user, entityInstance, program ) || hasTemporaryAccess( entityInstance, program, user );
    }

    @Override
    public boolean hasAccess( User user, String teiUid, String programUid )
    {
<<<<<<< HEAD
    	if ( user == null || user.isSuper() )
        {
            return true;
        }
    	
        TrackedEntityInstance trackedEntityInstance = trackedEntityInstanceService.getTrackedEntityInstance( teiUid );
=======
        return isOwner( user, teiUid, programUid ) || hasTemporaryAccess( teiUid, programUid, user );
    }
>>>>>>> a288bc82

    @Override
    public boolean hasAccess( User user, int teiId, int programId )
    {
        return isOwner( user, teiId, programId ) || hasTemporaryAccess( teiId, programId, user );
    }

    // -------------------------------------------------------------------------
    // Private Helper Methods
    // -------------------------------------------------------------------------

    /**
     * Generates a unique key for the tei-program-user combination to be put
     * into cache.
     * 
     * @param teiUid
     * @param programUid
     * @param username
     * @return A unique cache key
     */
    private String tempAccessKey( String teiUid, String programUid, String username )
    {
        return new StringBuilder().append( username ).append( COLON ).append( programUid ).append( COLON )
            .append( teiUid ).toString();
    }

    /**
     * Check whether the specified organisation unit is part of any descendants
     * of the given set of org units.
     * 
     * @param organisationUnit The OU to be searched in the hierarchy.
     * @param organisationUnits The set of candidate ous which represents the
     *        hierarchy,
     * @return true if the ou is in the hierarchy, false otherwise.
     */
    private boolean isInHierarchy( OrganisationUnit organisationUnit, Set<OrganisationUnit> organisationUnits )
    {
        return organisationUnit != null && organisationUnits != null
            && organisationUnit.isDescendant( organisationUnits );
    }

    /**
     * Checks if the user is super user or if the program requires ownership
     * validation or not.
     * 
     * @param user
     * @param program
     * @return true if validation can be skipped because user is super user or
     *         program is not protected.
     */
    private boolean skipOwnershipValidation( User user, Program program )
    {
        // allow if user == null (internal process) or user is superuser or
        // program is null
        if ( user == null || user.isSuper() || program == null )
        {
            return true;
        }

        // allow if the program is OPEN or AUDITED or without registration
        return (program.isWithoutRegistration() || program.getAccessLevel() == AccessLevel.OPEN
            || program.getAccessLevel() == AccessLevel.AUDITED);
    }
}
<|MERGE_RESOLUTION|>--- conflicted
+++ resolved
@@ -1,396 +1,388 @@
-package org.hisp.dhis.trackedentity;
-
-/*
- * Copyright (c) 2004-2018, University of Oslo
- * All rights reserved.
- *
- * Redistribution and use in source and binary forms, with or without
- * modification, are permitted provided that the following conditions are met:
- * Redistributions of source code must retain the above copyright notice, this
- * list of conditions and the following disclaimer.
- *
- * Redistributions in binary form must reproduce the above copyright notice,
- * this list of conditions and the following disclaimer in the documentation
- * and/or other materials provided with the distribution.
- * Neither the name of the HISP project nor the names of its contributors may
- * be used to endorse or promote products derived from this software without
- * specific prior written permission.
- *
- * THIS SOFTWARE IS PROVIDED BY THE COPYRIGHT HOLDERS AND CONTRIBUTORS "AS IS" AND
- * ANY EXPRESS OR IMPLIED WARRANTIES, INCLUDING, BUT NOT LIMITED TO, THE IMPLIED
- * WARRANTIES OF MERCHANTABILITY AND FITNESS FOR A PARTICULAR PURPOSE ARE
- * DISCLAIMED. IN NO EVENT SHALL THE COPYRIGHT OWNER OR CONTRIBUTORS BE LIABLE FOR
- * ANY DIRECT, INDIRECT, INCIDENTAL, SPECIAL, EXEMPLARY, OR CONSEQUENTIAL DAMAGES
- * (INCLUDING, BUT NOT LIMITED TO, PROCUREMENT OF SUBSTITUTE GOODS OR SERVICES;
- * LOSS OF USE, DATA, OR PROFITS; OR BUSINESS INTERRUPTION) HOWEVER CAUSED AND ON
- * ANY THEORY OF LIABILITY, WHETHER IN CONTRACT, STRICT LIABILITY, OR TORT
- * (INCLUDING NEGLIGENCE OR OTHERWISE) ARISING IN ANY WAY OUT OF THE USE OF THIS
- * SOFTWARE, EVEN IF ADVISED OF THE POSSIBILITY OF SUCH DAMAGE.
- */
-
-import org.apache.commons.logging.Log;
-import org.apache.commons.logging.LogFactory;
-import org.hisp.dhis.cache.Cache;
-import org.hisp.dhis.cache.CacheProvider;
-import org.hisp.dhis.common.AccessLevel;
-import org.hisp.dhis.organisationunit.OrganisationUnit;
-import org.hisp.dhis.organisationunit.OrganisationUnitService;
-import org.hisp.dhis.program.Program;
-import org.hisp.dhis.program.ProgramService;
-import org.hisp.dhis.program.ProgramTempOwnershipAudit;
-import org.hisp.dhis.program.ProgramTempOwnershipAuditService;
-import org.hisp.dhis.user.CurrentUserService;
-import org.hisp.dhis.user.User;
-import org.springframework.beans.factory.annotation.Autowired;
-import org.springframework.security.access.AccessDeniedException;
-
-import java.util.Set;
-import java.util.concurrent.TimeUnit;
-
-import javax.annotation.PostConstruct;
-
-/**
- * @author Ameen Mohamed
- */
-public class DefaultTrackerOwnershipAccessManager implements TrackerOwnershipAccessManager
-{
-    private static final String COLON = ":";
-
-    private static final Log log = LogFactory.getLog( DefaultTrackerOwnershipAccessManager.class );
-
-    // -------------------------------------------------------------------------
-    // Dependencies
-    // -------------------------------------------------------------------------
-
-    @Autowired
-    private TrackedEntityInstanceService trackedEntityInstanceService;
-
-    @Autowired
-    private CurrentUserService currentUserService;
-
-    @Autowired
-    private TrackedEntityProgramOwnerService trackedEntityProgramOwnerService;
-
-    @Autowired
-    private CacheProvider cacheProvider;
-
-    @Autowired
-    private ProgramService programService;
-
-    @Autowired
-    private ProgramTempOwnershipAuditService programTempOwnershipAuditService;
-
-    @Autowired
-    private OrganisationUnitService organisationUnitService;
-
-    /**
-     * Cache for storing temporary ownership grants.
-     */
-    private Cache<Boolean> temporaryTrackerOwnershipCache;
-
-    private String temporaryOwnershipTimeout;
-
-    public void setTemporaryOwnershipTimeout( String temporaryOwnershipTimeout )
-    {
-        this.temporaryOwnershipTimeout = temporaryOwnershipTimeout;
-    }
-
-    @PostConstruct
-    public void init()
-    {
-        temporaryTrackerOwnershipCache = cacheProvider.newCacheBuilder( Boolean.class )
-            .forRegion( "tempTrackerOwnership" ).withDefaultValue( false )
-            .expireAfterWrite( Long.parseLong( temporaryOwnershipTimeout ), TimeUnit.HOURS ).withMaximumSize( 10000 )
-            .build();
-
-    }
-
-    // -------------------------------------------------------------------------
-    // Implementation
-    // -------------------------------------------------------------------------
-    @Override
-    public boolean isOwner( User user, TrackedEntityInstance entityInstance, Program program )
-    {
-        if ( skipOwnershipValidation( user, program ) || entityInstance == null )
-        {
-            return true;
-        }
-
-        OrganisationUnit ou = null;
-        TrackedEntityProgramOwner trackedEntityProgramOwner = trackedEntityProgramOwnerService
-            .getTrackedEntityProgramOwner( entityInstance.getId(), program.getId() );
-        if ( trackedEntityProgramOwner == null )
-        {
-            ou = entityInstance.getOrganisationUnit();
-        }
-        else
-        {
-            ou = trackedEntityProgramOwner.getOrganisationUnit();
-        }
-
-        if ( ou != null )
-        { // ou should never be null, but needs to be checked for legacy reasons
-            return isInHierarchy( ou, user.getOrganisationUnits() );
-        }
-
-        return false;
-    }
-
-    @Override
-    public boolean isOwner( User user, int teiId, int programId )
-    {
-        Program program = programService.getProgram( programId );
-        TrackedEntityInstance entityInstance = trackedEntityInstanceService.getTrackedEntityInstance( teiId );
-        return isOwner( user, entityInstance, program );
-    }
-
-    @Override
-    public boolean isOwner( User user, String teiUid, String programUid )
-    {
-        Program program = programService.getProgram( programUid );
-        TrackedEntityInstance entityInstance = trackedEntityInstanceService.getTrackedEntityInstance( teiUid );
-        return isOwner( user, entityInstance, program );
-    }
-
-    @Override
-    public void transferOwnership( String teiUid, String programUid, String orgUnitUid, boolean skipAccessValidation,
-        boolean createIfNotExists )
-    {
-        Program program = programService.getProgram( programUid );
-        TrackedEntityInstance entityInstance = trackedEntityInstanceService.getTrackedEntityInstance( teiUid );
-        OrganisationUnit orgUnit = organisationUnitService.getOrganisationUnit( orgUnitUid );
-        transferOwnership( entityInstance, program, orgUnit, skipAccessValidation, createIfNotExists );
-    }
-
-    @Override
-    public void transferOwnership( int teiId, int programId, int orgUnitId, boolean skipAccessValidation,
-        boolean createIfNotExists )
-    {
-        Program program = programService.getProgram( teiId );
-        TrackedEntityInstance entityInstance = trackedEntityInstanceService.getTrackedEntityInstance( programId );
-        OrganisationUnit orgUnit = organisationUnitService.getOrganisationUnit( orgUnitId );
-        transferOwnership( entityInstance, program, orgUnit, skipAccessValidation, createIfNotExists );
-    }
-
-    @Override
-    public void transferOwnership( TrackedEntityInstance entityInstance, Program program, OrganisationUnit orgUnit,
-        boolean skipAccessValidation, boolean createIfNotExists )
-    {
-        if ( entityInstance == null || program == null | orgUnit == null )
-        {
-            return;
-        }
-        if ( hasAccess( currentUserService.getCurrentUser(), entityInstance, program ) || skipAccessValidation )
-        {
-            if ( createIfNotExists )
-            {
-                trackedEntityProgramOwnerService.createOrUpdateTrackedEntityProgramOwner( entityInstance, program,
-                    orgUnit );
-            }
-            else
-            {
-                trackedEntityProgramOwnerService.updateTrackedEntityProgramOwner( entityInstance, program, orgUnit );
-            }
-        }
-        else
-        {
-            log.error( "Unauthorized attempt to change ownership" );
-            throw new AccessDeniedException(
-                "User does not have access to change ownership for the entity program combination" );
-        }
-    }
-
-    @Override
-    public void assignOwnership( String teiUid, String programUid, String orgUnitUid, boolean skipAccessValidation,
-        boolean overwriteIfExists )
-    {
-        Program program = programService.getProgram( programUid );
-        TrackedEntityInstance entityInstance = trackedEntityInstanceService.getTrackedEntityInstance( teiUid );
-        OrganisationUnit orgUnit = organisationUnitService.getOrganisationUnit( orgUnitUid );
-        assignOwnership( entityInstance, program, orgUnit, skipAccessValidation, overwriteIfExists );
-    }
-
-    @Override
-    public void assignOwnership( TrackedEntityInstance entityInstance, Program program,
-        OrganisationUnit organisationUnit, boolean skipAccessValidation, boolean overwriteIfExists )
-    {
-        if ( entityInstance == null || program == null || organisationUnit == null )
-        {
-            return;
-        }
-        if ( hasAccess( currentUserService.getCurrentUser(), entityInstance, program ) || skipAccessValidation )
-        {
-            if ( overwriteIfExists )
-            {
-                trackedEntityProgramOwnerService.createOrUpdateTrackedEntityProgramOwner( entityInstance, program,
-                    organisationUnit );
-            }
-            else
-            {
-
-                trackedEntityProgramOwnerService.updateTrackedEntityProgramOwner( entityInstance, program,
-                    organisationUnit );
-            }
-        }
-        else
-        {
-            log.error( "Unauthorized attempt to change ownership" );
-            throw new AccessDeniedException(
-                "User does not have access to change ownership for the entity program combination" );
-        }
-    }
-
-    @Override
-    public void assignOwnership( int teiId, int programId, int orgUnitId, boolean skipAccessValidation,
-        boolean overwriteIfExists )
-    {
-        Program program = programService.getProgram( teiId );
-        TrackedEntityInstance entityInstance = trackedEntityInstanceService.getTrackedEntityInstance( programId );
-        OrganisationUnit orgUnit = organisationUnitService.getOrganisationUnit( orgUnitId );
-        assignOwnership( entityInstance, program, orgUnit, skipAccessValidation, overwriteIfExists );
-    }
-
-    @Override
-    public void grantTemporaryOwnership( int teiId, int programId, User user, String reason )
-    {
-        TrackedEntityInstance entityInstance = trackedEntityInstanceService.getTrackedEntityInstance( teiId );
-        Program program = programService.getProgram( programId );
-        grantTemporaryOwnership( entityInstance, program, user, reason );
-    }
-
-    @Override
-    public void grantTemporaryOwnership( String teiUid, String programUid, User user, String reason )
-    {
-        TrackedEntityInstance entityInstance = trackedEntityInstanceService.getTrackedEntityInstance( teiUid );
-        Program program = programService.getProgram( programUid );
-        grantTemporaryOwnership( entityInstance, program, user, reason );
-    }
-
-    @Override
-    public void grantTemporaryOwnership( TrackedEntityInstance entityInstance, Program program, User user,
-        String reason )
-    {
-        if ( skipOwnershipValidation( user, program ) )
-        {
-            return;
-        }
-        if ( user != null && program.getAccessLevel() != AccessLevel.CLOSED )
-        {
-            programTempOwnershipAuditService.addProgramTempOwnershipAudit(
-                new ProgramTempOwnershipAudit( program, entityInstance, reason, user.getUsername() ) );
-            temporaryTrackerOwnershipCache
-                .put( tempAccessKey( entityInstance.getUid(), program.getUid(), user.getUsername() ), true );
-        }
-    }
-
-    @Override
-    public boolean hasTemporaryAccess( String teiUid, String programUid, User user )
-    {
-        Program program = programService.getProgram( programUid );
-        TrackedEntityInstance entityInstance = trackedEntityInstanceService.getTrackedEntityInstance( teiUid );
-        return hasTemporaryAccess( entityInstance, program, user );
-    }
-
-    @Override
-    public boolean hasTemporaryAccess( TrackedEntityInstance entityInstance, Program program, User user )
-    {
-        if ( skipOwnershipValidation( user, program ) || entityInstance == null )
-        {
-            return true;
-        }
-        return temporaryTrackerOwnershipCache
-            .get( tempAccessKey( entityInstance.getUid(), program.getUid(), user.getUsername() ) ).get();
-    }
-
-    @Override
-    public boolean hasTemporaryAccess( int teiId, int programId, User user )
-    {
-        Program program = programService.getProgram( programId );
-        TrackedEntityInstance entityInstance = trackedEntityInstanceService.getTrackedEntityInstance( teiId );
-        return hasTemporaryAccess( entityInstance, program, user );
-    }
-
-    @Override
-    public boolean hasAccess( User user, TrackedEntityInstance entityInstance, Program program )
-    {
-        return isOwner( user, entityInstance, program ) || hasTemporaryAccess( entityInstance, program, user );
-    }
-
-    @Override
-    public boolean hasAccess( User user, String teiUid, String programUid )
-    {
-<<<<<<< HEAD
-    	if ( user == null || user.isSuper() )
-        {
-            return true;
-        }
-    	
-        TrackedEntityInstance trackedEntityInstance = trackedEntityInstanceService.getTrackedEntityInstance( teiUid );
-=======
-        return isOwner( user, teiUid, programUid ) || hasTemporaryAccess( teiUid, programUid, user );
-    }
->>>>>>> a288bc82
-
-    @Override
-    public boolean hasAccess( User user, int teiId, int programId )
-    {
-        return isOwner( user, teiId, programId ) || hasTemporaryAccess( teiId, programId, user );
-    }
-
-    // -------------------------------------------------------------------------
-    // Private Helper Methods
-    // -------------------------------------------------------------------------
-
-    /**
-     * Generates a unique key for the tei-program-user combination to be put
-     * into cache.
-     * 
-     * @param teiUid
-     * @param programUid
-     * @param username
-     * @return A unique cache key
-     */
-    private String tempAccessKey( String teiUid, String programUid, String username )
-    {
-        return new StringBuilder().append( username ).append( COLON ).append( programUid ).append( COLON )
-            .append( teiUid ).toString();
-    }
-
-    /**
-     * Check whether the specified organisation unit is part of any descendants
-     * of the given set of org units.
-     * 
-     * @param organisationUnit The OU to be searched in the hierarchy.
-     * @param organisationUnits The set of candidate ous which represents the
-     *        hierarchy,
-     * @return true if the ou is in the hierarchy, false otherwise.
-     */
-    private boolean isInHierarchy( OrganisationUnit organisationUnit, Set<OrganisationUnit> organisationUnits )
-    {
-        return organisationUnit != null && organisationUnits != null
-            && organisationUnit.isDescendant( organisationUnits );
-    }
-
-    /**
-     * Checks if the user is super user or if the program requires ownership
-     * validation or not.
-     * 
-     * @param user
-     * @param program
-     * @return true if validation can be skipped because user is super user or
-     *         program is not protected.
-     */
-    private boolean skipOwnershipValidation( User user, Program program )
-    {
-        // allow if user == null (internal process) or user is superuser or
-        // program is null
-        if ( user == null || user.isSuper() || program == null )
-        {
-            return true;
-        }
-
-        // allow if the program is OPEN or AUDITED or without registration
-        return (program.isWithoutRegistration() || program.getAccessLevel() == AccessLevel.OPEN
-            || program.getAccessLevel() == AccessLevel.AUDITED);
-    }
-}
+package org.hisp.dhis.trackedentity;
+
+/*
+ * Copyright (c) 2004-2018, University of Oslo
+ * All rights reserved.
+ *
+ * Redistribution and use in source and binary forms, with or without
+ * modification, are permitted provided that the following conditions are met:
+ * Redistributions of source code must retain the above copyright notice, this
+ * list of conditions and the following disclaimer.
+ *
+ * Redistributions in binary form must reproduce the above copyright notice,
+ * this list of conditions and the following disclaimer in the documentation
+ * and/or other materials provided with the distribution.
+ * Neither the name of the HISP project nor the names of its contributors may
+ * be used to endorse or promote products derived from this software without
+ * specific prior written permission.
+ *
+ * THIS SOFTWARE IS PROVIDED BY THE COPYRIGHT HOLDERS AND CONTRIBUTORS "AS IS" AND
+ * ANY EXPRESS OR IMPLIED WARRANTIES, INCLUDING, BUT NOT LIMITED TO, THE IMPLIED
+ * WARRANTIES OF MERCHANTABILITY AND FITNESS FOR A PARTICULAR PURPOSE ARE
+ * DISCLAIMED. IN NO EVENT SHALL THE COPYRIGHT OWNER OR CONTRIBUTORS BE LIABLE FOR
+ * ANY DIRECT, INDIRECT, INCIDENTAL, SPECIAL, EXEMPLARY, OR CONSEQUENTIAL DAMAGES
+ * (INCLUDING, BUT NOT LIMITED TO, PROCUREMENT OF SUBSTITUTE GOODS OR SERVICES;
+ * LOSS OF USE, DATA, OR PROFITS; OR BUSINESS INTERRUPTION) HOWEVER CAUSED AND ON
+ * ANY THEORY OF LIABILITY, WHETHER IN CONTRACT, STRICT LIABILITY, OR TORT
+ * (INCLUDING NEGLIGENCE OR OTHERWISE) ARISING IN ANY WAY OUT OF THE USE OF THIS
+ * SOFTWARE, EVEN IF ADVISED OF THE POSSIBILITY OF SUCH DAMAGE.
+ */
+
+import org.apache.commons.logging.Log;
+import org.apache.commons.logging.LogFactory;
+import org.hisp.dhis.cache.Cache;
+import org.hisp.dhis.cache.CacheProvider;
+import org.hisp.dhis.common.AccessLevel;
+import org.hisp.dhis.organisationunit.OrganisationUnit;
+import org.hisp.dhis.organisationunit.OrganisationUnitService;
+import org.hisp.dhis.program.Program;
+import org.hisp.dhis.program.ProgramService;
+import org.hisp.dhis.program.ProgramTempOwnershipAudit;
+import org.hisp.dhis.program.ProgramTempOwnershipAuditService;
+import org.hisp.dhis.user.CurrentUserService;
+import org.hisp.dhis.user.User;
+import org.springframework.beans.factory.annotation.Autowired;
+import org.springframework.security.access.AccessDeniedException;
+
+import java.util.Set;
+import java.util.concurrent.TimeUnit;
+
+import javax.annotation.PostConstruct;
+
+/**
+ * @author Ameen Mohamed
+ */
+public class DefaultTrackerOwnershipAccessManager implements TrackerOwnershipAccessManager
+{
+    private static final String COLON = ":";
+
+    private static final Log log = LogFactory.getLog( DefaultTrackerOwnershipAccessManager.class );
+
+    // -------------------------------------------------------------------------
+    // Dependencies
+    // -------------------------------------------------------------------------
+
+    @Autowired
+    private TrackedEntityInstanceService trackedEntityInstanceService;
+
+    @Autowired
+    private CurrentUserService currentUserService;
+
+    @Autowired
+    private TrackedEntityProgramOwnerService trackedEntityProgramOwnerService;
+
+    @Autowired
+    private CacheProvider cacheProvider;
+
+    @Autowired
+    private ProgramService programService;
+
+    @Autowired
+    private ProgramTempOwnershipAuditService programTempOwnershipAuditService;
+
+    @Autowired
+    private OrganisationUnitService organisationUnitService;
+
+    /**
+     * Cache for storing temporary ownership grants.
+     */
+    private Cache<Boolean> temporaryTrackerOwnershipCache;
+
+    private String temporaryOwnershipTimeout;
+
+    public void setTemporaryOwnershipTimeout( String temporaryOwnershipTimeout )
+    {
+        this.temporaryOwnershipTimeout = temporaryOwnershipTimeout;
+    }
+
+    @PostConstruct
+    public void init()
+    {
+        temporaryTrackerOwnershipCache = cacheProvider.newCacheBuilder( Boolean.class )
+            .forRegion( "tempTrackerOwnership" ).withDefaultValue( false )
+            .expireAfterWrite( Long.parseLong( temporaryOwnershipTimeout ), TimeUnit.HOURS ).withMaximumSize( 10000 )
+            .build();
+
+    }
+
+    // -------------------------------------------------------------------------
+    // Implementation
+    // -------------------------------------------------------------------------
+    @Override
+    public boolean isOwner( User user, TrackedEntityInstance entityInstance, Program program )
+    {
+        if ( skipOwnershipValidation( user, program ) || entityInstance == null )
+        {
+            return true;
+        }
+
+        OrganisationUnit ou = null;
+        TrackedEntityProgramOwner trackedEntityProgramOwner = trackedEntityProgramOwnerService
+            .getTrackedEntityProgramOwner( entityInstance.getId(), program.getId() );
+        if ( trackedEntityProgramOwner == null )
+        {
+            ou = entityInstance.getOrganisationUnit();
+        }
+        else
+        {
+            ou = trackedEntityProgramOwner.getOrganisationUnit();
+        }
+
+        if ( ou != null )
+        { // ou should never be null, but needs to be checked for legacy reasons
+            return isInHierarchy( ou, user.getOrganisationUnits() );
+        }
+
+        return false;
+    }
+
+    @Override
+    public boolean isOwner( User user, int teiId, int programId )
+    {
+        Program program = programService.getProgram( programId );
+        TrackedEntityInstance entityInstance = trackedEntityInstanceService.getTrackedEntityInstance( teiId );
+        return isOwner( user, entityInstance, program );
+    }
+
+    @Override
+    public boolean isOwner( User user, String teiUid, String programUid )
+    {
+        Program program = programService.getProgram( programUid );
+        TrackedEntityInstance entityInstance = trackedEntityInstanceService.getTrackedEntityInstance( teiUid );
+        return isOwner( user, entityInstance, program );
+    }
+
+    @Override
+    public void transferOwnership( String teiUid, String programUid, String orgUnitUid, boolean skipAccessValidation,
+        boolean createIfNotExists )
+    {
+        Program program = programService.getProgram( programUid );
+        TrackedEntityInstance entityInstance = trackedEntityInstanceService.getTrackedEntityInstance( teiUid );
+        OrganisationUnit orgUnit = organisationUnitService.getOrganisationUnit( orgUnitUid );
+        transferOwnership( entityInstance, program, orgUnit, skipAccessValidation, createIfNotExists );
+    }
+
+    @Override
+    public void transferOwnership( int teiId, int programId, int orgUnitId, boolean skipAccessValidation,
+        boolean createIfNotExists )
+    {
+        Program program = programService.getProgram( teiId );
+        TrackedEntityInstance entityInstance = trackedEntityInstanceService.getTrackedEntityInstance( programId );
+        OrganisationUnit orgUnit = organisationUnitService.getOrganisationUnit( orgUnitId );
+        transferOwnership( entityInstance, program, orgUnit, skipAccessValidation, createIfNotExists );
+    }
+
+    @Override
+    public void transferOwnership( TrackedEntityInstance entityInstance, Program program, OrganisationUnit orgUnit,
+        boolean skipAccessValidation, boolean createIfNotExists )
+    {
+        if ( entityInstance == null || program == null | orgUnit == null )
+        {
+            return;
+        }
+        if ( hasAccess( currentUserService.getCurrentUser(), entityInstance, program ) || skipAccessValidation )
+        {
+            if ( createIfNotExists )
+            {
+                trackedEntityProgramOwnerService.createOrUpdateTrackedEntityProgramOwner( entityInstance, program,
+                    orgUnit );
+            }
+            else
+            {
+                trackedEntityProgramOwnerService.updateTrackedEntityProgramOwner( entityInstance, program, orgUnit );
+            }
+        }
+        else
+        {
+            log.error( "Unauthorized attempt to change ownership" );
+            throw new AccessDeniedException(
+                "User does not have access to change ownership for the entity program combination" );
+        }
+    }
+
+    @Override
+    public void assignOwnership( String teiUid, String programUid, String orgUnitUid, boolean skipAccessValidation,
+        boolean overwriteIfExists )
+    {
+        Program program = programService.getProgram( programUid );
+        TrackedEntityInstance entityInstance = trackedEntityInstanceService.getTrackedEntityInstance( teiUid );
+        OrganisationUnit orgUnit = organisationUnitService.getOrganisationUnit( orgUnitUid );
+        assignOwnership( entityInstance, program, orgUnit, skipAccessValidation, overwriteIfExists );
+    }
+
+    @Override
+    public void assignOwnership( TrackedEntityInstance entityInstance, Program program,
+        OrganisationUnit organisationUnit, boolean skipAccessValidation, boolean overwriteIfExists )
+    {
+        if ( entityInstance == null || program == null || organisationUnit == null )
+        {
+            return;
+        }
+        if ( hasAccess( currentUserService.getCurrentUser(), entityInstance, program ) || skipAccessValidation )
+        {
+            if ( overwriteIfExists )
+            {
+                trackedEntityProgramOwnerService.createOrUpdateTrackedEntityProgramOwner( entityInstance, program,
+                    organisationUnit );
+            }
+            else
+            {
+
+                trackedEntityProgramOwnerService.updateTrackedEntityProgramOwner( entityInstance, program,
+                    organisationUnit );
+            }
+        }
+        else
+        {
+            log.error( "Unauthorized attempt to change ownership" );
+            throw new AccessDeniedException(
+                "User does not have access to change ownership for the entity program combination" );
+        }
+    }
+
+    @Override
+    public void assignOwnership( int teiId, int programId, int orgUnitId, boolean skipAccessValidation,
+        boolean overwriteIfExists )
+    {
+        Program program = programService.getProgram( teiId );
+        TrackedEntityInstance entityInstance = trackedEntityInstanceService.getTrackedEntityInstance( programId );
+        OrganisationUnit orgUnit = organisationUnitService.getOrganisationUnit( orgUnitId );
+        assignOwnership( entityInstance, program, orgUnit, skipAccessValidation, overwriteIfExists );
+    }
+
+    @Override
+    public void grantTemporaryOwnership( int teiId, int programId, User user, String reason )
+    {
+        TrackedEntityInstance entityInstance = trackedEntityInstanceService.getTrackedEntityInstance( teiId );
+        Program program = programService.getProgram( programId );
+        grantTemporaryOwnership( entityInstance, program, user, reason );
+    }
+
+    @Override
+    public void grantTemporaryOwnership( String teiUid, String programUid, User user, String reason )
+    {
+        TrackedEntityInstance entityInstance = trackedEntityInstanceService.getTrackedEntityInstance( teiUid );
+        Program program = programService.getProgram( programUid );
+        grantTemporaryOwnership( entityInstance, program, user, reason );
+    }
+
+    @Override
+    public void grantTemporaryOwnership( TrackedEntityInstance entityInstance, Program program, User user,
+        String reason )
+    {
+        if ( skipOwnershipValidation( user, program ) )
+        {
+            return;
+        }
+        if ( user != null && program.getAccessLevel() != AccessLevel.CLOSED )
+        {
+            programTempOwnershipAuditService.addProgramTempOwnershipAudit(
+                new ProgramTempOwnershipAudit( program, entityInstance, reason, user.getUsername() ) );
+            temporaryTrackerOwnershipCache
+                .put( tempAccessKey( entityInstance.getUid(), program.getUid(), user.getUsername() ), true );
+        }
+    }
+
+    @Override
+    public boolean hasTemporaryAccess( String teiUid, String programUid, User user )
+    {
+        Program program = programService.getProgram( programUid );
+        TrackedEntityInstance entityInstance = trackedEntityInstanceService.getTrackedEntityInstance( teiUid );
+        return hasTemporaryAccess( entityInstance, program, user );
+    }
+
+    @Override
+    public boolean hasTemporaryAccess( TrackedEntityInstance entityInstance, Program program, User user )
+    {
+        if ( skipOwnershipValidation( user, program ) || entityInstance == null )
+        {
+            return true;
+        }
+        return temporaryTrackerOwnershipCache
+            .get( tempAccessKey( entityInstance.getUid(), program.getUid(), user.getUsername() ) ).get();
+    }
+
+    @Override
+    public boolean hasTemporaryAccess( int teiId, int programId, User user )
+    {
+        Program program = programService.getProgram( programId );
+        TrackedEntityInstance entityInstance = trackedEntityInstanceService.getTrackedEntityInstance( teiId );
+        return hasTemporaryAccess( entityInstance, program, user );
+    }
+
+    @Override
+    public boolean hasAccess( User user, TrackedEntityInstance entityInstance, Program program )
+    {
+        return isOwner( user, entityInstance, program ) || hasTemporaryAccess( entityInstance, program, user );
+    }
+
+    @Override
+    public boolean hasAccess( User user, String teiUid, String programUid )
+    {
+        return isOwner( user, teiUid, programUid ) || hasTemporaryAccess( teiUid, programUid, user );
+    }
+
+
+    @Override
+    public boolean hasAccess( User user, int teiId, int programId )
+    {
+        return isOwner( user, teiId, programId ) || hasTemporaryAccess( teiId, programId, user );
+    }
+
+    // -------------------------------------------------------------------------
+    // Private Helper Methods
+    // -------------------------------------------------------------------------
+
+    /**
+     * Generates a unique key for the tei-program-user combination to be put
+     * into cache.
+     * 
+     * @param teiUid
+     * @param programUid
+     * @param username
+     * @return A unique cache key
+     */
+    private String tempAccessKey( String teiUid, String programUid, String username )
+    {
+        return new StringBuilder().append( username ).append( COLON ).append( programUid ).append( COLON )
+            .append( teiUid ).toString();
+    }
+
+    /**
+     * Check whether the specified organisation unit is part of any descendants
+     * of the given set of org units.
+     * 
+     * @param organisationUnit The OU to be searched in the hierarchy.
+     * @param organisationUnits The set of candidate ous which represents the
+     *        hierarchy,
+     * @return true if the ou is in the hierarchy, false otherwise.
+     */
+    private boolean isInHierarchy( OrganisationUnit organisationUnit, Set<OrganisationUnit> organisationUnits )
+    {
+        return organisationUnit != null && organisationUnits != null
+            && organisationUnit.isDescendant( organisationUnits );
+    }
+
+    /**
+     * Checks if the user is super user or if the program requires ownership
+     * validation or not.
+     * 
+     * @param user
+     * @param program
+     * @return true if validation can be skipped because user is super user or
+     *         program is not protected.
+     */
+    private boolean skipOwnershipValidation( User user, Program program )
+    {
+        // allow if user == null (internal process) or user is superuser or
+        // program is null
+        if ( user == null || user.isSuper() || program == null )
+        {
+            return true;
+        }
+
+        // allow if the program is OPEN or AUDITED or without registration
+        return (program.isWithoutRegistration() || program.getAccessLevel() == AccessLevel.OPEN
+            || program.getAccessLevel() == AccessLevel.AUDITED);
+    }
+}