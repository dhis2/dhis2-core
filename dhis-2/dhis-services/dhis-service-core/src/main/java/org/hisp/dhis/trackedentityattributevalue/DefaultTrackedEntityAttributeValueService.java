--- conflicted
+++ resolved
@@ -80,13 +80,8 @@
         new TrackedEntityAttributeValueChangeLog(
             attributeValue,
             attributeValue.getAuditValue(),
-<<<<<<< HEAD
             CurrentUserUtil.getCurrentUsername(),
-            AuditType.DELETE);
-=======
-            currentUserService.getCurrentUsername(),
             ChangeLogType.DELETE);
->>>>>>> 489f1435
 
     if (config.isEnabled(CHANGELOG_TRACKER)) {
       trackedEntityAttributeValueChangeLogService.addTrackedEntityAttributeValueChangLog(
