package org.hisp.dhis.trackedentityattributevalue;

/*
 * Copyright (c) 2004-2018, University of Oslo
 * All rights reserved.
 *
 * Redistribution and use in source and binary forms, with or without
 * modification, are permitted provided that the following conditions are met:
 * Redistributions of source code must retain the above copyright notice, this
 * list of conditions and the following disclaimer.
 *
 * Redistributions in binary form must reproduce the above copyright notice,
 * this list of conditions and the following disclaimer in the documentation
 * and/or other materials provided with the distribution.
 * Neither the name of the HISP project nor the names of its contributors may
 * be used to endorse or promote products derived from this software without
 * specific prior written permission.
 *
 * THIS SOFTWARE IS PROVIDED BY THE COPYRIGHT HOLDERS AND CONTRIBUTORS "AS IS" AND
 * ANY EXPRESS OR IMPLIED WARRANTIES, INCLUDING, BUT NOT LIMITED TO, THE IMPLIED
 * WARRANTIES OF MERCHANTABILITY AND FITNESS FOR A PARTICULAR PURPOSE ARE
 * DISCLAIMED. IN NO EVENT SHALL THE COPYRIGHT OWNER OR CONTRIBUTORS BE LIABLE FOR
 * ANY DIRECT, INDIRECT, INCIDENTAL, SPECIAL, EXEMPLARY, OR CONSEQUENTIAL DAMAGES
 * (INCLUDING, BUT NOT LIMITED TO, PROCUREMENT OF SUBSTITUTE GOODS OR SERVICES;
 * LOSS OF USE, DATA, OR PROFITS; OR BUSINESS INTERRUPTION) HOWEVER CAUSED AND ON
 * ANY THEORY OF LIABILITY, WHETHER IN CONTRACT, STRICT LIABILITY, OR TORT
 * (INCLUDING NEGLIGENCE OR OTHERWISE) ARISING IN ANY WAY OUT OF THE USE OF THIS
 * SOFTWARE, EVEN IF ADVISED OF THE POSSIBILITY OF SUCH DAMAGE.
 */

import org.hisp.dhis.common.AuditType;
import org.hisp.dhis.common.IllegalQueryException;
import org.hisp.dhis.external.conf.DhisConfigurationProvider;
<<<<<<< HEAD
import org.hisp.dhis.fileresource.FileResource;
import org.hisp.dhis.fileresource.FileResourceService;
=======
import org.hisp.dhis.reservedvalue.ReservedValueService;
>>>>>>> 172d46f5
import org.hisp.dhis.trackedentity.TrackedEntityAttribute;
import org.hisp.dhis.trackedentity.TrackedEntityInstance;
import org.hisp.dhis.user.CurrentUserService;
import org.springframework.beans.factory.annotation.Autowired;
import org.springframework.transaction.annotation.Transactional;
import org.springframework.util.StringUtils;

import java.util.Collection;
import java.util.List;

import static org.hisp.dhis.system.util.ValidationUtils.dataValueIsValid;

/**
 * @author Abyot Asalefew
 */
@Transactional
public class DefaultTrackedEntityAttributeValueService
    implements TrackedEntityAttributeValueService
{
    // -------------------------------------------------------------------------
    // Dependencies
    // -------------------------------------------------------------------------

    private TrackedEntityAttributeValueStore attributeValueStore;

    public void setAttributeValueStore( TrackedEntityAttributeValueStore attributeValueStore )
    {
        this.attributeValueStore = attributeValueStore;
    }

    @Autowired
    private FileResourceService fileResourceService;

    @Autowired
    private TrackedEntityAttributeValueAuditService trackedEntityAttributeValueAuditService;

    @Autowired
    private ReservedValueService reservedValueService;

    @Autowired
    private CurrentUserService currentUserService;

    @Autowired
    private DhisConfigurationProvider dhisConfigurationProvider;

    // -------------------------------------------------------------------------
    // Implementation methods
    // -------------------------------------------------------------------------

    @Override
    public void deleteTrackedEntityAttributeValue( TrackedEntityAttributeValue attributeValue )
    {
        TrackedEntityAttributeValueAudit trackedEntityAttributeValueAudit = new TrackedEntityAttributeValueAudit( attributeValue,
            attributeValue.getAuditValue(), currentUserService.getCurrentUsername(), AuditType.DELETE );

        trackedEntityAttributeValueAuditService.addTrackedEntityAttributeValueAudit( trackedEntityAttributeValueAudit );
        deleteFileValue( attributeValue );
        attributeValueStore.delete( attributeValue );
    }

    @Override
    public TrackedEntityAttributeValue getTrackedEntityAttributeValue( TrackedEntityInstance instance,
        TrackedEntityAttribute attribute )
    {
        return attributeValueStore.get( instance, attribute );
    }

    @Override
    public List<TrackedEntityAttributeValue> getTrackedEntityAttributeValues( TrackedEntityInstance instance )
    {
        return attributeValueStore.get( instance );
    }

    @Override
    public List<TrackedEntityAttributeValue> getTrackedEntityAttributeValues( TrackedEntityAttribute attribute )
    {
        return attributeValueStore.get( attribute );
    }

    @Override
    public List<TrackedEntityAttributeValue> getTrackedEntityAttributeValues( Collection<TrackedEntityInstance> instances )
    {
        if ( instances != null && instances.size() > 0 )
        {
            return attributeValueStore.get( instances );
        }

        return null;
    }

    @Override
    public void addTrackedEntityAttributeValue( TrackedEntityAttributeValue attributeValue )
    {
        if ( attributeValue == null || attributeValue.getAttribute() == null || attributeValue.getAttribute().getValueType() == null )
        {
            throw new IllegalQueryException( "Attribute or type is null or empty" );
        }

        if ( attributeValue.getAttribute().isConfidentialBool() && !dhisConfigurationProvider.getEncryptionStatus().isOk() )
        {
            throw new IllegalStateException( "Unable to encrypt data, encryption is not correctly configured" );
        }
        
        String result = dataValueIsValid( attributeValue.getValue(), attributeValue.getAttribute().getValueType() );

        if ( result != null )
        {
            throw new IllegalQueryException( "Value is not valid:  " + result );
        }

        attributeValue.setAutoFields();

        if ( attributeValue.getAttribute().getValueType().isFile() && !addFileValue( attributeValue ) )
        {
            throw new IllegalQueryException( String.format( "FileResource with id '%s' not found", attributeValue.getValue() ) );
        }

        if ( attributeValue.getValue() != null )
        {
            attributeValueStore.saveVoid( attributeValue );

            if ( attributeValue.getAttribute().isGenerated() && attributeValue.getAttribute().getTextPattern() != null )
            {
                reservedValueService
                    .useReservedValue( attributeValue.getAttribute().getTextPattern(), attributeValue.getValue() );
            }
        }
    }

    @Override
    public void updateTrackedEntityAttributeValue( TrackedEntityAttributeValue attributeValue )
    {
        if ( attributeValue != null && StringUtils.isEmpty( attributeValue.getValue() ) )
        {
            deleteFileValue( attributeValue );
            attributeValueStore.delete( attributeValue );
        }
        else
        {
            if ( attributeValue == null || attributeValue.getAttribute() == null || attributeValue.getAttribute().getValueType() == null )
            {
                throw new IllegalQueryException( "Attribute or type is null or empty" );
            }
            
            attributeValue.setAutoFields();
            
            String result = dataValueIsValid( attributeValue.getValue(), attributeValue.getAttribute().getValueType() );

            if ( result != null )
            {
                throw new IllegalQueryException( "Value is not valid:  " + result );
            }
            
            TrackedEntityAttributeValueAudit trackedEntityAttributeValueAudit = new TrackedEntityAttributeValueAudit( attributeValue,
                attributeValue.getAuditValue(), currentUserService.getCurrentUsername(), AuditType.UPDATE );

            trackedEntityAttributeValueAuditService.addTrackedEntityAttributeValueAudit( trackedEntityAttributeValueAudit );
            attributeValueStore.update( attributeValue );

<<<<<<< HEAD
    @Override
    public List<TrackedEntityAttributeValue> searchTrackedEntityAttributeValue( TrackedEntityAttribute attribute,
        String searchText )
    {
        return attributeValueStore.searchByValue( attribute, searchText );
    }
    
    @Override
    public void copyTrackedEntityAttributeValues( TrackedEntityInstance source, TrackedEntityInstance destination )
    {
        destination.getTrackedEntityAttributeValues().stream()
            .forEach( value -> deleteFileValue( value ) );
        attributeValueStore.deleteByTrackedEntityInstance( destination );

        for ( TrackedEntityAttributeValue attributeValue : getTrackedEntityAttributeValues( source ) )
        {
            TrackedEntityAttributeValue value = new TrackedEntityAttributeValue(
                attributeValue.getAttribute(), destination, attributeValue.getValue() );

            addTrackedEntityAttributeValue( value );
        }
=======
            if ( attributeValue.getAttribute().isGenerated() && attributeValue.getAttribute().getTextPattern() != null )
            {
                reservedValueService
                    .useReservedValue( attributeValue.getAttribute().getTextPattern(), attributeValue.getValue() );
            }        }
>>>>>>> 172d46f5
    }


    private void deleteFileValue( TrackedEntityAttributeValue value )
    {
        if ( !value.getAttribute().getValueType().isFile() || fileResourceService.getFileResource( value.getValue() ) == null )
        {
            return;
        }

        FileResource fileResource = fileResourceService.getFileResource( value.getValue() );
        fileResource.setAssigned( false );
        fileResourceService.updateFileResource( fileResource );
    }

    private boolean addFileValue( TrackedEntityAttributeValue value )
    {
        FileResource fileResource = fileResourceService.getFileResource( value.getValue() );

        if ( fileResource == null )
        {
            return false;
        }

        fileResource.setAssigned( true );
        fileResourceService.updateFileResource( fileResource );
        return true;
    }
}
<|MERGE_RESOLUTION|>--- conflicted
+++ resolved
@@ -1,256 +1,238 @@
-package org.hisp.dhis.trackedentityattributevalue;
-
-/*
- * Copyright (c) 2004-2018, University of Oslo
- * All rights reserved.
- *
- * Redistribution and use in source and binary forms, with or without
- * modification, are permitted provided that the following conditions are met:
- * Redistributions of source code must retain the above copyright notice, this
- * list of conditions and the following disclaimer.
- *
- * Redistributions in binary form must reproduce the above copyright notice,
- * this list of conditions and the following disclaimer in the documentation
- * and/or other materials provided with the distribution.
- * Neither the name of the HISP project nor the names of its contributors may
- * be used to endorse or promote products derived from this software without
- * specific prior written permission.
- *
- * THIS SOFTWARE IS PROVIDED BY THE COPYRIGHT HOLDERS AND CONTRIBUTORS "AS IS" AND
- * ANY EXPRESS OR IMPLIED WARRANTIES, INCLUDING, BUT NOT LIMITED TO, THE IMPLIED
- * WARRANTIES OF MERCHANTABILITY AND FITNESS FOR A PARTICULAR PURPOSE ARE
- * DISCLAIMED. IN NO EVENT SHALL THE COPYRIGHT OWNER OR CONTRIBUTORS BE LIABLE FOR
- * ANY DIRECT, INDIRECT, INCIDENTAL, SPECIAL, EXEMPLARY, OR CONSEQUENTIAL DAMAGES
- * (INCLUDING, BUT NOT LIMITED TO, PROCUREMENT OF SUBSTITUTE GOODS OR SERVICES;
- * LOSS OF USE, DATA, OR PROFITS; OR BUSINESS INTERRUPTION) HOWEVER CAUSED AND ON
- * ANY THEORY OF LIABILITY, WHETHER IN CONTRACT, STRICT LIABILITY, OR TORT
- * (INCLUDING NEGLIGENCE OR OTHERWISE) ARISING IN ANY WAY OUT OF THE USE OF THIS
- * SOFTWARE, EVEN IF ADVISED OF THE POSSIBILITY OF SUCH DAMAGE.
- */
-
-import org.hisp.dhis.common.AuditType;
-import org.hisp.dhis.common.IllegalQueryException;
-import org.hisp.dhis.external.conf.DhisConfigurationProvider;
-<<<<<<< HEAD
-import org.hisp.dhis.fileresource.FileResource;
-import org.hisp.dhis.fileresource.FileResourceService;
-=======
-import org.hisp.dhis.reservedvalue.ReservedValueService;
->>>>>>> 172d46f5
-import org.hisp.dhis.trackedentity.TrackedEntityAttribute;
-import org.hisp.dhis.trackedentity.TrackedEntityInstance;
-import org.hisp.dhis.user.CurrentUserService;
-import org.springframework.beans.factory.annotation.Autowired;
-import org.springframework.transaction.annotation.Transactional;
-import org.springframework.util.StringUtils;
-
-import java.util.Collection;
-import java.util.List;
-
-import static org.hisp.dhis.system.util.ValidationUtils.dataValueIsValid;
-
-/**
- * @author Abyot Asalefew
- */
-@Transactional
-public class DefaultTrackedEntityAttributeValueService
-    implements TrackedEntityAttributeValueService
-{
-    // -------------------------------------------------------------------------
-    // Dependencies
-    // -------------------------------------------------------------------------
-
-    private TrackedEntityAttributeValueStore attributeValueStore;
-
-    public void setAttributeValueStore( TrackedEntityAttributeValueStore attributeValueStore )
-    {
-        this.attributeValueStore = attributeValueStore;
-    }
-
-    @Autowired
-    private FileResourceService fileResourceService;
-
-    @Autowired
-    private TrackedEntityAttributeValueAuditService trackedEntityAttributeValueAuditService;
-
-    @Autowired
-    private ReservedValueService reservedValueService;
-
-    @Autowired
-    private CurrentUserService currentUserService;
-
-    @Autowired
-    private DhisConfigurationProvider dhisConfigurationProvider;
-
-    // -------------------------------------------------------------------------
-    // Implementation methods
-    // -------------------------------------------------------------------------
-
-    @Override
-    public void deleteTrackedEntityAttributeValue( TrackedEntityAttributeValue attributeValue )
-    {
-        TrackedEntityAttributeValueAudit trackedEntityAttributeValueAudit = new TrackedEntityAttributeValueAudit( attributeValue,
-            attributeValue.getAuditValue(), currentUserService.getCurrentUsername(), AuditType.DELETE );
-
-        trackedEntityAttributeValueAuditService.addTrackedEntityAttributeValueAudit( trackedEntityAttributeValueAudit );
-        deleteFileValue( attributeValue );
-        attributeValueStore.delete( attributeValue );
-    }
-
-    @Override
-    public TrackedEntityAttributeValue getTrackedEntityAttributeValue( TrackedEntityInstance instance,
-        TrackedEntityAttribute attribute )
-    {
-        return attributeValueStore.get( instance, attribute );
-    }
-
-    @Override
-    public List<TrackedEntityAttributeValue> getTrackedEntityAttributeValues( TrackedEntityInstance instance )
-    {
-        return attributeValueStore.get( instance );
-    }
-
-    @Override
-    public List<TrackedEntityAttributeValue> getTrackedEntityAttributeValues( TrackedEntityAttribute attribute )
-    {
-        return attributeValueStore.get( attribute );
-    }
-
-    @Override
-    public List<TrackedEntityAttributeValue> getTrackedEntityAttributeValues( Collection<TrackedEntityInstance> instances )
-    {
-        if ( instances != null && instances.size() > 0 )
-        {
-            return attributeValueStore.get( instances );
-        }
-
-        return null;
-    }
-
-    @Override
-    public void addTrackedEntityAttributeValue( TrackedEntityAttributeValue attributeValue )
-    {
-        if ( attributeValue == null || attributeValue.getAttribute() == null || attributeValue.getAttribute().getValueType() == null )
-        {
-            throw new IllegalQueryException( "Attribute or type is null or empty" );
-        }
-
-        if ( attributeValue.getAttribute().isConfidentialBool() && !dhisConfigurationProvider.getEncryptionStatus().isOk() )
-        {
-            throw new IllegalStateException( "Unable to encrypt data, encryption is not correctly configured" );
-        }
-        
-        String result = dataValueIsValid( attributeValue.getValue(), attributeValue.getAttribute().getValueType() );
-
-        if ( result != null )
-        {
-            throw new IllegalQueryException( "Value is not valid:  " + result );
-        }
-
-        attributeValue.setAutoFields();
-
-        if ( attributeValue.getAttribute().getValueType().isFile() && !addFileValue( attributeValue ) )
-        {
-            throw new IllegalQueryException( String.format( "FileResource with id '%s' not found", attributeValue.getValue() ) );
-        }
-
-        if ( attributeValue.getValue() != null )
-        {
-            attributeValueStore.saveVoid( attributeValue );
-
-            if ( attributeValue.getAttribute().isGenerated() && attributeValue.getAttribute().getTextPattern() != null )
-            {
-                reservedValueService
-                    .useReservedValue( attributeValue.getAttribute().getTextPattern(), attributeValue.getValue() );
-            }
-        }
-    }
-
-    @Override
-    public void updateTrackedEntityAttributeValue( TrackedEntityAttributeValue attributeValue )
-    {
-        if ( attributeValue != null && StringUtils.isEmpty( attributeValue.getValue() ) )
-        {
-            deleteFileValue( attributeValue );
-            attributeValueStore.delete( attributeValue );
-        }
-        else
-        {
-            if ( attributeValue == null || attributeValue.getAttribute() == null || attributeValue.getAttribute().getValueType() == null )
-            {
-                throw new IllegalQueryException( "Attribute or type is null or empty" );
-            }
-            
-            attributeValue.setAutoFields();
-            
-            String result = dataValueIsValid( attributeValue.getValue(), attributeValue.getAttribute().getValueType() );
-
-            if ( result != null )
-            {
-                throw new IllegalQueryException( "Value is not valid:  " + result );
-            }
-            
-            TrackedEntityAttributeValueAudit trackedEntityAttributeValueAudit = new TrackedEntityAttributeValueAudit( attributeValue,
-                attributeValue.getAuditValue(), currentUserService.getCurrentUsername(), AuditType.UPDATE );
-
-            trackedEntityAttributeValueAuditService.addTrackedEntityAttributeValueAudit( trackedEntityAttributeValueAudit );
-            attributeValueStore.update( attributeValue );
-
-<<<<<<< HEAD
-    @Override
-    public List<TrackedEntityAttributeValue> searchTrackedEntityAttributeValue( TrackedEntityAttribute attribute,
-        String searchText )
-    {
-        return attributeValueStore.searchByValue( attribute, searchText );
-    }
-    
-    @Override
-    public void copyTrackedEntityAttributeValues( TrackedEntityInstance source, TrackedEntityInstance destination )
-    {
-        destination.getTrackedEntityAttributeValues().stream()
-            .forEach( value -> deleteFileValue( value ) );
-        attributeValueStore.deleteByTrackedEntityInstance( destination );
-
-        for ( TrackedEntityAttributeValue attributeValue : getTrackedEntityAttributeValues( source ) )
-        {
-            TrackedEntityAttributeValue value = new TrackedEntityAttributeValue(
-                attributeValue.getAttribute(), destination, attributeValue.getValue() );
-
-            addTrackedEntityAttributeValue( value );
-        }
-=======
-            if ( attributeValue.getAttribute().isGenerated() && attributeValue.getAttribute().getTextPattern() != null )
-            {
-                reservedValueService
-                    .useReservedValue( attributeValue.getAttribute().getTextPattern(), attributeValue.getValue() );
-            }        }
->>>>>>> 172d46f5
-    }
-
-
-    private void deleteFileValue( TrackedEntityAttributeValue value )
-    {
-        if ( !value.getAttribute().getValueType().isFile() || fileResourceService.getFileResource( value.getValue() ) == null )
-        {
-            return;
-        }
-
-        FileResource fileResource = fileResourceService.getFileResource( value.getValue() );
-        fileResource.setAssigned( false );
-        fileResourceService.updateFileResource( fileResource );
-    }
-
-    private boolean addFileValue( TrackedEntityAttributeValue value )
-    {
-        FileResource fileResource = fileResourceService.getFileResource( value.getValue() );
-
-        if ( fileResource == null )
-        {
-            return false;
-        }
-
-        fileResource.setAssigned( true );
-        fileResourceService.updateFileResource( fileResource );
-        return true;
-    }
-}
+package org.hisp.dhis.trackedentityattributevalue;
+
+/*
+ * Copyright (c) 2004-2018, University of Oslo
+ * All rights reserved.
+ *
+ * Redistribution and use in source and binary forms, with or without
+ * modification, are permitted provided that the following conditions are met:
+ * Redistributions of source code must retain the above copyright notice, this
+ * list of conditions and the following disclaimer.
+ *
+ * Redistributions in binary form must reproduce the above copyright notice,
+ * this list of conditions and the following disclaimer in the documentation
+ * and/or other materials provided with the distribution.
+ * Neither the name of the HISP project nor the names of its contributors may
+ * be used to endorse or promote products derived from this software without
+ * specific prior written permission.
+ *
+ * THIS SOFTWARE IS PROVIDED BY THE COPYRIGHT HOLDERS AND CONTRIBUTORS "AS IS" AND
+ * ANY EXPRESS OR IMPLIED WARRANTIES, INCLUDING, BUT NOT LIMITED TO, THE IMPLIED
+ * WARRANTIES OF MERCHANTABILITY AND FITNESS FOR A PARTICULAR PURPOSE ARE
+ * DISCLAIMED. IN NO EVENT SHALL THE COPYRIGHT OWNER OR CONTRIBUTORS BE LIABLE FOR
+ * ANY DIRECT, INDIRECT, INCIDENTAL, SPECIAL, EXEMPLARY, OR CONSEQUENTIAL DAMAGES
+ * (INCLUDING, BUT NOT LIMITED TO, PROCUREMENT OF SUBSTITUTE GOODS OR SERVICES;
+ * LOSS OF USE, DATA, OR PROFITS; OR BUSINESS INTERRUPTION) HOWEVER CAUSED AND ON
+ * ANY THEORY OF LIABILITY, WHETHER IN CONTRACT, STRICT LIABILITY, OR TORT
+ * (INCLUDING NEGLIGENCE OR OTHERWISE) ARISING IN ANY WAY OUT OF THE USE OF THIS
+ * SOFTWARE, EVEN IF ADVISED OF THE POSSIBILITY OF SUCH DAMAGE.
+ */
+
+import org.hisp.dhis.common.AuditType;
+import org.hisp.dhis.common.IllegalQueryException;
+import org.hisp.dhis.external.conf.DhisConfigurationProvider;
+import org.hisp.dhis.fileresource.FileResource;
+import org.hisp.dhis.fileresource.FileResourceService;
+import org.hisp.dhis.reservedvalue.ReservedValueService;
+import org.hisp.dhis.trackedentity.TrackedEntityAttribute;
+import org.hisp.dhis.trackedentity.TrackedEntityInstance;
+import org.hisp.dhis.user.CurrentUserService;
+import org.springframework.beans.factory.annotation.Autowired;
+import org.springframework.transaction.annotation.Transactional;
+import org.springframework.util.StringUtils;
+
+import java.util.Collection;
+import java.util.List;
+
+import static org.hisp.dhis.system.util.ValidationUtils.dataValueIsValid;
+
+/**
+ * @author Abyot Asalefew
+ */
+@Transactional
+public class DefaultTrackedEntityAttributeValueService
+    implements TrackedEntityAttributeValueService
+{
+    // -------------------------------------------------------------------------
+    // Dependencies
+    // -------------------------------------------------------------------------
+
+    private TrackedEntityAttributeValueStore attributeValueStore;
+
+    public void setAttributeValueStore( TrackedEntityAttributeValueStore attributeValueStore )
+    {
+        this.attributeValueStore = attributeValueStore;
+    }
+
+    @Autowired
+    private FileResourceService fileResourceService;
+
+    @Autowired
+    private TrackedEntityAttributeValueAuditService trackedEntityAttributeValueAuditService;
+
+    @Autowired
+    private ReservedValueService reservedValueService;
+
+    @Autowired
+    private CurrentUserService currentUserService;
+
+    @Autowired
+    private DhisConfigurationProvider dhisConfigurationProvider;
+
+    // -------------------------------------------------------------------------
+    // Implementation methods
+    // -------------------------------------------------------------------------
+
+    @Override
+    public void deleteTrackedEntityAttributeValue( TrackedEntityAttributeValue attributeValue )
+    {
+        TrackedEntityAttributeValueAudit trackedEntityAttributeValueAudit = new TrackedEntityAttributeValueAudit(
+            attributeValue,
+            attributeValue.getAuditValue(), currentUserService.getCurrentUsername(), AuditType.DELETE );
+
+        trackedEntityAttributeValueAuditService.addTrackedEntityAttributeValueAudit( trackedEntityAttributeValueAudit );
+        deleteFileValue( attributeValue );
+        attributeValueStore.delete( attributeValue );
+    }
+
+    @Override
+    public TrackedEntityAttributeValue getTrackedEntityAttributeValue( TrackedEntityInstance instance,
+        TrackedEntityAttribute attribute )
+    {
+        return attributeValueStore.get( instance, attribute );
+    }
+
+    @Override
+    public List<TrackedEntityAttributeValue> getTrackedEntityAttributeValues( TrackedEntityInstance instance )
+    {
+        return attributeValueStore.get( instance );
+    }
+
+    @Override
+    public List<TrackedEntityAttributeValue> getTrackedEntityAttributeValues( TrackedEntityAttribute attribute )
+    {
+        return attributeValueStore.get( attribute );
+    }
+
+    @Override
+    public List<TrackedEntityAttributeValue> getTrackedEntityAttributeValues(
+        Collection<TrackedEntityInstance> instances )
+    {
+        if ( instances != null && instances.size() > 0 )
+        {
+            return attributeValueStore.get( instances );
+        }
+
+        return null;
+    }
+
+    @Override
+    public void addTrackedEntityAttributeValue( TrackedEntityAttributeValue attributeValue )
+    {
+        if ( attributeValue == null || attributeValue.getAttribute() == null ||
+            attributeValue.getAttribute().getValueType() == null )
+        {
+            throw new IllegalQueryException( "Attribute or type is null or empty" );
+        }
+
+        if ( attributeValue.getAttribute().isConfidentialBool() &&
+            !dhisConfigurationProvider.getEncryptionStatus().isOk() )
+        {
+            throw new IllegalStateException( "Unable to encrypt data, encryption is not correctly configured" );
+        }
+
+        String result = dataValueIsValid( attributeValue.getValue(), attributeValue.getAttribute().getValueType() );
+
+        if ( result != null )
+        {
+            throw new IllegalQueryException( "Value is not valid:  " + result );
+        }
+
+        attributeValue.setAutoFields();
+
+        if ( attributeValue.getAttribute().getValueType().isFile() && !addFileValue( attributeValue ) )
+        {
+            throw new IllegalQueryException(
+                String.format( "FileResource with id '%s' not found", attributeValue.getValue() ) );
+        }
+
+        if ( attributeValue.getValue() != null )
+        {
+            attributeValueStore.saveVoid( attributeValue );
+
+            if ( attributeValue.getAttribute().isGenerated() && attributeValue.getAttribute().getTextPattern() != null )
+            {
+                reservedValueService
+                    .useReservedValue( attributeValue.getAttribute().getTextPattern(), attributeValue.getValue() );
+            }
+        }
+    }
+
+    @Override
+    public void updateTrackedEntityAttributeValue( TrackedEntityAttributeValue attributeValue )
+    {
+        if ( attributeValue != null && StringUtils.isEmpty( attributeValue.getValue() ) )
+        {
+            deleteFileValue( attributeValue );
+            attributeValueStore.delete( attributeValue );
+        }
+        else
+        {
+            if ( attributeValue == null || attributeValue.getAttribute() == null ||
+                attributeValue.getAttribute().getValueType() == null )
+            {
+                throw new IllegalQueryException( "Attribute or type is null or empty" );
+            }
+
+            attributeValue.setAutoFields();
+
+            String result = dataValueIsValid( attributeValue.getValue(), attributeValue.getAttribute().getValueType() );
+
+            if ( result != null )
+            {
+                throw new IllegalQueryException( "Value is not valid:  " + result );
+            }
+
+            TrackedEntityAttributeValueAudit trackedEntityAttributeValueAudit = new TrackedEntityAttributeValueAudit(
+                attributeValue,
+                attributeValue.getAuditValue(), currentUserService.getCurrentUsername(), AuditType.UPDATE );
+
+            trackedEntityAttributeValueAuditService
+                .addTrackedEntityAttributeValueAudit( trackedEntityAttributeValueAudit );
+            attributeValueStore.update( attributeValue );
+
+            if ( attributeValue.getAttribute().isGenerated() && attributeValue.getAttribute().getTextPattern() != null )
+            {
+                reservedValueService
+                    .useReservedValue( attributeValue.getAttribute().getTextPattern(), attributeValue.getValue() );
+            }
+        }
+    }
+
+    private void deleteFileValue( TrackedEntityAttributeValue value )
+    {
+        if ( !value.getAttribute().getValueType().isFile() ||
+            fileResourceService.getFileResource( value.getValue() ) == null )
+        {
+            return;
+        }
+
+        FileResource fileResource = fileResourceService.getFileResource( value.getValue() );
+        fileResource.setAssigned( false );
+        fileResourceService.updateFileResource( fileResource );
+    }
+
+    private boolean addFileValue( TrackedEntityAttributeValue value )
+    {
+        FileResource fileResource = fileResourceService.getFileResource( value.getValue() );
+
+        if ( fileResource == null )
+        {
+            return false;
+        }
+
+        fileResource.setAssigned( true );
+        fileResourceService.updateFileResource( fileResource );
+        return true;
+    }
+}