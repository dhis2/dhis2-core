--- conflicted
+++ resolved
@@ -136,12 +136,8 @@
 
   @Override
   public void deleteNoRollBack(CategoryOptionCombo categoryOptionCombo) {
-<<<<<<< HEAD
-    ObjectDeletionRequestedEvent event = new ObjectDeletionRequestedEvent(categoryOptionCombo, false);
-=======
     ObjectDeletionRequestedEvent event =
         new ObjectDeletionRequestedEvent(categoryOptionCombo, false);
->>>>>>> 3077573e
 
     publisher.publishEvent(event);
 
