--- conflicted
+++ resolved
@@ -50,72 +50,69 @@
  * @author Morten Olav Hansen <mortenoh@gmail.com>
  */
 public final class Restrictions {
-  public static <T extends Comparable<? super T>> Restriction eq(String path, T value) {
+  public static <T extends Comparable<T>> Restriction eq(String path, T value) {
     return new Restriction(path, new EqualOperator<>(value));
   }
 
-  public static <T extends Comparable<? super T>> Restriction ne(String path, T value) {
+  public static <T extends Comparable<T>> Restriction ne(String path, T value) {
     return new Restriction(path, new NotEqualOperator<>(value));
   }
 
-  public static <T extends Comparable<? super T>> Restriction gt(String path, T value) {
+  public static <T extends Comparable<T>> Restriction gt(String path, T value) {
     return new Restriction(path, new GreaterThanOperator<>(value));
   }
 
-  public static <T extends Comparable<? super T>> Restriction lt(String path, T value) {
+  public static <T extends Comparable<T>> Restriction lt(String path, T value) {
     return new Restriction(path, new LessThanOperator<>(value));
   }
 
-  public static <T extends Comparable<? super T>> Restriction ge(String path, T value) {
+  public static <T extends Comparable<T>> Restriction ge(String path, T value) {
     return new Restriction(path, new GreaterEqualOperator<>(value));
   }
 
-  public static <T extends Comparable<? super T>> Restriction le(String path, T value) {
+  public static <T extends Comparable<T>> Restriction le(String path, T value) {
     return new Restriction(path, new LessEqualOperator<>(value));
   }
 
-  public static <T extends Comparable<? super T>> Restriction between(
-      String path, T lside, T rside) {
+  public static <T extends Comparable<T>> Restriction between(String path, T lside, T rside) {
     return new Restriction(path, new BetweenOperator<>(lside, rside));
   }
 
-  public static <T extends Comparable<? super T>> Restriction like(
+  public static <T extends Comparable<T>> Restriction like(
       String path, T value, MatchMode matchMode) {
     return new Restriction(path, new LikeOperator<>(value, true, matchMode));
   }
 
-  public static <T extends Comparable<? super T>> Restriction notLike(
+  public static <T extends Comparable<T>> Restriction notLike(
       String path, T value, MatchMode matchMode) {
     return new Restriction(path, new NotLikeOperator<>(value, true, matchMode));
   }
 
-  public static <T extends Comparable<? super T>> Restriction ilike(
+  public static <T extends Comparable<T>> Restriction ilike(
       String path, T value, MatchMode matchMode) {
     return new Restriction(path, new LikeOperator<>(value, false, matchMode));
   }
 
-  public static <T extends Comparable<? super T>> Restriction notIlike(
+  public static <T extends Comparable<T>> Restriction notIlike(
       String path, T value, MatchMode matchMode) {
     return new Restriction(path, new NotLikeOperator<>(value, false, matchMode));
   }
 
-  public static <T extends Comparable<? super T>> Restriction token(
+  public static <T extends Comparable<T>> Restriction token(
       String path, T value, MatchMode matchMode) {
     return new Restriction(path, new TokenOperator<>(value, false, matchMode));
   }
 
-  public static <T extends Comparable<? super T>> Restriction notToken(
+  public static <T extends Comparable<T>> Restriction notToken(
       String path, T value, MatchMode matchMode) {
     return new Restriction(path, new NotTokenOperator<>(value, false, matchMode));
   }
 
-  public static <T extends Comparable<? super T>> Restriction in(
-      String path, Collection<T> values) {
+  public static <T extends Comparable<T>> Restriction in(String path, Collection<T> values) {
     return new Restriction(path, new InOperator<>(values));
   }
 
-  public static <T extends Comparable<? super T>> Restriction notIn(
-      String path, Collection<T> values) {
+  public static <T extends Comparable<T>> Restriction notIn(String path, Collection<T> values) {
     return new Restriction(path, new NotInOperator<>(values));
   }
 
@@ -131,35 +128,8 @@
     return new Restriction(path, new EmptyOperator<>());
   }
 
-<<<<<<< HEAD
   public static Restriction query(String query) {
     return new Restriction("$query", new EqualOperator<>(query));
-=======
-  /**
-   * Builds a PR group to match the query string against id, code and name.
-   *
-   * @param schema of the root entity
-   * @param query the query string value used the URL {@code query} parameter
-   * @return OR group with the filters for the query string
-   */
-  public static Disjunction query(Schema schema, String query) {
-    Restriction name = ilike("name", query, MatchMode.ANYWHERE);
-    Restriction code = eq("code", query);
-    if (query.length() != 11) return or(schema, code, name);
-    // only a query with length 11 has a chance of matching a UID
-    Restriction id = eq("id", query);
-    return or(schema, id, code, name);
-  }
-
-  private static Disjunction or(Schema schema, Criterion... filters) {
-    return or(schema, List.of(filters));
-  }
-
-  private static Disjunction or(Schema schema, List<? extends Criterion> filters) {
-    Disjunction or = new Disjunction(schema);
-    or.add(filters);
-    return or;
->>>>>>> 5dbac13f
   }
 
   private Restrictions() {}
