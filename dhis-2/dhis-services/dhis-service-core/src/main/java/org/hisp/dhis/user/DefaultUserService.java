/*
 * Copyright (c) 2004-2021, University of Oslo
 * All rights reserved.
 *
 * Redistribution and use in source and binary forms, with or without
 * modification, are permitted provided that the following conditions are met:
 * Redistributions of source code must retain the above copyright notice, this
 * list of conditions and the following disclaimer.
 *
 * Redistributions in binary form must reproduce the above copyright notice,
 * this list of conditions and the following disclaimer in the documentation
 * and/or other materials provided with the distribution.
 * Neither the name of the HISP project nor the names of its contributors may
 * be used to endorse or promote products derived from this software without
 * specific prior written permission.
 *
 * THIS SOFTWARE IS PROVIDED BY THE COPYRIGHT HOLDERS AND CONTRIBUTORS "AS IS" AND
 * ANY EXPRESS OR IMPLIED WARRANTIES, INCLUDING, BUT NOT LIMITED TO, THE IMPLIED
 * WARRANTIES OF MERCHANTABILITY AND FITNESS FOR A PARTICULAR PURPOSE ARE
 * DISCLAIMED. IN NO EVENT SHALL THE COPYRIGHT OWNER OR CONTRIBUTORS BE LIABLE FOR
 * ANY DIRECT, INDIRECT, INCIDENTAL, SPECIAL, EXEMPLARY, OR CONSEQUENTIAL DAMAGES
 * (INCLUDING, BUT NOT LIMITED TO, PROCUREMENT OF SUBSTITUTE GOODS OR SERVICES;
 * LOSS OF USE, DATA, OR PROFITS; OR BUSINESS INTERRUPTION) HOWEVER CAUSED AND ON
 * ANY THEORY OF LIABILITY, WHETHER IN CONTRACT, STRICT LIABILITY, OR TORT
 * (INCLUDING NEGLIGENCE OR OTHERWISE) ARISING IN ANY WAY OUT OF THE USE OF THIS
 * SOFTWARE, EVEN IF ADVISED OF THE POSSIBILITY OF SUCH DAMAGE.
 */
package org.hisp.dhis.user;

import static com.google.common.base.Preconditions.checkNotNull;
import static java.time.ZoneId.systemDefault;
import static java.time.ZonedDateTime.now;
import static org.hisp.dhis.common.CodeGenerator.isValidUid;
import static org.hisp.dhis.system.util.ValidationUtils.usernameIsValid;
import static org.hisp.dhis.system.util.ValidationUtils.uuidIsValid;

import java.time.ZonedDateTime;
import java.util.ArrayList;
import java.util.Calendar;
import java.util.Collection;
import java.util.Date;
import java.util.List;
import java.util.UUID;
import java.util.stream.Collectors;

import javax.annotation.Nullable;

import lombok.extern.slf4j.Slf4j;

import org.apache.commons.lang3.StringUtils;
import org.hisp.dhis.cache.Cache;
import org.hisp.dhis.cache.CacheProvider;
import org.hisp.dhis.common.AuditLogUtil;
import org.hisp.dhis.common.BaseIdentifiableObject;
import org.hisp.dhis.commons.filter.FilterUtils;
import org.hisp.dhis.dataset.DataSet;
import org.hisp.dhis.feedback.ErrorCode;
import org.hisp.dhis.feedback.ErrorReport;
import org.hisp.dhis.period.PeriodType;
import org.hisp.dhis.security.PasswordManager;
import org.hisp.dhis.setting.SettingKey;
import org.hisp.dhis.setting.SystemSettingManager;
import org.hisp.dhis.system.filter.UserAuthorityGroupCanIssueFilter;
import org.hisp.dhis.util.DateUtils;
import org.joda.time.DateTime;
import org.springframework.context.annotation.Lazy;
import org.springframework.security.core.session.SessionInformation;
import org.springframework.security.core.session.SessionRegistry;
import org.springframework.stereotype.Service;
import org.springframework.transaction.annotation.Transactional;

import com.google.common.collect.Lists;

/**
 * @author Chau Thu Tran
 */
@Slf4j
@Lazy
@Service( "org.hisp.dhis.user.UserService" )
public class DefaultUserService
    implements UserService
{
    private static final int EXPIRY_THRESHOLD = 14;

    // -------------------------------------------------------------------------
    // Dependencies
    // -------------------------------------------------------------------------

    private final UserStore userStore;

    private final UserGroupService userGroupService;

    private final UserCredentialsStore userCredentialsStore;

    private final UserAuthorityGroupStore userAuthorityGroupStore;

    private final CurrentUserService currentUserService;

    private final SystemSettingManager systemSettingManager;

    private final PasswordManager passwordManager;

    private final SessionRegistry sessionRegistry;

<<<<<<< HEAD
    private Cache<String> userDisplayNameCache;
=======
    private final Cache<String> userDisplayNameCache;
>>>>>>> c6affcab

    public DefaultUserService( UserStore userStore, UserGroupService userGroupService,
        UserCredentialsStore userCredentialsStore, UserAuthorityGroupStore userAuthorityGroupStore,
        CurrentUserService currentUserService, SystemSettingManager systemSettingManager,
        CacheProvider cacheProvider,
        @Lazy PasswordManager passwordManager, @Lazy SessionRegistry sessionRegistry )
    {
        checkNotNull( userStore );
        checkNotNull( userGroupService );
        checkNotNull( userCredentialsStore );
        checkNotNull( userAuthorityGroupStore );
        checkNotNull( systemSettingManager );
        checkNotNull( passwordManager );
        checkNotNull( sessionRegistry );

        this.userStore = userStore;
        this.userGroupService = userGroupService;
        this.userCredentialsStore = userCredentialsStore;
        this.userAuthorityGroupStore = userAuthorityGroupStore;
        this.currentUserService = currentUserService;
        this.systemSettingManager = systemSettingManager;
        this.passwordManager = passwordManager;
        this.sessionRegistry = sessionRegistry;
        userDisplayNameCache = cacheProvider.createUserDisplayNameCache();
    }

    // -------------------------------------------------------------------------
    // UserService implementation
    // -------------------------------------------------------------------------

    // -------------------------------------------------------------------------
    // User
    // -------------------------------------------------------------------------

    @Override
    @Transactional
    public long addUser( User user )
    {
        AuditLogUtil.infoWrapper( log, currentUserService.getCurrentUsername(), user, AuditLogUtil.ACTION_CREATE );

        userStore.save( user );

        return user.getId();
    }

    @Override
    @Transactional
    public void updateUser( User user )
    {
        userStore.update( user );

        AuditLogUtil.infoWrapper( log, currentUserService.getCurrentUsername(), user, AuditLogUtil.ACTION_UPDATE );
    }

    @Override
    @Transactional
    public void deleteUser( User user )
    {
        AuditLogUtil.infoWrapper( log, currentUserService.getCurrentUsername(), user, AuditLogUtil.ACTION_DELETE );

        userStore.delete( user );
    }

    @Override
    @Transactional( readOnly = true )
    public List<User> getAllUsers()
    {
        return userStore.getAll();
    }

    @Override
    @Transactional( readOnly = true )
    public User getUser( long userId )
    {
        return userStore.get( userId );
    }

    @Override
    @Transactional( readOnly = true )
    public User getUser( String uid )
    {
        return userStore.getByUidNoAcl( uid );
    }

    @Override
    @Transactional( readOnly = true )
    public User getUserByUuid( UUID uuid )
    {
        UserCredentials userCredentials = userCredentialsStore.getUserCredentialsByUuid( uuid );

        return userCredentials != null ? userCredentials.getUserInfo() : null;
    }

    @Override
    @Transactional( readOnly = true )
    public User getUserByUsername( String username )
    {
        UserCredentials userCredentials = userCredentialsStore.getUserCredentialsByUsername( username );

        return userCredentials != null ? userCredentials.getUserInfo() : null;
    }

    @Override
    @Transactional( readOnly = true )
    public User getUserByIdentifier( String id )
    {
        User user = null;

        if ( isValidUid( id ) && (user = getUser( id )) != null )
        {
            return user;
        }

        if ( uuidIsValid( id ) && (user = getUserByUuid( UUID.fromString( id ) )) != null )
        {
            return user;
        }

        if ( usernameIsValid( id ) && (user = getUserByUsername( id )) != null )
        {
            return user;
        }

        return user;
    }

    @Override
    @Transactional( readOnly = true )
    public List<User> getUsers( Collection<String> uids )
    {
        return userStore.getByUid( uids );
    }

    @Override
    @Transactional( readOnly = true )
    public List<User> getAllUsersBetweenByName( String name, int first, int max )
    {
        UserQueryParams params = new UserQueryParams();
        params.setQuery( name );
        params.setFirst( first );
        params.setMax( max );

        return userStore.getUsers( params );
    }

    @Override
    @Transactional( readOnly = true )
    public List<User> getUsers( UserQueryParams params )
    {
        return getUsers( params, null );
    }

    @Override
    @Transactional( readOnly = true )
    public List<User> getUsers( UserQueryParams params, @Nullable List<String> orders )
    {
        handleUserQueryParams( params );

        if ( !validateUserQueryParams( params ) )
        {
            return Lists.newArrayList();
        }

        return userStore.getUsers( params, orders );
    }

    @Override
    @Transactional( readOnly = true )
    public int getUserCount( UserQueryParams params )
    {
        handleUserQueryParams( params );

        if ( !validateUserQueryParams( params ) )
        {
            return 0;
        }

        return userStore.getUserCount( params );
    }

    @Override
    @Transactional( readOnly = true )
    public int getUserCount()
    {
        return userStore.getUserCount();
    }

    private void handleUserQueryParams( UserQueryParams params )
    {
        boolean canGrantOwnRoles = (Boolean) systemSettingManager
            .getSystemSetting( SettingKey.CAN_GRANT_OWN_USER_AUTHORITY_GROUPS );
        params.setDisjointRoles( !canGrantOwnRoles );

        if ( !params.hasUser() )
        {
            params.setUser( currentUserService.getCurrentUser() );
        }

        if ( params.hasUser() && params.getUser().isSuper() )
        {
            params.setCanManage( false );
            params.setAuthSubset( false );
            params.setDisjointRoles( false );
        }

        if ( params.getInactiveMonths() != null )
        {
            Calendar cal = PeriodType.createCalendarInstance();
            cal.add( Calendar.MONTH, (params.getInactiveMonths() * -1) );
            params.setInactiveSince( cal.getTime() );
        }

        if ( params.isUserOrgUnits() && params.hasUser() )
        {
            params.setOrganisationUnits( Lists.newArrayList( params.getUser().getOrganisationUnits() ) );
        }
    }

    private boolean validateUserQueryParams( UserQueryParams params )
    {
        if ( params.isCanManage() && (params.getUser() == null || !params.getUser().hasManagedGroups()) )
        {
            log.warn( "Cannot get managed users as user does not have any managed groups" );
            return false;
        }

        if ( params.isAuthSubset()
            && (params.getUser() == null || !params.getUser().getUserCredentials().hasAuthorities()) )
        {
            log.warn( "Cannot get users with authority subset as user does not have any authorities" );
            return false;
        }

        if ( params.isDisjointRoles()
            && (params.getUser() == null || !params.getUser().getUserCredentials().hasUserAuthorityGroups()) )
        {
            log.warn( "Cannot get users with disjoint roles as user does not have any user roles" );
            return false;
        }

        return true;
    }

    @Override
    @Transactional( readOnly = true )
    public List<User> getUsersByPhoneNumber( String phoneNumber )
    {
        UserQueryParams params = new UserQueryParams();
        params.setPhoneNumber( phoneNumber );
        return getUsers( params );
    }

    @Override
    @Transactional( readOnly = true )
    public boolean isLastSuperUser( UserCredentials userCredentials )
    {
        if ( !userCredentials.isSuper() )
        {
            return false; // Cannot be last if not super user
        }

        Collection<UserCredentials> users = userCredentialsStore.getAll();

        for ( UserCredentials user : users )
        {
            if ( user.isSuper() && !user.equals( userCredentials ) )
            {
                return false;
            }
        }

        return true;
    }

    @Override
    @Transactional( readOnly = true )
    public boolean isLastSuperRole( UserAuthorityGroup userAuthorityGroup )
    {
        Collection<UserAuthorityGroup> groups = userAuthorityGroupStore.getAll();

        for ( UserAuthorityGroup group : groups )
        {
            if ( group.isSuper() && group.getId() != userAuthorityGroup.getId() )
            {
                return false;
            }
        }

        return true;
    }

    @Override
    @Transactional( readOnly = true )
    public boolean canAddOrUpdateUser( Collection<String> userGroups )
    {
        return canAddOrUpdateUser( userGroups, currentUserService.getCurrentUser() );
    }

    @Override
    @Transactional( readOnly = true )
    public boolean canAddOrUpdateUser( Collection<String> userGroups, User currentUser )
    {
        if ( currentUser == null )
        {
            return false;
        }

        boolean canAdd = currentUser.getUserCredentials().isAuthorized( UserGroup.AUTH_USER_ADD );

        if ( canAdd )
        {
            return true;
        }

        boolean canAddInGroup = currentUser.getUserCredentials().isAuthorized( UserGroup.AUTH_USER_ADD_IN_GROUP );

        if ( !canAddInGroup )
        {
            return false;
        }

        boolean canManageAnyGroup = false;

        for ( String uid : userGroups )
        {
            UserGroup userGroup = userGroupService.getUserGroup( uid );

            if ( currentUser.canManage( userGroup ) )
            {
                canManageAnyGroup = true;
                break;
            }
        }

        return canManageAnyGroup;
    }

    // -------------------------------------------------------------------------
    // UserAuthorityGroup
    // -------------------------------------------------------------------------

    @Override
    @Transactional
    public long addUserAuthorityGroup( UserAuthorityGroup userAuthorityGroup )
    {
        userAuthorityGroupStore.save( userAuthorityGroup );
        return userAuthorityGroup.getId();
    }

    @Override
    @Transactional
    public void updateUserAuthorityGroup( UserAuthorityGroup userAuthorityGroup )
    {
        userAuthorityGroupStore.update( userAuthorityGroup );
    }

    @Override
    @Transactional
    public void deleteUserAuthorityGroup( UserAuthorityGroup userAuthorityGroup )
    {
        userAuthorityGroupStore.delete( userAuthorityGroup );
    }

    @Override
    @Transactional( readOnly = true )
    public List<UserAuthorityGroup> getAllUserAuthorityGroups()
    {
        return userAuthorityGroupStore.getAll();
    }

    @Override
    @Transactional( readOnly = true )
    public UserAuthorityGroup getUserAuthorityGroup( long id )
    {
        return userAuthorityGroupStore.get( id );
    }

    @Override
    @Transactional( readOnly = true )
    public UserAuthorityGroup getUserAuthorityGroup( String uid )
    {
        return userAuthorityGroupStore.getByUid( uid );
    }

    @Override
    @Transactional( readOnly = true )
    public UserAuthorityGroup getUserAuthorityGroupByName( String name )
    {
        return userAuthorityGroupStore.getByName( name );
    }

    @Override
    @Transactional( readOnly = true )
    public List<UserAuthorityGroup> getUserRolesByUid( Collection<String> uids )
    {
        return userAuthorityGroupStore.getByUid( uids );
    }

    @Override
    @Transactional( readOnly = true )
    public List<UserAuthorityGroup> getUserRolesBetween( int first, int max )
    {
        return userAuthorityGroupStore.getAllOrderedName( first, max );
    }

    @Override
    @Transactional( readOnly = true )
    public List<UserAuthorityGroup> getUserRolesBetweenByName( String name, int first, int max )
    {
        return userAuthorityGroupStore.getAllLikeName( name, first, max );
    }

    @Override
    @Transactional( readOnly = true )
    public int countDataSetUserAuthorityGroups( DataSet dataSet )
    {
        return userAuthorityGroupStore.countDataSetUserAuthorityGroups( dataSet );
    }

    @Override
    @Transactional( readOnly = true )
    public void canIssueFilter( Collection<UserAuthorityGroup> userRoles )
    {
        User user = currentUserService.getCurrentUser();

        boolean canGrantOwnUserAuthorityGroups = (Boolean) systemSettingManager
            .getSystemSetting( SettingKey.CAN_GRANT_OWN_USER_AUTHORITY_GROUPS );

        FilterUtils.filter( userRoles, new UserAuthorityGroupCanIssueFilter( user, canGrantOwnUserAuthorityGroups ) );
    }

    // -------------------------------------------------------------------------
    // UserCredentials
    // -------------------------------------------------------------------------

    @Override
    @Transactional
    public long addUserCredentials( UserCredentials userCredentials )
    {
        userCredentialsStore.save( userCredentials );
        return userCredentials.getId();
    }

    @Override
    @Transactional
    public void updateUserCredentials( UserCredentials userCredentials )
    {
        userCredentialsStore.update( userCredentials );
    }

    @Override
    @Transactional( readOnly = true )
    public List<UserCredentials> getAllUserCredentials()
    {
        return userCredentialsStore.getAll();
    }

    @Override
    @Transactional( readOnly = true )
    public List<UserCredentials> getUserCredentialsByUsernames( Collection<String> usernames )
    {
        return userCredentialsStore.getUserCredentialsByUsernames( usernames );
    }

    @Override
    @Transactional
    public void encodeAndSetPassword( User user, String rawPassword )
    {
        encodeAndSetPassword( user.getUserCredentials(), rawPassword );
    }

    @Override
    @Transactional
    public void encodeAndSetPassword( UserCredentials userCredentials, String rawPassword )
    {
        if ( StringUtils.isEmpty( rawPassword ) && !userCredentials.isExternalAuth() )
        {
            return; // Leave unchanged if internal authentication and no
                    // password supplied
        }

        if ( userCredentials.isExternalAuth() )
        {
            userCredentials.setPassword( UserService.PW_NO_INTERNAL_LOGIN );

            return; // Set unusable, not-encoded password if external
                    // authentication
        }

        boolean isNewPassword = StringUtils.isBlank( userCredentials.getPassword() ) ||
            !passwordManager.matches( rawPassword, userCredentials.getPassword() );

        if ( isNewPassword )
        {
            userCredentials.setPasswordLastUpdated( new Date() );
        }

        // Encode and set password

        userCredentials.setPassword( passwordManager.encode( rawPassword ) );
        userCredentials.getPreviousPasswords().add( passwordManager.encode( rawPassword ) );
    }

    @Override
    @Transactional( readOnly = true )
    public UserCredentials getUserCredentialsByIdToken( String token )
    {
        return userCredentialsStore.getUserCredentialsByIdToken( token );
    }

    @Override
    @Transactional( readOnly = true )
    public UserCredentials getUserCredentialsByUsername( String username )
    {
        return userCredentialsStore.getUserCredentialsByUsername( username );
    }

    @Override
    @Transactional( readOnly = true )
    public UserCredentials getUserCredentialsWithEagerFetchAuthorities( String username )
    {
        UserCredentials userCredentials = userCredentialsStore.getUserCredentialsByUsername( username );

        if ( userCredentials != null )
        {
            userCredentials.getAllAuthorities();
        }

        return userCredentials;
    }

    @Override
    @Transactional( readOnly = true )
    public UserCredentials getUserCredentialsByOpenId( String openId )
    {
        UserCredentials userCredentials = userCredentialsStore.getUserCredentialsByOpenId( openId );

        if ( userCredentials != null )
        {
            userCredentials.getAllAuthorities();
        }

        return userCredentials;
    }

    @Override
    @Transactional( readOnly = true )
    public UserCredentials getUserCredentialsByLdapId( String ldapId )
    {
        return userCredentialsStore.getUserCredentialsByLdapId( ldapId );
    }

    @Override
    @Transactional
    public void setLastLogin( String username )
    {
        UserCredentials credentials = getUserCredentialsByUsername( username );

        if ( credentials != null )
        {
            credentials.setLastLogin( new Date() );
            updateUserCredentials( credentials );
        }
    }

    @Override
    @Transactional( readOnly = true )
    public int getActiveUsersCount( int days )
    {
        Calendar cal = PeriodType.createCalendarInstance();
        cal.add( Calendar.DAY_OF_YEAR, (days * -1) );

        return getActiveUsersCount( cal.getTime() );
    }

    @Override
    @Transactional( readOnly = true )
    public int getActiveUsersCount( Date since )
    {
        UserQueryParams params = new UserQueryParams();
        params.setLastLogin( since );

        return getUserCount( params );
    }

    @Override
    @Transactional( readOnly = true )
    public boolean credentialsNonExpired( UserCredentials credentials )
    {
        int credentialsExpires = systemSettingManager.credentialsExpires();

        if ( credentialsExpires == 0 )
        {
            return true;
        }

        if ( credentials == null || credentials.getPasswordLastUpdated() == null )
        {
            return true;
        }

        int months = DateUtils.monthsBetween( credentials.getPasswordLastUpdated(), new Date() );

        return months < credentialsExpires;
    }

    @Override
    public boolean isAccountExpired( UserCredentials credentials )
    {
        return !credentials.isAccountNonExpired();
    }

    @Override
    @Transactional( readOnly = true )
    public List<ErrorReport> validateUser( User user, User currentUser )
    {
        List<ErrorReport> errors = new ArrayList<>();

        if ( currentUser == null || currentUser.getUserCredentials() == null || user == null
            || user.getUserCredentials() == null )
        {
            return errors;
        }

        // Validate user role

        boolean canGrantOwnUserAuthorityGroups = (Boolean) systemSettingManager
            .getSystemSetting( SettingKey.CAN_GRANT_OWN_USER_AUTHORITY_GROUPS );

        List<UserAuthorityGroup> roles = userAuthorityGroupStore.getByUid( user.getUserCredentials()
            .getUserAuthorityGroups().stream().map( BaseIdentifiableObject::getUid ).collect( Collectors.toList() ) );

        roles.forEach( ur -> {
            if ( !currentUser.getUserCredentials().canIssueUserRole( ur, canGrantOwnUserAuthorityGroups ) )
            {
                errors.add( new ErrorReport( UserAuthorityGroup.class, ErrorCode.E3003, currentUser.getUsername(),
                    ur.getName() ) );
            }
        } );

        // Validate user group

        boolean canAdd = currentUser.getUserCredentials().isAuthorized( UserGroup.AUTH_USER_ADD );

        if ( canAdd )
        {
            return errors;
        }

        boolean canAddInGroup = currentUser.getUserCredentials().isAuthorized( UserGroup.AUTH_USER_ADD_IN_GROUP );

        if ( !canAddInGroup )
        {
            errors.add( new ErrorReport( UserGroup.class, ErrorCode.E3004, currentUser ) );
            return errors;
        }

        user.getGroups().forEach( ug -> {
            if ( !(currentUser.canManage( ug ) || userGroupService.canAddOrRemoveMember( ug.getUid() )) )
            {
                errors.add( new ErrorReport( UserGroup.class, ErrorCode.E3005, currentUser, ug ) );
            }
        } );

        return errors;
    }

    @Override
    @Transactional( readOnly = true )
    public List<User> getExpiringUsers()
    {
        int daysBeforePasswordChangeRequired = (Integer) systemSettingManager
            .getSystemSetting( SettingKey.CREDENTIALS_EXPIRES ) * 30;

        Date daysPassed = new DateTime( new Date() ).minusDays( daysBeforePasswordChangeRequired - EXPIRY_THRESHOLD )
            .toDate();

        UserQueryParams userQueryParams = new UserQueryParams()
            .setDisabled( false )
            .setPasswordLastUpdated( daysPassed );

        return userStore.getExpiringUsers( userQueryParams );
    }

    @Override
    @Transactional
    public void set2FA( User user, Boolean twoFa )
    {
        user.getUserCredentials().setTwoFA( twoFa );

        updateUser( user );
    }

    @Override
    public void expireActiveSessions( UserCredentials credentials )
    {
        List<SessionInformation> sessions = sessionRegistry.getAllSessions( credentials, false );

        sessions.forEach( SessionInformation::expireNow );
    }

    @Override
    @Transactional
    public int disableUsersInactiveSince( Date inactiveSince )
    {
        if ( ZonedDateTime.ofInstant( inactiveSince.toInstant(), systemDefault() ).plusMonths( 1 ).isAfter( now() ) )
        {
            // we never disable users that have been active during last month
            return 0;
        }
        return userStore.disableUsersInactiveSince( inactiveSince );
    }

    @Override
    public String getDisplayName( String userUid )
    {
        return userDisplayNameCache.get( userUid, c -> userStore.getDisplayName( userUid ) ).orElse( null );
    }
}<|MERGE_RESOLUTION|>--- conflicted
+++ resolved
@@ -102,11 +102,7 @@
 
     private final SessionRegistry sessionRegistry;
 
-<<<<<<< HEAD
-    private Cache<String> userDisplayNameCache;
-=======
     private final Cache<String> userDisplayNameCache;
->>>>>>> c6affcab
 
     public DefaultUserService( UserStore userStore, UserGroupService userGroupService,
         UserCredentialsStore userCredentialsStore, UserAuthorityGroupStore userAuthorityGroupStore,
