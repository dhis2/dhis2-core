--- conflicted
+++ resolved
@@ -1,675 +1,663 @@
-package org.hisp.dhis.user;
-
-/*
- * Copyright (c) 2004-2018, University of Oslo
- * All rights reserved.
- *
- * Redistribution and use in source and binary forms, with or without
- * modification, are permitted provided that the following conditions are met:
- * Redistributions of source code must retain the above copyright notice, this
- * list of conditions and the following disclaimer.
- *
- * Redistributions in binary form must reproduce the above copyright notice,
- * this list of conditions and the following disclaimer in the documentation
- * and/or other materials provided with the distribution.
- * Neither the name of the HISP project nor the names of its contributors may
- * be used to endorse or promote products derived from this software without
- * specific prior written permission.
- *
- * THIS SOFTWARE IS PROVIDED BY THE COPYRIGHT HOLDERS AND CONTRIBUTORS "AS IS" AND
- * ANY EXPRESS OR IMPLIED WARRANTIES, INCLUDING, BUT NOT LIMITED TO, THE IMPLIED
- * WARRANTIES OF MERCHANTABILITY AND FITNESS FOR A PARTICULAR PURPOSE ARE
- * DISCLAIMED. IN NO EVENT SHALL THE COPYRIGHT OWNER OR CONTRIBUTORS BE LIABLE FOR
- * ANY DIRECT, INDIRECT, INCIDENTAL, SPECIAL, EXEMPLARY, OR CONSEQUENTIAL DAMAGES
- * (INCLUDING, BUT NOT LIMITED TO, PROCUREMENT OF SUBSTITUTE GOODS OR SERVICES;
- * LOSS OF USE, DATA, OR PROFITS; OR BUSINESS INTERRUPTION) HOWEVER CAUSED AND ON
- * ANY THEORY OF LIABILITY, WHETHER IN CONTRACT, STRICT LIABILITY, OR TORT
- * (INCLUDING NEGLIGENCE OR OTHERWISE) ARISING IN ANY WAY OUT OF THE USE OF THIS
- * SOFTWARE, EVEN IF ADVISED OF THE POSSIBILITY OF SUCH DAMAGE.
- */
-
-import com.google.common.collect.Lists;
-import org.apache.commons.lang3.StringUtils;
-import org.apache.commons.logging.Log;
-import org.apache.commons.logging.LogFactory;
-import org.hisp.dhis.common.AuditLogUtil;
-import org.hisp.dhis.commons.filter.FilterUtils;
-import org.hisp.dhis.dataset.DataSet;
-import org.hisp.dhis.feedback.ErrorCode;
-import org.hisp.dhis.feedback.ErrorReport;
-import org.hisp.dhis.period.PeriodType;
-import org.hisp.dhis.security.PasswordManager;
-import org.hisp.dhis.setting.SettingKey;
-import org.hisp.dhis.setting.SystemSettingManager;
-import org.hisp.dhis.system.filter.UserAuthorityGroupCanIssueFilter;
-import org.hisp.dhis.system.util.DateUtils;
-import org.joda.time.DateTime;
-import org.springframework.transaction.annotation.Transactional;
-
-import java.util.ArrayList;
-import java.util.Calendar;
-import java.util.Collection;
-import java.util.Date;
-import java.util.List;
-
-/**
- * @author Chau Thu Tran
- */
-@Transactional
-public class DefaultUserService
-    implements UserService
-{
-    private static final Log log = LogFactory.getLog( DefaultUserService.class );
-
-    private static final int EXPIRY_THRESHOLD = 14;
-
-    // -------------------------------------------------------------------------
-    // Dependencies
-    // -------------------------------------------------------------------------
-
-    private UserStore userStore;
-
-    public void setUserStore( UserStore userStore )
-    {
-        this.userStore = userStore;
-    }
-
-    private UserGroupService userGroupService;
-
-    public void setUserGroupService( UserGroupService userGroupService )
-    {
-        this.userGroupService = userGroupService;
-    }
-
-    private UserCredentialsStore userCredentialsStore;
-
-    public void setUserCredentialsStore( UserCredentialsStore userCredentialsStore )
-    {
-        this.userCredentialsStore = userCredentialsStore;
-    }
-
-    private UserAuthorityGroupStore userAuthorityGroupStore;
-
-    public void setUserAuthorityGroupStore( UserAuthorityGroupStore userAuthorityGroupStore )
-    {
-        this.userAuthorityGroupStore = userAuthorityGroupStore;
-    }
-
-    private CurrentUserService currentUserService;
-
-    public void setCurrentUserService( CurrentUserService currentUserService )
-    {
-        this.currentUserService = currentUserService;
-    }
-
-    private SystemSettingManager systemSettingManager;
-
-    public void setSystemSettingManager( SystemSettingManager systemSettingManager )
-    {
-        this.systemSettingManager = systemSettingManager;
-    }
-
-    private PasswordManager passwordManager;
-
-    public void setPasswordManager( PasswordManager passwordManager )
-    {
-        this.passwordManager = passwordManager;
-    }
-
-    // -------------------------------------------------------------------------
-    // UserService implementation
-    // -------------------------------------------------------------------------
-
-    // -------------------------------------------------------------------------
-    // User
-    // -------------------------------------------------------------------------
-
-    @Override
-    public int addUser( User user )
-    {
-        AuditLogUtil.infoWrapper( log, currentUserService.getCurrentUsername(), user, AuditLogUtil.ACTION_CREATE );
-
-        userStore.save( user );
-
-        return user.getId();
-    }
-
-    @Override
-    public void updateUser( User user )
-    {
-        userStore.update( user );
-
-        AuditLogUtil.infoWrapper( log, currentUserService.getCurrentUsername(), user, AuditLogUtil.ACTION_UPDATE );
-    }
-
-    @Override
-    public void deleteUser( User user )
-    {
-        AuditLogUtil.infoWrapper( log, currentUserService.getCurrentUsername(), user, AuditLogUtil.ACTION_DELETE );
-
-<<<<<<< HEAD
-        /*
-        final UserCredentials credentials = user.getUserCredentials();
-
-        for ( UserAuthorityGroup role : user.getUserCredentials().getUserAuthorityGroups() )
-        {
-            role.getMembers().remove( credentials );
-            updateUserAuthorityGroup( role );
-        }
-        */
-        
-=======
-        userCredentialsStore.delete( user.getUserCredentials() );
->>>>>>> 6eb907f4
-        userStore.delete( user );
-    }
-
-    @Override
-    public List<User> getAllUsers()
-    {
-        return userStore.getAll();
-    }
-
-    @Override
-    public User getUser( int userId )
-    {
-        return userStore.get( userId );
-    }
-
-    @Override
-    public User getUser( String uid )
-    {
-        return userStore.getByUid( uid );
-    }
-
-    @Override
-    public List<User> getUsersByUid( List<String> uids )
-    {
-        return userStore.getByUid( uids );
-    }
-
-    @Override
-    public List<User> getAllUsersBetweenByName( String name, int first, int max )
-    {
-        UserQueryParams params = new UserQueryParams();
-        params.setQuery( name );
-        params.setFirst( first );
-        params.setMax( max );
-
-        return userStore.getUsers( params );
-    }
-
-    @Override
-    public List<User> getManagedUsers( User user )
-    {
-        UserQueryParams params = new UserQueryParams( user );
-        params.setCanManage( true );
-        params.setAuthSubset( true );
-
-        return userStore.getUsers( params );
-    }
-
-    @Override
-    public int getManagedUserCount( User user )
-    {
-        UserQueryParams params = new UserQueryParams( user );
-        params.setCanManage( true );
-        params.setAuthSubset( true );
-
-        return userStore.getUserCount( params );
-    }
-
-    @Override
-    public List<User> getUsers( UserQueryParams params )
-    {
-        handleUserQueryParams( params );
-
-        if ( !validateUserQueryParams( params ) )
-        {
-            return Lists.newArrayList();
-        }
-
-        return userStore.getUsers( params );
-    }
-
-    @Override
-    public int getUserCount( UserQueryParams params )
-    {
-        handleUserQueryParams( params );
-
-        if ( !validateUserQueryParams( params ) )
-        {
-            return 0;
-        }
-
-        return userStore.getUserCount( params );
-    }
-
-    @Override
-    public int getUserCount()
-    {
-        return userStore.getUserCount();
-    }
-
-    private void handleUserQueryParams( UserQueryParams params )
-    {
-        boolean canGrantOwnRoles = (Boolean) systemSettingManager.getSystemSetting( SettingKey.CAN_GRANT_OWN_USER_AUTHORITY_GROUPS );
-        params.setDisjointRoles( !canGrantOwnRoles );
-
-        if ( params.getUser() == null )
-        {
-            params.setUser( currentUserService.getCurrentUser() );
-        }
-
-        if ( params.getUser() != null && params.getUser().isSuper() )
-        {
-            params.setCanManage( false );
-            params.setAuthSubset( false );
-            params.setDisjointRoles( false );
-        }
-
-        if ( params.getInactiveMonths() != null )
-        {
-            Calendar cal = PeriodType.createCalendarInstance();
-            cal.add( Calendar.MONTH, (params.getInactiveMonths() * -1) );
-            params.setInactiveSince( cal.getTime() );
-        }
-    }
-
-    public boolean validateUserQueryParams( UserQueryParams params )
-    {
-        if ( params.isCanManage() && (params.getUser() == null || !params.getUser().hasManagedGroups()) )
-        {
-            log.warn( "Cannot get managed users as user does not have any managed groups" );
-            return false;
-        }
-
-        if ( params.isAuthSubset() && (params.getUser() == null || !params.getUser().getUserCredentials().hasAuthorities()) )
-        {
-            log.warn( "Cannot get users with authority subset as user does not have any authorities" );
-            return false;
-        }
-
-        if ( params.isDisjointRoles() && (params.getUser() == null || !params.getUser().getUserCredentials().hasUserAuthorityGroups()) )
-        {
-            log.warn( "Cannot get users with disjoint roles as user does not have any user roles" );
-            return false;
-        }
-
-        return true;
-    }
-
-    @Override
-    public List<User> getUsersByPhoneNumber( String phoneNumber )
-    {
-        UserQueryParams params = new UserQueryParams();
-        params.setPhoneNumber( phoneNumber );
-        return getUsers( params );
-    }
-
-    @Override
-    public boolean isLastSuperUser( UserCredentials userCredentials )
-    {
-        if ( !userCredentials.isSuper() )
-        {
-            return false; // Cannot be last if not super user
-        }
-
-        Collection<UserCredentials> users = userCredentialsStore.getAll();
-
-        for ( UserCredentials user : users )
-        {
-            if ( user.isSuper() && !user.equals( userCredentials ) )
-            {
-                return false;
-            }
-        }
-
-        return true;
-    }
-
-    @Override
-    public boolean isLastSuperRole( UserAuthorityGroup userAuthorityGroup )
-    {
-        Collection<UserAuthorityGroup> groups = userAuthorityGroupStore.getAll();
-
-        for ( UserAuthorityGroup group : groups )
-        {
-            if ( group.isSuper() && group.getId() != userAuthorityGroup.getId() )
-            {
-                return false;
-            }
-        }
-
-        return true;
-    }
-
-    @Override
-    public boolean canAddOrUpdateUser( Collection<String> userGroups )
-    {
-        return canAddOrUpdateUser( userGroups, currentUserService.getCurrentUser() );
-    }
-
-    @Override
-    public boolean canAddOrUpdateUser( Collection<String> userGroups, User currentUser )
-    {
-        if ( currentUser == null )
-        {
-            return false;
-        }
-
-        boolean canAdd = currentUser.getUserCredentials().isAuthorized( UserGroup.AUTH_USER_ADD );
-
-        if ( canAdd )
-        {
-            return true;
-        }
-
-        boolean canAddInGroup = currentUser.getUserCredentials().isAuthorized( UserGroup.AUTH_USER_ADD_IN_GROUP );
-
-        if ( !canAddInGroup )
-        {
-            return false;
-        }
-
-        boolean canManageAnyGroup = false;
-
-        for ( String uid : userGroups )
-        {
-            UserGroup userGroup = userGroupService.getUserGroup( uid );
-
-            if ( currentUser.canManage( userGroup ) )
-            {
-                canManageAnyGroup = true;
-                break;
-            }
-        }
-
-        return canManageAnyGroup;
-    }
-
-    // -------------------------------------------------------------------------
-    // UserAuthorityGroup
-    // -------------------------------------------------------------------------
-
-    @Override
-    public int addUserAuthorityGroup( UserAuthorityGroup userAuthorityGroup )
-    {
-        userAuthorityGroupStore.save( userAuthorityGroup );
-        return userAuthorityGroup.getId();
-    }
-
-    @Override
-    public void updateUserAuthorityGroup( UserAuthorityGroup userAuthorityGroup )
-    {
-        userAuthorityGroupStore.update( userAuthorityGroup );
-    }
-
-    @Override
-    public void deleteUserAuthorityGroup( UserAuthorityGroup userAuthorityGroup )
-    {
-        userAuthorityGroupStore.delete( userAuthorityGroup );
-    }
-
-    @Override
-    public List<UserAuthorityGroup> getAllUserAuthorityGroups()
-    {
-        return userAuthorityGroupStore.getAll();
-    }
-
-    @Override
-    public UserAuthorityGroup getUserAuthorityGroup( int id )
-    {
-        return userAuthorityGroupStore.get( id );
-    }
-
-    @Override
-    public UserAuthorityGroup getUserAuthorityGroup( String uid )
-    {
-        return userAuthorityGroupStore.getByUid( uid );
-    }
-
-    @Override
-    public UserAuthorityGroup getUserAuthorityGroupByName( String name )
-    {
-        return userAuthorityGroupStore.getByName( name );
-    }
-
-    @Override
-    public List<UserAuthorityGroup> getUserRolesByUid( Collection<String> uids )
-    {
-        return userAuthorityGroupStore.getByUid( uids );
-    }
-
-    @Override
-    public List<UserAuthorityGroup> getUserRolesBetween( int first, int max )
-    {
-        return userAuthorityGroupStore.getAllOrderedName( first, max );
-    }
-
-    @Override
-    public List<UserAuthorityGroup> getUserRolesBetweenByName( String name, int first, int max )
-    {
-        return userAuthorityGroupStore.getAllLikeName( name, first, max );
-    }
-
-    @Override
-    public int getUserRoleCount()
-    {
-        return userAuthorityGroupStore.getCount();
-    }
-
-    @Override
-    public int getUserRoleCountByName( String name )
-    {
-        return userAuthorityGroupStore.getCountLikeName( name );
-    }
-
-    @Override
-    public int countDataSetUserAuthorityGroups( DataSet dataSet )
-    {
-        return userAuthorityGroupStore.countDataSetUserAuthorityGroups( dataSet );
-    }
-
-    @Override
-    public void canIssueFilter( Collection<UserAuthorityGroup> userRoles )
-    {
-        User user = currentUserService.getCurrentUser();
-
-        boolean canGrantOwnUserAuthorityGroups = (Boolean) systemSettingManager.getSystemSetting( SettingKey.CAN_GRANT_OWN_USER_AUTHORITY_GROUPS );
-
-        FilterUtils.filter( userRoles, new UserAuthorityGroupCanIssueFilter( user, canGrantOwnUserAuthorityGroups ) );
-    }
-
-    // -------------------------------------------------------------------------
-    // UserCredentials
-    // -------------------------------------------------------------------------
-
-    @Override
-    public int addUserCredentials( UserCredentials userCredentials )
-    {
-        userCredentialsStore.save( userCredentials );
-        return userCredentials.getId();
-    }
-
-    @Override
-    public void updateUserCredentials( UserCredentials userCredentials )
-    {
-        userCredentialsStore.update( userCredentials );
-    }
-
-    @Override
-    public List<UserCredentials> getAllUserCredentials()
-    {
-        return userCredentialsStore.getAll();
-    }
-
-    @Override
-    public void encodeAndSetPassword( User user, String rawPassword )
-    {
-        encodeAndSetPassword( user.getUserCredentials(), rawPassword );
-    }
-
-    @Override
-    public void encodeAndSetPassword( UserCredentials userCredentials, String rawPassword )
-    {
-        if ( StringUtils.isEmpty( rawPassword ) && !userCredentials.isExternalAuth() )
-        {
-            return; // Leave unchanged if internal authentication and no password supplied
-        }
-
-        if ( userCredentials.isExternalAuth() )
-        {
-            userCredentials.setPassword( UserService.PW_NO_INTERNAL_LOGIN );
-
-            return; // Set unusable, not-encoded password if external authentication
-        }
-
-        boolean isNewPassword = StringUtils.isBlank( userCredentials.getPassword() ) ||
-            !passwordManager.matches( rawPassword, userCredentials.getPassword() );
-
-        if ( isNewPassword )
-        {
-            userCredentials.setPasswordLastUpdated( new Date() );
-        }
-
-        // Encode and set password
-
-        userCredentials.setPassword( passwordManager.encode( rawPassword ) );
-        userCredentials.getPreviousPasswords().add( passwordManager.encode( rawPassword ) );
-    }
-
-    @Override
-    public UserCredentials getUserCredentialsByUsername( String username )
-    {
-        return userCredentialsStore.getUserCredentialsByUsername( username );
-    }
-
-    @Override
-    public UserCredentials getUserCredentialsByOpenId( String openId )
-    {
-        return userCredentialsStore.getUserCredentialsByOpenId( openId );
-    }
-
-    @Override
-    public UserCredentials getUserCredentialsByLdapId( String ldapId )
-    {
-        return userCredentialsStore.getUserCredentialsByLdapId( ldapId );
-    }
-
-    @Override
-    public void setLastLogin( String username )
-    {
-        UserCredentials credentials = getUserCredentialsByUsername( username );
-
-        if ( credentials != null )
-        {
-            credentials.setLastLogin( new Date() );
-            updateUserCredentials( credentials );
-        }
-    }
-
-    @Override
-    public int getActiveUsersCount( int days )
-    {
-        Calendar cal = PeriodType.createCalendarInstance();
-        cal.add( Calendar.DAY_OF_YEAR, (days * -1) );
-
-        return getActiveUsersCount( cal.getTime() );
-    }
-
-    @Override
-    public int getActiveUsersCount( Date since )
-    {
-        UserQueryParams params = new UserQueryParams();
-        params.setLastLogin( since );
-
-        return getUserCount( params );
-    }
-
-    @Override
-    public boolean credentialsNonExpired( UserCredentials credentials )
-    {
-        int credentialsExpires = systemSettingManager.credentialsExpires();
-
-        if ( credentialsExpires == 0 )
-        {
-            return true;
-        }
-
-        if ( credentials == null || credentials.getPasswordLastUpdated() == null )
-        {
-            return true;
-        }
-
-        int months = DateUtils.monthsBetween( credentials.getPasswordLastUpdated(), new Date() );
-
-        return months < credentialsExpires;
-    }
-
-    @Override
-    public List<ErrorReport> validateUser( User user, User currentUser )
-    {
-        List<ErrorReport> errors = new ArrayList<>();
-
-        if ( currentUser == null || currentUser.getUserCredentials() == null || user == null || user.getUserCredentials() == null )
-        {
-            return errors;
-        }
-
-        // Validate user role
-        
-        boolean canGrantOwnUserAuthorityGroups = (Boolean) systemSettingManager.getSystemSetting( SettingKey.CAN_GRANT_OWN_USER_AUTHORITY_GROUPS );
-
-        user.getUserCredentials().getUserAuthorityGroups().forEach( ur ->
-        {
-            if ( !currentUser.getUserCredentials().canIssueUserRole( ur, canGrantOwnUserAuthorityGroups ) )
-            {
-                errors.add( new ErrorReport( UserAuthorityGroup.class, ErrorCode.E3003, currentUser, ur ) );
-            }
-        } );
-
-        // Validate user group
-        
-        boolean canAdd = currentUser.getUserCredentials().isAuthorized( UserGroup.AUTH_USER_ADD );
-
-        if ( canAdd )
-        {
-            return errors;
-        }
-
-        boolean canAddInGroup = currentUser.getUserCredentials().isAuthorized( UserGroup.AUTH_USER_ADD_IN_GROUP );
-
-        if ( !canAddInGroup )
-        {
-            errors.add( new ErrorReport( UserGroup.class, ErrorCode.E3004, currentUser ) );
-            return errors;
-        }
-
-        user.getGroups().forEach( ug ->
-        {
-            if ( ! ( currentUser.canManage( ug ) || userGroupService.canAddOrRemoveMember( ug.getUid() ) ) )
-            {
-                errors.add( new ErrorReport( UserGroup.class, ErrorCode.E3005, currentUser, ug ) );
-            }
-        } );
-
-        return errors;
-    }
-
-    @Override
-    public List<User> getExpiringUsers()
-    {
-        int daysBeforePasswordChangeRequired = (Integer) systemSettingManager.getSystemSetting( SettingKey.CREDENTIALS_EXPIRES ) * 30;
-
-        Date daysPassed = new DateTime( new Date() ).minusDays( daysBeforePasswordChangeRequired - EXPIRY_THRESHOLD ).toDate();
-
-        UserQueryParams userQueryParams = new UserQueryParams();
-
-        userQueryParams.setDisabled( false );
-
-        userQueryParams.setDaysPassedSincePasswordChange( daysPassed );
-
-        return userStore.getExpiringUsers( userQueryParams );
-    }
-}
+package org.hisp.dhis.user;
+
+/*
+ * Copyright (c) 2004-2018, University of Oslo
+ * All rights reserved.
+ *
+ * Redistribution and use in source and binary forms, with or without
+ * modification, are permitted provided that the following conditions are met:
+ * Redistributions of source code must retain the above copyright notice, this
+ * list of conditions and the following disclaimer.
+ *
+ * Redistributions in binary form must reproduce the above copyright notice,
+ * this list of conditions and the following disclaimer in the documentation
+ * and/or other materials provided with the distribution.
+ * Neither the name of the HISP project nor the names of its contributors may
+ * be used to endorse or promote products derived from this software without
+ * specific prior written permission.
+ *
+ * THIS SOFTWARE IS PROVIDED BY THE COPYRIGHT HOLDERS AND CONTRIBUTORS "AS IS" AND
+ * ANY EXPRESS OR IMPLIED WARRANTIES, INCLUDING, BUT NOT LIMITED TO, THE IMPLIED
+ * WARRANTIES OF MERCHANTABILITY AND FITNESS FOR A PARTICULAR PURPOSE ARE
+ * DISCLAIMED. IN NO EVENT SHALL THE COPYRIGHT OWNER OR CONTRIBUTORS BE LIABLE FOR
+ * ANY DIRECT, INDIRECT, INCIDENTAL, SPECIAL, EXEMPLARY, OR CONSEQUENTIAL DAMAGES
+ * (INCLUDING, BUT NOT LIMITED TO, PROCUREMENT OF SUBSTITUTE GOODS OR SERVICES;
+ * LOSS OF USE, DATA, OR PROFITS; OR BUSINESS INTERRUPTION) HOWEVER CAUSED AND ON
+ * ANY THEORY OF LIABILITY, WHETHER IN CONTRACT, STRICT LIABILITY, OR TORT
+ * (INCLUDING NEGLIGENCE OR OTHERWISE) ARISING IN ANY WAY OUT OF THE USE OF THIS
+ * SOFTWARE, EVEN IF ADVISED OF THE POSSIBILITY OF SUCH DAMAGE.
+ */
+
+import com.google.common.collect.Lists;
+import org.apache.commons.lang3.StringUtils;
+import org.apache.commons.logging.Log;
+import org.apache.commons.logging.LogFactory;
+import org.hisp.dhis.common.AuditLogUtil;
+import org.hisp.dhis.commons.filter.FilterUtils;
+import org.hisp.dhis.dataset.DataSet;
+import org.hisp.dhis.feedback.ErrorCode;
+import org.hisp.dhis.feedback.ErrorReport;
+import org.hisp.dhis.period.PeriodType;
+import org.hisp.dhis.security.PasswordManager;
+import org.hisp.dhis.setting.SettingKey;
+import org.hisp.dhis.setting.SystemSettingManager;
+import org.hisp.dhis.system.filter.UserAuthorityGroupCanIssueFilter;
+import org.hisp.dhis.system.util.DateUtils;
+import org.joda.time.DateTime;
+import org.springframework.transaction.annotation.Transactional;
+
+import java.util.ArrayList;
+import java.util.Calendar;
+import java.util.Collection;
+import java.util.Date;
+import java.util.List;
+
+/**
+ * @author Chau Thu Tran
+ */
+@Transactional
+public class DefaultUserService
+    implements UserService
+{
+    private static final Log log = LogFactory.getLog( DefaultUserService.class );
+
+    private static final int EXPIRY_THRESHOLD = 14;
+
+    // -------------------------------------------------------------------------
+    // Dependencies
+    // -------------------------------------------------------------------------
+
+    private UserStore userStore;
+
+    public void setUserStore( UserStore userStore )
+    {
+        this.userStore = userStore;
+    }
+
+    private UserGroupService userGroupService;
+
+    public void setUserGroupService( UserGroupService userGroupService )
+    {
+        this.userGroupService = userGroupService;
+    }
+
+    private UserCredentialsStore userCredentialsStore;
+
+    public void setUserCredentialsStore( UserCredentialsStore userCredentialsStore )
+    {
+        this.userCredentialsStore = userCredentialsStore;
+    }
+
+    private UserAuthorityGroupStore userAuthorityGroupStore;
+
+    public void setUserAuthorityGroupStore( UserAuthorityGroupStore userAuthorityGroupStore )
+    {
+        this.userAuthorityGroupStore = userAuthorityGroupStore;
+    }
+
+    private CurrentUserService currentUserService;
+
+    public void setCurrentUserService( CurrentUserService currentUserService )
+    {
+        this.currentUserService = currentUserService;
+    }
+
+    private SystemSettingManager systemSettingManager;
+
+    public void setSystemSettingManager( SystemSettingManager systemSettingManager )
+    {
+        this.systemSettingManager = systemSettingManager;
+    }
+
+    private PasswordManager passwordManager;
+
+    public void setPasswordManager( PasswordManager passwordManager )
+    {
+        this.passwordManager = passwordManager;
+    }
+
+    // -------------------------------------------------------------------------
+    // UserService implementation
+    // -------------------------------------------------------------------------
+
+    // -------------------------------------------------------------------------
+    // User
+    // -------------------------------------------------------------------------
+
+    @Override
+    public int addUser( User user )
+    {
+        AuditLogUtil.infoWrapper( log, currentUserService.getCurrentUsername(), user, AuditLogUtil.ACTION_CREATE );
+
+        userStore.save( user );
+
+        return user.getId();
+    }
+
+    @Override
+    public void updateUser( User user )
+    {
+        userStore.update( user );
+
+        AuditLogUtil.infoWrapper( log, currentUserService.getCurrentUsername(), user, AuditLogUtil.ACTION_UPDATE );
+    }
+
+    @Override
+    public void deleteUser( User user )
+    {
+        AuditLogUtil.infoWrapper( log, currentUserService.getCurrentUsername(), user, AuditLogUtil.ACTION_DELETE );
+
+        userCredentialsStore.delete( user.getUserCredentials() );
+
+        userStore.delete( user );
+    }
+
+    @Override
+    public List<User> getAllUsers()
+    {
+        return userStore.getAll();
+    }
+
+    @Override
+    public User getUser( int userId )
+    {
+        return userStore.get( userId );
+    }
+
+    @Override
+    public User getUser( String uid )
+    {
+        return userStore.getByUid( uid );
+    }
+
+    @Override
+    public List<User> getUsersByUid( List<String> uids )
+    {
+        return userStore.getByUid( uids );
+    }
+
+    @Override
+    public List<User> getAllUsersBetweenByName( String name, int first, int max )
+    {
+        UserQueryParams params = new UserQueryParams();
+        params.setQuery( name );
+        params.setFirst( first );
+        params.setMax( max );
+
+        return userStore.getUsers( params );
+    }
+
+    @Override
+    public List<User> getManagedUsers( User user )
+    {
+        UserQueryParams params = new UserQueryParams( user );
+        params.setCanManage( true );
+        params.setAuthSubset( true );
+
+        return userStore.getUsers( params );
+    }
+
+    @Override
+    public int getManagedUserCount( User user )
+    {
+        UserQueryParams params = new UserQueryParams( user );
+        params.setCanManage( true );
+        params.setAuthSubset( true );
+
+        return userStore.getUserCount( params );
+    }
+
+    @Override
+    public List<User> getUsers( UserQueryParams params )
+    {
+        handleUserQueryParams( params );
+
+        if ( !validateUserQueryParams( params ) )
+        {
+            return Lists.newArrayList();
+        }
+
+        return userStore.getUsers( params );
+    }
+
+    @Override
+    public int getUserCount( UserQueryParams params )
+    {
+        handleUserQueryParams( params );
+
+        if ( !validateUserQueryParams( params ) )
+        {
+            return 0;
+        }
+
+        return userStore.getUserCount( params );
+    }
+
+    @Override
+    public int getUserCount()
+    {
+        return userStore.getUserCount();
+    }
+
+    private void handleUserQueryParams( UserQueryParams params )
+    {
+        boolean canGrantOwnRoles = (Boolean) systemSettingManager.getSystemSetting( SettingKey.CAN_GRANT_OWN_USER_AUTHORITY_GROUPS );
+        params.setDisjointRoles( !canGrantOwnRoles );
+
+        if ( params.getUser() == null )
+        {
+            params.setUser( currentUserService.getCurrentUser() );
+        }
+
+        if ( params.getUser() != null && params.getUser().isSuper() )
+        {
+            params.setCanManage( false );
+            params.setAuthSubset( false );
+            params.setDisjointRoles( false );
+        }
+
+        if ( params.getInactiveMonths() != null )
+        {
+            Calendar cal = PeriodType.createCalendarInstance();
+            cal.add( Calendar.MONTH, (params.getInactiveMonths() * -1) );
+            params.setInactiveSince( cal.getTime() );
+        }
+    }
+
+    public boolean validateUserQueryParams( UserQueryParams params )
+    {
+        if ( params.isCanManage() && (params.getUser() == null || !params.getUser().hasManagedGroups()) )
+        {
+            log.warn( "Cannot get managed users as user does not have any managed groups" );
+            return false;
+        }
+
+        if ( params.isAuthSubset() && (params.getUser() == null || !params.getUser().getUserCredentials().hasAuthorities()) )
+        {
+            log.warn( "Cannot get users with authority subset as user does not have any authorities" );
+            return false;
+        }
+
+        if ( params.isDisjointRoles() && (params.getUser() == null || !params.getUser().getUserCredentials().hasUserAuthorityGroups()) )
+        {
+            log.warn( "Cannot get users with disjoint roles as user does not have any user roles" );
+            return false;
+        }
+
+        return true;
+    }
+
+    @Override
+    public List<User> getUsersByPhoneNumber( String phoneNumber )
+    {
+        UserQueryParams params = new UserQueryParams();
+        params.setPhoneNumber( phoneNumber );
+        return getUsers( params );
+    }
+
+    @Override
+    public boolean isLastSuperUser( UserCredentials userCredentials )
+    {
+        if ( !userCredentials.isSuper() )
+        {
+            return false; // Cannot be last if not super user
+        }
+
+        Collection<UserCredentials> users = userCredentialsStore.getAll();
+
+        for ( UserCredentials user : users )
+        {
+            if ( user.isSuper() && !user.equals( userCredentials ) )
+            {
+                return false;
+            }
+        }
+
+        return true;
+    }
+
+    @Override
+    public boolean isLastSuperRole( UserAuthorityGroup userAuthorityGroup )
+    {
+        Collection<UserAuthorityGroup> groups = userAuthorityGroupStore.getAll();
+
+        for ( UserAuthorityGroup group : groups )
+        {
+            if ( group.isSuper() && group.getId() != userAuthorityGroup.getId() )
+            {
+                return false;
+            }
+        }
+
+        return true;
+    }
+
+    @Override
+    public boolean canAddOrUpdateUser( Collection<String> userGroups )
+    {
+        return canAddOrUpdateUser( userGroups, currentUserService.getCurrentUser() );
+    }
+
+    @Override
+    public boolean canAddOrUpdateUser( Collection<String> userGroups, User currentUser )
+    {
+        if ( currentUser == null )
+        {
+            return false;
+        }
+
+        boolean canAdd = currentUser.getUserCredentials().isAuthorized( UserGroup.AUTH_USER_ADD );
+
+        if ( canAdd )
+        {
+            return true;
+        }
+
+        boolean canAddInGroup = currentUser.getUserCredentials().isAuthorized( UserGroup.AUTH_USER_ADD_IN_GROUP );
+
+        if ( !canAddInGroup )
+        {
+            return false;
+        }
+
+        boolean canManageAnyGroup = false;
+
+        for ( String uid : userGroups )
+        {
+            UserGroup userGroup = userGroupService.getUserGroup( uid );
+
+            if ( currentUser.canManage( userGroup ) )
+            {
+                canManageAnyGroup = true;
+                break;
+            }
+        }
+
+        return canManageAnyGroup;
+    }
+
+    // -------------------------------------------------------------------------
+    // UserAuthorityGroup
+    // -------------------------------------------------------------------------
+
+    @Override
+    public int addUserAuthorityGroup( UserAuthorityGroup userAuthorityGroup )
+    {
+        userAuthorityGroupStore.save( userAuthorityGroup );
+        return userAuthorityGroup.getId();
+    }
+
+    @Override
+    public void updateUserAuthorityGroup( UserAuthorityGroup userAuthorityGroup )
+    {
+        userAuthorityGroupStore.update( userAuthorityGroup );
+    }
+
+    @Override
+    public void deleteUserAuthorityGroup( UserAuthorityGroup userAuthorityGroup )
+    {
+        userAuthorityGroupStore.delete( userAuthorityGroup );
+    }
+
+    @Override
+    public List<UserAuthorityGroup> getAllUserAuthorityGroups()
+    {
+        return userAuthorityGroupStore.getAll();
+    }
+
+    @Override
+    public UserAuthorityGroup getUserAuthorityGroup( int id )
+    {
+        return userAuthorityGroupStore.get( id );
+    }
+
+    @Override
+    public UserAuthorityGroup getUserAuthorityGroup( String uid )
+    {
+        return userAuthorityGroupStore.getByUid( uid );
+    }
+
+    @Override
+    public UserAuthorityGroup getUserAuthorityGroupByName( String name )
+    {
+        return userAuthorityGroupStore.getByName( name );
+    }
+
+    @Override
+    public List<UserAuthorityGroup> getUserRolesByUid( Collection<String> uids )
+    {
+        return userAuthorityGroupStore.getByUid( uids );
+    }
+
+    @Override
+    public List<UserAuthorityGroup> getUserRolesBetween( int first, int max )
+    {
+        return userAuthorityGroupStore.getAllOrderedName( first, max );
+    }
+
+    @Override
+    public List<UserAuthorityGroup> getUserRolesBetweenByName( String name, int first, int max )
+    {
+        return userAuthorityGroupStore.getAllLikeName( name, first, max );
+    }
+
+    @Override
+    public int getUserRoleCount()
+    {
+        return userAuthorityGroupStore.getCount();
+    }
+
+    @Override
+    public int getUserRoleCountByName( String name )
+    {
+        return userAuthorityGroupStore.getCountLikeName( name );
+    }
+
+    @Override
+    public int countDataSetUserAuthorityGroups( DataSet dataSet )
+    {
+        return userAuthorityGroupStore.countDataSetUserAuthorityGroups( dataSet );
+    }
+
+    @Override
+    public void canIssueFilter( Collection<UserAuthorityGroup> userRoles )
+    {
+        User user = currentUserService.getCurrentUser();
+
+        boolean canGrantOwnUserAuthorityGroups = (Boolean) systemSettingManager.getSystemSetting( SettingKey.CAN_GRANT_OWN_USER_AUTHORITY_GROUPS );
+
+        FilterUtils.filter( userRoles, new UserAuthorityGroupCanIssueFilter( user, canGrantOwnUserAuthorityGroups ) );
+    }
+
+    // -------------------------------------------------------------------------
+    // UserCredentials
+    // -------------------------------------------------------------------------
+
+    @Override
+    public int addUserCredentials( UserCredentials userCredentials )
+    {
+        userCredentialsStore.save( userCredentials );
+        return userCredentials.getId();
+    }
+
+    @Override
+    public void updateUserCredentials( UserCredentials userCredentials )
+    {
+        userCredentialsStore.update( userCredentials );
+    }
+
+    @Override
+    public List<UserCredentials> getAllUserCredentials()
+    {
+        return userCredentialsStore.getAll();
+    }
+
+    @Override
+    public void encodeAndSetPassword( User user, String rawPassword )
+    {
+        encodeAndSetPassword( user.getUserCredentials(), rawPassword );
+    }
+
+    @Override
+    public void encodeAndSetPassword( UserCredentials userCredentials, String rawPassword )
+    {
+        if ( StringUtils.isEmpty( rawPassword ) && !userCredentials.isExternalAuth() )
+        {
+            return; // Leave unchanged if internal authentication and no password supplied
+        }
+
+        if ( userCredentials.isExternalAuth() )
+        {
+            userCredentials.setPassword( UserService.PW_NO_INTERNAL_LOGIN );
+
+            return; // Set unusable, not-encoded password if external authentication
+        }
+
+        boolean isNewPassword = StringUtils.isBlank( userCredentials.getPassword() ) ||
+            !passwordManager.matches( rawPassword, userCredentials.getPassword() );
+
+        if ( isNewPassword )
+        {
+            userCredentials.setPasswordLastUpdated( new Date() );
+        }
+
+        // Encode and set password
+
+        userCredentials.setPassword( passwordManager.encode( rawPassword ) );
+        userCredentials.getPreviousPasswords().add( passwordManager.encode( rawPassword ) );
+    }
+
+    @Override
+    public UserCredentials getUserCredentialsByUsername( String username )
+    {
+        return userCredentialsStore.getUserCredentialsByUsername( username );
+    }
+
+    @Override
+    public UserCredentials getUserCredentialsByOpenId( String openId )
+    {
+        return userCredentialsStore.getUserCredentialsByOpenId( openId );
+    }
+
+    @Override
+    public UserCredentials getUserCredentialsByLdapId( String ldapId )
+    {
+        return userCredentialsStore.getUserCredentialsByLdapId( ldapId );
+    }
+
+    @Override
+    public void setLastLogin( String username )
+    {
+        UserCredentials credentials = getUserCredentialsByUsername( username );
+
+        if ( credentials != null )
+        {
+            credentials.setLastLogin( new Date() );
+            updateUserCredentials( credentials );
+        }
+    }
+
+    @Override
+    public int getActiveUsersCount( int days )
+    {
+        Calendar cal = PeriodType.createCalendarInstance();
+        cal.add( Calendar.DAY_OF_YEAR, (days * -1) );
+
+        return getActiveUsersCount( cal.getTime() );
+    }
+
+    @Override
+    public int getActiveUsersCount( Date since )
+    {
+        UserQueryParams params = new UserQueryParams();
+        params.setLastLogin( since );
+
+        return getUserCount( params );
+    }
+
+    @Override
+    public boolean credentialsNonExpired( UserCredentials credentials )
+    {
+        int credentialsExpires = systemSettingManager.credentialsExpires();
+
+        if ( credentialsExpires == 0 )
+        {
+            return true;
+        }
+
+        if ( credentials == null || credentials.getPasswordLastUpdated() == null )
+        {
+            return true;
+        }
+
+        int months = DateUtils.monthsBetween( credentials.getPasswordLastUpdated(), new Date() );
+
+        return months < credentialsExpires;
+    }
+
+    @Override
+    public List<ErrorReport> validateUser( User user, User currentUser )
+    {
+        List<ErrorReport> errors = new ArrayList<>();
+
+        if ( currentUser == null || currentUser.getUserCredentials() == null || user == null || user.getUserCredentials() == null )
+        {
+            return errors;
+        }
+
+        // Validate user role
+        
+        boolean canGrantOwnUserAuthorityGroups = (Boolean) systemSettingManager.getSystemSetting( SettingKey.CAN_GRANT_OWN_USER_AUTHORITY_GROUPS );
+
+        user.getUserCredentials().getUserAuthorityGroups().forEach( ur ->
+        {
+            if ( !currentUser.getUserCredentials().canIssueUserRole( ur, canGrantOwnUserAuthorityGroups ) )
+            {
+                errors.add( new ErrorReport( UserAuthorityGroup.class, ErrorCode.E3003, currentUser, ur ) );
+            }
+        } );
+
+        // Validate user group
+        
+        boolean canAdd = currentUser.getUserCredentials().isAuthorized( UserGroup.AUTH_USER_ADD );
+
+        if ( canAdd )
+        {
+            return errors;
+        }
+
+        boolean canAddInGroup = currentUser.getUserCredentials().isAuthorized( UserGroup.AUTH_USER_ADD_IN_GROUP );
+
+        if ( !canAddInGroup )
+        {
+            errors.add( new ErrorReport( UserGroup.class, ErrorCode.E3004, currentUser ) );
+            return errors;
+        }
+
+        user.getGroups().forEach( ug ->
+        {
+            if ( ! ( currentUser.canManage( ug ) || userGroupService.canAddOrRemoveMember( ug.getUid() ) ) )
+            {
+                errors.add( new ErrorReport( UserGroup.class, ErrorCode.E3005, currentUser, ug ) );
+            }
+        } );
+
+        return errors;
+    }
+
+    @Override
+    public List<User> getExpiringUsers()
+    {
+        int daysBeforePasswordChangeRequired = (Integer) systemSettingManager.getSystemSetting( SettingKey.CREDENTIALS_EXPIRES ) * 30;
+
+        Date daysPassed = new DateTime( new Date() ).minusDays( daysBeforePasswordChangeRequired - EXPIRY_THRESHOLD ).toDate();
+
+        UserQueryParams userQueryParams = new UserQueryParams();
+
+        userQueryParams.setDisabled( false );
+
+        userQueryParams.setDaysPassedSincePasswordChange( daysPassed );
+
+        return userStore.getExpiringUsers( userQueryParams );
+    }
+}