--- conflicted
+++ resolved
@@ -558,7 +558,6 @@
   }
 
   @Override
-<<<<<<< HEAD
   @Transactional
   public void updateUserRole(UserRole userRole, UserDetails userDetails) {
     userRoleStore.update(userRole, userDetails);
@@ -583,8 +582,6 @@
   }
 
   @Override
-=======
->>>>>>> 7d8c804c
   @Transactional(readOnly = true)
   public UserRole getUserRole(String uid) {
     return userRoleStore.getByUid(uid);
