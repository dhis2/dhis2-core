--- conflicted
+++ resolved
@@ -74,13 +74,9 @@
     {
         DeleteSmsSubmission subm = (DeleteSmsSubmission) submission;
 
-<<<<<<< HEAD
-        UID eventid = subm.getEvent();
-        ProgramStageInstance psi = programStageInstanceService.getProgramStageInstance( eventid.getUID() );
-=======
         Uid eventid = subm.getEvent();
         ProgramStageInstance psi = programStageInstanceService.getProgramStageInstance( eventid.getUid() );
->>>>>>> 3f95432b
+        
         if ( psi == null )
         {
             throw new SMSProcessingException( SmsResponse.INVALID_EVENT.set( eventid ) );
@@ -94,7 +90,6 @@
     @Override
     protected boolean handlesType( SubmissionType type )
     {
-        return (type == SubmissionType.DELETE);
+        return ( type == SubmissionType.DELETE );
     }
-
 }