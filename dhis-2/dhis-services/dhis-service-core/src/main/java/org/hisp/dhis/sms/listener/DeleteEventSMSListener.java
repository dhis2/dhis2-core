--- conflicted
+++ resolved
@@ -74,13 +74,9 @@
     {
         DeleteSmsSubmission subm = (DeleteSmsSubmission) submission;
 
-<<<<<<< HEAD
         Uid eventid = subm.getEvent();
         ProgramStageInstance psi = programStageInstanceService.getProgramStageInstance( eventid.getUid() );
-=======
-        UID eventid = subm.getEvent();
-        ProgramStageInstance psi = programStageInstanceService.getProgramStageInstance( eventid.getUID() );
->>>>>>> c8a76021
+
         if ( psi == null )
         {
             throw new SMSProcessingException( SmsResponse.INVALID_EVENT.set( eventid ) );
