--- conflicted
+++ resolved
@@ -1,431 +1,425 @@
-package org.hisp.dhis.dataset;
-
-/*
- * Copyright (c) 2004-2018, University of Oslo
- * All rights reserved.
- *
- * Redistribution and use in source and binary forms, with or without
- * modification, are permitted provided that the following conditions are met:
- * Redistributions of source code must retain the above copyright notice, this
- * list of conditions and the following disclaimer.
- *
- * Redistributions in binary form must reproduce the above copyright notice,
- * this list of conditions and the following disclaimer in the documentation
- * and/or other materials provided with the distribution.
- * Neither the name of the HISP project nor the names of its contributors may
- * be used to endorse or promote products derived from this software without
- * specific prior written permission.
- *
- * THIS SOFTWARE IS PROVIDED BY THE COPYRIGHT HOLDERS AND CONTRIBUTORS "AS IS" AND
- * ANY EXPRESS OR IMPLIED WARRANTIES, INCLUDING, BUT NOT LIMITED TO, THE IMPLIED
- * WARRANTIES OF MERCHANTABILITY AND FITNESS FOR A PARTICULAR PURPOSE ARE
- * DISCLAIMED. IN NO EVENT SHALL THE COPYRIGHT OWNER OR CONTRIBUTORS BE LIABLE FOR
- * ANY DIRECT, INDIRECT, INCIDENTAL, SPECIAL, EXEMPLARY, OR CONSEQUENTIAL DAMAGES
- * (INCLUDING, BUT NOT LIMITED TO, PROCUREMENT OF SUBSTITUTE GOODS OR SERVICES;
- * LOSS OF USE, DATA, OR PROFITS; OR BUSINESS INTERRUPTION) HOWEVER CAUSED AND ON
- * ANY THEORY OF LIABILITY, WHETHER IN CONTRACT, STRICT LIABILITY, OR TORT
- * (INCLUDING NEGLIGENCE OR OTHERWISE) ARISING IN ANY WAY OUT OF THE USE OF THIS
- * SOFTWARE, EVEN IF ADVISED OF THE POSSIBILITY OF SUCH DAMAGE.
- */
-
-import com.google.common.collect.Lists;
-import org.hisp.dhis.dataapproval.DataApprovalService;
-import org.hisp.dhis.dataelement.DataElement;
-import org.hisp.dhis.dataelement.DataElementCategoryOptionCombo;
-import org.hisp.dhis.dataentryform.DataEntryForm;
-import org.hisp.dhis.organisationunit.OrganisationUnit;
-import org.hisp.dhis.period.Period;
-import org.hisp.dhis.period.PeriodType;
-import org.hisp.dhis.query.QueryParserException;
-import org.hisp.dhis.user.CurrentUserService;
-import org.hisp.dhis.user.UserInfo;
-import org.springframework.transaction.annotation.Transactional;
-
-import java.util.ArrayList;
-import java.util.Collection;
-import java.util.Collections;
-import java.util.Date;
-import java.util.HashSet;
-import java.util.List;
-import java.util.Set;
-import java.util.stream.Collectors;
-
-/**
- * @author Lars Helge Overland
- */
-@Transactional
-public class DefaultDataSetService
-    implements DataSetService
-{
-    // -------------------------------------------------------------------------
-    // Dependencies
-    // -------------------------------------------------------------------------
-
-    private DataSetStore dataSetStore;
-
-    public void setDataSetStore( DataSetStore dataSetStore )
-    {
-        this.dataSetStore = dataSetStore;
-    }
-
-    private LockExceptionStore lockExceptionStore;
-
-    public void setLockExceptionStore( LockExceptionStore lockExceptionStore )
-    {
-        this.lockExceptionStore = lockExceptionStore;
-    }
-
-    private CurrentUserService currentUserService;
-
-    public void setCurrentUserService( CurrentUserService currentUserService )
-    {
-        this.currentUserService = currentUserService;
-    }
-
-    private DataApprovalService dataApprovalService;
-
-    public void setDataApprovalService( DataApprovalService dataApprovalService )
-    {
-        this.dataApprovalService = dataApprovalService;
-    }
-
-    // -------------------------------------------------------------------------
-    // DataSet
-    // -------------------------------------------------------------------------
-
-    @Override
-    public int addDataSet( DataSet dataSet )
-    {
-        dataSetStore.save( dataSet );
-        return dataSet.getId();
-    }
-
-    @Override
-    public void updateDataSet( DataSet dataSet )
-    {
-        dataSetStore.update( dataSet );
-    }
-
-    @Override
-    public void deleteDataSet( DataSet dataSet )
-    {
-        dataSetStore.delete( dataSet );
-    }
-
-    @Override
-    public DataSet getDataSet( int id )
-    {
-        return dataSetStore.get( id );
-    }
-
-    @Override
-    public DataSet getDataSet( String uid )
-    {
-        return dataSetStore.getByUid( uid );
-    }
-
-    @Override
-    public DataSet getDataSetNoAcl( String uid )
-    {
-        return dataSetStore.getByUidNoAcl( uid );
-    }
-
-    @Override
-    public List<DataSet> getDataSetsByDataEntryForm( DataEntryForm dataEntryForm )
-    {
-        return dataSetStore.getDataSetsByDataEntryForm( dataEntryForm );
-    }
-
-    @Override
-    public List<DataSet> getAllDataSets()
-    {
-        return dataSetStore.getAll();
-    }
-
-    @Override
-    public List<DataSet> getDataSetsByPeriodType( PeriodType periodType )
-    {
-        return dataSetStore.getDataSetsByPeriodType( periodType );
-    }
-
-    @Override
-    public List<DataSet> getDataSetsByUid( Collection<String> uids )
-    {
-        return dataSetStore.getByUid( uids );
-    }
-
-    @Override
-    public List<DataSet> getDataSetsForMobile( OrganisationUnit source )
-    {
-        return dataSetStore.getDataSetsForMobile( source );
-    }
-
-    @Override
-<<<<<<< HEAD
-    public List<DataSet> getDataReadAll()
-    {
-        UserInfo user = currentUserService.getCurrentUserInfo();
-
-        if ( user == null )
-        {
-            return Lists.newArrayList();
-        }
-=======
-    public List<DataSet> getUserDataSets()
-    {
-        return getUserDataSets( currentUserService.getCurrentUser() );
-    }
->>>>>>> ed8221c4
-
-    @Override
-    public List<DataSet> getUserDataSets( User user )
-    {
-        if ( user == null || user.isSuper() )
-        {
-            return getAllDataSets();
-        }
-<<<<<<< HEAD
-        else
-        {
-            return dataSetStore.getDataReadAll();
-        }
-    }
-
-    @Override
-    public List<DataSet> getDataWriteAll()
-    {
-        UserInfo user = currentUserService.getCurrentUserInfo();
-
-        if ( user == null )
-        {
-            return Lists.newArrayList();
-        }
-
-        if ( user.isSuper() )
-        {
-            return getAllDataSets();
-        }
-        else
-        {
-            return dataSetStore.getDataWriteAll();
-        }
-=======
-
-        return Lists.newArrayList( user.getUserCredentials().getAllDataSets() );
->>>>>>> ed8221c4
-    }
-
-    // -------------------------------------------------------------------------
-    // DataSet LockExceptions
-    // -------------------------------------------------------------------------
-
-    @Override
-    public int addLockException( LockException lockException )
-    {
-        lockExceptionStore.save( lockException );
-        return lockException.getId();
-    }
-
-    @Override
-    public void updateLockException( LockException lockException )
-    {
-        lockExceptionStore.update( lockException );
-    }
-
-    @Override
-    public void deleteLockException( LockException lockException )
-    {
-        lockExceptionStore.delete( lockException );
-    }
-
-    @Override
-    public LockException getLockException( int id )
-    {
-        return lockExceptionStore.get( id );
-    }
-
-    @Override
-    public int getLockExceptionCount()
-    {
-        return lockExceptionStore.getCount();
-    }
-
-    @Override
-    public List<LockException> getAllLockExceptions()
-    {
-        return lockExceptionStore.getAll();
-    }
-
-    @Override
-    public List<LockException> getLockExceptionsBetween( int first, int max )
-    {
-        return lockExceptionStore.getAllOrderedName( first, max );
-    }
-
-    @Override
-    public List<LockException> getLockExceptionCombinations()
-    {
-        return lockExceptionStore.getCombinations();
-    }
-
-    @Override
-    public void deleteLockExceptionCombination( DataSet dataSet, Period period )
-    {
-        lockExceptionStore.deleteCombination( dataSet, period );
-    }
-
-    @Override
-    public void deleteLockExceptionCombination( DataSet dataSet, Period period, OrganisationUnit organisationUnit )
-    {
-        lockExceptionStore.deleteCombination( dataSet, period, organisationUnit );
-    }
-
-    @Override
-    public boolean isLocked( DataSet dataSet, Period period, OrganisationUnit organisationUnit, Date now )
-    {
-        return dataSet.isLocked( period, now ) && lockExceptionStore.getCount( dataSet, period, organisationUnit ) == 0L;
-    }
-
-    @Override
-    public boolean isLocked( DataSet dataSet, Period period, OrganisationUnit organisationUnit, DataElementCategoryOptionCombo attributeOptionCombo, Date now )
-    {
-        return isLocked( dataSet, period, organisationUnit, now ) ||
-            dataApprovalService.isApproved( dataSet.getWorkflow(), period, organisationUnit, attributeOptionCombo );
-    }
-
-    @Override
-    public boolean isLocked( DataSet dataSet, Period period, OrganisationUnit organisationUnit,
-        DataElementCategoryOptionCombo attributeOptionCombo, Date now, boolean useOrgUnitChildren )
-    {
-        if ( !useOrgUnitChildren )
-        {
-            return isLocked( dataSet, period, organisationUnit, attributeOptionCombo, now );
-        }
-
-        if ( organisationUnit == null || !organisationUnit.hasChild() )
-        {
-            return false;
-        }
-
-        for ( OrganisationUnit child : organisationUnit.getChildren() )
-        {
-            if ( isLocked( dataSet, period, child, attributeOptionCombo, now ) )
-            {
-                return true;
-            }
-        }
-
-        return false;
-    }
-
-    @Override
-    public boolean isLocked( DataElement dataElement, Period period, OrganisationUnit organisationUnit,
-        DataElementCategoryOptionCombo attributeOptionCombo, Date now )
-    {
-        now = now != null ? now : new Date();
-
-        boolean expired = dataElement.isExpired( period, now );
-
-        if ( expired && lockExceptionStore.getCount( dataElement, period, organisationUnit ) == 0L )
-        {
-            return true;
-        }
-
-        DataSet dataSet = dataElement.getApprovalDataSet();
-
-        if ( dataSet == null )
-        {
-            return false;
-        }
-
-        return dataApprovalService.isApproved( dataSet.getWorkflow(), period, organisationUnit, attributeOptionCombo );
-    }
-
-    @Override
-    public List<LockException> filterLockExceptions( List<String> filters )
-    {
-        List<LockException> lockExceptions = getAllLockExceptions();
-        Set<LockException> returnList = new HashSet<>( lockExceptions );
-
-        for ( String filter : filters )
-        {
-            String[] split = filter.split( ":" );
-
-            if ( split.length != 3 )
-            {
-                throw new QueryParserException( "Invalid filter: " + filter );
-            }
-
-            if ( "organisationUnit.id".equalsIgnoreCase( split[0] ) )
-            {
-                returnList.retainAll( getLockExceptionByOrganisationUnit( split[1], split[2], returnList ) );
-            }
-
-            if ( "dataSet.id".equalsIgnoreCase( split[0] ) )
-            {
-                returnList.retainAll( getLockExceptionByDataSet( split[1], split[2], returnList ) );
-            }
-
-            if ( "period".equalsIgnoreCase( split[0] ) )
-            {
-                returnList.retainAll( getLockExceptionByPeriod( split[1], split[2], returnList ) );
-            }
-        }
-
-
-        return new ArrayList<>( returnList );
-    }
-
-    private List<LockException> getLockExceptionByOrganisationUnit( String operator, String orgUnitIds, Collection<LockException> lockExceptions )
-    {
-
-        List<String> ids = parseIdFromString( orgUnitIds, operator );
-
-        return lockExceptions.stream()
-            .filter( lockException -> ids.contains( lockException.getOrganisationUnit().getUid() ) )
-            .collect( Collectors.toList() );
-    }
-
-    private List<LockException> getLockExceptionByDataSet( String operator, String dataSetIds, Collection<LockException> lockExceptions )
-    {
-        List<String> ids = parseIdFromString( dataSetIds, operator );
-
-        return lockExceptions.stream()
-            .filter( lockException -> ids.contains( lockException.getDataSet().getUid() ) )
-            .collect( Collectors.toList() );
-    }
-
-    private List<LockException> getLockExceptionByPeriod( String operator, String periods, Collection<LockException> lockExceptions )
-    {
-        List<String> ids = parseIdFromString( periods, operator );
-
-        return lockExceptions.stream()
-            .filter( lockException -> ids.contains( lockException.getPeriod().getIsoDate() ) )
-            .collect( Collectors.toList() );
-    }
-
-    private List<String> parseIdFromString( String input, String operator )
-    {
-        List<String> ids = new ArrayList<>();
-
-        if ( "in".equalsIgnoreCase( operator ) )
-        {
-            if ( input.startsWith( "[" ) && input.endsWith( "]" ) )
-            {
-                String[] split = input.substring( 1, input.length() - 1 ).split( "," );
-                Collections.addAll( ids, split );
-            }
-            else
-            {
-                throw new QueryParserException( "Invalid query: " + input );
-            }
-        }
-        else if ( "eq".equalsIgnoreCase( operator ) )
-        {
-            ids.add( input );
-        }
-        return ids;
-    }
-
-
-}
+package org.hisp.dhis.dataset;
+
+/*
+ * Copyright (c) 2004-2018, University of Oslo
+ * All rights reserved.
+ *
+ * Redistribution and use in source and binary forms, with or without
+ * modification, are permitted provided that the following conditions are met:
+ * Redistributions of source code must retain the above copyright notice, this
+ * list of conditions and the following disclaimer.
+ *
+ * Redistributions in binary form must reproduce the above copyright notice,
+ * this list of conditions and the following disclaimer in the documentation
+ * and/or other materials provided with the distribution.
+ * Neither the name of the HISP project nor the names of its contributors may
+ * be used to endorse or promote products derived from this software without
+ * specific prior written permission.
+ *
+ * THIS SOFTWARE IS PROVIDED BY THE COPYRIGHT HOLDERS AND CONTRIBUTORS "AS IS" AND
+ * ANY EXPRESS OR IMPLIED WARRANTIES, INCLUDING, BUT NOT LIMITED TO, THE IMPLIED
+ * WARRANTIES OF MERCHANTABILITY AND FITNESS FOR A PARTICULAR PURPOSE ARE
+ * DISCLAIMED. IN NO EVENT SHALL THE COPYRIGHT OWNER OR CONTRIBUTORS BE LIABLE FOR
+ * ANY DIRECT, INDIRECT, INCIDENTAL, SPECIAL, EXEMPLARY, OR CONSEQUENTIAL DAMAGES
+ * (INCLUDING, BUT NOT LIMITED TO, PROCUREMENT OF SUBSTITUTE GOODS OR SERVICES;
+ * LOSS OF USE, DATA, OR PROFITS; OR BUSINESS INTERRUPTION) HOWEVER CAUSED AND ON
+ * ANY THEORY OF LIABILITY, WHETHER IN CONTRACT, STRICT LIABILITY, OR TORT
+ * (INCLUDING NEGLIGENCE OR OTHERWISE) ARISING IN ANY WAY OUT OF THE USE OF THIS
+ * SOFTWARE, EVEN IF ADVISED OF THE POSSIBILITY OF SUCH DAMAGE.
+ */
+
+import com.google.common.collect.Lists;
+import org.hisp.dhis.dataapproval.DataApprovalService;
+import org.hisp.dhis.dataelement.DataElement;
+import org.hisp.dhis.dataelement.DataElementCategoryOptionCombo;
+import org.hisp.dhis.dataentryform.DataEntryForm;
+import org.hisp.dhis.organisationunit.OrganisationUnit;
+import org.hisp.dhis.period.Period;
+import org.hisp.dhis.period.PeriodType;
+import org.hisp.dhis.query.QueryParserException;
+import org.hisp.dhis.user.CurrentUserService;
+import org.hisp.dhis.user.User;
+import org.hisp.dhis.user.UserInfo;
+import org.springframework.transaction.annotation.Transactional;
+
+import java.util.ArrayList;
+import java.util.Collection;
+import java.util.Collections;
+import java.util.Date;
+import java.util.HashSet;
+import java.util.List;
+import java.util.Set;
+import java.util.stream.Collectors;
+
+/**
+ * @author Lars Helge Overland
+ */
+@Transactional
+public class DefaultDataSetService
+    implements DataSetService
+{
+    // -------------------------------------------------------------------------
+    // Dependencies
+    // -------------------------------------------------------------------------
+
+    private DataSetStore dataSetStore;
+
+    public void setDataSetStore( DataSetStore dataSetStore )
+    {
+        this.dataSetStore = dataSetStore;
+    }
+
+    private LockExceptionStore lockExceptionStore;
+
+    public void setLockExceptionStore( LockExceptionStore lockExceptionStore )
+    {
+        this.lockExceptionStore = lockExceptionStore;
+    }
+
+    private CurrentUserService currentUserService;
+
+    public void setCurrentUserService( CurrentUserService currentUserService )
+    {
+        this.currentUserService = currentUserService;
+    }
+
+    private DataApprovalService dataApprovalService;
+
+    public void setDataApprovalService( DataApprovalService dataApprovalService )
+    {
+        this.dataApprovalService = dataApprovalService;
+    }
+
+    // -------------------------------------------------------------------------
+    // DataSet
+    // -------------------------------------------------------------------------
+
+    @Override
+    public int addDataSet( DataSet dataSet )
+    {
+        dataSetStore.save( dataSet );
+        return dataSet.getId();
+    }
+
+    @Override
+    public void updateDataSet( DataSet dataSet )
+    {
+        dataSetStore.update( dataSet );
+    }
+
+    @Override
+    public void deleteDataSet( DataSet dataSet )
+    {
+        dataSetStore.delete( dataSet );
+    }
+
+    @Override
+    public DataSet getDataSet( int id )
+    {
+        return dataSetStore.get( id );
+    }
+
+    @Override
+    public DataSet getDataSet( String uid )
+    {
+        return dataSetStore.getByUid( uid );
+    }
+
+    @Override
+    public DataSet getDataSetNoAcl( String uid )
+    {
+        return dataSetStore.getByUidNoAcl( uid );
+    }
+
+    @Override
+    public List<DataSet> getDataSetsByDataEntryForm( DataEntryForm dataEntryForm )
+    {
+        return dataSetStore.getDataSetsByDataEntryForm( dataEntryForm );
+    }
+
+    @Override
+    public List<DataSet> getAllDataSets()
+    {
+        return dataSetStore.getAll();
+    }
+
+    @Override
+    public List<DataSet> getDataSetsByPeriodType( PeriodType periodType )
+    {
+        return dataSetStore.getDataSetsByPeriodType( periodType );
+    }
+
+    @Override
+    public List<DataSet> getDataSetsByUid( Collection<String> uids )
+    {
+        return dataSetStore.getByUid( uids );
+    }
+
+    @Override
+    public List<DataSet> getDataSetsForMobile( OrganisationUnit source )
+    {
+        return dataSetStore.getDataSetsForMobile( source );
+    }
+
+    @Override
+    public List<DataSet> getDataReadAll( User user )
+    {
+        if ( user == null )
+        {
+            return Lists.newArrayList();
+        }
+
+        if ( user.isSuper() )
+        {
+            return getAllDataSets();
+        }
+        else
+        {
+            return dataSetStore.getDataReadAll();
+        }
+    }
+
+
+    @Override
+    public List<DataSet> getDataReadAll()
+    {
+        return getDataReadAll( currentUserService.getCurrentUser() );
+    }
+    @Override
+    public List<DataSet> getDataWriteAll( User user )
+    {
+        if ( user == null )
+        {
+            return Lists.newArrayList();
+        }
+
+        if ( user.isSuper() )
+        {
+            return getAllDataSets();
+        }
+        else
+        {
+            return dataSetStore.getDataWriteAll();
+        }
+    }
+
+    @Override
+    public List<DataSet> getDataWriteAll()
+    {
+        return getDataWriteAll( currentUserService.getCurrentUser() );
+    }
+
+    // -------------------------------------------------------------------------
+    // DataSet LockExceptions
+    // -------------------------------------------------------------------------
+
+    @Override
+    public int addLockException( LockException lockException )
+    {
+        lockExceptionStore.save( lockException );
+        return lockException.getId();
+    }
+
+    @Override
+    public void updateLockException( LockException lockException )
+    {
+        lockExceptionStore.update( lockException );
+    }
+
+    @Override
+    public void deleteLockException( LockException lockException )
+    {
+        lockExceptionStore.delete( lockException );
+    }
+
+    @Override
+    public LockException getLockException( int id )
+    {
+        return lockExceptionStore.get( id );
+    }
+
+    @Override
+    public int getLockExceptionCount()
+    {
+        return lockExceptionStore.getCount();
+    }
+
+    @Override
+    public List<LockException> getAllLockExceptions()
+    {
+        return lockExceptionStore.getAll();
+    }
+
+    @Override
+    public List<LockException> getLockExceptionsBetween( int first, int max )
+    {
+        return lockExceptionStore.getAllOrderedName( first, max );
+    }
+
+    @Override
+    public List<LockException> getLockExceptionCombinations()
+    {
+        return lockExceptionStore.getCombinations();
+    }
+
+    @Override
+    public void deleteLockExceptionCombination( DataSet dataSet, Period period )
+    {
+        lockExceptionStore.deleteCombination( dataSet, period );
+    }
+
+    @Override
+    public void deleteLockExceptionCombination( DataSet dataSet, Period period, OrganisationUnit organisationUnit )
+    {
+        lockExceptionStore.deleteCombination( dataSet, period, organisationUnit );
+    }
+
+    @Override
+    public boolean isLocked( DataSet dataSet, Period period, OrganisationUnit organisationUnit, Date now )
+    {
+        return dataSet.isLocked( period, now ) && lockExceptionStore.getCount( dataSet, period, organisationUnit ) == 0L;
+    }
+
+    @Override
+    public boolean isLocked( DataSet dataSet, Period period, OrganisationUnit organisationUnit, DataElementCategoryOptionCombo attributeOptionCombo, Date now )
+    {
+        return isLocked( dataSet, period, organisationUnit, now ) ||
+            dataApprovalService.isApproved( dataSet.getWorkflow(), period, organisationUnit, attributeOptionCombo );
+    }
+
+    @Override
+    public boolean isLocked( DataSet dataSet, Period period, OrganisationUnit organisationUnit,
+        DataElementCategoryOptionCombo attributeOptionCombo, Date now, boolean useOrgUnitChildren )
+    {
+        if ( !useOrgUnitChildren )
+        {
+            return isLocked( dataSet, period, organisationUnit, attributeOptionCombo, now );
+        }
+
+        if ( organisationUnit == null || !organisationUnit.hasChild() )
+        {
+            return false;
+        }
+
+        for ( OrganisationUnit child : organisationUnit.getChildren() )
+        {
+            if ( isLocked( dataSet, period, child, attributeOptionCombo, now ) )
+            {
+                return true;
+            }
+        }
+
+        return false;
+    }
+
+    @Override
+    public boolean isLocked( DataElement dataElement, Period period, OrganisationUnit organisationUnit,
+        DataElementCategoryOptionCombo attributeOptionCombo, Date now )
+    {
+        now = now != null ? now : new Date();
+
+        boolean expired = dataElement.isExpired( period, now );
+
+        if ( expired && lockExceptionStore.getCount( dataElement, period, organisationUnit ) == 0L )
+        {
+            return true;
+        }
+
+        DataSet dataSet = dataElement.getApprovalDataSet();
+
+        if ( dataSet == null )
+        {
+            return false;
+        }
+
+        return dataApprovalService.isApproved( dataSet.getWorkflow(), period, organisationUnit, attributeOptionCombo );
+    }
+
+    @Override
+    public List<LockException> filterLockExceptions( List<String> filters )
+    {
+        List<LockException> lockExceptions = getAllLockExceptions();
+        Set<LockException> returnList = new HashSet<>( lockExceptions );
+
+        for ( String filter : filters )
+        {
+            String[] split = filter.split( ":" );
+
+            if ( split.length != 3 )
+            {
+                throw new QueryParserException( "Invalid filter: " + filter );
+            }
+
+            if ( "organisationUnit.id".equalsIgnoreCase( split[0] ) )
+            {
+                returnList.retainAll( getLockExceptionByOrganisationUnit( split[1], split[2], returnList ) );
+            }
+
+            if ( "dataSet.id".equalsIgnoreCase( split[0] ) )
+            {
+                returnList.retainAll( getLockExceptionByDataSet( split[1], split[2], returnList ) );
+            }
+
+            if ( "period".equalsIgnoreCase( split[0] ) )
+            {
+                returnList.retainAll( getLockExceptionByPeriod( split[1], split[2], returnList ) );
+            }
+        }
+
+
+        return new ArrayList<>( returnList );
+    }
+
+    private List<LockException> getLockExceptionByOrganisationUnit( String operator, String orgUnitIds, Collection<LockException> lockExceptions )
+    {
+
+        List<String> ids = parseIdFromString( orgUnitIds, operator );
+
+        return lockExceptions.stream()
+            .filter( lockException -> ids.contains( lockException.getOrganisationUnit().getUid() ) )
+            .collect( Collectors.toList() );
+    }
+
+    private List<LockException> getLockExceptionByDataSet( String operator, String dataSetIds, Collection<LockException> lockExceptions )
+    {
+        List<String> ids = parseIdFromString( dataSetIds, operator );
+
+        return lockExceptions.stream()
+            .filter( lockException -> ids.contains( lockException.getDataSet().getUid() ) )
+            .collect( Collectors.toList() );
+    }
+
+    private List<LockException> getLockExceptionByPeriod( String operator, String periods, Collection<LockException> lockExceptions )
+    {
+        List<String> ids = parseIdFromString( periods, operator );
+
+        return lockExceptions.stream()
+            .filter( lockException -> ids.contains( lockException.getPeriod().getIsoDate() ) )
+            .collect( Collectors.toList() );
+    }
+
+    private List<String> parseIdFromString( String input, String operator )
+    {
+        List<String> ids = new ArrayList<>();
+
+        if ( "in".equalsIgnoreCase( operator ) )
+        {
+            if ( input.startsWith( "[" ) && input.endsWith( "]" ) )
+            {
+                String[] split = input.substring( 1, input.length() - 1 ).split( "," );
+                Collections.addAll( ids, split );
+            }
+            else
+            {
+                throw new QueryParserException( "Invalid query: " + input );
+            }
+        }
+        else if ( "eq".equalsIgnoreCase( operator ) )
+        {
+            ids.add( input );
+        }
+        return ids;
+    }
+
+
+}