package org.hisp.dhis.common;

/*
 * Copyright (c) 2004-2019, University of Oslo
 * All rights reserved.
 *
 * Redistribution and use in source and binary forms, with or without
 * modification, are permitted provided that the following conditions are met:
 * Redistributions of source code must retain the above copyright notice, this
 * list of conditions and the following disclaimer.
 *
 * Redistributions in binary form must reproduce the above copyright notice,
 * this list of conditions and the following disclaimer in the documentation
 * and/or other materials provided with the distribution.
 * Neither the name of the HISP project nor the names of its contributors may
 * be used to endorse or promote products derived from this software without
 * specific prior written permission.
 *
 * THIS SOFTWARE IS PROVIDED BY THE COPYRIGHT HOLDERS AND CONTRIBUTORS "AS IS" AND
 * ANY EXPRESS OR IMPLIED WARRANTIES, INCLUDING, BUT NOT LIMITED TO, THE IMPLIED
 * WARRANTIES OF MERCHANTABILITY AND FITNESS FOR A PARTICULAR PURPOSE ARE
 * DISCLAIMED. IN NO EVENT SHALL THE COPYRIGHT OWNER OR CONTRIBUTORS BE LIABLE FOR
 * ANY DIRECT, INDIRECT, INCIDENTAL, SPECIAL, EXEMPLARY, OR CONSEQUENTIAL DAMAGES
 * (INCLUDING, BUT NOT LIMITED TO, PROCUREMENT OF SUBSTITUTE GOODS OR SERVICES;
 * LOSS OF USE, DATA, OR PROFITS; OR BUSINESS INTERRUPTION) HOWEVER CAUSED AND ON
 * ANY THEORY OF LIABILITY, WHETHER IN CONTRACT, STRICT LIABILITY, OR TORT
 * (INCLUDING NEGLIGENCE OR OTHERWISE) ARISING IN ANY WAY OUT OF THE USE OF THIS
 * SOFTWARE, EVEN IF ADVISED OF THE POSSIBILITY OF SUCH DAMAGE.
 */

<<<<<<< HEAD
import com.github.benmanes.caffeine.cache.Cache;
import com.github.benmanes.caffeine.cache.Caffeine;
import static com.google.common.base.Preconditions.checkNotNull;
=======
>>>>>>> 046804f7
import com.google.common.collect.ImmutableMap;
import org.apache.commons.lang3.StringUtils;
import org.apache.commons.logging.Log;
import org.apache.commons.logging.LogFactory;
import org.hibernate.Session;
import org.hibernate.SessionFactory;
import org.hisp.dhis.attribute.Attribute;
import org.hisp.dhis.attribute.AttributeValue;
import org.hisp.dhis.cache.Cache;
import org.hisp.dhis.cache.CacheProvider;
import org.hisp.dhis.category.Category;
import org.hisp.dhis.category.CategoryCombo;
import org.hisp.dhis.category.CategoryOption;
import org.hisp.dhis.category.CategoryOptionCombo;
import org.hisp.dhis.common.exception.InvalidIdentifierReferenceException;
import org.hisp.dhis.commons.util.SystemUtils;
import org.hisp.dhis.schema.Schema;
import org.hisp.dhis.schema.SchemaService;
import static org.hisp.dhis.system.util.ReflectionUtils.getRealClass;
import org.hisp.dhis.translation.Translation;
import org.hisp.dhis.user.CurrentUserService;
import org.hisp.dhis.user.User;
import org.hisp.dhis.user.UserCredentials;
import org.hisp.dhis.user.UserInfo;
import org.springframework.core.env.Environment;
import org.springframework.stereotype.Component;
import org.springframework.transaction.annotation.Transactional;

import javax.annotation.PostConstruct;
import java.util.ArrayList;
import java.util.Collection;
import java.util.Collections;
import java.util.Date;
import java.util.HashMap;
import java.util.HashSet;
import java.util.List;
import java.util.Map;
import java.util.Set;
import java.util.concurrent.TimeUnit;

/**
 * Note that it is required for nameable object stores to have concrete implementation
 * classes, not rely on the HibernateIdentifiableObjectStore class, in order to
 * be injected as nameable object stores.
 *
 * @author Lars Helge Overland
 */
@Component( "org.hisp.dhis.common.IdentifiableObjectManager" )
public class DefaultIdentifiableObjectManager
    implements IdentifiableObjectManager
{
    private static final Log log = LogFactory.getLog( DefaultIdentifiableObjectManager.class );

    /**
     * Cache for default category objects. Disabled during test phase.
     */
    private static Cache<IdentifiableObject> DEFAULT_OBJECT_CACHE;

    private final Set<IdentifiableObjectStore<? extends IdentifiableObject>> identifiableObjectStores;

    private final Set<GenericDimensionalObjectStore<? extends DimensionalObject>> dimensionalObjectStores;

    private final SessionFactory sessionFactory;

    private final CurrentUserService currentUserService;

    protected final SchemaService schemaService;

    private final Environment env;
    
    private final CacheProvider cacheProvider;

    private Map<Class<? extends IdentifiableObject>, IdentifiableObjectStore<? extends IdentifiableObject>> identifiableObjectStoreMap;

    private Map<Class<? extends DimensionalObject>, GenericDimensionalObjectStore<? extends DimensionalObject>> dimensionalObjectStoreMap;


    public DefaultIdentifiableObjectManager(
        Set<IdentifiableObjectStore<? extends IdentifiableObject>> identifiableObjectStores,
        Set<GenericDimensionalObjectStore<? extends DimensionalObject>> dimensionalObjectStores,
        SessionFactory sessionFactory, CurrentUserService currentUserService, SchemaService schemaService,
        Environment env, CacheProvider cacheProvider )
    {
        checkNotNull( identifiableObjectStores );
        checkNotNull( dimensionalObjectStores );
        checkNotNull( sessionFactory );
        checkNotNull( currentUserService );
        checkNotNull( schemaService );
        checkNotNull( env );
        checkNotNull( cacheProvider );

        this.identifiableObjectStores = identifiableObjectStores;
        this.dimensionalObjectStores = dimensionalObjectStores;
        this.sessionFactory = sessionFactory;
        this.currentUserService = currentUserService;
        this.schemaService = schemaService;
        this.env = env;
        this.cacheProvider = cacheProvider;
    }

    @PostConstruct
    public void init()
    {
        DEFAULT_OBJECT_CACHE = cacheProvider.newCacheBuilder( IdentifiableObject.class )
            .forRegion( "defaultObjectCache" )
            .expireAfterAccess( 2, TimeUnit.HOURS )
            .withInitialCapacity( 4 )
            .forceInMemory()
            .withMaximumSize( SystemUtils.isTestRun( env.getActiveProfiles() ) ? 0 : 10 )
            .build();
    }

    //--------------------------------------------------------------------------
    // IdentifiableObjectManager implementation
    //--------------------------------------------------------------------------

    @Override
    @Transactional
    public void save( IdentifiableObject object )
    {
        save( object, true );
    }

    @Override
    @Transactional
    public void save( IdentifiableObject object, boolean clearSharing )
    {
        IdentifiableObjectStore<IdentifiableObject> store = getIdentifiableObjectStore( object.getClass() );

        if ( store != null )
        {
            store.save( object, clearSharing );
        }
    }

    @Override
    @Transactional
    public void save( List<IdentifiableObject> objects )
    {
        objects.forEach( o -> save( o, true ) );
    }

    @Override
    @Transactional
    public void update( IdentifiableObject object )
    {
        update( object, currentUserService.getCurrentUser() );
    }

    @Override
    @Transactional
    public void update( IdentifiableObject object, User user )
    {
        IdentifiableObjectStore<IdentifiableObject> store = getIdentifiableObjectStore( object.getClass() );

        if ( store != null )
        {
            store.update( object, user );
        }
    }

    @Override
    @Transactional
    public void update( List<IdentifiableObject> objects )
    {
        update( objects, currentUserService.getCurrentUser() );
    }

    @Override
    @Transactional
    public void update( List<IdentifiableObject> objects, User user )
    {
        if ( objects == null || objects.isEmpty() )
        {
            return;
        }

        for ( IdentifiableObject object : objects )
        {
            update( object, user );
        }
    }

    @Override
    @Transactional
    public void updateTranslations( IdentifiableObject persistedObject, Set<Translation> translations )
    {
        Session session = sessionFactory.getCurrentSession();
        persistedObject.getTranslations().clear();
        session.flush();

        translations.forEach( translation ->
        {
            if ( StringUtils.isNotEmpty( translation.getValue() ) )
            {
                persistedObject.getTranslations().add( translation );
            }
        } );

        BaseIdentifiableObject translatedObject = (BaseIdentifiableObject) persistedObject;
        translatedObject.setLastUpdated( new Date() );
        translatedObject.setLastUpdatedBy( currentUserService.getCurrentUser() );

        session.update( translatedObject );
    }

    @Override
    @Transactional
    public void delete( IdentifiableObject object )
    {
        delete( object, currentUserService.getCurrentUser() );
    }

    @Override
    @Transactional
    public void delete( IdentifiableObject object, User user )
    {
        IdentifiableObjectStore<IdentifiableObject> store = getIdentifiableObjectStore( object.getClass() );

        if ( store != null )
        {
            store.delete( object, user );
        }
    }

    @Override
    @Transactional( readOnly = true )
    @SuppressWarnings( "unchecked" )
    public <T extends IdentifiableObject> T get( String uid )
    {
        for ( IdentifiableObjectStore<? extends IdentifiableObject> store : identifiableObjectStores )
        {
            T object = (T) store.getByUid( uid );

            if ( object != null )
            {
                return object;
            }
        }

        return null;
    }

    @Override
    @Transactional( readOnly = true )
    @SuppressWarnings( "unchecked" )
    public <T extends IdentifiableObject> T get( Class<T> clazz, long id )
    {
        IdentifiableObjectStore<IdentifiableObject> store = getIdentifiableObjectStore( clazz );

        if ( store == null )
        {
            return null;
        }

        return (T) store.get( id );
    }

    @Override
    @Transactional( readOnly = true )
    @SuppressWarnings( "unchecked" )
    public <T extends IdentifiableObject> T get( Class<T> clazz, String uid )
    {
        IdentifiableObjectStore<IdentifiableObject> store = getIdentifiableObjectStore( clazz );

        if ( store == null )
        {
            return null;
        }

        return (T) store.getByUid( uid );
    }

    @Override
    @Transactional( readOnly = true )
    public <T extends IdentifiableObject> boolean exists( Class<T> clazz, String uid )
    {
        return get( clazz, uid ) != null;
    }

    @Override
    @Transactional( readOnly = true )
    @SuppressWarnings( "unchecked" )
    public <T extends IdentifiableObject> T get( Collection<Class<? extends IdentifiableObject>> classes, String uid )
    {
        for ( Class<? extends IdentifiableObject> clazz : classes )
        {
            T object = (T) get( clazz, uid );

            if ( object != null )
            {
                return object;
            }
        }

        return null;
    }

    @Override
    @Transactional( readOnly = true )
    @SuppressWarnings( "unchecked" )
    public <T extends IdentifiableObject> T get( Collection<Class<? extends IdentifiableObject>> classes,
        IdScheme idScheme, String identifier )
    {
        for ( Class<? extends IdentifiableObject> clazz : classes )
        {
            T object = (T) getObject( clazz, idScheme, identifier );

            if ( object != null )
            {
                return object;
            }
        }

        return null;
    }

    @Override
    @Transactional( readOnly = true )
    @SuppressWarnings( "unchecked" )
    public <T extends IdentifiableObject> List<T> get( Class<T> clazz, Collection<String> uids )
    {
        IdentifiableObjectStore<IdentifiableObject> store = getIdentifiableObjectStore( clazz );

        if ( store == null )
        {
            return null;
        }

        return (List<T>) store.getByUid( uids );
    }

    @Override
    @Transactional( readOnly = true )
    @SuppressWarnings( "unchecked" )
    public <T extends IdentifiableObject> List<T> getNoAcl( Class<T> clazz, Collection<String> uids )
    {
        IdentifiableObjectStore<IdentifiableObject> store = getIdentifiableObjectStore( clazz );

        if ( store == null )
        {
            return null;
        }

        return (List<T>) store.getByUidNoAcl( uids );
    }

    @Override
    @Transactional( readOnly = true )
    @SuppressWarnings( "unchecked" )
    public <T extends IdentifiableObject> T getByCode( Class<T> clazz, String code )
    {
        IdentifiableObjectStore<IdentifiableObject> store = getIdentifiableObjectStore( clazz );

        if ( store == null )
        {
            return null;
        }

        return (T) store.getByCode( code );
    }

    @Override
    @Transactional( readOnly = true )
    @SuppressWarnings( "unchecked" )
    public <T extends IdentifiableObject> T getByName( Class<T> clazz, String name )
    {
        IdentifiableObjectStore<IdentifiableObject> store = getIdentifiableObjectStore( clazz );

        if ( store == null )
        {
            return null;
        }

        return (T) store.getByName( name );
    }

    @Override
    @Transactional( readOnly = true )
    public <T extends IdentifiableObject> T getByUniqueAttributeValue( Class<T> clazz, Attribute attribute,
        String value )
    {
       return getByUniqueAttributeValue( clazz, attribute, value, currentUserService.getCurrentUserInfo() );
    }

    @Override
    @Transactional( readOnly = true )
    public <T extends IdentifiableObject> T getByUniqueAttributeValue( Class<T> clazz, Attribute attribute,
        String value, UserInfo currentUserInfo )
    {
        IdentifiableObjectStore<IdentifiableObject> store = getIdentifiableObjectStore( clazz );

        if ( store == null )
        {
            return null;
        }

        return (T) store.getByUniqueAttributeValue( attribute, value, currentUserInfo );
    }

    @Override
    @Transactional( readOnly = true )
    public <T extends IdentifiableObject> T search( Class<T> clazz, String query )
    {
        T object = get( clazz, query );

        if ( object == null )
        {
            object = getByCode( clazz, query );
        }

        if ( object == null )
        {
            object = getByName( clazz, query );
        }

        return object;
    }

    @Override
    @Transactional( readOnly = true )
    public <T extends IdentifiableObject> List<T> filter( Class<T> clazz, String query )
    {
        Set<T> uniqueObjects = new HashSet<>();

        T uidObject = get( clazz, query );

        if ( uidObject != null )
        {
            uniqueObjects.add( uidObject );
        }

        T codeObject = getByCode( clazz, query );

        if ( codeObject != null )
        {
            uniqueObjects.add( codeObject );
        }

        uniqueObjects.addAll( getLikeName( clazz, query, false ) );

        List<T> objects = new ArrayList<>( uniqueObjects );

        Collections.sort( objects );

        return objects;
    }

    @Override
    @Transactional( readOnly = true )
    @SuppressWarnings( "unchecked" )
    public <T extends IdentifiableObject> List<T> getAll( Class<T> clazz )
    {
        IdentifiableObjectStore<IdentifiableObject> store = getIdentifiableObjectStore( clazz );

        if ( store == null )
        {
            return new ArrayList<>();
        }

        return (List<T>) store.getAll();
    }

    @Override
    @SuppressWarnings( "unchecked" )
    public <T extends IdentifiableObject> List<T> getDataWriteAll( Class<T> clazz )
    {
        IdentifiableObjectStore<IdentifiableObject> store = getIdentifiableObjectStore( clazz );

        if ( store == null )
        {
            return new ArrayList<>();
        }

        return (List<T>) store.getDataWriteAll();
    }

    @Override
    @Transactional( readOnly = true )
    @SuppressWarnings( "unchecked" )
    public <T extends IdentifiableObject> List<T> getDataReadAll( Class<T> clazz )
    {
        IdentifiableObjectStore<IdentifiableObject> store = getIdentifiableObjectStore( clazz );

        if ( store == null )
        {
            return new ArrayList<>();
        }

        return (List<T>) store.getDataReadAll();
    }

    @Override
    @Transactional( readOnly = true )
    @SuppressWarnings( "unchecked" )
    public <T extends IdentifiableObject> List<T> getAllSorted( Class<T> clazz )
    {
        IdentifiableObjectStore<IdentifiableObject> store = getIdentifiableObjectStore( clazz );

        if ( store == null )
        {
            return new ArrayList<>();
        }

        return (List<T>) store.getAllOrderedName();
    }

    @Override
    @Transactional( readOnly = true )
    @SuppressWarnings( "unchecked" )
    public <T extends IdentifiableObject> List<T> getAllByAttributes( Class<T> klass, List<Attribute> attributes )
    {
        Schema schema = schemaService.getDynamicSchema( klass );

        if ( schema == null || !schema.havePersistedProperty( "attributeValues" ) || attributes.isEmpty() )
        {
            return new ArrayList<>();
        }

        IdentifiableObjectStore<IdentifiableObject> store = getIdentifiableObjectStore( klass );

        if ( store == null )
        {
            return new ArrayList<>();
        }

        return (List<T>) store.getAllByAttributes( attributes );
    }

    @Override
    @Transactional( readOnly = true)
    public <T extends IdentifiableObject> List<AttributeValue> getAllValuesByAttributes( Class<T> klass, List<Attribute> attributes )
    {
        Schema schema = schemaService.getDynamicSchema( klass );

        if ( schema == null || !schema.havePersistedProperty( "attributeValues" ) || attributes.isEmpty() )
        {
            return new ArrayList<>();
        }

        IdentifiableObjectStore<IdentifiableObject> store = getIdentifiableObjectStore( klass );

        if ( store == null )
        {
            return new ArrayList<>();
        }

        return  store.getAllValuesByAttributes( attributes );
    }

    @Override
    @Transactional( readOnly = true )
    @SuppressWarnings( "unchecked" )
    public <T extends IdentifiableObject> List<T> getByUid( Class<T> clazz, Collection<String> uids )
    {
        IdentifiableObjectStore<IdentifiableObject> store = getIdentifiableObjectStore( clazz );

        if ( store == null )
        {
            return new ArrayList<>();
        }

        return (List<T>) store.getByUid( uids );
    }

    @Override
    @Transactional( readOnly = true )
    @SuppressWarnings( "unchecked" )
    public <T extends IdentifiableObject> List<T> getById( Class<T> clazz, Collection<Long> ids )
    {
        IdentifiableObjectStore<IdentifiableObject> store = getIdentifiableObjectStore( clazz );

        if ( store == null )
        {
            return null;
        }

        return (List<T>) store.getById( ids );
    }

    @Override
    @Transactional( readOnly = true )
    @SuppressWarnings( "unchecked" )
    public <T extends IdentifiableObject> List<T> getByCode( Class<T> clazz, Collection<String> codes )
    {
        IdentifiableObjectStore<IdentifiableObject> store = getIdentifiableObjectStore( clazz );

        if ( store == null )
        {
            return new ArrayList<>();
        }

        return (List<T>) store.getByCode( codes );
    }

    @Override
    @Transactional( readOnly = true )
    @SuppressWarnings( "unchecked" )
    public <T extends IdentifiableObject> List<T> getByUidOrdered( Class<T> clazz, List<String> uids )
    {
        IdentifiableObjectStore<T> store = (IdentifiableObjectStore<T>) getIdentifiableObjectStore( clazz );

        if ( store == null )
        {
            return new ArrayList<>();
        }

        List<T> list = new ArrayList<>();

        if ( uids != null )
        {
            for ( String uid : uids )
            {
                T object = store.getByUid( uid );

                if ( object != null )
                {
                    list.add( object );
                }
            }
        }

        return list;
    }

    @Override
    @Transactional
    public <T extends IdentifiableObject> int getCount( Class<T> clazz )
    {
        IdentifiableObjectStore<IdentifiableObject> store = getIdentifiableObjectStore( clazz );

        if ( store != null )
        {
            return store.getCount();
        }

        return 0;
    }

    @Override
    @Transactional( readOnly = true )
    public <T extends IdentifiableObject> int getCountByCreated( Class<T> clazz, Date created )
    {
        IdentifiableObjectStore<IdentifiableObject> store = getIdentifiableObjectStore( clazz );

        if ( store != null )
        {
            return store.getCountGeCreated( created );
        }

        return 0;
    }

    @Override
    @Transactional( readOnly = true )
    public <T extends IdentifiableObject> int getCountByLastUpdated( Class<T> clazz, Date lastUpdated )
    {
        IdentifiableObjectStore<IdentifiableObject> store = getIdentifiableObjectStore( clazz );

        if ( store != null )
        {
            return store.getCountGeLastUpdated( lastUpdated );
        }

        return 0;
    }

    @Override
    @Transactional( readOnly = true )
    @SuppressWarnings( "unchecked" )
    public <T extends IdentifiableObject> List<T> getLikeName( Class<T> clazz, String name )
    {
        IdentifiableObjectStore<IdentifiableObject> store = getIdentifiableObjectStore( clazz );

        if ( store == null )
        {
            return new ArrayList<>();
        }

        return (List<T>) store.getAllLikeName( name );
    }

    @Override
    @Transactional( readOnly = true )
    @SuppressWarnings( "unchecked" )
    public <T extends IdentifiableObject> List<T> getLikeName( Class<T> clazz, String name, boolean caseSensitive )
    {
        IdentifiableObjectStore<IdentifiableObject> store = getIdentifiableObjectStore( clazz );

        if ( store == null )
        {
            return new ArrayList<>();
        }

        return (List<T>) store.getAllLikeName( name, caseSensitive );
    }

    @Override
    @Transactional( readOnly = true )
    @SuppressWarnings( "unchecked" )
    public <T extends IdentifiableObject> List<T> getBetweenSorted( Class<T> clazz, int first, int max )
    {
        IdentifiableObjectStore<IdentifiableObject> store = getIdentifiableObjectStore( clazz );

        if ( store == null )
        {
            return new ArrayList<>();
        }

        return (List<T>) store.getAllOrderedName( first, max );
    }

    @Override
    @Transactional( readOnly = true )
    @SuppressWarnings( "unchecked" )
    public <T extends IdentifiableObject> List<T> getBetweenLikeName( Class<T> clazz, Set<String> words, int first, int max )
    {
        IdentifiableObjectStore<IdentifiableObject> store = getIdentifiableObjectStore( clazz );

        if ( store == null )
        {
            return new ArrayList<>();
        }

        return (List<T>) store.getAllLikeName( words, first, max );
    }

    @Override
    @Transactional( readOnly = true )
    public <T extends IdentifiableObject> Date getLastUpdated( Class<T> clazz )
    {
        IdentifiableObjectStore<IdentifiableObject> store = getIdentifiableObjectStore( clazz );

        if ( store == null )
        {
            return null;
        }

        return store.getLastUpdated();
    }

    @Override
    @Transactional( readOnly = true )
    public <T extends IdentifiableObject> Map<String, T> getIdMap( Class<T> clazz, IdentifiableProperty property )
    {
        return getIdMap( clazz, IdScheme.from( property ) );
    }

    @Override
    @Transactional( readOnly = true )
    @SuppressWarnings( "unchecked" )
    public <T extends IdentifiableObject> Map<String, T> getIdMap( Class<T> clazz, IdScheme idScheme )
    {
        IdentifiableObjectStore<T> store = (IdentifiableObjectStore<T>) getIdentifiableObjectStore( clazz );

        Map<String, T> map = new HashMap<>();

        if ( store == null )
        {
            return map;
        }

        List<T> objects = store.getAll();

        return IdentifiableObjectUtils.getIdMap( objects, idScheme );
    }

    @Override
    @Transactional( readOnly = true )
    public <T extends IdentifiableObject> Map<String, T> getIdMapNoAcl( Class<T> clazz, IdentifiableProperty property )
    {
        return getIdMapNoAcl( clazz, IdScheme.from( property ) );
    }

    @Override
    @Transactional( readOnly = true )
    @SuppressWarnings( "unchecked" )
    public <T extends IdentifiableObject> Map<String, T> getIdMapNoAcl( Class<T> clazz, IdScheme idScheme )
    {
        IdentifiableObjectStore<T> store = (IdentifiableObjectStore<T>) getIdentifiableObjectStore( clazz );

        Map<String, T> map = new HashMap<>();

        if ( store == null )
        {
            return map;
        }

        List<T> objects = store.getAllNoAcl();

        return IdentifiableObjectUtils.getIdMap( objects, idScheme );
    }

    @Override
    @Transactional( readOnly = true )
    @SuppressWarnings( "unchecked" )
    public <T extends IdentifiableObject> List<T> getObjects( Class<T> clazz, IdentifiableProperty property, Collection<String> identifiers )
    {
        IdentifiableObjectStore<T> store = (IdentifiableObjectStore<T>) getIdentifiableObjectStore( clazz );

        if ( store == null )
        {
            return new ArrayList<>();
        }

        if ( identifiers != null && !identifiers.isEmpty() )
        {
            if ( property == null || IdentifiableProperty.UID.equals( property ) )
            {
                return store.getByUid( identifiers );
            }
            else if ( IdentifiableProperty.CODE.equals( property ) )
            {
                return store.getByCode( identifiers );
            }
            else if ( IdentifiableProperty.NAME.equals( property ) )
            {
                return store.getByName( identifiers );
            }

            throw new InvalidIdentifierReferenceException( "Invalid identifiable property / class combination: " + property );
        }

        return new ArrayList<>();
    }

    @Override
    @Transactional( readOnly = true )
    @SuppressWarnings( "unchecked" )
    public <T extends IdentifiableObject> List<T> getObjects( Class<T> clazz, Collection<Long> identifiers )
    {
        IdentifiableObjectStore<T> store = (IdentifiableObjectStore<T>) getIdentifiableObjectStore( clazz );

        if ( store == null )
        {
            return new ArrayList<>();
        }

        return store.getById( identifiers );
    }

    @Override
    @Transactional( readOnly = true )
    public <T extends IdentifiableObject> T getObject( Class<T> clazz, IdentifiableProperty property, String value )
    {
        return getObject( clazz, IdScheme.from( property ), value );
    }

    @Override
    @Transactional( readOnly = true )
    @SuppressWarnings( "unchecked" )
    public <T extends IdentifiableObject> T getObject( Class<T> clazz, IdScheme idScheme, String value )
    {
        IdentifiableObjectStore<T> store = (IdentifiableObjectStore<T>) getIdentifiableObjectStore( clazz );

        if ( store == null )
        {
            return null;
        }

        if ( !StringUtils.isEmpty( value ) )
        {
            if ( idScheme.isNull() || idScheme.is( IdentifiableProperty.UID ) )
            {
                return store.getByUid( value );
            }
            else if ( idScheme.is( IdentifiableProperty.CODE ) )
            {
                return store.getByCode( value );
            }
            else if ( idScheme.is( IdentifiableProperty.NAME ) )
            {
                return store.getByName( value );
            }
            else if ( idScheme.is( IdentifiableProperty.ATTRIBUTE ) )
            {
                Attribute attribute = get( Attribute.class, idScheme.getAttribute() );
                return store.getByUniqueAttributeValue( attribute, value );
            }
            else if ( idScheme.is( IdentifiableProperty.ID ) )
            {
                if ( Integer.valueOf( value ) > 0 )
                {
                    return store.get( Integer.valueOf( value ) );
                }
            }

            throw new InvalidIdentifierReferenceException( "Invalid identifiable property / class combination: " + idScheme );
        }

        return null;
    }

    @Override
    @Transactional( readOnly = true )
    public IdentifiableObject getObject( String uid, String simpleClassName )
    {
        for ( IdentifiableObjectStore<? extends IdentifiableObject> objectStore : identifiableObjectStores )
        {
            if ( simpleClassName.equals( objectStore.getClazz().getSimpleName() ) )
            {
                return objectStore.getByUid( uid );
            }
        }

        return null;
    }

    @Override
    @Transactional( readOnly = true )
    public IdentifiableObject getObject( long id, String simpleClassName )
    {
        for ( IdentifiableObjectStore<? extends IdentifiableObject> objectStore : identifiableObjectStores )
        {
            if ( simpleClassName.equals( objectStore.getClazz().getSimpleName() ) )
            {
                return objectStore.get( id );
            }
        }

        return null;
    }

    @Override
    @Transactional
    public void refresh( Object object )
    {
        sessionFactory.getCurrentSession().refresh( object );
    }

    @Override
    @Transactional
    public void flush()
    {
        sessionFactory.getCurrentSession().flush();
    }

    @Override
    @Transactional
    public void evict( Object object )
    {
        sessionFactory.getCurrentSession().evict( object );
    }

    @Override
    @Transactional( readOnly = true )
    @SuppressWarnings( "unchecked" )
    public <T extends IdentifiableObject> T getNoAcl( Class<T> clazz, String uid )
    {
        IdentifiableObjectStore<IdentifiableObject> store = getIdentifiableObjectStore( clazz );

        if ( store == null )
        {
            return null;
        }

        return (T) store.getByUidNoAcl( uid );
    }

    @Override
    @Transactional
    public <T extends IdentifiableObject> void updateNoAcl( T object )
    {
        IdentifiableObjectStore<IdentifiableObject> store = getIdentifiableObjectStore( object.getClass() );

        if ( store != null )
        {
            store.updateNoAcl( object );
        }
    }

    @Override
    @Transactional( readOnly = true )
    @SuppressWarnings( "unchecked" )
    public <T extends IdentifiableObject> List<T> getAllNoAcl( Class<T> clazz )
    {
        IdentifiableObjectStore<IdentifiableObject> store = getIdentifiableObjectStore( clazz );

        if ( store == null )
        {
            return new ArrayList<>();
        }

        return (List<T>) store.getAllNoAcl();
    }

    @Override
    @Transactional( readOnly = true )
    @SuppressWarnings( "unchecked" )
    public <T extends DimensionalObject> List<T> getDataDimensions( Class<T> clazz )
    {
        GenericDimensionalObjectStore<DimensionalObject> store = getDimensionalObjectStore( clazz );

        if ( store == null )
        {
            return new ArrayList<>();
        }

        return (List<T>) store.getByDataDimension( true );
    }

    @Override
    @Transactional( readOnly = true )
    @SuppressWarnings( "unchecked" )
    public <T extends DimensionalObject> List<T> getDataDimensionsNoAcl( Class<T> clazz )
    {
        GenericDimensionalObjectStore<DimensionalObject> store = getDimensionalObjectStore( clazz );

        if ( store == null )
        {
            return new ArrayList<>();
        }

        return (List<T>) store.getByDataDimensionNoAcl( true );
    }

    @Override
    @Transactional( readOnly = true )
    public <T extends IdentifiableObject> List<T> getByAttributeAndValue( Class<T> klass, Attribute attribute, String value )
    {
        Schema schema = schemaService.getDynamicSchema( klass );

        if ( schema == null || !schema.havePersistedProperty( "attributeValues" ) )
        {
            return null;
        }

        IdentifiableObjectStore<IdentifiableObject> store = getIdentifiableObjectStore( klass );

        if ( store == null )
        {
            return null;
        }

        return store.getByAttributeAndValue( attribute, value );
    }

    @Override
    @Transactional( readOnly = true )
    public <T extends IdentifiableObject> boolean isAttributeValueUnique( Class<? extends IdentifiableObject> klass, T object, AttributeValue attributeValue )
    {
        IdentifiableObjectStore<IdentifiableObject> store = getIdentifiableObjectStore( klass );
        return store != null && store.isAttributeValueUnique( object, attributeValue );
    }

    @Override
    @Transactional( readOnly = true )
    public <T extends IdentifiableObject> boolean isAttributeValueUnique( Class<? extends IdentifiableObject> klass, T object, Attribute attribute, String value )
    {
        IdentifiableObjectStore<IdentifiableObject> store = getIdentifiableObjectStore( klass );
        return store != null && store.isAttributeValueUnique( object, attribute, value );
    }

    @Override
    public Map<Class<? extends IdentifiableObject>, IdentifiableObject> getDefaults()
    {
        return new ImmutableMap.Builder<Class<? extends IdentifiableObject>, IdentifiableObject>()
            .put( Category.class, DEFAULT_OBJECT_CACHE.get( Category.class.getName(), key -> getByName( Category.class, "default" ) ).orElse( null ) )
            .put( CategoryCombo.class, DEFAULT_OBJECT_CACHE.get( CategoryCombo.class.getName(), key -> getByName( CategoryCombo.class, "default" ) ).orElse( null ) )
            .put( CategoryOption.class, DEFAULT_OBJECT_CACHE.get( CategoryOption.class.getName(), key -> getByName( CategoryOption.class, "default" ) ).orElse( null ) )
            .put( CategoryOptionCombo.class, DEFAULT_OBJECT_CACHE.get( CategoryOptionCombo.class.getName(), key -> getByName( CategoryOptionCombo.class, "default" ) ).orElse( null ) )
            .build();
    }

    //--------------------------------------------------------------------------
    // Supportive methods
    //--------------------------------------------------------------------------

    @Override
    @Transactional( readOnly = true )
    public boolean isDefault( IdentifiableObject object )
    {
        Map<Class<? extends IdentifiableObject>, IdentifiableObject> defaults = getDefaults();
        if ( object == null )
        {
            return false;
        }
        Class<?> realClass = getRealClass( object.getClass() );
        if ( !defaults.containsKey( realClass ) )
        {
            return false;
        }
        IdentifiableObject defaultObject = defaults.get( realClass );
        return defaultObject != null && defaultObject.getUid().equals( object.getUid() );
    }

    @SuppressWarnings( "unchecked" )
    private <T extends IdentifiableObject> IdentifiableObjectStore<IdentifiableObject> getIdentifiableObjectStore( Class<T> clazz )
    {
        initMaps();

        IdentifiableObjectStore<? extends IdentifiableObject> store = identifiableObjectStoreMap.get( clazz );

        if ( store == null )
        {
            store = identifiableObjectStoreMap.get( clazz.getSuperclass() );

            if ( store == null && !UserCredentials.class.isAssignableFrom( clazz ) )
            {
                log.debug( "No IdentifiableObjectStore found for class: " + clazz );
            }
        }

        return (IdentifiableObjectStore<IdentifiableObject>) store;
    }

    @SuppressWarnings( "unchecked" )
    private <T extends DimensionalObject> GenericDimensionalObjectStore<DimensionalObject> getDimensionalObjectStore( Class<T> clazz )
    {
        initMaps();

        GenericDimensionalObjectStore<? extends DimensionalObject> store = dimensionalObjectStoreMap.get( clazz );

        if ( store == null )
        {
            store = dimensionalObjectStoreMap.get( clazz.getSuperclass() );

            if ( store == null )
            {
                log.debug( "No DimensionalObjectStore found for class: " + clazz );
            }
        }

        return (GenericDimensionalObjectStore<DimensionalObject>) store;
    }

    private void initMaps()
    {
        if ( identifiableObjectStoreMap != null )
        {
            return; // Already initialized
        }

        identifiableObjectStoreMap = new HashMap<>();

        for ( IdentifiableObjectStore<? extends IdentifiableObject> store : identifiableObjectStores )
        {
            identifiableObjectStoreMap.put( store.getClazz(), store );
        }

        dimensionalObjectStoreMap = new HashMap<>();

        for ( GenericDimensionalObjectStore<? extends DimensionalObject> store : dimensionalObjectStores )
        {
            dimensionalObjectStoreMap.put( store.getClazz(), store );
        }
    }
}<|MERGE_RESOLUTION|>--- conflicted
+++ resolved
@@ -28,12 +28,6 @@
  * SOFTWARE, EVEN IF ADVISED OF THE POSSIBILITY OF SUCH DAMAGE.
  */
 
-<<<<<<< HEAD
-import com.github.benmanes.caffeine.cache.Cache;
-import com.github.benmanes.caffeine.cache.Caffeine;
-import static com.google.common.base.Preconditions.checkNotNull;
-=======
->>>>>>> 046804f7
 import com.google.common.collect.ImmutableMap;
 import org.apache.commons.lang3.StringUtils;
 import org.apache.commons.logging.Log;
@@ -103,7 +97,7 @@
     protected final SchemaService schemaService;
 
     private final Environment env;
-    
+
     private final CacheProvider cacheProvider;
 
     private Map<Class<? extends IdentifiableObject>, IdentifiableObjectStore<? extends IdentifiableObject>> identifiableObjectStoreMap;
