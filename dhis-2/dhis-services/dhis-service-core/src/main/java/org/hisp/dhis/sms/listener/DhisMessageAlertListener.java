package org.hisp.dhis.sms.listener;

/*
 * Copyright (c) 2004-2019, University of Oslo All rights reserved.
 *
 * Redistribution and use in source and binary forms, with or without
 * modification, are permitted provided that the following conditions are met:
 * Redistributions of source code must retain the above copyright notice, this
 * list of conditions and the following disclaimer.
 *
 * Redistributions in binary form must reproduce the above copyright notice,
 * this list of conditions and the following disclaimer in the documentation
 * and/or other materials provided with the distribution. Neither the name of
 * the HISP project nor the names of its contributors may be used to endorse or
 * promote products derived from this software without specific prior written
 * permission.
 *
 * THIS SOFTWARE IS PROVIDED BY THE COPYRIGHT HOLDERS AND CONTRIBUTORS "AS IS"
 * AND ANY EXPRESS OR IMPLIED WARRANTIES, INCLUDING, BUT NOT LIMITED TO, THE
 * IMPLIED WARRANTIES OF MERCHANTABILITY AND FITNESS FOR A PARTICULAR PURPOSE
 * ARE DISCLAIMED. IN NO EVENT SHALL THE COPYRIGHT OWNER OR CONTRIBUTORS BE
 * LIABLE FOR ANY DIRECT, INDIRECT, INCIDENTAL, SPECIAL, EXEMPLARY, OR
 * CONSEQUENTIAL DAMAGES (INCLUDING, BUT NOT LIMITED TO, PROCUREMENT OF
 * SUBSTITUTE GOODS OR SERVICES; LOSS OF USE, DATA, OR PROFITS; OR BUSINESS
 * INTERRUPTION) HOWEVER CAUSED AND ON ANY THEORY OF LIABILITY, WHETHER IN
 * CONTRACT, STRICT LIABILITY, OR TORT (INCLUDING NEGLIGENCE OR OTHERWISE)
 * ARISING IN ANY WAY OUT OF THE USE OF THIS SOFTWARE, EVEN IF ADVISED OF THE
 * POSSIBILITY OF SUCH DAMAGE.
 */

import static com.google.common.base.Preconditions.checkNotNull;

import java.util.Collection;
import java.util.Collections;
import java.util.HashSet;
import java.util.Iterator;
import java.util.Map;
import java.util.Set;

import org.apache.commons.logging.Log;
import org.apache.commons.logging.LogFactory;
import org.hisp.dhis.category.CategoryService;
import org.hisp.dhis.message.MessageConversationParams;
import org.hisp.dhis.message.MessageSender;
import org.hisp.dhis.message.MessageService;
import org.hisp.dhis.message.MessageType;
import org.hisp.dhis.program.ProgramInstanceService;
import org.hisp.dhis.program.ProgramStageInstanceService;
import org.hisp.dhis.sms.command.SMSCommand;
import org.hisp.dhis.sms.command.SMSCommandService;
import org.hisp.dhis.sms.incoming.IncomingSms;
import org.hisp.dhis.sms.incoming.IncomingSmsService;
import org.hisp.dhis.sms.incoming.SmsMessageStatus;
import org.hisp.dhis.sms.parse.ParserType;
import org.hisp.dhis.sms.parse.SMSParserException;
import org.hisp.dhis.system.util.SmsUtils;
import org.hisp.dhis.user.CurrentUserService;
import org.hisp.dhis.user.User;
import org.hisp.dhis.user.UserGroup;
import org.hisp.dhis.user.UserService;
<<<<<<< HEAD
import org.springframework.beans.factory.annotation.Qualifier;
import org.springframework.stereotype.Component;
import org.springframework.transaction.annotation.Transactional;
=======
import org.jfree.util.Log;
import org.springframework.beans.factory.annotation.Qualifier;
import org.springframework.stereotype.Component;
import org.springframework.transaction.annotation.Transactional;
import java.util.*;

import static com.google.common.base.Preconditions.checkNotNull;
>>>>>>> f145845b

@Component( "org.hisp.dhis.sms.listener.DhisMessageAlertListener" )
@Transactional
public class DhisMessageAlertListener
    extends
    CommandSMSListener
{
    private static final Log log = LogFactory.getLog( DhisMessageAlertListener.class );

    private final SMSCommandService smsCommandService;

    private final MessageService messageService;

    public DhisMessageAlertListener( ProgramInstanceService programInstanceService,
        CategoryService dataElementCategoryService, ProgramStageInstanceService programStageInstanceService,
        UserService userService, CurrentUserService currentUserService, IncomingSmsService incomingSmsService,
        @Qualifier( "smsMessageSender" ) MessageSender smsSender, SMSCommandService smsCommandService,
        MessageService messageService )
    {
        super( programInstanceService, dataElementCategoryService, programStageInstanceService, userService,
            currentUserService, incomingSmsService, smsSender );

        checkNotNull( smsCommandService );
        checkNotNull( messageService );

        this.smsCommandService = smsCommandService;
        this.messageService = messageService;
    }

    @Override
    protected SMSCommand getSMSCommand( IncomingSms sms )
    {
        return smsCommandService.getSMSCommand( SmsUtils.getCommandString( sms ), ParserType.ALERT_PARSER );
    }

    @Override
    protected void postProcess( IncomingSms sms, SMSCommand smsCommand, Map<String, String> parsedMessage )
    {
        String message = sms.getText();

        UserGroup userGroup = smsCommand.getUserGroup();

        if ( userGroup != null )
        {
            Collection<User> users = Collections.singleton( sms.getUser() );

            if ( users != null && users.size() > 1 )
            {
                String messageMoreThanOneUser = smsCommand.getMoreThanOneOrgUnitMessage();

                if ( messageMoreThanOneUser.trim().isEmpty() )
                {
                    messageMoreThanOneUser = SMSCommand.MORE_THAN_ONE_ORGUNIT_MESSAGE;
                }

                for ( Iterator<User> i = users.iterator(); i.hasNext(); )
                {
                    User user = i.next();
                    messageMoreThanOneUser += " " + user.getName();
                    if ( i.hasNext() )
                    {
                        messageMoreThanOneUser += ",";
                    }
                }

                throw new SMSParserException( messageMoreThanOneUser );
            }
            else if ( users != null && users.size() == 1 )
            {
                User sender = users.iterator().next();

                Set<User> receivers = new HashSet<>( userGroup.getMembers() );
                messageService.sendMessage( new MessageConversationParams.Builder( receivers, sender,
                    smsCommand.getName(), message, MessageType.SYSTEM ).build() );

                Set<User> feedbackList = new HashSet<>();
                feedbackList.add( sender );

                String confirmMessage = smsCommand.getReceivedMessage();

                if ( confirmMessage == null )
                {
                    confirmMessage = SMSCommand.ALERT_FEEDBACK;
                }

                if ( smsSender.isConfigured() )
                {
                    smsSender.sendMessage( smsCommand.getName(), confirmMessage, null, null, feedbackList, false );
                }
                else
                {
                    log.info( "No sms configuration found." );
                }

                update( sms, SmsMessageStatus.PROCESSED, true );
            }
            else if ( users == null || users.size() == 0 )
            {
                throw new SMSParserException(
                    "No user associated with this phone number. Please contact your supervisor." );
            }
        }
    }
}<|MERGE_RESOLUTION|>--- conflicted
+++ resolved
@@ -1,177 +1,167 @@
-package org.hisp.dhis.sms.listener;
-
-/*
- * Copyright (c) 2004-2019, University of Oslo All rights reserved.
- *
- * Redistribution and use in source and binary forms, with or without
- * modification, are permitted provided that the following conditions are met:
- * Redistributions of source code must retain the above copyright notice, this
- * list of conditions and the following disclaimer.
- *
- * Redistributions in binary form must reproduce the above copyright notice,
- * this list of conditions and the following disclaimer in the documentation
- * and/or other materials provided with the distribution. Neither the name of
- * the HISP project nor the names of its contributors may be used to endorse or
- * promote products derived from this software without specific prior written
- * permission.
- *
- * THIS SOFTWARE IS PROVIDED BY THE COPYRIGHT HOLDERS AND CONTRIBUTORS "AS IS"
- * AND ANY EXPRESS OR IMPLIED WARRANTIES, INCLUDING, BUT NOT LIMITED TO, THE
- * IMPLIED WARRANTIES OF MERCHANTABILITY AND FITNESS FOR A PARTICULAR PURPOSE
- * ARE DISCLAIMED. IN NO EVENT SHALL THE COPYRIGHT OWNER OR CONTRIBUTORS BE
- * LIABLE FOR ANY DIRECT, INDIRECT, INCIDENTAL, SPECIAL, EXEMPLARY, OR
- * CONSEQUENTIAL DAMAGES (INCLUDING, BUT NOT LIMITED TO, PROCUREMENT OF
- * SUBSTITUTE GOODS OR SERVICES; LOSS OF USE, DATA, OR PROFITS; OR BUSINESS
- * INTERRUPTION) HOWEVER CAUSED AND ON ANY THEORY OF LIABILITY, WHETHER IN
- * CONTRACT, STRICT LIABILITY, OR TORT (INCLUDING NEGLIGENCE OR OTHERWISE)
- * ARISING IN ANY WAY OUT OF THE USE OF THIS SOFTWARE, EVEN IF ADVISED OF THE
- * POSSIBILITY OF SUCH DAMAGE.
- */
-
-import static com.google.common.base.Preconditions.checkNotNull;
-
-import java.util.Collection;
-import java.util.Collections;
-import java.util.HashSet;
-import java.util.Iterator;
-import java.util.Map;
-import java.util.Set;
-
-import org.apache.commons.logging.Log;
-import org.apache.commons.logging.LogFactory;
-import org.hisp.dhis.category.CategoryService;
-import org.hisp.dhis.message.MessageConversationParams;
-import org.hisp.dhis.message.MessageSender;
-import org.hisp.dhis.message.MessageService;
-import org.hisp.dhis.message.MessageType;
-import org.hisp.dhis.program.ProgramInstanceService;
-import org.hisp.dhis.program.ProgramStageInstanceService;
-import org.hisp.dhis.sms.command.SMSCommand;
-import org.hisp.dhis.sms.command.SMSCommandService;
-import org.hisp.dhis.sms.incoming.IncomingSms;
-import org.hisp.dhis.sms.incoming.IncomingSmsService;
-import org.hisp.dhis.sms.incoming.SmsMessageStatus;
-import org.hisp.dhis.sms.parse.ParserType;
-import org.hisp.dhis.sms.parse.SMSParserException;
-import org.hisp.dhis.system.util.SmsUtils;
-import org.hisp.dhis.user.CurrentUserService;
-import org.hisp.dhis.user.User;
-import org.hisp.dhis.user.UserGroup;
-import org.hisp.dhis.user.UserService;
-<<<<<<< HEAD
-import org.springframework.beans.factory.annotation.Qualifier;
-import org.springframework.stereotype.Component;
-import org.springframework.transaction.annotation.Transactional;
-=======
-import org.jfree.util.Log;
-import org.springframework.beans.factory.annotation.Qualifier;
-import org.springframework.stereotype.Component;
-import org.springframework.transaction.annotation.Transactional;
-import java.util.*;
-
-import static com.google.common.base.Preconditions.checkNotNull;
->>>>>>> f145845b
-
-@Component( "org.hisp.dhis.sms.listener.DhisMessageAlertListener" )
-@Transactional
-public class DhisMessageAlertListener
-    extends
-    CommandSMSListener
-{
-    private static final Log log = LogFactory.getLog( DhisMessageAlertListener.class );
-
-    private final SMSCommandService smsCommandService;
-
-    private final MessageService messageService;
-
-    public DhisMessageAlertListener( ProgramInstanceService programInstanceService,
-        CategoryService dataElementCategoryService, ProgramStageInstanceService programStageInstanceService,
-        UserService userService, CurrentUserService currentUserService, IncomingSmsService incomingSmsService,
-        @Qualifier( "smsMessageSender" ) MessageSender smsSender, SMSCommandService smsCommandService,
-        MessageService messageService )
-    {
-        super( programInstanceService, dataElementCategoryService, programStageInstanceService, userService,
-            currentUserService, incomingSmsService, smsSender );
-
-        checkNotNull( smsCommandService );
-        checkNotNull( messageService );
-
-        this.smsCommandService = smsCommandService;
-        this.messageService = messageService;
-    }
-
-    @Override
-    protected SMSCommand getSMSCommand( IncomingSms sms )
-    {
-        return smsCommandService.getSMSCommand( SmsUtils.getCommandString( sms ), ParserType.ALERT_PARSER );
-    }
-
-    @Override
-    protected void postProcess( IncomingSms sms, SMSCommand smsCommand, Map<String, String> parsedMessage )
-    {
-        String message = sms.getText();
-
-        UserGroup userGroup = smsCommand.getUserGroup();
-
-        if ( userGroup != null )
-        {
-            Collection<User> users = Collections.singleton( sms.getUser() );
-
-            if ( users != null && users.size() > 1 )
-            {
-                String messageMoreThanOneUser = smsCommand.getMoreThanOneOrgUnitMessage();
-
-                if ( messageMoreThanOneUser.trim().isEmpty() )
-                {
-                    messageMoreThanOneUser = SMSCommand.MORE_THAN_ONE_ORGUNIT_MESSAGE;
-                }
-
-                for ( Iterator<User> i = users.iterator(); i.hasNext(); )
-                {
-                    User user = i.next();
-                    messageMoreThanOneUser += " " + user.getName();
-                    if ( i.hasNext() )
-                    {
-                        messageMoreThanOneUser += ",";
-                    }
-                }
-
-                throw new SMSParserException( messageMoreThanOneUser );
-            }
-            else if ( users != null && users.size() == 1 )
-            {
-                User sender = users.iterator().next();
-
-                Set<User> receivers = new HashSet<>( userGroup.getMembers() );
-                messageService.sendMessage( new MessageConversationParams.Builder( receivers, sender,
-                    smsCommand.getName(), message, MessageType.SYSTEM ).build() );
-
-                Set<User> feedbackList = new HashSet<>();
-                feedbackList.add( sender );
-
-                String confirmMessage = smsCommand.getReceivedMessage();
-
-                if ( confirmMessage == null )
-                {
-                    confirmMessage = SMSCommand.ALERT_FEEDBACK;
-                }
-
-                if ( smsSender.isConfigured() )
-                {
-                    smsSender.sendMessage( smsCommand.getName(), confirmMessage, null, null, feedbackList, false );
-                }
-                else
-                {
-                    log.info( "No sms configuration found." );
-                }
-
-                update( sms, SmsMessageStatus.PROCESSED, true );
-            }
-            else if ( users == null || users.size() == 0 )
-            {
-                throw new SMSParserException(
-                    "No user associated with this phone number. Please contact your supervisor." );
-            }
-        }
-    }
+package org.hisp.dhis.sms.listener;
+
+/*
+ * Copyright (c) 2004-2019, University of Oslo All rights reserved.
+ *
+ * Redistribution and use in source and binary forms, with or without
+ * modification, are permitted provided that the following conditions are met:
+ * Redistributions of source code must retain the above copyright notice, this
+ * list of conditions and the following disclaimer.
+ *
+ * Redistributions in binary form must reproduce the above copyright notice,
+ * this list of conditions and the following disclaimer in the documentation
+ * and/or other materials provided with the distribution. Neither the name of
+ * the HISP project nor the names of its contributors may be used to endorse or
+ * promote products derived from this software without specific prior written
+ * permission.
+ *
+ * THIS SOFTWARE IS PROVIDED BY THE COPYRIGHT HOLDERS AND CONTRIBUTORS "AS IS"
+ * AND ANY EXPRESS OR IMPLIED WARRANTIES, INCLUDING, BUT NOT LIMITED TO, THE
+ * IMPLIED WARRANTIES OF MERCHANTABILITY AND FITNESS FOR A PARTICULAR PURPOSE
+ * ARE DISCLAIMED. IN NO EVENT SHALL THE COPYRIGHT OWNER OR CONTRIBUTORS BE
+ * LIABLE FOR ANY DIRECT, INDIRECT, INCIDENTAL, SPECIAL, EXEMPLARY, OR
+ * CONSEQUENTIAL DAMAGES (INCLUDING, BUT NOT LIMITED TO, PROCUREMENT OF
+ * SUBSTITUTE GOODS OR SERVICES; LOSS OF USE, DATA, OR PROFITS; OR BUSINESS
+ * INTERRUPTION) HOWEVER CAUSED AND ON ANY THEORY OF LIABILITY, WHETHER IN
+ * CONTRACT, STRICT LIABILITY, OR TORT (INCLUDING NEGLIGENCE OR OTHERWISE)
+ * ARISING IN ANY WAY OUT OF THE USE OF THIS SOFTWARE, EVEN IF ADVISED OF THE
+ * POSSIBILITY OF SUCH DAMAGE.
+ */
+
+import org.apache.commons.logging.Log;
+import org.apache.commons.logging.LogFactory;
+import org.hisp.dhis.category.CategoryService;
+import org.hisp.dhis.message.MessageConversationParams;
+import org.hisp.dhis.message.MessageSender;
+import org.hisp.dhis.message.MessageService;
+import org.hisp.dhis.message.MessageType;
+import org.hisp.dhis.program.ProgramInstanceService;
+import org.hisp.dhis.program.ProgramStageInstanceService;
+import org.hisp.dhis.sms.command.SMSCommand;
+import org.hisp.dhis.sms.command.SMSCommandService;
+import org.hisp.dhis.sms.incoming.IncomingSms;
+import org.hisp.dhis.sms.incoming.IncomingSmsService;
+import org.hisp.dhis.sms.incoming.SmsMessageStatus;
+import org.hisp.dhis.sms.parse.ParserType;
+import org.hisp.dhis.sms.parse.SMSParserException;
+import org.hisp.dhis.system.util.SmsUtils;
+import org.hisp.dhis.user.CurrentUserService;
+import org.hisp.dhis.user.User;
+import org.hisp.dhis.user.UserGroup;
+import org.hisp.dhis.user.UserService;
+import org.springframework.beans.factory.annotation.Qualifier;
+import org.springframework.stereotype.Component;
+import org.springframework.transaction.annotation.Transactional;
+
+import java.util.Collection;
+import java.util.Collections;
+import java.util.HashSet;
+import java.util.Iterator;
+import java.util.Map;
+import java.util.Set;
+
+import static com.google.common.base.Preconditions.checkNotNull;
+
+@Component( "org.hisp.dhis.sms.listener.DhisMessageAlertListener" )
+@Transactional
+public class DhisMessageAlertListener
+    extends
+    CommandSMSListener
+{
+    private static final Log log = LogFactory.getLog( DhisMessageAlertListener.class );
+
+    private final SMSCommandService smsCommandService;
+
+    private final MessageService messageService;
+
+    public DhisMessageAlertListener( ProgramInstanceService programInstanceService,
+        CategoryService dataElementCategoryService, ProgramStageInstanceService programStageInstanceService,
+        UserService userService, CurrentUserService currentUserService, IncomingSmsService incomingSmsService,
+        @Qualifier( "smsMessageSender" ) MessageSender smsSender, SMSCommandService smsCommandService,
+        MessageService messageService )
+    {
+        super( programInstanceService, dataElementCategoryService, programStageInstanceService, userService,
+            currentUserService, incomingSmsService, smsSender );
+
+        checkNotNull( smsCommandService );
+        checkNotNull( messageService );
+
+        this.smsCommandService = smsCommandService;
+        this.messageService = messageService;
+    }
+
+    @Override
+    protected SMSCommand getSMSCommand( IncomingSms sms )
+    {
+        return smsCommandService.getSMSCommand( SmsUtils.getCommandString( sms ), ParserType.ALERT_PARSER );
+    }
+
+    @Override
+    protected void postProcess( IncomingSms sms, SMSCommand smsCommand, Map<String, String> parsedMessage )
+    {
+        String message = sms.getText();
+
+        UserGroup userGroup = smsCommand.getUserGroup();
+
+        if ( userGroup != null )
+        {
+            Collection<User> users = Collections.singleton( sms.getUser() );
+
+            if ( users != null && users.size() > 1 )
+            {
+                String messageMoreThanOneUser = smsCommand.getMoreThanOneOrgUnitMessage();
+
+                if ( messageMoreThanOneUser.trim().isEmpty() )
+                {
+                    messageMoreThanOneUser = SMSCommand.MORE_THAN_ONE_ORGUNIT_MESSAGE;
+                }
+
+                for ( Iterator<User> i = users.iterator(); i.hasNext(); )
+                {
+                    User user = i.next();
+                    messageMoreThanOneUser += " " + user.getName();
+                    if ( i.hasNext() )
+                    {
+                        messageMoreThanOneUser += ",";
+                    }
+                }
+
+                throw new SMSParserException( messageMoreThanOneUser );
+            }
+            else if ( users != null && users.size() == 1 )
+            {
+                User sender = users.iterator().next();
+
+                Set<User> receivers = new HashSet<>( userGroup.getMembers() );
+                messageService.sendMessage( new MessageConversationParams.Builder( receivers, sender,
+                    smsCommand.getName(), message, MessageType.SYSTEM ).build() );
+
+                Set<User> feedbackList = new HashSet<>();
+                feedbackList.add( sender );
+
+                String confirmMessage = smsCommand.getReceivedMessage();
+
+                if ( confirmMessage == null )
+                {
+                    confirmMessage = SMSCommand.ALERT_FEEDBACK;
+                }
+
+                if ( smsSender.isConfigured() )
+                {
+                    smsSender.sendMessage( smsCommand.getName(), confirmMessage, null, null, feedbackList, false );
+                }
+                else
+                {
+                    log.info( "No sms configuration found." );
+                }
+
+                update( sms, SmsMessageStatus.PROCESSED, true );
+            }
+            else if ( users == null || users.size() == 0 )
+            {
+                throw new SMSParserException(
+                    "No user associated with this phone number. Please contact your supervisor." );
+            }
+        }
+    }
 }