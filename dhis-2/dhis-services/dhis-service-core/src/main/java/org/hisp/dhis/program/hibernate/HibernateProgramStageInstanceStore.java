--- conflicted
+++ resolved
@@ -1,186 +1,178 @@
-package org.hisp.dhis.program.hibernate;
-
-/*
- * Copyright (c) 2004-2018, University of Oslo
- * All rights reserved.
- *
- * Redistribution and use in source and binary forms, with or without
- * modification, are permitted provided that the following conditions are met:
- * Redistributions of source code must retain the above copyright notice, this
- * list of conditions and the following disclaimer.
- *
- * Redistributions in binary form must reproduce the above copyright notice,
- * this list of conditions and the following disclaimer in the documentation
- * and/or other materials provided with the distribution.
- * Neither the name of the HISP project nor the names of its contributors may
- * be used to endorse or promote products derived from this software without
- * specific prior written permission.
- *
- * THIS SOFTWARE IS PROVIDED BY THE COPYRIGHT HOLDERS AND CONTRIBUTORS "AS IS" AND
- * ANY EXPRESS OR IMPLIED WARRANTIES, INCLUDING, BUT NOT LIMITED TO, THE IMPLIED
- * WARRANTIES OF MERCHANTABILITY AND FITNESS FOR A PARTICULAR PURPOSE ARE
- * DISCLAIMED. IN NO EVENT SHALL THE COPYRIGHT OWNER OR CONTRIBUTORS BE LIABLE FOR
- * ANY DIRECT, INDIRECT, INCIDENTAL, SPECIAL, EXEMPLARY, OR CONSEQUENTIAL DAMAGES
- * (INCLUDING, BUT NOT LIMITED TO, PROCUREMENT OF SUBSTITUTE GOODS OR SERVICES;
- * LOSS OF USE, DATA, OR PROFITS; OR BUSINESS INTERRUPTION) HOWEVER CAUSED AND ON
- * ANY THEORY OF LIABILITY, WHETHER IN CONTRACT, STRICT LIABILITY, OR TORT
- * (INCLUDING NEGLIGENCE OR OTHERWISE) ARISING IN ANY WAY OUT OF THE USE OF THIS
- * SOFTWARE, EVEN IF ADVISED OF THE POSSIBILITY OF SUCH DAMAGE.
- */
-
-import com.google.common.collect.Lists;
-import com.google.common.collect.Sets;
-import org.apache.commons.lang.time.DateUtils;
-<<<<<<< HEAD
-=======
-import org.hibernate.Criteria;
-import org.hibernate.Query;
->>>>>>> 92c33097
-import org.hibernate.criterion.DetachedCriteria;
-import org.hibernate.criterion.Restrictions;
-import org.hisp.dhis.common.hibernate.HibernateIdentifiableObjectStore;
-import org.hisp.dhis.event.EventStatus;
-import org.hisp.dhis.program.ProgramInstance;
-import org.hisp.dhis.program.ProgramStage;
-import org.hisp.dhis.program.ProgramStageInstance;
-import org.hisp.dhis.program.ProgramStageInstanceStore;
-import org.hisp.dhis.program.notification.NotificationTrigger;
-import org.hisp.dhis.program.notification.ProgramNotificationTemplate;
-import org.hisp.dhis.trackedentity.TrackedEntityInstance;
-
-import javax.persistence.criteria.CriteriaBuilder;
-import java.util.Collection;
-import java.util.Date;
-import java.util.List;
-import java.util.Set;
-
-/**
- * @author Abyot Asalefew
- */
-public class HibernateProgramStageInstanceStore
-    extends HibernateIdentifiableObjectStore<ProgramStageInstance>
-    implements ProgramStageInstanceStore
-{
-    private final static Set<NotificationTrigger> SCHEDULED_PROGRAM_STAGE_INSTANCE_TRIGGERS =
-        Sets.intersection(
-            NotificationTrigger.getAllApplicableToProgramStageInstance(),
-            NotificationTrigger.getAllScheduledTriggers()
-        );
-
-    @Override
-    public ProgramStageInstance get( ProgramInstance programInstance, ProgramStage programStage )
-    {
-        CriteriaBuilder builder = getCriteriaBuilder();
-
-        List<ProgramStageInstance> list = getList( builder, newJpaParameters()
-            .addPredicate( root -> builder.equal( root.get( "programInstance" ), programInstance ) )
-            .addPredicate( root -> builder.equal( root.get( "programStage" ), programStage ) )
-            .addOrder( root -> builder.asc( root.get( "id" ) ) )
-            .setMaxResults( 1 ) );
-
-        return list.isEmpty() ? null : list.get( 0 );
-    }
-
-    @Override
-    public List<ProgramStageInstance> get( Collection<ProgramInstance> programInstances, EventStatus status )
-    {
-        CriteriaBuilder builder = getCriteriaBuilder();
-
-        return getList( builder, newJpaParameters()
-            .addPredicate( root -> builder.equal( root.get( "status" ), status ) )
-            .addPredicate( root -> root.get( "programInstance" ).in( programInstances ) ) );
-    }
-
-    @Override
-    public List<ProgramStageInstance> get( TrackedEntityInstance entityInstance, EventStatus status )
-    {
-        CriteriaBuilder builder = getCriteriaBuilder();
-
-        return getList( builder, newJpaParameters()
-            .addPredicate( root -> builder.equal( root.get( "status" ), status ) )
-            .addPredicate( root -> builder.equal( root.join( "programInstance" ).get( "entityInstance" ), entityInstance ) ) );
-    }
-
-    @Override
-    public long getProgramStageInstanceCountLastUpdatedAfter( Date time )
-    {
-        CriteriaBuilder builder = getCriteriaBuilder();
-
-        return count( builder, newJpaParameters()
-            .addPredicate( root -> builder.greaterThanOrEqualTo( root.get( "lastUpdated" ), time ) )
-            .count( root -> builder.countDistinct( root ) ) );
-    }
-
-    @Override
-    public boolean exists( String uid )
-    {
-        Integer result = jdbcTemplate.queryForObject( "select count(*) from programstageinstance where uid=? and deleted is false", Integer.class, uid );
-        return result != null && result > 0;
-    }
-
-    @Override
-    public boolean existsIncludingDeleted( String uid )
-    {
-        Integer result = jdbcTemplate.queryForObject( "select count(*) from programstageinstance where uid=?", Integer.class, uid );
-        return result != null && result > 0;
-    }
-
-<<<<<<< HEAD
-=======
-    @Override
-    public void updateProgramStageInstancesSyncTimestamp( List<String> programStageInstanceUIDs, Date lastSynchronized )
-    {
-        String hql = "update ProgramStageInstance set lastSynchronized = :lastSynchronized WHERE uid in :programStageInstances";
-        Query query = getQuery( hql );
-        query.setParameter( "lastSynchronized", lastSynchronized );
-        query.setParameter( "programStageInstances", programStageInstanceUIDs );
-
-        query.executeUpdate();
-    }
-
-    @SuppressWarnings( "unchecked" )
->>>>>>> 92c33097
-    @Override
-    public List<ProgramStageInstance> getWithScheduledNotifications( ProgramNotificationTemplate template, Date notificationDate )
-    {
-        if ( notificationDate == null || !SCHEDULED_PROGRAM_STAGE_INSTANCE_TRIGGERS.contains( template.getNotificationTrigger() ) )
-        {
-            return Lists.newArrayList();
-        }
-
-        if ( template.getRelativeScheduledDays() == null )
-        {
-            return Lists.newArrayList();
-        }
-
-        Date targetDate = DateUtils.addDays( notificationDate, template.getRelativeScheduledDays() * -1 );
-
-        String hql =
-            "select distinct psi from ProgramStageInstance as psi " +
-                "inner join psi.programStage as ps " +
-                "where :notificationTemplate in elements(ps.notificationTemplates) " +
-                "and psi.dueDate is not null " +
-                "and psi.executionDate is null " +
-                "and psi.status != :skippedEventStatus " +
-                "and cast(:targetDate as date) = psi.dueDate " +
-                "and psi.deleted is false";
-
-        return getQuery( hql, ProgramStageInstance.class )
-            .setParameter( "notificationTemplate", template )
-            .setParameter( "skippedEventStatus", EventStatus.SKIPPED )
-            .setParameter( "targetDate", targetDate ).list();
-    }
-
-    @Override
-    protected void preProcessDetachedCriteria( DetachedCriteria criteria )
-    {
-        // Filter out soft deleted values
-        criteria.add( Restrictions.eq( "deleted", false ) );
-    }
-
-    @Override
-    protected ProgramStageInstance postProcessObject( ProgramStageInstance programStageInstance )
-    {
-        return (programStageInstance == null || programStageInstance.isDeleted()) ? null : programStageInstance;
-    }
-}
+package org.hisp.dhis.program.hibernate;
+
+/*
+ * Copyright (c) 2004-2018, University of Oslo
+ * All rights reserved.
+ *
+ * Redistribution and use in source and binary forms, with or without
+ * modification, are permitted provided that the following conditions are met:
+ * Redistributions of source code must retain the above copyright notice, this
+ * list of conditions and the following disclaimer.
+ *
+ * Redistributions in binary form must reproduce the above copyright notice,
+ * this list of conditions and the following disclaimer in the documentation
+ * and/or other materials provided with the distribution.
+ * Neither the name of the HISP project nor the names of its contributors may
+ * be used to endorse or promote products derived from this software without
+ * specific prior written permission.
+ *
+ * THIS SOFTWARE IS PROVIDED BY THE COPYRIGHT HOLDERS AND CONTRIBUTORS "AS IS" AND
+ * ANY EXPRESS OR IMPLIED WARRANTIES, INCLUDING, BUT NOT LIMITED TO, THE IMPLIED
+ * WARRANTIES OF MERCHANTABILITY AND FITNESS FOR A PARTICULAR PURPOSE ARE
+ * DISCLAIMED. IN NO EVENT SHALL THE COPYRIGHT OWNER OR CONTRIBUTORS BE LIABLE FOR
+ * ANY DIRECT, INDIRECT, INCIDENTAL, SPECIAL, EXEMPLARY, OR CONSEQUENTIAL DAMAGES
+ * (INCLUDING, BUT NOT LIMITED TO, PROCUREMENT OF SUBSTITUTE GOODS OR SERVICES;
+ * LOSS OF USE, DATA, OR PROFITS; OR BUSINESS INTERRUPTION) HOWEVER CAUSED AND ON
+ * ANY THEORY OF LIABILITY, WHETHER IN CONTRACT, STRICT LIABILITY, OR TORT
+ * (INCLUDING NEGLIGENCE OR OTHERWISE) ARISING IN ANY WAY OUT OF THE USE OF THIS
+ * SOFTWARE, EVEN IF ADVISED OF THE POSSIBILITY OF SUCH DAMAGE.
+ */
+
+import com.google.common.collect.Lists;
+import com.google.common.collect.Sets;
+import org.apache.commons.lang.time.DateUtils;
+import org.hibernate.criterion.DetachedCriteria;
+import org.hibernate.criterion.Restrictions;
+import org.hibernate.query.Query;
+import org.hisp.dhis.common.hibernate.HibernateIdentifiableObjectStore;
+import org.hisp.dhis.event.EventStatus;
+import org.hisp.dhis.program.ProgramInstance;
+import org.hisp.dhis.program.ProgramStage;
+import org.hisp.dhis.program.ProgramStageInstance;
+import org.hisp.dhis.program.ProgramStageInstanceStore;
+import org.hisp.dhis.program.notification.NotificationTrigger;
+import org.hisp.dhis.program.notification.ProgramNotificationTemplate;
+import org.hisp.dhis.trackedentity.TrackedEntityInstance;
+
+import javax.persistence.criteria.CriteriaBuilder;
+import java.util.Collection;
+import java.util.Date;
+import java.util.List;
+import java.util.Set;
+
+/**
+ * @author Abyot Asalefew
+ */
+public class HibernateProgramStageInstanceStore
+    extends HibernateIdentifiableObjectStore<ProgramStageInstance>
+    implements ProgramStageInstanceStore
+{
+    private final static Set<NotificationTrigger> SCHEDULED_PROGRAM_STAGE_INSTANCE_TRIGGERS =
+        Sets.intersection(
+            NotificationTrigger.getAllApplicableToProgramStageInstance(),
+            NotificationTrigger.getAllScheduledTriggers()
+        );
+
+    @Override
+    public ProgramStageInstance get( ProgramInstance programInstance, ProgramStage programStage )
+    {
+        CriteriaBuilder builder = getCriteriaBuilder();
+
+        List<ProgramStageInstance> list = getList( builder, newJpaParameters()
+            .addPredicate( root -> builder.equal( root.get( "programInstance" ), programInstance ) )
+            .addPredicate( root -> builder.equal( root.get( "programStage" ), programStage ) )
+            .addOrder( root -> builder.asc( root.get( "id" ) ) )
+            .setMaxResults( 1 ) );
+
+        return list.isEmpty() ? null : list.get( 0 );
+    }
+
+    @Override
+    public List<ProgramStageInstance> get( Collection<ProgramInstance> programInstances, EventStatus status )
+    {
+        CriteriaBuilder builder = getCriteriaBuilder();
+
+        return getList( builder, newJpaParameters()
+            .addPredicate( root -> builder.equal( root.get( "status" ), status ) )
+            .addPredicate( root -> root.get( "programInstance" ).in( programInstances ) ) );
+    }
+
+    @Override
+    public List<ProgramStageInstance> get( TrackedEntityInstance entityInstance, EventStatus status )
+    {
+        CriteriaBuilder builder = getCriteriaBuilder();
+
+        return getList( builder, newJpaParameters()
+            .addPredicate( root -> builder.equal( root.get( "status" ), status ) )
+            .addPredicate( root -> builder.equal( root.join( "programInstance" ).get( "entityInstance" ), entityInstance ) ) );
+    }
+
+    @Override
+    public long getProgramStageInstanceCountLastUpdatedAfter( Date time )
+    {
+        CriteriaBuilder builder = getCriteriaBuilder();
+
+        return count( builder, newJpaParameters()
+            .addPredicate( root -> builder.greaterThanOrEqualTo( root.get( "lastUpdated" ), time ) )
+            .count( root -> builder.countDistinct( root ) ) );
+    }
+
+    @Override
+    public boolean exists( String uid )
+    {
+        Integer result = jdbcTemplate.queryForObject( "select count(*) from programstageinstance where uid=? and deleted is false", Integer.class, uid );
+        return result != null && result > 0;
+    }
+
+    @Override
+    public boolean existsIncludingDeleted( String uid )
+    {
+        Integer result = jdbcTemplate.queryForObject( "select count(*) from programstageinstance where uid=?", Integer.class, uid );
+        return result != null && result > 0;
+    }
+
+    @Override
+    public void updateProgramStageInstancesSyncTimestamp( List<String> programStageInstanceUIDs, Date lastSynchronized )
+    {
+        String hql = "update ProgramStageInstance set lastSynchronized = :lastSynchronized WHERE uid in :programStageInstances";
+        Query query = getQuery( hql );
+        query.setParameter( "lastSynchronized", lastSynchronized );
+        query.setParameter( "programStageInstances", programStageInstanceUIDs );
+
+        query.executeUpdate();
+    }
+
+    @Override
+    public List<ProgramStageInstance> getWithScheduledNotifications( ProgramNotificationTemplate template, Date notificationDate )
+    {
+        if ( notificationDate == null || !SCHEDULED_PROGRAM_STAGE_INSTANCE_TRIGGERS.contains( template.getNotificationTrigger() ) )
+        {
+            return Lists.newArrayList();
+        }
+
+        if ( template.getRelativeScheduledDays() == null )
+        {
+            return Lists.newArrayList();
+        }
+
+        Date targetDate = DateUtils.addDays( notificationDate, template.getRelativeScheduledDays() * -1 );
+
+        String hql =
+            "select distinct psi from ProgramStageInstance as psi " +
+                "inner join psi.programStage as ps " +
+                "where :notificationTemplate in elements(ps.notificationTemplates) " +
+                "and psi.dueDate is not null " +
+                "and psi.executionDate is null " +
+                "and psi.status != :skippedEventStatus " +
+                "and cast(:targetDate as date) = psi.dueDate " +
+                "and psi.deleted is false";
+
+        return getQuery( hql, ProgramStageInstance.class )
+            .setParameter( "notificationTemplate", template )
+            .setParameter( "skippedEventStatus", EventStatus.SKIPPED )
+            .setParameter( "targetDate", targetDate ).list();
+    }
+
+    @Override
+    protected void preProcessDetachedCriteria( DetachedCriteria criteria )
+    {
+        // Filter out soft deleted values
+        criteria.add( Restrictions.eq( "deleted", false ) );
+    }
+
+    @Override
+    protected ProgramStageInstance postProcessObject( ProgramStageInstance programStageInstance )
+    {
+        return (programStageInstance == null || programStageInstance.isDeleted()) ? null : programStageInstance;
+    }
+}