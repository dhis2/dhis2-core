--- conflicted
+++ resolved
@@ -1,285 +1,264 @@
-package org.hisp.dhis.dataset;
-
-import org.hisp.dhis.common.DimensionalItemObject;
-import org.hisp.dhis.common.Map4;
-import org.hisp.dhis.dataelement.DataElementCategoryOptionCombo;
-import org.hisp.dhis.dataelement.DataElementCategoryService;
-import org.hisp.dhis.dataelement.DataElementOperand;
-import org.hisp.dhis.dataset.notifications.DataSetNotificationEventPublisher;
-import org.hisp.dhis.datavalue.AggregateAccessManager;
-import org.hisp.dhis.datavalue.DataValueService;
-import org.hisp.dhis.message.MessageService;
-import org.hisp.dhis.organisationunit.OrganisationUnit;
-import org.hisp.dhis.period.Period;
-import org.hisp.dhis.period.PeriodService;
-import org.hisp.dhis.user.CurrentUserService;
-import org.hisp.dhis.user.User;
-import org.springframework.beans.factory.annotation.Autowired;
-import org.springframework.transaction.annotation.Transactional;
-
-import java.util.ArrayList;
-import java.util.Collection;
-import java.util.List;
-
-/*
- * Copyright (c) 2004-2018, University of Oslo
- * All rights reserved.
- *
- * Redistribution and use in source and binary forms, with or without
- * modification, are permitted provided that the following conditions are met:
- * Redistributions of source code must retain the above copyright notice, this
- * list of conditions and the following disclaimer.
- *
- * Redistributions in binary form must reproduce the above copyright notice,
- * this list of conditions and the following disclaimer in the documentation
- * and/or other materials provided with the distribution.
- * Neither the name of the HISP project nor the names of its contributors may
- * be used to endorse or promote products derived from this software without
- * specific prior written permission.
- *
- * THIS SOFTWARE IS PROVIDED BY THE COPYRIGHT HOLDERS AND CONTRIBUTORS "AS IS" AND
- * ANY EXPRESS OR IMPLIED WARRANTIES, INCLUDING, BUT NOT LIMITED TO, THE IMPLIED
- * WARRANTIES OF MERCHANTABILITY AND FITNESS FOR A PARTICULAR PURPOSE ARE
- * DISCLAIMED. IN NO EVENT SHALL THE COPYRIGHT OWNER OR CONTRIBUTORS BE LIABLE FOR
- * ANY DIRECT, INDIRECT, INCIDENTAL, SPECIAL, EXEMPLARY, OR CONSEQUENTIAL DAMAGES
- * (INCLUDING, BUT NOT LIMITED TO, PROCUREMENT OF SUBSTITUTE GOODS OR SERVICES;
- * LOSS OF USE, DATA, OR PROFITS; OR BUSINESS INTERRUPTION) HOWEVER CAUSED AND ON
- * ANY THEORY OF LIABILITY, WHETHER IN CONTRACT, STRICT LIABILITY, OR TORT
- * (INCLUDING NEGLIGENCE OR OTHERWISE) ARISING IN ANY WAY OUT OF THE USE OF THIS
- * SOFTWARE, EVEN IF ADVISED OF THE POSSIBILITY OF SUCH DAMAGE.
- */
-
-<<<<<<< HEAD
-=======
-import org.hisp.dhis.dataelement.DataElementCategoryOptionCombo;
-import org.hisp.dhis.dataelement.DataElementCategoryService;
-import org.hisp.dhis.dataelement.DataElementOperand;
-import org.hisp.dhis.dataset.notifications.DataSetNotificationEventPublisher;
-import org.hisp.dhis.datavalue.DataValueService;
-import org.hisp.dhis.message.MessageService;
-import org.hisp.dhis.organisationunit.OrganisationUnit;
-import org.hisp.dhis.period.Period;
-import org.springframework.beans.factory.annotation.Autowired;
-import org.springframework.transaction.annotation.Transactional;
-
-import java.util.ArrayList;
-import java.util.Collection;
-import java.util.List;
-
->>>>>>> 59cfae93
-/**
- * @author Lars Helge Overland
- * @version $Id$
- */
-@Transactional
-public class DefaultCompleteDataSetRegistrationService
-    implements CompleteDataSetRegistrationService
-{
-    // -------------------------------------------------------------------------
-    // Dependencies
-    // -------------------------------------------------------------------------
-
-    private CompleteDataSetRegistrationStore completeDataSetRegistrationStore;
-
-    public void setCompleteDataSetRegistrationStore( CompleteDataSetRegistrationStore completeDataSetRegistrationStore )
-    {
-        this.completeDataSetRegistrationStore = completeDataSetRegistrationStore;
-    }
-
-    private MessageService messageService;
-
-    public void setMessageService( MessageService messageService )
-    {
-        this.messageService = messageService;
-    }
-
-    private DataElementCategoryService categoryService;
-
-    public void setCategoryService( DataElementCategoryService categoryService )
-    {
-        this.categoryService = categoryService;
-    }
-
-    @Autowired
-    private DataValueService dataValueService;
-
-    @Autowired
-    private DataSetNotificationEventPublisher notificationEventPublisher;
-
-    @Autowired
-    private AggregateAccessManager accessManager;
-
-    @Autowired
-    private CurrentUserService currentUserService;
-
-    @Autowired
-    private PeriodService periodService;
-
-    // -------------------------------------------------------------------------
-    // CompleteDataSetRegistrationService
-    // -------------------------------------------------------------------------
-
-    @Override
-    public void saveCompleteDataSetRegistration( CompleteDataSetRegistration registration )
-    {
-        if ( registration.getAttributeOptionCombo() == null )
-        {
-            registration.setAttributeOptionCombo( categoryService.getDefaultDataElementCategoryOptionCombo() );
-        }
-
-        completeDataSetRegistrationStore.saveCompleteDataSetRegistration( registration );
-    }
-
-    @Override
-    public void saveCompleteDataSetRegistration( CompleteDataSetRegistration registration, boolean skipNotification )
-    {
-        saveCompleteDataSetRegistration( registration );
-
-        if ( !skipNotification )
-        {
-            if ( registration.getDataSet() != null && registration.getDataSet().isNotifyCompletingUser() )
-            {
-                messageService.sendCompletenessMessage( registration );
-            }
-
-            notificationEventPublisher.publishEvent( registration );
-        }
-    }
-
-    @Override
-    public void saveCompleteDataSetRegistrations( List<CompleteDataSetRegistration> registrations,
-        boolean skipNotification )
-    {
-        for ( CompleteDataSetRegistration registration : registrations )
-        {
-            saveCompleteDataSetRegistration( registration, skipNotification );
-        }
-    }
-
-    @Override
-    public void updateCompleteDataSetRegistration( CompleteDataSetRegistration registration )
-    {
-        completeDataSetRegistrationStore.updateCompleteDataSetRegistration( registration );
-    }
-
-    @Override
-    public void deleteCompleteDataSetRegistration( CompleteDataSetRegistration registration )
-    {
-        completeDataSetRegistrationStore.deleteCompleteDataSetRegistration( registration );
-    }
-
-    @Override
-    public void deleteCompleteDataSetRegistrations( List<CompleteDataSetRegistration> registrations )
-    {
-        for ( CompleteDataSetRegistration registration : registrations )
-        {
-            completeDataSetRegistrationStore.deleteCompleteDataSetRegistration( registration );
-        }
-    }
-
-    @Override
-    public CompleteDataSetRegistration getCompleteDataSetRegistration( DataSet dataSet, Period period,
-        OrganisationUnit source, DataElementCategoryOptionCombo attributeOptionCombo )
-    {
-        return completeDataSetRegistrationStore.getCompleteDataSetRegistration( dataSet, period, source,
-            attributeOptionCombo );
-    }
-
-    @Override
-    public List<CompleteDataSetRegistration> getAllCompleteDataSetRegistrations()
-    {
-        return completeDataSetRegistrationStore.getAllCompleteDataSetRegistrations();
-    }
-
-    @Override
-    public List<CompleteDataSetRegistration> getCompleteDataSetRegistrations( Collection<DataSet> dataSets,
-        Collection<OrganisationUnit> sources, Collection<Period> periods )
-    {
-        return completeDataSetRegistrationStore.getCompleteDataSetRegistrations( dataSets, sources, periods );
-    }
-
-    @Override
-    public void deleteCompleteDataSetRegistrations( DataSet dataSet )
-    {
-        completeDataSetRegistrationStore.deleteCompleteDataSetRegistrations( dataSet );
-    }
-
-    @Override
-    public void deleteCompleteDataSetRegistrations( OrganisationUnit unit )
-    {
-        completeDataSetRegistrationStore.deleteCompleteDataSetRegistrations( unit );
-    }
-
-    @Override
-    public List<DataElementOperand> getMissingCompulsoryFields( DataSet dataSet, Period period,
-        OrganisationUnit organisationUnit, DataElementCategoryOptionCombo attributeOptionCombo, boolean multiOrgUnit )
-    {
-        List<DataElementOperand> missingDataElementOperands = new ArrayList<>();
-
-        if ( !dataSet.getCompulsoryDataElementOperands().isEmpty() )
-        {
-            Period reloadedPeriod = periodService.reloadPeriod( period );
-
-            List<Period> periods = new ArrayList<>();
-            periods.add( reloadedPeriod );
-
-            List<OrganisationUnit> organisationUnits = new ArrayList<>();
-
-            if ( multiOrgUnit )
-            {
-                organisationUnits.addAll( organisationUnit.getChildren() );
-            }
-            else
-            {
-                organisationUnits.add( organisationUnit );
-            }
-
-            Map4<OrganisationUnit, Period, String, DimensionalItemObject, Double> dataValues = new Map4<>();
-
-            dataValues = dataValueService.getDataElementOperandValues( dataSet.getCompulsoryDataElementOperands(),
-                periods, organisationUnits );
-
-            if ( dataValues.isEmpty() )
-            {
-                missingDataElementOperands.addAll( dataSet.getCompulsoryDataElementOperands() );
-            }
-            else
-            {
-                User currentUser = currentUserService.getCurrentUser();
-
-                for ( DataElementOperand dataElementOperand : dataSet.getCompulsoryDataElementOperands() )
-                {
-                    List<String> errors = accessManager.canWrite( currentUser, dataElementOperand );
-
-                    if ( !errors.isEmpty() )
-                    {
-                        continue;
-                    }
-
-                    if ( multiOrgUnit )
-                    {
-                        for ( OrganisationUnit child : organisationUnit.getChildren() )
-                        {
-                            if ( dataValues.getValue( child, period, attributeOptionCombo.getUid(),
-                                dataElementOperand ) == null )
-                            {
-                                missingDataElementOperands.add( dataElementOperand );
-                            }
-                        }
-                    }
-                    else
-                    {
-                        if ( dataValues.getValue( organisationUnit, period, attributeOptionCombo.getUid(),
-                            dataElementOperand ) == null )
-                        {
-                            missingDataElementOperands.add( dataElementOperand );
-                        }
-                    }
-                }
-            }
-
-        }
-
-        return missingDataElementOperands;
-    }
-}
+package org.hisp.dhis.dataset;
+
+import org.hisp.dhis.common.DimensionalItemObject;
+import org.hisp.dhis.common.Map4;
+
+/*
+ * Copyright (c) 2004-2018, University of Oslo
+ * All rights reserved.
+ *
+ * Redistribution and use in source and binary forms, with or without
+ * modification, are permitted provided that the following conditions are met:
+ * Redistributions of source code must retain the above copyright notice, this
+ * list of conditions and the following disclaimer.
+ *
+ * Redistributions in binary form must reproduce the above copyright notice,
+ * this list of conditions and the following disclaimer in the documentation
+ * and/or other materials provided with the distribution.
+ * Neither the name of the HISP project nor the names of its contributors may
+ * be used to endorse or promote products derived from this software without
+ * specific prior written permission.
+ *
+ * THIS SOFTWARE IS PROVIDED BY THE COPYRIGHT HOLDERS AND CONTRIBUTORS "AS IS" AND
+ * ANY EXPRESS OR IMPLIED WARRANTIES, INCLUDING, BUT NOT LIMITED TO, THE IMPLIED
+ * WARRANTIES OF MERCHANTABILITY AND FITNESS FOR A PARTICULAR PURPOSE ARE
+ * DISCLAIMED. IN NO EVENT SHALL THE COPYRIGHT OWNER OR CONTRIBUTORS BE LIABLE FOR
+ * ANY DIRECT, INDIRECT, INCIDENTAL, SPECIAL, EXEMPLARY, OR CONSEQUENTIAL DAMAGES
+ * (INCLUDING, BUT NOT LIMITED TO, PROCUREMENT OF SUBSTITUTE GOODS OR SERVICES;
+ * LOSS OF USE, DATA, OR PROFITS; OR BUSINESS INTERRUPTION) HOWEVER CAUSED AND ON
+ * ANY THEORY OF LIABILITY, WHETHER IN CONTRACT, STRICT LIABILITY, OR TORT
+ * (INCLUDING NEGLIGENCE OR OTHERWISE) ARISING IN ANY WAY OUT OF THE USE OF THIS
+ * SOFTWARE, EVEN IF ADVISED OF THE POSSIBILITY OF SUCH DAMAGE.
+ */
+
+import org.hisp.dhis.dataelement.DataElementCategoryOptionCombo;
+import org.hisp.dhis.dataelement.DataElementCategoryService;
+import org.hisp.dhis.dataelement.DataElementOperand;
+import org.hisp.dhis.dataset.notifications.DataSetNotificationEventPublisher;
+import org.hisp.dhis.datavalue.DataValueService;
+import org.hisp.dhis.message.MessageService;
+import org.hisp.dhis.organisationunit.OrganisationUnit;
+import org.hisp.dhis.period.Period;
+import org.springframework.beans.factory.annotation.Autowired;
+import org.springframework.transaction.annotation.Transactional;
+
+import java.util.ArrayList;
+import java.util.Collection;
+import java.util.List;
+
+/**
+ * @author Lars Helge Overland
+ * @version $Id$
+ */
+@Transactional
+public class DefaultCompleteDataSetRegistrationService
+    implements CompleteDataSetRegistrationService
+{
+    // -------------------------------------------------------------------------
+    // Dependencies
+    // -------------------------------------------------------------------------
+
+    private CompleteDataSetRegistrationStore completeDataSetRegistrationStore;
+
+    public void setCompleteDataSetRegistrationStore( CompleteDataSetRegistrationStore completeDataSetRegistrationStore )
+    {
+        this.completeDataSetRegistrationStore = completeDataSetRegistrationStore;
+    }
+
+    private MessageService messageService;
+
+    public void setMessageService( MessageService messageService )
+    {
+        this.messageService = messageService;
+    }
+
+    private DataElementCategoryService categoryService;
+
+    public void setCategoryService( DataElementCategoryService categoryService )
+    {
+        this.categoryService = categoryService;
+    }
+
+    @Autowired
+    private DataValueService dataValueService;
+
+    @Autowired
+    private DataSetNotificationEventPublisher notificationEventPublisher;
+
+    @Autowired
+    private AggregateAccessManager accessManager;
+
+    @Autowired
+    private CurrentUserService currentUserService;
+
+    @Autowired
+    private PeriodService periodService;
+
+    // -------------------------------------------------------------------------
+    // CompleteDataSetRegistrationService
+    // -------------------------------------------------------------------------
+
+    @Override
+    public void saveCompleteDataSetRegistration( CompleteDataSetRegistration registration )
+    {
+        if ( registration.getAttributeOptionCombo() == null )
+        {
+            registration.setAttributeOptionCombo( categoryService.getDefaultDataElementCategoryOptionCombo() );
+        }
+
+        completeDataSetRegistrationStore.saveCompleteDataSetRegistration( registration );
+    }
+
+    @Override
+    public void saveCompleteDataSetRegistration( CompleteDataSetRegistration registration, boolean skipNotification )
+    {
+        saveCompleteDataSetRegistration( registration );
+
+        if ( !skipNotification )
+        {
+            if ( registration.getDataSet() != null && registration.getDataSet().isNotifyCompletingUser() )
+            {
+                messageService.sendCompletenessMessage( registration );
+            }
+
+            notificationEventPublisher.publishEvent( registration );
+        }
+    }
+
+    @Override
+    public void saveCompleteDataSetRegistrations( List<CompleteDataSetRegistration> registrations,
+        boolean skipNotification )
+    {
+        for ( CompleteDataSetRegistration registration : registrations )
+        {
+            saveCompleteDataSetRegistration( registration, skipNotification );
+        }
+    }
+
+    @Override
+    public void updateCompleteDataSetRegistration( CompleteDataSetRegistration registration )
+    {
+        completeDataSetRegistrationStore.updateCompleteDataSetRegistration( registration );
+    }
+
+    @Override
+    public void deleteCompleteDataSetRegistration( CompleteDataSetRegistration registration )
+    {
+        completeDataSetRegistrationStore.deleteCompleteDataSetRegistration( registration );
+    }
+
+    @Override
+    public void deleteCompleteDataSetRegistrations( List<CompleteDataSetRegistration> registrations )
+    {
+        for ( CompleteDataSetRegistration registration : registrations )
+        {
+            completeDataSetRegistrationStore.deleteCompleteDataSetRegistration( registration );
+        }
+    }
+
+    @Override
+    public CompleteDataSetRegistration getCompleteDataSetRegistration( DataSet dataSet, Period period,
+        OrganisationUnit source, DataElementCategoryOptionCombo attributeOptionCombo )
+    {
+        return completeDataSetRegistrationStore.getCompleteDataSetRegistration( dataSet, period, source,
+            attributeOptionCombo );
+    }
+
+    @Override
+    public List<CompleteDataSetRegistration> getAllCompleteDataSetRegistrations()
+    {
+        return completeDataSetRegistrationStore.getAllCompleteDataSetRegistrations();
+    }
+
+    @Override
+    public List<CompleteDataSetRegistration> getCompleteDataSetRegistrations( Collection<DataSet> dataSets,
+        Collection<OrganisationUnit> sources, Collection<Period> periods )
+    {
+        return completeDataSetRegistrationStore.getCompleteDataSetRegistrations( dataSets, sources, periods );
+    }
+
+    @Override
+    public void deleteCompleteDataSetRegistrations( DataSet dataSet )
+    {
+        completeDataSetRegistrationStore.deleteCompleteDataSetRegistrations( dataSet );
+    }
+
+    @Override
+    public void deleteCompleteDataSetRegistrations( OrganisationUnit unit )
+    {
+        completeDataSetRegistrationStore.deleteCompleteDataSetRegistrations( unit );
+    }
+
+    @Override
+    public List<DataElementOperand> getMissingCompulsoryFields( DataSet dataSet, Period period,
+        OrganisationUnit organisationUnit, DataElementCategoryOptionCombo attributeOptionCombo, boolean multiOrgUnit )
+    {
+        List<DataElementOperand> missingDataElementOperands = new ArrayList<>();
+
+        if ( !dataSet.getCompulsoryDataElementOperands().isEmpty() )
+        {
+            Period reloadedPeriod = periodService.reloadPeriod( period );
+
+            List<Period> periods = new ArrayList<>();
+            periods.add( reloadedPeriod );
+
+            List<OrganisationUnit> organisationUnits = new ArrayList<>();
+
+            if ( multiOrgUnit )
+            {
+                organisationUnits.addAll( organisationUnit.getChildren() );
+            }
+            else
+            {
+                organisationUnits.add( organisationUnit );
+            }
+
+            Map4<OrganisationUnit, Period, String, DimensionalItemObject, Double> dataValues = new Map4<>();
+
+            dataValues = dataValueService.getDataElementOperandValues( dataSet.getCompulsoryDataElementOperands(),
+                periods, organisationUnits );
+
+            if ( dataValues.isEmpty() )
+            {
+                missingDataElementOperands.addAll( dataSet.getCompulsoryDataElementOperands() );
+            }
+            else
+            {
+                User currentUser = currentUserService.getCurrentUser();
+
+                for ( DataElementOperand dataElementOperand : dataSet.getCompulsoryDataElementOperands() )
+                {
+                    List<String> errors = accessManager.canWrite( currentUser, dataElementOperand );
+
+                    if ( !errors.isEmpty() )
+                    {
+                        continue;
+                    }
+
+                    if ( multiOrgUnit )
+                    {
+                        for ( OrganisationUnit child : organisationUnit.getChildren() )
+                        {
+                            if ( dataValues.getValue( child, period, attributeOptionCombo.getUid(),
+                                dataElementOperand ) == null )
+                            {
+                                missingDataElementOperands.add( dataElementOperand );
+                            }
+                        }
+                    }
+                    else
+                    {
+                        if ( dataValues.getValue( organisationUnit, period, attributeOptionCombo.getUid(),
+                            dataElementOperand ) == null )
+                        {
+                            missingDataElementOperands.add( dataElementOperand );
+                        }
+                    }
+                }
+            }
+
+        }
+
+        return missingDataElementOperands;
+    }
+}