--- conflicted
+++ resolved
@@ -78,15 +78,11 @@
     public List<T> getAnalyticalObjects( DataElement dataElement )
     {
         String hql = "select distinct c from " + clazz.getName()
-<<<<<<< HEAD
             + " c join c.dataDimensionItems d" +
             " where d.dataElement = :dataElement" +
             " or d.dataElementOperand.dataElement = :dataElement" +
             " or d.programDataElement.dataElement = :dataElement";
 
-=======
-            + " c join c.dataDimensionItems d where d.dataElement = :dataElement";
->>>>>>> 516b09b8
         return getQuery( hql ).setParameter( "dataElement", dataElement ).list();
     }
 
