--- conflicted
+++ resolved
@@ -39,10 +39,7 @@
 import org.hisp.dhis.common.IdentifiableObject;
 import org.hisp.dhis.common.IdentifiableObjectManager;
 import org.hisp.dhis.common.IllegalQueryException;
-<<<<<<< HEAD
 import org.hisp.dhis.feedback.NotFoundException;
-=======
->>>>>>> e8468b46
 import org.hisp.dhis.organisationunit.OrganisationUnitService;
 import org.hisp.dhis.outboundmessage.BatchResponseStatus;
 import org.hisp.dhis.outboundmessage.OutboundMessageBatch;
@@ -84,59 +81,14 @@
 
   private final AclService aclService;
 
-<<<<<<< HEAD
   private final ProgramMessageOperationParamMapper operationParamMapper;
 
-=======
->>>>>>> e8468b46
   // -------------------------------------------------------------------------
   // Implementation methods
   // -------------------------------------------------------------------------
 
   @Override
   @Transactional(readOnly = true)
-<<<<<<< HEAD
-=======
-  public ProgramMessageQueryParams getFromUrl(
-      Set<String> ou,
-      String enrollmentUid,
-      String eventUid,
-      ProgramMessageStatus messageStatus,
-      Integer page,
-      Integer pageSize,
-      Date afterDate,
-      Date beforeDate) {
-    ProgramMessageQueryParams params = new ProgramMessageQueryParams();
-
-    if (enrollmentUid != null) {
-      if (manager.exists(Enrollment.class, enrollmentUid)) {
-        params.setEnrollment(manager.get(Enrollment.class, enrollmentUid));
-      } else {
-        throw new IllegalQueryException("Enrollment does not exist.");
-      }
-    }
-
-    if (eventUid != null) {
-      if (manager.exists(Event.class, eventUid)) {
-        params.setEvent(manager.get(Event.class, eventUid));
-      } else {
-        throw new IllegalQueryException("Event does not exist.");
-      }
-    }
-
-    params.setOrganisationUnit(ou);
-    params.setMessageStatus(messageStatus);
-    params.setPage(page);
-    params.setPageSize(pageSize);
-    params.setAfterDate(afterDate);
-    params.setBeforeDate(beforeDate);
-
-    return params;
-  }
-
-  @Override
-  @Transactional(readOnly = true)
->>>>>>> e8468b46
   public ProgramMessage getProgramMessage(long id) {
     return programMessageStore.get(id);
   }
@@ -199,52 +151,6 @@
   }
 
   @Override
-<<<<<<< HEAD
-=======
-  @Transactional(readOnly = true)
-  public void currentUserHasAccess(ProgramMessageQueryParams params) {
-    Enrollment enrollment = null;
-
-    Set<Program> programs;
-
-    if (params.hasEnrollment()) {
-      enrollment = params.getEnrollment();
-    }
-
-    if (params.hasEvent()) {
-      enrollment = params.getEvent().getEnrollment();
-    }
-
-    if (enrollment == null) {
-      throw new IllegalQueryException("Enrollment or Event has to be provided");
-    }
-
-    programs = new HashSet<>(programService.getCurrentUserPrograms());
-
-    User currentUser = userService.getUserByUsername(CurrentUserUtil.getCurrentUsername());
-    if (currentUser != null && !programs.contains(enrollment.getProgram())) {
-      throw new IllegalQueryException("User does not have access to the required program");
-    }
-  }
-
-  @Override
-  @Transactional(readOnly = true)
-  public void validateQueryParameters(ProgramMessageQueryParams params) {
-    String violation = null;
-
-    if (!params.hasEnrollment() && !params.hasEvent()) {
-      violation = "Enrollment or event must be provided";
-    }
-
-    if (violation != null) {
-      log.warn("Parameter validation failed: " + violation);
-
-      throw new IllegalQueryException(violation);
-    }
-  }
-
-  @Override
->>>>>>> e8468b46
   @Transactional(readOnly = true)
   public void validatePayload(ProgramMessage message) {
     List<String> violations = new ArrayList<>();
@@ -275,13 +181,7 @@
     }
 
     if (!violations.isEmpty()) {
-<<<<<<< HEAD
-      String violationMessage = String.join(", ", violations);
-      log.info("Message validation failed: " + violationMessage);
-      throw new IllegalQueryException(violationMessage);
-=======
       throw new IllegalQueryException(String.join(", ", violations));
->>>>>>> e8468b46
     }
   }
 
