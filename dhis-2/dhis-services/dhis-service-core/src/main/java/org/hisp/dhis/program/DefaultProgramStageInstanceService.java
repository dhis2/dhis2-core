--- conflicted
+++ resolved
@@ -1,4 +1,3 @@
-<<<<<<< HEAD
 package org.hisp.dhis.program;
 
 /*
@@ -514,522 +513,4 @@
         fileResource.setAssigned( true );
         fileResourceService.updateFileResource( fileResource );
     }
-}
-=======
-package org.hisp.dhis.program;
-
-/*
- * Copyright (c) 2004-2020, University of Oslo
- * All rights reserved.
- *
- * Redistribution and use in source and binary forms, with or without
- * modification, are permitted provided that the following conditions are met:
- * Redistributions of source code must retain the above copyright notice, this
- * list of conditions and the following disclaimer.
- *
- * Redistributions in binary form must reproduce the above copyright notice,
- * this list of conditions and the following disclaimer in the documentation
- * and/or other materials provided with the distribution.
- * Neither the name of the HISP project nor the names of its contributors may
- * be used to endorse or promote products derived from this software without
- * specific prior written permission.
- *
- * THIS SOFTWARE IS PROVIDED BY THE COPYRIGHT HOLDERS AND CONTRIBUTORS "AS IS" AND
- * ANY EXPRESS OR IMPLIED WARRANTIES, INCLUDING, BUT NOT LIMITED TO, THE IMPLIED
- * WARRANTIES OF MERCHANTABILITY AND FITNESS FOR A PARTICULAR PURPOSE ARE
- * DISCLAIMED. IN NO EVENT SHALL THE COPYRIGHT OWNER OR CONTRIBUTORS BE LIABLE FOR
- * ANY DIRECT, INDIRECT, INCIDENTAL, SPECIAL, EXEMPLARY, OR CONSEQUENTIAL DAMAGES
- * (INCLUDING, BUT NOT LIMITED TO, PROCUREMENT OF SUBSTITUTE GOODS OR SERVICES;
- * LOSS OF USE, DATA, OR PROFITS; OR BUSINESS INTERRUPTION) HOWEVER CAUSED AND ON
- * ANY THEORY OF LIABILITY, WHETHER IN CONTRACT, STRICT LIABILITY, OR TORT
- * (INCLUDING NEGLIGENCE OR OTHERWISE) ARISING IN ANY WAY OUT OF THE USE OF THIS
- * SOFTWARE, EVEN IF ADVISED OF THE POSSIBILITY OF SUCH DAMAGE.
- */
-
-import static com.google.common.base.Preconditions.checkNotNull;
-
-import java.util.*;
-
-import org.hisp.dhis.common.AuditType;
-import org.hisp.dhis.common.IllegalQueryException;
-import org.hisp.dhis.dataelement.DataElement;
-import org.hisp.dhis.event.EventStatus;
-import org.hisp.dhis.eventdatavalue.EventDataValue;
-import org.hisp.dhis.fileresource.FileResource;
-import org.hisp.dhis.fileresource.FileResourceService;
-import org.hisp.dhis.i18n.I18nFormat;
-import org.hisp.dhis.organisationunit.OrganisationUnit;
-import org.hisp.dhis.period.PeriodType;
-import org.hisp.dhis.system.util.ValidationUtils;
-import org.hisp.dhis.trackedentitydatavalue.TrackedEntityDataValueAudit;
-import org.hisp.dhis.trackedentitydatavalue.TrackedEntityDataValueAuditService;
-import org.hisp.dhis.user.CurrentUserService;
-import org.hisp.dhis.user.User;
-import org.hisp.dhis.util.DateUtils;
-import org.springframework.stereotype.Service;
-import org.springframework.transaction.annotation.Transactional;
-import org.springframework.util.StringUtils;
-
-import com.google.common.collect.Sets;
-
-/**
- * @author Abyot Asalefew
- */
-@Service( "org.hisp.dhis.program.ProgramStageInstanceService" )
-public class DefaultProgramStageInstanceService
-    implements
-    ProgramStageInstanceService
-{
-    // -------------------------------------------------------------------------
-    // Dependencies
-    // -------------------------------------------------------------------------
-
-    private final ProgramStageInstanceStore programStageInstanceStore;
-
-    private final ProgramInstanceService programInstanceService;
-
-    private final CurrentUserService currentUserService;
-
-    private final TrackedEntityDataValueAuditService dataValueAuditService;
-
-    private final FileResourceService fileResourceService;
-
-    public DefaultProgramStageInstanceService( CurrentUserService currentUserService,
-        ProgramInstanceService programInstanceService, ProgramStageInstanceStore programStageInstanceStore,
-        TrackedEntityDataValueAuditService dataValueAuditService, FileResourceService fileResourceService )
-    {
-        checkNotNull( currentUserService );
-        checkNotNull( programInstanceService );
-        checkNotNull( programStageInstanceStore );
-        checkNotNull( dataValueAuditService );
-        checkNotNull( fileResourceService );
-
-        this.currentUserService = currentUserService;
-        this.programInstanceService = programInstanceService;
-        this.programStageInstanceStore = programStageInstanceStore;
-        this.dataValueAuditService = dataValueAuditService;
-        this.fileResourceService = fileResourceService;
-    }
-
-    // -------------------------------------------------------------------------
-    // Implementation methods
-    // -------------------------------------------------------------------------
-
-    @Override
-    @Transactional
-    public long addProgramStageInstance( ProgramStageInstance programStageInstance )
-    {
-        programStageInstance.setAutoFields();
-        programStageInstanceStore.save( programStageInstance );
-        return programStageInstance.getId();
-    }
-
-    @Override
-    @Transactional
-    public long addProgramStageInstance( ProgramStageInstance programStageInstance, User user )
-    {
-        programStageInstance.setAutoFields();
-        programStageInstanceStore.save( programStageInstance, user );
-        return programStageInstance.getId();
-    }
-
-    @Override
-    @Transactional
-    public void deleteProgramStageInstance( ProgramStageInstance programStageInstance )
-    {
-        deleteProgramStageInstance( programStageInstance, false );
-    }
-
-    @Override
-    @Transactional
-    public void deleteProgramStageInstance( ProgramStageInstance programStageInstance, boolean forceDelete )
-    {
-        if ( forceDelete )
-        {
-            programStageInstanceStore.delete( programStageInstance );
-        }
-        else
-        {
-            // Soft delete
-            programStageInstance.setDeleted( true );
-            programStageInstanceStore.save( programStageInstance );
-        }
-    }
-
-    @Override
-    @Transactional( readOnly = true )
-    public ProgramStageInstance getProgramStageInstance( long id )
-    {
-        return programStageInstanceStore.get( id );
-    }
-
-    @Override
-    @Transactional( readOnly = true )
-    public ProgramStageInstance getProgramStageInstance( String uid )
-    {
-        return programStageInstanceStore.getByUid( uid );
-    }
-
-    @Override
-    @Transactional( readOnly = true )
-    public ProgramStageInstance getProgramStageInstance( ProgramInstance programInstance, ProgramStage programStage )
-    {
-        return programStageInstanceStore.get( programInstance, programStage );
-    }
-
-    @Override
-    @Transactional
-    public void updateProgramStageInstance( ProgramStageInstance programStageInstance )
-    {
-        programStageInstance.setAutoFields();
-        programStageInstanceStore.update( programStageInstance );
-    }
-
-    @Override
-    @Transactional
-    public void updateProgramStageInstance( ProgramStageInstance programStageInstance, User user )
-    {
-        programStageInstance.setAutoFields();
-        programStageInstanceStore.update( programStageInstance, user );
-    }
-
-    @Override
-    @Transactional
-    public void updateProgramStageInstancesSyncTimestamp( List<String> programStageInstanceUIDs, Date lastSynchronized )
-    {
-        programStageInstanceStore.updateProgramStageInstancesSyncTimestamp( programStageInstanceUIDs,
-            lastSynchronized );
-    }
-
-    @Override
-    @Transactional( readOnly = true )
-    public boolean programStageInstanceExists( String uid )
-    {
-        return programStageInstanceStore.exists( uid );
-    }
-
-    @Override
-    @Transactional( readOnly = true )
-    public boolean programStageInstanceExistsIncludingDeleted( String uid )
-    {
-        return programStageInstanceStore.existsIncludingDeleted( uid );
-    }
-
-    @Override
-    @Transactional( readOnly = true )
-    public List<String> getProgramStageInstanceUidsIncludingDeleted( List<String> uids )
-    {
-        return programStageInstanceStore.getUidsIncludingDeleted( uids );
-    }
-
-    @Override
-    @Transactional( readOnly = true )
-    public long getProgramStageInstanceCount( int days )
-    {
-        Calendar cal = PeriodType.createCalendarInstance();
-        cal.add( Calendar.DAY_OF_YEAR, (days * -1) );
-
-        return programStageInstanceStore.getProgramStageInstanceCountLastUpdatedAfter( cal.getTime() );
-    }
-
-    @Override
-    @Transactional
-    public void completeProgramStageInstance( ProgramStageInstance programStageInstance, boolean skipNotifications,
-        I18nFormat format, Date completedDate )
-    {
-        Calendar today = Calendar.getInstance();
-        PeriodType.clearTimeOfDay( today );
-        Date todayDate = today.getTime();
-
-        programStageInstance.setStatus( EventStatus.COMPLETED );
-
-        if ( completedDate == null )
-        {
-            programStageInstance.setCompletedDate( todayDate );
-        }
-        else
-        {
-            programStageInstance.setCompletedDate( completedDate );
-        }
-        if ( StringUtils.isEmpty( programStageInstance.getCompletedBy() ) )
-        {
-            programStageInstance.setCompletedBy( currentUserService.getCurrentUsername() );
-        }
-
-        // ---------------------------------------------------------------------
-        // Update the event
-        // ---------------------------------------------------------------------
-
-        updateProgramStageInstance( programStageInstance );
-
-        // ---------------------------------------------------------------------
-        // Check Completed status for all of ProgramStageInstance of
-        // ProgramInstance
-        // ---------------------------------------------------------------------
-
-        if ( programStageInstance.getProgramInstance().getProgram().isRegistration() )
-        {
-            boolean canComplete = programInstanceService
-                .canAutoCompleteProgramInstanceStatus( programStageInstance.getProgramInstance() );
-
-            if ( canComplete )
-            {
-                programInstanceService.completeProgramInstanceStatus( programStageInstance.getProgramInstance() );
-            }
-        }
-    }
-
-    @Override
-    @Transactional
-    public ProgramStageInstance createProgramStageInstance( ProgramInstance programInstance, ProgramStage programStage,
-        Date enrollmentDate, Date incidentDate, OrganisationUnit organisationUnit )
-    {
-        ProgramStageInstance programStageInstance = null;
-        Date currentDate = new Date();
-        Date dateCreatedEvent;
-
-        if ( programStage.getGeneratedByEnrollmentDate() )
-        {
-            dateCreatedEvent = enrollmentDate;
-        }
-        else
-        {
-            dateCreatedEvent = incidentDate;
-        }
-
-        Date dueDate = DateUtils.getDateAfterAddition( dateCreatedEvent, programStage.getMinDaysFromStart() );
-
-        if ( !programInstance.getProgram().getIgnoreOverdueEvents() || dueDate.before( currentDate ) )
-        {
-            programStageInstance = new ProgramStageInstance();
-            programStageInstance.setProgramInstance( programInstance );
-            programStageInstance.setProgramStage( programStage );
-            programStageInstance.setOrganisationUnit( organisationUnit );
-            programStageInstance.setDueDate( dueDate );
-            programStageInstance.setStatus( EventStatus.SCHEDULE );
-
-            if ( programStage.getOpenAfterEnrollment() || programInstance.getProgram().isWithoutRegistration()
-                || programStage.getPeriodType() != null )
-            {
-                programStageInstance.setExecutionDate( dueDate );
-                programStageInstance.setStatus( EventStatus.ACTIVE );
-            }
-
-            addProgramStageInstance( programStageInstance );
-        }
-
-        return programStageInstance;
-    }
-
-    // -------------------------------------------------------------------------
-    // EventDataValues - Implementation methods
-    // -------------------------------------------------------------------------
-
-    @Override
-    @Transactional
-    public void auditDataValuesChangesAndHandleFileDataValues( Set<EventDataValue> newDataValues,
-        Set<EventDataValue> updatedDataValues, Set<EventDataValue> removedDataValues,
-        Map<String, DataElement> dataElementsCache, ProgramStageInstance programStageInstance, boolean singleValue )
-    {
-        Set<EventDataValue> updatedOrNewDataValues = Sets.union( newDataValues, updatedDataValues );
-
-        if ( singleValue )
-        {
-            // If it is only a single value update, I don't won't to miss the
-            // values that
-            // are missing in the payload but already present in the DB
-            Set<EventDataValue> changedDataValues = Sets.union( updatedOrNewDataValues, removedDataValues );
-            Set<EventDataValue> unchangedDataValues = Sets.difference( programStageInstance.getEventDataValues(),
-                changedDataValues );
-
-            programStageInstance.setEventDataValues( Sets.union( unchangedDataValues, updatedOrNewDataValues ) );
-        }
-        else
-        {
-            programStageInstance.setEventDataValues( updatedOrNewDataValues );
-        }
-
-        auditDataValuesChanges( newDataValues, updatedDataValues, removedDataValues, dataElementsCache,
-            programStageInstance );
-        handleFileDataValueChanges( newDataValues, updatedDataValues, removedDataValues, dataElementsCache );
-    }
-
-    @Override
-    @Transactional
-    public void saveEventDataValuesAndSaveProgramStageInstance( ProgramStageInstance programStageInstance,
-        Map<DataElement, EventDataValue> dataElementEventDataValueMap )
-    {
-        validateEventDataValues( dataElementEventDataValueMap );
-        Set<EventDataValue> eventDataValues = new HashSet<>( dataElementEventDataValueMap.values() );
-        programStageInstance.setEventDataValues( eventDataValues );
-        addProgramStageInstance( programStageInstance );
-
-        for ( Map.Entry<DataElement, EventDataValue> entry : dataElementEventDataValueMap.entrySet() )
-        {
-            entry.getValue().setAutoFields();
-            createAndAddAudit( entry.getValue(), entry.getKey(), programStageInstance, AuditType.CREATE );
-            handleFileDataValueSave( entry.getValue(), entry.getKey() );
-        }
-    }
-
-    // -------------------------------------------------------------------------
-    // EventDataValues - Support methods
-    // -------------------------------------------------------------------------
-
-    // ---- Validation ----
-    private String validateEventDataValue( DataElement dataElement, EventDataValue eventDataValue )
-    {
-
-        if ( StringUtils.isEmpty( eventDataValue.getStoredBy() ) )
-        {
-            return "Stored by is null or empty";
-        }
-
-        if ( StringUtils.isEmpty( eventDataValue.getDataElement() ) )
-        {
-            return "Data element is null or empty";
-        }
-
-        if ( !dataElement.getUid().equals( eventDataValue.getDataElement() ) )
-        {
-            throw new IllegalQueryException( "DataElement " + dataElement.getUid()
-                + " assigned to EventDataValues does not match with one EventDataValue: "
-                + eventDataValue.getDataElement() );
-        }
-
-        String result = ValidationUtils.dataValueIsValid( eventDataValue.getValue(), dataElement.getValueType() );
-
-        return result == null ? null : "Value is not valid:  " + result;
-    }
-
-    private void validateEventDataValues( Map<DataElement, EventDataValue> dataElementEventDataValueMap )
-    {
-        String result;
-        for ( Map.Entry<DataElement, EventDataValue> entry : dataElementEventDataValueMap.entrySet() )
-        {
-            result = validateEventDataValue( entry.getKey(), entry.getValue() );
-            if ( result != null )
-            {
-                throw new IllegalQueryException( result );
-            }
-        }
-    }
-
-    // ---- Audit ----
-
-    private void auditDataValuesChanges( Set<EventDataValue> newDataValues, Set<EventDataValue> updatedDataValues,
-        Set<EventDataValue> removedDataValues, Map<String, DataElement> dataElementsCache,
-        ProgramStageInstance programStageInstance )
-    {
-
-        newDataValues.forEach( dv -> createAndAddAudit( dv, dataElementsCache.getOrDefault( dv.getDataElement() , null ),
-            programStageInstance, AuditType.CREATE ) );
-        updatedDataValues.forEach( dv -> createAndAddAudit( dv, dataElementsCache.getOrDefault( dv.getDataElement() , null ),
-            programStageInstance, AuditType.UPDATE ) );
-        removedDataValues.forEach( dv -> createAndAddAudit( dv, dataElementsCache.getOrDefault( dv.getDataElement() , null ),
-            programStageInstance, AuditType.DELETE ) );
-    }
-
-    private void createAndAddAudit( EventDataValue dataValue, DataElement dataElement,
-        ProgramStageInstance programStageInstance, AuditType auditType )
-    {
-        if ( dataElement == null )
-        {
-            return;
-        }
-        TrackedEntityDataValueAudit dataValueAudit = new TrackedEntityDataValueAudit( dataElement, programStageInstance,
-            dataValue.getValue(), dataValue.getStoredBy(), dataValue.getProvidedElsewhere(), auditType );
-        dataValueAuditService.addTrackedEntityDataValueAudit( dataValueAudit );
-    }
-
-    // ---- File Data Values Handling ----
-    private void handleFileDataValueChanges( Set<EventDataValue> newDataValues, Set<EventDataValue> updatedDataValues,
-        Set<EventDataValue> removedDataValues, Map<String, DataElement> dataElementsCache )
-    {
-        removedDataValues
-            .forEach( dv -> handleFileDataValueDelete( dv, dataElementsCache.getOrDefault( dv.getDataElement() , null ) ) );
-        updatedDataValues
-            .forEach( dv -> handleFileDataValueUpdate( dv, dataElementsCache.getOrDefault( dv.getDataElement() , null ) ) );
-        newDataValues.forEach( dv -> handleFileDataValueSave( dv, dataElementsCache.getOrDefault( dv.getDataElement() , null ) ) );
-    }
-
-    private void handleFileDataValueUpdate( EventDataValue dataValue, DataElement dataElement )
-    {
-        if ( dataElement == null )
-        {
-            return;
-        }
-        String previousFileResourceUid = dataValue.getAuditValue();
-
-        if ( previousFileResourceUid == null || previousFileResourceUid.equals( dataValue.getValue() ) )
-        {
-            return;
-        }
-
-        FileResource fileResource = fetchFileResource( dataValue, dataElement );
-
-        if ( fileResource == null )
-        {
-            return;
-        }
-
-        fileResourceService.deleteFileResource( previousFileResourceUid );
-
-        setAssigned( fileResource );
-    }
-
-    /**
-     * Update FileResource with 'assigned' status.
-     */
-    private void handleFileDataValueSave( EventDataValue dataValue, DataElement dataElement )
-    {
-        if ( dataElement == null )
-        {
-            return;
-        }
-
-        FileResource fileResource = fetchFileResource( dataValue, dataElement );
-
-        if ( fileResource == null )
-        {
-            return;
-        }
-
-        setAssigned( fileResource );
-    }
-
-    /**
-     * Delete associated FileResource if it exists.
-     */
-    private void handleFileDataValueDelete( EventDataValue dataValue, DataElement dataElement ) {
-        if ( dataElement == null )
-        {
-            return;
-        }
-        FileResource fileResource = fetchFileResource( dataValue, dataElement );
-
-        if ( fileResource == null )
-        {
-            return;
-        }
-
-        fileResourceService.deleteFileResource( fileResource.getUid() );
-    }
-
-    private FileResource fetchFileResource( EventDataValue dataValue, DataElement dataElement )
-    {
-        if ( !dataElement.isFileType() )
-        {
-            return null;
-        }
-
-        return fileResourceService.getFileResource( dataValue.getValue() );
-    }
-
-    private void setAssigned( FileResource fileResource )
-    {
-        fileResource.setAssigned( true );
-        fileResourceService.updateFileResource( fileResource );
-    }
-}
->>>>>>> 10720014
+}