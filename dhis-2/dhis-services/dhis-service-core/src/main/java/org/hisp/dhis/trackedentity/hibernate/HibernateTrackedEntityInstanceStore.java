--- conflicted
+++ resolved
@@ -1,4 +1,3 @@
-<<<<<<< HEAD
 package org.hisp.dhis.trackedentity.hibernate;
 
 /*
@@ -29,921 +28,6 @@
  * SOFTWARE, EVEN IF ADVISED OF THE POSSIBILITY OF SUCH DAMAGE.
  */
 
-import static com.google.common.base.Preconditions.checkNotNull;
-import static org.hisp.dhis.common.IdentifiableObjectUtils.getIdentifiers;
-import static org.hisp.dhis.common.IdentifiableObjectUtils.getUids;
-import static org.hisp.dhis.commons.util.TextUtils.*;
-import static org.hisp.dhis.trackedentity.TrackedEntityInstanceQueryParams.*;
-import static org.hisp.dhis.util.DateUtils.*;
-
-import java.util.*;
-import java.util.function.Function;
-import java.util.stream.Collectors;
-
-import javax.persistence.criteria.CriteriaBuilder;
-import javax.persistence.criteria.Predicate;
-import javax.persistence.criteria.Root;
-
-import org.apache.commons.lang3.StringUtils;
-import org.hibernate.SessionFactory;
-import org.hibernate.criterion.Restrictions;
-import org.hibernate.query.Query;
-import org.hisp.dhis.common.OrganisationUnitSelectionMode;
-import org.hisp.dhis.common.QueryFilter;
-import org.hisp.dhis.common.QueryItem;
-import org.hisp.dhis.common.QueryOperator;
-import org.hisp.dhis.common.hibernate.HibernateIdentifiableObjectStore;
-import org.hisp.dhis.commons.util.SqlHelper;
-import org.hisp.dhis.deletedobject.DeletedObjectService;
-import org.hisp.dhis.event.EventStatus;
-import org.hisp.dhis.jdbc.StatementBuilder;
-import org.hisp.dhis.organisationunit.OrganisationUnit;
-import org.hisp.dhis.organisationunit.OrganisationUnitStore;
-import org.hisp.dhis.security.acl.AclService;
-import org.hisp.dhis.trackedentity.TrackedEntityInstance;
-import org.hisp.dhis.trackedentity.TrackedEntityInstanceQueryParams;
-import org.hisp.dhis.trackedentity.TrackedEntityInstanceStore;
-import org.hisp.dhis.trackedentity.TrackedEntityType;
-import org.hisp.dhis.user.CurrentUserService;
-import org.hisp.dhis.user.User;
-import org.hisp.dhis.util.DateUtils;
-import org.springframework.context.ApplicationEventPublisher;
-import org.springframework.jdbc.core.JdbcTemplate;
-import org.springframework.jdbc.support.rowset.SqlRowSet;
-import org.springframework.stereotype.Repository;
-
-import com.google.common.collect.Lists;
-
-import lombok.extern.slf4j.Slf4j;
-
-/**
- * @author Abyot Asalefew Gizaw
- */
-@Slf4j
-@Repository( "org.hisp.dhis.trackedentity.TrackedEntityInstanceStore" )
-public class HibernateTrackedEntityInstanceStore
-    extends HibernateIdentifiableObjectStore<TrackedEntityInstance>
-    implements TrackedEntityInstanceStore
-{
-    // -------------------------------------------------------------------------
-    // Dependencies
-    // -------------------------------------------------------------------------
-
-    private final OrganisationUnitStore organisationUnitStore;
-
-    private final StatementBuilder statementBuilder;
-
-    public HibernateTrackedEntityInstanceStore( SessionFactory sessionFactory, JdbcTemplate jdbcTemplate,
-        ApplicationEventPublisher publisher, CurrentUserService currentUserService,
-        DeletedObjectService deletedObjectService, AclService aclService,
-        OrganisationUnitStore organisationUnitStore, StatementBuilder statementBuilder )
-    {
-        super( sessionFactory, jdbcTemplate, publisher, TrackedEntityInstance.class, currentUserService, deletedObjectService,
-            aclService, false );
-
-        checkNotNull( statementBuilder );
-        checkNotNull( organisationUnitStore );
-
-        this.statementBuilder = statementBuilder;
-        this.organisationUnitStore = organisationUnitStore;
-    }
-
-    // -------------------------------------------------------------------------
-    // Implementation methods
-    // -------------------------------------------------------------------------
-
-    @Override
-    public int countTrackedEntityInstances( TrackedEntityInstanceQueryParams params )
-    {
-        String hql = buildTrackedEntityInstanceCountHql( params );
-        Query query = getQuery( hql );
-
-        return ((Number) query.iterate().next()).intValue();
-    }
-
-    @Override
-    public List<TrackedEntityInstance> getTrackedEntityInstances( TrackedEntityInstanceQueryParams params )
-    {
-        String hql = buildTrackedEntityInstanceHql( params );
-
-        //If it is a sync job running a query, I need to adjust an HQL a bit, because I am adding 2 joins and don't want duplicates in results
-        if ( params.isSynchronizationQuery() )
-        {
-            hql = hql.replaceFirst( "select tei from", "select distinct tei from" );
-        }
-
-        Query<TrackedEntityInstance> query = getQuery( hql );
-
-        if ( params.isPaging() )
-        {
-            query.setFirstResult( params.getOffset() );
-            query.setMaxResults( params.getPageSizeWithDefault() );
-        }
-
-        return query.list();
-    }
-
-    private String buildTrackedEntityInstanceCountHql( TrackedEntityInstanceQueryParams params )
-    {
-        return buildTrackedEntityInstanceHql( params )
-            .replaceFirst( "select tei from", "select count(distinct tei) from" )
-            .replaceFirst( "inner join fetch tei.programInstances", "inner join tei.programInstances" )
-            .replaceFirst( "inner join fetch pi.programStageInstances", "inner join pi.programStageInstances" )
-            .replaceFirst( "inner join fetch psi.assignedUser", "inner join psi.assignedUser" )
-            .replaceFirst( "inner join fetch tei.programOwners", "inner join tei.programOwners" )
-            .replaceFirst( "order by case when pi.status = 'ACTIVE' then 1 when pi.status = 'COMPLETED' then 2 else 3 end asc, tei.lastUpdated desc ", "" )
-            .replaceFirst( "order by tei.lastUpdated desc ", "" );
-    }
-
-    private String buildTrackedEntityInstanceHql( TrackedEntityInstanceQueryParams params )
-    {
-        SqlHelper hlp = new SqlHelper( true );
-
-        String hql = "select tei from TrackedEntityInstance tei ";
-
-        //Used for switing between registration org unit or ownership org unit. Default source is registration ou.
-        String teiOuSource = "tei.organisationUnit";
-
-
-        if ( params.hasProgram() )
-        {
-            hql += "inner join fetch tei.programInstances as pi ";
-
-            //Joining program owners and using that as tei ou source
-            hql += "inner join fetch tei.programOwners as po ";
-            teiOuSource = "po.organisationUnit";
-
-            if ( params.hasFilterForEvents() )
-            {
-                hql += " inner join fetch pi.programStageInstances psi ";
-
-                if ( params.hasAssignedUsers() )
-                {
-                    hql += " inner join fetch psi.assignedUser au ";
-                }
-
-                hql += hlp.whereAnd() + getEventWhereClauseHql( params );
-
-            }
-
-            hql += hlp.whereAnd() + " po.program.uid = '" + params.getProgram().getUid() + "'";
-
-            hql += hlp.whereAnd() + " pi.program.uid = '" + params.getProgram().getUid() + "'";
-
-            if ( params.hasProgramStatus() )
-            {
-                hql += hlp.whereAnd() + "pi.status = '" + params.getProgramStatus() + "'";
-            }
-
-            if ( params.hasFollowUp() )
-            {
-                hql += hlp.whereAnd() + "pi.followup = " + params.getFollowUp();
-            }
-
-            if ( params.hasProgramEnrollmentStartDate() )
-            {
-                hql += hlp.whereAnd() + "pi.enrollmentDate >= '" + getMediumDateString( params.getProgramEnrollmentStartDate() ) + "'";
-            }
-
-            if ( params.hasProgramEnrollmentEndDate() )
-            {
-                hql += hlp.whereAnd() + "pi.enrollmentDate < '" + getMediumDateString( params.getProgramEnrollmentEndDate() ) + "'";
-            }
-
-            if ( params.hasProgramIncidentStartDate() )
-            {
-                hql += hlp.whereAnd() + "pi.incidentDate >= '" + getMediumDateString( params.getProgramIncidentStartDate() ) + "'";
-            }
-
-            if ( params.hasProgramIncidentEndDate() )
-            {
-                hql += hlp.whereAnd() + "pi.incidentDate < '" + getMediumDateString( params.getProgramIncidentEndDate() ) + "'";
-            }
-
-            if ( !params.isIncludeDeleted() )
-            {
-                hql += hlp.whereAnd() + "pi.deleted is false ";
-            }
-
-        }
-
-        // If sync job, fetch only TEAVs that are supposed to be synchronized
-
-        if ( params.isSynchronizationQuery() )
-        {
-
-            hql += "left join tei.trackedEntityAttributeValues teav1 " +
-                "left join teav1.attribute as attr";
-
-            hql += hlp.whereAnd() + " attr.skipSynchronization = false";
-        }
-
-        if ( params.hasTrackedEntityType() )
-        {
-            hql += hlp.whereAnd() + "tei.trackedEntityType.uid='" + params.getTrackedEntityType().getUid() + "'";
-        }
-
-        if ( params.hasLastUpdatedDuration() )
-        {
-            hql += hlp.whereAnd() + "tei.lastUpdated >= '" +
-                getLongGmtDateString( DateUtils.nowMinusDuration( params.getLastUpdatedDuration() ) ) + "'";
-        }
-        else
-        {
-            if ( params.hasLastUpdatedStartDate() )
-            {
-                hql += hlp.whereAnd() + "tei.lastUpdated >= '" +
-                    getMediumDateString( params.getLastUpdatedStartDate() ) + "'";
-            }
-
-            if ( params.hasLastUpdatedEndDate() )
-            {
-                hql += hlp.whereAnd() + "tei.lastUpdated < '" +
-                    getMediumDateString( getDateAfterAddition( params.getLastUpdatedEndDate(), 1 ) ) + "'";
-            }
-        }
-
-        if ( params.isSynchronizationQuery() )
-        {
-            hql += hlp.whereAnd() + "tei.lastUpdated > tei.lastSynchronized";
-        }
-
-        // Comparing milliseconds instead of always creating new Date( 0 )
-
-        if ( params.getSkipChangedBefore() != null && params.getSkipChangedBefore().getTime() > 0 )
-        {
-            String skipChangedBefore = DateUtils.getLongDateString( params.getSkipChangedBefore() );
-            hql += hlp.whereAnd() + "tei.lastUpdated >= '" + skipChangedBefore + "'";
-        }
-
-        if ( params.hasOrganisationUnits() )
-        {
-            params.handleOrganisationUnits();
-
-            if ( params.isOrganisationUnitMode( OrganisationUnitSelectionMode.DESCENDANTS ) )
-            {
-                String ouClause = "(";
-
-                SqlHelper orHlp = new SqlHelper( true );
-
-                for ( OrganisationUnit organisationUnit : params.getOrganisationUnits() )
-                {
-                    ouClause += orHlp.or() + teiOuSource + ".path LIKE '" + organisationUnit.getPath() + "%'";
-                }
-
-                ouClause += ")";
-
-                hql += hlp.whereAnd() + ouClause;
-            }
-            else
-            {
-                hql += hlp.whereAnd() + teiOuSource + ".uid in (" + getQuotedCommaDelimitedString( getUids( params.getOrganisationUnits() ) ) + ")";
-            }
-        }
-
-        if ( params.hasQuery() )
-        {
-            QueryFilter queryFilter = params.getQuery();
-
-            String encodedFilter = queryFilter.getSqlFilter( statementBuilder.encode( queryFilter.getFilter(), false ) );
-
-            hql += hlp.whereAnd() + " exists (from TrackedEntityAttributeValue teav where teav.entityInstance=tei";
-
-            hql += " and teav.plainValue " + queryFilter.getSqlOperator() + encodedFilter + ")";
-        }
-
-        if ( params.hasFilters() )
-        {
-            for ( QueryItem queryItem : params.getFilters() )
-            {
-                for ( QueryFilter queryFilter : queryItem.getFilters() )
-                {
-                    String encodedFilter = queryFilter.getSqlFilter( statementBuilder.encode( StringUtils.lowerCase( queryFilter.getFilter() ), false ) );
-
-                    hql += hlp.whereAnd() + " exists (from TrackedEntityAttributeValue teav where teav.entityInstance=tei";
-
-                    hql += " and teav.attribute.uid='" + queryItem.getItemId() + "'";
-
-                    if ( queryItem.isNumeric() )
-                    {
-                        hql += " and teav.plainValue " + queryFilter.getSqlOperator() + encodedFilter + ")";
-                    }
-                    else
-                    {
-                        hql += " and lower(teav.plainValue) " + queryFilter.getSqlOperator() + encodedFilter + ")";
-                    }
-                }
-            }
-        }
-
-        if ( !params.isIncludeDeleted() )
-        {
-            hql += hlp.whereAnd() + " tei.deleted is false ";
-        }
-
-        if ( params.hasProgram() )
-        {
-            hql += " order by case when pi.status = 'ACTIVE' then 1 when pi.status = 'COMPLETED' then 2 else 3 end asc, tei.lastUpdated desc ";
-        }
-        else
-        {
-            hql += " order by tei.lastUpdated desc ";
-        }
-
-        return hql;
-    }
-
-    @Override
-    public List<Map<String, String>> getTrackedEntityInstancesGrid( TrackedEntityInstanceQueryParams params )
-    {
-        SqlHelper hlp = new SqlHelper();
-
-        // ---------------------------------------------------------------------
-        // Select clause
-        // ---------------------------------------------------------------------
-
-        String sql =
-            "select tei.uid as " + TRACKED_ENTITY_INSTANCE_ID + ", " +
-                "tei.created as " + CREATED_ID + ", " +
-                "tei.lastupdated as " + LAST_UPDATED_ID + ", " +
-                "ou.uid as " + ORG_UNIT_ID + ", " +
-                "ou.name as " + ORG_UNIT_NAME + ", " +
-                "te.uid as " + TRACKED_ENTITY_ID + ", " +
-                (params.hasProgram() ? "en.status as enrollment_status, " : "") +
-                (params.isIncludeDeleted() ? "tei.deleted as " + DELETED + ", " : "") +
-                "tei.inactive as " + INACTIVE_ID + ", ";
-
-        for ( QueryItem item : params.getAttributes() )
-        {
-            String col = statementBuilder.columnQuote( item.getItemId() );
-
-            sql += item.isNumeric() ? "CAST( " + col + ".value AS NUMERIC ) as " : col + ".value as ";
-
-            sql += col + ", ";
-        }
-
-        sql = removeLastComma( sql ) + " ";
-
-        // ---------------------------------------------------------------------
-        // From and where clause
-        // ---------------------------------------------------------------------
-
-        sql += getFromWhereClause( params, hlp );
-
-        // ---------------------------------------------------------------------
-        // Order clause
-        // ---------------------------------------------------------------------
-
-        sql += getOrderClause( params );
-
-        // ---------------------------------------------------------------------
-        // Paging clause
-        // ---------------------------------------------------------------------
-
-        if ( params.isPaging() )
-        {
-            sql += " limit " + params.getPageSizeWithDefault() + " offset " + params.getOffset();
-        }
-
-        // ---------------------------------------------------------------------
-        // Query
-        // ---------------------------------------------------------------------
-
-        SqlRowSet rowSet = jdbcTemplate.queryForRowSet( sql );
-
-        log.debug( "Tracked entity instance query SQL: " + sql );
-
-        List<Map<String, String>> list = new ArrayList<>();
-
-        while ( rowSet.next() )
-        {
-            final Map<String, String> map = new HashMap<>();
-
-            map.put( TRACKED_ENTITY_INSTANCE_ID, rowSet.getString( TRACKED_ENTITY_INSTANCE_ID ) );
-            map.put( CREATED_ID, rowSet.getString( CREATED_ID ) );
-            map.put( LAST_UPDATED_ID, rowSet.getString( LAST_UPDATED_ID ) );
-            map.put( ORG_UNIT_ID, rowSet.getString( ORG_UNIT_ID ) );
-            map.put( ORG_UNIT_NAME, rowSet.getString( ORG_UNIT_NAME ) );
-            map.put( TRACKED_ENTITY_ID, rowSet.getString( TRACKED_ENTITY_ID ) );
-            map.put( INACTIVE_ID, rowSet.getString( INACTIVE_ID ) );
-
-            if ( params.isIncludeDeleted() )
-            {
-                map.put( DELETED, rowSet.getString( DELETED ) );
-            }
-
-            for ( QueryItem item : params.getAttributes() )
-            {
-                map.put( item.getItemId(),
-                    isOrgUnit( item ) ? getOrgUnitNameByUid( rowSet.getString( item.getItemId() ) )
-                        : rowSet.getString( item.getItemId() ) );
-            }
-
-            list.add( map );
-        }
-
-        return list;
-    }
-
-    @Override
-    public int getTrackedEntityInstanceCountForGrid( TrackedEntityInstanceQueryParams params )
-    {
-        SqlHelper hlp = new SqlHelper();
-
-        // ---------------------------------------------------------------------
-        // Select clause
-        // ---------------------------------------------------------------------
-
-        String sql = "select count(tei.uid) as " + TRACKED_ENTITY_INSTANCE_ID + " ";
-
-        // ---------------------------------------------------------------------
-        // From and where clause
-        // ---------------------------------------------------------------------
-
-        sql += getFromWhereClause( params, hlp );
-
-        // ---------------------------------------------------------------------
-        // Query
-        // ---------------------------------------------------------------------
-
-        Integer count = jdbcTemplate.queryForObject( sql, Integer.class );
-
-        log.debug( "Tracked entity instance count SQL: " + sql );
-
-        return count;
-    }
-
-    /**
-     * From, join and where clause. For attribute params, restriction is set in
-     * inner join. For query params, restriction is set in where clause.
-     */
-    private String getFromWhereClause( TrackedEntityInstanceQueryParams params, SqlHelper hlp )
-    {
-        final String regexp = statementBuilder.getRegexpMatch();
-        final String wordStart = statementBuilder.getRegexpWordStart();
-        final String wordEnd = statementBuilder.getRegexpWordEnd();
-        final String anyChar = "\\.*?";
-
-        String sql = "from trackedentityinstance tei "
-            + "inner join trackedentitytype te on tei.trackedentitytypeid = te.trackedentitytypeid ";
-
-        String teiOuSource = "tei.organisationunitid";
-
-
-        if ( params.hasProgram() )
-        {
-            //Using program owner OU instead of registration OU.
-            sql += "inner join (select trackedentityinstanceid, organisationunitid from trackedentityprogramowner where programid = ";
-            sql += params.getProgram().getId() + ") as tepo ON tei.trackedentityinstanceid = tepo.trackedentityinstanceid ";
-            teiOuSource = "tepo.organisationunitid";
-
-            sql += "inner join ("
-                + "select trackedentityinstanceid, min(case when status='ACTIVE' then 0 when status='COMPLETED' then 1 else 2 end) as status "
-                + "from programinstance pi ";
-
-            if ( params.hasFilterForEvents() )
-            {
-                sql += " inner join (select programinstanceid from programstageinstance psi ";
-
-                if ( params.hasAssignedUsers() )
-                {
-                    sql += " left join userinfo au on (psi.assigneduserid=au.userinfoid) ";
-                }
-
-                sql += getEventWhereClause( params );
-
-                sql += ") as psi on pi.programinstanceid = psi.programinstanceid ";
-            }
-
-            sql += " where pi.programid= " + params.getProgram().getId() + " ";
-
-            if ( params.hasProgramStatus() )
-            {
-                sql += "and status = '" + params.getProgramStatus() + "' ";
-            }
-
-            if ( params.hasFollowUp() )
-            {
-                sql += "and pi.followup = " + params.getFollowUp() + " ";
-            }
-
-            if ( params.hasProgramEnrollmentStartDate() )
-            {
-                sql += "and pi.enrollmentdate >= '" + getMediumDateString( params.getProgramEnrollmentStartDate() ) + "' ";
-            }
-
-            if ( params.hasProgramEnrollmentEndDate() )
-            {
-                sql += "and pi.enrollmentdate <= '" + getMediumDateString( params.getProgramEnrollmentEndDate() ) + "' ";
-            }
-
-            if ( params.hasProgramIncidentStartDate() )
-            {
-                sql += "and pi.incidentdate >= '" + getMediumDateString( params.getProgramIncidentStartDate() ) + "' ";
-            }
-
-            if ( params.hasProgramIncidentEndDate() )
-            {
-                sql += "and pi.incidentdate <= '" + getMediumDateString( params.getProgramIncidentEndDate() ) + "' ";
-            }
-
-            if ( !params.isIncludeDeleted() )
-            {
-                sql += " and pi.deleted is false ";
-            }
-
-            sql += " group by trackedentityinstanceid ) as en on tei.trackedentityinstanceid = en.trackedentityinstanceid ";
-        }
-
-        sql += "inner join organisationunit ou on " + teiOuSource + " = ou.organisationunitid ";
-
-        for ( QueryItem item : params.getAttributesAndFilters() )
-        {
-            final String col = statementBuilder.columnQuote( item.getItemId() );
-
-            final String joinClause = item.hasFilter() ? "inner join" : "left join";
-
-            sql += joinClause + " " + "trackedentityattributevalue as " + col + " " + "on " + col
-                + ".trackedentityinstanceid = tei.trackedentityinstanceid " + "and " + col
-                + ".trackedentityattributeid = " + item.getItem().getId() + " ";
-
-            if ( !params.isOrQuery() && item.hasFilter() )
-            {
-                for ( QueryFilter filter : item.getFilters() )
-                {
-                    final String encodedFilter = statementBuilder.encode( filter.getFilter(), false );
-
-                    final String queryCol = item.isNumeric() ? (col + ".value") : "lower(" + col + ".value)";
-
-                    sql += "and " + queryCol + " " + filter.getSqlOperator() + " "
-                        + StringUtils.lowerCase( filter.getSqlFilter( encodedFilter ) ) + " ";
-                }
-            }
-        }
-
-        if ( !params.hasTrackedEntityType() )
-        {
-            sql += hlp.whereAnd() + " tei.trackedentitytypeid in (" + params.getTrackedEntityTypes().stream()
-                .filter( Objects::nonNull )
-                .map( TrackedEntityType::getId )
-                .map( String::valueOf )
-                .collect( Collectors.joining(", ") ) + ") ";
-        }
-        else        {
-            sql += hlp.whereAnd() + " tei.trackedentitytypeid = " + params.getTrackedEntityType().getId() + " ";
-        }
-
-        params.handleOrganisationUnits();
-
-        if ( params.isOrganisationUnitMode( OrganisationUnitSelectionMode.ALL ) )
-        {
-            // No restriction
-        }
-        else if ( params.isOrganisationUnitMode( OrganisationUnitSelectionMode.DESCENDANTS ) )
-        {
-            String ouClause = " (";
-
-            SqlHelper orHlp = new SqlHelper( true );
-
-            for ( OrganisationUnit organisationUnit : params.getOrganisationUnits() )
-            {
-                ouClause += orHlp.or() + "ou.path like '" + organisationUnit.getPath() + "%'";
-            }
-
-            ouClause += ")";
-
-            sql += hlp.whereAnd() + ouClause;
-        }
-        else // SELECTED (default)
-        {
-            sql += hlp.whereAnd() + " " + teiOuSource + " in ("
-                + getCommaDelimitedString( getIdentifiers( params.getOrganisationUnits() ) ) + ") ";
-        }
-
-        if ( params.isOrQuery() && params.hasAttributesOrFilters() )
-        {
-            final String start = params.getQuery().isOperator( QueryOperator.LIKE ) ? anyChar : wordStart;
-            final String end = params.getQuery().isOperator( QueryOperator.LIKE ) ? anyChar : wordEnd;
-
-            sql += hlp.whereAnd() + " (";
-
-            List<String> queryTokens = getTokens( params.getQuery().getFilter() );
-
-            for ( String queryToken : queryTokens )
-            {
-                final String query = statementBuilder.encode( queryToken, false );
-
-                sql += "(";
-
-                for ( QueryItem item : params.getAttributesAndFilters() )
-                {
-                    final String col = statementBuilder.columnQuote( item.getItemId() );
-
-                    sql += col + ".value " + regexp + " '" + start + StringUtils.lowerCase( query ) + end + "' or ";
-                }
-
-                sql = removeLastOr( sql ) + ") and ";
-            }
-
-            sql = removeLastAnd( sql ) + ") ";
-        }
-
-        if ( !params.isIncludeDeleted() )
-        {
-            sql += hlp.whereAnd() + " tei.deleted is false ";
-        }
-
-        return sql;
-    }
-
-    private String getOrderClause( TrackedEntityInstanceQueryParams params )
-    {
-        List<String> cols = getStaticGridColumns();
-
-        if ( params.getOrders() != null && params.getAttributes() != null && !params.getAttributes().isEmpty()
-            && cols != null && !cols.isEmpty() )
-        {
-            ArrayList<String> orderFields = new ArrayList<String>();
-
-            for ( String order : params.getOrders() )
-            {
-                String[] prop = order.split( ":" );
-
-                if ( prop.length == 2 && (prop[1].equals( "desc" ) || prop[1].equals( "asc" )) )
-                {
-                    if ( cols.contains( prop[0] ) )
-                    {
-                        orderFields.add( prop[0] + " " + prop[1] );
-                    }
-                    else
-                    {
-                        Iterator<QueryItem> itermIterator = params.getAttributes().iterator();
-
-                        while ( itermIterator.hasNext() )
-                        {
-                            QueryItem item = itermIterator.next();
-
-                            if ( prop[0].equals( item.getItemId() ) )
-                            {
-                                orderFields.add( statementBuilder.columnQuote( prop[0] ) + " " + prop[1] );
-                                break;
-                            }
-                        }
-                    }
-                }
-
-            }
-
-            if ( !orderFields.isEmpty() )
-            {
-                return "order by " + StringUtils.join( orderFields, ',' );
-            }
-        }
-
-        if ( params.hasProgram() )
-        {
-            return "order by en.status asc, lastUpdated desc ";
-        }
-
-        return "order by lastUpdated desc ";
-    }
-
-    private List<String> getStaticGridColumns()
-    {
-
-        return Arrays.asList( TRACKED_ENTITY_INSTANCE_ID, CREATED_ID, LAST_UPDATED_ID, ORG_UNIT_ID, ORG_UNIT_NAME, TRACKED_ENTITY_ID, INACTIVE_ID );
-    }
-
-    private String getEventWhereClause( TrackedEntityInstanceQueryParams params )
-    {
-        String sql = " where ";
-
-        if ( params.hasEventStatus() )
-        {
-            String start = getMediumDateString( params.getEventStartDate() );
-            String end = getMediumDateString( params.getEventEndDate() );
-
-            if ( params.isEventStatus( EventStatus.COMPLETED ) )
-            {
-                sql += " psi.executiondate >= '" + start + "' and psi.executiondate <= '" + end + "' " + "and psi.status = '" + EventStatus.COMPLETED.name()
-                    + "' and ";
-            }
-            else if ( params.isEventStatus( EventStatus.VISITED ) )
-            {
-                sql += " psi.executiondate >= '" + start + "' and psi.executiondate <= '" + end + "' " + "and psi.status = '" + EventStatus.ACTIVE.name()
-                    + "' and ";
-            }
-            else if ( params.isEventStatus( EventStatus.SCHEDULE ) )
-            {
-                sql += " psi.executiondate is null and psi.duedate >= '" + start + "' and psi.duedate <= '" + end + "' "
-                    + "and psi.status is not null and date(now()) <= date(psi.duedate) and ";
-            }
-            else if ( params.isEventStatus( EventStatus.OVERDUE ) )
-            {
-                sql += " psi.executiondate is null and psi.duedate >= '" + start + "' and psi.duedate <= '" + end + "' "
-                    + "and psi.status is not null and date(now()) > date(psi.duedate) and ";
-            }
-            else if ( params.isEventStatus( EventStatus.SKIPPED ) )
-            {
-                sql += " psi.duedate >= '" + start + "' and psi.duedate <= '" + end + "' " + "and psi.status = '" + EventStatus.SKIPPED.name() + "' and ";
-            }
-        }
-
-        if ( params.hasAssignedUsers() )
-        {
-            sql += " (au.uid in (" + getQuotedCommaDelimitedString( params.getAssignedUsers() ) + ")) and ";
-        }
-
-        if ( params.isIncludeOnlyUnassignedEvents() )
-        {
-            sql += " (psi.assigneduserid is null) and ";
-        }
-
-        if ( params.isIncludeOnlyAssignedEvents() )
-        {
-            sql += " (psi.assigneduserid is not null) and ";
-        }
-
-
-        sql += " psi.deleted is false ";
-
-        return sql;
-    }
-
-    private String getEventWhereClauseHql( TrackedEntityInstanceQueryParams params )
-    {
-        String hql = "";
-
-        if ( params.hasEventStatus() )
-        {
-            String start = getMediumDateString( params.getEventStartDate() );
-            String end = getMediumDateString( params.getEventEndDate() );
-
-            if ( params.isEventStatus( EventStatus.COMPLETED ) )
-            {
-                hql += " psi.executionDate >= '" + start + "' and psi.executionDate <= '" + end + "' " + "and psi.status = '" + EventStatus.COMPLETED.name()
-                    + "' and ";
-            }
-            else if ( params.isEventStatus( EventStatus.VISITED ) )
-            {
-                hql += " psi.executionDate >= '" + start + "' and psi.executionDate <= '" + end + "' " + "and psi.status = '" + EventStatus.ACTIVE.name()
-                    + "' and ";
-            }
-            else if ( params.isEventStatus( EventStatus.SCHEDULE ) )
-            {
-                hql += " psi.executionDate is null and psi.dueDate >= '" + start + "' and psi.dueDate <= '" + end + "' "
-                    + "and psi.status is not null and current_date <= psi.dueDate and ";
-            }
-            else if ( params.isEventStatus( EventStatus.OVERDUE ) )
-            {
-                hql += " psi.executionDate is null and psi.dueDate >= '" + start + "' and psi.dueDate <= '" + end + "' "
-                    + "and psi.status is not null and current_date > psi.dueDate and ";
-            }
-            else if ( params.isEventStatus( EventStatus.SKIPPED ) )
-            {
-                hql += " psi.dueDate >= '" + start + "' and psi.dueDate <= '" + end + "' " + "and psi.status = '" + EventStatus.SKIPPED.name() + "' and ";
-            }
-        }
-
-        if ( params.hasAssignedUsers() )
-        {
-            hql += " (au.uid in (" + getQuotedCommaDelimitedString( params.getAssignedUsers() ) + ")) and ";
-        }
-
-        if ( params.isIncludeOnlyUnassignedEvents() )
-        {
-            hql += " (psi.assignedUser is null) and ";
-        }
-
-        if ( params.isIncludeOnlyAssignedEvents() )
-        {
-            hql += " (psi.assignedUser is not null) and ";
-        }
-
-
-        hql += " psi.deleted=false ";
-
-        return hql;
-    }
-
-    @Override
-    public boolean exists( String uid )
-    {
-        Query query = getSession().createNativeQuery( "select count(*) from trackedentityinstance where uid=? and deleted is false" );
-        query.setParameter( 1, uid );
-        int count = ( (Number) query.getSingleResult() ).intValue();
-
-        return count > 0;
-    }
-
-    @Override
-    public boolean existsIncludingDeleted( String uid )
-    {
-        Query query = getSession().createNativeQuery( "select count(*) from trackedentityinstance where uid=?" );
-        query.setParameter( 1, uid );
-        int count = ( (Number) query.getSingleResult() ).intValue();
-
-        return count > 0;
-    }
-
-    @Override
-    public List<String> getUidsIncludingDeleted( List<String> uids )
-    {
-        String hql = "select te.uid from TrackedEntityInstance as te where te.uid in (:uids)";
-        List<String> resultUids = new ArrayList<>();
-        List<List<String>> uidsPartitions = Lists.partition( Lists.newArrayList( uids ), 20000 );
-
-        for ( List<String> uidsPartition : uidsPartitions )
-        {
-            if ( !uidsPartition.isEmpty() )
-            {
-                resultUids.addAll( getSession().createQuery( hql, String.class ).setParameter( "uids", uidsPartition ).list() );
-            }
-        }
-
-        return resultUids;
-    }
-
-    @Override
-    public void updateTrackedEntityInstancesSyncTimestamp( List<String> trackedEntityInstanceUIDs, Date lastSynchronized )
-    {
-        String hql = "update TrackedEntityInstance set lastSynchronized = :lastSynchronized WHERE uid in :trackedEntityInstances";
-
-        getQuery( hql )
-            .setParameter( "lastSynchronized", lastSynchronized )
-            .setParameter( "trackedEntityInstances", trackedEntityInstanceUIDs )
-            .executeUpdate();
-    }
-
-    @Override
-    @SuppressWarnings("unchecked")
-    public List<TrackedEntityInstance> getTrackedEntityInstancesByUid( List<String> uids, User user )
-    {
-        return getSharingCriteria( user )
-            .add( Restrictions.in( "uid", uids ) )
-            .list();
-    }
-
-    @Override
-    protected void preProcessPredicates( CriteriaBuilder builder, List<Function<Root<TrackedEntityInstance>, Predicate>> predicates )
-    {
-        predicates.add( root -> builder.equal( root.get( "deleted" ), false ) );
-    }
-
-
-    @Override
-    protected TrackedEntityInstance postProcessObject( TrackedEntityInstance trackedEntityInstance )
-    {
-        return (trackedEntityInstance == null || trackedEntityInstance.isDeleted()) ? null : trackedEntityInstance;
-    }
-
-    private boolean isOrgUnit( QueryItem item )
-    {
-        return item.getValueType().isOrganisationUnit();
-    }
-
-    private String getOrgUnitNameByUid( String uid )
-    {
-        if ( uid != null )
-        {
-            return Optional.ofNullable( organisationUnitStore.getByUid( uid ) )
-                .orElseGet( () -> new OrganisationUnit( "" ) ).getName();
-        }
-
-        return StringUtils.EMPTY;
-    }
-}
-=======
-package org.hisp.dhis.trackedentity.hibernate;
-
-/*
- * Copyright (c) 2004-2020, University of Oslo
- * All rights reserved.
- *
- * Redistribution and use in source and binary forms, with or without
- * modification, are permitted provided that the following conditions are met:
- * Redistributions of source code must retain the above copyright notice, this
- * list of conditions and the following disclaimer.
- *
- * Redistributions in binary form must reproduce the above copyright notice,
- * this list of conditions and the following disclaimer in the documentation
- * and/or other materials provided with the distribution.
- * Neither the name of the HISP project nor the names of its contributors may
- * be used to endorse or promote products derived from this software without
- * specific prior written permission.
- *
- * THIS SOFTWARE IS PROVIDED BY THE COPYRIGHT HOLDERS AND CONTRIBUTORS "AS IS" AND
- * ANY EXPRESS OR IMPLIED WARRANTIES, INCLUDING, BUT NOT LIMITED TO, THE IMPLIED
- * WARRANTIES OF MERCHANTABILITY AND FITNESS FOR A PARTICULAR PURPOSE ARE
- * DISCLAIMED. IN NO EVENT SHALL THE COPYRIGHT OWNER OR CONTRIBUTORS BE LIABLE FOR
- * ANY DIRECT, INDIRECT, INCIDENTAL, SPECIAL, EXEMPLARY, OR CONSEQUENTIAL DAMAGES
- * (INCLUDING, BUT NOT LIMITED TO, PROCUREMENT OF SUBSTITUTE GOODS OR SERVICES;
- * LOSS OF USE, DATA, OR PROFITS; OR BUSINESS INTERRUPTION) HOWEVER CAUSED AND ON
- * ANY THEORY OF LIABILITY, WHETHER IN CONTRACT, STRICT LIABILITY, OR TORT
- * (INCLUDING NEGLIGENCE OR OTHERWISE) ARISING IN ANY WAY OUT OF THE USE OF THIS
- * SOFTWARE, EVEN IF ADVISED OF THE POSSIBILITY OF SUCH DAMAGE.
- */
-
 import com.google.common.collect.Lists;
 import lombok.extern.slf4j.Slf4j;
 import org.apache.commons.lang3.StringUtils;
@@ -965,6 +49,7 @@
 import org.hisp.dhis.trackedentity.TrackedEntityInstance;
 import org.hisp.dhis.trackedentity.TrackedEntityInstanceQueryParams;
 import org.hisp.dhis.trackedentity.TrackedEntityInstanceStore;
+import org.hisp.dhis.trackedentity.TrackedEntityType;
 import org.hisp.dhis.user.CurrentUserService;
 import org.hisp.dhis.user.User;
 import org.hisp.dhis.util.DateUtils;
@@ -976,15 +61,9 @@
 import javax.persistence.criteria.CriteriaBuilder;
 import javax.persistence.criteria.Predicate;
 import javax.persistence.criteria.Root;
-import java.util.ArrayList;
-import java.util.Arrays;
-import java.util.Date;
-import java.util.HashMap;
-import java.util.Iterator;
-import java.util.List;
-import java.util.Map;
-import java.util.Optional;
+import java.util.*;
 import java.util.function.Function;
+import java.util.stream.Collectors;
 
 import static com.google.common.base.Preconditions.checkNotNull;
 import static org.hisp.dhis.common.IdentifiableObjectUtils.getIdentifiers;
@@ -1512,8 +591,15 @@
             }
         }
 
-        if ( params.hasTrackedEntityType() )
-        {
+        if ( !params.hasTrackedEntityType() )
+        {
+            sql += hlp.whereAnd() + " tei.trackedentitytypeid in (" + params.getTrackedEntityTypes().stream()
+                .filter( Objects::nonNull )
+                .map( TrackedEntityType::getId )
+                .map( String::valueOf )
+                .collect( Collectors.joining(", ") ) + ") ";
+        }
+        else        {
             sql += hlp.whereAnd() + " tei.trackedentitytypeid = " + params.getTrackedEntityType().getId() + " ";
         }
 
@@ -1836,5 +922,4 @@
 
         return StringUtils.EMPTY;
     }
-}
->>>>>>> c5f82922
+}