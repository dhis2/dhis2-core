/*
 * Copyright (c) 2004-2021, University of Oslo
 * All rights reserved.
 *
 * Redistribution and use in source and binary forms, with or without
 * modification, are permitted provided that the following conditions are met:
 * Redistributions of source code must retain the above copyright notice, this
 * list of conditions and the following disclaimer.
 *
 * Redistributions in binary form must reproduce the above copyright notice,
 * this list of conditions and the following disclaimer in the documentation
 * and/or other materials provided with the distribution.
 * Neither the name of the HISP project nor the names of its contributors may
 * be used to endorse or promote products derived from this software without
 * specific prior written permission.
 *
 * THIS SOFTWARE IS PROVIDED BY THE COPYRIGHT HOLDERS AND CONTRIBUTORS "AS IS" AND
 * ANY EXPRESS OR IMPLIED WARRANTIES, INCLUDING, BUT NOT LIMITED TO, THE IMPLIED
 * WARRANTIES OF MERCHANTABILITY AND FITNESS FOR A PARTICULAR PURPOSE ARE
 * DISCLAIMED. IN NO EVENT SHALL THE COPYRIGHT OWNER OR CONTRIBUTORS BE LIABLE FOR
 * ANY DIRECT, INDIRECT, INCIDENTAL, SPECIAL, EXEMPLARY, OR CONSEQUENTIAL DAMAGES
 * (INCLUDING, BUT NOT LIMITED TO, PROCUREMENT OF SUBSTITUTE GOODS OR SERVICES;
 * LOSS OF USE, DATA, OR PROFITS; OR BUSINESS INTERRUPTION) HOWEVER CAUSED AND ON
 * ANY THEORY OF LIABILITY, WHETHER IN CONTRACT, STRICT LIABILITY, OR TORT
 * (INCLUDING NEGLIGENCE OR OTHERWISE) ARISING IN ANY WAY OUT OF THE USE OF THIS
 * SOFTWARE, EVEN IF ADVISED OF THE POSSIBILITY OF SUCH DAMAGE.
 */
package org.hisp.dhis.trackedentity.hibernate;

import static com.google.common.base.Preconditions.checkNotNull;
import static org.hisp.dhis.common.IdentifiableObjectUtils.getIdentifiers;
import static org.hisp.dhis.common.IdentifiableObjectUtils.getUids;
import static org.hisp.dhis.commons.util.TextUtils.getCommaDelimitedString;
import static org.hisp.dhis.commons.util.TextUtils.getQuotedCommaDelimitedString;
import static org.hisp.dhis.commons.util.TextUtils.getTokens;
import static org.hisp.dhis.trackedentity.TrackedEntityInstanceQueryParams.CREATED_ID;
import static org.hisp.dhis.trackedentity.TrackedEntityInstanceQueryParams.DELETED;
import static org.hisp.dhis.trackedentity.TrackedEntityInstanceQueryParams.INACTIVE_ID;
import static org.hisp.dhis.trackedentity.TrackedEntityInstanceQueryParams.LAST_UPDATED_ID;
import static org.hisp.dhis.trackedentity.TrackedEntityInstanceQueryParams.ORG_UNIT_ID;
import static org.hisp.dhis.trackedentity.TrackedEntityInstanceQueryParams.ORG_UNIT_NAME;
import static org.hisp.dhis.trackedentity.TrackedEntityInstanceQueryParams.OrderColumn.getColumn;
import static org.hisp.dhis.trackedentity.TrackedEntityInstanceQueryParams.OrderColumn.isStaticColumn;
import static org.hisp.dhis.trackedentity.TrackedEntityInstanceQueryParams.TRACKED_ENTITY_ID;
import static org.hisp.dhis.trackedentity.TrackedEntityInstanceQueryParams.TRACKED_ENTITY_INSTANCE_ID;
import static org.hisp.dhis.util.DateUtils.getDateAfterAddition;
import static org.hisp.dhis.util.DateUtils.getLongGmtDateString;
import static org.hisp.dhis.util.DateUtils.getMediumDateString;

import java.util.ArrayList;
import java.util.Date;
import java.util.HashMap;
import java.util.List;
import java.util.Map;
import java.util.Optional;
import java.util.function.Function;
import java.util.function.Supplier;
import java.util.regex.Pattern;
import java.util.stream.Collectors;

import javax.persistence.criteria.CriteriaBuilder;
import javax.persistence.criteria.Predicate;
import javax.persistence.criteria.Root;

import lombok.extern.slf4j.Slf4j;

import org.apache.commons.lang3.StringUtils;
import org.hibernate.SessionFactory;
import org.hibernate.annotations.QueryHints;
import org.hibernate.query.Query;
import org.hisp.dhis.common.DimensionalItemObject;
import org.hisp.dhis.common.IdentifiableObject;
import org.hisp.dhis.common.IllegalQueryException;
import org.hisp.dhis.common.OrganisationUnitSelectionMode;
import org.hisp.dhis.common.QueryFilter;
import org.hisp.dhis.common.QueryItem;
import org.hisp.dhis.common.QueryOperator;
import org.hisp.dhis.common.hibernate.SoftDeleteHibernateObjectStore;
import org.hisp.dhis.commons.util.SqlHelper;
import org.hisp.dhis.dxf2.events.event.EventContext;
import org.hisp.dhis.event.EventStatus;
import org.hisp.dhis.jdbc.StatementBuilder;
import org.hisp.dhis.organisationunit.OrganisationUnit;
import org.hisp.dhis.organisationunit.OrganisationUnitStore;
import org.hisp.dhis.security.acl.AclService;
import org.hisp.dhis.trackedentity.TrackedEntityInstance;
import org.hisp.dhis.trackedentity.TrackedEntityInstanceQueryParams;
import org.hisp.dhis.trackedentity.TrackedEntityInstanceStore;
import org.hisp.dhis.user.CurrentUserService;
import org.hisp.dhis.user.User;
import org.hisp.dhis.util.DateUtils;
import org.hisp.dhis.webapi.controller.event.mapper.OrderParam;
import org.springframework.context.ApplicationEventPublisher;
import org.springframework.jdbc.core.JdbcTemplate;
import org.springframework.jdbc.support.rowset.SqlRowSet;
import org.springframework.stereotype.Repository;

import com.google.common.collect.Lists;

/**
 * @author Abyot Asalefew Gizaw
 */
@Slf4j
@Repository( "org.hisp.dhis.trackedentity.TrackedEntityInstanceStore" )
public class HibernateTrackedEntityInstanceStore
    extends SoftDeleteHibernateObjectStore<TrackedEntityInstance>
    implements TrackedEntityInstanceStore
{
    private final static String TEI_HQL_BY_UIDS = "from TrackedEntityInstance as tei where tei.uid in (:uids)";

<<<<<<< HEAD
=======
    private static final String AND_PSI_STATUS_EQUALS_SINGLE_QUOTE = "and psi.status = '";

>>>>>>> c6affcab
    private static final String OFFSET = "OFFSET";

    private static final String LIMIT = "LIMIT";

    private static final String PSI_EXECUTIONDATE = "PSI.executiondate";

    private static final String PSI_DUEDATE = "PSI.duedate";

    private static final String IS_NULL = "IS NULL";

    private static final String IS_NOT_NULL = "IS NOT NULL";

    private static final String SPACE = " ";

    private static final String SINGLE_QUOTE = "'";

    private static final String EQUALS = " = ";

    private static final String PSI_STATUS = "PSI.status";

    // -------------------------------------------------------------------------
    // Dependencies
    // -------------------------------------------------------------------------

    private final OrganisationUnitStore organisationUnitStore;

    private final StatementBuilder statementBuilder;

    private final static String SELECT_TEI = "select tei from";

    public HibernateTrackedEntityInstanceStore( SessionFactory sessionFactory, JdbcTemplate jdbcTemplate,
        ApplicationEventPublisher publisher, CurrentUserService currentUserService,
        AclService aclService, OrganisationUnitStore organisationUnitStore, StatementBuilder statementBuilder )
    {
        super( sessionFactory, jdbcTemplate, publisher, TrackedEntityInstance.class, currentUserService, aclService,
            false );

        checkNotNull( statementBuilder );
        checkNotNull( organisationUnitStore );

        this.statementBuilder = statementBuilder;
        this.organisationUnitStore = organisationUnitStore;
    }

    // -------------------------------------------------------------------------
    // Implementation methods
    // -------------------------------------------------------------------------

    @Override
    public int countTrackedEntityInstances( TrackedEntityInstanceQueryParams params )
    {
        String hql = buildTrackedEntityInstanceCountHql( params );
        Query query = getQuery( hql );

        return ((Number) query.iterate().next()).intValue();
    }

    @Override
    public List<TrackedEntityInstance> getTrackedEntityInstances( TrackedEntityInstanceQueryParams params )
    {
        String hql = buildTrackedEntityInstanceHql( params, false );

        // If it is a sync job running a query, I need to adjust an HQL a bit,
        // because I am adding 2 joins and don't want duplicates in results
        if ( params.isSynchronizationQuery() )
        {
            hql = hql.replaceFirst( SELECT_TEI, "select distinct tei from" );
        }

        Query query = getQuery( hql );

        if ( params.isPaging() )
        {
            query.setFirstResult( params.getOffset() );
            query.setMaxResults( params.getPageSizeWithDefault() );
        }

        return query.list();
    }

    @Override
    @SuppressWarnings( "unchecked" )
    public List<Long> getTrackedEntityInstanceIds( TrackedEntityInstanceQueryParams params )
    {
        String sql = getQuery( params, false );
        log.debug( "Tracked entity instance query SQL: " + sql );
        SqlRowSet rowSet = jdbcTemplate.queryForRowSet( sql );

        checkMaxTeiCountReached( params, rowSet );

        List<Long> ids = new ArrayList<>();

        while ( rowSet.next() )
        {
            ids.add( rowSet.getLong( "teiid" ) );
        }

        return ids;
    }

    private String buildTrackedEntityInstanceCountHql( TrackedEntityInstanceQueryParams params )
    {
        return buildTrackedEntityInstanceHql( params, false )
            .replaceFirst( SELECT_TEI, "select count(distinct tei) from" )
            .replaceFirst( "inner join fetch tei.programInstances", "inner join tei.programInstances" )
            .replaceFirst( "inner join fetch pi.programStageInstances", "inner join pi.programStageInstances" )
            .replaceFirst( "inner join fetch psi.assignedUser", "inner join psi.assignedUser" )
            .replaceFirst( "inner join fetch tei.programOwners", "inner join tei.programOwners" )
            .replaceFirst( Pattern.quote( getOrderClauseHql( params ) ), " " );
    }

    private String withProgram( TrackedEntityInstanceQueryParams params, SqlHelper hlp )
    {
        String hql = "";

        if ( params.hasProgram() )
        {
            hql += "inner join fetch tei.programInstances as pi ";

            // Joining program owners and using that as tei ou source
            hql += "inner join fetch tei.programOwners as po ";

            if ( params.hasFilterForEvents() )
            {
                hql += " inner join fetch pi.programStageInstances psi ";

                hql += addConditionally( params.hasAssignedUsers(), () -> "inner join fetch psi.assignedUser au" );

                hql += hlp.whereAnd() + getEventWhereClauseHql( params );

            }

            hql += hlp.whereAnd() + " po.program.uid = '" + params.getProgram().getUid() + "'";

            hql += hlp.whereAnd() + " pi.program.uid = '" + params.getProgram().getUid() + "'";

            hql += addWhereConditionally( hlp, params.hasProgramStatus(),
                () -> "pi.status = '" + params.getProgramStatus() + "'" );

            hql += addWhereConditionally( hlp, params.hasFollowUp(), () -> "pi.followup = " + params.getFollowUp() );

            hql += addWhereConditionally( hlp, params.hasProgramEnrollmentStartDate(),
                () -> "pi.enrollmentDate >= '" + getMediumDateString( params.getProgramEnrollmentStartDate() ) + "'" );

            hql += addWhereConditionally( hlp, params.hasProgramEnrollmentEndDate(),
                () -> "pi.enrollmentDate < '" + getMediumDateString( params.getProgramEnrollmentEndDate() ) + "'" );

            hql += addWhereConditionally( hlp, params.hasProgramIncidentStartDate(),
                () -> "pi.incidentDate >= '" + getMediumDateString( params.getProgramIncidentStartDate() ) + "'" );

            hql += addWhereConditionally( hlp, params.hasProgramIncidentEndDate(),
                () -> "pi.incidentDate < '" + getMediumDateString( params.getProgramIncidentEndDate() ) + "'" );

            hql += addWhereConditionally( hlp, !params.isIncludeDeleted(),
                () -> "pi.deleted is false " );

        }
        return hql;
    }

    private String withOrgUnits( TrackedEntityInstanceQueryParams params, SqlHelper hlp, String teiOuSource )
    {
        String hql = "";
        if ( params.hasOrganisationUnits() )
        {
            if ( params.isOrganisationUnitMode( OrganisationUnitSelectionMode.DESCENDANTS ) )
            {
                String ouClause = "(";

                SqlHelper orHlp = new SqlHelper( true );

                for ( OrganisationUnit organisationUnit : params.getOrganisationUnits() )
                {
                    ouClause += orHlp.or() + teiOuSource + ".path LIKE '" + organisationUnit.getPath() + "%'";
                }

                ouClause += ")";

                hql += hlp.whereAnd() + ouClause;
            }
            else
            {
                hql += hlp.whereAnd() + teiOuSource + ".uid in ("
                    + getQuotedCommaDelimitedString( getUids( params.getOrganisationUnits() ) ) + ")";
            }
        }
        return hql;
    }

    private String withFilters( TrackedEntityInstanceQueryParams params, SqlHelper hlp )
    {
        String hql = "";
        if ( params.hasFilters() )
        {
            for ( QueryItem queryItem : params.getFilters() )
            {
                for ( QueryFilter queryFilter : queryItem.getFilters() )
                {
                    String encodedFilter = queryFilter.getSqlFilter(
                        statementBuilder.encode( StringUtils.lowerCase( queryFilter.getFilter() ), false ) );

                    hql += hlp.whereAnd()
                        + " exists (from TrackedEntityAttributeValue teav where teav.entityInstance=tei";

                    hql += " and teav.attribute.uid='" + queryItem.getItemId() + "'";

                    hql += addConditionally( queryItem.isNumeric(),
                        " and teav.plainValue " + queryFilter.getSqlOperator() + encodedFilter + ")",
                        " and lower(teav.plainValue) " + queryFilter.getSqlOperator() + encodedFilter + ")" );
                }
            }
        }
        return hql;
    }

    private String buildTrackedEntityInstanceHql( TrackedEntityInstanceQueryParams params, boolean idOnly )
    {
        SqlHelper hlp = new SqlHelper( true );

        String hql = "select " + (idOnly ? "tei.id" : "tei") + " from TrackedEntityInstance tei ";

        // Used for switching between registration org unit or ownership org
        // unit. Default source is registration ou.
        String teiOuSource = params.hasProgram() ? "po.organisationUnit" : "tei.organisationUnit";

        if ( params.hasAttributeAsOrder() )
        {
            hql += " left join tei.trackedEntityAttributeValues teav2 " +
                "left join teav2.attribute as attr2 ";
        }

        hql += withProgram( params, hlp );

        if ( params.hasAttributeAsOrder() )
        {
            hql += hlp.whereAnd() + " attr2.uid='" + params.getFirstAttributeOrder() + "'  ";
        }

        // If sync job, fetch only TEAVs that are supposed to be synchronized

        hql += addConditionally( params.isSynchronizationQuery(),
            () -> "left join tei.trackedEntityAttributeValues teav1 " +
                "left join teav1.attribute as attr" + hlp.whereAnd() + " attr.skipSynchronization = false" );

        hql += addWhereConditionally( hlp, params.hasTrackedEntityType(),
            () -> " tei.trackedEntityType.uid='" + params.getTrackedEntityType().getUid() + "'" );

        hql += addWhereConditionally( hlp, params.hasTrackedEntityInstances(),
            () -> " tei.uid in (" + getQuotedCommaDelimitedString( params.getTrackedEntityInstanceUids() ) + ")" );

        if ( params.hasLastUpdatedDuration() )
        {
            hql += hlp.whereAnd() + " tei.lastUpdated >= '" +
                getLongGmtDateString( DateUtils.nowMinusDuration( params.getLastUpdatedDuration() ) ) + "'";
        }
        else
        {
            hql += addWhereConditionally( hlp, params.hasLastUpdatedStartDate(), () -> " tei.lastUpdated >= '" +
                getMediumDateString( params.getLastUpdatedStartDate() ) + "'" );

            hql += addWhereConditionally( hlp, params.hasLastUpdatedEndDate(), () -> " tei.lastUpdated < '" +
                getMediumDateString( getDateAfterAddition( params.getLastUpdatedEndDate(), 1 ) ) + "'" );
        }

        hql += addWhereConditionally( hlp, params.isSynchronizationQuery(),
            () -> " tei.lastUpdated > tei.lastSynchronized" );

        // Comparing milliseconds instead of always creating new Date( 0 )

        if ( params.getSkipChangedBefore() != null && params.getSkipChangedBefore().getTime() > 0 )
        {
            String skipChangedBefore = DateUtils.getLongDateString( params.getSkipChangedBefore() );
            hql += hlp.whereAnd() + " tei.lastUpdated >= '" + skipChangedBefore + "'";
        }

        params.handleOrganisationUnits();

        hql += withOrgUnits( params, hlp, teiOuSource );

        if ( params.hasQuery() )
        {
            QueryFilter queryFilter = params.getQuery();

            String encodedFilter = queryFilter
                .getSqlFilter( statementBuilder.encode( queryFilter.getFilter(), false ) );

            hql += hlp.whereAnd() + " exists (from TrackedEntityAttributeValue teav where teav.entityInstance=tei";

            hql += " and teav.plainValue " + queryFilter.getSqlOperator() + encodedFilter + ")";
        }

        hql += withFilters( params, hlp );

        hql += addWhereConditionally( hlp, !params.isIncludeDeleted(), () -> " tei.deleted is false " );

        hql += getOrderClauseHql( params );

        return hql;
    }

    @Override
    public List<Map<String, String>> getTrackedEntityInstancesGrid( TrackedEntityInstanceQueryParams params )
    {
        String sql = getQuery( params, true );
        log.debug( "Tracked entity instance query SQL: " + sql );

        SqlRowSet rowSet = jdbcTemplate.queryForRowSet( sql );

        checkMaxTeiCountReached( params, rowSet );

        List<Map<String, String>> list = new ArrayList<>();

        while ( rowSet.next() )
        {
            final Map<String, String> map = new HashMap<>();

            map.put( TRACKED_ENTITY_INSTANCE_ID, rowSet.getString( TRACKED_ENTITY_INSTANCE_ID ) );
            map.put( CREATED_ID, rowSet.getString( CREATED_ID ) );
            map.put( LAST_UPDATED_ID, rowSet.getString( LAST_UPDATED_ID ) );
            map.put( ORG_UNIT_ID, rowSet.getString( ORG_UNIT_ID ) );
            map.put( ORG_UNIT_NAME, rowSet.getString( ORG_UNIT_NAME ) );
            map.put( TRACKED_ENTITY_ID, rowSet.getString( TRACKED_ENTITY_ID ) );
            map.put( INACTIVE_ID, rowSet.getString( INACTIVE_ID ) );

            if ( params.isIncludeDeleted() )
            {
                map.put( DELETED, rowSet.getString( DELETED ) );
            }

            if ( !params.getAttributesAndFilters().isEmpty() )
            {
                HashMap<String, String> attributeValues = new HashMap<>();
                String teavString = rowSet.getString( "tea_values" );

                extractFromTeavAggregatedString( attributeValues, teavString );

                for ( QueryItem item : params.getAttributes() )
                {
                    map.put( item.getItemId(),
                        isOrgUnit( item ) && attributeValues.containsKey( item.getItemId() )
                            ? getOrgUnitNameByUid( attributeValues.get( item.getItemId() ) )
                            : attributeValues.get( item.getItemId() ) );
                }
            }

            list.add( map );
        }

        return list;
    }

    private void extractFromTeavAggregatedString( HashMap<String, String> attributeValues, String teavString )
    {
        if ( teavString != null )
        {
            String[] pairs = teavString.split( ";" );

            for ( String pair : pairs )
            {
                String[] teav = pair.split( ":" );

                if ( teav.length == 2 )
                {
                    attributeValues.put( teav[0], teav[1] );
                }
            }
        }
    }

    private void checkMaxTeiCountReached( TrackedEntityInstanceQueryParams params, SqlRowSet rowSet )
    {
        if ( params.getMaxTeiLimit() > 0 && rowSet.last() )
        {
            if ( rowSet.getRow() > params.getMaxTeiLimit() )
            {
                throw new IllegalQueryException( "maxteicountreached" );
            }
            rowSet.beforeFirst();
        }
    }

    @Override
    public int getTrackedEntityInstanceCountForGrid( TrackedEntityInstanceQueryParams params )
    {
        // ---------------------------------------------------------------------
        // Select clause
        // ---------------------------------------------------------------------

        String sql = getCountQuery( params );

        // ---------------------------------------------------------------------
        // Query
        // ---------------------------------------------------------------------

        log.debug( "Tracked entity instance count SQL: " + sql );

        Integer count = jdbcTemplate.queryForObject( sql, Integer.class );

        return count;
    }

    /**
     * Generates SQL based on "params". The purpose of the SQL is to retrieve a
     * list of tracked entity instances, and additionally any requested
     * attributes (If defined in params).
     *
     * The params are validated before we generate the SQL, so the only
     * access-related SQL is the inner join o organisation units.
     *
     * The general structure of the query is as follows:
     *
     * select (main_projection) from (constraint_subquery) left join
     * (additional_information) group by (main_groupby) order by (order)
     *
     * The constraint_subquery looks as follows:
     *
     * select (subquery_projection) from (tracked entity instances) inner join
     * (attribute_constraints) [inner join (program_owner)] inner join
     * (organisation units) left join (attribute_orderby) where
     * exist(program_constraint) order by (order) limit (limit_offset)
     *
     * main_projection: Will have an aggregate string of attributevalues
     * (uid:value) as well as basic tei-info. constraint_subquery: Includes all
     * SQL related to narrowing down the number of tei's we are looking for. We
     * use inner join primarily for this, as well as exists for program
     * instances. Do make sure we get the right selection, we also use left join
     * on attributes, when we are sorting by attributes, before we sort and
     * finally limit the selection. subquery_projection: Has all the required
     * information for knowing what teis to return and how to order them
     * attribute_constraints: We inner join the attributes, and add 3
     * conditions: tei id, tea id and value. This uses a (tei, tea,
     * lower(value)) index. For each attribute constraints, we add subsequent
     * inner joins. program_owner: Only included when a program is specified. If
     * included, it will join on 3 columns: tei, program and ou. We have an
     * index for this (program, ou, tei) which allows a scan only lookup
     * attribute_orderby: When a user specified an attribute in the order param,
     * we need to join that attribute (We do left join, in case the value is not
     * there. This join is not for removing resulting records). After joining it
     * and projecting it, we can order by it. program_constraint: If a program
     * is specified, it indicates the tei must be enrolled in that program.
     * Since the relation between tei and enrollments are not 1:1, but 1:many,
     * we use exists to avoid duplicate rows of tei, allowing us to avoid
     * grouping the result before we order and limit. This saves a lot of time.
     * NOTE: Within the program_constraint, we also have a subquery to deal with
     * any event-related constraints. These can either be constraints on any
     * static properties, or user assignment. For user assignment, we also join
     * with the userinfo table. For events, we have an index (status,
     * executiondate) which speeds up the lookup significantly order: Order is
     * used both in the subquery and the main query. The sort depends on the
     * params (see more info on the related method). We order the subquery to
     * make sure we get correct results before we limit. We order the main query
     * since the aggregation mixes up the order, so to return a consistent
     * order, we order again. limit_offset: The limit and offset is set based on
     * a combination of params: program and tet can have a maxtei limit, which
     * only applies during a search outside the users capture scope. If applied,
     * it will throw an error if the number of results exceeds the limit.
     * Otherwise we use paging. If no paging is set, there is no limit.
     * additional_information: Here we do a left join with any relevant
     * information needed for the result: tet name, any attributes to project,
     * etc. We left join, since we don't want to reduce the results, just add
     * information. main_groupby: The purpose of this group by, is to aggregate
     * any attributes added in additional_information
     *
     *
     * @param params params defining the query
     * @return SQL string
     */
    private String getQuery( TrackedEntityInstanceQueryParams params, boolean isGridQuery )
    {
        return new StringBuilder()
            .append( getQuerySelect( params, isGridQuery ) )
            .append( "FROM " )
            .append( getFromSubQuery( params, false, isGridQuery ) )
            .append( getQueryRelatedTables( params ) )
            .append( getQueryGroupBy( params ) )
            .append( getQueryOrderBy( false, params, isGridQuery ) )
            .toString();
    }

    /**
     * Uses the same basis as the getQuery method, but replaces the projection
     * with a count and ignores order and limit
     *
     * @param params params defining the query
     * @return a count SQL query
     */
    private String getCountQuery( TrackedEntityInstanceQueryParams params )
    {
        return new StringBuilder()
            .append( getQueryCountSelect( params ) )
            .append( getQuerySelect( params, true ) )
            .append( "FROM " )
            .append( getFromSubQuery( params, true, true ) )
            .append( getQueryRelatedTables( params ) )
            .append( getQueryGroupBy( params ) )
            .append( " ) teicount" )
            .toString();
    }

    /**
     * Generates the projection of the main query. Includes two optional
     * columns, deleted and tea_values
     *
     * @param params
     * @return an SQL projection
     */
    private String getQuerySelect( TrackedEntityInstanceQueryParams params, boolean isGridQuery )
    {
        StringBuilder select = new StringBuilder()
            .append( "SELECT TEI.uid AS " + TRACKED_ENTITY_INSTANCE_ID + ", " )
            .append( "TEI.created AS " + CREATED_ID + ", " )
            .append( "TEI.lastupdated AS " + LAST_UPDATED_ID + ", " )
            .append( "TEI.ou AS " + ORG_UNIT_ID + ", " )
            .append( "TEI.ouname AS " + ORG_UNIT_NAME + ", " )
            .append( "TET.uid AS " + TRACKED_ENTITY_ID + ", " )
            .append( "TEI.inactive AS " + INACTIVE_ID )
            .append( (params.isIncludeDeleted() ? ", TEI.deleted AS " + DELETED : "") )
            .append( (params.hasAttributes() ? ", string_agg(TEA.uid || ':' || TEAV.value, ';') AS tea_values" : "") );

        if ( !isGridQuery )
        {
            select.append( ", TEI.trackedentityinstanceid AS teiid" );
        }
        select.append( SPACE );
<<<<<<< HEAD

        return select.toString();
    }

    /**
     * Generates the projection of the main query when doing a count query.
     *
     * @param params
     * @return an SQL projection
     */
    private String getQueryCountSelect( TrackedEntityInstanceQueryParams params )
    {
        return "SELECT count(instance) FROM ( ";
    }

    /**
=======

        return select.toString();
    }

    /**
     * Generates the projection of the main query when doing a count query.
     *
     * @param params
     * @return an SQL projection
     */
    private String getQueryCountSelect( TrackedEntityInstanceQueryParams params )
    {
        return "SELECT count(instance) FROM ( ";
    }

    /**
>>>>>>> c6affcab
     * Generates the SQL of the subquery, used to find the correct subset of
     * tracked entity instances to return. Orchestrates all the different
     * segments of the SQL into a complete subquery.
     *
     * @param params
     * @param isCountQuery indicates if the query is a count query. In that case
     *        we skip order and limit.
     * @param isGridQuery indicates if the query is a grid query.
     * @return an SQL subquery
     */
    private String getFromSubQuery( TrackedEntityInstanceQueryParams params, boolean isCountQuery, boolean isGridQuery )
    {
        SqlHelper whereAnd = new SqlHelper( true );
        StringBuilder fromSubQuery = new StringBuilder()
            .append( "(" )
            .append( getFromSubQuerySelect( params ) )
            .append( " FROM trackedentityinstance TEI " )

            // INNER JOIN on constraints
            .append( getFromSubQueryJoinAttributeConditions( whereAnd, params ) )
            .append( getFromSubQueryJoinProgramOwnerConditions( params ) )
            .append( getFromSubQueryJoinOrgUnitConditions( params ) )

            // LEFT JOIN attributes we need to sort on.
            .append( getFromSubQueryJoinOrderByAttributes( params ) )

            // WHERE
            .append( getFromSubQueryTrackedEntityConditions( whereAnd, params ) )
            .append( getFromSubQueryProgramInstanceConditions( whereAnd, params ) );

        if ( !isCountQuery )
        {
            // SORT
            fromSubQuery
                .append( getQueryOrderBy( true, params, isGridQuery ) )

                // LIMIT, OFFSET
                .append( getFromSubQueryLimitAndOffset( params ) );
        }

        return fromSubQuery.append( ") TEI " )
            .toString();
    }

    /**
     * The subquery projection. If we are sorting by attribute, we need to
     * include the value in the subquery projection.
     *
     * @param params
     * @return a SQL projection
     */
    private String getFromSubQuerySelect( TrackedEntityInstanceQueryParams params )
    {
        return new StringBuilder()
            .append( "SELECT " )
            .append( "TEI.trackedentityinstanceid, " )
            .append( "TEI.uid, " )
            .append( "TEI.created, " )
            .append( "TEI.lastupdated, " )
            .append( "TEI.inactive, " )
            .append( "TEI.trackedentitytypeid, " )
            .append( "TEI.deleted, " )
            .append( "OU.uid as ou, " )
            .append( "OU.name as ouname " )
            .append( getFromSubQueryOrderAttributes( params ) )
            .toString();
    }

    /**
     * Generates a list of columns for projections if we are ordering by
     * attributes.
     *
     * @param params
     * @return a list of columns to be used in the subquery SQL projection, or
     *         empty string if no attributes are used for ordering.
     */
    private String getFromSubQueryOrderAttributes( TrackedEntityInstanceQueryParams params )
    {
        StringBuilder orderAttributes = new StringBuilder();

        for ( QueryItem orderAttribute : getOrderAttributes( params ) )
        {
            orderAttributes
                .append( ", " )
                .append( statementBuilder.columnQuote( orderAttribute.getItemId() ) )
                .append( ".value AS " )
                .append( statementBuilder.columnQuote( orderAttribute.getItemId() ) );
        }

        return orderAttributes.toString();
    }

    /**
     * Generates the WHERE-clause of the subquery SQL related to tracked entity
     * instances.
     *
     * @param whereAnd tracking if where has been invoked or not
     * @param params
     * @return a SQL segment for the WHERE clause used in the subquery
     */
    private String getFromSubQueryTrackedEntityConditions( SqlHelper whereAnd, TrackedEntityInstanceQueryParams params )
    {
        StringBuilder trackedEntity = new StringBuilder();

        if ( params.hasTrackedEntityType() )
        {
            trackedEntity
                .append( whereAnd.whereAnd() )
                .append( "TEI.trackedentitytypeid = " )
                .append( params.getTrackedEntityType().getId() )
                .append( SPACE );
        }
        else
        {
            trackedEntity
                .append( whereAnd.whereAnd() )
                .append( "TEI.trackedentitytypeid IN (" )
                .append( getCommaDelimitedString( getIdentifiers( params.getTrackedEntityTypes() ) ) )
                .append( ") " );
        }

        if ( params.hasTrackedEntityInstances() )
        {
            trackedEntity
                .append( whereAnd.whereAnd() )
                .append( "TEI.uid IN (" )
                .append( getQuotedCommaDelimitedString( params.getTrackedEntityInstanceUids() ) )
                .append( ") " );
        }

        if ( params.hasLastUpdatedDuration() )
        {
            trackedEntity.append( whereAnd.whereAnd() )
                .append( " TEI.lastupdated >= '" )
                .append( getLongGmtDateString( DateUtils.nowMinusDuration( params.getLastUpdatedDuration() ) ) )
                .append( SINGLE_QUOTE );
        }
        else
        {
            if ( params.hasLastUpdatedStartDate() )
            {
                trackedEntity.append( whereAnd.whereAnd() ).append( " TEI.lastupdated >= '" )
                    .append( getMediumDateString( params.getLastUpdatedStartDate() ) ).append( SINGLE_QUOTE );
            }
            if ( params.hasLastUpdatedEndDate() )
            {
                trackedEntity.append( whereAnd.whereAnd() ).append( " TEI.lastupdated < '" )
                    .append( getMediumDateString( getDateAfterAddition( params.getLastUpdatedEndDate(), 1 ) ) )
                    .append( SINGLE_QUOTE );
            }
        }

        if ( !params.isIncludeDeleted() )
        {
            trackedEntity
                .append( whereAnd.whereAnd() )
                .append( "TEI.deleted IS FALSE " );
        }

        return trackedEntity.toString();
    }

    /**
     * Generates SQL for INNER JOINing attribute values. One INNER JOIN for each
     * attribute to search for.
     *
     * @param params
     * @return a series of 1 or more SQL INNER JOINs, or empty string if no
     *         query or attribute filters exists.
     */
    private String getFromSubQueryJoinAttributeConditions( SqlHelper whereAnd, TrackedEntityInstanceQueryParams params )
    {
        StringBuilder attributes = new StringBuilder();

        List<QueryItem> filterItems = params.getAttributesAndFilters().stream()
            .filter( QueryItem::hasFilter )
            .collect( Collectors.toList() );

        if ( !filterItems.isEmpty() || params.isOrQuery() )
        {
            if ( !params.isOrQuery() )
            {
                joinAttributeValueWithoutQueryParameter( attributes, filterItems );
            }
            else
            {
                joinAttributeValueWithQueryParameter( params, attributes );
            }
        }

        return attributes.toString();
    }

    /**
     * Generates a single INNER JOIN for searching for an attribute by query
     * strings. Searches are done using lower() expression, since attribute
     * values are case insensitive. The query search is extremely slow compared
     * to alternatives. A query string (Can be multiple) has to match at least 1
     * attribute value for each attribute we have access to. We use Regex to
     * search, allowing both exact match and with wildcards (EQ or LIKE).
     *
     * @param params
     * @param attributes
     */
    private void joinAttributeValueWithQueryParameter( TrackedEntityInstanceQueryParams params,
        StringBuilder attributes )
    {
        final String regexp = statementBuilder.getRegexpMatch();
        final String wordStart = statementBuilder.getRegexpWordStart();
        final String wordEnd = statementBuilder.getRegexpWordEnd();
        final String anyChar = "\\.*?";
        final String start = params.getQuery().isOperator( QueryOperator.LIKE ) ? anyChar : wordStart;
        final String end = params.getQuery().isOperator( QueryOperator.LIKE ) ? anyChar : wordEnd;
        SqlHelper orHlp = new SqlHelper( true );

        List<Long> itemIds = params.getAttributesAndFilters().stream()
            .map( QueryItem::getItem )
            .map( DimensionalItemObject::getId )
            .collect( Collectors.toList() );

        attributes
            .append( "INNER JOIN trackedentityattributevalue Q " )
            .append( "ON Q.trackedentityinstanceid IN (" )
            .append( getCommaDelimitedString( itemIds ) )
            .append( ") AND (" );

        for ( String queryToken : getTokens( params.getQuery().getFilter() ) )
        {
            final String query = statementBuilder.encode( queryToken, false );

            attributes
                .append( orHlp.or() )
                .append( "lower(Q.value) " )
                .append( regexp )
                .append( " '" )
                .append( start )
                .append( StringUtils.lowerCase( query ) )
                .append( end )
                .append( SINGLE_QUOTE );
        }

        attributes.append( ")" );
    }

    /**
     * Generates a single INNER JOIN for each attribute we are searching on. We
     * can search by a range of operators. All searching is using lower() since
     * attribute values are case insensitive.
     *
     * @param attributes
     * @param filterItems
     */
    private void joinAttributeValueWithoutQueryParameter( StringBuilder attributes, List<QueryItem> filterItems )
    {
        for ( QueryItem queryItem : filterItems )
        {
            String col = statementBuilder.columnQuote( queryItem.getItemId() );
            String teaId = col + ".trackedentityattributeid";
            String teav = "lower(" + col + ".value)";
            String teiid = col + ".trackedentityinstanceid";

            attributes
                .append( " INNER JOIN trackedentityattributevalue " )
                .append( col )
                .append( " ON " )
                .append( teaId )
                .append( EQUALS )
                .append( queryItem.getItem().getId() )
                .append( " AND " )
                .append( teiid )
                .append( " = TEI.trackedentityinstanceid " );

            for ( QueryFilter filter : queryItem.getFilters() )
            {
                attributes
                    .append( "AND " )
                    .append( teav )
                    .append( SPACE )
                    .append( filter.getSqlOperator() )
                    .append( SPACE )
                    .append( StringUtils.lowerCase( filter.getSqlFilter( filter.getFilter() ) ) );
            }
        }
    }

    /**
     * Generates the LEFT JOINs used for attributes we are ordering by (If any).
     * We use LEFT JOIN to avoid removing any rows if there is no value for a
     * given attribute and tei. The result of this LEFT JOIN is used in the
     * subquery projection, and ordering in the subquery and main query.
     *
     * @param params
     * @return a SQL LEFT JOIN for attributes used for ordering, or empty string
     *         if not attributes is used in order.
     */
    private String getFromSubQueryJoinOrderByAttributes( TrackedEntityInstanceQueryParams params )
    {
        StringBuilder joinOrderAttributes = new StringBuilder();
<<<<<<< HEAD

        for ( QueryItem orderAttribute : getOrderAttributes( params ) )
        {
            if ( orderAttribute.hasFilter() )
            { // We already joined this if it is a filter.
                continue;
            }

            joinOrderAttributes
                .append( " LEFT JOIN trackedentityattributevalue AS " )
                .append( statementBuilder.columnQuote( orderAttribute.getItemId() ) )
                .append( " ON " )
                .append( statementBuilder.columnQuote( orderAttribute.getItemId() ) )
                .append( ".trackedentityinstanceid = TEI.trackedentityinstanceid " )
                .append( "AND " )
                .append( statementBuilder.columnQuote( orderAttribute.getItemId() ) )
                .append( ".trackedentityattributeid = " )
                .append( orderAttribute.getItem().getId() )
                .append( SPACE );
        }

=======

        for ( QueryItem orderAttribute : getOrderAttributes( params ) )
        {
            if ( orderAttribute.hasFilter() )
            { // We already joined this if it is a filter.
                continue;
            }

            joinOrderAttributes
                .append( " LEFT JOIN trackedentityattributevalue AS " )
                .append( statementBuilder.columnQuote( orderAttribute.getItemId() ) )
                .append( " ON " )
                .append( statementBuilder.columnQuote( orderAttribute.getItemId() ) )
                .append( ".trackedentityinstanceid = TEI.trackedentityinstanceid " )
                .append( "AND " )
                .append( statementBuilder.columnQuote( orderAttribute.getItemId() ) )
                .append( ".trackedentityattributeid = " )
                .append( orderAttribute.getItem().getId() )
                .append( SPACE );
        }

>>>>>>> c6affcab
        return joinOrderAttributes.toString();
    }

    /**
     * Generates an INNER JOIN for program owner. This segment is only included
     * if program is specified.
     *
     * @param params
     * @return a SQL INNER JOIN for program owner, or empty string if no program
     *         is specified.
     */
    private String getFromSubQueryJoinProgramOwnerConditions( TrackedEntityInstanceQueryParams params )
    {
        if ( !params.hasProgram() )
        {
            return "";
        }
<<<<<<< HEAD

        return new StringBuilder()
            .append( " INNER JOIN trackedentityprogramowner PO " )
            .append( "ON PO.programid = " )
            .append( params.getProgram().getId() )
            .append( " AND PO.trackedentityinstanceid = TEI.trackedentityinstanceid " )
            .toString();
    }

    /**
     * Generates an INNER JOIN for organisation units. If a program is
     * specified, we join on program ownership (PO), if not we join by tracked
     * entity instance (TEI). Based on the ouMode, they will boil down to either
     * DESCENDANTS (requiring matching on PATH), ALL (No constraints) or not
     * DESCENDANTS or ALL (SELECTED) which will match against a collection of
     * ids.
     *
     * @param params
     * @return a SQL INNER JOIN for organisation units
     */
    private String getFromSubQueryJoinOrgUnitConditions( TrackedEntityInstanceQueryParams params )
    {
        StringBuilder orgUnits = new StringBuilder();

        params.handleOrganisationUnits();

        orgUnits
            .append( " INNER JOIN organisationunit OU " )
            .append( "ON OU.organisationunitid = " )
            .append( (params.hasProgram() ? "PO.organisationunitid " : "TEI.organisationunitid ") );

        if ( !params.hasOrganisationUnits() )
        {
            return orgUnits.toString();
        }

        if ( params.isOrganisationUnitMode( OrganisationUnitSelectionMode.DESCENDANTS ) )
        {
            SqlHelper orHlp = new SqlHelper( true );

            orgUnits.append( "AND (" );

=======

        return new StringBuilder()
            .append( " INNER JOIN trackedentityprogramowner PO " )
            .append( "ON PO.programid = " )
            .append( params.getProgram().getId() )
            .append( " AND PO.trackedentityinstanceid = TEI.trackedentityinstanceid " )
            .toString();
    }

    /**
     * Generates an INNER JOIN for organisation units. If a program is
     * specified, we join on program ownership (PO), if not we join by tracked
     * entity instance (TEI). Based on the ouMode, they will boil down to either
     * DESCENDANTS (requiring matching on PATH), ALL (No constraints) or not
     * DESCENDANTS or ALL (SELECTED) which will match against a collection of
     * ids.
     *
     * @param params
     * @return a SQL INNER JOIN for organisation units
     */
    private String getFromSubQueryJoinOrgUnitConditions( TrackedEntityInstanceQueryParams params )
    {
        StringBuilder orgUnits = new StringBuilder();

        params.handleOrganisationUnits();

        orgUnits
            .append( " INNER JOIN organisationunit OU " )
            .append( "ON OU.organisationunitid = " )
            .append( (params.hasProgram() ? "PO.organisationunitid " : "TEI.organisationunitid ") );

        if ( !params.hasOrganisationUnits() )
        {
            return orgUnits.toString();
        }

        if ( params.isOrganisationUnitMode( OrganisationUnitSelectionMode.DESCENDANTS ) )
        {
            SqlHelper orHlp = new SqlHelper( true );

            orgUnits.append( "AND (" );

>>>>>>> c6affcab
            for ( OrganisationUnit organisationUnit : params.getOrganisationUnits() )
            {
                orgUnits
                    .append( orHlp.or() )
                    .append( "OU.path LIKE '" )
                    .append( organisationUnit.getPath() )
                    .append( "%'" );
            }

            orgUnits.append( ") " );
<<<<<<< HEAD
        }
        else if ( !params.isOrganisationUnitMode( OrganisationUnitSelectionMode.ALL ) )
        {
            orgUnits
                .append( "AND OU.organisationunitid IN (" )
                .append( getCommaDelimitedString( getIdentifiers( params.getOrganisationUnits() ) ) )
                .append( ") " );
        }
=======
        }
        else if ( !params.isOrganisationUnitMode( OrganisationUnitSelectionMode.ALL ) )
        {
            orgUnits
                .append( "AND OU.organisationunitid IN (" )
                .append( getCommaDelimitedString( getIdentifiers( params.getOrganisationUnits() ) ) )
                .append( ") " );
        }
>>>>>>> c6affcab

        return orgUnits.toString();
    }

    /**
     * Generates an EXISTS condition for program instance (and program stage
     * instance if specified). The EXIST will allow us to filter by enrollments
     * with a low overhead. This condition only applies when a program is
     * specified.
     *
     * @param whereAnd indicator tracking whether WHERE has been invoked or not
     * @param params
     * @return an SQL EXISTS clause for programinstance, or empty string if not
     *         program is specified.
     */
    private String getFromSubQueryProgramInstanceConditions( SqlHelper whereAnd,
        TrackedEntityInstanceQueryParams params )
    {
        StringBuilder program = new StringBuilder();

        if ( !params.hasProgram() )
        {
            return "";
        }

        program
            .append( whereAnd.whereAnd() )
            .append( "EXISTS (" )
            .append( "SELECT PI.trackedentityinstanceid " )
            .append( "FROM programinstance PI " );

        if ( params.hasFilterForEvents() )
        {
            program.append( getFromSubQueryProgramStageInstance( params ) );
        }

        program
            .append( "WHERE PI.trackedentityinstanceid = TEI.trackedentityinstanceid " )
            .append( "AND PI.programid = " )
            .append( params.getProgram().getId() )
            .append( SPACE );

        if ( params.hasProgramStatus() )
        {
            program
                .append( "AND PI.status = '" )
                .append( params.getProgramStatus() )
                .append( "' " );
        }

        if ( params.hasFollowUp() )
        {
            program
                .append( "AND PI.followup IS " )
                .append( params.getFollowUp() )
                .append( SPACE );
        }

        if ( params.hasProgramEnrollmentStartDate() )
        {
            program
                .append( "AND PI.enrollmentdate >= '" )
                .append( getMediumDateString( params.getProgramEnrollmentStartDate() ) )
                .append( "' " );
<<<<<<< HEAD
        }

        if ( params.hasProgramEnrollmentEndDate() )
        {
            program
                .append( "AND PI.enrollmentdate <= '" )
                .append( getMediumDateString( params.getProgramEnrollmentEndDate() ) )
                .append( "' " );
        }

        if ( params.hasProgramIncidentStartDate() )
        {
            program
                .append( "AND PI.incidentdate >= '" )
                .append( getMediumDateString( params.getProgramIncidentStartDate() ) )
                .append( "' " );
        }

        if ( params.hasProgramIncidentEndDate() )
        {
            program
                .append( "AND PI.incidentdate <= '" )
                .append( getMediumDateString( params.getProgramIncidentEndDate() ) )
                .append( "' " );
        }

        if ( !params.isIncludeDeleted() )
        {
            program.append( "AND PI.deleted is false " );
        }

=======
        }

        if ( params.hasProgramEnrollmentEndDate() )
        {
            program
                .append( "AND PI.enrollmentdate <= '" )
                .append( getMediumDateString( params.getProgramEnrollmentEndDate() ) )
                .append( "' " );
        }

        if ( params.hasProgramIncidentStartDate() )
        {
            program
                .append( "AND PI.incidentdate >= '" )
                .append( getMediumDateString( params.getProgramIncidentStartDate() ) )
                .append( "' " );
        }

        if ( params.hasProgramIncidentEndDate() )
        {
            program
                .append( "AND PI.incidentdate <= '" )
                .append( getMediumDateString( params.getProgramIncidentEndDate() ) )
                .append( "' " );
        }

        if ( !params.isIncludeDeleted() )
        {
            program.append( "AND PI.deleted is false " );
        }

>>>>>>> c6affcab
        program.append( ") " );

        return program.toString();
    }

    /**
     * Generates an INNER JOIN with the program instances if event-filters are
     * specified. In the case of user assignment is part of the filter, we join
     * with the userinfo table as well.
     *
     * @param params
     * @return an SQL INNER JOIN for filtering on events.
     */
    private String getFromSubQueryProgramStageInstance( TrackedEntityInstanceQueryParams params )
    {
        StringBuilder events = new StringBuilder();
        SqlHelper whereHlp = new SqlHelper( true );

        events
            .append( "INNER JOIN (" )
            .append( "SELECT PSI.programinstanceid " )
            .append( "FROM programstageinstance PSI " );

        if ( params.hasAssignedUsers() )
        {
            events
                .append( "INNER JOIN (" )
                .append( "SELECT userinfoid AS userid " )
                .append( "FROM userinfo " )
                .append( "WHERE uid IN (" )
                .append( getQuotedCommaDelimitedString( params.getAssignedUsers() ) )
                .append( ") " )
                .append( ") AU ON AU.userid = PSI.assigneduserid" );
        }

        if ( params.hasEventStatus() )
        {
            String start = getMediumDateString( params.getEventStartDate() );
            String end = getMediumDateString( params.getEventEndDate() );
            events.append( whereHlp.whereAnd() );

            if ( params.isEventStatus( EventStatus.COMPLETED ) )
            {
                events.append( getQueryDateConditionBetween( whereHlp, PSI_EXECUTIONDATE, start, end ) )
                    .append( whereHlp.whereAnd() )
                    .append( PSI_STATUS )
                    .append( EQUALS )
                    .append( SINGLE_QUOTE )
                    .append( EventStatus.COMPLETED.name() )
                    .append( SINGLE_QUOTE )
                    .append( SPACE );
            }
            else if ( params.isEventStatus( EventStatus.VISITED ) || params.isEventStatus( EventStatus.ACTIVE ) )
            {
                events.append( getQueryDateConditionBetween( whereHlp, PSI_EXECUTIONDATE, start, end ) )
                    .append( whereHlp.whereAnd() )
                    .append( PSI_STATUS )
                    .append( EQUALS )
                    .append( SINGLE_QUOTE )
                    .append( EventStatus.ACTIVE.name() )
                    .append( SINGLE_QUOTE )
                    .append( SPACE );
            }
            else if ( params.isEventStatus( EventStatus.SCHEDULE ) )
            {
                events.append( getQueryDateConditionBetween( whereHlp, PSI_DUEDATE, start, end ) )
                    .append( whereHlp.whereAnd() )
                    .append( PSI_STATUS )
                    .append( SPACE )
                    .append( IS_NOT_NULL )
                    .append( whereHlp.whereAnd() )
                    .append( PSI_EXECUTIONDATE )
                    .append( SPACE )
                    .append( IS_NULL )
                    .append( whereHlp.whereAnd() )
                    .append( "date(now()) <= date(PSI.duedate) " );
            }
            else if ( params.isEventStatus( EventStatus.OVERDUE ) )
            {
                events.append( getQueryDateConditionBetween( whereHlp, PSI_DUEDATE, start, end ) )
                    .append( whereHlp.whereAnd() )
                    .append( PSI_STATUS )
                    .append( SPACE )
                    .append( IS_NOT_NULL )
                    .append( whereHlp.whereAnd() )
                    .append( PSI_EXECUTIONDATE )
                    .append( SPACE )
                    .append( IS_NULL )
                    .append( whereHlp.whereAnd() )
                    .append( "date(now()) > date(PSI.duedate) " );
            }
            else if ( params.isEventStatus( EventStatus.SKIPPED ) )
            {
                events.append( getQueryDateConditionBetween( whereHlp, PSI_DUEDATE, start, end ) )
                    .append( whereHlp.whereAnd() )
                    .append( PSI_STATUS )
                    .append( EQUALS )
                    .append( SINGLE_QUOTE )
                    .append( EventStatus.SKIPPED.name() )
                    .append( SINGLE_QUOTE )
                    .append( SPACE );
            }
        }
<<<<<<< HEAD

        if ( params.hasProgramStage() )
        {
            events
                .append( whereHlp.whereAnd() )
                .append( "PSI.programstageid = " )
                .append( params.getProgramStage().getId() )
                .append( SPACE );
        }

        if ( params.isIncludeOnlyUnassignedEvents() )
        {
            events
                .append( whereHlp.whereAnd() )
                .append( "PSI.assigneduserid IS NULL " );
        }

        if ( params.isIncludeOnlyAssignedEvents() )
        {
            events
                .append( whereHlp.whereAnd() )
                .append( "PSI.assigneduserid IS NOT NULL " );
        }

        if ( !params.isIncludeDeleted() )
        {
            events.append( whereHlp.whereAnd() )
                .append( "PSI.deleted IS FALSE" );
        }

        events.append( ") PSI ON PSI.programinstanceid = PI.programinstanceid " );

        return events.toString();
    }

    /**
     * Helper method for making a date condition. The format is "[WHERE|AND]
     * date >= start AND date <= end".
     *
     * @param whereHelper tracking whether WHERE has been invoked or not
     * @param column the column for filter on
     * @param start the start date
     * @param end the end date
     * @return a SQL filter for finding dates between two dates.
     */
    private String getQueryDateConditionBetween( SqlHelper whereHelper, String column, String start, String end )
    {
        StringBuilder dateBetween = new StringBuilder();

        dateBetween
            .append( whereHelper.whereAnd() )
            .append( column )
            .append( " >= '" )
            .append( start )
            .append( SINGLE_QUOTE )
            .append( whereHelper.whereAnd() )
            .append( column )
            .append( " <= '" )
            .append( end )
            .append( "' " );

        return dateBetween.toString();
    }

    /**
     * Generates SQL for LEFT JOINing relevant tables with the teis we have in
     * our result. After the subquery, we know which teis we are returning, but
     * these LEFT JOINs will add any extra information we need. For example
     * attribute values, tet uid, tea uid, etc.
     *
     * @param params
     * @return a SQL with several LEFT JOINS, one for each relevant table to
     *         retrieve information from.
     */
    private String getQueryRelatedTables( TrackedEntityInstanceQueryParams params )
    {
        List<QueryItem> attributes = params.getAttributes();
        StringBuilder relatedTables = new StringBuilder();

        relatedTables.append( "LEFT JOIN trackedentitytype TET ON TET.trackedentitytypeid = TEI.trackedentitytypeid " );

        if ( !attributes.isEmpty() )
        {
            String attributeString = getCommaDelimitedString( attributes.stream()
                .map( QueryItem::getItem )
                .map( IdentifiableObject::getId )
                .collect( Collectors.toList() ) );

            relatedTables.append( "LEFT JOIN trackedentityattributevalue TEAV " )
                .append( "ON TEAV.trackedentityinstanceid = TEI.trackedentityinstanceid " )
                .append( "AND TEAV.trackedentityattributeid IN (" )
                .append( attributeString )
                .append( ") " );

            relatedTables.append( "LEFT JOIN trackedentityattribute TEA " )
                .append( "ON TEA.trackedentityattributeid = TEAV.trackedentityattributeid " );
        }

        return relatedTables.toString();
    }

    /**
     * Generates the GROUP BY clause of the query. This is only needed when we
     * are projecting any attributes. If any attributes are present we are
     * aggregating them into a string. In case we are ordering by an attribute,
     * we also need to include that column in the group by.
     *
     * @param params
     * @return a SQL GROUP BY clause, or empty string if no attributes are
     *         specified.
     */
    private String getQueryGroupBy( TrackedEntityInstanceQueryParams params )
    {
        if ( params.getAttributes().isEmpty() )
        {
            return "";
        }

        StringBuilder groupBy = new StringBuilder()
            .append( "GROUP BY TEI.trackedentityinstanceid, " )
            .append( "TEI.uid, " )
            .append( "TEI.created, " )
            .append( "TEI.lastupdated, " )
            .append( "TEI.ou, " )
            .append( "TEI.ouname, " )
            .append( "TET.uid, " )
            .append( "TEI.inactive " )
            .append( (params.isIncludeDeleted() ? ", TEI.deleted " : "") );

        if ( !getOrderAttributes( params ).isEmpty() )
        {

            for ( QueryItem orderAttribute : getOrderAttributes( params ) )
            {
                groupBy
                    .append( ", TEI." )
                    .append( statementBuilder.columnQuote( orderAttribute.getItemId() ) )
                    .append( SPACE );
            }

        }

=======

        if ( params.hasProgramStage() )
        {
            events
                .append( whereHlp.whereAnd() )
                .append( "PSI.programstageid = " )
                .append( params.getProgramStage().getId() )
                .append( SPACE );
        }

        if ( params.isIncludeOnlyUnassignedEvents() )
        {
            events
                .append( whereHlp.whereAnd() )
                .append( "PSI.assigneduserid IS NULL " );
        }

        if ( params.isIncludeOnlyAssignedEvents() )
        {
            events
                .append( whereHlp.whereAnd() )
                .append( "PSI.assigneduserid IS NOT NULL " );
        }

        if ( !params.isIncludeDeleted() )
        {
            events.append( whereHlp.whereAnd() )
                .append( "PSI.deleted IS FALSE" );
        }

        events.append( ") PSI ON PSI.programinstanceid = PI.programinstanceid " );

        return events.toString();
    }

    /**
     * Helper method for making a date condition. The format is "[WHERE|AND]
     * date >= start AND date <= end".
     *
     * @param whereHelper tracking whether WHERE has been invoked or not
     * @param column the column for filter on
     * @param start the start date
     * @param end the end date
     * @return a SQL filter for finding dates between two dates.
     */
    private String getQueryDateConditionBetween( SqlHelper whereHelper, String column, String start, String end )
    {
        StringBuilder dateBetween = new StringBuilder();

        dateBetween
            .append( whereHelper.whereAnd() )
            .append( column )
            .append( " >= '" )
            .append( start )
            .append( SINGLE_QUOTE )
            .append( whereHelper.whereAnd() )
            .append( column )
            .append( " <= '" )
            .append( end )
            .append( "' " );

        return dateBetween.toString();
    }

    /**
     * Generates SQL for LEFT JOINing relevant tables with the teis we have in
     * our result. After the subquery, we know which teis we are returning, but
     * these LEFT JOINs will add any extra information we need. For example
     * attribute values, tet uid, tea uid, etc.
     *
     * @param params
     * @return a SQL with several LEFT JOINS, one for each relevant table to
     *         retrieve information from.
     */
    private String getQueryRelatedTables( TrackedEntityInstanceQueryParams params )
    {
        List<QueryItem> attributes = params.getAttributes();
        StringBuilder relatedTables = new StringBuilder();

        relatedTables.append( "LEFT JOIN trackedentitytype TET ON TET.trackedentitytypeid = TEI.trackedentitytypeid " );

        if ( !attributes.isEmpty() )
        {
            String attributeString = getCommaDelimitedString( attributes.stream()
                .map( QueryItem::getItem )
                .map( IdentifiableObject::getId )
                .collect( Collectors.toList() ) );

            relatedTables.append( "LEFT JOIN trackedentityattributevalue TEAV " )
                .append( "ON TEAV.trackedentityinstanceid = TEI.trackedentityinstanceid " )
                .append( "AND TEAV.trackedentityattributeid IN (" )
                .append( attributeString )
                .append( ") " );

            relatedTables.append( "LEFT JOIN trackedentityattribute TEA " )
                .append( "ON TEA.trackedentityattributeid = TEAV.trackedentityattributeid " );
        }

        return relatedTables.toString();
    }

    /**
     * Generates the GROUP BY clause of the query. This is only needed when we
     * are projecting any attributes. If any attributes are present we are
     * aggregating them into a string. In case we are ordering by an attribute,
     * we also need to include that column in the group by.
     *
     * @param params
     * @return a SQL GROUP BY clause, or empty string if no attributes are
     *         specified.
     */
    private String getQueryGroupBy( TrackedEntityInstanceQueryParams params )
    {
        if ( params.getAttributes().isEmpty() )
        {
            return "";
        }

        StringBuilder groupBy = new StringBuilder()
            .append( "GROUP BY TEI.trackedentityinstanceid, " )
            .append( "TEI.uid, " )
            .append( "TEI.created, " )
            .append( "TEI.lastupdated, " )
            .append( "TEI.ou, " )
            .append( "TEI.ouname, " )
            .append( "TET.uid, " )
            .append( "TEI.inactive " )
            .append( (params.isIncludeDeleted() ? ", TEI.deleted " : "") );

        if ( !getOrderAttributes( params ).isEmpty() )
        {

            for ( QueryItem orderAttribute : getOrderAttributes( params ) )
            {
                groupBy
                    .append( ", TEI." )
                    .append( statementBuilder.columnQuote( orderAttribute.getItemId() ) )
                    .append( SPACE );
            }

        }

>>>>>>> c6affcab
        return groupBy.toString();
    }

    private String getOrderClauseHql( TrackedEntityInstanceQueryParams params )
    {
        String orderQuery = "order by tei.lastUpdated desc ";

        ArrayList<String> orderFields = new ArrayList<>();

        if ( params.hasOrders() )
        {
            for ( OrderParam orderParam : params.getOrders() )
            {
                if ( isStaticColumn( orderParam.getField() ) )
                {
                    String columName = getColumn( orderParam.getField() );
                    orderFields.add( columName + " " + orderParam.getDirection() );
                }
                else
                {
                    orderFields.add( "teav2.plainValue " + orderParam.getDirection() );
                    break; // currently we support only a single attribute
                           // order
                }
            }

            if ( !orderFields.isEmpty() )
            {
                orderQuery = "order by " + StringUtils.join( orderFields, ',' );
            }
        }

        return orderQuery;
    }

    /**
     * Generates the ORDER BY clause. This clause is used both in the subquery
     * and main query. When using it in the subquery, we want to make sure we
     * get the right teis. When we order in the main query, it's to make sure we
     * return the results in the correct order, since order might be mixed after
     * GROUP BY.
     *
     * @param innerOrder indicates whether this is the subquery order by or main
     *        query order by
     * @param params
     * @param isGridQuery indicates whether this is used for grid query or not.
     * @return a SQL ORDER BY clause.
     */
    private String getQueryOrderBy( boolean innerOrder, TrackedEntityInstanceQueryParams params, boolean isGridQuery )
    {
        if ( params.getOrders() != null
            && (!isGridQuery || (params.getAttributes() != null && !params.getAttributes().isEmpty())) )
        {
            ArrayList<String> orderFields = new ArrayList<>();

            for ( OrderParam order : params.getOrders() )
            {
                if ( isStaticColumn( order.getField() ) )
                {
                    String columnName = TrackedEntityInstanceQueryParams.OrderColumn.getColumn( order.getField() );
                    orderFields.add( columnName + " " + order.getDirection() );
                }
                else
                {
                    extractDynamicOrderField( innerOrder, params, orderFields, order );
                }
            }

            if ( !orderFields.isEmpty() )
            {
                return "ORDER BY " + StringUtils.join( orderFields, ',' ) + SPACE;
            }
        }

        if ( params.getAttributesAndFilters().stream().noneMatch( qi -> qi.hasFilter() && qi.isUnique() ) )
        {
            return "ORDER BY TEI.trackedentityinstanceid ASC ";
        }
        else
        {
            return "";
        }
    }

    private void extractDynamicOrderField( boolean innerOrder, TrackedEntityInstanceQueryParams params,
        ArrayList<String> orderFields, OrderParam order )
    {
        if ( isAttributeOrder( params, order.getField() )
            || isAttributeFilterOrder( params, order.getField() ) )
        {
            if ( innerOrder )
            {
                orderFields
                    .add( statementBuilder.columnQuote( order.getField() ) + ".value " + order.getDirection() );
            }
            else
            {
                orderFields.add(
                    "TEI." + statementBuilder.columnQuote( order.getField() ) + SPACE + order.getDirection() );
            }
        }
    }

    private boolean isAttributeOrder( TrackedEntityInstanceQueryParams params, String attributeId )
    {
        if ( params.hasAttributes() )
        {
            for ( QueryItem item : params.getAttributes() )
            {
                if ( attributeId.equals( item.getItemId() ) )
                {
                    return true;
                }
            }
        }

        return false;
    }

    private boolean isAttributeFilterOrder( TrackedEntityInstanceQueryParams params, String attributeId )
    {
        if ( params.hasFilters() )
        {
            for ( QueryItem item : params.getFilters() )
            {
                if ( attributeId.equals( item.getItemId() ) )
                {
                    return true;
                }
            }
        }

        return false;
    }

    /**
     * Helper method for getting all attributes with a filter.
     *
     * @param params
     * @return a list of QueryItem, each representing an attribute with 1 or
     *         more filters.
     */
    private List<QueryItem> getOrderAttributes( TrackedEntityInstanceQueryParams params )
    {
        if ( params.getOrders() != null )
        {
            List<String> ordersIdentifier = params.getOrders().stream()
                .map( order -> order.getField() )
                .collect( Collectors.toList() );

            return params.getAttributesAndFilters().stream()
                .filter( queryItem -> ordersIdentifier.contains( queryItem.getItemId() ) )
                .collect( Collectors.toList() );
        }

        return Lists.newArrayList();
    }

    /**
     * Generates the LIMIT and OFFSET part of the subquery. The limit is decided
     * by several factors: 1. maxteilimit in a TET or Program 2. PageSize and
     * Offset 3. No paging
     *
     * If maxteilimit is not 0, it means this is the hard limit of the number of
     * results. In the case where there exists more results than maxteilimit, we
     * should return an error to the user (This prevents snooping outside the
     * users capture scope to some degree). 0 means no maxteilimit, or it's not
     * applicable.
     *
     * If we have maxteilimit and paging on, we set the limit to maxteilimit.
     *
     * If we dont have maxteilimit, and paging on, we set normal paging
     * parameters
     *
     * If neither maxteilimit or paging is set, we have no limit.
     *
     * The limit is set in the subquery, so the latter joins have fewer rows to
     * consider.
     *
     * @param params
     * @return a SQL LIMIT and OFFSET clause, or empty string if no LIMIT can be
     *         deducted.
     */
    private String getFromSubQueryLimitAndOffset( TrackedEntityInstanceQueryParams params )
    {
        StringBuilder limitOffset = new StringBuilder();
        int limit = params.getMaxTeiLimit();

        if ( limit == 0 && !params.isPaging() )
        {
            return "";
        }
        else if ( limit == 0 && params.isPaging() )
        {
            return limitOffset
                .append( LIMIT )
                .append( SPACE )
                .append( params.getPageSizeWithDefault() )
                .append( SPACE )
                .append( OFFSET )
                .append( SPACE )
                .append( params.getOffset() )
                .append( SPACE )
                .toString();
        }
        else if ( params.isPaging() )
        {
            return limitOffset
                .append( LIMIT )
                .append( SPACE )
                .append( Math.min( limit + 1, params.getPageSizeWithDefault() ) )
                .append( SPACE )
                .append( OFFSET )
                .append( SPACE )
                .append( params.getOffset() )
                .append( SPACE )
                .toString();
        }
        else
        {
            return limitOffset
                .append( LIMIT )
                .append( SPACE )
                .append( limit + 1 ) // We add +1, since we use this limit to
                                     // restrict a user to search to wide.
                .append( SPACE )
                .toString();
        }
    }

    private String getEventWhereClauseHql( TrackedEntityInstanceQueryParams params )
    {
        String hql = "";

        if ( params.hasEventStatus() )
        {
            String start = getMediumDateString( params.getEventStartDate() );
            String end = getMediumDateString( params.getEventEndDate() );

            if ( params.isEventStatus( EventStatus.COMPLETED ) )
            {
                hql += " psi.executionDate >= '" + start + "' and psi.executionDate <= '" + end + "' "
                    + AND_PSI_STATUS_EQUALS_SINGLE_QUOTE + EventStatus.COMPLETED.name()
                    + "' and ";
            }
            else if ( params.isEventStatus( EventStatus.VISITED ) || params.isEventStatus( EventStatus.ACTIVE ) )
            {
                hql += " psi.executionDate >= '" + start + "' and psi.executionDate <= '" + end + "' "
                    + AND_PSI_STATUS_EQUALS_SINGLE_QUOTE + EventStatus.ACTIVE.name()
                    + "' and ";
            }
            else if ( params.isEventStatus( EventStatus.SCHEDULE ) )
            {
                hql += " psi.executionDate is null and psi.dueDate >= '" + start + "' and psi.dueDate <= '" + end + "' "
                    + "and psi.status is not null and current_date <= psi.dueDate and ";
            }
            else if ( params.isEventStatus( EventStatus.OVERDUE ) )
            {
                hql += " psi.executionDate is null and psi.dueDate >= '" + start + "' and psi.dueDate <= '" + end + "' "
                    + "and psi.status is not null and current_date > psi.dueDate and ";
            }
            else if ( params.isEventStatus( EventStatus.SKIPPED ) )
            {
                hql += " psi.dueDate >= '" + start + "' and psi.dueDate <= '" + end + "' "
                    + AND_PSI_STATUS_EQUALS_SINGLE_QUOTE
                    + EventStatus.SKIPPED.name() + "' and ";
            }
        }

        if ( params.hasProgramStage() )
        {
            hql += " psi.programStage.uid = " + params.getProgramStage().getUid() + " and ";
        }

        hql += addConditionally( params.hasAssignedUsers(),
            () -> "(au.uid in (" + getQuotedCommaDelimitedString( params.getAssignedUsers() ) + ")) and" );

        hql += addConditionally( params.isIncludeOnlyUnassignedEvents(),
            () -> "(psi.assignedUser is null) and" );

        hql += addConditionally( params.isIncludeOnlyAssignedEvents(),
            () -> "(psi.assignedUser is not null) and" );

        hql += " psi.deleted=false ";

        return hql;
    }

    @Override
    public boolean exists( String uid )
    {
        Query query = getSession()
            .createNativeQuery( "select count(*) from trackedentityinstance where uid=:uid and deleted is false" );
        query.setParameter( "uid", uid );
        int count = ((Number) query.getSingleResult()).intValue();

        return count > 0;
    }

    @Override
    public boolean existsIncludingDeleted( String uid )
    {
        Query query = getSession().createNativeQuery( "select count(*) from trackedentityinstance where uid=:uid" );
        query.setParameter( "uid", uid );
        int count = ((Number) query.getSingleResult()).intValue();

        return count > 0;
    }

    @Override
    public List<String> getUidsIncludingDeleted( List<String> uids )
    {
        String hql = "select tei.uid " + TEI_HQL_BY_UIDS;
        List<String> resultUids = new ArrayList<>();
        List<List<String>> uidsPartitions = Lists.partition( Lists.newArrayList( uids ), 20000 );

        for ( List<String> uidsPartition : uidsPartitions )
        {
            if ( !uidsPartition.isEmpty() )
            {
                resultUids.addAll(
                    getSession().createQuery( hql, String.class ).setParameter( "uids", uidsPartition ).list() );
            }
        }

        return resultUids;
    }

    @Override
    public List<TrackedEntityInstance> getIncludingDeleted( List<String> uids )
    {
        List<TrackedEntityInstance> trackedEntityInstances = new ArrayList<>();
        List<List<String>> uidsPartitions = Lists.partition( Lists.newArrayList( uids ), 20000 );

        for ( List<String> uidsPartition : uidsPartitions )
        {
            if ( !uidsPartition.isEmpty() )
            {
                trackedEntityInstances.addAll( getSession().createQuery( TEI_HQL_BY_UIDS, TrackedEntityInstance.class )
                    .setParameter( "uids", uidsPartition ).list() );
            }
        }

        return trackedEntityInstances;
    }

    @Override
    public void updateTrackedEntityInstancesSyncTimestamp( List<String> trackedEntityInstanceUIDs,
        Date lastSynchronized )
    {
        final String hql = "update TrackedEntityInstance set lastSynchronized = :lastSynchronized WHERE uid in :trackedEntityInstances";

        getQuery( hql )
            .setParameter( "lastSynchronized", lastSynchronized )
            .setParameter( "trackedEntityInstances", trackedEntityInstanceUIDs )
            .executeUpdate();
    }

    @Override
    public List<TrackedEntityInstance> getTrackedEntityInstancesByUid( List<String> uids, User user )
    {
        {
            List<List<String>> uidPartitions = Lists.partition( uids, 20000 );

            List<TrackedEntityInstance> instances = new ArrayList<>();
            for ( List<String> partition : uidPartitions )
            {
                instances.addAll( getList( getCriteriaBuilder(),
                    newJpaParameters().addPredicate( root -> root.get( "uid" ).in( partition ) ) ) );
            }
            return instances;
        }
    }

    @Override
    public List<EventContext.TrackedEntityOuInfo> getTrackedEntityOuInfoByUid( List<String> uids, User user )
    {
        List<List<String>> uidPartitions = Lists.partition( uids, 20000 );

        List<EventContext.TrackedEntityOuInfo> instances = new ArrayList<>();

        String hql = "select tei.id, tei.uid, tei.organisationUnit.id from TrackedEntityInstance tei where tei.uid in (:uids)";

        for ( List<String> partition : uidPartitions )
        {
            List<Object[]> resultList = getSession()
                .createQuery( hql, Object[].class )
                .setParameter( "uids", partition )
                .setCacheable( cacheable ).setHint( QueryHints.CACHEABLE, cacheable )
                .getResultList();

            instances.addAll( resultList.stream()
                .map( this::toTrackedEntityOuInfo )
                .collect( Collectors.toList() ) );

        }

        return instances;
    }

    private EventContext.TrackedEntityOuInfo toTrackedEntityOuInfo( Object[] objects )
    {
        return new EventContext.TrackedEntityOuInfo( (Long) objects[0], (String) objects[1], (Long) objects[2] );
    }

    @Override
    protected void preProcessPredicates( CriteriaBuilder builder,
        List<Function<Root<TrackedEntityInstance>, Predicate>> predicates )
    {
        predicates.add( root -> builder.equal( root.get( "deleted" ), false ) );
    }

    @Override
    protected TrackedEntityInstance postProcessObject( TrackedEntityInstance trackedEntityInstance )
    {
        return (trackedEntityInstance == null || trackedEntityInstance.isDeleted()) ? null : trackedEntityInstance;
    }

    private boolean isOrgUnit( QueryItem item )
    {
        return item.getValueType().isOrganisationUnit();
    }

    private String getOrgUnitNameByUid( String uid )
    {
        if ( uid != null )
        {
            return Optional.ofNullable( organisationUnitStore.getByUid( uid ) )
                .orElseGet( () -> new OrganisationUnit( "" ) ).getName();
        }

        return StringUtils.EMPTY;
    }

    private String addConditionally( boolean condition, Supplier<String> sqlSnippet )
    {
        return condition ? " " + sqlSnippet.get() + " " : "";
    }

    private String addWhereConditionally( SqlHelper hlp, boolean condition, Supplier<String> sqlSnippet )
    {
        return condition ? hlp.whereAnd() + sqlSnippet.get() : "";
    }

    private String addConditionally( boolean condition, String sqlSnippet, String falseSqlSnippet )
    {
        return condition ? " " + sqlSnippet + " " : " " + falseSqlSnippet + " ";
    }
}<|MERGE_RESOLUTION|>--- conflicted
+++ resolved
@@ -108,11 +108,8 @@
 {
     private final static String TEI_HQL_BY_UIDS = "from TrackedEntityInstance as tei where tei.uid in (:uids)";
 
-<<<<<<< HEAD
-=======
     private static final String AND_PSI_STATUS_EQUALS_SINGLE_QUOTE = "and psi.status = '";
 
->>>>>>> c6affcab
     private static final String OFFSET = "OFFSET";
 
     private static final String LIMIT = "LIMIT";
@@ -637,7 +634,6 @@
             select.append( ", TEI.trackedentityinstanceid AS teiid" );
         }
         select.append( SPACE );
-<<<<<<< HEAD
 
         return select.toString();
     }
@@ -654,24 +650,6 @@
     }
 
     /**
-=======
-
-        return select.toString();
-    }
-
-    /**
-     * Generates the projection of the main query when doing a count query.
-     *
-     * @param params
-     * @return an SQL projection
-     */
-    private String getQueryCountSelect( TrackedEntityInstanceQueryParams params )
-    {
-        return "SELECT count(instance) FROM ( ";
-    }
-
-    /**
->>>>>>> c6affcab
      * Generates the SQL of the subquery, used to find the correct subset of
      * tracked entity instances to return. Orchestrates all the different
      * segments of the SQL into a complete subquery.
@@ -970,7 +948,6 @@
     private String getFromSubQueryJoinOrderByAttributes( TrackedEntityInstanceQueryParams params )
     {
         StringBuilder joinOrderAttributes = new StringBuilder();
-<<<<<<< HEAD
 
         for ( QueryItem orderAttribute : getOrderAttributes( params ) )
         {
@@ -992,29 +969,6 @@
                 .append( SPACE );
         }
 
-=======
-
-        for ( QueryItem orderAttribute : getOrderAttributes( params ) )
-        {
-            if ( orderAttribute.hasFilter() )
-            { // We already joined this if it is a filter.
-                continue;
-            }
-
-            joinOrderAttributes
-                .append( " LEFT JOIN trackedentityattributevalue AS " )
-                .append( statementBuilder.columnQuote( orderAttribute.getItemId() ) )
-                .append( " ON " )
-                .append( statementBuilder.columnQuote( orderAttribute.getItemId() ) )
-                .append( ".trackedentityinstanceid = TEI.trackedentityinstanceid " )
-                .append( "AND " )
-                .append( statementBuilder.columnQuote( orderAttribute.getItemId() ) )
-                .append( ".trackedentityattributeid = " )
-                .append( orderAttribute.getItem().getId() )
-                .append( SPACE );
-        }
-
->>>>>>> c6affcab
         return joinOrderAttributes.toString();
     }
 
@@ -1032,7 +986,6 @@
         {
             return "";
         }
-<<<<<<< HEAD
 
         return new StringBuilder()
             .append( " INNER JOIN trackedentityprogramowner PO " )
@@ -1075,50 +1028,6 @@
 
             orgUnits.append( "AND (" );
 
-=======
-
-        return new StringBuilder()
-            .append( " INNER JOIN trackedentityprogramowner PO " )
-            .append( "ON PO.programid = " )
-            .append( params.getProgram().getId() )
-            .append( " AND PO.trackedentityinstanceid = TEI.trackedentityinstanceid " )
-            .toString();
-    }
-
-    /**
-     * Generates an INNER JOIN for organisation units. If a program is
-     * specified, we join on program ownership (PO), if not we join by tracked
-     * entity instance (TEI). Based on the ouMode, they will boil down to either
-     * DESCENDANTS (requiring matching on PATH), ALL (No constraints) or not
-     * DESCENDANTS or ALL (SELECTED) which will match against a collection of
-     * ids.
-     *
-     * @param params
-     * @return a SQL INNER JOIN for organisation units
-     */
-    private String getFromSubQueryJoinOrgUnitConditions( TrackedEntityInstanceQueryParams params )
-    {
-        StringBuilder orgUnits = new StringBuilder();
-
-        params.handleOrganisationUnits();
-
-        orgUnits
-            .append( " INNER JOIN organisationunit OU " )
-            .append( "ON OU.organisationunitid = " )
-            .append( (params.hasProgram() ? "PO.organisationunitid " : "TEI.organisationunitid ") );
-
-        if ( !params.hasOrganisationUnits() )
-        {
-            return orgUnits.toString();
-        }
-
-        if ( params.isOrganisationUnitMode( OrganisationUnitSelectionMode.DESCENDANTS ) )
-        {
-            SqlHelper orHlp = new SqlHelper( true );
-
-            orgUnits.append( "AND (" );
-
->>>>>>> c6affcab
             for ( OrganisationUnit organisationUnit : params.getOrganisationUnits() )
             {
                 orgUnits
@@ -1129,7 +1038,6 @@
             }
 
             orgUnits.append( ") " );
-<<<<<<< HEAD
         }
         else if ( !params.isOrganisationUnitMode( OrganisationUnitSelectionMode.ALL ) )
         {
@@ -1138,16 +1046,6 @@
                 .append( getCommaDelimitedString( getIdentifiers( params.getOrganisationUnits() ) ) )
                 .append( ") " );
         }
-=======
-        }
-        else if ( !params.isOrganisationUnitMode( OrganisationUnitSelectionMode.ALL ) )
-        {
-            orgUnits
-                .append( "AND OU.organisationunitid IN (" )
-                .append( getCommaDelimitedString( getIdentifiers( params.getOrganisationUnits() ) ) )
-                .append( ") " );
-        }
->>>>>>> c6affcab
 
         return orgUnits.toString();
     }
@@ -1212,7 +1110,6 @@
                 .append( "AND PI.enrollmentdate >= '" )
                 .append( getMediumDateString( params.getProgramEnrollmentStartDate() ) )
                 .append( "' " );
-<<<<<<< HEAD
         }
 
         if ( params.hasProgramEnrollmentEndDate() )
@@ -1244,39 +1141,6 @@
             program.append( "AND PI.deleted is false " );
         }
 
-=======
-        }
-
-        if ( params.hasProgramEnrollmentEndDate() )
-        {
-            program
-                .append( "AND PI.enrollmentdate <= '" )
-                .append( getMediumDateString( params.getProgramEnrollmentEndDate() ) )
-                .append( "' " );
-        }
-
-        if ( params.hasProgramIncidentStartDate() )
-        {
-            program
-                .append( "AND PI.incidentdate >= '" )
-                .append( getMediumDateString( params.getProgramIncidentStartDate() ) )
-                .append( "' " );
-        }
-
-        if ( params.hasProgramIncidentEndDate() )
-        {
-            program
-                .append( "AND PI.incidentdate <= '" )
-                .append( getMediumDateString( params.getProgramIncidentEndDate() ) )
-                .append( "' " );
-        }
-
-        if ( !params.isIncludeDeleted() )
-        {
-            program.append( "AND PI.deleted is false " );
-        }
-
->>>>>>> c6affcab
         program.append( ") " );
 
         return program.toString();
@@ -1380,7 +1244,6 @@
                     .append( SPACE );
             }
         }
-<<<<<<< HEAD
 
         if ( params.hasProgramStage() )
         {
@@ -1523,150 +1386,6 @@
 
         }
 
-=======
-
-        if ( params.hasProgramStage() )
-        {
-            events
-                .append( whereHlp.whereAnd() )
-                .append( "PSI.programstageid = " )
-                .append( params.getProgramStage().getId() )
-                .append( SPACE );
-        }
-
-        if ( params.isIncludeOnlyUnassignedEvents() )
-        {
-            events
-                .append( whereHlp.whereAnd() )
-                .append( "PSI.assigneduserid IS NULL " );
-        }
-
-        if ( params.isIncludeOnlyAssignedEvents() )
-        {
-            events
-                .append( whereHlp.whereAnd() )
-                .append( "PSI.assigneduserid IS NOT NULL " );
-        }
-
-        if ( !params.isIncludeDeleted() )
-        {
-            events.append( whereHlp.whereAnd() )
-                .append( "PSI.deleted IS FALSE" );
-        }
-
-        events.append( ") PSI ON PSI.programinstanceid = PI.programinstanceid " );
-
-        return events.toString();
-    }
-
-    /**
-     * Helper method for making a date condition. The format is "[WHERE|AND]
-     * date >= start AND date <= end".
-     *
-     * @param whereHelper tracking whether WHERE has been invoked or not
-     * @param column the column for filter on
-     * @param start the start date
-     * @param end the end date
-     * @return a SQL filter for finding dates between two dates.
-     */
-    private String getQueryDateConditionBetween( SqlHelper whereHelper, String column, String start, String end )
-    {
-        StringBuilder dateBetween = new StringBuilder();
-
-        dateBetween
-            .append( whereHelper.whereAnd() )
-            .append( column )
-            .append( " >= '" )
-            .append( start )
-            .append( SINGLE_QUOTE )
-            .append( whereHelper.whereAnd() )
-            .append( column )
-            .append( " <= '" )
-            .append( end )
-            .append( "' " );
-
-        return dateBetween.toString();
-    }
-
-    /**
-     * Generates SQL for LEFT JOINing relevant tables with the teis we have in
-     * our result. After the subquery, we know which teis we are returning, but
-     * these LEFT JOINs will add any extra information we need. For example
-     * attribute values, tet uid, tea uid, etc.
-     *
-     * @param params
-     * @return a SQL with several LEFT JOINS, one for each relevant table to
-     *         retrieve information from.
-     */
-    private String getQueryRelatedTables( TrackedEntityInstanceQueryParams params )
-    {
-        List<QueryItem> attributes = params.getAttributes();
-        StringBuilder relatedTables = new StringBuilder();
-
-        relatedTables.append( "LEFT JOIN trackedentitytype TET ON TET.trackedentitytypeid = TEI.trackedentitytypeid " );
-
-        if ( !attributes.isEmpty() )
-        {
-            String attributeString = getCommaDelimitedString( attributes.stream()
-                .map( QueryItem::getItem )
-                .map( IdentifiableObject::getId )
-                .collect( Collectors.toList() ) );
-
-            relatedTables.append( "LEFT JOIN trackedentityattributevalue TEAV " )
-                .append( "ON TEAV.trackedentityinstanceid = TEI.trackedentityinstanceid " )
-                .append( "AND TEAV.trackedentityattributeid IN (" )
-                .append( attributeString )
-                .append( ") " );
-
-            relatedTables.append( "LEFT JOIN trackedentityattribute TEA " )
-                .append( "ON TEA.trackedentityattributeid = TEAV.trackedentityattributeid " );
-        }
-
-        return relatedTables.toString();
-    }
-
-    /**
-     * Generates the GROUP BY clause of the query. This is only needed when we
-     * are projecting any attributes. If any attributes are present we are
-     * aggregating them into a string. In case we are ordering by an attribute,
-     * we also need to include that column in the group by.
-     *
-     * @param params
-     * @return a SQL GROUP BY clause, or empty string if no attributes are
-     *         specified.
-     */
-    private String getQueryGroupBy( TrackedEntityInstanceQueryParams params )
-    {
-        if ( params.getAttributes().isEmpty() )
-        {
-            return "";
-        }
-
-        StringBuilder groupBy = new StringBuilder()
-            .append( "GROUP BY TEI.trackedentityinstanceid, " )
-            .append( "TEI.uid, " )
-            .append( "TEI.created, " )
-            .append( "TEI.lastupdated, " )
-            .append( "TEI.ou, " )
-            .append( "TEI.ouname, " )
-            .append( "TET.uid, " )
-            .append( "TEI.inactive " )
-            .append( (params.isIncludeDeleted() ? ", TEI.deleted " : "") );
-
-        if ( !getOrderAttributes( params ).isEmpty() )
-        {
-
-            for ( QueryItem orderAttribute : getOrderAttributes( params ) )
-            {
-                groupBy
-                    .append( ", TEI." )
-                    .append( statementBuilder.columnQuote( orderAttribute.getItemId() ) )
-                    .append( SPACE );
-            }
-
-        }
-
->>>>>>> c6affcab
         return groupBy.toString();
     }
 
