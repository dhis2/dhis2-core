package org.hisp.dhis.minmax.hibernate;

/*
 * Copyright (c) 2004-2017, University of Oslo
 * All rights reserved.
 *
 * Redistribution and use in source and binary forms, with or without
 * modification, are permitted provided that the following conditions are met:
 * Redistributions of source code must retain the above copyright notice, this
 * list of conditions and the following disclaimer.
 *
 * Redistributions in binary form must reproduce the above copyright notice,
 * this list of conditions and the following disclaimer in the documentation
 * and/or other materials provided with the distribution.
 * Neither the name of the HISP project nor the names of its contributors may
 * be used to endorse or promote products derived from this software without
 * specific prior written permission.
 *
 * THIS SOFTWARE IS PROVIDED BY THE COPYRIGHT HOLDERS AND CONTRIBUTORS "AS IS" AND
 * ANY EXPRESS OR IMPLIED WARRANTIES, INCLUDING, BUT NOT LIMITED TO, THE IMPLIED
 * WARRANTIES OF MERCHANTABILITY AND FITNESS FOR A PARTICULAR PURPOSE ARE
 * DISCLAIMED. IN NO EVENT SHALL THE COPYRIGHT OWNER OR CONTRIBUTORS BE LIABLE FOR
 * ANY DIRECT, INDIRECT, INCIDENTAL, SPECIAL, EXEMPLARY, OR CONSEQUENTIAL DAMAGES
 * (INCLUDING, BUT NOT LIMITED TO, PROCUREMENT OF SUBSTITUTE GOODS OR SERVICES;
 * LOSS OF USE, DATA, OR PROFITS; OR BUSINESS INTERRUPTION) HOWEVER CAUSED AND ON
 * ANY THEORY OF LIABILITY, WHETHER IN CONTRACT, STRICT LIABILITY, OR TORT
 * (INCLUDING NEGLIGENCE OR OTHERWISE) ARISING IN ANY WAY OUT OF THE USE OF THIS
 * SOFTWARE, EVEN IF ADVISED OF THE POSSIBILITY OF SUCH DAMAGE.
 */

import org.hibernate.Criteria;
import org.hibernate.criterion.Conjunction;
import org.hibernate.criterion.Criterion;
import org.hibernate.criterion.Restrictions;
import org.hisp.dhis.common.Pager;
import org.hisp.dhis.dataelement.DataElement;
import org.hisp.dhis.dataelement.DataElementCategoryOptionCombo;
import org.hisp.dhis.hibernate.HibernateGenericStore;
import org.hisp.dhis.minmax.MinMaxDataElement;
<<<<<<< HEAD
import org.hisp.dhis.minmax.MinMaxDataElementQuery;
import org.hisp.dhis.minmax.MinMaxDataElementStore;
import org.hisp.dhis.organisationunit.OrganisationUnit;
import org.hisp.dhis.query.QueryParserException;
import org.hisp.dhis.query.QueryUtils;
import org.hisp.dhis.query.planner.QueryPath;
import org.hisp.dhis.schema.Property;
import org.hisp.dhis.schema.Schema;
=======
import org.hisp.dhis.minmax.MinMaxDataElementQueryParams;
import org.hisp.dhis.minmax.MinMaxDataElementStore;
import org.hisp.dhis.organisationunit.OrganisationUnit;
import org.hisp.dhis.query.QueryParser;
import org.hisp.dhis.query.QueryParserException;
import org.hisp.dhis.query.QueryUtils;
import org.hisp.dhis.query.planner.QueryPath;
import org.hisp.dhis.query.planner.QueryPlanner;
import org.hisp.dhis.schema.Property;
import org.hisp.dhis.schema.Schema;
import org.hisp.dhis.schema.SchemaService;
import org.springframework.beans.factory.annotation.Autowired;
>>>>>>> 0ba717c2

import java.util.ArrayList;
import java.util.Collection;
import java.util.List;

/**
 * @author Kristian Nordal
 */
public class HibernateMinMaxDataElementStore
    extends HibernateGenericStore<MinMaxDataElement>
    implements MinMaxDataElementStore
{
    @Autowired
    private QueryParser queryParser;

    @Autowired
    private QueryPlanner queryPlanner;

    @Autowired
    private SchemaService schemaService;
    // -------------------------------------------------------------------------
    // MinMaxDataElementStore Implementation
    // -------------------------------------------------------------------------

    @Override
    public MinMaxDataElement get( OrganisationUnit source, DataElement dataElement,
        DataElementCategoryOptionCombo optionCombo )
    {
        return (MinMaxDataElement) getCriteria( 
            Restrictions.eq( "source", source ),
            Restrictions.eq( "dataElement", dataElement ), 
            Restrictions.eq( "optionCombo", optionCombo ) ).uniqueResult();
    }

    @Override
    @SuppressWarnings( "unchecked" )
    public List<MinMaxDataElement> get( OrganisationUnit source, DataElement dataElement )
    {
        return getCriteria( 
            Restrictions.eq( "source", source ), 
            Restrictions.eq( "dataElement", dataElement ) ).list();
    }

    @Override
    @SuppressWarnings( "unchecked" )
    public List<MinMaxDataElement> get( OrganisationUnit source, Collection<DataElement> dataElements )
    {
        if ( dataElements.size() == 0 )
        {
            return new ArrayList<>();
        }

        return getCriteria( 
            Restrictions.eq( "source", source ), 
            Restrictions.in( "dataElement", dataElements ) ).list();
    }

<<<<<<< HEAD
    public List<MinMaxDataElement> query(  MinMaxDataElementQuery query )
=======
    public List<MinMaxDataElement> query(  MinMaxDataElementQueryParams query )
>>>>>>> 0ba717c2
    {
        Criteria criteria = getSession().createCriteria( MinMaxDataElement.class );
        criteria = parseFilter( criteria, query.getFilters() );

        if ( !query.isSkipPaging() )
        {
            Pager pager = query.getPager();
            criteria.setFirstResult( pager.getOffset() );
            criteria.setMaxResults( pager.getPageSize() );
        }

        return criteria.list();
    }

    @Override
<<<<<<< HEAD
    public int count( MinMaxDataElementQuery query )
=======
    public int count( MinMaxDataElementQueryParams query )
>>>>>>> 0ba717c2
    {
        Criteria criteria = getSession().createCriteria( MinMaxDataElement.class );
        criteria = parseFilter( criteria, query.getFilters() );

        return criteria.list().size();
    }
    
    @Override
    public void delete( OrganisationUnit organisationUnit )
    {
        String hql = "delete from MinMaxDataElement m where m.source = :source";
        
        getQuery( hql ).setEntity( "source", organisationUnit ).executeUpdate();
    }
    
    @Override
    public void delete( DataElement dataElement )
    {
        String hql = "delete from MinMaxDataElement m where m.dataElement = :dataElement";
        
        getQuery( hql ).setEntity( "dataElement", dataElement ).executeUpdate();
    }
    
    @Override
    public void delete( DataElementCategoryOptionCombo optionCombo )
    {
        String hql = "delete from MinMaxDataElement m where m.optionCombo = :optionCombo";
        
        getQuery( hql ).setEntity( "optionCombo", optionCombo ).executeUpdate();
    }
    
    @Override
    public void delete( Collection<DataElement> dataElements, Collection<OrganisationUnit> organisationUnits )
    {
        String hql = "delete from MinMaxDataElement m where m.dataElement in (:dataElements) and m.source in (:organisationUnits)";
        
        getQuery( hql ).
            setParameterList( "dataElements", dataElements ).
            setParameterList( "organisationUnits", organisationUnits ).executeUpdate();
    }

    private Criteria parseFilter( Criteria criteria, List<String> filters )
    {
        Conjunction conjunction = Restrictions.conjunction();
<<<<<<< HEAD
=======
        Schema schema = schemaService.getDynamicSchema( MinMaxDataElement.class );

>>>>>>> 0ba717c2
        if ( !filters.isEmpty() )
        {
            for ( String filter : filters )
            {
                String[] split = filter.split( ":" );

                if ( split.length != 3 )
                {
                    throw new QueryParserException( "Invalid filter: " + filter );
                }

<<<<<<< HEAD
                criteria = createAlias( criteria, split[0] );
                Criterion restriction = getRestriction( split[0], split[1], split[2] );
=======
                QueryPath queryPath = queryPlanner.getQueryPath( schema,  split[0] );

                Property property = queryParser.getProperty( schema, split[0] );

                Criterion restriction = getRestriction( property, queryPath.getPath(), split[1], split[2] );
>>>>>>> 0ba717c2

                if ( restriction != null )
                {
                    conjunction.add( restriction );
<<<<<<< HEAD
=======

                    if ( queryPath.haveAlias() )
                    {
                        for ( String alias : queryPath.getAlias() )
                        {
                            criteria.createAlias( alias, alias );
                        }
                    }
>>>>>>> 0ba717c2
                }
            }
        }
        criteria.add( conjunction );

        return criteria;
    }

<<<<<<< HEAD
    private Criterion getRestriction( String path, String operator, String value )
    {
        Schema schema = schemaService.getDynamicSchema( MinMaxDataElement.class );
        Property property = getProperty( schema, path );
        path = getQueryPath( schema, path ).getPath();

=======
    private Criterion getRestriction( Property property,  String path, String operator, String value )
     {
>>>>>>> 0ba717c2
        switch ( operator )
        {
            case "in" : return Restrictions.in( path, QueryUtils.parseValue( Collection.class, property.getKlass(), value ) );
            case "eq" : return Restrictions.eq( path, QueryUtils.parseValue( property.getKlass(), value ) );
<<<<<<< HEAD
            default: return null;
        }
    }


    private Criteria createAlias( Criteria criteria, String property )
    {
        if( property.contains( "dataElement" ) )
        {
             criteria.createAlias( "dataElement", "dataElement" );
        }
        else if ( property.contains( "source" ) )
        {
            criteria.createAlias( "source", "source" );
        }
        else if ( property.contains( "optionCombo" ) )
        {
            criteria.createAlias( "optionCombo", "optionCombo" );
        }
        return criteria;
    }

    private Property getProperty( Schema schema, String path ) throws QueryParserException
    {
        String[] paths = path.split( "\\." );
        Schema currentSchema = schema;
        Property currentProperty = null;

        for ( int i = 0; i < paths.length; i++ )
        {
            if ( !currentSchema.haveProperty( paths[i] ) )
            {
                return null;
            }

            currentProperty = currentSchema.getProperty( paths[i] );

            if ( currentProperty == null )
            {
                throw new QueryParserException( "Unknown path property: " + paths[i] + " (" + path + ")" );
            }

            if ( (currentProperty.isSimple() && !currentProperty.isCollection()) && i != (paths.length - 1) )
            {
                throw new QueryParserException( "Simple type was found before finished parsing path expression, please check your path string." );
            }

            if ( currentProperty.isCollection() )
            {
                currentSchema = schemaService.getDynamicSchema( currentProperty.getItemKlass() );
            }
            else
            {
                currentSchema = schemaService.getDynamicSchema( currentProperty.getKlass() );
            }
        }

        return currentProperty;
    }

    private QueryPath getQueryPath( Schema schema, String path )
    {
        Schema curSchema = schema;
        Property curProperty = null;
        boolean persisted = true;
        List<String> alias = new ArrayList<>();
        String[] pathComponents = path.split( "\\." );

        if ( pathComponents.length == 0 )
        {
            return null;
        }

        for ( int idx = 0; idx < pathComponents.length; idx++ )
        {
            String name = pathComponents[idx];
            curProperty = curSchema.getProperty( name );

            if ( curProperty == null )
            {
                throw new RuntimeException( "Invalid path property: " + name );
            }

            if ( !curProperty.isPersisted() )
            {
                persisted = false;
            }

            if ( (!curProperty.isSimple() && idx == pathComponents.length - 1) )
            {
                return new QueryPath( curProperty, persisted, alias.toArray( new String[]{} ) );
            }

            if ( curProperty.isCollection() )
            {
                curSchema = schemaService.getDynamicSchema( curProperty.getItemKlass() );
                alias.add( curProperty.getFieldName() );
            }
            else if ( !curProperty.isSimple() )
            {
                curSchema = schemaService.getDynamicSchema( curProperty.getKlass() );
                alias.add( curProperty.getFieldName() );
            }
            else
            {
                return new QueryPath( curProperty, persisted, alias.toArray( new String[]{} ) );
            }
        }

        return new QueryPath( curProperty, persisted, alias.toArray( new String[]{} ) );
    }

=======
            default: throw new QueryParserException( "Query operator is not supported : " + operator );
        }
    }
>>>>>>> 0ba717c2
}<|MERGE_RESOLUTION|>--- conflicted
+++ resolved
@@ -37,16 +37,6 @@
 import org.hisp.dhis.dataelement.DataElementCategoryOptionCombo;
 import org.hisp.dhis.hibernate.HibernateGenericStore;
 import org.hisp.dhis.minmax.MinMaxDataElement;
-<<<<<<< HEAD
-import org.hisp.dhis.minmax.MinMaxDataElementQuery;
-import org.hisp.dhis.minmax.MinMaxDataElementStore;
-import org.hisp.dhis.organisationunit.OrganisationUnit;
-import org.hisp.dhis.query.QueryParserException;
-import org.hisp.dhis.query.QueryUtils;
-import org.hisp.dhis.query.planner.QueryPath;
-import org.hisp.dhis.schema.Property;
-import org.hisp.dhis.schema.Schema;
-=======
 import org.hisp.dhis.minmax.MinMaxDataElementQueryParams;
 import org.hisp.dhis.minmax.MinMaxDataElementStore;
 import org.hisp.dhis.organisationunit.OrganisationUnit;
@@ -59,7 +49,6 @@
 import org.hisp.dhis.schema.Schema;
 import org.hisp.dhis.schema.SchemaService;
 import org.springframework.beans.factory.annotation.Autowired;
->>>>>>> 0ba717c2
 
 import java.util.ArrayList;
 import java.util.Collection;
@@ -117,11 +106,7 @@
             Restrictions.in( "dataElement", dataElements ) ).list();
     }
 
-<<<<<<< HEAD
-    public List<MinMaxDataElement> query(  MinMaxDataElementQuery query )
-=======
     public List<MinMaxDataElement> query(  MinMaxDataElementQueryParams query )
->>>>>>> 0ba717c2
     {
         Criteria criteria = getSession().createCriteria( MinMaxDataElement.class );
         criteria = parseFilter( criteria, query.getFilters() );
@@ -137,11 +122,7 @@
     }
 
     @Override
-<<<<<<< HEAD
-    public int count( MinMaxDataElementQuery query )
-=======
     public int count( MinMaxDataElementQueryParams query )
->>>>>>> 0ba717c2
     {
         Criteria criteria = getSession().createCriteria( MinMaxDataElement.class );
         criteria = parseFilter( criteria, query.getFilters() );
@@ -186,11 +167,8 @@
     private Criteria parseFilter( Criteria criteria, List<String> filters )
     {
         Conjunction conjunction = Restrictions.conjunction();
-<<<<<<< HEAD
-=======
         Schema schema = schemaService.getDynamicSchema( MinMaxDataElement.class );
 
->>>>>>> 0ba717c2
         if ( !filters.isEmpty() )
         {
             for ( String filter : filters )
@@ -202,22 +180,15 @@
                     throw new QueryParserException( "Invalid filter: " + filter );
                 }
 
-<<<<<<< HEAD
-                criteria = createAlias( criteria, split[0] );
-                Criterion restriction = getRestriction( split[0], split[1], split[2] );
-=======
                 QueryPath queryPath = queryPlanner.getQueryPath( schema,  split[0] );
 
                 Property property = queryParser.getProperty( schema, split[0] );
 
                 Criterion restriction = getRestriction( property, queryPath.getPath(), split[1], split[2] );
->>>>>>> 0ba717c2
 
                 if ( restriction != null )
                 {
                     conjunction.add( restriction );
-<<<<<<< HEAD
-=======
 
                     if ( queryPath.haveAlias() )
                     {
@@ -226,7 +197,6 @@
                             criteria.createAlias( alias, alias );
                         }
                     }
->>>>>>> 0ba717c2
                 }
             }
         }
@@ -235,137 +205,13 @@
         return criteria;
     }
 
-<<<<<<< HEAD
-    private Criterion getRestriction( String path, String operator, String value )
-    {
-        Schema schema = schemaService.getDynamicSchema( MinMaxDataElement.class );
-        Property property = getProperty( schema, path );
-        path = getQueryPath( schema, path ).getPath();
-
-=======
     private Criterion getRestriction( Property property,  String path, String operator, String value )
      {
->>>>>>> 0ba717c2
         switch ( operator )
         {
             case "in" : return Restrictions.in( path, QueryUtils.parseValue( Collection.class, property.getKlass(), value ) );
             case "eq" : return Restrictions.eq( path, QueryUtils.parseValue( property.getKlass(), value ) );
-<<<<<<< HEAD
-            default: return null;
-        }
-    }
-
-
-    private Criteria createAlias( Criteria criteria, String property )
-    {
-        if( property.contains( "dataElement" ) )
-        {
-             criteria.createAlias( "dataElement", "dataElement" );
-        }
-        else if ( property.contains( "source" ) )
-        {
-            criteria.createAlias( "source", "source" );
-        }
-        else if ( property.contains( "optionCombo" ) )
-        {
-            criteria.createAlias( "optionCombo", "optionCombo" );
-        }
-        return criteria;
-    }
-
-    private Property getProperty( Schema schema, String path ) throws QueryParserException
-    {
-        String[] paths = path.split( "\\." );
-        Schema currentSchema = schema;
-        Property currentProperty = null;
-
-        for ( int i = 0; i < paths.length; i++ )
-        {
-            if ( !currentSchema.haveProperty( paths[i] ) )
-            {
-                return null;
-            }
-
-            currentProperty = currentSchema.getProperty( paths[i] );
-
-            if ( currentProperty == null )
-            {
-                throw new QueryParserException( "Unknown path property: " + paths[i] + " (" + path + ")" );
-            }
-
-            if ( (currentProperty.isSimple() && !currentProperty.isCollection()) && i != (paths.length - 1) )
-            {
-                throw new QueryParserException( "Simple type was found before finished parsing path expression, please check your path string." );
-            }
-
-            if ( currentProperty.isCollection() )
-            {
-                currentSchema = schemaService.getDynamicSchema( currentProperty.getItemKlass() );
-            }
-            else
-            {
-                currentSchema = schemaService.getDynamicSchema( currentProperty.getKlass() );
-            }
-        }
-
-        return currentProperty;
-    }
-
-    private QueryPath getQueryPath( Schema schema, String path )
-    {
-        Schema curSchema = schema;
-        Property curProperty = null;
-        boolean persisted = true;
-        List<String> alias = new ArrayList<>();
-        String[] pathComponents = path.split( "\\." );
-
-        if ( pathComponents.length == 0 )
-        {
-            return null;
-        }
-
-        for ( int idx = 0; idx < pathComponents.length; idx++ )
-        {
-            String name = pathComponents[idx];
-            curProperty = curSchema.getProperty( name );
-
-            if ( curProperty == null )
-            {
-                throw new RuntimeException( "Invalid path property: " + name );
-            }
-
-            if ( !curProperty.isPersisted() )
-            {
-                persisted = false;
-            }
-
-            if ( (!curProperty.isSimple() && idx == pathComponents.length - 1) )
-            {
-                return new QueryPath( curProperty, persisted, alias.toArray( new String[]{} ) );
-            }
-
-            if ( curProperty.isCollection() )
-            {
-                curSchema = schemaService.getDynamicSchema( curProperty.getItemKlass() );
-                alias.add( curProperty.getFieldName() );
-            }
-            else if ( !curProperty.isSimple() )
-            {
-                curSchema = schemaService.getDynamicSchema( curProperty.getKlass() );
-                alias.add( curProperty.getFieldName() );
-            }
-            else
-            {
-                return new QueryPath( curProperty, persisted, alias.toArray( new String[]{} ) );
-            }
-        }
-
-        return new QueryPath( curProperty, persisted, alias.toArray( new String[]{} ) );
-    }
-
-=======
             default: throw new QueryParserException( "Query operator is not supported : " + operator );
         }
     }
->>>>>>> 0ba717c2
 }