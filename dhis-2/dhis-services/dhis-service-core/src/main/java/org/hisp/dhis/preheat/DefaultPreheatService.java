--- conflicted
+++ resolved
@@ -267,11 +267,7 @@
         }
 
         handleAttributes( params.getObjects(), preheat );
-<<<<<<< HEAD
-        handleSharing( params.getObjects() );
-=======
         handleSharing( params, preheat );
->>>>>>> c6affcab
 
         periodStore.getAll().forEach( period -> preheat.getPeriodMap().put( period.getName(), period ) );
         periodStore.getAllPeriodTypes()
@@ -283,12 +279,6 @@
         return preheat;
     }
 
-<<<<<<< HEAD
-    private void handleSharing( Map<Class<? extends IdentifiableObject>, List<IdentifiableObject>> objects )
-    {
-        objects.forEach( ( klass, list ) -> list.forEach( object -> ((BaseIdentifiableObject) object)
-            .setSharing( SharingUtils.generateSharingFromIdentifiableObject( object ) ) ) );
-=======
     private void handleSharing( PreheatParams params, Preheat preheat )
     {
         params.getObjects().forEach( ( klass, list ) -> list.forEach( object -> {
@@ -305,7 +295,6 @@
 
             preheat.put( params.getPreheatIdentifier(), object );
         } ) );
->>>>>>> c6affcab
     }
 
     private void handleAttributes( Map<Class<? extends IdentifiableObject>, List<IdentifiableObject>> objects,
