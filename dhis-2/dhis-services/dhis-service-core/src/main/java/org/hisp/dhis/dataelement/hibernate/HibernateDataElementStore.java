--- conflicted
+++ resolved
@@ -1,253 +1,245 @@
-package org.hisp.dhis.dataelement.hibernate;
-
-/*
- * Copyright (c) 2004-2016, University of Oslo
- * All rights reserved.
- *
- * Redistribution and use in source and binary forms, with or without
- * modification, are permitted provided that the following conditions are met:
- * Redistributions of source code must retain the above copyright notice, this
- * list of conditions and the following disclaimer.
- *
- * Redistributions in binary form must reproduce the above copyright notice,
- * this list of conditions and the following disclaimer in the documentation
- * and/or other materials provided with the distribution.
- * Neither the name of the HISP project nor the names of its contributors may
- * be used to endorse or promote products derived from this software without
- * specific prior written permission.
- *
- * THIS SOFTWARE IS PROVIDED BY THE COPYRIGHT HOLDERS AND CONTRIBUTORS "AS IS" AND
- * ANY EXPRESS OR IMPLIED WARRANTIES, INCLUDING, BUT NOT LIMITED TO, THE IMPLIED
- * WARRANTIES OF MERCHANTABILITY AND FITNESS FOR A PARTICULAR PURPOSE ARE
- * DISCLAIMED. IN NO EVENT SHALL THE COPYRIGHT OWNER OR CONTRIBUTORS BE LIABLE FOR
- * ANY DIRECT, INDIRECT, INCIDENTAL, SPECIAL, EXEMPLARY, OR CONSEQUENTIAL DAMAGES
- * (INCLUDING, BUT NOT LIMITED TO, PROCUREMENT OF SUBSTITUTE GOODS OR SERVICES;
- * LOSS OF USE, DATA, OR PROFITS; OR BUSINESS INTERRUPTION) HOWEVER CAUSED AND ON
- * ANY THEORY OF LIABILITY, WHETHER IN CONTRACT, STRICT LIABILITY, OR TORT
- * (INCLUDING NEGLIGENCE OR OTHERWISE) ARISING IN ANY WAY OUT OF THE USE OF THIS
- * SOFTWARE, EVEN IF ADVISED OF THE POSSIBILITY OF SUCH DAMAGE.
- */
-
-import org.apache.commons.logging.Log;
-import org.apache.commons.logging.LogFactory;
-import org.hibernate.Criteria;
-import org.hibernate.Query;
-import org.hibernate.criterion.Order;
-import org.hibernate.criterion.Restrictions;
-import org.hisp.dhis.analytics.AggregationType;
-import org.hisp.dhis.common.ListMap;
-import org.hisp.dhis.common.ValueType;
-import org.hisp.dhis.common.hibernate.HibernateIdentifiableObjectStore;
-import org.hisp.dhis.commons.util.TextUtils;
-import org.hisp.dhis.dataelement.DataElement;
-import org.hisp.dhis.dataelement.DataElementCategoryCombo;
-import org.hisp.dhis.dataelement.DataElementDomain;
-import org.hisp.dhis.dataelement.DataElementStore;
-import org.springframework.jdbc.BadSqlGrammarException;
-
-import java.util.Collection;
-import java.util.HashSet;
-import java.util.List;
-import java.util.Set;
-
-/**
- * @author Torgeir Lorange Ostby
- */
-public class HibernateDataElementStore
-    extends HibernateIdentifiableObjectStore<DataElement>
-    implements DataElementStore
-{
-    private static final Log log = LogFactory.getLog( HibernateDataElementStore.class );
-
-    // -------------------------------------------------------------------------
-    // DataElement
-    // -------------------------------------------------------------------------
-
-    @Override
-    @SuppressWarnings( "unchecked" )
-    public List<DataElement> searchDataElementsByName( String key )
-    {
-        return getCriteria( Restrictions.ilike( "name", "%" + key + "%" ) ).list();
-    }
-
-    @Override
-    @SuppressWarnings( "unchecked" )
-    public List<DataElement> getAggregateableDataElements()
-    {
-        Set<ValueType> valueTypes = new HashSet<>();
-
-        valueTypes.addAll( ValueType.NUMERIC_TYPES );
-        valueTypes.add( ValueType.BOOLEAN );
-
-        return getCriteria( Restrictions.in( "valueType", valueTypes ) ).list();
-    }
-
-    @Override
-    @SuppressWarnings( "unchecked" )
-    public List<DataElement> getDataElementsByAggregationType( AggregationType aggregationType )
-    {
-        return getCriteria( Restrictions.eq( "aggregationType", aggregationType ) ).list();
-    }
-
-    @Override
-    @SuppressWarnings( "unchecked" )
-    public List<DataElement> getDataElementsByValueTypes( Collection<ValueType> valueTypes )
-    {
-        return getCriteria( Restrictions.in( "valueType", valueTypes ) ).list();
-    }
-
-    @Override
-    @SuppressWarnings( "unchecked" )
-    public List<DataElement> getDataElementsByValueType( ValueType valueType )
-    {
-        return getCriteria( Restrictions.eq( "valueType", valueType ) ).list();
-    }
-
-    @Override
-    @SuppressWarnings( "unchecked" )
-    public List<DataElement> getDataElementsByDomainType( DataElementDomain domainType )
-    {
-        return getCriteria( Restrictions.eq( "domainType", domainType ) ).list();
-    }
-
-    @Override
-    @SuppressWarnings( "unchecked" )
-    public List<DataElement> getDataElementsByDomainType( DataElementDomain domainType, int first, int max )
-    {
-        Criteria criteria = getCriteria();
-        criteria.add( Restrictions.eq( "domainType", domainType ) );
-
-        criteria.setFirstResult( first );
-        criteria.setMaxResults( max );
-        criteria.addOrder( Order.asc( "name" ) );
-
-        return criteria.list();
-    }
-
-    @Override
-    @SuppressWarnings( "unchecked" )
-    public List<DataElement> getDataElementByCategoryCombo( DataElementCategoryCombo categoryCombo )
-    {
-        return getCriteria( Restrictions.eq( "categoryCombo", categoryCombo ) ).list();
-    }
-
-    @Override
-    @SuppressWarnings( "unchecked" )
-    public List<DataElement> getDataElementsWithGroupSets()
-    {
-        String hql = "from DataElement d where size(d.groupSets) > 0";
-
-        return getQuery( hql ).list();
-    }
-
-    @Override
-    public void setZeroIsSignificantForDataElements( Collection<Integer> dataElementIds )
-    {
-        String hql = "update DataElement set zeroIsSignificant = false";
-
-        Query query = getQuery( hql );
-
-        query.executeUpdate();
-
-        //TODO improve
-
-        if ( !dataElementIds.isEmpty() )
-        {
-            hql = "update DataElement set zeroIsSignificant=true where id in (:dataElementIds)";
-
-            query = getQuery( hql );
-            query.setParameterList( "dataElementIds", dataElementIds );
-
-            query.executeUpdate();
-        }
-    }
-
-    @Override
-    @SuppressWarnings( "unchecked" )
-    public List<DataElement> getDataElementsByZeroIsSignificant( boolean zeroIsSignificant )
-    {
-        Criteria criteria = getCriteria();
-        criteria.add( Restrictions.eq( "zeroIsSignificant", zeroIsSignificant ) );
-        criteria.add( Restrictions.in( "valueType", ValueType.NUMERIC_TYPES ) );
-
-        return criteria.list();
-    }
-
-    @Override
-    @SuppressWarnings( "unchecked" )
-    public List<DataElement> getDataElementsWithoutGroups()
-    {
-        String hql = "from DataElement d where size(d.groups) = 0";
-
-        return getQuery( hql ).setCacheable( true ).list();
-    }
-
-    @Override
-    @SuppressWarnings( "unchecked" )
-    public List<DataElement> getDataElementsWithoutDataSets()
-    {
-<<<<<<< HEAD
-        String hql = "from DataElement d where d.dataSetElements.size = 0 and d.domainType =:domainType";
-=======
-        String hql = "from DataElement d where size(d.dataSets) = 0 and d.domainType =:domainType";
->>>>>>> 8e777788
-
-        return getQuery( hql ).setParameter( "domainType", DataElementDomain.AGGREGATE ).setCacheable( true ).list();
-    }
-
-    @Override
-    @SuppressWarnings( "unchecked" )
-    public List<DataElement> getDataElementsWithDataSets()
-    {
-<<<<<<< HEAD
-        String hql = "from DataElement d where d.dataSetElements.size > 0";
-=======
-        String hql = "from DataElement d where size(d.dataSets) > 0";
->>>>>>> 8e777788
-
-        return getQuery( hql ).setCacheable( true ).list();
-    }
-
-    @Override
-    @SuppressWarnings( "unchecked" )
-    public List<DataElement> getDataElementsByAggregationLevel( int aggregationLevel )
-    {
-        String hql = "from DataElement de join de.aggregationLevels al where al = :aggregationLevel";
-
-        return getQuery( hql ).setInteger( "aggregationLevel", aggregationLevel ).list();
-    }
-
-    @Override
-    public ListMap<String, String> getDataElementCategoryOptionComboMap( Set<String> dataElementUids )
-    {
-        final String sql =
-            "select dataelementuid, categoryoptioncombouid " +
-                "from _dataelementcategoryoptioncombo " +
-                "where dataelementuid in (" + TextUtils.getQuotedCommaDelimitedString( dataElementUids ) + ")";
-
-        final ListMap<String, String> map = new ListMap<>();
-
-        try
-        {
-            jdbcTemplate.query( sql, rs -> {
-                String de = rs.getString( 1 );
-                String coc = rs.getString( 2 );
-
-                map.putValue( de, coc );
-            } );
-        }
-        catch ( BadSqlGrammarException ex )
-        {
-            log.error( "Resource table _dataelementcategoryoptioncomboname does not exist, please generate it" );
-            return new ListMap<>();
-        }
-
-        return map;
-    }
-
-    @Override
-    public int getCountByDomainType( DataElementDomain domainType )
-    {
-        return getCriteria( Restrictions.eq( "domainType", domainType ) ).list().size(); // TODO improve
-    }
-}
+package org.hisp.dhis.dataelement.hibernate;
+
+/*
+ * Copyright (c) 2004-2016, University of Oslo
+ * All rights reserved.
+ *
+ * Redistribution and use in source and binary forms, with or without
+ * modification, are permitted provided that the following conditions are met:
+ * Redistributions of source code must retain the above copyright notice, this
+ * list of conditions and the following disclaimer.
+ *
+ * Redistributions in binary form must reproduce the above copyright notice,
+ * this list of conditions and the following disclaimer in the documentation
+ * and/or other materials provided with the distribution.
+ * Neither the name of the HISP project nor the names of its contributors may
+ * be used to endorse or promote products derived from this software without
+ * specific prior written permission.
+ *
+ * THIS SOFTWARE IS PROVIDED BY THE COPYRIGHT HOLDERS AND CONTRIBUTORS "AS IS" AND
+ * ANY EXPRESS OR IMPLIED WARRANTIES, INCLUDING, BUT NOT LIMITED TO, THE IMPLIED
+ * WARRANTIES OF MERCHANTABILITY AND FITNESS FOR A PARTICULAR PURPOSE ARE
+ * DISCLAIMED. IN NO EVENT SHALL THE COPYRIGHT OWNER OR CONTRIBUTORS BE LIABLE FOR
+ * ANY DIRECT, INDIRECT, INCIDENTAL, SPECIAL, EXEMPLARY, OR CONSEQUENTIAL DAMAGES
+ * (INCLUDING, BUT NOT LIMITED TO, PROCUREMENT OF SUBSTITUTE GOODS OR SERVICES;
+ * LOSS OF USE, DATA, OR PROFITS; OR BUSINESS INTERRUPTION) HOWEVER CAUSED AND ON
+ * ANY THEORY OF LIABILITY, WHETHER IN CONTRACT, STRICT LIABILITY, OR TORT
+ * (INCLUDING NEGLIGENCE OR OTHERWISE) ARISING IN ANY WAY OUT OF THE USE OF THIS
+ * SOFTWARE, EVEN IF ADVISED OF THE POSSIBILITY OF SUCH DAMAGE.
+ */
+
+import org.apache.commons.logging.Log;
+import org.apache.commons.logging.LogFactory;
+import org.hibernate.Criteria;
+import org.hibernate.Query;
+import org.hibernate.criterion.Order;
+import org.hibernate.criterion.Restrictions;
+import org.hisp.dhis.analytics.AggregationType;
+import org.hisp.dhis.common.ListMap;
+import org.hisp.dhis.common.ValueType;
+import org.hisp.dhis.common.hibernate.HibernateIdentifiableObjectStore;
+import org.hisp.dhis.commons.util.TextUtils;
+import org.hisp.dhis.dataelement.DataElement;
+import org.hisp.dhis.dataelement.DataElementCategoryCombo;
+import org.hisp.dhis.dataelement.DataElementDomain;
+import org.hisp.dhis.dataelement.DataElementStore;
+import org.springframework.jdbc.BadSqlGrammarException;
+
+import java.util.Collection;
+import java.util.HashSet;
+import java.util.List;
+import java.util.Set;
+
+/**
+ * @author Torgeir Lorange Ostby
+ */
+public class HibernateDataElementStore
+    extends HibernateIdentifiableObjectStore<DataElement>
+    implements DataElementStore
+{
+    private static final Log log = LogFactory.getLog( HibernateDataElementStore.class );
+
+    // -------------------------------------------------------------------------
+    // DataElement
+    // -------------------------------------------------------------------------
+
+    @Override
+    @SuppressWarnings( "unchecked" )
+    public List<DataElement> searchDataElementsByName( String key )
+    {
+        return getCriteria( Restrictions.ilike( "name", "%" + key + "%" ) ).list();
+    }
+
+    @Override
+    @SuppressWarnings( "unchecked" )
+    public List<DataElement> getAggregateableDataElements()
+    {
+        Set<ValueType> valueTypes = new HashSet<>();
+
+        valueTypes.addAll( ValueType.NUMERIC_TYPES );
+        valueTypes.add( ValueType.BOOLEAN );
+
+        return getCriteria( Restrictions.in( "valueType", valueTypes ) ).list();
+    }
+
+    @Override
+    @SuppressWarnings( "unchecked" )
+    public List<DataElement> getDataElementsByAggregationType( AggregationType aggregationType )
+    {
+        return getCriteria( Restrictions.eq( "aggregationType", aggregationType ) ).list();
+    }
+
+    @Override
+    @SuppressWarnings( "unchecked" )
+    public List<DataElement> getDataElementsByValueTypes( Collection<ValueType> valueTypes )
+    {
+        return getCriteria( Restrictions.in( "valueType", valueTypes ) ).list();
+    }
+
+    @Override
+    @SuppressWarnings( "unchecked" )
+    public List<DataElement> getDataElementsByValueType( ValueType valueType )
+    {
+        return getCriteria( Restrictions.eq( "valueType", valueType ) ).list();
+    }
+
+    @Override
+    @SuppressWarnings( "unchecked" )
+    public List<DataElement> getDataElementsByDomainType( DataElementDomain domainType )
+    {
+        return getCriteria( Restrictions.eq( "domainType", domainType ) ).list();
+    }
+
+    @Override
+    @SuppressWarnings( "unchecked" )
+    public List<DataElement> getDataElementsByDomainType( DataElementDomain domainType, int first, int max )
+    {
+        Criteria criteria = getCriteria();
+        criteria.add( Restrictions.eq( "domainType", domainType ) );
+
+        criteria.setFirstResult( first );
+        criteria.setMaxResults( max );
+        criteria.addOrder( Order.asc( "name" ) );
+
+        return criteria.list();
+    }
+
+    @Override
+    @SuppressWarnings( "unchecked" )
+    public List<DataElement> getDataElementByCategoryCombo( DataElementCategoryCombo categoryCombo )
+    {
+        return getCriteria( Restrictions.eq( "categoryCombo", categoryCombo ) ).list();
+    }
+
+    @Override
+    @SuppressWarnings( "unchecked" )
+    public List<DataElement> getDataElementsWithGroupSets()
+    {
+        String hql = "from DataElement d where size(d.groupSets) > 0";
+
+        return getQuery( hql ).list();
+    }
+
+    @Override
+    public void setZeroIsSignificantForDataElements( Collection<Integer> dataElementIds )
+    {
+        String hql = "update DataElement set zeroIsSignificant = false";
+
+        Query query = getQuery( hql );
+
+        query.executeUpdate();
+
+        //TODO improve
+
+        if ( !dataElementIds.isEmpty() )
+        {
+            hql = "update DataElement set zeroIsSignificant=true where id in (:dataElementIds)";
+
+            query = getQuery( hql );
+            query.setParameterList( "dataElementIds", dataElementIds );
+
+            query.executeUpdate();
+        }
+    }
+
+    @Override
+    @SuppressWarnings( "unchecked" )
+    public List<DataElement> getDataElementsByZeroIsSignificant( boolean zeroIsSignificant )
+    {
+        Criteria criteria = getCriteria();
+        criteria.add( Restrictions.eq( "zeroIsSignificant", zeroIsSignificant ) );
+        criteria.add( Restrictions.in( "valueType", ValueType.NUMERIC_TYPES ) );
+
+        return criteria.list();
+    }
+
+    @Override
+    @SuppressWarnings( "unchecked" )
+    public List<DataElement> getDataElementsWithoutGroups()
+    {
+        String hql = "from DataElement d where size(d.groups) = 0";
+
+        return getQuery( hql ).setCacheable( true ).list();
+    }
+
+    @Override
+    @SuppressWarnings( "unchecked" )
+    public List<DataElement> getDataElementsWithoutDataSets()
+    {
+        String hql = "from DataElement d where size(d.dataSetElements) = 0 and d.domainType =:domainType";
+
+        return getQuery( hql ).setParameter( "domainType", DataElementDomain.AGGREGATE ).setCacheable( true ).list();
+    }
+
+    @Override
+    @SuppressWarnings( "unchecked" )
+    public List<DataElement> getDataElementsWithDataSets()
+    {
+        String hql = "from DataElement d where size(d.dataSetElements) > 0";
+
+        return getQuery( hql ).setCacheable( true ).list();
+    }
+
+    @Override
+    @SuppressWarnings( "unchecked" )
+    public List<DataElement> getDataElementsByAggregationLevel( int aggregationLevel )
+    {
+        String hql = "from DataElement de join de.aggregationLevels al where al = :aggregationLevel";
+
+        return getQuery( hql ).setInteger( "aggregationLevel", aggregationLevel ).list();
+    }
+
+    @Override
+    public ListMap<String, String> getDataElementCategoryOptionComboMap( Set<String> dataElementUids )
+    {
+        final String sql =
+            "select dataelementuid, categoryoptioncombouid " +
+                "from _dataelementcategoryoptioncombo " +
+                "where dataelementuid in (" + TextUtils.getQuotedCommaDelimitedString( dataElementUids ) + ")";
+
+        final ListMap<String, String> map = new ListMap<>();
+
+        try
+        {
+            jdbcTemplate.query( sql, rs -> {
+                String de = rs.getString( 1 );
+                String coc = rs.getString( 2 );
+
+                map.putValue( de, coc );
+            } );
+        }
+        catch ( BadSqlGrammarException ex )
+        {
+            log.error( "Resource table _dataelementcategoryoptioncomboname does not exist, please generate it" );
+            return new ListMap<>();
+        }
+
+        return map;
+    }
+
+    @Override
+    public int getCountByDomainType( DataElementDomain domainType )
+    {
+        return getCriteria( Restrictions.eq( "domainType", domainType ) ).list().size(); // TODO improve
+    }
+}