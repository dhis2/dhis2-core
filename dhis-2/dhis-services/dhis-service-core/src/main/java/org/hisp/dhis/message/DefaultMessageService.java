package org.hisp.dhis.message;

/*
 * Copyright (c) 2004-2018, University of Oslo
 * All rights reserved.
 *
 * Redistribution and use in source and binary forms, with or without
 * modification, are permitted provided that the following conditions are met:
 * Redistributions of source code must retain the above copyright notice, this
 * list of conditions and the following disclaimer.
 *
 * Redistributions in binary form must reproduce the above copyright notice,
 * this list of conditions and the following disclaimer in the documentation
 * and/or other materials provided with the distribution.
 * Neither the name of the HISP project nor the names of its contributors may
 * be used to endorse or promote products derived from this software without
 * specific prior written permission.
 *
 * THIS SOFTWARE IS PROVIDED BY THE COPYRIGHT HOLDERS AND CONTRIBUTORS "AS IS" AND
 * ANY EXPRESS OR IMPLIED WARRANTIES, INCLUDING, BUT NOT LIMITED TO, THE IMPLIED
 * WARRANTIES OF MERCHANTABILITY AND FITNESS FOR A PARTICULAR PURPOSE ARE
 * DISCLAIMED. IN NO EVENT SHALL THE COPYRIGHT OWNER OR CONTRIBUTORS BE LIABLE FOR
 * ANY DIRECT, INDIRECT, INCIDENTAL, SPECIAL, EXEMPLARY, OR CONSEQUENTIAL DAMAGES
 * (INCLUDING, BUT NOT LIMITED TO, PROCUREMENT OF SUBSTITUTE GOODS OR SERVICES;
 * LOSS OF USE, DATA, OR PROFITS; OR BUSINESS INTERRUPTION) HOWEVER CAUSED AND ON
 * ANY THEORY OF LIABILITY, WHETHER IN CONTRACT, STRICT LIABILITY, OR TORT
 * (INCLUDING NEGLIGENCE OR OTHERWISE) ARISING IN ANY WAY OUT OF THE USE OF THIS
 * SOFTWARE, EVEN IF ADVISED OF THE POSSIBILITY OF SUCH DAMAGE.
 */

import com.google.api.client.util.Sets;
import org.apache.commons.lang.StringUtils;
import org.apache.commons.logging.Log;
import org.apache.commons.logging.LogFactory;
import org.hisp.dhis.commons.util.DebugUtils;
import org.hisp.dhis.configuration.ConfigurationService;
import org.hisp.dhis.dataset.CompleteDataSetRegistration;
import org.hisp.dhis.dataset.DataSet;
import org.hisp.dhis.fileresource.MessageAttachment;
import org.hisp.dhis.fileresource.MessageAttachmentService;
import org.hisp.dhis.i18n.I18nManager;
import org.hisp.dhis.i18n.locale.LocaleManager;
import org.hisp.dhis.setting.SettingKey;
import org.hisp.dhis.setting.SystemSettingManager;
import org.hisp.dhis.system.velocity.VelocityManager;
import org.hisp.dhis.user.*;
import org.hisp.dhis.util.ObjectUtils;
import org.joda.time.DateTime;
import org.springframework.beans.factory.annotation.Autowired;
import org.springframework.transaction.annotation.Transactional;

import java.util.*;
import java.util.stream.Collectors;

import static org.hisp.dhis.commons.util.TextUtils.LN;

/**
 * @author Lars Helge Overland
 */
@Transactional
public class DefaultMessageService
    implements MessageService
{
    private static final Log log = LogFactory.getLog( DefaultMessageService.class );

    private static final String COMPLETE_SUBJECT = "Form registered as complete";
    private static final String COMPLETE_TEMPLATE = "completeness_message";
    private static final String MESSAGE_EMAIL_FOOTER_TEMPLATE = "message_email_footer";
    private static final String MESSAGE_PATH = "/dhis-web-messaging/readMessage.action";

    // -------------------------------------------------------------------------
    // Dependencies
    // -------------------------------------------------------------------------

    private MessageConversationStore messageConversationStore;

    public void setMessageConversationStore( MessageConversationStore messageConversationStore )
    {
        this.messageConversationStore = messageConversationStore;
    }

    private CurrentUserService currentUserService;

    public void setCurrentUserService( CurrentUserService currentUserService )
    {
        this.currentUserService = currentUserService;
    }

    private ConfigurationService configurationService;

    public void setConfigurationService( ConfigurationService configurationService )
    {
        this.configurationService = configurationService;
    }

    private UserSettingService userSettingService;

    public void setUserSettingService( UserSettingService userSettingService )
    {
        this.userSettingService = userSettingService;
    }

    private I18nManager i18nManager;

    public void setI18nManager( I18nManager i18nManager )
    {
        this.i18nManager = i18nManager;
    }

    private SystemSettingManager systemSettingManager;

    public void setSystemSettingManager( SystemSettingManager systemSettingManager )
    {
        this.systemSettingManager = systemSettingManager;
    }

    private List<MessageSender> messageSenders;

    @Autowired
    public void setMessageSenders( List<MessageSender> messageSenders )
    {
        this.messageSenders = messageSenders;

        log.info( "Found the following message senders: " + messageSenders );
    }

    private MessageAttachmentService messageAttachmentService;

    public void setMessageAttachmentService( MessageAttachmentService messageAttachmentService )
    {
        this.messageAttachmentService = messageAttachmentService;
    }

    // -------------------------------------------------------------------------
    // MessageService implementation
    // -------------------------------------------------------------------------

    @Override
    public int sendTicketMessage( String subject, String text, String metaData )
    {
        User currentUser = currentUserService.getCurrentUser();

        MessageConversationParams params = new MessageConversationParams.Builder()
            .withRecipients( getFeedbackRecipients() )
            .withSender( currentUser )
            .withSubject( subject )
            .withText( text )
            .withMessageType( MessageType.TICKET )
            .withMetaData( metaData )
            .withStatus( MessageConversationStatus.OPEN ).build();
        
        return sendMessage( params );        
    }

    @Override
    public int sendPrivateMessage( Set<User> recipients, String subject, String text, String metaData )
    {
        User currentUser = currentUserService.getCurrentUser();

        MessageConversationParams params = new MessageConversationParams.Builder()
            .withRecipients( recipients )
            .withSender( currentUser )
            .withSubject( subject )
            .withText( text )
            .withMessageType( MessageType.PRIVATE )
            .withMetaData( metaData ).build();
        
        return sendMessage( params );
    }
    
    @Override
    public int sendSystemMessage( Set<User> recipients, String subject, String text )
    {
        MessageConversationParams params = new MessageConversationParams.Builder()
            .withRecipients( recipients )
            .withSubject( subject )
            .withText( text )
            .withMessageType( MessageType.SYSTEM ).build();
        
        return sendMessage( params );
    }

    @Override
    public int sendValidationMessage( Set<User> recipients, String subject, String text, MessageConversationPriority priority )
    {
        MessageConversationParams params = new MessageConversationParams.Builder()
            .withRecipients( recipients )
            .withSubject( subject )
            .withText( text )
            .withMessageType( MessageType.VALIDATION_RESULT )
            .withStatus( MessageConversationStatus.OPEN )
            .withPriority( priority ).build();

        return sendMessage( params );
    }
    
    @Override
    public int sendMessage( MessageConversationParams params )
    {
        MessageConversation conversation = params.createMessageConversation();
        int id = saveMessageConversation( conversation );

<<<<<<< HEAD
        // Initial message of the conversation
        Message message = new Message( params.getText(), params.getMetadata(), params.getSender() );
        messageAttachmentService.linkAttachments( params.getAttachments(), message );
        conversation.addMessage(  message );
=======
        conversation.addMessage( new Message( params.getText(), params.getMetadata(), params.getSender() ) );
>>>>>>> ae6874db

        params.getRecipients().stream().filter( r -> !r.equals( params.getSender() ) )
            .forEach( ( recipient ) -> conversation.addUserMessage( new UserMessage( recipient, false ) ) );

        if ( params.getSender() != null )
        {
            conversation.addUserMessage( new UserMessage( params.getSender(), true ) );
        }

        String footer = getMessageFooter( conversation );

        invokeMessageSenders( params.getSubject(), params.getText(), footer, params.getSender(),
            params.getRecipients(), params.isForceNotification() );

        return id;
    }

    @Override
    public int sendSystemErrorNotification( String subject, Throwable t )
    {
        String title = (String) systemSettingManager.getSystemSetting( SettingKey.APPLICATION_TITLE );
        String baseUrl = (String) systemSettingManager.getSystemSetting( SettingKey.INSTANCE_BASE_URL );

        String text = new StringBuilder()
            .append( subject + LN + LN )
            .append( "System title: " + title + LN )
            .append( "Base URL: " + baseUrl + LN )
            .append( "Time: " + new DateTime().toString() + LN )
            .append( "Message: " + t.getMessage() + LN + LN )
            .append( "Cause: " + DebugUtils.getStackTrace( t.getCause() ) ).toString();

        MessageConversationParams params = new MessageConversationParams.Builder()
            .withRecipients( getFeedbackRecipients() )
            .withSubject( subject )
            .withText( text )
            .withMessageType( MessageType.SYSTEM ).build();
        
        return sendMessage( params );
    }

    @Override
    public void sendReply( MessageConversation conversation, String text, String metaData, boolean internal, Set<MessageAttachment> attachments )
    {
        User sender = currentUserService.getCurrentUser();

        Message message = new Message( text, metaData, sender, internal );

        messageAttachmentService.linkAttachments( attachments, message );

        conversation.markReplied( sender, message );

        updateMessageConversation( conversation );

        Set<User> users = conversation.getUsers();

        if ( conversation.getMessageType().equals( MessageType.TICKET ) && internal )
        {
            users = users.stream().filter( this::hasAccessToManageFeedbackMessages )
                .collect( Collectors.toSet() );
        }

        invokeMessageSenders( conversation.getSubject(), text, null, sender, new HashSet<>( users ), false );
    }

    @Override
    public int sendCompletenessMessage( CompleteDataSetRegistration registration )
    {
        DataSet dataSet = registration.getDataSet();

        if ( dataSet == null )
        {
            return 0;
        }

        UserGroup userGroup = dataSet.getNotificationRecipients();

        User sender = currentUserService.getCurrentUser();

        // data set completed through sms
        if ( sender == null )
        {
            return 0;
        }

        Set<User> recipients = new HashSet<>();

        if ( userGroup != null )
        {
            recipients.addAll( new HashSet<>( userGroup.getMembers() ) );
        }

        if ( dataSet.isNotifyCompletingUser() )
        {
            recipients.add( sender );
        }

        if ( recipients.isEmpty() )
        {
            return 0;
        }

        String text = new VelocityManager().render( registration, COMPLETE_TEMPLATE );

        MessageConversation conversation = new MessageConversation( COMPLETE_SUBJECT, sender, MessageType.SYSTEM );

        conversation.addMessage( new Message( text, null, sender ) );

        for ( User user : recipients )
        {
            conversation.addUserMessage( new UserMessage( user ) );
        }

        if ( !conversation.getUserMessages().isEmpty() )
        {
            int id = saveMessageConversation( conversation );

            invokeMessageSenders( COMPLETE_SUBJECT, text, null, sender,
                new HashSet<>( conversation.getUsers() ), false );

            return id;
        }

        return 0;
    }

    @Override
    public int saveMessageConversation( MessageConversation conversation )
    {
        messageConversationStore.save( conversation );
        return conversation.getId();
    }

    @Override
    public void updateMessageConversation( MessageConversation conversation )
    {
        messageConversationStore.update( conversation );
    }

    @Override
    public MessageConversation getMessageConversation( int id )
    {
        return messageConversationStore.get( id );
    }

    @Override
    public MessageConversation getMessageConversation( String uid )
    {
        MessageConversation mc = messageConversationStore.getByUid( uid );

        if ( mc == null )
        {
            return null;
        }

        User user = currentUserService.getCurrentUser();

        mc.setFollowUp( mc.isFollowUp( user ) );
        mc.setRead( mc.isRead( user ) );

        return messageConversationStore.getByUid( uid );
    }

    @Override
    public long getUnreadMessageConversationCount()
    {
        return messageConversationStore.getUnreadUserMessageConversationCount( currentUserService.getCurrentUser() );
    }

    @Override
    public long getUnreadMessageConversationCount( User user )
    {
        return messageConversationStore.getUnreadUserMessageConversationCount( user );
    }

    @Override
    public List<MessageConversation> getMessageConversations()
    {
        return messageConversationStore
            .getMessageConversations( currentUserService.getCurrentUser(), null, false, false,
                null, null );
    }

    @Override
    public List<MessageConversation> getMessageConversations( int first, int max )
    {
        return messageConversationStore
            .getMessageConversations( currentUserService.getCurrentUser(), null, false, false,
                first, max );
    }

    @Override
    public List<MessageConversation> getMessageConversations( User user, Collection<String> uid )
    {
        List<MessageConversation> conversations = messageConversationStore
            .getMessageConversations( uid );

        // Set transient properties

        for ( MessageConversation mc : conversations )
        {
            mc.setFollowUp( mc.isFollowUp( user ) );
            mc.setRead( mc.isRead( user ) );
        }

        return conversations;
    }

    @Override
    public void deleteMessages( User user )
    {
        messageConversationStore.deleteMessages( user );
        messageConversationStore.deleteUserMessages( user );
        messageConversationStore.removeUserFromMessageConversations( user );
    }

    @Override
    public List<UserMessage> getLastRecipients( int first, int max )
    {
        return messageConversationStore.getLastRecipients( currentUserService.getCurrentUser(), first, max );
    }

    @Override
    public boolean hasAccessToManageFeedbackMessages( User user )
    {
        user = (user == null ? currentUserService.getCurrentUser() : user);
        
        return configurationService.isUserInFeedbackRecipientUserGroup( user ) || user.isAuthorized( "ALL" );
    }

    // -------------------------------------------------------------------------
    // Supportive methods
    // -------------------------------------------------------------------------

    private Set<User> getFeedbackRecipients()
    {
        UserGroup feedbackRecipients = configurationService.getConfiguration().getFeedbackRecipients();

        if ( feedbackRecipients != null )
        {
            return feedbackRecipients.getMembers();
        }

        return Sets.newHashSet();
    }

    private void invokeMessageSenders( String subject, String text, String footer, User sender, Set<User> users,
        boolean forceSend )
    {
        for ( MessageSender messageSender : messageSenders )
        {
            log.debug( "Invoking message sender: " + messageSender.getClass().getSimpleName() );

            messageSender.sendMessageAsync( subject, text, footer, sender, new HashSet<>( users ), forceSend );
        }
    }

    private String getMessageFooter( MessageConversation conversation )
    {
        HashMap<String, Object> values = new HashMap<>( 2 );

        String baseUrl = systemSettingManager.getInstanceBaseUrl();

        if ( baseUrl == null )
        {
            return StringUtils.EMPTY;
        }

        Locale locale = (Locale) userSettingService.getUserSetting( UserSettingKey.UI_LOCALE, conversation.getUser() );

        locale = ObjectUtils.firstNonNull( locale, LocaleManager.DEFAULT_LOCALE );

        values.put( "responseUrl", baseUrl + MESSAGE_PATH + "?id=" + conversation.getUid() );
        values.put( "i18n", i18nManager.getI18n( locale ) );

        return new VelocityManager().render( values, MESSAGE_EMAIL_FOOTER_TEMPLATE );
    }
}<|MERGE_RESOLUTION|>--- conflicted
+++ resolved
@@ -200,14 +200,7 @@
         MessageConversation conversation = params.createMessageConversation();
         int id = saveMessageConversation( conversation );
 
-<<<<<<< HEAD
-        // Initial message of the conversation
-        Message message = new Message( params.getText(), params.getMetadata(), params.getSender() );
-        messageAttachmentService.linkAttachments( params.getAttachments(), message );
-        conversation.addMessage(  message );
-=======
         conversation.addMessage( new Message( params.getText(), params.getMetadata(), params.getSender() ) );
->>>>>>> ae6874db
 
         params.getRecipients().stream().filter( r -> !r.equals( params.getSender() ) )
             .forEach( ( recipient ) -> conversation.addUserMessage( new UserMessage( recipient, false ) ) );
