--- conflicted
+++ resolved
@@ -1,317 +1,312 @@
-package org.hisp.dhis.period.hibernate;
-
-/*
- * Copyright (c) 2004-2019, University of Oslo
- * All rights reserved.
- *
- * Redistribution and use in source and binary forms, with or without
- * modification, are permitted provided that the following conditions are met:
- * Redistributions of source code must retain the above copyright notice, this
- * list of conditions and the following disclaimer.
- *
- * Redistributions in binary form must reproduce the above copyright notice,
- * this list of conditions and the following disclaimer in the documentation
- * and/or other materials provided with the distribution.
- * Neither the name of the HISP project nor the names of its contributors may
- * be used to endorse or promote products derived from this software without
- * specific prior written permission.
- *
- * THIS SOFTWARE IS PROVIDED BY THE COPYRIGHT HOLDERS AND CONTRIBUTORS "AS IS" AND
- * ANY EXPRESS OR IMPLIED WARRANTIES, INCLUDING, BUT NOT LIMITED TO, THE IMPLIED
- * WARRANTIES OF MERCHANTABILITY AND FITNESS FOR A PARTICULAR PURPOSE ARE
- * DISCLAIMED. IN NO EVENT SHALL THE COPYRIGHT OWNER OR CONTRIBUTORS BE LIABLE FOR
- * ANY DIRECT, INDIRECT, INCIDENTAL, SPECIAL, EXEMPLARY, OR CONSEQUENTIAL DAMAGES
- * (INCLUDING, BUT NOT LIMITED TO, PROCUREMENT OF SUBSTITUTE GOODS OR SERVICES;
- * LOSS OF USE, DATA, OR PROFITS; OR BUSINESS INTERRUPTION) HOWEVER CAUSED AND ON
- * ANY THEORY OF LIABILITY, WHETHER IN CONTRACT, STRICT LIABILITY, OR TORT
- * (INCLUDING NEGLIGENCE OR OTHERWISE) ARISING IN ANY WAY OUT OF THE USE OF THIS
- * SOFTWARE, EVEN IF ADVISED OF THE POSSIBILITY OF SUCH DAMAGE.
- */
-
-import org.hibernate.Session;
-import org.hibernate.SessionFactory;
-import org.hibernate.query.Query;
-import org.hisp.dhis.common.exception.InvalidIdentifierReferenceException;
-import org.hisp.dhis.common.hibernate.HibernateIdentifiableObjectStore;
-import org.hisp.dhis.commons.util.SystemUtils;
-import org.hisp.dhis.deletedobject.DeletedObjectService;
-import org.hisp.dhis.period.Period;
-import org.hisp.dhis.period.PeriodStore;
-import org.hisp.dhis.period.PeriodType;
-import org.hisp.dhis.period.RelativePeriods;
-
-import com.github.benmanes.caffeine.cache.Cache;
-import com.github.benmanes.caffeine.cache.Caffeine;
-import org.hisp.dhis.security.acl.AclService;
-import org.hisp.dhis.user.CurrentUserService;
-import org.springframework.context.ApplicationEventPublisher;
-import org.springframework.core.env.Environment;
-import org.springframework.jdbc.core.JdbcTemplate;
-import org.springframework.stereotype.Repository;
-
-import javax.annotation.PostConstruct;
-import javax.persistence.criteria.CriteriaBuilder;
-import javax.persistence.criteria.CriteriaQuery;
-import java.util.Date;
-import java.util.List;
-import java.util.concurrent.TimeUnit;
-
-/**
- * Implements the PeriodStore interface.
- *
- * @author Torgeir Lorange Ostby
- * @version $Id: HibernatePeriodStore.java 5983 2008-10-17 17:42:44Z larshelg $
- */
-@Repository( "org.hisp.dhis.period.PeriodStore" )
-public class HibernatePeriodStore
-    extends HibernateIdentifiableObjectStore<Period>
-    implements PeriodStore
-{
-    private Environment env;
-
-    private static Cache<String, Long> PERIOD_ID_CACHE;
-
-    public HibernatePeriodStore( SessionFactory sessionFactory, JdbcTemplate jdbcTemplate,
-        ApplicationEventPublisher publisher, CurrentUserService currentUserService, DeletedObjectService deletedObjectService, AclService aclService,
-        Environment env )
-    {
-        super( sessionFactory, jdbcTemplate, publisher, Period.class, currentUserService, deletedObjectService, aclService, true );
-
-        transientIdentifiableProperties = true;
-
-        this.env = env;
-    }
-
-    // -------------------------------------------------------------------------
-    // Period
-    // -------------------------------------------------------------------------
-
-    @PostConstruct
-    public void init()
-    {
-        PERIOD_ID_CACHE =  Caffeine.newBuilder()
-                .expireAfterWrite( 24, TimeUnit.HOURS )
-                .initialCapacity( 200 )
-                .maximumSize( SystemUtils.isTestRun(env.getActiveProfiles()) ? 0 : 10000 ).build();
-    }
-
-    @Override
-    public void addPeriod( Period period )
-    {
-        period.setPeriodType( reloadPeriodType( period.getPeriodType() ) );
-
-        save( period );
-    }
-
-    @Override
-    public Period getPeriod( Date startDate, Date endDate, PeriodType periodType )
-    {
-        String query = "from Period p where p.startDate =:startDate and p.endDate =:endDate and p.periodType =:periodType";
-
-        return getSingleResult( getQuery( query )
-            .setParameter( "startDate", startDate )
-            .setParameter( "endDate", endDate )
-            .setParameter( "periodType", reloadPeriodType( periodType ) ) );
-    }
-
-    @Override
-    public List<Period> getPeriodsBetweenDates( Date startDate, Date endDate )
-    {
-        String query = "from Period p where p.startDate >=:startDate and p.endDate <=:endDate";
-
-        Query<Period> typedQuery = getQuery( query )
-            .setParameter( "startDate", startDate )
-            .setParameter( "endDate", endDate );
-        return getList( typedQuery );
-    }
-
-    @Override
-    public List<Period> getPeriodsBetweenDates( PeriodType periodType, Date startDate, Date endDate )
-    {
-        String query = "from Period p where p.startDate >=:startDate and p.endDate <=:endDate and p.periodType.id =:periodType";
-
-        Query<Period> typedQuery = getQuery( query )
-            .setParameter( "startDate", startDate )
-            .setParameter( "endDate", endDate )
-            .setParameter( "periodType", reloadPeriodType( periodType ).getId() );
-        return getList( typedQuery );
-    }
-
-    @Override
-    public List<Period> getPeriodsBetweenOrSpanningDates( Date startDate, Date endDate )
-    {
-        String hql = "from Period p where ( p.startDate >= :startDate and p.endDate <= :endDate ) or ( p.startDate <= :startDate and p.endDate >= :endDate )";
-
-        return getQuery( hql ).setParameter( "startDate", startDate ).setParameter( "endDate", endDate ).list();
-    }
-
-    @Override
-    public List<Period> getIntersectingPeriodsByPeriodType( PeriodType periodType, Date startDate, Date endDate )
-    {
-        String query = "from Period p where p.startDate <=:endDate and p.endDate >=:startDate and p.periodType.id =:periodType";
-
-        Query<Period> typedQuery = getQuery( query )
-            .setParameter( "startDate", startDate )
-            .setParameter( "endDate", endDate )
-            .setParameter( "periodType", reloadPeriodType( periodType ).getId() );
-        return getList( typedQuery );
-    }
-
-    @Override
-    public List<Period> getIntersectingPeriods( Date startDate, Date endDate )
-    {
-        String query = "from Period p where p.startDate <=:endDate and p.endDate >=:startDate";
-
-        Query<Period> typedQuery = getQuery( query )
-            .setParameter( "startDate", startDate )
-            .setParameter( "endDate", endDate );
-        return getList( typedQuery );
-    }
-
-    @Override
-    public List<Period> getPeriodsByPeriodType( PeriodType periodType )
-    {
-        String query = "from Period p where p.periodType.id =:periodType";
-
-        Query<Period> typedQuery = getQuery( query )
-            .setParameter( "periodType", reloadPeriodType( periodType ).getId() );
-        return getList( typedQuery );
-    }
-
-    @Override
-    public Period getPeriodFromDates( Date startDate, Date endDate, PeriodType periodType )
-    {
-        String query = "from Period p where p.startDate =:startDate and p.endDate =:endDate and p.periodType.id =:periodType";
-
-        Query<Period> typedQuery = getQuery( query )
-            .setParameter( "startDate", startDate )
-            .setParameter( "endDate", endDate )
-            .setParameter( "periodType", reloadPeriodType( periodType ).getId() );
-        return getSingleResult( typedQuery );
-    }
-
-    @Override
-    public Period reloadPeriod( Period period )
-    {
-        Session session = sessionFactory.getCurrentSession();
-
-        if ( session.contains( period ) )
-        {
-            return period; // Already in session, no reload needed
-        }
-
-        Long id = PERIOD_ID_CACHE.get( period.getCacheKey(), key -> getPeriodId( period.getStartDate(), period.getEndDate(), period.getPeriodType() ) );
-<<<<<<< HEAD
-        
-        Period storedPeriod = id != null ? session.get( Period.class, id ) : null;
-=======
-
-        Period storedPeriod = id != null ? getSession().get( Period.class, id ) : null;
->>>>>>> 9b51bbff
-
-        return storedPeriod != null ? storedPeriod.copyTransientProperties( period ) : null;
-    }
-
-    private Long getPeriodId( Date startDate, Date endDate, PeriodType periodType )
-    {
-        Period period = getPeriod( startDate, endDate, periodType );
-
-        return period != null ? period.getId() : null;
-    }
-
-    @Override
-    public Period reloadForceAddPeriod( Period period )
-    {
-        Period storedPeriod = reloadPeriod( period );
-
-        if ( storedPeriod == null )
-        {
-            addPeriod( period );
-
-            return period;
-        }
-
-        return storedPeriod;
-    }
-
-    // -------------------------------------------------------------------------
-    // PeriodType (do not use generic store which is linked to Period)
-    // -------------------------------------------------------------------------
-
-    @Override
-    public int addPeriodType( PeriodType periodType )
-    {
-        Session session = sessionFactory.getCurrentSession();
-
-        return (Integer) session.save( periodType );
-    }
-
-    @Override
-    public void deletePeriodType( PeriodType periodType )
-    {
-        Session session = sessionFactory.getCurrentSession();
-
-        session.delete( periodType );
-    }
-
-    @Override
-    public PeriodType getPeriodType( int id )
-    {
-        Session session = sessionFactory.getCurrentSession();
-
-        return session.get( PeriodType.class, id );
-    }
-
-    @Override
-    public PeriodType getPeriodType( Class<? extends PeriodType> periodType )
-    {
-        CriteriaBuilder builder = getCriteriaBuilder();
-
-        CriteriaQuery<PeriodType> query = builder.createQuery( PeriodType.class );
-        query.select( query.from( periodType ) );
-
-        return getSession().createQuery( query ).setCacheable( true ).uniqueResult();
-    }
-
-    @Override
-    public List<PeriodType> getAllPeriodTypes()
-    {
-        CriteriaBuilder builder = getCriteriaBuilder();
-
-        CriteriaQuery<PeriodType> query = builder.createQuery( PeriodType.class );
-        query.select( query.from( PeriodType.class ) );
-
-        return getSession().createQuery( query ).setCacheable( true ).getResultList();
-    }
-
-    @Override
-    public PeriodType reloadPeriodType( PeriodType periodType )
-    {
-        Session session = sessionFactory.getCurrentSession();
-
-        if ( periodType == null || session.contains( periodType ) )
-        {
-            return periodType;
-        }
-
-        PeriodType reloadedPeriodType = getPeriodType( periodType.getClass() );
-
-        if ( reloadedPeriodType == null )
-        {
-            throw new InvalidIdentifierReferenceException( "The PeriodType referenced by the Period is not in database: "
-                + periodType.getName() );
-        }
-
-        return reloadedPeriodType;
-    }
-
-    // -------------------------------------------------------------------------
-    // RelativePeriods (do not use generic store which is linked to Period)
-    // -------------------------------------------------------------------------
-
-    @Override
-    public void deleteRelativePeriods( RelativePeriods relativePeriods )
-    {
-        sessionFactory.getCurrentSession().delete( relativePeriods );
-    }
-}
+package org.hisp.dhis.period.hibernate;
+
+/*
+ * Copyright (c) 2004-2019, University of Oslo
+ * All rights reserved.
+ *
+ * Redistribution and use in source and binary forms, with or without
+ * modification, are permitted provided that the following conditions are met:
+ * Redistributions of source code must retain the above copyright notice, this
+ * list of conditions and the following disclaimer.
+ *
+ * Redistributions in binary form must reproduce the above copyright notice,
+ * this list of conditions and the following disclaimer in the documentation
+ * and/or other materials provided with the distribution.
+ * Neither the name of the HISP project nor the names of its contributors may
+ * be used to endorse or promote products derived from this software without
+ * specific prior written permission.
+ *
+ * THIS SOFTWARE IS PROVIDED BY THE COPYRIGHT HOLDERS AND CONTRIBUTORS "AS IS" AND
+ * ANY EXPRESS OR IMPLIED WARRANTIES, INCLUDING, BUT NOT LIMITED TO, THE IMPLIED
+ * WARRANTIES OF MERCHANTABILITY AND FITNESS FOR A PARTICULAR PURPOSE ARE
+ * DISCLAIMED. IN NO EVENT SHALL THE COPYRIGHT OWNER OR CONTRIBUTORS BE LIABLE FOR
+ * ANY DIRECT, INDIRECT, INCIDENTAL, SPECIAL, EXEMPLARY, OR CONSEQUENTIAL DAMAGES
+ * (INCLUDING, BUT NOT LIMITED TO, PROCUREMENT OF SUBSTITUTE GOODS OR SERVICES;
+ * LOSS OF USE, DATA, OR PROFITS; OR BUSINESS INTERRUPTION) HOWEVER CAUSED AND ON
+ * ANY THEORY OF LIABILITY, WHETHER IN CONTRACT, STRICT LIABILITY, OR TORT
+ * (INCLUDING NEGLIGENCE OR OTHERWISE) ARISING IN ANY WAY OUT OF THE USE OF THIS
+ * SOFTWARE, EVEN IF ADVISED OF THE POSSIBILITY OF SUCH DAMAGE.
+ */
+
+import org.hibernate.Session;
+import org.hibernate.SessionFactory;
+import org.hibernate.query.Query;
+import org.hisp.dhis.common.exception.InvalidIdentifierReferenceException;
+import org.hisp.dhis.common.hibernate.HibernateIdentifiableObjectStore;
+import org.hisp.dhis.commons.util.SystemUtils;
+import org.hisp.dhis.deletedobject.DeletedObjectService;
+import org.hisp.dhis.period.Period;
+import org.hisp.dhis.period.PeriodStore;
+import org.hisp.dhis.period.PeriodType;
+import org.hisp.dhis.period.RelativePeriods;
+
+import com.github.benmanes.caffeine.cache.Cache;
+import com.github.benmanes.caffeine.cache.Caffeine;
+import org.hisp.dhis.security.acl.AclService;
+import org.hisp.dhis.user.CurrentUserService;
+import org.springframework.context.ApplicationEventPublisher;
+import org.springframework.core.env.Environment;
+import org.springframework.jdbc.core.JdbcTemplate;
+import org.springframework.stereotype.Repository;
+
+import javax.annotation.PostConstruct;
+import javax.persistence.criteria.CriteriaBuilder;
+import javax.persistence.criteria.CriteriaQuery;
+import java.util.Date;
+import java.util.List;
+import java.util.concurrent.TimeUnit;
+
+/**
+ * Implements the PeriodStore interface.
+ *
+ * @author Torgeir Lorange Ostby
+ * @version $Id: HibernatePeriodStore.java 5983 2008-10-17 17:42:44Z larshelg $
+ */
+@Repository( "org.hisp.dhis.period.PeriodStore" )
+public class HibernatePeriodStore
+    extends HibernateIdentifiableObjectStore<Period>
+    implements PeriodStore
+{
+    private Environment env;
+
+    private static Cache<String, Long> PERIOD_ID_CACHE;
+
+    public HibernatePeriodStore( SessionFactory sessionFactory, JdbcTemplate jdbcTemplate,
+        ApplicationEventPublisher publisher, CurrentUserService currentUserService, DeletedObjectService deletedObjectService, AclService aclService,
+        Environment env )
+    {
+        super( sessionFactory, jdbcTemplate, publisher, Period.class, currentUserService, deletedObjectService, aclService, true );
+
+        transientIdentifiableProperties = true;
+
+        this.env = env;
+    }
+
+    // -------------------------------------------------------------------------
+    // Period
+    // -------------------------------------------------------------------------
+
+    @PostConstruct
+    public void init()
+    {
+        PERIOD_ID_CACHE =  Caffeine.newBuilder()
+                .expireAfterWrite( 24, TimeUnit.HOURS )
+                .initialCapacity( 200 )
+                .maximumSize( SystemUtils.isTestRun(env.getActiveProfiles()) ? 0 : 10000 ).build();
+    }
+
+    @Override
+    public void addPeriod( Period period )
+    {
+        period.setPeriodType( reloadPeriodType( period.getPeriodType() ) );
+
+        save( period );
+    }
+
+    @Override
+    public Period getPeriod( Date startDate, Date endDate, PeriodType periodType )
+    {
+        String query = "from Period p where p.startDate =:startDate and p.endDate =:endDate and p.periodType =:periodType";
+
+        return getSingleResult( getQuery( query )
+            .setParameter( "startDate", startDate )
+            .setParameter( "endDate", endDate )
+            .setParameter( "periodType", reloadPeriodType( periodType ) ) );
+    }
+
+    @Override
+    public List<Period> getPeriodsBetweenDates( Date startDate, Date endDate )
+    {
+        String query = "from Period p where p.startDate >=:startDate and p.endDate <=:endDate";
+
+        Query<Period> typedQuery = getQuery( query )
+            .setParameter( "startDate", startDate )
+            .setParameter( "endDate", endDate );
+        return getList( typedQuery );
+    }
+
+    @Override
+    public List<Period> getPeriodsBetweenDates( PeriodType periodType, Date startDate, Date endDate )
+    {
+        String query = "from Period p where p.startDate >=:startDate and p.endDate <=:endDate and p.periodType.id =:periodType";
+
+        Query<Period> typedQuery = getQuery( query )
+            .setParameter( "startDate", startDate )
+            .setParameter( "endDate", endDate )
+            .setParameter( "periodType", reloadPeriodType( periodType ).getId() );
+        return getList( typedQuery );
+    }
+
+    @Override
+    public List<Period> getPeriodsBetweenOrSpanningDates( Date startDate, Date endDate )
+    {
+        String hql = "from Period p where ( p.startDate >= :startDate and p.endDate <= :endDate ) or ( p.startDate <= :startDate and p.endDate >= :endDate )";
+
+        return getQuery( hql ).setParameter( "startDate", startDate ).setParameter( "endDate", endDate ).list();
+    }
+
+    @Override
+    public List<Period> getIntersectingPeriodsByPeriodType( PeriodType periodType, Date startDate, Date endDate )
+    {
+        String query = "from Period p where p.startDate <=:endDate and p.endDate >=:startDate and p.periodType.id =:periodType";
+
+        Query<Period> typedQuery = getQuery( query )
+            .setParameter( "startDate", startDate )
+            .setParameter( "endDate", endDate )
+            .setParameter( "periodType", reloadPeriodType( periodType ).getId() );
+        return getList( typedQuery );
+    }
+
+    @Override
+    public List<Period> getIntersectingPeriods( Date startDate, Date endDate )
+    {
+        String query = "from Period p where p.startDate <=:endDate and p.endDate >=:startDate";
+
+        Query<Period> typedQuery = getQuery( query )
+            .setParameter( "startDate", startDate )
+            .setParameter( "endDate", endDate );
+        return getList( typedQuery );
+    }
+
+    @Override
+    public List<Period> getPeriodsByPeriodType( PeriodType periodType )
+    {
+        String query = "from Period p where p.periodType.id =:periodType";
+
+        Query<Period> typedQuery = getQuery( query )
+            .setParameter( "periodType", reloadPeriodType( periodType ).getId() );
+        return getList( typedQuery );
+    }
+
+    @Override
+    public Period getPeriodFromDates( Date startDate, Date endDate, PeriodType periodType )
+    {
+        String query = "from Period p where p.startDate =:startDate and p.endDate =:endDate and p.periodType.id =:periodType";
+
+        Query<Period> typedQuery = getQuery( query )
+            .setParameter( "startDate", startDate )
+            .setParameter( "endDate", endDate )
+            .setParameter( "periodType", reloadPeriodType( periodType ).getId() );
+        return getSingleResult( typedQuery );
+    }
+
+    @Override
+    public Period reloadPeriod( Period period )
+    {
+        Session session = sessionFactory.getCurrentSession();
+
+        if ( session.contains( period ) )
+        {
+            return period; // Already in session, no reload needed
+        }
+
+        Long id = PERIOD_ID_CACHE.get( period.getCacheKey(), key -> getPeriodId( period.getStartDate(), period.getEndDate(), period.getPeriodType() ) );
+
+        Period storedPeriod = id != null ? getSession().get( Period.class, id ) : null;
+
+        return storedPeriod != null ? storedPeriod.copyTransientProperties( period ) : null;
+    }
+
+    private Long getPeriodId( Date startDate, Date endDate, PeriodType periodType )
+    {
+        Period period = getPeriod( startDate, endDate, periodType );
+
+        return period != null ? period.getId() : null;
+    }
+
+    @Override
+    public Period reloadForceAddPeriod( Period period )
+    {
+        Period storedPeriod = reloadPeriod( period );
+
+        if ( storedPeriod == null )
+        {
+            addPeriod( period );
+
+            return period;
+        }
+
+        return storedPeriod;
+    }
+
+    // -------------------------------------------------------------------------
+    // PeriodType (do not use generic store which is linked to Period)
+    // -------------------------------------------------------------------------
+
+    @Override
+    public int addPeriodType( PeriodType periodType )
+    {
+        Session session = sessionFactory.getCurrentSession();
+
+        return (Integer) session.save( periodType );
+    }
+
+    @Override
+    public void deletePeriodType( PeriodType periodType )
+    {
+        Session session = sessionFactory.getCurrentSession();
+
+        session.delete( periodType );
+    }
+
+    @Override
+    public PeriodType getPeriodType( int id )
+    {
+        Session session = sessionFactory.getCurrentSession();
+
+        return session.get( PeriodType.class, id );
+    }
+
+    @Override
+    public PeriodType getPeriodType( Class<? extends PeriodType> periodType )
+    {
+        CriteriaBuilder builder = getCriteriaBuilder();
+
+        CriteriaQuery<PeriodType> query = builder.createQuery( PeriodType.class );
+        query.select( query.from( periodType ) );
+
+        return getSession().createQuery( query ).setCacheable( true ).uniqueResult();
+    }
+
+    @Override
+    public List<PeriodType> getAllPeriodTypes()
+    {
+        CriteriaBuilder builder = getCriteriaBuilder();
+
+        CriteriaQuery<PeriodType> query = builder.createQuery( PeriodType.class );
+        query.select( query.from( PeriodType.class ) );
+
+        return getSession().createQuery( query ).setCacheable( true ).getResultList();
+    }
+
+    @Override
+    public PeriodType reloadPeriodType( PeriodType periodType )
+    {
+        Session session = sessionFactory.getCurrentSession();
+
+        if ( periodType == null || session.contains( periodType ) )
+        {
+            return periodType;
+        }
+
+        PeriodType reloadedPeriodType = getPeriodType( periodType.getClass() );
+
+        if ( reloadedPeriodType == null )
+        {
+            throw new InvalidIdentifierReferenceException( "The PeriodType referenced by the Period is not in database: "
+                + periodType.getName() );
+        }
+
+        return reloadedPeriodType;
+    }
+
+    // -------------------------------------------------------------------------
+    // RelativePeriods (do not use generic store which is linked to Period)
+    // -------------------------------------------------------------------------
+
+    @Override
+    public void deleteRelativePeriods( RelativePeriods relativePeriods )
+    {
+        sessionFactory.getCurrentSession().delete( relativePeriods );
+    }
+}