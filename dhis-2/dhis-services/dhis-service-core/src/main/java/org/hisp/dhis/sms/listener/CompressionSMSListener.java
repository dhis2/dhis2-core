--- conflicted
+++ resolved
@@ -211,13 +211,8 @@
 
     private void checkUser( SmsSubmission subm )
     {
-<<<<<<< HEAD
-        UID userid = subm.getUserID();
-        User user = userService.getUser( userid.getUID() );
-=======
         Uid userid = subm.getUserId();
         User user = userService.getUser( userid.getUid() );
->>>>>>> 3f95432b
 
         if ( user == null )
         {
@@ -304,12 +299,9 @@
             {
                 Uid deid = dv.getDataElement();
                 String val = dv.getValue();
-
-<<<<<<< HEAD
-                DataElement de = dataElementService.getDataElement( deid.getUID() );
-=======
+                
                 DataElement de = dataElementService.getDataElement( deid.getUid() );
->>>>>>> 3f95432b
+                
                 // TODO: Is this the correct way of handling errors here?
                 if ( de == null )
                 {
@@ -324,12 +316,9 @@
                         .format( "Value for atttribute [%s] is null or empty. Continuing with submission...", deid ) );
                     continue;
                 }
-
-<<<<<<< HEAD
-                EventDataValue eventDataValue = new EventDataValue( deid.getUID(), dv.getValue(), user.getUsername() );
-=======
+                
                 EventDataValue eventDataValue = new EventDataValue( deid.getUid(), dv.getValue(), user.getUsername() );
->>>>>>> 3f95432b
+                
                 eventDataValue.setAutoFields();
                 dataElementsAndEventDataValues.put( de, eventDataValue );
             }
