--- conflicted
+++ resolved
@@ -51,7 +51,6 @@
 import org.hisp.dhis.relationship.RelationshipType;
 import org.hisp.dhis.sms.incoming.IncomingSms;
 import org.hisp.dhis.sms.incoming.IncomingSmsService;
-<<<<<<< HEAD
 import org.hisp.dhis.smscompression.SmsConsts.SmsEnrollmentStatus;
 import org.hisp.dhis.smscompression.SmsConsts.SmsEventStatus;
 import org.hisp.dhis.smscompression.SmsConsts.SubmissionType;
@@ -63,19 +62,6 @@
 import org.hisp.dhis.smscompression.models.SmsSubmission;
 import org.hisp.dhis.smscompression.models.SmsSubmissionHeader;
 import org.hisp.dhis.smscompression.models.Uid;
-=======
-import org.hisp.dhis.smscompression.SMSConsts.SMSEnrollmentStatus;
-import org.hisp.dhis.smscompression.SMSConsts.SMSEventStatus;
-import org.hisp.dhis.smscompression.SMSConsts.SubmissionType;
-import org.hisp.dhis.smscompression.SMSResponse;
-import org.hisp.dhis.smscompression.SMSSubmissionReader;
-import org.hisp.dhis.smscompression.models.GeoPoint;
-import org.hisp.dhis.smscompression.models.SMSDataValue;
-import org.hisp.dhis.smscompression.models.SMSMetadata;
-import org.hisp.dhis.smscompression.models.SMSSubmission;
-import org.hisp.dhis.smscompression.models.SMSSubmissionHeader;
-import org.hisp.dhis.smscompression.models.UID;
->>>>>>> c8a76021
 import org.hisp.dhis.system.util.SmsUtils;
 import org.hisp.dhis.trackedentity.TrackedEntityAttribute;
 import org.hisp.dhis.trackedentity.TrackedEntityAttributeService;
@@ -225,13 +211,8 @@
 
     private void checkUser( SmsSubmission subm )
     {
-<<<<<<< HEAD
         Uid userid = subm.getUserId();
         User user = userService.getUser( userid.getUid() );
-=======
-        UID userid = subm.getUserID();
-        User user = userService.getUser( userid.getUID() );
->>>>>>> c8a76021
 
         if ( user == null )
         {
@@ -279,21 +260,13 @@
     }
 
     protected List<Object> saveNewEvent( String eventUid, OrganisationUnit orgUnit, ProgramStage programStage,
-<<<<<<< HEAD
         ProgramInstance programInstance, IncomingSms sms, CategoryOptionCombo aoc, User user, List<SmsDataValue> values,
         SmsEventStatus eventStatus, Date eventDate, Date dueDate, GeoPoint coordinates )
     {
         ArrayList<Object> errorUids = new ArrayList<>();
         ProgramStageInstance programStageInstance;
         // If we aren't given a Uid for the event, it will be auto-generated
-=======
-        ProgramInstance programInstance, IncomingSms sms, CategoryOptionCombo aoc, User user, List<SMSDataValue> values,
-        SMSEventStatus eventStatus, Date eventDate, Date dueDate, GeoPoint coordinates )
-    {
-        ArrayList<Object> errorUIDs = new ArrayList<>();
-        ProgramStageInstance programStageInstance;
-        // If we aren't given a UID for the event, it will be auto-generated
->>>>>>> c8a76021
+
         if ( programStageInstanceService.programStageInstanceExists( eventUid ) )
         {
             programStageInstance = programStageInstanceService.getProgramStageInstance( eventUid );
@@ -323,31 +296,20 @@
         Map<DataElement, EventDataValue> dataElementsAndEventDataValues = new HashMap<>();
         if ( values != null )
         {
-<<<<<<< HEAD
             for ( SmsDataValue dv : values )
             {
                 Uid deid = dv.getDataElement();
                 String val = dv.getValue();
 
                 DataElement de = dataElementService.getDataElement( deid.getUid() );
-=======
-            for ( SMSDataValue dv : values )
-            {
-                UID deid = dv.getDataElement();
-                String val = dv.getValue();
-
-                DataElement de = dataElementService.getDataElement( deid.getUID() );
->>>>>>> c8a76021
+
                 // TODO: Is this the correct way of handling errors here?
                 if ( de == null )
                 {
                     log.warn( String
                         .format( "Given data element [%s] could not be found. Continuing with submission...", deid ) );
-<<<<<<< HEAD
                     errorUids.add( deid );
-=======
-                    errorUIDs.add( deid );
->>>>>>> c8a76021
+
                     continue;
                 }
                 else if ( val == null || StringUtils.isEmpty( val ) )
@@ -357,11 +319,7 @@
                     continue;
                 }
 
-<<<<<<< HEAD
                 EventDataValue eventDataValue = new EventDataValue( deid.getUid(), dv.getValue(), user.getUsername() );
-=======
-                EventDataValue eventDataValue = new EventDataValue( deid.getUID(), dv.getValue(), user.getUsername() );
->>>>>>> c8a76021
                 eventDataValue.setAutoFields();
                 dataElementsAndEventDataValues.put( de, eventDataValue );
             }
@@ -394,11 +352,7 @@
         }
     }
 
-<<<<<<< HEAD
     protected ProgramStatus getCoreProgramStatus( SmsEnrollmentStatus enrollmentStatus )
-=======
-    protected ProgramStatus getCoreProgramStatus( SMSEnrollmentStatus enrollmentStatus )
->>>>>>> c8a76021
     {
         switch ( enrollmentStatus )
         {
