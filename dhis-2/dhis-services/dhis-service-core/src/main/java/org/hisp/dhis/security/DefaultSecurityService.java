package org.hisp.dhis.security;

/*
 * Copyright (c) 2004-2018, University of Oslo
 * All rights reserved.
 *
 * Redistribution and use in source and binary forms, with or without
 * modification, are permitted provided that the following conditions are met:
 * Redistributions of source code must retain the above copyright notice, this
 * list of conditions and the following disclaimer.
 *
 * Redistributions in binary form must reproduce the above copyright notice,
 * this list of conditions and the following disclaimer in the documentation
 * and/or other materials provided with the distribution.
 * Neither the name of the HISP project nor the names of its contributors may
 * be used to endorse or promote products derived from this software without
 * specific prior written permission.
 *
 * THIS SOFTWARE IS PROVIDED BY THE COPYRIGHT HOLDERS AND CONTRIBUTORS "AS IS" AND
 * ANY EXPRESS OR IMPLIED WARRANTIES, INCLUDING, BUT NOT LIMITED TO, THE IMPLIED
 * WARRANTIES OF MERCHANTABILITY AND FITNESS FOR A PARTICULAR PURPOSE ARE
 * DISCLAIMED. IN NO EVENT SHALL THE COPYRIGHT OWNER OR CONTRIBUTORS BE LIABLE FOR
 * ANY DIRECT, INDIRECT, INCIDENTAL, SPECIAL, EXEMPLARY, OR CONSEQUENTIAL DAMAGES
 * (INCLUDING, BUT NOT LIMITED TO, PROCUREMENT OF SUBSTITUTE GOODS OR SERVICES;
 * LOSS OF USE, DATA, OR PROFITS; OR BUSINESS INTERRUPTION) HOWEVER CAUSED AND ON
 * ANY THEORY OF LIABILITY, WHETHER IN CONTRACT, STRICT LIABILITY, OR TORT
 * (INCLUDING NEGLIGENCE OR OTHERWISE) ARISING IN ANY WAY OUT OF THE USE OF THIS
 * SOFTWARE, EVEN IF ADVISED OF THE POSSIBILITY OF SUCH DAMAGE.
 */

import com.github.benmanes.caffeine.cache.Caffeine;
import com.github.benmanes.caffeine.cache.LoadingCache;
import org.apache.commons.logging.Log;
import org.apache.commons.logging.LogFactory;
import org.hisp.dhis.common.CodeGenerator;
import org.hisp.dhis.common.IdentifiableObject;
import org.hisp.dhis.i18n.I18n;
import org.hisp.dhis.i18n.I18nManager;
import org.hisp.dhis.i18n.locale.LocaleManager;
import org.hisp.dhis.message.MessageSender;
import org.hisp.dhis.period.Cal;
import org.hisp.dhis.security.acl.AclService;
import org.hisp.dhis.setting.SettingKey;
import org.hisp.dhis.setting.SystemSettingManager;
import org.hisp.dhis.system.util.JacksonUtils;
import org.hisp.dhis.system.util.ValidationUtils;
import org.hisp.dhis.system.velocity.VelocityManager;
import org.hisp.dhis.user.CurrentUserService;
import org.hisp.dhis.user.User;
import org.hisp.dhis.user.UserCredentials;
import org.hisp.dhis.user.UserService;
import org.hisp.dhis.user.UserSettingKey;
import org.hisp.dhis.user.UserSettingService;
import org.hisp.dhis.util.ObjectUtils;
import org.joda.time.DateTime;
import org.springframework.beans.factory.annotation.Autowired;
import org.springframework.util.LinkedMultiValueMap;
import org.springframework.util.MultiValueMap;
import org.springframework.web.client.RestTemplate;

import java.io.IOException;
import java.util.Date;
import java.util.HashMap;
import java.util.HashSet;
import java.util.Locale;
import java.util.Map;
import java.util.Set;
import java.util.concurrent.TimeUnit;
import java.util.regex.Pattern;

/**
 * @author Lars Helge Overland
 */
public class DefaultSecurityService
    implements SecurityService
{
    private static final Log log = LogFactory.getLog( DefaultSecurityService.class );

    private static final String RESTORE_PATH = "/dhis-web-commons/security/";
    private static final Pattern INVITE_USERNAME_PATTERN = Pattern.compile( "^invite\\-(.+?)\\-(\\w{11})$" );

    private static final String DEFAULT_APPLICATION_TITLE = "DHIS 2";

    private static final int INVITED_USER_PASSWORD_LENGTH = 40;

    private static final int RESTORE_TOKEN_LENGTH = 50;
    private static final int RESTORE_CODE_LENGTH = 15;
    private static final int LOGIN_MAX_FAILED_ATTEMPTS = 5;
    private static final int LOGIN_LOCKOUT_MINS = 15;

    private static final String RECAPTCHA_VERIFY_URL = "https://www.google.com/recaptcha/api/siteverify";

    private final LoadingCache<String, Integer> CACHE_USERNAME_FAILED_LOGIN_ATTEMPTS = Caffeine.newBuilder()
        .expireAfterWrite( LOGIN_LOCKOUT_MINS, TimeUnit.MINUTES )
        .build( ( u ) -> 0 );
    
    // -------------------------------------------------------------------------
    // Dependencies
    // -------------------------------------------------------------------------

    private PasswordManager passwordManager;

    public void setPasswordManager( PasswordManager passwordManager )
    {
        this.passwordManager = passwordManager;
    }

    private MessageSender emailMessageSender;

    public void setEmailMessageSender( MessageSender emailMessageSender )
    {
        this.emailMessageSender = emailMessageSender;
    }

    private UserService userService;

    public void setUserService( UserService userService )
    {
        this.userService = userService;
    }

    private SystemSettingManager systemSettingManager;

    public void setSystemSettingManager( SystemSettingManager systemSettingManager )
    {
        this.systemSettingManager = systemSettingManager;
    }

    private I18nManager i18nManager;

    public void setI18nManager( I18nManager i18nManager )
    {
        this.i18nManager = i18nManager;
    }

    @Autowired
    private CurrentUserService currentUserService;

    @Autowired
    private UserSettingService userSettingService;

    @Autowired
    private AclService aclService;

    @Autowired
    private RestTemplate restTemplate;

    // -------------------------------------------------------------------------
    // SecurityService implementation
    // -------------------------------------------------------------------------

    @Override
    public void registerFailedLogin( String username )
    {
        if ( !isBlockFailedLogins() || username == null )
        {
            return;
        }
        
        Integer attempts = CACHE_USERNAME_FAILED_LOGIN_ATTEMPTS.get( username );
        
        attempts++;
        
        CACHE_USERNAME_FAILED_LOGIN_ATTEMPTS.put( username, attempts );
    }

    @Override
    public void registerSuccessfulLogin( String username )
    {
        if ( !isBlockFailedLogins() || username == null )
        {
            return;
        }
        
        CACHE_USERNAME_FAILED_LOGIN_ATTEMPTS.invalidate( username );        
    }

    @Override
    public boolean isLocked( String username )
    {
        if ( !isBlockFailedLogins() || username == null )
        {
            return false;
        }
        
        return CACHE_USERNAME_FAILED_LOGIN_ATTEMPTS.get( username ) > LOGIN_MAX_FAILED_ATTEMPTS;
    }
    
    private boolean isBlockFailedLogins()
    {
        return (Boolean) systemSettingManager.getSystemSetting( SettingKey.LOCK_MULTIPLE_FAILED_LOGINS );
    }
    
    @Override
    public boolean prepareUserForInvite( User user )
    {
        if ( user == null || user.getUserCredentials() == null )
        {
            return false;
        }

        if ( user.getUsername() == null || user.getUsername().isEmpty() )
        {
            String username = "invite-" + user.getEmail() + "-" + CodeGenerator.generateUid();

            user.getUserCredentials().setUsername( username );
        }

        String rawPassword = CodeGenerator.generateCode( INVITED_USER_PASSWORD_LENGTH );

        user.setSurname( "(TBD)" );
        user.setFirstName( "(TBD)" );
        user.getUserCredentials().setInvitation( true );
        userService.encodeAndSetPassword( user, rawPassword );

        return true;
    }

    @Override
    public String validateRestore( UserCredentials credentials )
    {
        if ( !emailMessageSender.isConfigured() )
        {
            log.warn( "Could not send restore/invite message as email is not configured" );
            return "email_not_configured_for_system";
        }

        if ( credentials == null || credentials.getUserInfo() == null )
        {
            log.warn( "Could not send restore/invite message as user is null: " + credentials );
            return "no_user_credentials";
        }

        if ( credentials.getUserInfo().getEmail() == null || !ValidationUtils.emailIsValid( credentials.getUserInfo().getEmail() ) )
        {
            log.warn( "Could not send restore/invite message as user has no email or email is invalid" );
            return "user_does_not_have_valid_email";
        }

        return null;
    }

    @Override
    public String validateInvite( UserCredentials credentials )
    {
        if ( credentials == null )
        {
            log.warn( "Could not send invite message as user does is null" );
            return "no_user_credentials";
        }

        if ( credentials.getUsername() != null && userService.getUserCredentialsByUsername( credentials.getUsername() ) != null )
        {
            log.warn( "Could not send invite message as username is already taken: " + credentials );
            return "username_taken";
        }

        return validateRestore( credentials );
    }

    @Override
    public boolean sendRestoreMessage( UserCredentials credentials, String rootPath, RestoreOptions restoreOptions )
    {
        if ( credentials == null || restoreOptions == null )
        {
            return false;
        }

        if ( validateRestore( credentials ) != null )
        {
            return false;
        }

        RestoreType restoreType = restoreOptions.getRestoreType();

        String applicationTitle = (String) systemSettingManager.getSystemSetting( SettingKey.APPLICATION_TITLE );

        if ( applicationTitle == null || applicationTitle.isEmpty() )
        {
            applicationTitle = DEFAULT_APPLICATION_TITLE;
        }

        String[] result = initRestore( credentials, restoreOptions );

        Set<User> users = new HashSet<>();
        users.add( credentials.getUserInfo() );

        Map<String, Object> vars = new HashMap<>();
        vars.put( "applicationTitle", applicationTitle );
        vars.put( "restorePath", rootPath + RESTORE_PATH + restoreType.getAction() );
        vars.put( "token", result[0] );
        vars.put( "code", result[1] );
        vars.put( "username", credentials.getUsername() );

        User user = credentials.getUserInfo();
        Locale locale = (Locale) userSettingService.getUserSetting( UserSettingKey.UI_LOCALE, user );
        locale = ObjectUtils.firstNonNull( locale, LocaleManager.DEFAULT_LOCALE );

        I18n i18n = i18nManager.getI18n( locale );
        vars.put( "i18n", i18n );

        rootPath = rootPath.replace( "http://", "" ).replace( "https://", "" );

        // -------------------------------------------------------------------------
        // Render emails
        // -------------------------------------------------------------------------

        VelocityManager vm = new VelocityManager();

        String text1 = vm.render( vars, restoreType.getEmailTemplate() + "1" ),
            text2 = vm.render( vars, restoreType.getEmailTemplate() + "2" );

        String subject1 = i18n.getString( restoreType.getEmailSubject() ) + " " + rootPath + " (" + i18n.getString( "message" ).toLowerCase() + " 1 / 2)",
            subject2 = i18n.getString( restoreType.getEmailSubject() ) + " " + rootPath + " (" + i18n.getString( "message" ).toLowerCase() + " 2 / 2)";

        // -------------------------------------------------------------------------
        // Send emails
        // -------------------------------------------------------------------------

        emailMessageSender.sendMessage( subject1, text1, null, null, users, true );
        emailMessageSender.sendMessage( subject2, text2, null, null, users, true );

        return true;
    }

    @Override
    public String[] initRestore( UserCredentials credentials, RestoreOptions restoreOptions )
    {
        String token = restoreOptions.getTokenPrefix() + CodeGenerator.generateCode( RESTORE_TOKEN_LENGTH );
        String code = CodeGenerator.generateCode( RESTORE_CODE_LENGTH );

        String hashedToken = passwordManager.encode( token );
        String hashedCode = passwordManager.encode( code );

        RestoreType restoreType = restoreOptions.getRestoreType();

        Date expiry = new Cal().now().add( restoreType.getExpiryIntervalType(), restoreType.getExpiryIntervalCount() ).time();

        credentials.setRestoreToken( hashedToken );
        credentials.setRestoreCode( hashedCode );
        credentials.setRestoreExpiry( expiry );

        userService.updateUserCredentials( credentials );

        return new String[]{ token, code };
    }

    @Override
    public RestoreOptions getRestoreOptions( String token )
    {
        return RestoreOptions.getRestoreOptions( token );
    }

    @Override
    public boolean restore( UserCredentials credentials, String token, String code, String newPassword, RestoreType restoreType )
    {
        if ( credentials == null || token == null || code == null || newPassword == null
            || !canRestore( credentials, token, code, restoreType ) )
        {
            return false;
        }

        credentials.setRestoreCode( null );
        credentials.setRestoreToken( null );
        credentials.setRestoreExpiry( null );
        credentials.setInvitation( false );

        userService.encodeAndSetPassword( credentials, newPassword );
        userService.updateUserCredentials( credentials );

        return true;
    }

    @Override
    public boolean canRestore( UserCredentials credentials, String token, String code, RestoreType restoreType )
    {
        String logPrefix = "Restore user: " + credentials.getUid() + ", username: " + credentials.getUsername() + " ";

        String errorMessage = verifyRestore( credentials, token, code, restoreType );

        if ( errorMessage != null )
        {
            log.info( logPrefix + "Failed to verify restore: " + errorMessage );
            return false;
        }

        log.info( logPrefix + " success" );
        return true;
    }

    /**
     * Verifies all parameters needed for account restore and checks validity of the
     * user supplied token and code. If the restore cannot be verified a descriptive
     * error string is returned.
     *
     * @param credentials the user credentials.
     * @param token       the user supplied token.
     * @param code        the user supplied code.
     * @param restoreType the restore type.
     * @return null if restore is valid, a descriptive error string otherwise.
     */
    private String verifyRestore( UserCredentials credentials, String token, String code, RestoreType restoreType )
    {
        String errorMessage = credentials.isRestorable();

        if ( errorMessage != null )
        {
            return errorMessage;
        }

        errorMessage = verifyToken( credentials, token, restoreType );

        if ( errorMessage != null )
        {
            return errorMessage;
        }

        errorMessage = verifyRestoreCode( credentials.getRestoreCode(), code );

        if ( errorMessage != null )
        {
            return errorMessage;
        }

        Date currentTime = new DateTime().toDate();
        Date restoreExpiry = credentials.getRestoreExpiry();

        if ( currentTime.after( restoreExpiry ) )
        {
            return "date_is_after_expiry";
        }

        return null; // Success;
    }

    /**
     * Verifies a user supplied restore code against the stored restore code.
     * If the code cannot be verified a descriptive error string is returned.
     *
     * @param restoreCode the restore code to verify against.
     * @param code        the user supplied code to verify.
     * @return null on success, a descriptive error string otherwise.
     */
    private String verifyRestoreCode( String restoreCode, String code )
    {
        if ( code == null )
        {
            return "code_parameter_is_null";
        }

        if ( restoreCode == null )
        {
            return "account_restore_code_is_null";
        }

        boolean validCode = passwordManager.matches( code, restoreCode );

        return validCode ? null : "code_does_not_match_restoreCode - code: '" + code + "' restoreCode: '" + restoreCode + "'";
    }

    /**
     * Verify the token given for a user invite or password restore operation.
     * <p/>
     * If error, returns one of the following strings:
     * <p/>
     * <ul>
     * <li>credentials_parameter_is_null</li>
     * <li>token_parameter_is_null</li>
     * <li>restore_type_parameter_is_null</li>
     * <li>cannot_parse_restore_options</li>
     * <li>wrong_prefix_for_restore_type</li>
     * <li>could_not_verify_token</li>
     * <li>restore_token_does_not_match_supplied_token</li>
     * </ul>
     *
     * @param credentials the user credentials.
     * @param token       the token.
     * @param restoreType type of restore operation.
     * @return null if success, otherwise error string.
     */
    @Override
    public String verifyToken( UserCredentials credentials, String token, RestoreType restoreType )
    {
        if ( credentials == null )
        {
            return "credentials_parameter_is_null";
        }

        if ( token == null )
        {
            return "token_parameter_is_null";
        }

        if ( restoreType == null )
        {
            return "restore_type_parameter_is_null";
        }

        RestoreOptions restoreOptions = RestoreOptions.getRestoreOptions( token );

        if ( restoreOptions == null )
        {
            return "cannot_parse_restore_options";
        }

        if ( restoreType != restoreOptions.getRestoreType() )
        {
            return "wrong_prefix_for_restore_type";
        }

        String restoreToken = credentials.getRestoreToken();

        if ( restoreToken == null )
        {
            return "could_not_verify_token";
        }

        boolean validToken = passwordManager.matches( token, restoreToken );

        return validToken ? null : "restore_token_does_not_match_supplied_token";
    }

    @Override
    public boolean isInviteUsername( String username )
    {
        if ( username == null || username.isEmpty() )
        {
            return true;
        }

        return INVITE_USERNAME_PATTERN.matcher( username ).matches();
    }

    @Override
    public boolean canCreatePublic( IdentifiableObject identifiableObject )
    {
        return !aclService.isShareable( identifiableObject.getClass() )
            || aclService.canMakePublic( currentUserService.getCurrentUser(), identifiableObject.getClass() );
    }

    @Override
    public boolean canCreatePublic( String type )
    {
        Class<? extends IdentifiableObject> klass = aclService.classForType( type );

        return !aclService.isShareable( klass )
            || aclService.canMakePublic( currentUserService.getCurrentUser(), klass );
    }

    @Override
    public boolean canCreatePrivate( IdentifiableObject identifiableObject )
    {
        return !aclService.isShareable( identifiableObject.getClass() )
            || aclService.canMakePrivate( currentUserService.getCurrentUser(), identifiableObject.getClass() );
    }

    @Override
    public boolean canView( String type )
    {
        boolean requireAddToView = (Boolean) systemSettingManager.getSystemSetting( SettingKey.REQUIRE_ADD_TO_VIEW );

        return !requireAddToView || (canCreatePrivate( type ) || canCreatePublic( type ));
    }

    @Override
    public boolean canCreatePrivate( String type )
    {
        Class<? extends IdentifiableObject> klass = aclService.classForType( type );

        return !aclService.isShareable( klass )
            || aclService.canMakePrivate( currentUserService.getCurrentUser(), klass );
    }

    @Override
    public boolean canRead( IdentifiableObject identifiableObject )
    {
        return !aclService.isSupported( identifiableObject.getClass() )
            || aclService.canRead( currentUserService.getCurrentUser(), identifiableObject );
    }

    @Override
    public boolean canWrite( IdentifiableObject identifiableObject )
    {
        return !aclService.isSupported( identifiableObject.getClass() )
            || aclService.canWrite( currentUserService.getCurrentUser(), identifiableObject );
    }

    @Override
    public boolean canUpdate( IdentifiableObject identifiableObject )
    {
        return !aclService.isSupported( identifiableObject.getClass() )
            || aclService.canUpdate( currentUserService.getCurrentUser(), identifiableObject );
    }

    @Override
    public boolean canDelete( IdentifiableObject identifiableObject )
    {
        return !aclService.isSupported( identifiableObject.getClass() )
            || aclService.canDelete( currentUserService.getCurrentUser(), identifiableObject );
    }

    @Override
    public boolean canManage( IdentifiableObject identifiableObject )
    {
        return !aclService.isShareable( identifiableObject.getClass() )
            || aclService.canManage( currentUserService.getCurrentUser(), identifiableObject );
    }

    @Override
    public boolean hasAnyAuthority( String... authorities )
    {
        User user = currentUserService.getCurrentUser();
        
        if ( user != null && user.getUserCredentials() != null )
        {
            UserCredentials userCredentials = user.getUserCredentials();
    
            for ( String authority : authorities )
            {
                if ( userCredentials.isAuthorized( authority ) )
                {
                    return true;
                }
            }
        }

        return false;
    }

    @Override
<<<<<<< HEAD
    public boolean canDataWrite( IdentifiableObject identifiableObject )
    {
        return !aclService.isSupported( identifiableObject.getClass() )
            || aclService.canDataWrite( currentUserService.getCurrentUser(), identifiableObject );
    }

    @Override
    public boolean canDataRead( IdentifiableObject identifiableObject )
    {
        return !aclService.isSupported( identifiableObject.getClass() )
            || aclService.canDataRead( currentUserService.getCurrentUser(), identifiableObject );
=======
    public Map<String, Object> verifyRecaptcha( String key, String remoteIp )
        throws IOException
    {
        MultiValueMap<String, String> params = new LinkedMultiValueMap<>();

        params.add( "secret", (String) systemSettingManager.getSystemSetting( SettingKey.RECAPTCHA_SECRET ) );
        params.add( "response", key );
        params.add( "remoteip", remoteIp );

        String result = restTemplate.postForObject( RECAPTCHA_VERIFY_URL, params, String.class );

        log.info( "Recaptcha result: " + result );

        return JacksonUtils.fromJsonToMap( result );
>>>>>>> 65e4e259
    }
}<|MERGE_RESOLUTION|>--- conflicted
+++ resolved
@@ -628,19 +628,6 @@
     }
 
     @Override
-<<<<<<< HEAD
-    public boolean canDataWrite( IdentifiableObject identifiableObject )
-    {
-        return !aclService.isSupported( identifiableObject.getClass() )
-            || aclService.canDataWrite( currentUserService.getCurrentUser(), identifiableObject );
-    }
-
-    @Override
-    public boolean canDataRead( IdentifiableObject identifiableObject )
-    {
-        return !aclService.isSupported( identifiableObject.getClass() )
-            || aclService.canDataRead( currentUserService.getCurrentUser(), identifiableObject );
-=======
     public Map<String, Object> verifyRecaptcha( String key, String remoteIp )
         throws IOException
     {
@@ -655,6 +642,19 @@
         log.info( "Recaptcha result: " + result );
 
         return JacksonUtils.fromJsonToMap( result );
->>>>>>> 65e4e259
+    }
+
+    @Override
+    public boolean canDataWrite( IdentifiableObject identifiableObject )
+    {
+        return !aclService.isSupported( identifiableObject.getClass() )
+            || aclService.canDataWrite( currentUserService.getCurrentUser(), identifiableObject );
+    }
+
+    @Override
+    public boolean canDataRead( IdentifiableObject identifiableObject )
+    {
+        return !aclService.isSupported( identifiableObject.getClass() )
+            || aclService.canDataRead( currentUserService.getCurrentUser(), identifiableObject );
     }
 }