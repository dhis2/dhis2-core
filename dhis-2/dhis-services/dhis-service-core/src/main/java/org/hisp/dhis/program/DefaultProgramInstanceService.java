--- conflicted
+++ resolved
@@ -1,540 +1,529 @@
-package org.hisp.dhis.program;
-
-/*
- * Copyright (c) 2004-2018, University of Oslo
- * All rights reserved.
- *
- * Redistribution and use in source and binary forms, with or without
- * modification, are permitted provided that the following conditions are met:
- * Redistributions of source code must retain the above copyright notice, this
- * list of conditions and the following disclaimer.
- *
- * Redistributions in binary form must reproduce the above copyright notice,
- * this list of conditions and the following disclaimer in the documentation
- * and/or other materials provided with the distribution.
- * Neither the name of the HISP project nor the names of its contributors may
- * be used to endorse or promote products derived from this software without
- * specific prior written permission.
- *
- * THIS SOFTWARE IS PROVIDED BY THE COPYRIGHT HOLDERS AND CONTRIBUTORS "AS IS" AND
- * ANY EXPRESS OR IMPLIED WARRANTIES, INCLUDING, BUT NOT LIMITED TO, THE IMPLIED
- * WARRANTIES OF MERCHANTABILITY AND FITNESS FOR A PARTICULAR PURPOSE ARE
- * DISCLAIMED. IN NO EVENT SHALL THE COPYRIGHT OWNER OR CONTRIBUTORS BE LIABLE FOR
- * ANY DIRECT, INDIRECT, INCIDENTAL, SPECIAL, EXEMPLARY, OR CONSEQUENTIAL DAMAGES
- * (INCLUDING, BUT NOT LIMITED TO, PROCUREMENT OF SUBSTITUTE GOODS OR SERVICES;
- * LOSS OF USE, DATA, OR PROFITS; OR BUSINESS INTERRUPTION) HOWEVER CAUSED AND ON
- * ANY THEORY OF LIABILITY, WHETHER IN CONTRACT, STRICT LIABILITY, OR TORT
- * (INCLUDING NEGLIGENCE OR OTHERWISE) ARISING IN ANY WAY OUT OF THE USE OF THIS
- * SOFTWARE, EVEN IF ADVISED OF THE POSSIBILITY OF SUCH DAMAGE.
- */
-
-import org.apache.commons.logging.Log;
-import org.apache.commons.logging.LogFactory;
-import org.hisp.dhis.common.CodeGenerator;
-import org.hisp.dhis.common.IllegalQueryException;
-import org.hisp.dhis.common.OrganisationUnitSelectionMode;
-import org.hisp.dhis.event.EventStatus;
-import org.hisp.dhis.organisationunit.OrganisationUnit;
-import org.hisp.dhis.organisationunit.OrganisationUnitService;
-import org.hisp.dhis.period.PeriodType;
-import org.hisp.dhis.program.notification.ProgramNotificationEventType;
-import org.hisp.dhis.program.notification.ProgramNotificationPublisher;
-import org.hisp.dhis.program.notification.ProgramNotificationService;
-import org.hisp.dhis.programrule.engine.ProgramRuleEngineService;
-import org.hisp.dhis.trackedentity.TrackedEntityType;
-import org.hisp.dhis.trackedentity.TrackedEntityInstance;
-import org.hisp.dhis.trackedentity.TrackedEntityInstanceService;
-import org.hisp.dhis.trackedentity.TrackedEntityTypeService;
-import org.hisp.dhis.user.CurrentUserService;
-import org.hisp.dhis.user.User;
-import org.springframework.beans.factory.annotation.Autowired;
-import org.springframework.transaction.annotation.Transactional;
-
-import java.util.Calendar;
-import java.util.Date;
-import java.util.HashSet;
-import java.util.List;
-import java.util.Set;
-
-import static org.hisp.dhis.common.OrganisationUnitSelectionMode.*;
-
-/**
- * @author Abyot Asalefew
- */
-@Transactional
-public class DefaultProgramInstanceService
-    implements ProgramInstanceService
-{
-    private static final Log log = LogFactory.getLog( DefaultProgramInstanceService.class );
-
-    // -------------------------------------------------------------------------
-    // Dependencies
-    // -------------------------------------------------------------------------
-
-    @Autowired
-    private ProgramInstanceStore programInstanceStore;
-
-    @Autowired
-    private ProgramStageInstanceStore programStageInstanceStore;
-
-    @Autowired
-    private ProgramService programService;
-
-    @Autowired
-    private CurrentUserService currentUserService;
-
-    @Autowired
-    private TrackedEntityInstanceService trackedEntityInstanceService;
-
-    @Autowired
-    private OrganisationUnitService organisationUnitService;
-
-    @Autowired
-    private TrackedEntityTypeService trackedEntityTypeService;
-
-    @Autowired
-    private ProgramNotificationPublisher programNotificationPublisher;
-
-    @Autowired
-    private ProgramRuleEngineService programRuleEngineService;
-
-    @Autowired
-    private ProgramRuleEngineService programRuleEngineService;
-
-    // -------------------------------------------------------------------------
-    // Implementation methods
-    // -------------------------------------------------------------------------
-
-    @Override
-    public int addProgramInstance( ProgramInstance programInstance )
-    {
-        programInstanceStore.save( programInstance );
-        return programInstance.getId();
-    }
-
-    @Override
-    public void deleteProgramInstance( ProgramInstance programInstance )
-    {
-        deleteProgramInstance( programInstance, false );
-    }
-
-    @Override
-    public void deleteProgramInstance( ProgramInstance programInstance, boolean forceDelete )
-    {
-        if ( forceDelete )
-        {
-            programInstanceStore.delete( programInstance );
-        }
-        else
-        {
-            programInstance.setDeleted( true );
-            programInstanceStore.update( programInstance );
-        }
-    }
-
-    @Override
-    public ProgramInstance getProgramInstance( int id )
-    {
-        return programInstanceStore.get( id );
-    }
-
-    @Override
-    public ProgramInstance getProgramInstance( String id )
-    {
-        return programInstanceStore.getByUid( id );
-    }
-
-    @Override
-    public boolean programInstanceExists( String uid )
-    {
-        return programInstanceStore.exists( uid );
-    }
-
-    @Override
-    public void updateProgramInstance( ProgramInstance programInstance )
-    {
-        programInstanceStore.update( programInstance );
-    }
-
-    @Override
-    public ProgramInstanceQueryParams getFromUrl( Set<String> ou, OrganisationUnitSelectionMode ouMode, Date lastUpdated, String program, ProgramStatus programStatus,
-        Date programStartDate, Date programEndDate, String trackedEntityType, String trackedEntityInstance, Boolean followUp, Integer page, Integer pageSize, boolean totalPages, boolean skipPaging )
-    {
-        ProgramInstanceQueryParams params = new ProgramInstanceQueryParams();
-
-        if ( ou != null )
-        {
-            for ( String orgUnit : ou )
-            {
-                OrganisationUnit organisationUnit = organisationUnitService.getOrganisationUnit( orgUnit );
-
-                if ( organisationUnit == null )
-                {
-                    throw new IllegalQueryException( "Organisation unit does not exist: " + orgUnit );
-                }
-
-                params.getOrganisationUnits().add( organisationUnit );
-            }
-        }
-
-        Program pr = program != null ? programService.getProgram( program ) : null;
-
-        if ( program != null && pr == null )
-        {
-            throw new IllegalQueryException( "Program does not exist: " + program );
-        }
-
-        TrackedEntityType te = trackedEntityType != null ? trackedEntityTypeService.getTrackedEntityType( trackedEntityType ) : null;
-
-        if ( trackedEntityType != null && te == null )
-        {
-            throw new IllegalQueryException( "Tracked entity does not exist: " + program );
-        }
-
-        TrackedEntityInstance tei = trackedEntityInstance != null ? trackedEntityInstanceService.getTrackedEntityInstance( trackedEntityInstance ) : null;
-
-        if ( trackedEntityInstance != null && tei == null )
-        {
-            throw new IllegalQueryException( "Tracked entity instance does not exist: " + program );
-        }
-
-        params.setProgram( pr );
-        params.setProgramStatus( programStatus );
-        params.setFollowUp( followUp );
-        params.setLastUpdated( lastUpdated );
-        params.setProgramStartDate( programStartDate );
-        params.setProgramEndDate( programEndDate );
-        params.setTrackedEntityType( te );
-        params.setTrackedEntityInstance( tei );
-        params.setOrganisationUnitMode( ouMode );
-        params.setPage( page );
-        params.setPageSize( pageSize );
-        params.setTotalPages( totalPages );
-        params.setSkipPaging( skipPaging );
-
-        return params;
-    }
-
-    // TODO consider security
-    @Override
-    public List<ProgramInstance> getProgramInstances( ProgramInstanceQueryParams params )
-    {
-        decideAccess( params );
-        validate( params );
-
-        User user = currentUserService.getCurrentUser();
-
-        if ( user != null && params.isOrganisationUnitMode( OrganisationUnitSelectionMode.ACCESSIBLE ) )
-        {
-            params.setOrganisationUnits( user.getDataViewOrganisationUnitsWithFallback() );
-            params.setOrganisationUnitMode( OrganisationUnitSelectionMode.DESCENDANTS );
-        }
-        else if ( params.isOrganisationUnitMode( CHILDREN ) )
-        {
-            Set<OrganisationUnit> organisationUnits = new HashSet<>();
-            organisationUnits.addAll( params.getOrganisationUnits() );
-
-            for ( OrganisationUnit organisationUnit : params.getOrganisationUnits() )
-            {
-                organisationUnits.addAll( organisationUnit.getChildren() );
-            }
-
-            params.setOrganisationUnits( organisationUnits );
-        }
-
-        if ( !params.isPaging() && !params.isSkipPaging() )
-        {
-            params.setDefaultPaging();
-        }
-
-        return programInstanceStore.getProgramInstances( params );
-    }
-
-    @Override
-    public int countProgramInstances( ProgramInstanceQueryParams params )
-    {
-        decideAccess( params );
-        validate( params );
-
-        User user = currentUserService.getCurrentUser();
-
-        if ( user != null && params.isOrganisationUnitMode( OrganisationUnitSelectionMode.ACCESSIBLE ) )
-        {
-            params.setOrganisationUnits( user.getDataViewOrganisationUnitsWithFallback() );
-            params.setOrganisationUnitMode( OrganisationUnitSelectionMode.DESCENDANTS );
-        }
-        else if ( params.isOrganisationUnitMode( CHILDREN ) )
-        {
-            Set<OrganisationUnit> organisationUnits = new HashSet<>();
-            organisationUnits.addAll( params.getOrganisationUnits() );
-
-            for ( OrganisationUnit organisationUnit : params.getOrganisationUnits() )
-            {
-                organisationUnits.addAll( organisationUnit.getChildren() );
-            }
-
-            params.setOrganisationUnits( organisationUnits );
-        }
-
-        params.setSkipPaging( true );
-
-        return programInstanceStore.countProgramInstances( params );
-    }
-
-    @Override
-    public void decideAccess( ProgramInstanceQueryParams params )
-    {
-        // TODO Check access for current user
-    }
-
-    @Override
-    public void validate( ProgramInstanceQueryParams params ) throws IllegalQueryException
-    {
-        String violation = null;
-
-        if ( params == null )
-        {
-            throw new IllegalQueryException( "Params cannot be null" );
-        }
-
-        User user = currentUserService.getCurrentUser();
-
-        if ( !params.hasOrganisationUnits() && !(params.isOrganisationUnitMode( ALL ) || params.isOrganisationUnitMode( ACCESSIBLE )) )
-        {
-            violation = "At least one organisation unit must be specified";
-        }
-
-        if ( params.isOrganisationUnitMode( ACCESSIBLE ) && (user == null || !user.hasDataViewOrganisationUnitWithFallback()) )
-        {
-            violation = "Current user must be associated with at least one organisation unit when selection mode is ACCESSIBLE";
-        }
-
-        if ( params.hasProgram() && params.hasTrackedEntityType() )
-        {
-            violation = "Program and tracked entity cannot be specified simultaneously";
-        }
-
-        if ( params.hasProgramStatus() && !params.hasProgram() )
-        {
-            violation = "Program must be defined when program status is defined";
-        }
-
-        if ( params.hasFollowUp() && !params.hasProgram() )
-        {
-            violation = "Program must be defined when follow up status is defined";
-        }
-
-        if ( params.hasProgramStartDate() && !params.hasProgram() )
-        {
-            violation = "Program must be defined when program start date is specified";
-        }
-
-        if ( params.hasProgramEndDate() && !params.hasProgram() )
-        {
-            violation = "Program must be defined when program end date is specified";
-        }
-
-        if ( violation != null )
-        {
-            log.warn( "Validation failed: " + violation );
-
-            throw new IllegalQueryException( violation );
-        }
-    }
-
-    @Override
-    public List<ProgramInstance> getProgramInstances( Program program )
-    {
-        return programInstanceStore.get( program );
-    }
-
-    @Override
-    public List<ProgramInstance> getProgramInstances( Program program, ProgramStatus status )
-    {
-        return programInstanceStore.get( program, status );
-    }
-
-    @Override
-    public List<ProgramInstance> getProgramInstances( TrackedEntityInstance entityInstance, Program program, ProgramStatus status )
-    {
-        return programInstanceStore.get( entityInstance, program, status );
-    }
-
-    @Override
-    public ProgramInstance enrollTrackedEntityInstance( TrackedEntityInstance trackedEntityInstance, Program program,
-        Date enrollmentDate, Date incidentDate, OrganisationUnit organisationUnit )
-    {
-        return enrollTrackedEntityInstance( trackedEntityInstance, program, enrollmentDate,
-            incidentDate, organisationUnit, CodeGenerator.generateUid() );
-    }
-
-    @Override
-    public ProgramInstance enrollTrackedEntityInstance( TrackedEntityInstance trackedEntityInstance,
-        Program program, Date enrollmentDate, Date incidentDate, OrganisationUnit organisationUnit, String uid )
-    {
-        // ---------------------------------------------------------------------
-        // Add program instance
-        // ---------------------------------------------------------------------
-
-        if ( program.getTrackedEntityType() != null && !program.getTrackedEntityType().equals( trackedEntityInstance.getTrackedEntityType() ) )
-        {
-            throw new IllegalQueryException( "Tracked entity instance must have same tracked entity as program: " + program.getUid() );
-        }
-
-        ProgramInstance programInstance = new ProgramInstance();
-        programInstance.setUid( CodeGenerator.isValidUid( uid ) ? uid : CodeGenerator.generateUid() );
-        programInstance.setOrganisationUnit( organisationUnit );
-        programInstance.enrollTrackedEntityInstance( trackedEntityInstance, program );
-
-        if ( enrollmentDate != null )
-        {
-            programInstance.setEnrollmentDate( enrollmentDate );
-        }
-        else
-        {
-            programInstance.setEnrollmentDate( new Date() );
-        }
-
-        if ( incidentDate != null )
-        {
-            programInstance.setIncidentDate( incidentDate );
-        }
-        else
-        {
-            programInstance.setIncidentDate( new Date() );
-        }
-
-        programInstance.setStatus( ProgramStatus.ACTIVE );
-        addProgramInstance( programInstance );
-
-        // -----------------------------------------------------------------
-        // Send enrollment notifications (if any)
-        // -----------------------------------------------------------------
-
-<<<<<<< HEAD
-        programNotificationService.sendEnrollmentNotifications( programInstance );
-=======
-        programNotificationPublisher.publishEnrollment( programInstance, ProgramNotificationEventType.PROGRAM_ENROLLMENT );
-
->>>>>>> 68b254cb
-        programRuleEngineService.evaluate( programInstance );
-
-        // -----------------------------------------------------------------
-        // Update ProgramInstance and TEI
-        // -----------------------------------------------------------------
-
-        updateProgramInstance( programInstance );
-        trackedEntityInstanceService.updateTrackedEntityInstance( trackedEntityInstance );
-
-        return programInstance;
-    }
-
-    @Override
-    public boolean canAutoCompleteProgramInstanceStatus( ProgramInstance programInstance )
-    {
-        Set<ProgramStageInstance> programStageInstances = new HashSet<>( programInstance.getProgramStageInstances() );
-        Set<ProgramStage> programStages = new HashSet<>();
-
-        for ( ProgramStageInstance programStageInstance : programStageInstances )
-        {
-            if ( (!programStageInstance.isCompleted() && programStageInstance.getStatus() != EventStatus.SKIPPED)
-                || programStageInstance.getProgramStage().getRepeatable() )
-            {
-                return false;
-            }
-
-            programStages.add( programStageInstance.getProgramStage() );
-        }
-
-        return programStages.size() == programInstance.getProgram().getProgramStages().size();
-    }
-
-    @Override
-    public void completeProgramInstanceStatus( ProgramInstance programInstance )
-    {
-        // ---------------------------------------------------------------------
-        // Send sms-message when to completed the program
-        // ---------------------------------------------------------------------
-
-<<<<<<< HEAD
-        programNotificationService.sendCompletionNotifications( programInstance );
-=======
-        programNotificationPublisher.publishEnrollment( programInstance, ProgramNotificationEventType.PROGRAM_COMPLETION );
-
->>>>>>> 68b254cb
-        programRuleEngineService.evaluate( programInstance );
-
-        // -----------------------------------------------------------------
-        // Update program-instance
-        // -----------------------------------------------------------------
-
-        programInstance.setStatus( ProgramStatus.COMPLETED );
-        programInstance.setEndDate( new Date() );
-        programInstance.setCompletedBy( currentUserService.getCurrentUsername() );
-
-        updateProgramInstance( programInstance );
-    }
-
-    @Override
-    public void cancelProgramInstanceStatus( ProgramInstance programInstance )
-    {
-        // ---------------------------------------------------------------------
-        // Set status of the program-instance
-        // ---------------------------------------------------------------------
-
-        Calendar today = Calendar.getInstance();
-        PeriodType.clearTimeOfDay( today );
-        Date currentDate = today.getTime();
-
-        programInstance.setEndDate( currentDate );
-        programInstance.setStatus( ProgramStatus.CANCELLED );
-        updateProgramInstance( programInstance );
-
-        // ---------------------------------------------------------------------
-        // Set statuses of the program-stage-instances
-        // ---------------------------------------------------------------------
-
-        for ( ProgramStageInstance programStageInstance : programInstance.getProgramStageInstances() )
-        {
-            if ( programStageInstance.getExecutionDate() == null )
-            {
-                // -------------------------------------------------------------
-                // Set status as skipped for overdue events, or delete
-                // -------------------------------------------------------------
-
-                if ( programStageInstance.getDueDate().before( currentDate ) )
-                {
-                    programStageInstance.setStatus( EventStatus.SKIPPED );
-                    programStageInstanceStore.update( programStageInstance );
-                }
-                else
-                {
-                    programStageInstanceStore.delete( programStageInstance );
-                }
-            }
-        }
-    }
-
-    @Override
-    public void incompleteProgramInstanceStatus( ProgramInstance programInstance )
-    {
-        Program program = programInstance.getProgram();
-
-        TrackedEntityInstance tei = programInstance.getEntityInstance();
-
-        if ( getProgramInstances( tei, program, ProgramStatus.ACTIVE ).size() > 0 )
-        {
-            log.warn( "Program has another active enrollment going on. Not possible to incomplete" );
-
-            throw new IllegalQueryException( "Program has another active enrollment going on. Not possible to incomplete" );
-        }
-
-        // -----------------------------------------------------------------
-        // Update program-instance
-        // -----------------------------------------------------------------
-
-        programInstance.setStatus( ProgramStatus.ACTIVE );
-
-        updateProgramInstance( programInstance );
-    }
-}
+package org.hisp.dhis.program;
+
+/*
+ * Copyright (c) 2004-2018, University of Oslo
+ * All rights reserved.
+ *
+ * Redistribution and use in source and binary forms, with or without
+ * modification, are permitted provided that the following conditions are met:
+ * Redistributions of source code must retain the above copyright notice, this
+ * list of conditions and the following disclaimer.
+ *
+ * Redistributions in binary form must reproduce the above copyright notice,
+ * this list of conditions and the following disclaimer in the documentation
+ * and/or other materials provided with the distribution.
+ * Neither the name of the HISP project nor the names of its contributors may
+ * be used to endorse or promote products derived from this software without
+ * specific prior written permission.
+ *
+ * THIS SOFTWARE IS PROVIDED BY THE COPYRIGHT HOLDERS AND CONTRIBUTORS "AS IS" AND
+ * ANY EXPRESS OR IMPLIED WARRANTIES, INCLUDING, BUT NOT LIMITED TO, THE IMPLIED
+ * WARRANTIES OF MERCHANTABILITY AND FITNESS FOR A PARTICULAR PURPOSE ARE
+ * DISCLAIMED. IN NO EVENT SHALL THE COPYRIGHT OWNER OR CONTRIBUTORS BE LIABLE FOR
+ * ANY DIRECT, INDIRECT, INCIDENTAL, SPECIAL, EXEMPLARY, OR CONSEQUENTIAL DAMAGES
+ * (INCLUDING, BUT NOT LIMITED TO, PROCUREMENT OF SUBSTITUTE GOODS OR SERVICES;
+ * LOSS OF USE, DATA, OR PROFITS; OR BUSINESS INTERRUPTION) HOWEVER CAUSED AND ON
+ * ANY THEORY OF LIABILITY, WHETHER IN CONTRACT, STRICT LIABILITY, OR TORT
+ * (INCLUDING NEGLIGENCE OR OTHERWISE) ARISING IN ANY WAY OUT OF THE USE OF THIS
+ * SOFTWARE, EVEN IF ADVISED OF THE POSSIBILITY OF SUCH DAMAGE.
+ */
+
+import org.apache.commons.logging.Log;
+import org.apache.commons.logging.LogFactory;
+import org.hisp.dhis.common.CodeGenerator;
+import org.hisp.dhis.common.IllegalQueryException;
+import org.hisp.dhis.common.OrganisationUnitSelectionMode;
+import org.hisp.dhis.event.EventStatus;
+import org.hisp.dhis.organisationunit.OrganisationUnit;
+import org.hisp.dhis.organisationunit.OrganisationUnitService;
+import org.hisp.dhis.period.PeriodType;
+import org.hisp.dhis.program.notification.ProgramNotificationEventType;
+import org.hisp.dhis.program.notification.ProgramNotificationPublisher;
+import org.hisp.dhis.program.notification.ProgramNotificationService;
+import org.hisp.dhis.programrule.engine.ProgramRuleEngineService;
+import org.hisp.dhis.trackedentity.TrackedEntityType;
+import org.hisp.dhis.trackedentity.TrackedEntityInstance;
+import org.hisp.dhis.trackedentity.TrackedEntityInstanceService;
+import org.hisp.dhis.trackedentity.TrackedEntityTypeService;
+import org.hisp.dhis.user.CurrentUserService;
+import org.hisp.dhis.user.User;
+import org.springframework.beans.factory.annotation.Autowired;
+import org.springframework.transaction.annotation.Transactional;
+
+import java.util.Calendar;
+import java.util.Date;
+import java.util.HashSet;
+import java.util.List;
+import java.util.Set;
+
+import static org.hisp.dhis.common.OrganisationUnitSelectionMode.*;
+
+/**
+ * @author Abyot Asalefew
+ */
+@Transactional
+public class DefaultProgramInstanceService
+    implements ProgramInstanceService
+{
+    private static final Log log = LogFactory.getLog( DefaultProgramInstanceService.class );
+
+    // -------------------------------------------------------------------------
+    // Dependencies
+    // -------------------------------------------------------------------------
+
+    @Autowired
+    private ProgramInstanceStore programInstanceStore;
+
+    @Autowired
+    private ProgramStageInstanceStore programStageInstanceStore;
+
+    @Autowired
+    private ProgramService programService;
+
+    @Autowired
+    private CurrentUserService currentUserService;
+
+    @Autowired
+    private TrackedEntityInstanceService trackedEntityInstanceService;
+
+    @Autowired
+    private OrganisationUnitService organisationUnitService;
+
+    @Autowired
+    private TrackedEntityTypeService trackedEntityTypeService;
+
+    @Autowired
+    private ProgramNotificationPublisher programNotificationPublisher;
+
+    @Autowired
+    private ProgramRuleEngineService programRuleEngineService;
+
+    // -------------------------------------------------------------------------
+    // Implementation methods
+    // -------------------------------------------------------------------------
+
+    @Override
+    public int addProgramInstance( ProgramInstance programInstance )
+    {
+        programInstanceStore.save( programInstance );
+        return programInstance.getId();
+    }
+
+    @Override
+    public void deleteProgramInstance( ProgramInstance programInstance )
+    {
+        deleteProgramInstance( programInstance, false );
+    }
+
+    @Override
+    public void deleteProgramInstance( ProgramInstance programInstance, boolean forceDelete )
+    {
+        if ( forceDelete )
+        {
+            programInstanceStore.delete( programInstance );
+        }
+        else
+        {
+            programInstance.setDeleted( true );
+            programInstanceStore.update( programInstance );
+        }
+    }
+
+    @Override
+    public ProgramInstance getProgramInstance( int id )
+    {
+        return programInstanceStore.get( id );
+    }
+
+    @Override
+    public ProgramInstance getProgramInstance( String id )
+    {
+        return programInstanceStore.getByUid( id );
+    }
+
+    @Override
+    public boolean programInstanceExists( String uid )
+    {
+        return programInstanceStore.exists( uid );
+    }
+
+    @Override
+    public void updateProgramInstance( ProgramInstance programInstance )
+    {
+        programInstanceStore.update( programInstance );
+    }
+
+    @Override
+    public ProgramInstanceQueryParams getFromUrl( Set<String> ou, OrganisationUnitSelectionMode ouMode, Date lastUpdated, String program, ProgramStatus programStatus,
+        Date programStartDate, Date programEndDate, String trackedEntityType, String trackedEntityInstance, Boolean followUp, Integer page, Integer pageSize, boolean totalPages, boolean skipPaging )
+    {
+        ProgramInstanceQueryParams params = new ProgramInstanceQueryParams();
+
+        if ( ou != null )
+        {
+            for ( String orgUnit : ou )
+            {
+                OrganisationUnit organisationUnit = organisationUnitService.getOrganisationUnit( orgUnit );
+
+                if ( organisationUnit == null )
+                {
+                    throw new IllegalQueryException( "Organisation unit does not exist: " + orgUnit );
+                }
+
+                params.getOrganisationUnits().add( organisationUnit );
+            }
+        }
+
+        Program pr = program != null ? programService.getProgram( program ) : null;
+
+        if ( program != null && pr == null )
+        {
+            throw new IllegalQueryException( "Program does not exist: " + program );
+        }
+
+        TrackedEntityType te = trackedEntityType != null ? trackedEntityTypeService.getTrackedEntityType( trackedEntityType ) : null;
+
+        if ( trackedEntityType != null && te == null )
+        {
+            throw new IllegalQueryException( "Tracked entity does not exist: " + program );
+        }
+
+        TrackedEntityInstance tei = trackedEntityInstance != null ? trackedEntityInstanceService.getTrackedEntityInstance( trackedEntityInstance ) : null;
+
+        if ( trackedEntityInstance != null && tei == null )
+        {
+            throw new IllegalQueryException( "Tracked entity instance does not exist: " + program );
+        }
+
+        params.setProgram( pr );
+        params.setProgramStatus( programStatus );
+        params.setFollowUp( followUp );
+        params.setLastUpdated( lastUpdated );
+        params.setProgramStartDate( programStartDate );
+        params.setProgramEndDate( programEndDate );
+        params.setTrackedEntityType( te );
+        params.setTrackedEntityInstance( tei );
+        params.setOrganisationUnitMode( ouMode );
+        params.setPage( page );
+        params.setPageSize( pageSize );
+        params.setTotalPages( totalPages );
+        params.setSkipPaging( skipPaging );
+
+        return params;
+    }
+
+    // TODO consider security
+    @Override
+    public List<ProgramInstance> getProgramInstances( ProgramInstanceQueryParams params )
+    {
+        decideAccess( params );
+        validate( params );
+
+        User user = currentUserService.getCurrentUser();
+
+        if ( user != null && params.isOrganisationUnitMode( OrganisationUnitSelectionMode.ACCESSIBLE ) )
+        {
+            params.setOrganisationUnits( user.getDataViewOrganisationUnitsWithFallback() );
+            params.setOrganisationUnitMode( OrganisationUnitSelectionMode.DESCENDANTS );
+        }
+        else if ( params.isOrganisationUnitMode( CHILDREN ) )
+        {
+            Set<OrganisationUnit> organisationUnits = new HashSet<>();
+            organisationUnits.addAll( params.getOrganisationUnits() );
+
+            for ( OrganisationUnit organisationUnit : params.getOrganisationUnits() )
+            {
+                organisationUnits.addAll( organisationUnit.getChildren() );
+            }
+
+            params.setOrganisationUnits( organisationUnits );
+        }
+
+        if ( !params.isPaging() && !params.isSkipPaging() )
+        {
+            params.setDefaultPaging();
+        }
+
+        return programInstanceStore.getProgramInstances( params );
+    }
+
+    @Override
+    public int countProgramInstances( ProgramInstanceQueryParams params )
+    {
+        decideAccess( params );
+        validate( params );
+
+        User user = currentUserService.getCurrentUser();
+
+        if ( user != null && params.isOrganisationUnitMode( OrganisationUnitSelectionMode.ACCESSIBLE ) )
+        {
+            params.setOrganisationUnits( user.getDataViewOrganisationUnitsWithFallback() );
+            params.setOrganisationUnitMode( OrganisationUnitSelectionMode.DESCENDANTS );
+        }
+        else if ( params.isOrganisationUnitMode( CHILDREN ) )
+        {
+            Set<OrganisationUnit> organisationUnits = new HashSet<>();
+            organisationUnits.addAll( params.getOrganisationUnits() );
+
+            for ( OrganisationUnit organisationUnit : params.getOrganisationUnits() )
+            {
+                organisationUnits.addAll( organisationUnit.getChildren() );
+            }
+
+            params.setOrganisationUnits( organisationUnits );
+        }
+
+        params.setSkipPaging( true );
+
+        return programInstanceStore.countProgramInstances( params );
+    }
+
+    @Override
+    public void decideAccess( ProgramInstanceQueryParams params )
+    {
+        // TODO Check access for current user
+    }
+
+    @Override
+    public void validate( ProgramInstanceQueryParams params ) throws IllegalQueryException
+    {
+        String violation = null;
+
+        if ( params == null )
+        {
+            throw new IllegalQueryException( "Params cannot be null" );
+        }
+
+        User user = currentUserService.getCurrentUser();
+
+        if ( !params.hasOrganisationUnits() && !(params.isOrganisationUnitMode( ALL ) || params.isOrganisationUnitMode( ACCESSIBLE )) )
+        {
+            violation = "At least one organisation unit must be specified";
+        }
+
+        if ( params.isOrganisationUnitMode( ACCESSIBLE ) && (user == null || !user.hasDataViewOrganisationUnitWithFallback()) )
+        {
+            violation = "Current user must be associated with at least one organisation unit when selection mode is ACCESSIBLE";
+        }
+
+        if ( params.hasProgram() && params.hasTrackedEntityType() )
+        {
+            violation = "Program and tracked entity cannot be specified simultaneously";
+        }
+
+        if ( params.hasProgramStatus() && !params.hasProgram() )
+        {
+            violation = "Program must be defined when program status is defined";
+        }
+
+        if ( params.hasFollowUp() && !params.hasProgram() )
+        {
+            violation = "Program must be defined when follow up status is defined";
+        }
+
+        if ( params.hasProgramStartDate() && !params.hasProgram() )
+        {
+            violation = "Program must be defined when program start date is specified";
+        }
+
+        if ( params.hasProgramEndDate() && !params.hasProgram() )
+        {
+            violation = "Program must be defined when program end date is specified";
+        }
+
+        if ( violation != null )
+        {
+            log.warn( "Validation failed: " + violation );
+
+            throw new IllegalQueryException( violation );
+        }
+    }
+
+    @Override
+    public List<ProgramInstance> getProgramInstances( Program program )
+    {
+        return programInstanceStore.get( program );
+    }
+
+    @Override
+    public List<ProgramInstance> getProgramInstances( Program program, ProgramStatus status )
+    {
+        return programInstanceStore.get( program, status );
+    }
+
+    @Override
+    public List<ProgramInstance> getProgramInstances( TrackedEntityInstance entityInstance, Program program, ProgramStatus status )
+    {
+        return programInstanceStore.get( entityInstance, program, status );
+    }
+
+    @Override
+    public ProgramInstance enrollTrackedEntityInstance( TrackedEntityInstance trackedEntityInstance, Program program,
+        Date enrollmentDate, Date incidentDate, OrganisationUnit organisationUnit )
+    {
+        return enrollTrackedEntityInstance( trackedEntityInstance, program, enrollmentDate,
+            incidentDate, organisationUnit, CodeGenerator.generateUid() );
+    }
+
+    @Override
+    public ProgramInstance enrollTrackedEntityInstance( TrackedEntityInstance trackedEntityInstance,
+        Program program, Date enrollmentDate, Date incidentDate, OrganisationUnit organisationUnit, String uid )
+    {
+        // ---------------------------------------------------------------------
+        // Add program instance
+        // ---------------------------------------------------------------------
+
+        if ( program.getTrackedEntityType() != null && !program.getTrackedEntityType().equals( trackedEntityInstance.getTrackedEntityType() ) )
+        {
+            throw new IllegalQueryException( "Tracked entity instance must have same tracked entity as program: " + program.getUid() );
+        }
+
+        ProgramInstance programInstance = new ProgramInstance();
+        programInstance.setUid( CodeGenerator.isValidUid( uid ) ? uid : CodeGenerator.generateUid() );
+        programInstance.setOrganisationUnit( organisationUnit );
+        programInstance.enrollTrackedEntityInstance( trackedEntityInstance, program );
+
+        if ( enrollmentDate != null )
+        {
+            programInstance.setEnrollmentDate( enrollmentDate );
+        }
+        else
+        {
+            programInstance.setEnrollmentDate( new Date() );
+        }
+
+        if ( incidentDate != null )
+        {
+            programInstance.setIncidentDate( incidentDate );
+        }
+        else
+        {
+            programInstance.setIncidentDate( new Date() );
+        }
+
+        programInstance.setStatus( ProgramStatus.ACTIVE );
+        addProgramInstance( programInstance );
+
+        // -----------------------------------------------------------------
+        // Send enrollment notifications (if any)
+        // -----------------------------------------------------------------
+
+        programNotificationPublisher.publishEnrollment( programInstance, ProgramNotificationEventType.PROGRAM_ENROLLMENT );
+
+        programRuleEngineService.evaluate( programInstance );
+
+        // -----------------------------------------------------------------
+        // Update ProgramInstance and TEI
+        // -----------------------------------------------------------------
+
+        updateProgramInstance( programInstance );
+        trackedEntityInstanceService.updateTrackedEntityInstance( trackedEntityInstance );
+
+        return programInstance;
+    }
+
+    @Override
+    public boolean canAutoCompleteProgramInstanceStatus( ProgramInstance programInstance )
+    {
+        Set<ProgramStageInstance> programStageInstances = new HashSet<>( programInstance.getProgramStageInstances() );
+        Set<ProgramStage> programStages = new HashSet<>();
+
+        for ( ProgramStageInstance programStageInstance : programStageInstances )
+        {
+            if ( (!programStageInstance.isCompleted() && programStageInstance.getStatus() != EventStatus.SKIPPED)
+                || programStageInstance.getProgramStage().getRepeatable() )
+            {
+                return false;
+            }
+
+            programStages.add( programStageInstance.getProgramStage() );
+        }
+
+        return programStages.size() == programInstance.getProgram().getProgramStages().size();
+    }
+
+    @Override
+    public void completeProgramInstanceStatus( ProgramInstance programInstance )
+    {
+        // ---------------------------------------------------------------------
+        // Send sms-message when to completed the program
+        // ---------------------------------------------------------------------
+
+        programNotificationPublisher.publishEnrollment( programInstance, ProgramNotificationEventType.PROGRAM_COMPLETION );
+
+        programRuleEngineService.evaluate( programInstance );
+
+        // -----------------------------------------------------------------
+        // Update program-instance
+        // -----------------------------------------------------------------
+
+        programInstance.setStatus( ProgramStatus.COMPLETED );
+        programInstance.setEndDate( new Date() );
+        programInstance.setCompletedBy( currentUserService.getCurrentUsername() );
+
+        updateProgramInstance( programInstance );
+    }
+
+    @Override
+    public void cancelProgramInstanceStatus( ProgramInstance programInstance )
+    {
+        // ---------------------------------------------------------------------
+        // Set status of the program-instance
+        // ---------------------------------------------------------------------
+
+        Calendar today = Calendar.getInstance();
+        PeriodType.clearTimeOfDay( today );
+        Date currentDate = today.getTime();
+
+        programInstance.setEndDate( currentDate );
+        programInstance.setStatus( ProgramStatus.CANCELLED );
+        updateProgramInstance( programInstance );
+
+        // ---------------------------------------------------------------------
+        // Set statuses of the program-stage-instances
+        // ---------------------------------------------------------------------
+
+        for ( ProgramStageInstance programStageInstance : programInstance.getProgramStageInstances() )
+        {
+            if ( programStageInstance.getExecutionDate() == null )
+            {
+                // -------------------------------------------------------------
+                // Set status as skipped for overdue events, or delete
+                // -------------------------------------------------------------
+
+                if ( programStageInstance.getDueDate().before( currentDate ) )
+                {
+                    programStageInstance.setStatus( EventStatus.SKIPPED );
+                    programStageInstanceStore.update( programStageInstance );
+                }
+                else
+                {
+                    programStageInstanceStore.delete( programStageInstance );
+                }
+            }
+        }
+    }
+
+    @Override
+    public void incompleteProgramInstanceStatus( ProgramInstance programInstance )
+    {
+        Program program = programInstance.getProgram();
+
+        TrackedEntityInstance tei = programInstance.getEntityInstance();
+
+        if ( getProgramInstances( tei, program, ProgramStatus.ACTIVE ).size() > 0 )
+        {
+            log.warn( "Program has another active enrollment going on. Not possible to incomplete" );
+
+            throw new IllegalQueryException( "Program has another active enrollment going on. Not possible to incomplete" );
+        }
+
+        // -----------------------------------------------------------------
+        // Update program-instance
+        // -----------------------------------------------------------------
+
+        programInstance.setStatus( ProgramStatus.ACTIVE );
+
+        updateProgramInstance( programInstance );
+    }
+}