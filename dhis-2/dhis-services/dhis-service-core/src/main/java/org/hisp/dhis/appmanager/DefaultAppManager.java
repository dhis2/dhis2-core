/*
 * Copyright (c) 2004-2022, University of Oslo
 * All rights reserved.
 *
 * Redistribution and use in source and binary forms, with or without
 * modification, are permitted provided that the following conditions are met:
 * Redistributions of source code must retain the above copyright notice, this
 * list of conditions and the following disclaimer.
 *
 * Redistributions in binary form must reproduce the above copyright notice,
 * this list of conditions and the following disclaimer in the documentation
 * and/or other materials provided with the distribution.
 * Neither the name of the HISP project nor the names of its contributors may
 * be used to endorse or promote products derived from this software without
 * specific prior written permission.
 *
 * THIS SOFTWARE IS PROVIDED BY THE COPYRIGHT HOLDERS AND CONTRIBUTORS "AS IS" AND
 * ANY EXPRESS OR IMPLIED WARRANTIES, INCLUDING, BUT NOT LIMITED TO, THE IMPLIED
 * WARRANTIES OF MERCHANTABILITY AND FITNESS FOR A PARTICULAR PURPOSE ARE
 * DISCLAIMED. IN NO EVENT SHALL THE COPYRIGHT OWNER OR CONTRIBUTORS BE LIABLE FOR
 * ANY DIRECT, INDIRECT, INCIDENTAL, SPECIAL, EXEMPLARY, OR CONSEQUENTIAL DAMAGES
 * (INCLUDING, BUT NOT LIMITED TO, PROCUREMENT OF SUBSTITUTE GOODS OR SERVICES;
 * LOSS OF USE, DATA, OR PROFITS; OR BUSINESS INTERRUPTION) HOWEVER CAUSED AND ON
 * ANY THEORY OF LIABILITY, WHETHER IN CONTRACT, STRICT LIABILITY, OR TORT
 * (INCLUDING NEGLIGENCE OR OTHERWISE) ARISING IN ANY WAY OUT OF THE USE OF THIS
 * SOFTWARE, EVEN IF ADVISED OF THE POSSIBILITY OF SUCH DAMAGE.
 */
package org.hisp.dhis.appmanager;

import static com.google.common.base.Preconditions.checkNotNull;

import java.io.File;
import java.io.IOException;
import java.util.ArrayList;
import java.util.Collection;
import java.util.HashMap;
import java.util.HashSet;
import java.util.List;
import java.util.Map;
import java.util.Optional;
import java.util.Set;
import java.util.stream.Collectors;
import java.util.stream.Stream;

import javax.annotation.PostConstruct;

import lombok.extern.slf4j.Slf4j;

import org.apache.commons.lang3.StringUtils;
import org.hisp.dhis.cache.Cache;
import org.hisp.dhis.cache.CacheBuilderProvider;
import org.hisp.dhis.datastore.DatastoreNamespaceProtection;
import org.hisp.dhis.datastore.DatastoreNamespaceProtection.ProtectionType;
import org.hisp.dhis.datastore.DatastoreService;
import org.hisp.dhis.external.conf.ConfigurationKey;
import org.hisp.dhis.external.conf.DhisConfigurationProvider;
import org.hisp.dhis.query.QueryParserException;
import org.hisp.dhis.user.CurrentUserUtil;
import org.springframework.beans.factory.annotation.Qualifier;
import org.springframework.core.io.Resource;
import org.springframework.stereotype.Component;

/**
 * @author Saptarshi Purkayastha
 */
@Slf4j
@Component( "org.hisp.dhis.appmanager.AppManager" )
public class DefaultAppManager
    implements AppManager
{
    public static final String INVALID_FILTER_MSG = "Invalid filter: ";

    private final DhisConfigurationProvider dhisConfigurationProvider;

    private final AppStorageService localAppStorageService;

    private final AppStorageService jCloudsAppStorageService;

    private final DatastoreService datastoreService;

    /**
     * In-memory storage of installed apps. Initially loaded on startup. Should
     * not be cleared during runtime.
     */
    private final Cache<App> appCache;

    public DefaultAppManager( DhisConfigurationProvider dhisConfigurationProvider,
        @Qualifier( "org.hisp.dhis.appmanager.LocalAppStorageService" ) AppStorageService localAppStorageService,
        @Qualifier( "org.hisp.dhis.appmanager.JCloudsAppStorageService" ) AppStorageService jCloudsAppStorageService,
        DatastoreService datastoreService, CacheBuilderProvider cacheBuilderProvider )
    {
        checkNotNull( dhisConfigurationProvider );
        checkNotNull( localAppStorageService );
        checkNotNull( jCloudsAppStorageService );
        checkNotNull( datastoreService );
        checkNotNull( cacheBuilderProvider );

        this.dhisConfigurationProvider = dhisConfigurationProvider;
        this.localAppStorageService = localAppStorageService;
        this.jCloudsAppStorageService = jCloudsAppStorageService;
        this.datastoreService = datastoreService;
        this.appCache = cacheBuilderProvider.<App> newCacheBuilder()
            .forRegion( "appCache" )
            .build();
    }

    // -------------------------------------------------------------------------
    // AppManagerService implementation
    // -------------------------------------------------------------------------

    private Stream<App> getAppsStream()
    {
        return appCache.getAll()
            .filter( app -> app.getAppState() != AppStatus.DELETION_IN_PROGRESS );
    }

    private Stream<App> getAccessibleAppsStream()
    {
        return getAppsStream()
            .filter( this::isAccessible );
    }

    @Override
    public List<App> getApps( String contextPath, int max )
    {
        Stream<App> stream = getAccessibleAppsStream();
        if ( max >= 0 )
        {
            stream = stream.limit( max );
        }

        return stream.map( app -> {
            app.init( contextPath );
            return app;
        } ).collect( Collectors.toList() );
    }

    @Override
    public List<App> getPlugins( String contextPath, int max )
    {
        Stream<App> stream = getAccessibleAppsStream()
            .filter( app -> app.getAppType() == AppType.DASHBOARD_WIDGET || app.hasPluginEntrypoint() );

        if ( max >= 0 )
        {
            stream = stream.limit( max );
        }

        return stream.map( app -> {
            app.init( contextPath );
            return app;
        } ).collect( Collectors.toList() );
    }

    @Override
    public List<App> getApps( String contextPath )
    {
        return this.getApps( contextPath, -1 );
    }

    @Override
<<<<<<< HEAD
    public App getApp( String appName )
=======
    public List<App> getAppsByPluginType( String pluginType, Collection<App> apps )
    {
        return apps.stream()
            .filter( app -> app.getPluginType().equals( pluginType ) )
            .collect( Collectors.toList() );
    }

    @Override
    public List<App> getAppsByIsBundled( final boolean isBundled, Collection<App> apps )
>>>>>>> e2512f13
    {
        // Checks for app.getUrlFriendlyName which is the key of AppMap

        Optional<App> appOptional = appCache.getIfPresent( appName );
        if ( appOptional.isPresent() && this.isAccessible( appOptional.get() ) )
        {
            return appOptional.get();
        }

        // If no apps are found, check for original name
        return getAccessibleAppsStream().filter( app -> app.getShortName().equals( appName ) ).findFirst()
            .orElse( null );
    }

    private void applyFilter( Set<App> apps, String key, String operator, String value )
    {
        if ( "appType".equalsIgnoreCase( key ) )
        {
            String appType = value != null ? value.toUpperCase() : null;
            apps.retainAll( AppManager.filterAppsByType( AppType.valueOf( appType ), apps ) );
        }
        else if ( "name".equalsIgnoreCase( key ) )
        {
            apps.retainAll( AppManager.filterAppsByName( value, apps, operator ) );
        }
        else if ( "shortName".equalsIgnoreCase( key ) )
        {
            apps.retainAll( AppManager.filterAppsByShortName( value, apps, operator ) );
        }
        else if ( "pluginType".equalsIgnoreCase( key ) )
        {
            apps.retainAll( getAppsByPluginType( value, apps ) );
        }
        else if ( "bundled".equalsIgnoreCase( key ) )
        {
            boolean isBundled = "true".equalsIgnoreCase( value );
            apps.retainAll( AppManager.filterAppsByIsBundled( isBundled, apps ) );
        }
    }

    @Override
    public List<App> filterApps( List<String> filters, String contextPath )
    {
        List<App> apps = getApps( contextPath );
        Set<App> returnList = new HashSet<>( apps );

        for ( String filter : filters )
        {
            String[] split = filter.split( ":" );

            if ( split.length != 3 )
            {
                throw new QueryParserException( INVALID_FILTER_MSG + filter );
            }

            if ( !"name".equalsIgnoreCase( split[0] ) && !"shortName".equalsIgnoreCase( split[0] )
                && !"eq".equalsIgnoreCase( split[1] ) )
            {
                throw new QueryParserException( INVALID_FILTER_MSG + filter );
            }

            if ( "bundled".equalsIgnoreCase( split[0] ) && !"true".equalsIgnoreCase( split[2] )
                && !"false".equalsIgnoreCase( split[2] ) )
            {
                throw new QueryParserException( INVALID_FILTER_MSG + filter );
            }

            applyFilter( returnList, split[0], split[1], split[2] );
        }

        return new ArrayList<>( returnList );
    }

    @Override
    public App getApp( String key, String contextPath )
    {
        Collection<App> apps = getApps( contextPath );

        for ( App app : apps )
        {
            if ( key.equals( app.getKey() ) )
            {
                return app;
            }
        }

        return null;
    }

    @Override
    public AppStatus installApp( File file, String fileName )
    {
        App app = jCloudsAppStorageService.installApp( file, fileName, appCache );

        if ( app.getAppState().ok() )
        {
            appCache.put( app.getKey(), app );
            registerKeyJsonValueProtection( app );
        }

        return app.getAppState();
    }

    @Override
    public boolean exists( String appName )
    {
        return getApp( appName ) != null;
    }

    @Override
    public void deleteApp( App app, boolean deleteAppData )
    {
        if ( app != null )
        {
            getAppStorageServiceByApp( app ).deleteApp( app );
            unregisterKeyJsonValueProtection( app );
            if ( deleteAppData )
            {
                deleteAppData( app );
            }

            appCache.invalidate( app.getKey() );
        }
    }

    @Override
    public boolean markAppToDelete( App app )
    {
        boolean markedAppToDelete = false;

        Optional<App> appOpt = appCache.get( app.getKey() );

        if ( appOpt.isPresent() )
        {
            markedAppToDelete = true;
            App appFromCache = appOpt.get();
            appFromCache.setAppState( AppStatus.DELETION_IN_PROGRESS );
            appCache.put( app.getKey(), appFromCache );
        }

        return markedAppToDelete;
    }

    @Override
    public String getAppHubUrl()
    {
        String baseUrl = StringUtils
            .trimToNull( dhisConfigurationProvider.getProperty( ConfigurationKey.APPHUB_BASE_URL ) );
        String apiUrl = StringUtils
            .trimToNull( dhisConfigurationProvider.getProperty( ConfigurationKey.APPHUB_API_URL ) );

        return "{" +
            "\"baseUrl\": \"" + baseUrl + "\", " +
            "\"apiUrl\": \"" + apiUrl + "\"" +
            "}";
    }

    /**
     * Reloads apps by triggering the process to discover apps from local
     * filesystem and remote cloud storage and installing all detected apps.
     * This method is invoked automatically on startup.
     */
    @Override
    @PostConstruct
    public void reloadApps()
    {
        localAppStorageService.discoverInstalledApps().values().stream()
            .filter( app -> !exists( app.getKey() ) )
            .forEach( this::installApp );

        jCloudsAppStorageService.discoverInstalledApps().values().stream()
            .filter( app -> !exists( app.getKey() ) )
            .forEach( this::installApp );

    }

    private void installApp( App app )
    {
        appCache.put( app.getKey(), app );
        registerKeyJsonValueProtection( app );
    }

    @Override
    public boolean isAccessible( App app )
    {
        return CurrentUserUtil.hasAnyAuthority(
            List.of( "ALL", AppManager.WEB_MAINTENANCE_APPMANAGER_AUTHORITY, app.getSeeAppAuthority() ) );
    }

    @Override
    public App getAppByNamespace( String namespace )
    {
        return getNamespaceMap().get( namespace );
    }

    @Override
    public Resource getAppResource( App app, String pageName )
        throws IOException
    {
        return getAppStorageServiceByApp( app ).getAppResource( app, pageName );
    }

    // -------------------------------------------------------------------------
    // Supportive methods
    // -------------------------------------------------------------------------

    private AppStorageService getAppStorageServiceByApp( App app )
    {
        if ( app != null && app.getAppStorageSource().equals( AppStorageSource.LOCAL ) )
        {
            return localAppStorageService;
        }
        else
        {
            return jCloudsAppStorageService;
        }
    }

    private Map<String, App> getNamespaceMap()
    {
        Map<String, App> apps = new HashMap<>();

        apps.putAll( jCloudsAppStorageService.getReservedNamespaces() );
        apps.putAll( localAppStorageService.getReservedNamespaces() );

        return apps;
    }

    private void deleteAppData( App app )
    {
        String namespace = app.getActivities().getDhis().getNamespace();
        if ( namespace != null && !namespace.isEmpty() )
        {
            datastoreService.deleteNamespace( namespace );
            log.info( String.format( "Deleted app namespace '%s'", namespace ) );
        }
    }

    private void registerKeyJsonValueProtection( App app )
    {
        String namespace = app.getActivities().getDhis().getNamespace();
        if ( namespace != null && !namespace.isEmpty() )
        {
            String[] authorities = app.getShortName() == null
                ? new String[] { WEB_MAINTENANCE_APPMANAGER_AUTHORITY }
                : new String[] { WEB_MAINTENANCE_APPMANAGER_AUTHORITY, app.getSeeAppAuthority() };
            datastoreService.addProtection(
                new DatastoreNamespaceProtection( namespace, ProtectionType.RESTRICTED, true, authorities ) );
        }
    }

    private void unregisterKeyJsonValueProtection( App app )
    {
        String namespace = app.getActivities().getDhis().getNamespace();
        if ( namespace != null && !namespace.isEmpty() )
        {
            datastoreService.removeProtection( namespace );
        }
    }
}<|MERGE_RESOLUTION|>--- conflicted
+++ resolved
@@ -159,19 +159,7 @@
     }
 
     @Override
-<<<<<<< HEAD
     public App getApp( String appName )
-=======
-    public List<App> getAppsByPluginType( String pluginType, Collection<App> apps )
-    {
-        return apps.stream()
-            .filter( app -> app.getPluginType().equals( pluginType ) )
-            .collect( Collectors.toList() );
-    }
-
-    @Override
-    public List<App> getAppsByIsBundled( final boolean isBundled, Collection<App> apps )
->>>>>>> e2512f13
     {
         // Checks for app.getUrlFriendlyName which is the key of AppMap
 
@@ -203,7 +191,7 @@
         }
         else if ( "pluginType".equalsIgnoreCase( key ) )
         {
-            apps.retainAll( getAppsByPluginType( value, apps ) );
+            apps.retainAll( AppManager.filterAppsByPluginType( value, apps ) );
         }
         else if ( "bundled".equalsIgnoreCase( key ) )
         {
