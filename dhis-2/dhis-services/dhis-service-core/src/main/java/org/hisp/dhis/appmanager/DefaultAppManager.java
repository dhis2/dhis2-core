/*
 * Copyright (c) 2004-2022, University of Oslo
 * All rights reserved.
 *
 * Redistribution and use in source and binary forms, with or without
 * modification, are permitted provided that the following conditions are met:
 * Redistributions of source code must retain the above copyright notice, this
 * list of conditions and the following disclaimer.
 *
 * Redistributions in binary form must reproduce the above copyright notice,
 * this list of conditions and the following disclaimer in the documentation
 * and/or other materials provided with the distribution.
 * Neither the name of the HISP project nor the names of its contributors may
 * be used to endorse or promote products derived from this software without
 * specific prior written permission.
 *
 * THIS SOFTWARE IS PROVIDED BY THE COPYRIGHT HOLDERS AND CONTRIBUTORS "AS IS" AND
 * ANY EXPRESS OR IMPLIED WARRANTIES, INCLUDING, BUT NOT LIMITED TO, THE IMPLIED
 * WARRANTIES OF MERCHANTABILITY AND FITNESS FOR A PARTICULAR PURPOSE ARE
 * DISCLAIMED. IN NO EVENT SHALL THE COPYRIGHT OWNER OR CONTRIBUTORS BE LIABLE FOR
 * ANY DIRECT, INDIRECT, INCIDENTAL, SPECIAL, EXEMPLARY, OR CONSEQUENTIAL DAMAGES
 * (INCLUDING, BUT NOT LIMITED TO, PROCUREMENT OF SUBSTITUTE GOODS OR SERVICES;
 * LOSS OF USE, DATA, OR PROFITS; OR BUSINESS INTERRUPTION) HOWEVER CAUSED AND ON
 * ANY THEORY OF LIABILITY, WHETHER IN CONTRACT, STRICT LIABILITY, OR TORT
 * (INCLUDING NEGLIGENCE OR OTHERWISE) ARISING IN ANY WAY OUT OF THE USE OF THIS
 * SOFTWARE, EVEN IF ADVISED OF THE POSSIBILITY OF SUCH DAMAGE.
 */
package org.hisp.dhis.appmanager;

import static com.google.common.base.Preconditions.checkNotNull;
import static java.util.Objects.requireNonNull;
import static java.util.stream.Collectors.toList;
import static org.apache.commons.lang3.StringUtils.trimToEmpty;
import static org.hisp.dhis.datastore.DatastoreNamespaceProtection.ProtectionType.RESTRICTED;

import com.fasterxml.jackson.databind.ObjectMapper;
import java.io.BufferedInputStream;
import java.io.ByteArrayOutputStream;
import java.io.File;
import java.io.FileOutputStream;
import java.io.IOException;
import java.net.URISyntaxException;
import java.net.URL;
import java.net.URLConnection;
import java.util.*;
import java.util.function.Predicate;
import java.util.stream.Stream;
import javax.annotation.Nonnull;
import javax.annotation.PostConstruct;
import lombok.extern.slf4j.Slf4j;
import org.apache.commons.io.FilenameUtils;
import org.apache.commons.io.IOUtils;
import org.apache.commons.lang3.StringUtils;
import org.hisp.dhis.apphub.AppHubService;
import org.hisp.dhis.appmanager.webmodules.WebModule;
import org.hisp.dhis.cache.Cache;
import org.hisp.dhis.cache.CacheBuilderProvider;
import org.hisp.dhis.datastore.DatastoreNamespace;
import org.hisp.dhis.datastore.DatastoreNamespaceProtection;
import org.hisp.dhis.datastore.DatastoreService;
import org.hisp.dhis.external.conf.ConfigurationKey;
import org.hisp.dhis.external.conf.DhisConfigurationProvider;
import org.hisp.dhis.feedback.ConflictException;
import org.hisp.dhis.jsontree.JsonMixed;
import org.hisp.dhis.jsontree.JsonString;
import org.hisp.dhis.query.QueryParserException;
import org.hisp.dhis.security.Authorities;
import org.hisp.dhis.user.CurrentUserUtil;
import org.hisp.dhis.util.AppHtmlTemplate;
import org.springframework.beans.factory.annotation.Autowired;
import org.springframework.beans.factory.annotation.Qualifier;
import org.springframework.core.io.ByteArrayResource;
import org.springframework.core.io.Resource;
import org.springframework.stereotype.Component;

/**
 * @author Saptarshi Purkayastha
 */
@Slf4j
@Component("org.hisp.dhis.appmanager.AppManager")
public class DefaultAppManager implements AppManager {
  public static final String INVALID_FILTER_MSG = "Invalid filter: ";

  private static final Set<String> EXCLUSION_APPS = Set.of("Line Listing");

  private final DhisConfigurationProvider dhisConfigurationProvider;
  private final AppHubService appHubService;
  private final AppStorageService localAppStorageService;
  private final AppStorageService jCloudsAppStorageService;
  private final AppStorageService bundledAppStorageService;
  private final DatastoreService datastoreService;

<<<<<<< HEAD
  @Autowired private ObjectMapper jsonMapper;
=======
  private final AppMenuManager appMenuManager;
>>>>>>> 33cccb36

  /**
   * In-memory storage of installed apps. Initially loaded on startup. Should not be cleared during
   * runtime.
   */
  private final Cache<App> appCache;

  public DefaultAppManager(
      DhisConfigurationProvider dhisConfigurationProvider,
      AppHubService appHubService,
      @Qualifier("org.hisp.dhis.appmanager.LocalAppStorageService")
          AppStorageService localAppStorageService,
      @Qualifier("org.hisp.dhis.appmanager.JCloudsAppStorageService")
          AppStorageService jCloudsAppStorageService,
      @Qualifier("org.hisp.dhis.appmanager.BundledAppStorageService")
          AppStorageService bundledAppStorageService,
      DatastoreService datastoreService,
      CacheBuilderProvider cacheBuilderProvider,
      AppMenuManager appMenuManager) {
    checkNotNull(dhisConfigurationProvider);
    checkNotNull(localAppStorageService);
    checkNotNull(jCloudsAppStorageService);
    checkNotNull(bundledAppStorageService);
    checkNotNull(datastoreService);
    checkNotNull(cacheBuilderProvider);

    this.dhisConfigurationProvider = dhisConfigurationProvider;
    this.appHubService = appHubService;
    this.localAppStorageService = localAppStorageService;
    this.jCloudsAppStorageService = jCloudsAppStorageService;
    this.bundledAppStorageService = bundledAppStorageService;
    this.datastoreService = datastoreService;
    this.appCache = cacheBuilderProvider.<App>newCacheBuilder().forRegion("appCache").build();
    this.appMenuManager = appMenuManager;
  }

  // -------------------------------------------------------------------------
  // AppManagerService implementation
  // -------------------------------------------------------------------------

  private Stream<App> getAppsStream() {
    return appCache.getAll().filter(app -> app.getAppState() != AppStatus.DELETION_IN_PROGRESS);
  }

  private Stream<App> getAccessibleAppsStream() {
    return getAppsStream().filter(this::isAccessible);
  }

  @Override
  public List<App> getApps(String contextPath, int max) {
    return getAppsList(getAccessibleAppsStream(), max, contextPath);
  }

  private Boolean isDashboardPluginType(App app) {
    return app.hasPluginEntrypoint()
        && (app.getPluginType() == null
            || app.getPluginType().equalsIgnoreCase(AppManager.DASHBOARD_PLUGIN_TYPE));
  }

  @Override
  public List<App> getDashboardPlugins(String contextPath, int max) {
    Predicate<App> filter = defaultFilter();

    return getAppsList(getAccessibleAppsStream().filter(filter), max, contextPath);
  }

  @Override
  public List<App> getDashboardPlugins(String contextPath, int max, boolean skipCore) {
    Predicate<App> filter = defaultFilter();

    if (skipCore) {
      filter =
          filter.and(
              app -> !EXCLUSION_APPS.contains(trimToEmpty(app.getName())) && !app.isCoreApp());
    }

    return getAppsList(getAccessibleAppsStream().filter(filter), max, contextPath);
  }

  /**
   * Builds the default {@link Predicate} filter to be applied on a list of {@link App} objects.
   *
   * @return the filter as {@link Predicate}.
   */
  private Predicate<App> defaultFilter() {
    return app -> app.getAppType() == AppType.DASHBOARD_WIDGET || isDashboardPluginType(app);
  }

  /**
   * This method will initialize the {@link App} objects based on the given "contextPath" and return
   * the list of {@link App} respecting the "max" size requested.
   *
   * @param stream the {@link Stream} of {@link App} objects.
   * @param max the max elements to be returned.
   * @param contextPath the path used to initialize each {@link App}.
   * @return the list of {@link App}.
   */
  private List<App> getAppsList(Stream<App> stream, int max, String contextPath) {
    if (max >= 0) {
      stream = stream.limit(max);
    }

    return stream
        .map(
            app -> {
              app.init(contextPath);
              return app;
            })
        .collect(toList());
  }

  @Override
  public List<App> getApps(String contextPath) {
    return this.getApps(contextPath, -1);
  }

  @Override
  public App getApp(String appName) {
    // Checks for app.getUrlFriendlyName which is the key of AppMap

    Optional<App> appOptional = appCache.getIfPresent(appName);
    if (appOptional.isPresent() && this.isAccessible(appOptional.get())) {
      return appOptional.get();
    }

    // If no apps are found, check for original name
    return getAccessibleAppsStream()
        .filter(app -> app.getShortName().equals(appName))
        .findFirst()
        .orElse(null);
  }

  @Override
  public List<WebModule> getMenu(String contextPath) {
    return getAccessibleAppMenu(contextPath);
  }

  private List<WebModule> getAccessibleAppMenu(String contextPath) {
    // these are the bundle modules
    List<WebModule> modules = appMenuManager.getAccessibleWebModules(this);

    List<App> apps =
        getApps(contextPath).stream()
            .filter(
                app ->
                    app.getAppType() == AppType.APP && app.hasAppEntrypoint() && !app.isBundled())
            .toList();

    // map installed apps to the WebModule object
    modules.addAll(apps.stream().map(WebModule::getModule).toList());

    return modules;
  }

  private void applyFilter(Set<App> apps, String key, String operator, String value) {
    if ("appType".equalsIgnoreCase(key)) {
      String appType = value != null ? value.toUpperCase() : null;
      apps.retainAll(AppManager.filterAppsByType(AppType.valueOf(appType), apps));
    } else if ("name".equalsIgnoreCase(key)) {
      apps.retainAll(AppManager.filterAppsByName(value, apps, operator));
    } else if ("shortName".equalsIgnoreCase(key)) {
      apps.retainAll(AppManager.filterAppsByShortName(value, apps, operator));
    } else if ("pluginType".equalsIgnoreCase(key)) {
      apps.retainAll(AppManager.filterAppsByPluginType(value, apps));
    } else if ("bundled".equalsIgnoreCase(key)) {
      boolean isBundled = "true".equalsIgnoreCase(value);
      apps.retainAll(AppManager.filterAppsByIsBundled(isBundled, apps));
    }
  }

  @Override
  public List<App> filterApps(List<String> filters, String contextPath) {
    List<App> apps = getApps(contextPath);
    Set<App> returnList = new HashSet<>(apps);

    for (String filter : filters) {
      String[] split = filter.split(":");

      if (split.length != 3) {
        throw new QueryParserException(INVALID_FILTER_MSG + filter);
      }

      if (!"name".equalsIgnoreCase(split[0])
          && !"shortName".equalsIgnoreCase(split[0])
          && !"eq".equalsIgnoreCase(split[1])) {
        throw new QueryParserException(INVALID_FILTER_MSG + filter);
      }

      if ("bundled".equalsIgnoreCase(split[0])
          && !"true".equalsIgnoreCase(split[2])
          && !"false".equalsIgnoreCase(split[2])) {
        throw new QueryParserException(INVALID_FILTER_MSG + filter);
      }

      applyFilter(returnList, split[0], split[1], split[2]);
    }

    return new ArrayList<>(returnList);
  }

  @Override
  public App getApp(String key, String contextPath) {
    Collection<App> apps = getApps(contextPath);

    for (App app : apps) {
      if (key.equals(app.getKey())) {
        return app;
      }
    }

    return null;
  }

  @Override
  public App installApp(File file, String fileName) {
    App app = jCloudsAppStorageService.installApp(file, fileName, appCache);

    log.info(
        String.format(
            "Installed App with ID %s (status: %s)", app.getAppHubId(), app.getAppState()));

    if (app.getAppState().ok()) {
      appCache.put(app.getKey(), app);
      registerDatastoreProtection(app);
    }

    return app;
  }

  @Override
  public App installApp(UUID appHubId) {

    App installedApp = new App();
    if (appHubId == null) {
      installedApp.setAppState(AppStatus.NOT_FOUND);
      return installedApp;
    }

    try {
      String versionJson = appHubService.getAppHubApiResponse("v2", "appVersions/" + appHubId);
      if (versionJson == null || versionJson.isEmpty()) {
        log.info(String.format("No version found for id %s", appHubId));
        installedApp.setAppState(AppStatus.NOT_FOUND);
        return installedApp;
      }
      JsonString downloadUrlNode = JsonMixed.of(versionJson).getString("downloadUrl");
      if (downloadUrlNode.isUndefined()) {
        log.info(
            String.format(
                "No download URL property found in response for id %s: %s", appHubId, versionJson));
        installedApp.setAppState(AppStatus.NOT_FOUND);
        return installedApp;
      }
      String downloadUrl = downloadUrlNode.string();
      URL url = new URL(downloadUrl);

      String filename = FilenameUtils.getName(downloadUrl);

      return installApp(getFile(url), filename);

    } catch (IOException ex) {
      log.info(String.format("No version found for id %s", appHubId));
      installedApp.setAppState(AppStatus.NOT_FOUND);
    } catch (ConflictException | URISyntaxException e) {
      log.error("Failed to install app with id " + appHubId, e);
      installedApp.setAppState(AppStatus.INSTALLATION_FAILED);
    }

    return installedApp;
  }

  @Override
  public boolean exists(String appName) {
    return getApp(appName) != null;
  }

  @Override
  public void deleteApp(App app, boolean deleteAppData) {
    if (app != null) {
      getAppStorageServiceByApp(app).deleteApp(app);
      App otherVersionApp = getApp(app.getName());
      if (otherVersionApp == null) {
        unregisterDatastoreProtection(app);
      }
      if (deleteAppData) {
        deleteAppData(app);
      }
      appCache.invalidate(app.getKey());
      reloadApps();
    }
  }

  @Override
  public boolean markAppToDelete(App app) {
    Optional<App> appOpt = appCache.get(app.getKey());
    if (appOpt.isEmpty()) return false;
    App appFromCache = appOpt.get();
    appFromCache.setAppState(AppStatus.DELETION_IN_PROGRESS);
    appCache.put(app.getKey(), appFromCache);
    return true;
  }

  @Override
  public String getAppHubUrl() {
    String baseUrl =
        StringUtils.trimToNull(
            dhisConfigurationProvider.getProperty(ConfigurationKey.APPHUB_BASE_URL));
    String apiUrl =
        StringUtils.trimToNull(
            dhisConfigurationProvider.getProperty(ConfigurationKey.APPHUB_API_URL));

    return "{" + "\"baseUrl\": \"" + baseUrl + "\", " + "\"apiUrl\": \"" + apiUrl + "\"" + "}";
  }

  /**
   * Reloads apps by triggering the process to discover apps from local filesystem and remote cloud
   * storage and installing all detected apps. This method is invoked automatically on startup.
   */
  @Override
  @PostConstruct
  public void reloadApps() {
    localAppStorageService.discoverInstalledApps().values().stream()
        .filter(app -> !exists(app.getKey()))
        .forEach(this::installApp);

    jCloudsAppStorageService.discoverInstalledApps().values().stream()
        .filter(app -> !exists(app.getKey()))
        .forEach(this::installApp);

    bundledAppStorageService.discoverInstalledApps().values().stream()
        .filter(app -> !exists(app.getKey()))
        .forEach(this::installApp);
  }

  private void installApp(App app) {
    appCache.put(app.getKey(), app);
    registerDatastoreProtection(app);
  }

  @Override
  public boolean isAccessible(App app) {
    return app.getKey().equals("login")
        || CurrentUserUtil.hasAnyAuthority(
            List.of(
                Authorities.ALL.toString(),
                Authorities.M_DHIS_WEB_APP_MANAGEMENT.toString(),
                app.getSeeAppAuthority()));
  }

  public ResourceResult getRawAppResource(App app, String pageName) throws IOException {
    return getAppStorageServiceByApp(app).getAppResource(app, pageName);
  }

  @Override
  public ResourceResult getAppResource(App app, String pageName, String contextPath)
      throws IOException {
    ResourceResult resource = getRawAppResource(app, pageName);

    if (resource instanceof ResourceResult.ResourceFound resourceFound) {
      if (pageName.equals("manifest.webapp")) {
        // If request was for manifest.webapp, check for * and replace with host
        if (app.getActivities() != null
            && app.getActivities().getDhis() != null
            && "*".equals(app.getActivities().getDhis().getHref())) {
          app.getActivities().getDhis().setHref(contextPath);
        }
        ByteArrayOutputStream bout = new ByteArrayOutputStream();
        jsonMapper.writeValue(bout, app);
        ByteArrayResource byteArrayResource =
            deriveByteArrayResource(bout.toByteArray(), resourceFound.resource());
        return new ResourceResult.ResourceFound(byteArrayResource);
      } else if (pageName.equals("index.action")) {
        return new ResourceResult.Redirect(app.getLaunchUrl());
      } else if (pageName.endsWith(".html")) {
        AppHtmlTemplate template = new AppHtmlTemplate(contextPath, app);

        ByteArrayOutputStream bout = new ByteArrayOutputStream();
        template.apply(resourceFound.resource().getInputStream(), bout);

        ByteArrayResource byteArrayResource =
            deriveByteArrayResource(bout.toByteArray(), resourceFound.resource());
        return new ResourceResult.ResourceFound(byteArrayResource);
      }
    }

    return resource;
  }

  /**
   * We need to handle scenarios when the Resource is a File (knowing the content length) or when
   * it's URL (not knowing the content length and having to make a call, e.g. remote web link in AWS
   * S3/MinIO) - otherwise content length can be set to 0 which causes issues at the front-end,
   * returning an empty body. If it's a URL resource, an underlying HEAD request is made to get the
   * content length.
   *
   * @param resource resource to check content length
   * @return the content length or -1 (unknown size) if exception caught
   */
  @Override
  public int getUriContentLength(@Nonnull Resource resource) {
    try {
      if (resource.isFile()) {
        return (int) resource.contentLength();
      } else {
        URLConnection urlConnection = resource.getURL().openConnection();
        return urlConnection.getContentLength();
      }
    } catch (IOException e) {
      log.error("Error trying to retrieve content length of Resource: {}", e.getMessage());
      e.printStackTrace();
      return -1;
    }
  }

  // -------------------------------------------------------------------------
  // Supportive methods
  // -------------------------------------------------------------------------

  private AppStorageService getAppStorageServiceByApp(App app) {
    if (app != null && app.getAppStorageSource() == AppStorageSource.LOCAL) {
      return localAppStorageService;
    } else if (app != null && app.getAppStorageSource() == AppStorageSource.BUNDLED) {
      return bundledAppStorageService;
    }
    return jCloudsAppStorageService;
  }

  private void deleteAppData(App app) {
    String namespace = app.getActivities().getDhis().getNamespace();
    if (namespace != null && !namespace.isEmpty()) {
      datastoreService.deleteNamespace(namespace);
      log.info(String.format("Deleted app namespace '%s'", namespace));
    }
  }

  private void registerDatastoreProtection(App app) {
    registerMainNamespaceProtection(app);
    registerAdditionalNamespaceProtection(app);
  }

  private void registerMainNamespaceProtection(App app) {
    String namespace = app.getActivities().getDhis().getNamespace();
    if (namespace == null || namespace.isEmpty()) return;
    String adminAuthority = Authorities.M_DHIS_WEB_APP_MANAGEMENT.toString();
    String[] authorities =
        app.getShortName() == null
            ? new String[] {adminAuthority}
            : new String[] {adminAuthority, app.getSeeAppAuthority()};
    datastoreService.addProtection(
        new DatastoreNamespaceProtection(namespace, RESTRICTED, authorities));
  }

  private void registerAdditionalNamespaceProtection(App app) {
    List<DatastoreNamespace> additionalNamespaces =
        app.getActivities().getDhis().getAdditionalNamespaces();
    if (additionalNamespaces == null || additionalNamespaces.isEmpty()) return;
    for (DatastoreNamespace ns : additionalNamespaces) {
      Set<String> readAuthorities = ns.getAllAuthorities();
      Set<String> writeAuthorities = ns.getAuthorities();
      if (writeAuthorities == null || writeAuthorities.isEmpty()) writeAuthorities = Set.of();
      String namespace = requireNonNull(ns.getNamespace());
      datastoreService.addProtection(
          new DatastoreNamespaceProtection(
              namespace, RESTRICTED, readAuthorities, RESTRICTED, writeAuthorities));
    }
  }

  private void unregisterDatastoreProtection(App app) {
    AppDhis dhis = app.getActivities().getDhis();
    String namespace = dhis.getNamespace();
    if (namespace != null && !namespace.isEmpty()) {
      datastoreService.removeProtection(namespace);
    }
    List<DatastoreNamespace> additionalNamespaces = dhis.getAdditionalNamespaces();
    if (additionalNamespaces != null && !additionalNamespaces.isEmpty()) {
      additionalNamespaces.forEach(ns -> datastoreService.removeProtection(ns.getNamespace()));
    }
  }

  private static File getFile(URL url) throws IOException {
    URLConnection connection = url.openConnection();

    File tempFile = File.createTempFile("dhis", null);

    tempFile.deleteOnExit();

    try (BufferedInputStream in = new BufferedInputStream(connection.getInputStream());
        FileOutputStream out = new FileOutputStream(tempFile)) {
      IOUtils.copy(in, out);
    }
    return tempFile;
  }

  private ByteArrayResource deriveByteArrayResource(byte[] bytes, Resource resource) {
    return new ByteArrayResource(bytes, resource.getDescription()) {
      @Override
      public String getFilename() {
        return resource.getFilename();
      }

      @Override
      public URL getURL() throws IOException {
        return resource.getURL();
      }

      @Override
      public long lastModified() throws IOException {
        return resource.lastModified();
      }
    };
  }
}<|MERGE_RESOLUTION|>--- conflicted
+++ resolved
@@ -90,11 +90,7 @@
   private final AppStorageService bundledAppStorageService;
   private final DatastoreService datastoreService;
 
-<<<<<<< HEAD
   @Autowired private ObjectMapper jsonMapper;
-=======
-  private final AppMenuManager appMenuManager;
->>>>>>> 33cccb36
 
   /**
    * In-memory storage of installed apps. Initially loaded on startup. Should not be cleared during
@@ -112,8 +108,7 @@
       @Qualifier("org.hisp.dhis.appmanager.BundledAppStorageService")
           AppStorageService bundledAppStorageService,
       DatastoreService datastoreService,
-      CacheBuilderProvider cacheBuilderProvider,
-      AppMenuManager appMenuManager) {
+      CacheBuilderProvider cacheBuilderProvider) {
     checkNotNull(dhisConfigurationProvider);
     checkNotNull(localAppStorageService);
     checkNotNull(jCloudsAppStorageService);
@@ -128,7 +123,6 @@
     this.bundledAppStorageService = bundledAppStorageService;
     this.datastoreService = datastoreService;
     this.appCache = cacheBuilderProvider.<App>newCacheBuilder().forRegion("appCache").build();
-    this.appMenuManager = appMenuManager;
   }
 
   // -------------------------------------------------------------------------
@@ -233,14 +227,12 @@
   }
 
   private List<WebModule> getAccessibleAppMenu(String contextPath) {
-    // these are the bundle modules
-    List<WebModule> modules = appMenuManager.getAccessibleWebModules(this);
-
+    List<WebModule> modules = new ArrayList<>();
     List<App> apps =
         getApps(contextPath).stream()
             .filter(
                 app ->
-                    app.getAppType() == AppType.APP && app.hasAppEntrypoint() && !app.isBundled())
+                    app.getAppType() == AppType.APP && app.hasAppEntrypoint())
             .toList();
 
     // map installed apps to the WebModule object
