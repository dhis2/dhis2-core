/*
 * Copyright (c) 2004-2022, University of Oslo
 * All rights reserved.
 *
 * Redistribution and use in source and binary forms, with or without
 * modification, are permitted provided that the following conditions are met:
 *
 * 1. Redistributions of source code must retain the above copyright notice, this
 * list of conditions and the following disclaimer.
 *
 * 2. Redistributions in binary form must reproduce the above copyright notice,
 * this list of conditions and the following disclaimer in the documentation
 * and/or other materials provided with the distribution.
 *
 * 3. Neither the name of the copyright holder nor the names of its contributors 
 * may be used to endorse or promote products derived from this software without
 * specific prior written permission.
 *
 * THIS SOFTWARE IS PROVIDED BY THE COPYRIGHT HOLDERS AND CONTRIBUTORS "AS IS" AND
 * ANY EXPRESS OR IMPLIED WARRANTIES, INCLUDING, BUT NOT LIMITED TO, THE IMPLIED
 * WARRANTIES OF MERCHANTABILITY AND FITNESS FOR A PARTICULAR PURPOSE ARE
 * DISCLAIMED. IN NO EVENT SHALL THE COPYRIGHT OWNER OR CONTRIBUTORS BE LIABLE FOR
 * ANY DIRECT, INDIRECT, INCIDENTAL, SPECIAL, EXEMPLARY, OR CONSEQUENTIAL DAMAGES
 * (INCLUDING, BUT NOT LIMITED TO, PROCUREMENT OF SUBSTITUTE GOODS OR SERVICES;
 * LOSS OF USE, DATA, OR PROFITS; OR BUSINESS INTERRUPTION) HOWEVER CAUSED AND ON
 * ANY THEORY OF LIABILITY, WHETHER IN CONTRACT, STRICT LIABILITY, OR TORT
 * (INCLUDING NEGLIGENCE OR OTHERWISE) ARISING IN ANY WAY OUT OF THE USE OF THIS
 * SOFTWARE, EVEN IF ADVISED OF THE POSSIBILITY OF SUCH DAMAGE.
 */
package org.hisp.dhis.appmanager;

import static com.google.common.base.Preconditions.checkNotNull;
import static java.util.Objects.requireNonNull;
import static java.util.stream.Collectors.toList;
import static org.apache.commons.lang3.StringUtils.trimToEmpty;
import static org.hisp.dhis.datastore.DatastoreNamespaceProtection.ProtectionType.RESTRICTED;

import com.fasterxml.jackson.databind.ObjectMapper;
<<<<<<< HEAD
import java.io.BufferedInputStream;
import java.io.ByteArrayOutputStream;
import java.io.File;
import java.io.FileOutputStream;
import java.io.IOException;
import java.io.InputStream;
import java.net.URISyntaxException;
import java.net.URL;
import java.net.URLConnection;
import java.nio.charset.StandardCharsets;
import java.nio.file.Files;
import java.nio.file.Path;
import java.nio.file.StandardCopyOption;
import java.util.ArrayList;
import java.util.Collection;
import java.util.HashMap;
import java.util.HashSet;
import java.util.List;
import java.util.Map;
import java.util.Optional;
import java.util.Set;
import java.util.UUID;
=======
import java.io.*;
import java.net.URISyntaxException;
import java.net.URL;
import java.net.URLConnection;
import java.util.*;
>>>>>>> c43224c0
import java.util.concurrent.CompletableFuture;
import java.util.concurrent.Future;
import java.util.function.Predicate;
import java.util.stream.Stream;
import javax.annotation.Nonnull;
import javax.annotation.PostConstruct;
import lombok.extern.slf4j.Slf4j;
import org.apache.commons.io.FilenameUtils;
import org.apache.commons.io.IOUtils;
import org.apache.commons.lang3.StringUtils;
import org.apache.commons.lang3.tuple.Pair;
import org.hisp.dhis.apphub.AppHubService;
import org.hisp.dhis.appmanager.AppBundleInfo.BundledAppInfo;
import org.hisp.dhis.appmanager.webmodules.WebModule;
import org.hisp.dhis.cache.Cache;
import org.hisp.dhis.cache.CacheBuilderProvider;
import org.hisp.dhis.datastore.DatastoreNamespace;
import org.hisp.dhis.datastore.DatastoreNamespaceProtection;
import org.hisp.dhis.datastore.DatastoreService;
import org.hisp.dhis.external.conf.ConfigurationKey;
import org.hisp.dhis.external.conf.DhisConfigurationProvider;
import org.hisp.dhis.feedback.ConflictException;
import org.hisp.dhis.i18n.I18nManager;
import org.hisp.dhis.i18n.locale.LocaleManager;
import org.hisp.dhis.jsontree.JsonMixed;
import org.hisp.dhis.jsontree.JsonString;
import org.hisp.dhis.query.QueryParserException;
import org.hisp.dhis.security.Authorities;
import org.hisp.dhis.user.CurrentUserUtil;
import org.hisp.dhis.user.User;
import org.hisp.dhis.user.UserService;
import org.hisp.dhis.util.AppHtmlTemplate;
import org.springframework.beans.factory.annotation.Autowired;
import org.springframework.beans.factory.annotation.Qualifier;
import org.springframework.core.io.ByteArrayResource;
import org.springframework.core.io.Resource;
import org.springframework.core.io.ResourceLoader;
import org.springframework.core.io.support.ResourcePatternResolver;
import org.springframework.scheduling.annotation.Async;
import org.springframework.stereotype.Component;

/**
 * @author Saptarshi Purkayastha
 */
@Slf4j
@Component("org.hisp.dhis.appmanager.AppManager")
public class DefaultAppManager implements AppManager {
  public static final String INVALID_FILTER_MSG = "Invalid filter: ";

  private static final Set<String> EXCLUSION_APPS = Set.of("Line Listing");

  private final DhisConfigurationProvider dhisConfigurationProvider;
  private final AppHubService appHubService;
  private final AppStorageService jCloudsAppStorageService;
  private final DatastoreService datastoreService;
  private final BundledAppManager bundledAppManager;
  private final I18nManager i18nManager;

  @Autowired private UserService userService;
  @Autowired private ObjectMapper jsonMapper;

  @Autowired private LocaleManager localeManager;

  @Autowired private ResourcePatternResolver resourcePatternResolver;

  @Autowired private ResourceLoader resourceLoader;

  /**
   * In-memory storage of installed apps. Initially loaded on startup. Should not be cleared during
   * runtime.
   */
  private final Cache<App> appCache;

  public DefaultAppManager(
      DhisConfigurationProvider dhisConfigurationProvider,
      AppHubService appHubService,
      @Qualifier("org.hisp.dhis.appmanager.JCloudsAppStorageService")
          AppStorageService jCloudsAppStorageService,
      DatastoreService datastoreService,
      CacheBuilderProvider cacheBuilderProvider,
      I18nManager i18nManager,
<<<<<<< HEAD
      BundledAppManager bundledAppManager) {

=======
      LocaleManager localeManager) {
>>>>>>> c43224c0
    checkNotNull(dhisConfigurationProvider);
    checkNotNull(jCloudsAppStorageService);
    checkNotNull(datastoreService);
    checkNotNull(cacheBuilderProvider);
    checkNotNull(i18nManager);
    checkNotNull(bundledAppManager);

    this.dhisConfigurationProvider = dhisConfigurationProvider;
    this.appHubService = appHubService;
    this.jCloudsAppStorageService = jCloudsAppStorageService;
    this.datastoreService = datastoreService;
    this.appCache = cacheBuilderProvider.<App>newCacheBuilder().forRegion("appCache").build();
    this.i18nManager = i18nManager;
<<<<<<< HEAD
    this.bundledAppManager = bundledAppManager;
=======
    this.localeManager = localeManager;
>>>>>>> c43224c0
  }

  /**
   * Reloads apps by triggering the process to discover apps from local filesystem and remote cloud
   * storage and installing all detected apps. This method is invoked automatically on startup.
   */
  @Override
  @PostConstruct
  public void reloadApps() {
    Map<String, Pair<App, BundledAppInfo>> installedApps = new HashMap<>();
    // Read apps from jClouds (either local storage or a remote object store)
    jCloudsAppStorageService
        .discoverInstalledApps()
        .values()
        .forEach(
            pair -> {
              // We need the app name as it's on the filesystem (folder name)
              // App name in the UI comes from the manifest.
              String key = pair.getLeft().getFolderName().replace("apps/", "").replace("/", "");
              installedApps.put(key, pair);
            });

    installBundledApps(installedApps);

    log.info("Loaded {} apps.", installedApps.size());

    // Invalidate the previous app cache
    appCache.invalidateAll();

    // Cache all discovered apps
    installedApps.values().forEach(app -> cacheApp(app.getLeft()));
  }

  /**
   * Installs bundled apps, by looking in the classpath for app .zip files. If the bundled app is
   * already installed, it can be overwritten with a newer one if the Etag is different.
   *
   * @param installedApps the Map to put the installed apps in
   */
  private void installBundledApps(Map<String, Pair<App, BundledAppInfo>> installedApps) {
    bundledAppManager.installBundledApps(
        (key, appInfo, resource) -> {
          String fileName = key + ".zip";
          // Install bundled apps if not already installed manually or automatically during startup
          installedApps.computeIfAbsent(
              key, x -> Pair.of(installBundledAppResource(resource, fileName, appInfo), appInfo));

          if (installedApps.containsKey(key)) {
            BundledAppInfo installedAppInfo = installedApps.get(key).getRight();

            // If we already have a bundled app installed automatically (since we have the
            // BundledAppInfo),
            // and the Etag is different, overwrite the existing.
            if (installedAppInfo != null
                && installedAppInfo.getEtag() != null
                && !installedAppInfo.getEtag().equals(appInfo.getEtag())) {

              installedApps.put(
                  key, Pair.of(installBundledAppResource(resource, fileName, appInfo), appInfo));

              log.info(
                  "A bundled app with a different Etag was installed and replaced the existing one. App name: '{}'",
                  installedAppInfo.getName());
            }
          }
        });
  }

  private void cacheApp(App app) {
    if (app.getAppState() == AppStatus.OK) {
      appCache.put(app.getKey(), app);
      registerDatastoreProtection(app);
    }
  }

  private Stream<App> getAppsStream() {
    return appCache.getAll().filter(app -> app.getAppState() != AppStatus.DELETION_IN_PROGRESS);
  }

  private Stream<App> getAccessibleAppsStream() {
    return getAppsStream().filter(this::isAccessible);
  }

  @Override
  public List<App> getApps(String contextPath, int max) {
    return getAppsList(getAccessibleAppsStream(), max, contextPath);
  }

  private Boolean isDashboardPluginType(App app) {
    return app.hasPluginEntrypoint()
        && (app.getPluginType() == null
            || app.getPluginType().equalsIgnoreCase(AppManager.DASHBOARD_PLUGIN_TYPE));
  }

  @Override
  public List<App> getDashboardPlugins(String contextPath, int max) {
    Predicate<App> filter = defaultFilter();

    return getAppsList(getAccessibleAppsStream().filter(filter), max, contextPath);
  }

  @Override
  public List<App> getDashboardPlugins(String contextPath, int max, boolean skipCore) {
    Predicate<App> filter = defaultFilter();

    if (skipCore) {
      filter =
          filter.and(
              app -> !EXCLUSION_APPS.contains(trimToEmpty(app.getName())) && !app.isCoreApp());
    }

    return getAppsList(getAccessibleAppsStream().filter(filter), max, contextPath);
  }

  /**
   * Builds the default {@link Predicate} filter to be applied on a list of {@link App} objects.
   *
   * @return the filter as {@link Predicate}.
   */
  private Predicate<App> defaultFilter() {
    return app -> app.getAppType() == AppType.DASHBOARD_WIDGET || isDashboardPluginType(app);
  }

  /**
   * This method will initialize the {@link App} objects based on the given "contextPath" and return
   * the list of {@link App} respecting the "max" size requested.
   *
   * @param stream the {@link Stream} of {@link App} objects.
   * @param max the max elements to be returned.
   * @param contextPath the path used to initialize each {@link App}.
   * @return the list of {@link App}.
   */
  private List<App> getAppsList(Stream<App> stream, int max, String contextPath) {
    if (max >= 0) {
      stream = stream.limit(max);
    }

    Locale userLocale = localeManager.getCurrentLocale();

    return stream
        .map(
            app -> {
              app.init(contextPath);
              try {
                return app.localise(userLocale);
              } catch (RuntimeException e) {
                log.warn(
                    String.format("Could not localise app information for app: %s", app.getName()));
                return app;
              }
            })
        .collect(toList());
  }

  @Override
  public List<App> getApps(String contextPath) {
    return this.getApps(contextPath, -1);
  }

  @Override
  public App getApp(String appName) {
    // Checks for app.getUrlFriendlyName which is the key of AppMap

    Optional<App> appOptional = appCache.getIfPresent(appName);
    if (appOptional.isPresent() && this.isAccessible(appOptional.get())) {
      return appOptional.get();
    }

    // If no apps are found, check for original name
    return getAccessibleAppsStream()
        .filter(app -> app.getShortName().equals(appName))
        .findFirst()
        .orElse(null);
  }

  @Override
  public List<WebModule> getMenu(String contextPath) {
    List<WebModule> modules = getAccessibleAppMenu(contextPath);

    // Apply user-defined favorite apps order
    User currentUser = userService.getUserByUsername(CurrentUserUtil.getCurrentUsername());

    if (currentUser != null && currentUser.getApps() != null && !currentUser.getApps().isEmpty()) {
      final List<String> userApps = new ArrayList<>(currentUser.getApps());

      modules.sort(
          (m1, m2) -> {
            int i1 = userApps.indexOf(m1.getName());
            int i2 = userApps.indexOf(m2.getName());

            i1 = i1 == -1 ? 9999 : i1;
            i2 = i2 == -1 ? 9999 : i2;

            return Integer.compare(i1, i2);
          });
    }

    return modules;
  }

  private List<WebModule> getAccessibleAppMenu(String contextPath) {
    List<WebModule> modules = new ArrayList<>();
    List<App> apps =
        getApps(contextPath).stream()
            .filter(app -> app.getAppType() == AppType.APP && app.hasAppEntrypoint())
            .toList();

    // map installed apps to the WebModule object
    modules.addAll(
        apps.stream()
            .filter(app -> !MENU_APP_EXCLUSIONS.contains(app.getKey()))
            .map(WebModule::getModule)
            .map(
                module -> {
                  // bundled apps in 42+ have the ability to add their name translations in the
                  // manifest
                  // so only use the bundled translations if no manifest translation exists
                  if (!module.isLocalised()) {
                    String bundledAppNameTranslation =
                        i18nManager.getI18n().getString(module.getName(), module.getDisplayName());
                    module.setDisplayName(bundledAppNameTranslation);
                    return module;
                  }
                  return module;
                })
            .toList());

    return modules;
  }

  private void applyFilter(Set<App> apps, String key, String operator, String value) {
    if ("appType".equalsIgnoreCase(key)) {
      String appType = value != null ? value.toUpperCase() : null;
      apps.retainAll(AppManager.filterAppsByType(AppType.valueOf(appType), apps));
    } else if ("name".equalsIgnoreCase(key)) {
      apps.retainAll(AppManager.filterAppsByName(value, apps, operator));
    } else if ("shortName".equalsIgnoreCase(key)) {
      apps.retainAll(AppManager.filterAppsByShortName(value, apps, operator));
    } else if ("pluginType".equalsIgnoreCase(key)) {
      apps.retainAll(AppManager.filterAppsByPluginType(value, apps));
    } else if ("bundled".equalsIgnoreCase(key)) {
      boolean isBundled = "true".equalsIgnoreCase(value);
      apps.retainAll(AppManager.filterAppsByIsBundled(isBundled, apps));
    }
  }

  @Override
  public List<App> filterApps(List<String> filters, String contextPath) {
    List<App> apps = getApps(contextPath);
    Set<App> returnList = new HashSet<>(apps);

    for (String filter : filters) {
      String[] split = filter.split(":");

      if (split.length != 3) {
        throw new QueryParserException(INVALID_FILTER_MSG + filter);
      }

      if (!"name".equalsIgnoreCase(split[0])
          && !"shortName".equalsIgnoreCase(split[0])
          && !"eq".equalsIgnoreCase(split[1])) {
        throw new QueryParserException(INVALID_FILTER_MSG + filter);
      }

      if ("bundled".equalsIgnoreCase(split[0])
          && !"true".equalsIgnoreCase(split[2])
          && !"false".equalsIgnoreCase(split[2])) {
        throw new QueryParserException(INVALID_FILTER_MSG + filter);
      }

      applyFilter(returnList, split[0], split[1], split[2]);
    }

    return new ArrayList<>(returnList);
  }

  @Override
  public App getApp(String key, String contextPath) {
    Collection<App> apps = getApps(contextPath);
    for (App app : apps) {
      if (key.equals(app.getKey())) {
        return app;
      }
    }
    return null;
  }

  @Override
  public App installApp(File file, String fileName) {
    return installAppZipFile(file, fileName, null);
  }

  private App installAppZipFile(File file, String fileName, BundledAppInfo bundledAppInfo) {
    App app = jCloudsAppStorageService.installApp(file, fileName, appCache, bundledAppInfo);
    log.debug(
        String.format(
            "Installed App with AppHub ID %s (status: %s)", app.getAppHubId(), app.getAppState()));
    cacheApp(app);
    return app;
  }

  @Nonnull
  public App installBundledAppResource(
      Resource resource, String fileName, BundledAppInfo bundledAppInfo) {
    try {
      Path tempFile = Files.createTempFile("tmp-bundled-app-", fileName);
      Files.copy(resource.getInputStream(), tempFile, StandardCopyOption.REPLACE_EXISTING);
      try {
        App app = installAppZipFile(tempFile.toFile(), fileName, bundledAppInfo);
        app.setBundled(true);
        return app;
      } finally {
        Files.deleteIfExists(tempFile);
      }
    } catch (IOException e) {
      log.error("Failed to install bundled app: '{}'", fileName, e);
      throw new RuntimeException(e);
    }
  }

  @Override
  @Nonnull
  public App installAppByHubId(UUID appHubId) {
    App installedApp = new App();
    if (appHubId == null) {
      installedApp.setAppState(AppStatus.NOT_FOUND);
      return installedApp;
    }

    try {
      String versionJson = appHubService.getAppHubApiResponse("v2", "appVersions/" + appHubId);
      if (versionJson == null || versionJson.isEmpty()) {
        log.info(String.format("No version found for id %s", appHubId));
        installedApp.setAppState(AppStatus.NOT_FOUND);
        return installedApp;
      }
      JsonString downloadUrlNode = JsonMixed.of(versionJson).getString("downloadUrl");
      if (downloadUrlNode.isUndefined()) {
        log.info(
            String.format(
                "No download URL property found in response for id %s: %s", appHubId, versionJson));
        installedApp.setAppState(AppStatus.NOT_FOUND);
        return installedApp;
      }
      String downloadUrl = downloadUrlNode.string();
      URL url = new URL(downloadUrl);

      String filename = FilenameUtils.getName(downloadUrl);

      return installApp(getFile(url), filename);

    } catch (IOException ex) {
      log.info(String.format("No version found for id %s", appHubId));
      installedApp.setAppState(AppStatus.NOT_FOUND);
    } catch (ConflictException | URISyntaxException e) {
      log.error("Failed to install app with id " + appHubId, e);
      installedApp.setAppState(AppStatus.INSTALLATION_FAILED);
    }

    return installedApp;
  }

  @Override
  public boolean exists(String appName) {
    return getApp(appName) != null;
  }

  @Async
  public Future<Boolean> deleteAppFromStorageAsync(App app) {
    if (app != null) {
      Future<Boolean> promise = jCloudsAppStorageService.deleteAppAsync(app);

      // Await the result of the delete request
      boolean result;
      try {
        result = promise.get();
      } catch (Exception e) {
        log.error("Interrupted while deleting app {}", app.getKey());
        app.setAppState(AppStatus.INSTALLATION_FAILED);
        appCache.put(app.getKey(), app);
        return CompletableFuture.completedFuture(false);
      }

      if (!result) {
        log.warn("Deleting app {} is not allowed", app.getKey());
        app.setAppState(AppStatus.OK);
        appCache.put(app.getKey(), app);
        return CompletableFuture.completedFuture(false);
      }
    }
    reloadApps();
    return CompletableFuture.completedFuture(true);
  }

  @Override
  public boolean deleteApp(App app, boolean deleteAppData) {
    Optional<App> appOpt = appCache.get(app.getKey());
    if (appOpt.isEmpty()) return false;

    // Bundled apps cannot be deleted
    if (appOpt.get().getAppStorageSource() == AppStorageSource.BUNDLED) return false;

    App appFromCache = appOpt.get();
    appFromCache.setAppState(AppStatus.DELETION_IN_PROGRESS);
    appCache.put(app.getKey(), appFromCache);

    deleteAppFromStorageAsync(app);

    boolean isBundledAppOverride = app.isBundled();
    // If a bundled version exists it will replace the deleted override.
    // In that case, deleting the app should not remove the namespace protection
    if (!isBundledAppOverride) {
      unregisterDatastoreProtection(app);
    }
    if (deleteAppData) {
      deleteAppData(app);
    }

    return true;
  }

  @Override
  public String getAppHubUrl() {
    String baseUrl =
        StringUtils.trimToNull(
            dhisConfigurationProvider.getProperty(ConfigurationKey.APPHUB_BASE_URL));
    String apiUrl =
        StringUtils.trimToNull(
            dhisConfigurationProvider.getProperty(ConfigurationKey.APPHUB_API_URL));

    return "{" + "\"baseUrl\": \"" + baseUrl + "\", " + "\"apiUrl\": \"" + apiUrl + "\"" + "}";
  }

<<<<<<< HEAD
=======
  /**
   * Reloads apps by triggering the process to discover apps from local filesystem and remote cloud
   * storage and installing all detected apps. This method is invoked automatically on startup.
   */
  @Override
  @PostConstruct
  public void reloadApps() {
    Map<String, App> discoveredApps = new HashMap<>();

    /*
     * DEPRECATED - local app storage is no longer used, but some implementations upgrading from 2.28
     * or earlier might still have app files in the local system.  To be removed in 2.43.
     */
    localAppStorageService.discoverInstalledApps().values().stream()
        .forEach(
            app -> {
              discoveredApps.putIfAbsent(app.getKey(), app);
              log.warn(
                  "App {} uses local app storage is deprecated and will be removed in DHIS2 version 43.  Please delete this app and re-install it to migrate to the new JClouds app storage service.",
                  app.getKey());
            });

    // Install apps from jClouds (either local storage or a remote object store)
    jCloudsAppStorageService.discoverInstalledApps().values().stream()
        .forEach(app -> discoveredApps.putIfAbsent(app.getKey(), app));

    // Only add bundled apps if an override with the same key hasn't already been installed
    bundledAppStorageService.discoverInstalledApps().values().stream()
        .forEach(app -> discoveredApps.putIfAbsent(app.getKey(), app));

    log.info("Loaded {} apps from all sources", discoveredApps.size());

    // Invalidate the previous app cache
    appCache.invalidateAll();

    // Install all discovered apps
    discoveredApps.values().forEach(this::installApp);
  }

  private void installApp(App app) {
    if (AppManager.BUNDLED_APPS.contains(app.getKey())) {
      app.setBundled(true);
    }

    appCache.put(app.getKey(), app);
    registerDatastoreProtection(app);
  }

>>>>>>> c43224c0
  @Override
  public boolean isAccessible(App app) {
    return ALWAYS_ACCESSIBLE_APPS.contains(app.getKey())
        || CurrentUserUtil.hasAnyAuthority(
            List.of(
                Authorities.ALL.toString(),
                Authorities.M_DHIS_WEB_APP_MANAGEMENT.toString(),
                app.getSeeAppAuthority()));
  }

  @Override
  public ResourceResult getRawAppResource(App app, String pageName) throws IOException {
    return jCloudsAppStorageService.getAppResource(app, pageName);
  }

  @Override
  public ResourceResult getAppResource(App app, String pageName, String contextPath)
      throws IOException {
    ResourceResult resource = getRawAppResource(app, pageName);

    if (pageName.equals("/index.action")) {
      return new ResourceResult.Redirect(app.getLaunchPath());
    }

    if (resource instanceof ResourceResult.ResourceFound resourceFound) {
      if (pageName.equals("/manifest.webapp")) {
        app.getActivities().getDhis().setHref(contextPath);
        ByteArrayOutputStream bout = new ByteArrayOutputStream();
        jsonMapper.writeValue(bout, app);
        ByteArrayResource byteArrayResource =
            toByteArrayResource(bout.toByteArray(), resourceFound.resource());
        return new ResourceResult.ResourceFound(byteArrayResource, "application/json");
      } else if (pageName.endsWith(".html")
          || (resourceFound.resource().getFilename() != null
              && resourceFound.resource().getFilename().endsWith(".html"))) {
        AppHtmlTemplate template = new AppHtmlTemplate(contextPath, app);
        ByteArrayOutputStream bout = new ByteArrayOutputStream();
        template.apply(resourceFound.resource().getInputStream(), bout);
        ByteArrayResource byteArrayResource =
            toByteArrayResource(bout.toByteArray(), resourceFound.resource());
        return new ResourceResult.ResourceFound(byteArrayResource, "text/html;charset=UTF-8");
      } else if (pageName.endsWith(".js")
          || (resourceFound.resource().getFilename() != null
              && resourceFound.resource().getFilename().endsWith(".js"))) {
        // Read the original JS content
        String originalJsContent;
        try (InputStream inputStream = resourceFound.resource().getInputStream()) {
          originalJsContent = IOUtils.toString(inputStream, StandardCharsets.UTF_8);
        }
        // TODO: MAS: Approval app requires this, why?
        String modifiedJsContent =
            originalJsContent.replace("url:\"..\"", "url:\"" + "../../.." + "\"");
        ByteArrayResource byteArrayResource =
            toByteArrayResource(
                modifiedJsContent.getBytes(StandardCharsets.UTF_8), resourceFound.resource());
        return new ResourceResult.ResourceFound(byteArrayResource, "application/javascript");
      }
    }

    return resource;
  }

  /**
   * We need to handle scenarios when the Resource is a File (knowing the content length) or when
   * it's URL (not knowing the content length and having to make a call, e.g. remote web link in AWS
   * S3/MinIO) - otherwise content length can be set to 0 which causes issues at the front-end,
   * returning an empty body. If it's a URL resource, an underlying HEAD request is made to get the
   * content length.
   *
   * @param resource resource to check content length
   * @return the content length or -1 (unknown size) if exception caught
   */
  @Override
  public int getUriContentLength(@Nonnull Resource resource) {
    try {
      if (resource.isFile()) {
        return (int) resource.contentLength();
      } else {
        URLConnection urlConnection = resource.getURL().openConnection();
        return urlConnection.getContentLength();
      }
    } catch (IOException e) {
      log.error("Error trying to retrieve content length of Resource: {}", e.getMessage());
      e.printStackTrace();
      return -1;
    }
  }

  // -------------------------------------------------------------------------
  // Supportive methods
  // -------------------------------------------------------------------------

  private void deleteAppData(App app) {
    String namespace = app.getActivities().getDhis().getNamespace();
    if (namespace != null && !namespace.isEmpty()) {
      datastoreService.deleteNamespace(namespace);
      log.info(String.format("Deleted app namespace '%s'", namespace));
    }
  }

  private void registerDatastoreProtection(App app) {
    registerMainNamespaceProtection(app);
    registerAdditionalNamespaceProtection(app);
  }

  private void registerMainNamespaceProtection(App app) {
    String namespace = app.getActivities().getDhis().getNamespace();
    if (namespace == null || namespace.isEmpty()) return;
    String adminAuthority = Authorities.M_DHIS_WEB_APP_MANAGEMENT.toString();
    String[] authorities =
        app.getShortName() == null
            ? new String[] {adminAuthority}
            : new String[] {adminAuthority, app.getSeeAppAuthority()};
    datastoreService.addProtection(
        new DatastoreNamespaceProtection(namespace, RESTRICTED, authorities));
  }

  private void registerAdditionalNamespaceProtection(App app) {
    List<DatastoreNamespace> additionalNamespaces =
        app.getActivities().getDhis().getAdditionalNamespaces();
    if (additionalNamespaces == null || additionalNamespaces.isEmpty()) return;
    for (DatastoreNamespace ns : additionalNamespaces) {
      Set<String> readAuthorities = ns.getAllAuthorities();
      Set<String> writeAuthorities = ns.getAuthorities();
      if (writeAuthorities == null || writeAuthorities.isEmpty()) writeAuthorities = Set.of();
      String namespace = requireNonNull(ns.getNamespace());
      datastoreService.addProtection(
          new DatastoreNamespaceProtection(
              namespace, RESTRICTED, readAuthorities, RESTRICTED, writeAuthorities));
    }
  }

  private void unregisterDatastoreProtection(App app) {
    AppDhis dhis = app.getActivities().getDhis();
    String namespace = dhis.getNamespace();
    if (namespace != null && !namespace.isEmpty()) {
      datastoreService.removeProtection(namespace);
    }
    List<DatastoreNamespace> additionalNamespaces = dhis.getAdditionalNamespaces();
    if (additionalNamespaces != null && !additionalNamespaces.isEmpty()) {
      additionalNamespaces.forEach(ns -> datastoreService.removeProtection(ns.getNamespace()));
    }
  }

  private static File getFile(URL url) throws IOException {
    URLConnection connection = url.openConnection();

    File tempFile = File.createTempFile("dhis", null);

    tempFile.deleteOnExit();

    try (BufferedInputStream in = new BufferedInputStream(connection.getInputStream());
        FileOutputStream out = new FileOutputStream(tempFile)) {
      IOUtils.copy(in, out);
    }
    return tempFile;
  }

  private ByteArrayResource toByteArrayResource(byte[] bytes, Resource resource) {
    return new ByteArrayResource(bytes, resource.getDescription()) {
      @Override
      public String getFilename() {
        return resource.getFilename();
      }

      // This is necessary so that the content length is set correctly in getUriContentLength
      @Override
      public boolean isFile() {
        return true;
      }

      @Override
      public URL getURL() throws IOException {
        return resource.getURL();
      }

      @Override
      public long lastModified() throws IOException {
        return resource.lastModified();
      }
    };
  }
}<|MERGE_RESOLUTION|>--- conflicted
+++ resolved
@@ -36,12 +36,7 @@
 import static org.hisp.dhis.datastore.DatastoreNamespaceProtection.ProtectionType.RESTRICTED;
 
 import com.fasterxml.jackson.databind.ObjectMapper;
-<<<<<<< HEAD
-import java.io.BufferedInputStream;
-import java.io.ByteArrayOutputStream;
-import java.io.File;
-import java.io.FileOutputStream;
-import java.io.IOException;
+import java.io.*;
 import java.io.InputStream;
 import java.net.URISyntaxException;
 import java.net.URL;
@@ -50,22 +45,7 @@
 import java.nio.file.Files;
 import java.nio.file.Path;
 import java.nio.file.StandardCopyOption;
-import java.util.ArrayList;
-import java.util.Collection;
-import java.util.HashMap;
-import java.util.HashSet;
-import java.util.List;
-import java.util.Map;
-import java.util.Optional;
-import java.util.Set;
-import java.util.UUID;
-=======
-import java.io.*;
-import java.net.URISyntaxException;
-import java.net.URL;
-import java.net.URLConnection;
 import java.util.*;
->>>>>>> c43224c0
 import java.util.concurrent.CompletableFuture;
 import java.util.concurrent.Future;
 import java.util.function.Predicate;
@@ -147,12 +127,8 @@
       DatastoreService datastoreService,
       CacheBuilderProvider cacheBuilderProvider,
       I18nManager i18nManager,
-<<<<<<< HEAD
-      BundledAppManager bundledAppManager) {
-
-=======
-      LocaleManager localeManager) {
->>>>>>> c43224c0
+      LocaleManager localeManager,
+    BundledAppManager bundledAppManager) {
     checkNotNull(dhisConfigurationProvider);
     checkNotNull(jCloudsAppStorageService);
     checkNotNull(datastoreService);
@@ -166,12 +142,10 @@
     this.datastoreService = datastoreService;
     this.appCache = cacheBuilderProvider.<App>newCacheBuilder().forRegion("appCache").build();
     this.i18nManager = i18nManager;
-<<<<<<< HEAD
+    this.localeManager = localeManager;
     this.bundledAppManager = bundledAppManager;
-=======
-    this.localeManager = localeManager;
->>>>>>> c43224c0
-  }
+  }
+
 
   /**
    * Reloads apps by triggering the process to discover apps from local filesystem and remote cloud
@@ -604,57 +578,6 @@
     return "{" + "\"baseUrl\": \"" + baseUrl + "\", " + "\"apiUrl\": \"" + apiUrl + "\"" + "}";
   }
 
-<<<<<<< HEAD
-=======
-  /**
-   * Reloads apps by triggering the process to discover apps from local filesystem and remote cloud
-   * storage and installing all detected apps. This method is invoked automatically on startup.
-   */
-  @Override
-  @PostConstruct
-  public void reloadApps() {
-    Map<String, App> discoveredApps = new HashMap<>();
-
-    /*
-     * DEPRECATED - local app storage is no longer used, but some implementations upgrading from 2.28
-     * or earlier might still have app files in the local system.  To be removed in 2.43.
-     */
-    localAppStorageService.discoverInstalledApps().values().stream()
-        .forEach(
-            app -> {
-              discoveredApps.putIfAbsent(app.getKey(), app);
-              log.warn(
-                  "App {} uses local app storage is deprecated and will be removed in DHIS2 version 43.  Please delete this app and re-install it to migrate to the new JClouds app storage service.",
-                  app.getKey());
-            });
-
-    // Install apps from jClouds (either local storage or a remote object store)
-    jCloudsAppStorageService.discoverInstalledApps().values().stream()
-        .forEach(app -> discoveredApps.putIfAbsent(app.getKey(), app));
-
-    // Only add bundled apps if an override with the same key hasn't already been installed
-    bundledAppStorageService.discoverInstalledApps().values().stream()
-        .forEach(app -> discoveredApps.putIfAbsent(app.getKey(), app));
-
-    log.info("Loaded {} apps from all sources", discoveredApps.size());
-
-    // Invalidate the previous app cache
-    appCache.invalidateAll();
-
-    // Install all discovered apps
-    discoveredApps.values().forEach(this::installApp);
-  }
-
-  private void installApp(App app) {
-    if (AppManager.BUNDLED_APPS.contains(app.getKey())) {
-      app.setBundled(true);
-    }
-
-    appCache.put(app.getKey(), app);
-    registerDatastoreProtection(app);
-  }
-
->>>>>>> c43224c0
   @Override
   public boolean isAccessible(App app) {
     return ALWAYS_ACCESSIBLE_APPS.contains(app.getKey())
