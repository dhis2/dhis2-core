<<<<<<< HEAD
package org.hisp.dhis.dataelement;

/*
 * Copyright (c) 2004-2020, University of Oslo
 * All rights reserved.
 *
 * Redistribution and use in source and binary forms, with or without
 * modification, are permitted provided that the following conditions are met:
 * Redistributions of source code must retain the above copyright notice, this
 * list of conditions and the following disclaimer.
 *
 * Redistributions in binary form must reproduce the above copyright notice,
 * this list of conditions and the following disclaimer in the documentation
 * and/or other materials provided with the distribution.
 * Neither the name of the HISP project nor the names of its contributors may
 * be used to endorse or promote products derived from this software without
 * specific prior written permission.
 *
 * THIS SOFTWARE IS PROVIDED BY THE COPYRIGHT HOLDERS AND CONTRIBUTORS "AS IS" AND
 * ANY EXPRESS OR IMPLIED WARRANTIES, INCLUDING, BUT NOT LIMITED TO, THE IMPLIED
 * WARRANTIES OF MERCHANTABILITY AND FITNESS FOR A PARTICULAR PURPOSE ARE
 * DISCLAIMED. IN NO EVENT SHALL THE COPYRIGHT OWNER OR CONTRIBUTORS BE LIABLE FOR
 * ANY DIRECT, INDIRECT, INCIDENTAL, SPECIAL, EXEMPLARY, OR CONSEQUENTIAL DAMAGES
 * (INCLUDING, BUT NOT LIMITED TO, PROCUREMENT OF SUBSTITUTE GOODS OR SERVICES;
 * LOSS OF USE, DATA, OR PROFITS; OR BUSINESS INTERRUPTION) HOWEVER CAUSED AND ON
 * ANY THEORY OF LIABILITY, WHETHER IN CONTRACT, STRICT LIABILITY, OR TORT
 * (INCLUDING NEGLIGENCE OR OTHERWISE) ARISING IN ANY WAY OUT OF THE USE OF THIS
 * SOFTWARE, EVEN IF ADVISED OF THE POSSIBILITY OF SUCH DAMAGE.
 */

import com.google.common.collect.Lists;
import com.google.common.collect.Sets;
import org.apache.commons.logging.Log;
import org.apache.commons.logging.LogFactory;
import org.hisp.dhis.category.Category;
import org.hisp.dhis.category.CategoryCombo;
import org.hisp.dhis.category.CategoryComboStore;
import org.hisp.dhis.category.CategoryOption;
import org.hisp.dhis.category.CategoryOptionCombo;
import org.hisp.dhis.category.CategoryOptionComboStore;
import org.hisp.dhis.category.CategoryOptionGroup;
import org.hisp.dhis.category.CategoryOptionGroupSet;
import org.hisp.dhis.category.CategoryOptionGroupSetStore;
import org.hisp.dhis.category.CategoryOptionGroupStore;
import org.hisp.dhis.category.CategoryOptionStore;
import org.hisp.dhis.category.CategoryService;
import org.hisp.dhis.category.CategoryStore;
import org.hisp.dhis.common.DataDimensionType;
import org.hisp.dhis.common.DeleteNotAllowedException;
import org.hisp.dhis.common.IdentifiableObjectManager;
import org.hisp.dhis.common.IdentifiableProperty;
import org.hisp.dhis.dataset.DataSet;
import org.hisp.dhis.dataset.DataSetElement;
import org.hisp.dhis.security.acl.AccessStringHelper;
import org.hisp.dhis.security.acl.AclService;
import org.hisp.dhis.user.CurrentUserService;
import org.hisp.dhis.user.User;
import org.hisp.dhis.user.UserCredentials;
import org.springframework.stereotype.Service;
import org.springframework.transaction.annotation.Transactional;

import java.util.ArrayList;
import java.util.Collection;
import java.util.HashSet;
import java.util.List;
import java.util.Set;

import static com.google.common.base.Preconditions.checkNotNull;

/**
 * @author Abyot Asalefew
 */
@Service( "org.hisp.dhis.category.CategoryService" )
public class DefaultCategoryService
    implements CategoryService
{
    private static final Log log = LogFactory.getLog( DefaultCategoryService.class );

    // -------------------------------------------------------------------------
    // Dependencies
    // -------------------------------------------------------------------------

    private final CategoryStore categoryStore;

    private final CategoryOptionStore categoryOptionStore;

    private final CategoryComboStore categoryComboStore;

    private final CategoryOptionComboStore categoryOptionComboStore;

    private final CategoryOptionGroupStore categoryOptionGroupStore;

    private final CategoryOptionGroupSetStore categoryOptionGroupSetStore;

    private final IdentifiableObjectManager idObjectManager;

    private final CurrentUserService currentUserService;

    private final AclService aclService;

    public DefaultCategoryService( CategoryStore categoryStore, CategoryOptionStore categoryOptionStore,
        CategoryComboStore categoryComboStore, CategoryOptionComboStore categoryOptionComboStore,
        CategoryOptionGroupStore categoryOptionGroupStore, CategoryOptionGroupSetStore categoryOptionGroupSetStore,
        IdentifiableObjectManager idObjectManager, CurrentUserService currentUserService, AclService aclService )
    {

        checkNotNull( categoryStore );
        checkNotNull( categoryOptionStore );
        checkNotNull( categoryComboStore );
        checkNotNull( categoryOptionComboStore );
        checkNotNull( categoryOptionGroupStore );
        checkNotNull( categoryOptionGroupSetStore );
        checkNotNull( idObjectManager );
        checkNotNull( currentUserService );
        checkNotNull( aclService );

        this.categoryStore = categoryStore;
        this.categoryOptionStore = categoryOptionStore;
        this.categoryComboStore = categoryComboStore;
        this.categoryOptionComboStore = categoryOptionComboStore;
        this.categoryOptionGroupStore = categoryOptionGroupStore;
        this.categoryOptionGroupSetStore = categoryOptionGroupSetStore;
        this.idObjectManager = idObjectManager;
        this.currentUserService = currentUserService;
        this.aclService = aclService;
    }

    // -------------------------------------------------------------------------
    // Category
    // -------------------------------------------------------------------------

    @Override
    @Transactional
    public long addCategory( Category dataElementCategory )
    {
        categoryStore.save( dataElementCategory );

        return dataElementCategory.getId();
    }

    @Override
    @Transactional
    public void updateCategory( Category dataElementCategory )
    {
        categoryStore.update( dataElementCategory );
    }

    @Override
    @Transactional
    public void deleteCategory( Category dataElementCategory )
    {
        categoryStore.delete( dataElementCategory );
    }

    @Override
    @Transactional(readOnly = true)
    public List<Category> getAllDataElementCategories()
    {
        return categoryStore.getAll();
    }

    @Override
    @Transactional(readOnly = true)
    public Category getCategory( long id )
    {
        return categoryStore.get( id );
    }

    @Override
    @Transactional(readOnly = true)
    public Category getCategory( String uid )
    {
        return categoryStore.getByUid( uid );
    }

    @Override
    @Transactional(readOnly = true)
    public Category getCategoryByName( String name )
    {
        List<Category> dataElementCategories = new ArrayList<>(
            categoryStore.getAllEqName( name ) );

        if ( dataElementCategories.isEmpty() )
        {
            return null;
        }

        return dataElementCategories.get( 0 );
    }

    @Override
    @Transactional(readOnly = true)
    public Category getDefaultCategory()
    {
        return getCategoryByName( Category.DEFAULT_NAME );
    }

    @Override
    @Transactional(readOnly = true)
    public List<Category> getDisaggregationCategories()
    {
        return categoryStore.getCategoriesByDimensionType( DataDimensionType.DISAGGREGATION );
    }

    @Override
    @Transactional(readOnly = true)
    public List<Category> getDisaggregationDataDimensionCategoriesNoAcl()
    {
        return categoryStore.getCategoriesNoAcl( DataDimensionType.DISAGGREGATION, true );
    }

    @Override
    @Transactional(readOnly = true)
    public List<Category> getAttributeCategories()
    {
        return categoryStore.getCategoriesByDimensionType( DataDimensionType.ATTRIBUTE );
    }

    @Override
    @Transactional(readOnly = true)
    public List<Category> getAttributeDataDimensionCategoriesNoAcl()
    {
        return categoryStore.getCategoriesNoAcl( DataDimensionType.ATTRIBUTE, true );
    }

    // -------------------------------------------------------------------------
    // CategoryOption
    // -------------------------------------------------------------------------

    @Override
    @Transactional
    public long addCategoryOption( CategoryOption dataElementCategoryOption )
    {
        categoryOptionStore.save( dataElementCategoryOption );

        return dataElementCategoryOption.getId();
    }

    @Override
    @Transactional
    public void updateCategoryOption( CategoryOption dataElementCategoryOption )
    {
        categoryOptionStore.update( dataElementCategoryOption );
    }

    @Override
    @Transactional
    public void deleteCategoryOption( CategoryOption dataElementCategoryOption )
    {
        categoryOptionStore.delete( dataElementCategoryOption );
    }

    @Override
    @Transactional(readOnly = true)
    public CategoryOption getCategoryOption( long id )
    {
        return categoryOptionStore.get( id );
    }

    @Override
    @Transactional(readOnly = true)
    public CategoryOption getCategoryOption( String uid )
    {
        return categoryOptionStore.getByUid( uid );
    }

    @Override
    @Transactional(readOnly = true)
    public CategoryOption getCategoryOptionByName( String name )
    {
        return categoryOptionStore.getByName( name );
    }

    @Override
    @Transactional(readOnly = true)
    public CategoryOption getDefaultCategoryOption()
    {
        return getCategoryOptionByName( CategoryOption.DEFAULT_NAME );
    }

    @Override
    @Transactional(readOnly = true)
    public List<CategoryOption> getAllCategoryOptions()
    {
        return categoryOptionStore.getAll();
    }

    @Override
    @Transactional(readOnly = true)
    public List<CategoryOption> getCategoryOptions( Category category )
    {
        return categoryOptionStore.getCategoryOptions( category );
    }

    @Override
    @Transactional(readOnly = true)
    public List<CategoryOption> getDataWriteCategoryOptions( Category category, User user )
    {
        if ( user == null )
        {
            return Lists.newArrayList();
        }

        if ( user.isSuper() )
        {
            return getCategoryOptions( category );
        }

        return user.isSuper() ? getCategoryOptions( category ) : categoryOptionStore.getDataWriteCategoryOptions( category, user );
    }

    @Override
    @Transactional(readOnly = true)
    public Set<CategoryOption> getCoDimensionConstraints( UserCredentials userCredentials )
    {
        Set<CategoryOption> options = null;

        Set<Category> catConstraints = userCredentials.getCatDimensionConstraints();

        if ( catConstraints != null && !catConstraints.isEmpty() )
        {
            options = new HashSet<>();

            for ( Category category : catConstraints )
            {
                options.addAll( getCategoryOptions( category ) );
            }
        }

        return options;
    }

    // -------------------------------------------------------------------------
    // CategoryCombo
    // -------------------------------------------------------------------------

    @Override
    @Transactional
    public long addCategoryCombo( CategoryCombo dataElementCategoryCombo )
    {
        categoryComboStore.save( dataElementCategoryCombo );

        return dataElementCategoryCombo.getId();
    }

    @Override
    @Transactional
    public void updateCategoryCombo( CategoryCombo dataElementCategoryCombo )
    {
        categoryComboStore.update( dataElementCategoryCombo );
    }

    @Override
    @Transactional
    public void deleteCategoryCombo( CategoryCombo dataElementCategoryCombo )
    {
        categoryComboStore.delete( dataElementCategoryCombo );
    }

    @Override
    @Transactional(readOnly = true)
    public List<CategoryCombo> getAllCategoryCombos()
    {
        return categoryComboStore.getAll();
    }

    @Override
    @Transactional(readOnly = true)
    public CategoryCombo getCategoryCombo( long id )
    {
        return categoryComboStore.get( id );
    }

    @Override
    @Transactional(readOnly = true)
    public CategoryCombo getCategoryCombo( String uid )
    {
        return categoryComboStore.getByUid( uid );
    }

    @Override
    @Transactional(readOnly = true)
    public CategoryCombo getCategoryComboByName( String name )
    {
        return categoryComboStore.getByName( name );
    }

    @Override
    @Transactional(readOnly = true)
    public CategoryCombo getDefaultCategoryCombo()
    {
        return getCategoryComboByName( CategoryCombo.DEFAULT_CATEGORY_COMBO_NAME );
    }

    @Override
    @Transactional(readOnly = true)
    public List<CategoryCombo> getDisaggregationCategoryCombos()
    {
        return categoryComboStore.getCategoryCombosByDimensionType( DataDimensionType.DISAGGREGATION );
    }

    @Override
    @Transactional(readOnly = true)
    public List<CategoryCombo> getAttributeCategoryCombos()
    {
        return categoryComboStore.getCategoryCombosByDimensionType( DataDimensionType.ATTRIBUTE );
    }

    @Override
    @Transactional(readOnly = true)
    public String validateCategoryCombo( CategoryCombo categoryCombo )
    {
        if ( categoryCombo == null )
        {
            return "category_combo_is_null";
        }

        if ( categoryCombo.getCategories() == null || categoryCombo.getCategories().isEmpty() )
        {
            return "category_combo_must_have_at_least_one_category";
        }

        if ( Sets.newHashSet( categoryCombo.getCategories() ).size() < categoryCombo.getCategories().size() )
        {
            return "category_combo_cannot_have_duplicate_categories";
        }

        Set<CategoryOption> categoryOptions = new HashSet<>();

        for ( Category category : categoryCombo.getCategories() )
        {
            if ( category == null || category.getCategoryOptions().isEmpty() )
            {
                return "categories_must_have_at_least_one_category_option";
            }

            if ( !Sets.intersection( categoryOptions, Sets.newHashSet( category.getCategoryOptions() ) ).isEmpty() )
            {
                return "categories_cannot_share_category_options";
            }
        }

        return null;
    }

    // -------------------------------------------------------------------------
    // CategoryOptionCombo
    // -------------------------------------------------------------------------

    @Override
    @Transactional
    public long addCategoryOptionCombo( CategoryOptionCombo dataElementCategoryOptionCombo )
    {
        categoryOptionComboStore.save( dataElementCategoryOptionCombo );

        return dataElementCategoryOptionCombo.getId();
    }

    @Override
    @Transactional
    public void updateCategoryOptionCombo( CategoryOptionCombo dataElementCategoryOptionCombo )
    {
        categoryOptionComboStore.update( dataElementCategoryOptionCombo );
    }

    @Override
    @Transactional
    public void deleteCategoryOptionCombo( CategoryOptionCombo dataElementCategoryOptionCombo )
    {
        categoryOptionComboStore.delete( dataElementCategoryOptionCombo );
    }

    @Override
    @Transactional( noRollbackFor = DeleteNotAllowedException.class )
    public void deleteCategoryOptionComboNoRollback( CategoryOptionCombo categoryOptionCombo )
    {
        categoryOptionComboStore.deleteNoRollBack( categoryOptionCombo );
    }

    @Override
    @Transactional(readOnly = true)
    public CategoryOptionCombo getCategoryOptionCombo( long id )
    {
        return categoryOptionComboStore.get( id );
    }

    @Override
    @Transactional(readOnly = true)
    public CategoryOptionCombo getCategoryOptionCombo( String uid )
    {
        return categoryOptionComboStore.getByUid( uid );
    }

    @Override
    @Transactional(readOnly = true)
    public CategoryOptionCombo getCategoryOptionComboByCode( String code )
    {
        return categoryOptionComboStore.getByCode( code );
    }

    @Override
    @Transactional(readOnly = true)
    public CategoryOptionCombo getCategoryOptionCombo( CategoryCombo categoryCombo,
        Set<CategoryOption> categoryOptions )
    {
        return categoryOptionComboStore.getCategoryOptionCombo( categoryCombo, categoryOptions );
    }

    @Override
    public CategoryOptionCombo getCategoryOptionCombo( IdentifiableProperty property, String id )
    {
        return idObjectManager.getObject( CategoryOptionCombo.class, property, id );
    }

    @Override
    @Transactional(readOnly = true)
    public List<CategoryOptionCombo> getAllCategoryOptionCombos()
    {
        return categoryOptionComboStore.getAll();
    }

    @Override
    @Transactional
    public void generateDefaultDimension()
    {
        // ---------------------------------------------------------------------
        // CategoryOption
        // ---------------------------------------------------------------------

        CategoryOption categoryOption = new CategoryOption( CategoryOption.DEFAULT_NAME );
        categoryOption.setUid( "xYerKDKCefk" );
        categoryOption.setCode( "default" );

        addCategoryOption( categoryOption );

        categoryOption.setPublicAccess( AccessStringHelper.CATEGORY_OPTION_DEFAULT );
        updateCategoryOption( categoryOption );

        // ---------------------------------------------------------------------
        // Category
        // ---------------------------------------------------------------------

        Category category = new Category( Category.DEFAULT_NAME, DataDimensionType.DISAGGREGATION );
        category.setUid( "GLevLNI9wkl" );
        category.setCode( "default" );
        category.setDataDimension( false );

        category.addCategoryOption( categoryOption );
        addCategory( category );

        category.setPublicAccess( AccessStringHelper.CATEGORY_NO_DATA_SHARING_DEFAULT );
        updateCategory( category );

        // ---------------------------------------------------------------------
        // CategoryCombo
        // ---------------------------------------------------------------------

        CategoryCombo categoryCombo = new CategoryCombo( CategoryCombo.DEFAULT_CATEGORY_COMBO_NAME, DataDimensionType.DISAGGREGATION );
        categoryCombo.setUid( "bjDvmb4bfuf" );
        categoryCombo.setCode( "default" );
        categoryCombo.setDataDimensionType( DataDimensionType.DISAGGREGATION );

        categoryCombo.addCategory( category );
        addCategoryCombo( categoryCombo );

        categoryCombo.setPublicAccess( AccessStringHelper.CATEGORY_NO_DATA_SHARING_DEFAULT );
        updateCategoryCombo( categoryCombo );

        // ---------------------------------------------------------------------
        // CategoryOptionCombo
        // ---------------------------------------------------------------------

        CategoryOptionCombo categoryOptionCombo = new CategoryOptionCombo();
        categoryOptionCombo.setUid( "HllvX50cXC0" );
        categoryOptionCombo.setCode( "default" );

        categoryOptionCombo.setCategoryCombo( categoryCombo );
        categoryOptionCombo.addCategoryOption( categoryOption );

        addCategoryOptionCombo( categoryOptionCombo );

        categoryOptionCombo.setPublicAccess( AccessStringHelper.CATEGORY_NO_DATA_SHARING_DEFAULT );
        updateCategoryOptionCombo( categoryOptionCombo );

        Set<CategoryOptionCombo> categoryOptionCombos = new HashSet<>();
        categoryOptionCombos.add( categoryOptionCombo );
        categoryCombo.setOptionCombos( categoryOptionCombos );

        updateCategoryCombo( categoryCombo );

        categoryOption.setCategoryOptionCombos( categoryOptionCombos );
        updateCategoryOption( categoryOption );
    }

    @Override
    @Transactional(readOnly = true)
    public CategoryOptionCombo getDefaultCategoryOptionCombo()
    {
        CategoryCombo categoryCombo = getCategoryComboByName( CategoryCombo.DEFAULT_CATEGORY_COMBO_NAME );

        return categoryCombo != null && categoryCombo.hasOptionCombos() ? categoryCombo.getOptionCombos().iterator().next() : null;
    }

    @Override
    @Transactional
    public void generateOptionCombos( CategoryCombo categoryCombo )
    {
        categoryCombo.generateOptionCombos();

        for ( CategoryOptionCombo optionCombo : categoryCombo.getOptionCombos() )
        {
            categoryCombo.getOptionCombos().add( optionCombo );
            addCategoryOptionCombo( optionCombo );
        }

        updateCategoryCombo( categoryCombo );
    }

    @Override
    @Transactional
    public void updateOptionCombos( Category category )
    {
        for ( CategoryCombo categoryCombo : getAllCategoryCombos() )
        {
            if ( categoryCombo.getCategories().contains( category ) )
            {
                updateOptionCombos( categoryCombo );
            }
        }
    }

    @Override
    @Transactional
    public void updateOptionCombos( CategoryCombo categoryCombo )
    {
        if ( categoryCombo == null || !categoryCombo.isValid() )
        {
            log.warn( "Category combo is null or invalid, could not update option combos: " + categoryCombo );
            return;
        }

        List<CategoryOptionCombo> generatedOptionCombos = categoryCombo.generateOptionCombosList();
        Set<CategoryOptionCombo> persistedOptionCombos = categoryCombo.getOptionCombos();

        boolean modified = false;

        for ( CategoryOptionCombo optionCombo : generatedOptionCombos )
        {
            if ( !persistedOptionCombos.contains( optionCombo ) )
            {
                categoryCombo.getOptionCombos().add( optionCombo );
                addCategoryOptionCombo( optionCombo );

                log.info( "Added missing category option combo: " + optionCombo + " for category combo: "
                    + categoryCombo.getName() );
                modified = true;
            }
        }

        if ( modified )
        {
            updateCategoryCombo( categoryCombo );
        }
    }


    @Override
    @Transactional(readOnly = true)
    public CategoryOptionCombo getCategoryOptionComboAcl( IdentifiableProperty property, String id )
    {
        CategoryOptionCombo coc = idObjectManager.getObject( CategoryOptionCombo.class, property, id );

        if ( coc != null )
        {
            User user = currentUserService.getCurrentUser();

            for ( CategoryOption categoryOption : coc.getCategoryOptions() )
            {
                if ( !aclService.canDataWrite( user, categoryOption ) )
                {
                    return null;
                }
            }
        }

        return coc;
    }

    @Override
    @Transactional
    public void updateCategoryOptionComboNames()
    {
        categoryOptionComboStore.updateNames();
    }

    // -------------------------------------------------------------------------
    // DataElementOperand
    // -------------------------------------------------------------------------

    @Override
    @Transactional(readOnly = true)
    public List<DataElementOperand> getOperands( Collection<DataElement> dataElements )
    {
        return getOperands( dataElements, false );
    }

    @Override
    @Transactional(readOnly = true)
    public List<DataElementOperand> getOperands( Collection<DataElement> dataElements, boolean includeTotals )
    {
        List<DataElementOperand> operands = Lists.newArrayList();

        for ( DataElement dataElement : dataElements )
        {
            Set<CategoryCombo> categoryCombos = dataElement.getCategoryCombos();

            boolean anyIsDefault = categoryCombos.stream().anyMatch( cc -> cc.isDefault() );

            if ( includeTotals && !anyIsDefault )
            {
                operands.add( new DataElementOperand( dataElement ) );
            }

            for ( CategoryCombo categoryCombo : categoryCombos )
            {
                operands.addAll( getOperands( dataElement, categoryCombo ) );
            }
        }

        return operands;
    }

    @Override
    @Transactional(readOnly = true)
    public List<DataElementOperand> getOperands( DataSet dataSet, boolean includeTotals )
    {
        List<DataElementOperand> operands = Lists.newArrayList();

        for ( DataSetElement element : dataSet.getDataSetElements() )
        {
            CategoryCombo categoryCombo = element.getResolvedCategoryCombo();

            if ( includeTotals && !categoryCombo.isDefault() )
            {
                operands.add( new DataElementOperand( element.getDataElement() ) );
            }

            operands.addAll( getOperands( element.getDataElement(), element.getResolvedCategoryCombo() ) );
        }

        return operands;
    }

    private List<DataElementOperand> getOperands( DataElement dataElement, CategoryCombo categoryCombo )
    {
        List<DataElementOperand> operands = Lists.newArrayList();

        for ( CategoryOptionCombo categoryOptionCombo : categoryCombo.getSortedOptionCombos() )
        {
            operands.add( new DataElementOperand( dataElement, categoryOptionCombo ) );
        }

        return operands;
    }

    // -------------------------------------------------------------------------
    // CategoryOptionGroup
    // -------------------------------------------------------------------------

    @Override
    @Transactional
    public long saveCategoryOptionGroup( CategoryOptionGroup group )
    {
        categoryOptionGroupStore.save( group );

        return group.getId();
    }

    @Override
    @Transactional
    public void updateCategoryOptionGroup( CategoryOptionGroup group )
    {
        categoryOptionGroupStore.update( group );
    }

    @Override
    @Transactional(readOnly = true)
    public CategoryOptionGroup getCategoryOptionGroup( long id )
    {
        return categoryOptionGroupStore.get( id );
    }

    @Override
    @Transactional(readOnly = true)
    public CategoryOptionGroup getCategoryOptionGroup( String uid )
    {
        return categoryOptionGroupStore.getByUid( uid );
    }

    @Override
    @Transactional
    public void deleteCategoryOptionGroup( CategoryOptionGroup group )
    {
        categoryOptionGroupStore.delete( group );
    }

    @Override
    @Transactional(readOnly = true)
    public List<CategoryOptionGroup> getAllCategoryOptionGroups()
    {
        return categoryOptionGroupStore.getAll();
    }

    @Override
    @Transactional(readOnly = true)
    public List<CategoryOptionGroup> getCategoryOptionGroups( CategoryOptionGroupSet groupSet )
    {
        return categoryOptionGroupStore.getCategoryOptionGroups( groupSet );
    }

    @Override
    @Transactional(readOnly = true)
    public Set<CategoryOptionGroup> getCogDimensionConstraints( UserCredentials userCredentials )
    {
        Set<CategoryOptionGroup> groups = null;

        Set<CategoryOptionGroupSet> cogsConstraints = userCredentials.getCogsDimensionConstraints();

        if ( cogsConstraints != null && !cogsConstraints.isEmpty() )
        {
            groups = new HashSet<>();

            for ( CategoryOptionGroupSet cogs : cogsConstraints )
            {
                groups.addAll( getCategoryOptionGroups( cogs ) );
            }
        }

        return groups;
    }

    // -------------------------------------------------------------------------
    // CategoryOptionGroupSet
    // -------------------------------------------------------------------------

    @Override
    @Transactional
    public long saveCategoryOptionGroupSet( CategoryOptionGroupSet group )
    {
        categoryOptionGroupSetStore.save( group );

        return group.getId();
    }

    @Override
    @Transactional
    public void updateCategoryOptionGroupSet( CategoryOptionGroupSet group )
    {
        categoryOptionGroupSetStore.update( group );
    }

    @Override
    @Transactional(readOnly = true)
    public CategoryOptionGroupSet getCategoryOptionGroupSet( long id )
    {
        return categoryOptionGroupSetStore.get( id );
    }

    @Override
    @Transactional(readOnly = true)
    public CategoryOptionGroupSet getCategoryOptionGroupSet( String uid )
    {
        return categoryOptionGroupSetStore.getByUid( uid );
    }

    @Override
    @Transactional
    public void deleteCategoryOptionGroupSet( CategoryOptionGroupSet group )
    {
        categoryOptionGroupSetStore.delete( group );
    }

    @Override
    @Transactional(readOnly = true)
    public List<CategoryOptionGroupSet> getAllCategoryOptionGroupSets()
    {
        return categoryOptionGroupSetStore.getAll();
    }

    @Override
    @Transactional(readOnly = true)
    public List<CategoryOptionGroupSet> getDisaggregationCategoryOptionGroupSetsNoAcl()
    {
        return categoryOptionGroupSetStore.getCategoryOptionGroupSetsNoAcl( DataDimensionType.DISAGGREGATION, true );
    }

    @Override
    @Transactional(readOnly = true)
    public List<CategoryOptionGroupSet> getAttributeCategoryOptionGroupSetsNoAcl()
    {
        return categoryOptionGroupSetStore.getCategoryOptionGroupSetsNoAcl( DataDimensionType.ATTRIBUTE, true );
    }
}
=======
package org.hisp.dhis.dataelement;

/*
 * Copyright (c) 2004-2020, University of Oslo
 * All rights reserved.
 *
 * Redistribution and use in source and binary forms, with or without
 * modification, are permitted provided that the following conditions are met:
 * Redistributions of source code must retain the above copyright notice, this
 * list of conditions and the following disclaimer.
 *
 * Redistributions in binary form must reproduce the above copyright notice,
 * this list of conditions and the following disclaimer in the documentation
 * and/or other materials provided with the distribution.
 * Neither the name of the HISP project nor the names of its contributors may
 * be used to endorse or promote products derived from this software without
 * specific prior written permission.
 *
 * THIS SOFTWARE IS PROVIDED BY THE COPYRIGHT HOLDERS AND CONTRIBUTORS "AS IS" AND
 * ANY EXPRESS OR IMPLIED WARRANTIES, INCLUDING, BUT NOT LIMITED TO, THE IMPLIED
 * WARRANTIES OF MERCHANTABILITY AND FITNESS FOR A PARTICULAR PURPOSE ARE
 * DISCLAIMED. IN NO EVENT SHALL THE COPYRIGHT OWNER OR CONTRIBUTORS BE LIABLE FOR
 * ANY DIRECT, INDIRECT, INCIDENTAL, SPECIAL, EXEMPLARY, OR CONSEQUENTIAL DAMAGES
 * (INCLUDING, BUT NOT LIMITED TO, PROCUREMENT OF SUBSTITUTE GOODS OR SERVICES;
 * LOSS OF USE, DATA, OR PROFITS; OR BUSINESS INTERRUPTION) HOWEVER CAUSED AND ON
 * ANY THEORY OF LIABILITY, WHETHER IN CONTRACT, STRICT LIABILITY, OR TORT
 * (INCLUDING NEGLIGENCE OR OTHERWISE) ARISING IN ANY WAY OUT OF THE USE OF THIS
 * SOFTWARE, EVEN IF ADVISED OF THE POSSIBILITY OF SUCH DAMAGE.
 */

import static com.google.common.base.Preconditions.checkNotNull;

import java.util.ArrayList;
import java.util.Collection;
import java.util.HashSet;
import java.util.List;
import java.util.Set;

import org.hisp.dhis.category.Category;
import org.hisp.dhis.category.CategoryCombo;
import org.hisp.dhis.category.CategoryComboStore;
import org.hisp.dhis.category.CategoryOption;
import org.hisp.dhis.category.CategoryOptionCombo;
import org.hisp.dhis.category.CategoryOptionComboStore;
import org.hisp.dhis.category.CategoryOptionGroup;
import org.hisp.dhis.category.CategoryOptionGroupSet;
import org.hisp.dhis.category.CategoryOptionGroupSetStore;
import org.hisp.dhis.category.CategoryOptionGroupStore;
import org.hisp.dhis.category.CategoryOptionStore;
import org.hisp.dhis.category.CategoryService;
import org.hisp.dhis.category.CategoryStore;
import org.hisp.dhis.common.DataDimensionType;
import org.hisp.dhis.common.DeleteNotAllowedException;
import org.hisp.dhis.common.IdentifiableObjectManager;
import org.hisp.dhis.common.IdentifiableProperty;
import org.hisp.dhis.dataset.DataSet;
import org.hisp.dhis.dataset.DataSetElement;
import org.hisp.dhis.security.acl.AccessStringHelper;
import org.hisp.dhis.security.acl.AclService;
import org.hisp.dhis.user.CurrentUserService;
import org.hisp.dhis.user.User;
import org.hisp.dhis.user.UserCredentials;
import org.springframework.stereotype.Service;
import org.springframework.transaction.annotation.Transactional;

import com.google.common.collect.Lists;
import com.google.common.collect.Sets;

import lombok.extern.slf4j.Slf4j;

/**
 * @author Abyot Asalefew
 */
@Slf4j
@Service( "org.hisp.dhis.category.CategoryService" )
public class DefaultCategoryService
    implements CategoryService
{
    // -------------------------------------------------------------------------
    // Dependencies
    // -------------------------------------------------------------------------

    private final CategoryStore categoryStore;

    private final CategoryOptionStore categoryOptionStore;

    private final CategoryComboStore categoryComboStore;

    private final CategoryOptionComboStore categoryOptionComboStore;

    private final CategoryOptionGroupStore categoryOptionGroupStore;

    private final CategoryOptionGroupSetStore categoryOptionGroupSetStore;

    private final IdentifiableObjectManager idObjectManager;

    private final CurrentUserService currentUserService;

    private final AclService aclService;

    public DefaultCategoryService( CategoryStore categoryStore, CategoryOptionStore categoryOptionStore,
        CategoryComboStore categoryComboStore, CategoryOptionComboStore categoryOptionComboStore,
        CategoryOptionGroupStore categoryOptionGroupStore, CategoryOptionGroupSetStore categoryOptionGroupSetStore,
        IdentifiableObjectManager idObjectManager, CurrentUserService currentUserService, AclService aclService )
    {

        checkNotNull( categoryStore );
        checkNotNull( categoryOptionStore );
        checkNotNull( categoryComboStore );
        checkNotNull( categoryOptionComboStore );
        checkNotNull( categoryOptionGroupStore );
        checkNotNull( categoryOptionGroupSetStore );
        checkNotNull( idObjectManager );
        checkNotNull( currentUserService );
        checkNotNull( aclService );

        this.categoryStore = categoryStore;
        this.categoryOptionStore = categoryOptionStore;
        this.categoryComboStore = categoryComboStore;
        this.categoryOptionComboStore = categoryOptionComboStore;
        this.categoryOptionGroupStore = categoryOptionGroupStore;
        this.categoryOptionGroupSetStore = categoryOptionGroupSetStore;
        this.idObjectManager = idObjectManager;
        this.currentUserService = currentUserService;
        this.aclService = aclService;
    }

    // -------------------------------------------------------------------------
    // Category
    // -------------------------------------------------------------------------

    @Override
    @Transactional
    public long addCategory( Category dataElementCategory )
    {
        categoryStore.save( dataElementCategory );

        return dataElementCategory.getId();
    }

    @Override
    @Transactional
    public void updateCategory( Category dataElementCategory )
    {
        categoryStore.update( dataElementCategory );
    }

    @Override
    @Transactional
    public void deleteCategory( Category dataElementCategory )
    {
        categoryStore.delete( dataElementCategory );
    }

    @Override
    @Transactional(readOnly = true)
    public List<Category> getAllDataElementCategories()
    {
        return categoryStore.getAll();
    }

    @Override
    @Transactional(readOnly = true)
    public Category getCategory( long id )
    {
        return categoryStore.get( id );
    }

    @Override
    @Transactional(readOnly = true)
    public Category getCategory( String uid )
    {
        return categoryStore.getByUid( uid );
    }

    @Override
    @Transactional(readOnly = true)
    public Category getCategoryByName( String name )
    {
        List<Category> dataElementCategories = new ArrayList<>(
            categoryStore.getAllEqName( name ) );

        if ( dataElementCategories.isEmpty() )
        {
            return null;
        }

        return dataElementCategories.get( 0 );
    }

    @Override
    @Transactional(readOnly = true)
    public Category getDefaultCategory()
    {
        return getCategoryByName( Category.DEFAULT_NAME );
    }

    @Override
    @Transactional(readOnly = true)
    public List<Category> getDisaggregationCategories()
    {
        return categoryStore.getCategoriesByDimensionType( DataDimensionType.DISAGGREGATION );
    }

    @Override
    @Transactional(readOnly = true)
    public List<Category> getDisaggregationDataDimensionCategoriesNoAcl()
    {
        return categoryStore.getCategoriesNoAcl( DataDimensionType.DISAGGREGATION, true );
    }

    @Override
    @Transactional(readOnly = true)
    public List<Category> getAttributeCategories()
    {
        return categoryStore.getCategoriesByDimensionType( DataDimensionType.ATTRIBUTE );
    }

    @Override
    @Transactional(readOnly = true)
    public List<Category> getAttributeDataDimensionCategoriesNoAcl()
    {
        return categoryStore.getCategoriesNoAcl( DataDimensionType.ATTRIBUTE, true );
    }

    // -------------------------------------------------------------------------
    // CategoryOption
    // -------------------------------------------------------------------------

    @Override
    @Transactional
    public long addCategoryOption( CategoryOption dataElementCategoryOption )
    {
        categoryOptionStore.save( dataElementCategoryOption );

        return dataElementCategoryOption.getId();
    }

    @Override
    @Transactional
    public void updateCategoryOption( CategoryOption dataElementCategoryOption )
    {
        categoryOptionStore.update( dataElementCategoryOption );
    }

    @Override
    @Transactional
    public void deleteCategoryOption( CategoryOption dataElementCategoryOption )
    {
        categoryOptionStore.delete( dataElementCategoryOption );
    }

    @Override
    @Transactional(readOnly = true)
    public CategoryOption getCategoryOption( long id )
    {
        return categoryOptionStore.get( id );
    }

    @Override
    @Transactional(readOnly = true)
    public CategoryOption getCategoryOption( String uid )
    {
        return categoryOptionStore.getByUid( uid );
    }

    @Override
    @Transactional(readOnly = true)
    public CategoryOption getCategoryOptionByName( String name )
    {
        return categoryOptionStore.getByName( name );
    }

    @Override
    @Transactional(readOnly = true)
    public CategoryOption getDefaultCategoryOption()
    {
        return getCategoryOptionByName( CategoryOption.DEFAULT_NAME );
    }

    @Override
    @Transactional(readOnly = true)
    public List<CategoryOption> getAllCategoryOptions()
    {
        return categoryOptionStore.getAll();
    }

    @Override
    @Transactional(readOnly = true)
    public List<CategoryOption> getCategoryOptions( Category category )
    {
        return categoryOptionStore.getCategoryOptions( category );
    }

    @Override
    @Transactional(readOnly = true)
    public Set<CategoryOption> getCoDimensionConstraints( UserCredentials userCredentials )
    {
        Set<CategoryOption> options = null;

        Set<Category> catConstraints = userCredentials.getCatDimensionConstraints();

        if ( catConstraints != null && !catConstraints.isEmpty() )
        {
            options = new HashSet<>();

            for ( Category category : catConstraints )
            {
                options.addAll( getCategoryOptions( category ) );
            }
        }

        return options;
    }

    // -------------------------------------------------------------------------
    // CategoryCombo
    // -------------------------------------------------------------------------

    @Override
    @Transactional
    public long addCategoryCombo( CategoryCombo dataElementCategoryCombo )
    {
        categoryComboStore.save( dataElementCategoryCombo );

        return dataElementCategoryCombo.getId();
    }

    @Override
    @Transactional
    public void updateCategoryCombo( CategoryCombo dataElementCategoryCombo )
    {
        categoryComboStore.update( dataElementCategoryCombo );
    }

    @Override
    @Transactional
    public void deleteCategoryCombo( CategoryCombo dataElementCategoryCombo )
    {
        categoryComboStore.delete( dataElementCategoryCombo );
    }

    @Override
    @Transactional(readOnly = true)
    public List<CategoryCombo> getAllCategoryCombos()
    {
        return categoryComboStore.getAll();
    }

    @Override
    @Transactional(readOnly = true)
    public CategoryCombo getCategoryCombo( long id )
    {
        return categoryComboStore.get( id );
    }

    @Override
    @Transactional(readOnly = true)
    public CategoryCombo getCategoryCombo( String uid )
    {
        return categoryComboStore.getByUid( uid );
    }

    @Override
    @Transactional(readOnly = true)
    public CategoryCombo getCategoryComboByName( String name )
    {
        return categoryComboStore.getByName( name );
    }

    @Override
    @Transactional(readOnly = true)
    public CategoryCombo getDefaultCategoryCombo()
    {
        return getCategoryComboByName( CategoryCombo.DEFAULT_CATEGORY_COMBO_NAME );
    }

    @Override
    @Transactional(readOnly = true)
    public List<CategoryCombo> getDisaggregationCategoryCombos()
    {
        return categoryComboStore.getCategoryCombosByDimensionType( DataDimensionType.DISAGGREGATION );
    }

    @Override
    @Transactional(readOnly = true)
    public List<CategoryCombo> getAttributeCategoryCombos()
    {
        return categoryComboStore.getCategoryCombosByDimensionType( DataDimensionType.ATTRIBUTE );
    }

    @Override
    @Transactional(readOnly = true)
    public String validateCategoryCombo( CategoryCombo categoryCombo )
    {
        if ( categoryCombo == null )
        {
            return "category_combo_is_null";
        }

        if ( categoryCombo.getCategories() == null || categoryCombo.getCategories().isEmpty() )
        {
            return "category_combo_must_have_at_least_one_category";
        }

        if ( Sets.newHashSet( categoryCombo.getCategories() ).size() < categoryCombo.getCategories().size() )
        {
            return "category_combo_cannot_have_duplicate_categories";
        }

        Set<CategoryOption> categoryOptions = new HashSet<>();

        for ( Category category : categoryCombo.getCategories() )
        {
            if ( category == null || category.getCategoryOptions().isEmpty() )
            {
                return "categories_must_have_at_least_one_category_option";
            }

            if ( !Sets.intersection( categoryOptions, Sets.newHashSet( category.getCategoryOptions() ) ).isEmpty() )
            {
                return "categories_cannot_share_category_options";
            }
        }

        return null;
    }

    // -------------------------------------------------------------------------
    // CategoryOptionCombo
    // -------------------------------------------------------------------------

    @Override
    @Transactional
    public long addCategoryOptionCombo( CategoryOptionCombo dataElementCategoryOptionCombo )
    {
        categoryOptionComboStore.save( dataElementCategoryOptionCombo );

        return dataElementCategoryOptionCombo.getId();
    }

    @Override
    @Transactional
    public void updateCategoryOptionCombo( CategoryOptionCombo dataElementCategoryOptionCombo )
    {
        categoryOptionComboStore.update( dataElementCategoryOptionCombo );
    }

    @Override
    @Transactional
    public void deleteCategoryOptionCombo( CategoryOptionCombo dataElementCategoryOptionCombo )
    {
        categoryOptionComboStore.delete( dataElementCategoryOptionCombo );
    }

    @Override
    @Transactional( noRollbackFor = DeleteNotAllowedException.class )
    public void deleteCategoryOptionComboNoRollback( CategoryOptionCombo categoryOptionCombo )
    {
        categoryOptionComboStore.deleteNoRollBack( categoryOptionCombo );
    }

    @Override
    @Transactional(readOnly = true)
    public CategoryOptionCombo getCategoryOptionCombo( long id )
    {
        return categoryOptionComboStore.get( id );
    }

    @Override
    @Transactional(readOnly = true)
    public CategoryOptionCombo getCategoryOptionCombo( String uid )
    {
        return categoryOptionComboStore.getByUid( uid );
    }

    @Override
    @Transactional(readOnly = true)
    public CategoryOptionCombo getCategoryOptionComboByCode( String code )
    {
        return categoryOptionComboStore.getByCode( code );
    }

    @Override
    @Transactional(readOnly = true)
    public CategoryOptionCombo getCategoryOptionCombo( CategoryCombo categoryCombo,
        Set<CategoryOption> categoryOptions )
    {
        return categoryOptionComboStore.getCategoryOptionCombo( categoryCombo, categoryOptions );
    }

    @Override
    public CategoryOptionCombo getCategoryOptionCombo( IdentifiableProperty property, String id )
    {
        return idObjectManager.getObject( CategoryOptionCombo.class, property, id );
    }

    @Override
    @Transactional(readOnly = true)
    public List<CategoryOptionCombo> getAllCategoryOptionCombos()
    {
        return categoryOptionComboStore.getAll();
    }

    @Override
    @Transactional
    public void generateDefaultDimension()
    {
        // ---------------------------------------------------------------------
        // CategoryOption
        // ---------------------------------------------------------------------

        CategoryOption categoryOption = new CategoryOption( CategoryOption.DEFAULT_NAME );
        categoryOption.setUid( "xYerKDKCefk" );
        categoryOption.setCode( "default" );

        addCategoryOption( categoryOption );

        categoryOption.setPublicAccess( AccessStringHelper.CATEGORY_OPTION_DEFAULT );
        updateCategoryOption( categoryOption );

        // ---------------------------------------------------------------------
        // Category
        // ---------------------------------------------------------------------

        Category category = new Category( Category.DEFAULT_NAME, DataDimensionType.DISAGGREGATION );
        category.setUid( "GLevLNI9wkl" );
        category.setCode( "default" );
        category.setDataDimension( false );

        category.addCategoryOption( categoryOption );
        addCategory( category );

        category.setPublicAccess( AccessStringHelper.CATEGORY_NO_DATA_SHARING_DEFAULT );
        updateCategory( category );

        // ---------------------------------------------------------------------
        // CategoryCombo
        // ---------------------------------------------------------------------

        CategoryCombo categoryCombo = new CategoryCombo( CategoryCombo.DEFAULT_CATEGORY_COMBO_NAME, DataDimensionType.DISAGGREGATION );
        categoryCombo.setUid( "bjDvmb4bfuf" );
        categoryCombo.setCode( "default" );
        categoryCombo.setDataDimensionType( DataDimensionType.DISAGGREGATION );

        categoryCombo.addCategory( category );
        addCategoryCombo( categoryCombo );

        categoryCombo.setPublicAccess( AccessStringHelper.CATEGORY_NO_DATA_SHARING_DEFAULT );
        updateCategoryCombo( categoryCombo );

        // ---------------------------------------------------------------------
        // CategoryOptionCombo
        // ---------------------------------------------------------------------

        CategoryOptionCombo categoryOptionCombo = new CategoryOptionCombo();
        categoryOptionCombo.setUid( "HllvX50cXC0" );
        categoryOptionCombo.setCode( "default" );

        categoryOptionCombo.setCategoryCombo( categoryCombo );
        categoryOptionCombo.addCategoryOption( categoryOption );

        addCategoryOptionCombo( categoryOptionCombo );

        categoryOptionCombo.setPublicAccess( AccessStringHelper.CATEGORY_NO_DATA_SHARING_DEFAULT );
        updateCategoryOptionCombo( categoryOptionCombo );

        Set<CategoryOptionCombo> categoryOptionCombos = new HashSet<>();
        categoryOptionCombos.add( categoryOptionCombo );
        categoryCombo.setOptionCombos( categoryOptionCombos );

        updateCategoryCombo( categoryCombo );

        categoryOption.setCategoryOptionCombos( categoryOptionCombos );
        updateCategoryOption( categoryOption );
    }

    @Override
    @Transactional(readOnly = true)
    public CategoryOptionCombo getDefaultCategoryOptionCombo()
    {
        CategoryCombo categoryCombo = getCategoryComboByName( CategoryCombo.DEFAULT_CATEGORY_COMBO_NAME );

        return categoryCombo != null && categoryCombo.hasOptionCombos() ? categoryCombo.getOptionCombos().iterator().next() : null;
    }

    @Override
    @Transactional
    public void generateOptionCombos( CategoryCombo categoryCombo )
    {
        categoryCombo.generateOptionCombos();

        for ( CategoryOptionCombo optionCombo : categoryCombo.getOptionCombos() )
        {
            categoryCombo.getOptionCombos().add( optionCombo );
            addCategoryOptionCombo( optionCombo );
        }

        updateCategoryCombo( categoryCombo );
    }

    @Override
    @Transactional
    public void updateOptionCombos( Category category )
    {
        for ( CategoryCombo categoryCombo : getAllCategoryCombos() )
        {
            if ( categoryCombo.getCategories().contains( category ) )
            {
                updateOptionCombos( categoryCombo );
            }
        }
    }

    @Override
    @Transactional
    public void updateOptionCombos( CategoryCombo categoryCombo )
    {
        if ( categoryCombo == null || !categoryCombo.isValid() )
        {
            log.warn( "Category combo is null or invalid, could not update option combos: " + categoryCombo );
            return;
        }

        List<CategoryOptionCombo> generatedOptionCombos = categoryCombo.generateOptionCombosList();
        Set<CategoryOptionCombo> persistedOptionCombos = categoryCombo.getOptionCombos();

        boolean modified = false;

        for ( CategoryOptionCombo optionCombo : generatedOptionCombos )
        {
            if ( !persistedOptionCombos.contains( optionCombo ) )
            {
                categoryCombo.getOptionCombos().add( optionCombo );
                addCategoryOptionCombo( optionCombo );

                log.info( "Added missing category option combo: " + optionCombo + " for category combo: "
                    + categoryCombo.getName() );
                modified = true;
            }
        }

        if ( modified )
        {
            updateCategoryCombo( categoryCombo );
        }
    }


    @Override
    @Transactional(readOnly = true)
    public CategoryOptionCombo getCategoryOptionComboAcl( IdentifiableProperty property, String id )
    {
        CategoryOptionCombo coc = idObjectManager.getObject( CategoryOptionCombo.class, property, id );

        if ( coc != null )
        {
            User user = currentUserService.getCurrentUser();

            for ( CategoryOption categoryOption : coc.getCategoryOptions() )
            {
                if ( !aclService.canDataWrite( user, categoryOption ) )
                {
                    return null;
                }
            }
        }

        return coc;
    }

    @Override
    @Transactional
    public void updateCategoryOptionComboNames()
    {
        categoryOptionComboStore.updateNames();
    }

    // -------------------------------------------------------------------------
    // DataElementOperand
    // -------------------------------------------------------------------------

    @Override
    @Transactional(readOnly = true)
    public List<DataElementOperand> getOperands( Collection<DataElement> dataElements )
    {
        return getOperands( dataElements, false );
    }

    @Override
    @Transactional(readOnly = true)
    public List<DataElementOperand> getOperands( Collection<DataElement> dataElements, boolean includeTotals )
    {
        List<DataElementOperand> operands = Lists.newArrayList();

        for ( DataElement dataElement : dataElements )
        {
            Set<CategoryCombo> categoryCombos = dataElement.getCategoryCombos();

            boolean anyIsDefault = categoryCombos.stream().anyMatch( cc -> cc.isDefault() );

            if ( includeTotals && !anyIsDefault )
            {
                operands.add( new DataElementOperand( dataElement ) );
            }

            for ( CategoryCombo categoryCombo : categoryCombos )
            {
                operands.addAll( getOperands( dataElement, categoryCombo ) );
            }
        }

        return operands;
    }

    @Override
    @Transactional(readOnly = true)
    public List<DataElementOperand> getOperands( DataSet dataSet, boolean includeTotals )
    {
        List<DataElementOperand> operands = Lists.newArrayList();

        for ( DataSetElement element : dataSet.getDataSetElements() )
        {
            CategoryCombo categoryCombo = element.getResolvedCategoryCombo();

            if ( includeTotals && !categoryCombo.isDefault() )
            {
                operands.add( new DataElementOperand( element.getDataElement() ) );
            }

            operands.addAll( getOperands( element.getDataElement(), element.getResolvedCategoryCombo() ) );
        }

        return operands;
    }

    private List<DataElementOperand> getOperands( DataElement dataElement, CategoryCombo categoryCombo )
    {
        List<DataElementOperand> operands = Lists.newArrayList();

        for ( CategoryOptionCombo categoryOptionCombo : categoryCombo.getSortedOptionCombos() )
        {
            operands.add( new DataElementOperand( dataElement, categoryOptionCombo ) );
        }

        return operands;
    }

    // -------------------------------------------------------------------------
    // CategoryOptionGroup
    // -------------------------------------------------------------------------

    @Override
    @Transactional
    public long saveCategoryOptionGroup( CategoryOptionGroup group )
    {
        categoryOptionGroupStore.save( group );

        return group.getId();
    }

    @Override
    @Transactional
    public void updateCategoryOptionGroup( CategoryOptionGroup group )
    {
        categoryOptionGroupStore.update( group );
    }

    @Override
    @Transactional(readOnly = true)
    public CategoryOptionGroup getCategoryOptionGroup( long id )
    {
        return categoryOptionGroupStore.get( id );
    }

    @Override
    @Transactional(readOnly = true)
    public CategoryOptionGroup getCategoryOptionGroup( String uid )
    {
        return categoryOptionGroupStore.getByUid( uid );
    }

    @Override
    @Transactional
    public void deleteCategoryOptionGroup( CategoryOptionGroup group )
    {
        categoryOptionGroupStore.delete( group );
    }

    @Override
    @Transactional(readOnly = true)
    public List<CategoryOptionGroup> getAllCategoryOptionGroups()
    {
        return categoryOptionGroupStore.getAll();
    }

    @Override
    @Transactional(readOnly = true)
    public List<CategoryOptionGroup> getCategoryOptionGroups( CategoryOptionGroupSet groupSet )
    {
        return categoryOptionGroupStore.getCategoryOptionGroups( groupSet );
    }

    @Override
    @Transactional(readOnly = true)
    public Set<CategoryOptionGroup> getCogDimensionConstraints( UserCredentials userCredentials )
    {
        Set<CategoryOptionGroup> groups = null;

        Set<CategoryOptionGroupSet> cogsConstraints = userCredentials.getCogsDimensionConstraints();

        if ( cogsConstraints != null && !cogsConstraints.isEmpty() )
        {
            groups = new HashSet<>();

            for ( CategoryOptionGroupSet cogs : cogsConstraints )
            {
                groups.addAll( getCategoryOptionGroups( cogs ) );
            }
        }

        return groups;
    }

    // -------------------------------------------------------------------------
    // CategoryOptionGroupSet
    // -------------------------------------------------------------------------

    @Override
    @Transactional
    public long saveCategoryOptionGroupSet( CategoryOptionGroupSet group )
    {
        categoryOptionGroupSetStore.save( group );

        return group.getId();
    }

    @Override
    @Transactional
    public void updateCategoryOptionGroupSet( CategoryOptionGroupSet group )
    {
        categoryOptionGroupSetStore.update( group );
    }

    @Override
    @Transactional(readOnly = true)
    public CategoryOptionGroupSet getCategoryOptionGroupSet( long id )
    {
        return categoryOptionGroupSetStore.get( id );
    }

    @Override
    @Transactional(readOnly = true)
    public CategoryOptionGroupSet getCategoryOptionGroupSet( String uid )
    {
        return categoryOptionGroupSetStore.getByUid( uid );
    }

    @Override
    @Transactional
    public void deleteCategoryOptionGroupSet( CategoryOptionGroupSet group )
    {
        categoryOptionGroupSetStore.delete( group );
    }

    @Override
    @Transactional(readOnly = true)
    public List<CategoryOptionGroupSet> getAllCategoryOptionGroupSets()
    {
        return categoryOptionGroupSetStore.getAll();
    }

    @Override
    @Transactional(readOnly = true)
    public List<CategoryOptionGroupSet> getDisaggregationCategoryOptionGroupSetsNoAcl()
    {
        return categoryOptionGroupSetStore.getCategoryOptionGroupSetsNoAcl( DataDimensionType.DISAGGREGATION, true );
    }

    @Override
    @Transactional(readOnly = true)
    public List<CategoryOptionGroupSet> getAttributeCategoryOptionGroupSetsNoAcl()
    {
        return categoryOptionGroupSetStore.getCategoryOptionGroupSetsNoAcl( DataDimensionType.ATTRIBUTE, true );
    }
}
>>>>>>> 09a62a1b
<|MERGE_RESOLUTION|>--- conflicted
+++ resolved
@@ -1,4 +1,3 @@
-<<<<<<< HEAD
 package org.hisp.dhis.dataelement;
 
 /*
@@ -29,10 +28,14 @@
  * SOFTWARE, EVEN IF ADVISED OF THE POSSIBILITY OF SUCH DAMAGE.
  */
 
-import com.google.common.collect.Lists;
-import com.google.common.collect.Sets;
-import org.apache.commons.logging.Log;
-import org.apache.commons.logging.LogFactory;
+import static com.google.common.base.Preconditions.checkNotNull;
+
+import java.util.ArrayList;
+import java.util.Collection;
+import java.util.HashSet;
+import java.util.List;
+import java.util.Set;
+
 import org.hisp.dhis.category.Category;
 import org.hisp.dhis.category.CategoryCombo;
 import org.hisp.dhis.category.CategoryComboStore;
@@ -60,23 +63,19 @@
 import org.springframework.stereotype.Service;
 import org.springframework.transaction.annotation.Transactional;
 
-import java.util.ArrayList;
-import java.util.Collection;
-import java.util.HashSet;
-import java.util.List;
-import java.util.Set;
-
-import static com.google.common.base.Preconditions.checkNotNull;
+import com.google.common.collect.Lists;
+import com.google.common.collect.Sets;
+
+import lombok.extern.slf4j.Slf4j;
 
 /**
  * @author Abyot Asalefew
  */
+@Slf4j
 @Service( "org.hisp.dhis.category.CategoryService" )
 public class DefaultCategoryService
     implements CategoryService
 {
-    private static final Log log = LogFactory.getLog( DefaultCategoryService.class );
-
     // -------------------------------------------------------------------------
     // Dependencies
     // -------------------------------------------------------------------------
@@ -302,11 +301,6 @@
             return Lists.newArrayList();
         }
 
-        if ( user.isSuper() )
-        {
-            return getCategoryOptions( category );
-        }
-
         return user.isSuper() ? getCategoryOptions( category ) : categoryOptionStore.getDataWriteCategoryOptions( category, user );
     }
 
@@ -901,892 +895,4 @@
     {
         return categoryOptionGroupSetStore.getCategoryOptionGroupSetsNoAcl( DataDimensionType.ATTRIBUTE, true );
     }
-}
-=======
-package org.hisp.dhis.dataelement;
-
-/*
- * Copyright (c) 2004-2020, University of Oslo
- * All rights reserved.
- *
- * Redistribution and use in source and binary forms, with or without
- * modification, are permitted provided that the following conditions are met:
- * Redistributions of source code must retain the above copyright notice, this
- * list of conditions and the following disclaimer.
- *
- * Redistributions in binary form must reproduce the above copyright notice,
- * this list of conditions and the following disclaimer in the documentation
- * and/or other materials provided with the distribution.
- * Neither the name of the HISP project nor the names of its contributors may
- * be used to endorse or promote products derived from this software without
- * specific prior written permission.
- *
- * THIS SOFTWARE IS PROVIDED BY THE COPYRIGHT HOLDERS AND CONTRIBUTORS "AS IS" AND
- * ANY EXPRESS OR IMPLIED WARRANTIES, INCLUDING, BUT NOT LIMITED TO, THE IMPLIED
- * WARRANTIES OF MERCHANTABILITY AND FITNESS FOR A PARTICULAR PURPOSE ARE
- * DISCLAIMED. IN NO EVENT SHALL THE COPYRIGHT OWNER OR CONTRIBUTORS BE LIABLE FOR
- * ANY DIRECT, INDIRECT, INCIDENTAL, SPECIAL, EXEMPLARY, OR CONSEQUENTIAL DAMAGES
- * (INCLUDING, BUT NOT LIMITED TO, PROCUREMENT OF SUBSTITUTE GOODS OR SERVICES;
- * LOSS OF USE, DATA, OR PROFITS; OR BUSINESS INTERRUPTION) HOWEVER CAUSED AND ON
- * ANY THEORY OF LIABILITY, WHETHER IN CONTRACT, STRICT LIABILITY, OR TORT
- * (INCLUDING NEGLIGENCE OR OTHERWISE) ARISING IN ANY WAY OUT OF THE USE OF THIS
- * SOFTWARE, EVEN IF ADVISED OF THE POSSIBILITY OF SUCH DAMAGE.
- */
-
-import static com.google.common.base.Preconditions.checkNotNull;
-
-import java.util.ArrayList;
-import java.util.Collection;
-import java.util.HashSet;
-import java.util.List;
-import java.util.Set;
-
-import org.hisp.dhis.category.Category;
-import org.hisp.dhis.category.CategoryCombo;
-import org.hisp.dhis.category.CategoryComboStore;
-import org.hisp.dhis.category.CategoryOption;
-import org.hisp.dhis.category.CategoryOptionCombo;
-import org.hisp.dhis.category.CategoryOptionComboStore;
-import org.hisp.dhis.category.CategoryOptionGroup;
-import org.hisp.dhis.category.CategoryOptionGroupSet;
-import org.hisp.dhis.category.CategoryOptionGroupSetStore;
-import org.hisp.dhis.category.CategoryOptionGroupStore;
-import org.hisp.dhis.category.CategoryOptionStore;
-import org.hisp.dhis.category.CategoryService;
-import org.hisp.dhis.category.CategoryStore;
-import org.hisp.dhis.common.DataDimensionType;
-import org.hisp.dhis.common.DeleteNotAllowedException;
-import org.hisp.dhis.common.IdentifiableObjectManager;
-import org.hisp.dhis.common.IdentifiableProperty;
-import org.hisp.dhis.dataset.DataSet;
-import org.hisp.dhis.dataset.DataSetElement;
-import org.hisp.dhis.security.acl.AccessStringHelper;
-import org.hisp.dhis.security.acl.AclService;
-import org.hisp.dhis.user.CurrentUserService;
-import org.hisp.dhis.user.User;
-import org.hisp.dhis.user.UserCredentials;
-import org.springframework.stereotype.Service;
-import org.springframework.transaction.annotation.Transactional;
-
-import com.google.common.collect.Lists;
-import com.google.common.collect.Sets;
-
-import lombok.extern.slf4j.Slf4j;
-
-/**
- * @author Abyot Asalefew
- */
-@Slf4j
-@Service( "org.hisp.dhis.category.CategoryService" )
-public class DefaultCategoryService
-    implements CategoryService
-{
-    // -------------------------------------------------------------------------
-    // Dependencies
-    // -------------------------------------------------------------------------
-
-    private final CategoryStore categoryStore;
-
-    private final CategoryOptionStore categoryOptionStore;
-
-    private final CategoryComboStore categoryComboStore;
-
-    private final CategoryOptionComboStore categoryOptionComboStore;
-
-    private final CategoryOptionGroupStore categoryOptionGroupStore;
-
-    private final CategoryOptionGroupSetStore categoryOptionGroupSetStore;
-
-    private final IdentifiableObjectManager idObjectManager;
-
-    private final CurrentUserService currentUserService;
-
-    private final AclService aclService;
-
-    public DefaultCategoryService( CategoryStore categoryStore, CategoryOptionStore categoryOptionStore,
-        CategoryComboStore categoryComboStore, CategoryOptionComboStore categoryOptionComboStore,
-        CategoryOptionGroupStore categoryOptionGroupStore, CategoryOptionGroupSetStore categoryOptionGroupSetStore,
-        IdentifiableObjectManager idObjectManager, CurrentUserService currentUserService, AclService aclService )
-    {
-
-        checkNotNull( categoryStore );
-        checkNotNull( categoryOptionStore );
-        checkNotNull( categoryComboStore );
-        checkNotNull( categoryOptionComboStore );
-        checkNotNull( categoryOptionGroupStore );
-        checkNotNull( categoryOptionGroupSetStore );
-        checkNotNull( idObjectManager );
-        checkNotNull( currentUserService );
-        checkNotNull( aclService );
-
-        this.categoryStore = categoryStore;
-        this.categoryOptionStore = categoryOptionStore;
-        this.categoryComboStore = categoryComboStore;
-        this.categoryOptionComboStore = categoryOptionComboStore;
-        this.categoryOptionGroupStore = categoryOptionGroupStore;
-        this.categoryOptionGroupSetStore = categoryOptionGroupSetStore;
-        this.idObjectManager = idObjectManager;
-        this.currentUserService = currentUserService;
-        this.aclService = aclService;
-    }
-
-    // -------------------------------------------------------------------------
-    // Category
-    // -------------------------------------------------------------------------
-
-    @Override
-    @Transactional
-    public long addCategory( Category dataElementCategory )
-    {
-        categoryStore.save( dataElementCategory );
-
-        return dataElementCategory.getId();
-    }
-
-    @Override
-    @Transactional
-    public void updateCategory( Category dataElementCategory )
-    {
-        categoryStore.update( dataElementCategory );
-    }
-
-    @Override
-    @Transactional
-    public void deleteCategory( Category dataElementCategory )
-    {
-        categoryStore.delete( dataElementCategory );
-    }
-
-    @Override
-    @Transactional(readOnly = true)
-    public List<Category> getAllDataElementCategories()
-    {
-        return categoryStore.getAll();
-    }
-
-    @Override
-    @Transactional(readOnly = true)
-    public Category getCategory( long id )
-    {
-        return categoryStore.get( id );
-    }
-
-    @Override
-    @Transactional(readOnly = true)
-    public Category getCategory( String uid )
-    {
-        return categoryStore.getByUid( uid );
-    }
-
-    @Override
-    @Transactional(readOnly = true)
-    public Category getCategoryByName( String name )
-    {
-        List<Category> dataElementCategories = new ArrayList<>(
-            categoryStore.getAllEqName( name ) );
-
-        if ( dataElementCategories.isEmpty() )
-        {
-            return null;
-        }
-
-        return dataElementCategories.get( 0 );
-    }
-
-    @Override
-    @Transactional(readOnly = true)
-    public Category getDefaultCategory()
-    {
-        return getCategoryByName( Category.DEFAULT_NAME );
-    }
-
-    @Override
-    @Transactional(readOnly = true)
-    public List<Category> getDisaggregationCategories()
-    {
-        return categoryStore.getCategoriesByDimensionType( DataDimensionType.DISAGGREGATION );
-    }
-
-    @Override
-    @Transactional(readOnly = true)
-    public List<Category> getDisaggregationDataDimensionCategoriesNoAcl()
-    {
-        return categoryStore.getCategoriesNoAcl( DataDimensionType.DISAGGREGATION, true );
-    }
-
-    @Override
-    @Transactional(readOnly = true)
-    public List<Category> getAttributeCategories()
-    {
-        return categoryStore.getCategoriesByDimensionType( DataDimensionType.ATTRIBUTE );
-    }
-
-    @Override
-    @Transactional(readOnly = true)
-    public List<Category> getAttributeDataDimensionCategoriesNoAcl()
-    {
-        return categoryStore.getCategoriesNoAcl( DataDimensionType.ATTRIBUTE, true );
-    }
-
-    // -------------------------------------------------------------------------
-    // CategoryOption
-    // -------------------------------------------------------------------------
-
-    @Override
-    @Transactional
-    public long addCategoryOption( CategoryOption dataElementCategoryOption )
-    {
-        categoryOptionStore.save( dataElementCategoryOption );
-
-        return dataElementCategoryOption.getId();
-    }
-
-    @Override
-    @Transactional
-    public void updateCategoryOption( CategoryOption dataElementCategoryOption )
-    {
-        categoryOptionStore.update( dataElementCategoryOption );
-    }
-
-    @Override
-    @Transactional
-    public void deleteCategoryOption( CategoryOption dataElementCategoryOption )
-    {
-        categoryOptionStore.delete( dataElementCategoryOption );
-    }
-
-    @Override
-    @Transactional(readOnly = true)
-    public CategoryOption getCategoryOption( long id )
-    {
-        return categoryOptionStore.get( id );
-    }
-
-    @Override
-    @Transactional(readOnly = true)
-    public CategoryOption getCategoryOption( String uid )
-    {
-        return categoryOptionStore.getByUid( uid );
-    }
-
-    @Override
-    @Transactional(readOnly = true)
-    public CategoryOption getCategoryOptionByName( String name )
-    {
-        return categoryOptionStore.getByName( name );
-    }
-
-    @Override
-    @Transactional(readOnly = true)
-    public CategoryOption getDefaultCategoryOption()
-    {
-        return getCategoryOptionByName( CategoryOption.DEFAULT_NAME );
-    }
-
-    @Override
-    @Transactional(readOnly = true)
-    public List<CategoryOption> getAllCategoryOptions()
-    {
-        return categoryOptionStore.getAll();
-    }
-
-    @Override
-    @Transactional(readOnly = true)
-    public List<CategoryOption> getCategoryOptions( Category category )
-    {
-        return categoryOptionStore.getCategoryOptions( category );
-    }
-
-    @Override
-    @Transactional(readOnly = true)
-    public Set<CategoryOption> getCoDimensionConstraints( UserCredentials userCredentials )
-    {
-        Set<CategoryOption> options = null;
-
-        Set<Category> catConstraints = userCredentials.getCatDimensionConstraints();
-
-        if ( catConstraints != null && !catConstraints.isEmpty() )
-        {
-            options = new HashSet<>();
-
-            for ( Category category : catConstraints )
-            {
-                options.addAll( getCategoryOptions( category ) );
-            }
-        }
-
-        return options;
-    }
-
-    // -------------------------------------------------------------------------
-    // CategoryCombo
-    // -------------------------------------------------------------------------
-
-    @Override
-    @Transactional
-    public long addCategoryCombo( CategoryCombo dataElementCategoryCombo )
-    {
-        categoryComboStore.save( dataElementCategoryCombo );
-
-        return dataElementCategoryCombo.getId();
-    }
-
-    @Override
-    @Transactional
-    public void updateCategoryCombo( CategoryCombo dataElementCategoryCombo )
-    {
-        categoryComboStore.update( dataElementCategoryCombo );
-    }
-
-    @Override
-    @Transactional
-    public void deleteCategoryCombo( CategoryCombo dataElementCategoryCombo )
-    {
-        categoryComboStore.delete( dataElementCategoryCombo );
-    }
-
-    @Override
-    @Transactional(readOnly = true)
-    public List<CategoryCombo> getAllCategoryCombos()
-    {
-        return categoryComboStore.getAll();
-    }
-
-    @Override
-    @Transactional(readOnly = true)
-    public CategoryCombo getCategoryCombo( long id )
-    {
-        return categoryComboStore.get( id );
-    }
-
-    @Override
-    @Transactional(readOnly = true)
-    public CategoryCombo getCategoryCombo( String uid )
-    {
-        return categoryComboStore.getByUid( uid );
-    }
-
-    @Override
-    @Transactional(readOnly = true)
-    public CategoryCombo getCategoryComboByName( String name )
-    {
-        return categoryComboStore.getByName( name );
-    }
-
-    @Override
-    @Transactional(readOnly = true)
-    public CategoryCombo getDefaultCategoryCombo()
-    {
-        return getCategoryComboByName( CategoryCombo.DEFAULT_CATEGORY_COMBO_NAME );
-    }
-
-    @Override
-    @Transactional(readOnly = true)
-    public List<CategoryCombo> getDisaggregationCategoryCombos()
-    {
-        return categoryComboStore.getCategoryCombosByDimensionType( DataDimensionType.DISAGGREGATION );
-    }
-
-    @Override
-    @Transactional(readOnly = true)
-    public List<CategoryCombo> getAttributeCategoryCombos()
-    {
-        return categoryComboStore.getCategoryCombosByDimensionType( DataDimensionType.ATTRIBUTE );
-    }
-
-    @Override
-    @Transactional(readOnly = true)
-    public String validateCategoryCombo( CategoryCombo categoryCombo )
-    {
-        if ( categoryCombo == null )
-        {
-            return "category_combo_is_null";
-        }
-
-        if ( categoryCombo.getCategories() == null || categoryCombo.getCategories().isEmpty() )
-        {
-            return "category_combo_must_have_at_least_one_category";
-        }
-
-        if ( Sets.newHashSet( categoryCombo.getCategories() ).size() < categoryCombo.getCategories().size() )
-        {
-            return "category_combo_cannot_have_duplicate_categories";
-        }
-
-        Set<CategoryOption> categoryOptions = new HashSet<>();
-
-        for ( Category category : categoryCombo.getCategories() )
-        {
-            if ( category == null || category.getCategoryOptions().isEmpty() )
-            {
-                return "categories_must_have_at_least_one_category_option";
-            }
-
-            if ( !Sets.intersection( categoryOptions, Sets.newHashSet( category.getCategoryOptions() ) ).isEmpty() )
-            {
-                return "categories_cannot_share_category_options";
-            }
-        }
-
-        return null;
-    }
-
-    // -------------------------------------------------------------------------
-    // CategoryOptionCombo
-    // -------------------------------------------------------------------------
-
-    @Override
-    @Transactional
-    public long addCategoryOptionCombo( CategoryOptionCombo dataElementCategoryOptionCombo )
-    {
-        categoryOptionComboStore.save( dataElementCategoryOptionCombo );
-
-        return dataElementCategoryOptionCombo.getId();
-    }
-
-    @Override
-    @Transactional
-    public void updateCategoryOptionCombo( CategoryOptionCombo dataElementCategoryOptionCombo )
-    {
-        categoryOptionComboStore.update( dataElementCategoryOptionCombo );
-    }
-
-    @Override
-    @Transactional
-    public void deleteCategoryOptionCombo( CategoryOptionCombo dataElementCategoryOptionCombo )
-    {
-        categoryOptionComboStore.delete( dataElementCategoryOptionCombo );
-    }
-
-    @Override
-    @Transactional( noRollbackFor = DeleteNotAllowedException.class )
-    public void deleteCategoryOptionComboNoRollback( CategoryOptionCombo categoryOptionCombo )
-    {
-        categoryOptionComboStore.deleteNoRollBack( categoryOptionCombo );
-    }
-
-    @Override
-    @Transactional(readOnly = true)
-    public CategoryOptionCombo getCategoryOptionCombo( long id )
-    {
-        return categoryOptionComboStore.get( id );
-    }
-
-    @Override
-    @Transactional(readOnly = true)
-    public CategoryOptionCombo getCategoryOptionCombo( String uid )
-    {
-        return categoryOptionComboStore.getByUid( uid );
-    }
-
-    @Override
-    @Transactional(readOnly = true)
-    public CategoryOptionCombo getCategoryOptionComboByCode( String code )
-    {
-        return categoryOptionComboStore.getByCode( code );
-    }
-
-    @Override
-    @Transactional(readOnly = true)
-    public CategoryOptionCombo getCategoryOptionCombo( CategoryCombo categoryCombo,
-        Set<CategoryOption> categoryOptions )
-    {
-        return categoryOptionComboStore.getCategoryOptionCombo( categoryCombo, categoryOptions );
-    }
-
-    @Override
-    public CategoryOptionCombo getCategoryOptionCombo( IdentifiableProperty property, String id )
-    {
-        return idObjectManager.getObject( CategoryOptionCombo.class, property, id );
-    }
-
-    @Override
-    @Transactional(readOnly = true)
-    public List<CategoryOptionCombo> getAllCategoryOptionCombos()
-    {
-        return categoryOptionComboStore.getAll();
-    }
-
-    @Override
-    @Transactional
-    public void generateDefaultDimension()
-    {
-        // ---------------------------------------------------------------------
-        // CategoryOption
-        // ---------------------------------------------------------------------
-
-        CategoryOption categoryOption = new CategoryOption( CategoryOption.DEFAULT_NAME );
-        categoryOption.setUid( "xYerKDKCefk" );
-        categoryOption.setCode( "default" );
-
-        addCategoryOption( categoryOption );
-
-        categoryOption.setPublicAccess( AccessStringHelper.CATEGORY_OPTION_DEFAULT );
-        updateCategoryOption( categoryOption );
-
-        // ---------------------------------------------------------------------
-        // Category
-        // ---------------------------------------------------------------------
-
-        Category category = new Category( Category.DEFAULT_NAME, DataDimensionType.DISAGGREGATION );
-        category.setUid( "GLevLNI9wkl" );
-        category.setCode( "default" );
-        category.setDataDimension( false );
-
-        category.addCategoryOption( categoryOption );
-        addCategory( category );
-
-        category.setPublicAccess( AccessStringHelper.CATEGORY_NO_DATA_SHARING_DEFAULT );
-        updateCategory( category );
-
-        // ---------------------------------------------------------------------
-        // CategoryCombo
-        // ---------------------------------------------------------------------
-
-        CategoryCombo categoryCombo = new CategoryCombo( CategoryCombo.DEFAULT_CATEGORY_COMBO_NAME, DataDimensionType.DISAGGREGATION );
-        categoryCombo.setUid( "bjDvmb4bfuf" );
-        categoryCombo.setCode( "default" );
-        categoryCombo.setDataDimensionType( DataDimensionType.DISAGGREGATION );
-
-        categoryCombo.addCategory( category );
-        addCategoryCombo( categoryCombo );
-
-        categoryCombo.setPublicAccess( AccessStringHelper.CATEGORY_NO_DATA_SHARING_DEFAULT );
-        updateCategoryCombo( categoryCombo );
-
-        // ---------------------------------------------------------------------
-        // CategoryOptionCombo
-        // ---------------------------------------------------------------------
-
-        CategoryOptionCombo categoryOptionCombo = new CategoryOptionCombo();
-        categoryOptionCombo.setUid( "HllvX50cXC0" );
-        categoryOptionCombo.setCode( "default" );
-
-        categoryOptionCombo.setCategoryCombo( categoryCombo );
-        categoryOptionCombo.addCategoryOption( categoryOption );
-
-        addCategoryOptionCombo( categoryOptionCombo );
-
-        categoryOptionCombo.setPublicAccess( AccessStringHelper.CATEGORY_NO_DATA_SHARING_DEFAULT );
-        updateCategoryOptionCombo( categoryOptionCombo );
-
-        Set<CategoryOptionCombo> categoryOptionCombos = new HashSet<>();
-        categoryOptionCombos.add( categoryOptionCombo );
-        categoryCombo.setOptionCombos( categoryOptionCombos );
-
-        updateCategoryCombo( categoryCombo );
-
-        categoryOption.setCategoryOptionCombos( categoryOptionCombos );
-        updateCategoryOption( categoryOption );
-    }
-
-    @Override
-    @Transactional(readOnly = true)
-    public CategoryOptionCombo getDefaultCategoryOptionCombo()
-    {
-        CategoryCombo categoryCombo = getCategoryComboByName( CategoryCombo.DEFAULT_CATEGORY_COMBO_NAME );
-
-        return categoryCombo != null && categoryCombo.hasOptionCombos() ? categoryCombo.getOptionCombos().iterator().next() : null;
-    }
-
-    @Override
-    @Transactional
-    public void generateOptionCombos( CategoryCombo categoryCombo )
-    {
-        categoryCombo.generateOptionCombos();
-
-        for ( CategoryOptionCombo optionCombo : categoryCombo.getOptionCombos() )
-        {
-            categoryCombo.getOptionCombos().add( optionCombo );
-            addCategoryOptionCombo( optionCombo );
-        }
-
-        updateCategoryCombo( categoryCombo );
-    }
-
-    @Override
-    @Transactional
-    public void updateOptionCombos( Category category )
-    {
-        for ( CategoryCombo categoryCombo : getAllCategoryCombos() )
-        {
-            if ( categoryCombo.getCategories().contains( category ) )
-            {
-                updateOptionCombos( categoryCombo );
-            }
-        }
-    }
-
-    @Override
-    @Transactional
-    public void updateOptionCombos( CategoryCombo categoryCombo )
-    {
-        if ( categoryCombo == null || !categoryCombo.isValid() )
-        {
-            log.warn( "Category combo is null or invalid, could not update option combos: " + categoryCombo );
-            return;
-        }
-
-        List<CategoryOptionCombo> generatedOptionCombos = categoryCombo.generateOptionCombosList();
-        Set<CategoryOptionCombo> persistedOptionCombos = categoryCombo.getOptionCombos();
-
-        boolean modified = false;
-
-        for ( CategoryOptionCombo optionCombo : generatedOptionCombos )
-        {
-            if ( !persistedOptionCombos.contains( optionCombo ) )
-            {
-                categoryCombo.getOptionCombos().add( optionCombo );
-                addCategoryOptionCombo( optionCombo );
-
-                log.info( "Added missing category option combo: " + optionCombo + " for category combo: "
-                    + categoryCombo.getName() );
-                modified = true;
-            }
-        }
-
-        if ( modified )
-        {
-            updateCategoryCombo( categoryCombo );
-        }
-    }
-
-
-    @Override
-    @Transactional(readOnly = true)
-    public CategoryOptionCombo getCategoryOptionComboAcl( IdentifiableProperty property, String id )
-    {
-        CategoryOptionCombo coc = idObjectManager.getObject( CategoryOptionCombo.class, property, id );
-
-        if ( coc != null )
-        {
-            User user = currentUserService.getCurrentUser();
-
-            for ( CategoryOption categoryOption : coc.getCategoryOptions() )
-            {
-                if ( !aclService.canDataWrite( user, categoryOption ) )
-                {
-                    return null;
-                }
-            }
-        }
-
-        return coc;
-    }
-
-    @Override
-    @Transactional
-    public void updateCategoryOptionComboNames()
-    {
-        categoryOptionComboStore.updateNames();
-    }
-
-    // -------------------------------------------------------------------------
-    // DataElementOperand
-    // -------------------------------------------------------------------------
-
-    @Override
-    @Transactional(readOnly = true)
-    public List<DataElementOperand> getOperands( Collection<DataElement> dataElements )
-    {
-        return getOperands( dataElements, false );
-    }
-
-    @Override
-    @Transactional(readOnly = true)
-    public List<DataElementOperand> getOperands( Collection<DataElement> dataElements, boolean includeTotals )
-    {
-        List<DataElementOperand> operands = Lists.newArrayList();
-
-        for ( DataElement dataElement : dataElements )
-        {
-            Set<CategoryCombo> categoryCombos = dataElement.getCategoryCombos();
-
-            boolean anyIsDefault = categoryCombos.stream().anyMatch( cc -> cc.isDefault() );
-
-            if ( includeTotals && !anyIsDefault )
-            {
-                operands.add( new DataElementOperand( dataElement ) );
-            }
-
-            for ( CategoryCombo categoryCombo : categoryCombos )
-            {
-                operands.addAll( getOperands( dataElement, categoryCombo ) );
-            }
-        }
-
-        return operands;
-    }
-
-    @Override
-    @Transactional(readOnly = true)
-    public List<DataElementOperand> getOperands( DataSet dataSet, boolean includeTotals )
-    {
-        List<DataElementOperand> operands = Lists.newArrayList();
-
-        for ( DataSetElement element : dataSet.getDataSetElements() )
-        {
-            CategoryCombo categoryCombo = element.getResolvedCategoryCombo();
-
-            if ( includeTotals && !categoryCombo.isDefault() )
-            {
-                operands.add( new DataElementOperand( element.getDataElement() ) );
-            }
-
-            operands.addAll( getOperands( element.getDataElement(), element.getResolvedCategoryCombo() ) );
-        }
-
-        return operands;
-    }
-
-    private List<DataElementOperand> getOperands( DataElement dataElement, CategoryCombo categoryCombo )
-    {
-        List<DataElementOperand> operands = Lists.newArrayList();
-
-        for ( CategoryOptionCombo categoryOptionCombo : categoryCombo.getSortedOptionCombos() )
-        {
-            operands.add( new DataElementOperand( dataElement, categoryOptionCombo ) );
-        }
-
-        return operands;
-    }
-
-    // -------------------------------------------------------------------------
-    // CategoryOptionGroup
-    // -------------------------------------------------------------------------
-
-    @Override
-    @Transactional
-    public long saveCategoryOptionGroup( CategoryOptionGroup group )
-    {
-        categoryOptionGroupStore.save( group );
-
-        return group.getId();
-    }
-
-    @Override
-    @Transactional
-    public void updateCategoryOptionGroup( CategoryOptionGroup group )
-    {
-        categoryOptionGroupStore.update( group );
-    }
-
-    @Override
-    @Transactional(readOnly = true)
-    public CategoryOptionGroup getCategoryOptionGroup( long id )
-    {
-        return categoryOptionGroupStore.get( id );
-    }
-
-    @Override
-    @Transactional(readOnly = true)
-    public CategoryOptionGroup getCategoryOptionGroup( String uid )
-    {
-        return categoryOptionGroupStore.getByUid( uid );
-    }
-
-    @Override
-    @Transactional
-    public void deleteCategoryOptionGroup( CategoryOptionGroup group )
-    {
-        categoryOptionGroupStore.delete( group );
-    }
-
-    @Override
-    @Transactional(readOnly = true)
-    public List<CategoryOptionGroup> getAllCategoryOptionGroups()
-    {
-        return categoryOptionGroupStore.getAll();
-    }
-
-    @Override
-    @Transactional(readOnly = true)
-    public List<CategoryOptionGroup> getCategoryOptionGroups( CategoryOptionGroupSet groupSet )
-    {
-        return categoryOptionGroupStore.getCategoryOptionGroups( groupSet );
-    }
-
-    @Override
-    @Transactional(readOnly = true)
-    public Set<CategoryOptionGroup> getCogDimensionConstraints( UserCredentials userCredentials )
-    {
-        Set<CategoryOptionGroup> groups = null;
-
-        Set<CategoryOptionGroupSet> cogsConstraints = userCredentials.getCogsDimensionConstraints();
-
-        if ( cogsConstraints != null && !cogsConstraints.isEmpty() )
-        {
-            groups = new HashSet<>();
-
-            for ( CategoryOptionGroupSet cogs : cogsConstraints )
-            {
-                groups.addAll( getCategoryOptionGroups( cogs ) );
-            }
-        }
-
-        return groups;
-    }
-
-    // -------------------------------------------------------------------------
-    // CategoryOptionGroupSet
-    // -------------------------------------------------------------------------
-
-    @Override
-    @Transactional
-    public long saveCategoryOptionGroupSet( CategoryOptionGroupSet group )
-    {
-        categoryOptionGroupSetStore.save( group );
-
-        return group.getId();
-    }
-
-    @Override
-    @Transactional
-    public void updateCategoryOptionGroupSet( CategoryOptionGroupSet group )
-    {
-        categoryOptionGroupSetStore.update( group );
-    }
-
-    @Override
-    @Transactional(readOnly = true)
-    public CategoryOptionGroupSet getCategoryOptionGroupSet( long id )
-    {
-        return categoryOptionGroupSetStore.get( id );
-    }
-
-    @Override
-    @Transactional(readOnly = true)
-    public CategoryOptionGroupSet getCategoryOptionGroupSet( String uid )
-    {
-        return categoryOptionGroupSetStore.getByUid( uid );
-    }
-
-    @Override
-    @Transactional
-    public void deleteCategoryOptionGroupSet( CategoryOptionGroupSet group )
-    {
-        categoryOptionGroupSetStore.delete( group );
-    }
-
-    @Override
-    @Transactional(readOnly = true)
-    public List<CategoryOptionGroupSet> getAllCategoryOptionGroupSets()
-    {
-        return categoryOptionGroupSetStore.getAll();
-    }
-
-    @Override
-    @Transactional(readOnly = true)
-    public List<CategoryOptionGroupSet> getDisaggregationCategoryOptionGroupSetsNoAcl()
-    {
-        return categoryOptionGroupSetStore.getCategoryOptionGroupSetsNoAcl( DataDimensionType.DISAGGREGATION, true );
-    }
-
-    @Override
-    @Transactional(readOnly = true)
-    public List<CategoryOptionGroupSet> getAttributeCategoryOptionGroupSetsNoAcl()
-    {
-        return categoryOptionGroupSetStore.getCategoryOptionGroupSetsNoAcl( DataDimensionType.ATTRIBUTE, true );
-    }
-}
->>>>>>> 09a62a1b
+}