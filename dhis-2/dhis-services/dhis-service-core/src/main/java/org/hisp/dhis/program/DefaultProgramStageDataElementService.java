--- conflicted
+++ resolved
@@ -82,20 +82,10 @@
   public void updateProgramStageDataElement(ProgramStageDataElement programStageDataElement) {
     programStageDataElementStore.update(programStageDataElement);
   }
-<<<<<<< HEAD
-
-  @Override
-  @Transactional(readOnly = true)
-  public Map<String, Set<String>> getProgramStageDataElementsWithSkipSynchronizationSetToTrue() {
-    return programStageDataElementStore
-        .getProgramStageDataElementsWithSkipSynchronizationSetToTrue();
-  }
 
   @Override
   @NonTransactional
   public List<ProgramStageDataElement> getAllByDataElement(Collection<DataElement> dataElements) {
     return programStageDataElementStore.getAllByDataElement(dataElements);
   }
-=======
->>>>>>> d23b91c2
 }