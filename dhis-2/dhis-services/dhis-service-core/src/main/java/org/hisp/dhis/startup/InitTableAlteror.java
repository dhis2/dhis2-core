package org.hisp.dhis.startup;

/*
 * Copyright (c) 2004-2018, University of Oslo
 * All rights reserved.
 *
 * Redistribution and use in source and binary forms, with or without
 * modification, are permitted provided that the following conditions are met:
 * Redistributions of source code must retain the above copyright notice, this
 * list of conditions and the following disclaimer.
 *
 * Redistributions in binary form must reproduce the above copyright notice,
 * this list of conditions and the following disclaimer in the documentation
 * and/or other materials provided with the distribution.
 * Neither the name of the HISP project nor the names of its contributors may
 * be used to endorse or promote products derived from this software without
 * specific prior written permission.
 *
 * THIS SOFTWARE IS PROVIDED BY THE COPYRIGHT HOLDERS AND CONTRIBUTORS "AS IS" AND
 * ANY EXPRESS OR IMPLIED WARRANTIES, INCLUDING, BUT NOT LIMITED TO, THE IMPLIED
 * WARRANTIES OF MERCHANTABILITY AND FITNESS FOR A PARTICULAR PURPOSE ARE
 * DISCLAIMED. IN NO EVENT SHALL THE COPYRIGHT OWNER OR CONTRIBUTORS BE LIABLE FOR
 * ANY DIRECT, INDIRECT, INCIDENTAL, SPECIAL, EXEMPLARY, OR CONSEQUENTIAL DAMAGES
 * (INCLUDING, BUT NOT LIMITED TO, PROCUREMENT OF SUBSTITUTE GOODS OR SERVICES;
 * LOSS OF USE, DATA, OR PROFITS; OR BUSINESS INTERRUPTION) HOWEVER CAUSED AND ON
 * ANY THEORY OF LIABILITY, WHETHER IN CONTRACT, STRICT LIABILITY, OR TORT
 * (INCLUDING NEGLIGENCE OR OTHERWISE) ARISING IN ANY WAY OUT OF THE USE OF THIS
 * SOFTWARE, EVEN IF ADVISED OF THE POSSIBILITY OF SUCH DAMAGE.
 */

import org.hisp.quick.StatementManager;
import org.apache.commons.logging.Log;
import org.apache.commons.logging.LogFactory;
import org.hisp.dhis.jdbc.StatementBuilder;
import org.hisp.dhis.system.startup.AbstractStartupRoutine;
import org.springframework.beans.factory.annotation.Autowired;
import org.springframework.transaction.annotation.Transactional;

/**
 * @author Lars Helge Overland
 */
public class InitTableAlteror
    extends AbstractStartupRoutine
{
    private static final Log log = LogFactory.getLog( InitTableAlteror.class );

    @Autowired
    private StatementManager statementManager;

    @Autowired
    private StatementBuilder statementBuilder;

    // -------------------------------------------------------------------------
    // Execute
    // -------------------------------------------------------------------------

    @Override
    @Transactional
    public void execute()
    {
        executeSql( "update dataelement set domaintype='AGGREGATE' where domaintype='aggregate' or domaintype is null;" );
        executeSql( "update dataelement set domaintype='TRACKER' where domaintype='patient';" );
        executeSql( "update users set invitation = false where invitation is null" );
        executeSql( "update users set selfregistered = false where selfregistered is null" );
        executeSql( "update users set externalauth = false where externalauth is null" );
        executeSql( "update users set disabled = false where disabled is null" );
        executeSql( "alter table dataelement alter column domaintype set not null;" );
        executeSql( "alter table programstageinstance alter column  status  type varchar(25);" );
        executeSql( "UPDATE programstageinstance SET status='ACTIVE' WHERE status='0';" );
        executeSql( "UPDATE programstageinstance SET status='COMPLETED' WHERE status='1';" );
        executeSql( "UPDATE programstageinstance SET status='SKIPPED' WHERE status='5';" );
        executeSql( "ALTER TABLE program DROP COLUMN displayonallorgunit" );

        upgradeProgramStageDataElements();
        updateValueTypes();
        updateAggregationTypes();
        updateFeatureTypes();
        updateValidationRuleEnums();
        updateProgramStatus();
        removeDeprecatedConfigurationColumns();
        updateTimestamps();
        updateCompletedBy();
        updateRelativePeriods();

        executeSql( "ALTER TABLE program ALTER COLUMN \"type\" TYPE varchar(255);" );
        executeSql( "update program set \"type\"='WITH_REGISTRATION' where type='1' or type='2'" );
        executeSql( "update program set \"type\"='WITHOUT_REGISTRATION' where type='3'" );


        // Update userkeyjsonvalue and keyjsonvalue to set new encrypted column to false.

        executeSql( "UPDATE keyjsonvalue SET encrypted = false WHERE encrypted IS NULL" );
        executeSql( "UPDATE userkeyjsonvalue SET encrypted = false WHERE encrypted IS NULL" );

        // Set messages "ticket" properties to non-null values

        executeSql( "UPDATE message SET internal = FALSE WHERE internal IS NULL" );
        executeSql( "UPDATE messageconversation SET priority = 'NONE' WHERE priority IS NULL" );
        executeSql( "UPDATE messageconversation SET status = 'NONE' WHERE status IS NULL" );

        updateMessageConversationMessageCount();

        // Set OrganisationUnitGroupSet includeSubhierarchyInAnalytics to false where IS NULL
        executeSql( "UPDATE orgunitgroupset SET includesubhierarchyinanalytics = FALSE WHERE includesubhierarchyinanalytics IS NULL" );

        // Update programstageinstance set deleted = false where deleted = null
        executeSql( "UPDATE programstageinstance SET deleted = false WHERE deleted IS NULL" );
        executeSql( "alter table programstageinstance alter column deleted set not null" );
        executeSql( "create index in_programstageinstance_deleted on programstageinstace(deleted)" );

        // Update trackedentityinstance set deleted = false where deleted = null
        executeSql( "UPDATE trackedentityinstance SET deleted = false WHERE deleted IS NULL" );
        executeSql( "alter table trackedentityinstance alter column deleted set not null" );
        executeSql( "create index in_trackedentityinstance_deleted on trackedentityinstance(deleted)" );

        // Update programinstance set deleted = false where deleted = null
        executeSql( "UPDATE programinstance SET deleted = false WHERE deleted IS NULL" );
        executeSql( "alter table programinstance alter column deleted set not null" );
        executeSql( "create index in_programinstance_deleted on programinstance(deleted)" );

        // Remove DataSet start and end date - replaced by DataInputPeriods
        executeSql( "ALTER TABLE dataset drop column startdate" );
        executeSql( "ALTER TABLE dataset drop column enddate" );

        updateLegendSetAssociationAndDeleteOldAssociation();

        // Message Conversation Message Type
        updateMessageConversationMessageTypes();

        executeSql( "UPDATE expression SET slidingWindow = FALSE WHERE slidingWindow IS NULL" );
        executeSql( "UPDATE validationResult set notificationsent = false WHERE notificationsent is null" );

        executeSql( "UPDATE trackedentityinstance SET featuretype = 'NONE' WHERE featuretype IS NULL " );
<<<<<<< HEAD

        updateTrackedEntityAttributePatternAndTextPattern();

    }

    private void updateTrackedEntityAttributePatternAndTextPattern()
    {
        // Create textpattern jsonb
        executeSql( "UPDATE trackedentityattribute SET textpattern = concat('{\"ownerUID\": \"', uid, '\",\"segments\": [{\"parameter\": \"', pattern, '\",\"method\": \"RANDOM\"}],\"ownerObject\": \"TRACKEDENTITYATTRIBUTE\"}')::jsonb WHERE pattern SIMILAR TO '#+' AND generated = true AND textpattern IS NULL" );

        // Update pattern to match new syntax
        executeSql( "UPDATE trackedentityattribute SET pattern = concat('RANDOM(', pattern, ')') WHERE pattern SIMILAR TO '#+' AND generated = true AND textpattern IS NOT NULL" );

        // Move all reserved values into the new table
        executeSql( "INSERT INTO reservedvalue(owneruid, key, value, expires, ownerobject, reservedvalueid) " +
            "SELECT TEA.uid, TEA.pattern, TEARV.value, TEARV.expirydate, 'TRACKEDENTITYATTRIBUTE', nextval('hibernate_sequence') " +
            "FROM trackedentityattributereservedvalue TEARV, trackedentityattribute TEA " +
            "WHERE TEARV.trackedentityattributeid = TEA.trackedentityattributeid " +
            "AND TEARV.expirydate > NOW() " +
            "AND TEARV.trackedentityinstanceid IS NULL" );

        // Drop the old table
        executeSql( "DROP TABLE trackedentityattributereservedvalue" );
=======
>>>>>>> 6459a6ec
    }

    private void updateMessageConversationMessageTypes()
    {
        // Tickets has status != NONE
        executeSql( "UPDATE messageconversation SET messagetype = 'TICKET' WHERE messagetype IS NULL AND status != 'NONE'" );

        // Validation results existing ValidationResults always start with "Alerts as of%"
        executeSql( "UPDATE messageconversation SET messagetype = 'VALIDATION_RESULT' WHERE messagetype IS NULL AND ( subject LIKE 'Alerts as of%' OR subject LIKE 'DHIS alerts as of%' )" );

        // System Always have no user "owner"
        executeSql( "UPDATE messageconversation SET messagetype = 'SYSTEM' WHERE messagetype IS NULL AND userid IS NULL" );

        // Direct messages is what is left
        executeSql( "UPDATE messageconversation SET messagetype = 'PRIVATE' WHERE messagetype IS NULL" );

        executeSql( "ALTER TABLE messageconversation ALTER COLUMN messagetype set not null" );

    }

    private void updateLegendSetAssociationAndDeleteOldAssociation()
    {
        // Transfer all existing references from dataelement to legendset to new many-to-many table
        // Then delete old reference
        executeSql( "INSERT INTO dataelementlegendsets (dataelementid, sort_order, legendsetid) SELECT dataelementid, 0, legendsetid FROM dataelement WHERE legendsetid IS NOT NULL" );
        executeSql( "ALTER TABLE dataelement DROP COLUMN legendsetid ");

        // Transfer all existing references from dataset to legendset to new many-to-many table
        // Then delete old reference
        executeSql( "INSERT INTO datasetlegendsets (datasetid, sort_order, legendsetid) SELECT datasetid, 0, legendsetid FROM dataset WHERE legendsetid IS NOT NULL" );
        executeSql( "ALTER TABLE dataset DROP COLUMN legendsetid ");

        // Transfer all existing references from dataset to legendset to new many-to-many table
        // Then delete old reference
        executeSql( "INSERT INTO indicatorlegendsets (indicatorid, sort_order, legendsetid) SELECT indicatorid, 0, legendsetid FROM indicator WHERE legendsetid IS NOT NULL" );
        executeSql( "ALTER TABLE indicator DROP COLUMN legendsetid ");

        // Transfer all existing references from dataset to legendset to new many-to-many table
        // Then delete old reference
        executeSql( "INSERT INTO programindicatorlegendsets (programindicatorid, sort_order, legendsetid) SELECT programindicatorid, 0, legendsetid FROM programindicator WHERE legendsetid IS NOT NULL" );
        executeSql( "ALTER TABLE programindicator DROP COLUMN legendsetid ");

        // Transfer all existing references from dataset to legendset to new many-to-many table
        // Then delete old reference
        executeSql( "INSERT INTO programindicatorlegendsets (programindicatorid, sort_order, legendsetid) SELECT programindicatorid, 0, legendsetid FROM programindicator WHERE legendsetid IS NOT NULL" );
        executeSql( "ALTER TABLE programindicator DROP COLUMN legendsetid ");

        // Transfer all existing references from dataset to legendset to new many-to-many table
        // Then delete old reference
        executeSql( "INSERT INTO trackedentityattributelegendsets (trackedentityattributeid, sort_order, legendsetid) SELECT trackedentityattributeid, 0, legendsetid FROM trackedentityattribute WHERE legendsetid IS NOT NULL" );
        executeSql( "ALTER TABLE trackedentityattribute DROP COLUMN legendsetid ");
    }

    private void updateMessageConversationMessageCount()
    {
        Integer nullCounts = statementManager.getHolder().queryForInteger( "SELECT count(*) from messageconversation WHERE messagecount IS NULL" );

        if ( nullCounts > 0 )
        {
            executeSql( "update messageconversation MC SET messagecount = (SELECT count(MCM.messageconversationid) FROM messageconversation_messages MCM WHERE messageconversationid=MC.messageconversationid)" );
        }
    }

    private void updateCompletedBy()
    {
        executeSql( "update programinstance set completedby=completeduser where completedby is null" );
        executeSql( "update programstageinstance set completedby=completeduser where completedby is null" );

        executeSql( "alter table programinstance drop column completeduser" );
        executeSql( "alter table programstageinstance drop column completeduser" );
    }

    // -------------------------------------------------------------------------
    // Supportive methods
    // -------------------------------------------------------------------------

    private void removeDeprecatedConfigurationColumns()
    {
        try
        {
            executeSql( "ALTER TABLE configuration DROP COLUMN smptpassword" );
            executeSql( "ALTER TABLE configuration DROP COLUMN smtppassword" );
            executeSql( "ALTER TABLE configuration DROP COLUMN remoteserverurl" );
            executeSql( "ALTER TABLE configuration DROP COLUMN remoteserverusername" );
            executeSql( "ALTER TABLE configuration DROP COLUMN remotepassword" );
            executeSql( "ALTER TABLE configuration DROP COLUMN remoteserverpassword" );

        }
        catch ( Exception ex )
        {
            log.debug( ex );
        }
    }

    private void updateTimestamps()
    {
        executeSql( "update datavalueaudit set created=timestamp where created is null" );
        executeSql( "update datavalueaudit set created=now() where created is null" );
        executeSql( "alter table datavalueaudit drop column timestamp" );

        executeSql( "update trackedentitydatavalue set created=timestamp where created is null" );
        executeSql( "update trackedentitydatavalue set lastupdated=timestamp where lastupdated is null" );
        executeSql( "update trackedentityattributevalue set created=now() where created is null" );
        executeSql( "update trackedentityattributevalue set lastupdated=now() where lastupdated is null" );
        executeSql( "alter table trackedentitydatavalue drop column timestamp" );
    }

    private void updateProgramStatus()
    {
        executeSql( "alter table programinstance alter column status type varchar(50)" );

        executeSql( "update programinstance set status='ACTIVE' where status='0'" );
        executeSql( "update programinstance set status='COMPLETED' where status='1'" );
        executeSql( "update programinstance set status='CANCELLED' where status='2'" );

        executeSql( "update programinstance set status='ACTIVE' where status is null" );
    }

    private void updateValidationRuleEnums()
    {
        executeSql( "alter table validationrule alter column ruletype type varchar(50)" );
        executeSql( "alter table validationrule alter column importance type varchar(50)" );

        executeSql( "update validationrule set ruletype='VALIDATION' where ruletype='validation'" );
        executeSql( "update validationrule set ruletype='SURVEILLANCE' where ruletype='surveillance'" );
        executeSql( "update validationrule set ruletype='VALIDATION' where ruletype='' or ruletype is null" );

        executeSql( "update validationrule set importance='HIGH' where importance='high'" );
        executeSql( "update validationrule set importance='MEDIUM' where importance='medium'" );
        executeSql( "update validationrule set importance='LOW' where importance='low'" );
        executeSql( "update validationrule set importance='MEDIUM' where importance='' or importance is null" );
    }

    private void updateFeatureTypes()
    {
        executeSql( "update organisationunit set featuretype='NONE' where featuretype='None'" );
        executeSql( "update organisationunit set featuretype='MULTI_POLYGON' where featuretype='MultiPolygon'" );
        executeSql( "update organisationunit set featuretype='POLYGON' where featuretype='Polygon'" );
        executeSql( "update organisationunit set featuretype='POINT' where featuretype='Point'" );
        executeSql( "update organisationunit set featuretype='SYMBOL' where featuretype='Symbol'" );
        executeSql( "update organisationunit set featuretype='NONE' where featuretype is null" );
    }

    private void updateAggregationTypes()
    {
        executeSql( "alter table dataelement alter column aggregationtype type varchar(50)" );

        executeSql( "update dataelement set aggregationtype='SUM' where aggregationtype='sum'" );
        executeSql( "update dataelement set aggregationtype='AVERAGE' where aggregationtype='avg'" );
        executeSql( "update dataelement set aggregationtype='AVERAGE_SUM_ORG_UNIT' where aggregationtype='avg_sum_org_unit'" );
        executeSql( "update dataelement set aggregationtype='AVERAGE_SUM_ORG_UNIT' where aggregationtype='average'" );
        executeSql( "update dataelement set aggregationtype='COUNT' where aggregationtype='count'" );
        executeSql( "update dataelement set aggregationtype='STDDEV' where aggregationtype='stddev'" );
        executeSql( "update dataelement set aggregationtype='VARIANCE' where aggregationtype='variance'" );
        executeSql( "update dataelement set aggregationtype='MIN' where aggregationtype='min'" );
        executeSql( "update dataelement set aggregationtype='MAX' where aggregationtype='max'" );
        executeSql( "update dataelement set aggregationtype='NONE' where aggregationtype='none'" );
        executeSql( "update dataelement set aggregationtype='DEFAULT' where aggregationtype='default'" );
        executeSql( "update dataelement set aggregationtype='CUSTOM' where aggregationtype='custom'" );

        executeSql( "update dataelement set aggregationtype='SUM' where aggregationtype is null" );
    }

    private void updateValueTypes()
    {
        executeSql( "alter table dataelement alter column valuetype type varchar(50)" );

        executeSql( "update dataelement set valuetype='NUMBER' where valuetype='int' and numbertype='number'" );
        executeSql( "update dataelement set valuetype='INTEGER' where valuetype='int' and numbertype='int'" );
        executeSql( "update dataelement set valuetype='INTEGER_POSITIVE' where valuetype='int' and numbertype='posInt'" );
        executeSql( "update dataelement set valuetype='INTEGER_POSITIVE' where valuetype='int' and numbertype='positiveNumber'" );
        executeSql( "update dataelement set valuetype='INTEGER_NEGATIVE' where valuetype='int' and numbertype='negInt'" );
        executeSql( "update dataelement set valuetype='INTEGER_NEGATIVE' where valuetype='int' and numbertype='negativeNumber'" );
        executeSql( "update dataelement set valuetype='INTEGER_ZERO_OR_POSITIVE' where valuetype='int' and numbertype='zeroPositiveInt'" );
        executeSql( "update dataelement set valuetype='PERCENTAGE' where valuetype='int' and numbertype='percentage'" );
        executeSql( "update dataelement set valuetype='UNIT_INTERVAL' where valuetype='int' and numbertype='unitInterval'" );
        executeSql( "update dataelement set valuetype='NUMBER' where valuetype='int' and numbertype is null" );

        executeSql( "alter table dataelement drop column numbertype" );

        executeSql( "update dataelement set valuetype='TEXT' where valuetype='string' and texttype='text'" );
        executeSql( "update dataelement set valuetype='LONG_TEXT' where valuetype='string' and texttype='longText'" );
        executeSql( "update dataelement set valuetype='TEXT' where valuetype='string' and texttype is null" );

        executeSql( "alter table dataelement drop column texttype" );

        executeSql( "update dataelement set valuetype='DATE' where valuetype='date'" );
        executeSql( "update dataelement set valuetype='DATETIME' where valuetype='datetime'" );
        executeSql( "update dataelement set valuetype='BOOLEAN' where valuetype='bool'" );
        executeSql( "update dataelement set valuetype='TRUE_ONLY' where valuetype='trueOnly'" );
        executeSql( "update dataelement set valuetype='USERNAME' where valuetype='username'" );

        executeSql( "update dataelement set valuetype='NUMBER' where valuetype is null" );

        executeSql( "update trackedentityattribute set valuetype='TEXT' where valuetype='string'" );
        executeSql( "update trackedentityattribute set valuetype='PHONE_NUMBER' where valuetype='phoneNumber'" );
        executeSql( "update trackedentityattribute set valuetype='EMAIL' where valuetype='email'" );
        executeSql( "update trackedentityattribute set valuetype='NUMBER' where valuetype='number'" );
        executeSql( "update trackedentityattribute set valuetype='NUMBER' where valuetype='int'" );
        executeSql( "update trackedentityattribute set valuetype='LETTER' where valuetype='letter'" );
        executeSql( "update trackedentityattribute set valuetype='BOOLEAN' where valuetype='bool'" );
        executeSql( "update trackedentityattribute set valuetype='TRUE_ONLY' where valuetype='trueOnly'" );
        executeSql( "update trackedentityattribute set valuetype='DATE' where valuetype='date'" );
        executeSql( "update trackedentityattribute set valuetype='TEXT' where valuetype='optionSet'" );
        executeSql( "update trackedentityattribute set valuetype='TEXT' where valuetype='OPTION_SET'" );
        executeSql( "update trackedentityattribute set valuetype='TRACKER_ASSOCIATE' where valuetype='trackerAssociate'" );
        executeSql( "update trackedentityattribute set valuetype='USERNAME' where valuetype='users'" );
        executeSql( "update trackedentityattribute set valuetype='TEXT' where valuetype is null" );

        executeSql( "update optionset set valuetype='TEXT' where valuetype is null" );

        executeSql( "update attribute set valuetype='TEXT' where valuetype='string'" );
        executeSql( "update attribute set valuetype='LONG_TEXT' where valuetype='text'" );
        executeSql( "update attribute set valuetype='BOOLEAN' where valuetype='bool'" );
        executeSql( "update attribute set valuetype='DATE' where valuetype='date'" );
        executeSql( "update attribute set valuetype='NUMBER' where valuetype='number'" );
        executeSql( "update attribute set valuetype='INTEGER' where valuetype='integer'" );
        executeSql( "update attribute set valuetype='INTEGER_POSITIVE' where valuetype='positive_integer'" );
        executeSql( "update attribute set valuetype='INTEGER_NEGATIVE' where valuetype='negative_integer'" );
        executeSql( "update attribute set valuetype='TEXT' where valuetype='option_set'" );
        executeSql( "update attribute set valuetype='TEXT' where valuetype is null" );
    }

    private void upgradeProgramStageDataElements()
    {
        if ( tableExists( "programstage_dataelements" ) )
        {
            String autoIncr = statementBuilder.getAutoIncrementValue();

            String insertSql =
                "insert into programstagedataelement(programstagedataelementid,programstageid,dataelementid,compulsory,allowprovidedelsewhere," +
                    "sort_order,displayinreports,programstagesectionid,allowfuturedate,section_sort_order) " + "select " + autoIncr +
                    ",programstageid,dataelementid,compulsory,allowprovidedelsewhere,sort_order,displayinreports,programstagesectionid,allowfuturedate,section_sort_order from programstage_dataelements";


            executeSql( insertSql );

            String dropSql = "drop table programstage_dataelements";

            executeSql( dropSql );

            log.info( "Upgraded program stage data elements" );
        }
    }

    private void updateRelativePeriods()
    {
        if ( tableExists( "relativeperiods" ) )
        {
            executeSql( "UPDATE relativeperiods SET thisbiweek='f' WHERE thisbiweek IS NULL" );
            executeSql( "UPDATE relativeperiods SET lastbiweek='f' WHERE lastbiweek IS NULL" );
            executeSql( "UPDATE relativeperiods SET last4biweeks='f' WHERE last4biweeks IS NULL" );
        }
    }

    private int executeSql( String sql )
    {
        try
        {
            return statementManager.getHolder().executeUpdate( sql );
        }
        catch ( Exception ex )
        {
            log.debug( ex );

            return -1;
        }
    }

    private boolean tableExists( String table )
    {
        try
        {
            statementManager.getHolder().queryForInteger( "select 1 from " + table );
            return true;
        }
        catch ( Exception ex )
        {
            return false;
        }
    }
}<|MERGE_RESOLUTION|>--- conflicted
+++ resolved
@@ -131,8 +131,6 @@
         executeSql( "UPDATE validationResult set notificationsent = false WHERE notificationsent is null" );
 
         executeSql( "UPDATE trackedentityinstance SET featuretype = 'NONE' WHERE featuretype IS NULL " );
-<<<<<<< HEAD
-
         updateTrackedEntityAttributePatternAndTextPattern();
 
     }
@@ -155,8 +153,6 @@
 
         // Drop the old table
         executeSql( "DROP TABLE trackedentityattributereservedvalue" );
-=======
->>>>>>> 6459a6ec
     }
 
     private void updateMessageConversationMessageTypes()
