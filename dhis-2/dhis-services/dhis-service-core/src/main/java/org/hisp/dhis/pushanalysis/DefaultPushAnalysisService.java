package org.hisp.dhis.pushanalysis;

/*
 * Copyright (c) 2004-2016, University of Oslo
 * All rights reserved.
 *
 * Redistribution and use in source and binary forms, with or without
 * modification, are permitted provided that the following conditions are met:
 * Redistributions of source code must retain the above copyright notice, this
 * list of conditions and the following disclaimer.
 *
 * Redistributions in binary form must reproduce the above copyright notice,
 * this list of conditions and the following disclaimer in the documentation
 * and/or other materials provided with the distribution.
 * Neither the name of the HISP project nor the names of its contributors may
 * be used to endorse or promote products derived from this software without
 * specific prior written permission.
 *
 * THIS SOFTWARE IS PROVIDED BY THE COPYRIGHT HOLDERS AND CONTRIBUTORS "AS IS" AND
 * ANY EXPRESS OR IMPLIED WARRANTIES, INCLUDING, BUT NOT LIMITED TO, THE IMPLIED
 * WARRANTIES OF MERCHANTABILITY AND FITNESS FOR A PARTICULAR PURPOSE ARE
 * DISCLAIMED. IN NO EVENT SHALL THE COPYRIGHT OWNER OR CONTRIBUTORS BE LIABLE FOR
 * ANY DIRECT, INDIRECT, INCIDENTAL, SPECIAL, EXEMPLARY, OR CONSEQUENTIAL DAMAGES
 * (INCLUDING, BUT NOT LIMITED TO, PROCUREMENT OF SUBSTITUTE GOODS OR SERVICES;
 * LOSS OF USE, DATA, OR PROFITS; OR BUSINESS INTERRUPTION) HOWEVER CAUSED AND ON
 * ANY THEORY OF LIABILITY, WHETHER IN CONTRACT, STRICT LIABILITY, OR TORT
 * (INCLUDING NEGLIGENCE OR OTHERWISE) ARISING IN ANY WAY OUT OF THE USE OF THIS
 * SOFTWARE, EVEN IF ADVISED OF THE POSSIBILITY OF SUCH DAMAGE.
 */

import com.google.common.collect.Sets;
import org.apache.velocity.VelocityContext;
import org.hisp.dhis.chart.ChartService;
import org.hisp.dhis.common.GenericIdentifiableObjectStore;
import org.hisp.dhis.dashboard.DashboardItem;
import org.hisp.dhis.dashboard.DashboardItemType;
import org.hisp.dhis.i18n.I18nManager;
import org.hisp.dhis.message.MessageSender;
import org.hisp.dhis.organisationunit.OrganisationUnit;
import org.hisp.dhis.organisationunit.OrganisationUnitService;
import org.hisp.dhis.reporttable.ReportTableService;
import org.hisp.dhis.scheduling.TaskId;
import org.hisp.dhis.sms.MessageResponseStatus;
import org.hisp.dhis.system.grid.GridUtils;
<<<<<<< HEAD
import org.hisp.dhis.system.notification.NotificationLevel;
import org.hisp.dhis.system.notification.Notifier;
import org.hisp.dhis.system.velocity.VelocityManager;
import org.hisp.dhis.user.CurrentUserService;
import org.hisp.dhis.user.User;
import org.hisp.dhis.user.UserGroup;
import org.springframework.beans.factory.annotation.Autowired;
import org.springframework.transaction.annotation.Transactional;

import javax.annotation.Resource;
import java.io.IOException;
=======
import org.hisp.dhis.user.User;

>>>>>>> 477ade1f
import java.io.StringWriter;
import java.io.Writer;
import java.util.Date;
import java.util.HashSet;
import java.util.Set;

/**
 * @author Stian Sandvold
 */
@Transactional
public class DefaultPushAnalysisService
    implements PushAnalysisService
{

    @Autowired
    private ReportTableService reportTableService;

    @Autowired
    private CurrentUserService currentUserService;

    @Autowired
    private OrganisationUnitService organisationUnitService;

    @Resource( name = "emailMessageSender" )
    private MessageSender messageSender;

    @Autowired
    private ChartService chartService;

    @Autowired
    private I18nManager i18nManager;

    @Autowired
    private Notifier notifier;

    private GenericIdentifiableObjectStore<PushAnalysis> pushAnalysisStore;

    public void setPushAnalysisStore( GenericIdentifiableObjectStore<PushAnalysis> pushAnalysisStore )
    {
        this.pushAnalysisStore = pushAnalysisStore;
    }

    @Override
    public PushAnalysis getByUid( String uid )
    {
        return pushAnalysisStore.getByUid( uid );
    }

    @Override
    public boolean stopPushAnalysis( PushAnalysis pushAnalysis )
    {
        return false;
    }

    @Override
    public boolean startPushAnalysis( PushAnalysis pushAnalysis )
    {
        return false;
    }

    @Override
    public void runPushAnalysis( int id, TaskId taskId )
    {
        PushAnalysis pushAnalysis = pushAnalysisStore.get( id );
        notifier.clear( taskId );

        notifier
            .notify( taskId, "PushAnalysis " + pushAnalysis.getUid() + " (" + pushAnalysis.getName() + ") started" );

        Set<User> receivingUsers = new HashSet<>();

        for ( UserGroup userGroup : pushAnalysis.getReceivingUserGroups() )
        {
            receivingUsers.addAll( userGroup.getMembers() );
        }

        int missingEmail = 0;
        int renderFailed = 0;
        int emailFailed = 0;

        notifier.notify( taskId, "PushAnalysis " + pushAnalysis.getUid() + " found " + receivingUsers.size() +
            " users in target UserGroups" );
        for ( User user : receivingUsers )
        {
            if ( user.hasEmail() )
            {
                try
                {
                    StringWriter writer = new StringWriter();

                    render( pushAnalysis, user, writer );

                    MessageResponseStatus status = messageSender
                        .sendMessage( pushAnalysis.getName(), writer.toString(), "",
                            null, Sets.newHashSet( user ), true );

//                    if ( !status.isOk() )
//                        {
//                            emailFailed++;
//                            notifier.notify( taskId, NotificationLevel.WARN,
//                                "PushAnalysis " + pushAnalysis.getUid() + " failed to send email: " +
//                                status.getResponseMessage(), false );
//                    }

                }
                catch ( IOException e )
                {
                    renderFailed++;
                    e.printStackTrace();
                }
            }
            else
            {
                missingEmail++;
            }
        }

        notifier
            .notify( taskId, NotificationLevel.INFO, "PushAnalysis " + pushAnalysis.getUid() + " results: ",
                false );
        notifier.notify( taskId,
            "Emails sent: " + (receivingUsers.size() - missingEmail - renderFailed - emailFailed) + "/" +
                receivingUsers.size() );
        notifier.notify( taskId, "Missing emails: " + missingEmail );
        notifier.notify( taskId, "Reports failed: " + renderFailed );
        notifier.notify( taskId, "Email failed: " + emailFailed );
        notifier
            .notify( taskId, NotificationLevel.INFO, "PushAnalysis " + pushAnalysis.getUid() + " complete.",
                true );

    }

    @Override
    public void renderPushAnalysis( PushAnalysis pushAnalysis, User user, Writer writer )
        throws Exception
    {
        render( pushAnalysis, user, writer );
    }

    private void render( PushAnalysis pushAnalysis, User user, Writer writer )
        throws IOException
    {
        StringWriter stringWriter = new StringWriter();
        user = (user != null ? user : currentUserService.getCurrentUser());

        final VelocityContext context = new VelocityContext();

        context.put( "pushAnalysis", pushAnalysis );
        context.put( "user", user );
        context.put( "pushAnalysisService", this );
        context.put( "reportTableService", reportTableService );

        new VelocityManager().getEngine().getTemplate( "push-analysis-main-html.vm" ).merge( context, stringWriter );

        writer.write( stringWriter.toString().replaceAll( "\\R", "" ) );
    }

    // Used in vm templates (push-analysis-main-html.vm)
    public String getItemDataUrl( DashboardItem item, User user )
    {

        // TODO: Temporary values; Will be replaced when image genrating and uploading is complete.
        // This will be replaced by code that will generate an image, store it as a FileResource, then
        // return the URL to retrieve the file
        switch ( item.getType().name() )
        {
        case "MAP":
            return "/api/maps/" + item.getMap().getUid() + "/data.png?width=600";
        case "CHART":
            return "/api/charts/" + item.getChart().getUid() + "/data.png?width=600";
        case "EVENT_CHART":
            return "/api/eventCharts/" + item.getEventChart().getUid() + "/data.png?width=600";
        default:
            return "";
        }
    }

    // Used in vm templates (push-analysis-main-html.vm)
    public String getItemDataHtml( DashboardItem item, User user )
        throws Exception
    {

        if ( item.getType() == DashboardItemType.REPORT_TABLE )
        {
            StringWriter stringWriter = new StringWriter();

            GridUtils.toHtmlInlineCss(
                reportTableService
                    .getReportTableGridByUser( item.getReportTable().getUid(), new Date(),
                        user.getOrganisationUnit().getUid(), user ),
                stringWriter
            );

            return stringWriter.toString().replaceAll( "\\R", "" );
        }
        else
        {
            // TODO: Add Event_report tables as well.
            return "";
        }
    }
}<|MERGE_RESOLUTION|>--- conflicted
+++ resolved
@@ -36,13 +36,11 @@
 import org.hisp.dhis.dashboard.DashboardItemType;
 import org.hisp.dhis.i18n.I18nManager;
 import org.hisp.dhis.message.MessageSender;
-import org.hisp.dhis.organisationunit.OrganisationUnit;
 import org.hisp.dhis.organisationunit.OrganisationUnitService;
 import org.hisp.dhis.reporttable.ReportTableService;
 import org.hisp.dhis.scheduling.TaskId;
 import org.hisp.dhis.sms.MessageResponseStatus;
 import org.hisp.dhis.system.grid.GridUtils;
-<<<<<<< HEAD
 import org.hisp.dhis.system.notification.NotificationLevel;
 import org.hisp.dhis.system.notification.Notifier;
 import org.hisp.dhis.system.velocity.VelocityManager;
@@ -54,10 +52,6 @@
 
 import javax.annotation.Resource;
 import java.io.IOException;
-=======
-import org.hisp.dhis.user.User;
-
->>>>>>> 477ade1f
 import java.io.StringWriter;
 import java.io.Writer;
 import java.util.Date;
@@ -78,17 +72,8 @@
     @Autowired
     private CurrentUserService currentUserService;
 
-    @Autowired
-    private OrganisationUnitService organisationUnitService;
-
     @Resource( name = "emailMessageSender" )
     private MessageSender messageSender;
-
-    @Autowired
-    private ChartService chartService;
-
-    @Autowired
-    private I18nManager i18nManager;
 
     @Autowired
     private Notifier notifier;
