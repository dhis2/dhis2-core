package org.hisp.dhis.pushanalysis;

/*
 * Copyright (c) 2004-2018, University of Oslo
 * All rights reserved.
 *
 * Redistribution and use in source and binary forms, with or without
 * modification, are permitted provided that the following conditions are met:
 * Redistributions of source code must retain the above copyright notice, this
 * list of conditions and the following disclaimer.
 *
 * Redistributions in binary form must reproduce the above copyright notice,
 * this list of conditions and the following disclaimer in the documentation
 * and/or other materials provided with the distribution.
 * Neither the name of the HISP project nor the names of its contributors may
 * be used to endorse or promote products derived from this software without
 * specific prior written permission.
 *
 * THIS SOFTWARE IS PROVIDED BY THE COPYRIGHT HOLDERS AND CONTRIBUTORS "AS IS" AND
 * ANY EXPRESS OR IMPLIED WARRANTIES, INCLUDING, BUT NOT LIMITED TO, THE IMPLIED
 * WARRANTIES OF MERCHANTABILITY AND FITNESS FOR A PARTICULAR PURPOSE ARE
 * DISCLAIMED. IN NO EVENT SHALL THE COPYRIGHT OWNER OR CONTRIBUTORS BE LIABLE FOR
 * ANY DIRECT, INDIRECT, INCIDENTAL, SPECIAL, EXEMPLARY, OR CONSEQUENTIAL DAMAGES
 * (INCLUDING, BUT NOT LIMITED TO, PROCUREMENT OF SUBSTITUTE GOODS OR SERVICES;
 * LOSS OF USE, DATA, OR PROFITS; OR BUSINESS INTERRUPTION) HOWEVER CAUSED AND ON
 * ANY THEORY OF LIABILITY, WHETHER IN CONTRACT, STRICT LIABILITY, OR TORT
 * (INCLUDING NEGLIGENCE OR OTHERWISE) ARISING IN ANY WAY OUT OF THE USE OF THIS
 * SOFTWARE, EVEN IF ADVISED OF THE POSSIBILITY OF SUCH DAMAGE.
 */

import com.google.common.collect.Sets;
import com.google.common.hash.Hashing;
import com.google.common.io.ByteSource;
import org.apache.commons.logging.Log;
import org.apache.commons.logging.LogFactory;
import org.apache.velocity.VelocityContext;
import org.hisp.dhis.chart.Chart;
import org.hisp.dhis.chart.ChartService;
import org.hisp.dhis.common.GenericIdentifiableObjectStore;
import org.hisp.dhis.commons.util.Encoder;
import org.hisp.dhis.dashboard.DashboardItem;
import org.hisp.dhis.fileresource.ExternalFileResource;
import org.hisp.dhis.fileresource.ExternalFileResourceService;
import org.hisp.dhis.fileresource.FileResource;
import org.hisp.dhis.fileresource.FileResourceDomain;
import org.hisp.dhis.fileresource.FileResourceService;
import org.hisp.dhis.i18n.I18nManager;
import org.hisp.dhis.mapgeneration.MapGenerationService;
import org.hisp.dhis.mapping.Map;
import org.hisp.dhis.message.MessageSender;
import org.hisp.dhis.outboundmessage.OutboundMessageResponse;
import org.hisp.dhis.reporttable.ReportTable;
import org.hisp.dhis.reporttable.ReportTableService;
import org.hisp.dhis.scheduling.JobConfiguration;
import org.hisp.dhis.scheduling.JobType;
import org.hisp.dhis.setting.SettingKey;
import org.hisp.dhis.setting.SystemSettingManager;
import org.hisp.dhis.system.grid.GridUtils;
import org.hisp.dhis.system.notification.NotificationLevel;
import org.hisp.dhis.system.notification.Notifier;
import org.hisp.dhis.system.util.ChartUtils;
import org.hisp.dhis.system.velocity.VelocityManager;
import org.hisp.dhis.user.CurrentUserService;
import org.hisp.dhis.user.User;
import org.hisp.dhis.user.UserGroup;
import org.jfree.chart.JFreeChart;
import org.springframework.beans.factory.annotation.Autowired;
import org.springframework.beans.factory.annotation.Qualifier;
import org.springframework.context.event.ContextRefreshedEvent;
import org.springframework.context.event.EventListener;
import org.springframework.transaction.annotation.Transactional;
import org.springframework.util.MimeTypeUtils;

import javax.imageio.ImageIO;
import java.awt.image.BufferedImage;
import java.io.ByteArrayOutputStream;
import java.io.IOException;
import java.io.StringWriter;
import java.text.DateFormat;
import java.text.SimpleDateFormat;
import java.util.Calendar;
import java.util.Date;
import java.util.HashMap;
import java.util.HashSet;
import java.util.List;
import java.util.Set;

/**
 * @author Stian Sandvold
 */
@Transactional
public class DefaultPushAnalysisService
    implements PushAnalysisService
{

    private static final Log log = LogFactory.getLog( DefaultPushAnalysisService.class );

    private static final Encoder encoder = new Encoder();

    @Autowired
    private Notifier notifier;

    @Autowired
    private SystemSettingManager systemSettingManager;

    @Autowired
    private ExternalFileResourceService externalFileResourceService;

    @Autowired
    private FileResourceService fileResourceService;

    @Autowired
    private CurrentUserService currentUserService;

    @Autowired
    private ReportTableService reportTableService;

    @Autowired
    private MapGenerationService mapGenerationService;

    @Autowired
    private ChartService chartService;

    @Autowired
    private I18nManager i18nManager;

    @Autowired
    @Qualifier( "emailMessageSender" )
    private MessageSender messageSender;

    private HashMap<PushAnalysis, Boolean> pushAnalysisIsRunning = new HashMap<>();

    private GenericIdentifiableObjectStore<PushAnalysis> pushAnalysisStore;

    public void setPushAnalysisStore( GenericIdentifiableObjectStore<PushAnalysis> pushAnalysisStore )
    {
        this.pushAnalysisStore = pushAnalysisStore;
    }

    //----------------------------------------------------------------------
    // Scheduling methods
    //----------------------------------------------------------------------

    @EventListener
    public void handleContextRefresh( ContextRefreshedEvent event )
    {
        List<PushAnalysis> pushAnalyses = pushAnalysisStore.getAll();

        for ( PushAnalysis pushAnalysis : pushAnalyses )
        {
            if ( pushAnalysis.canSchedule() )
                refreshPushAnalysisScheduling( pushAnalysis );
        }
    }

    public boolean refreshPushAnalysisScheduling( PushAnalysis pushAnalysis )
    {
        if ( !pushAnalysis.canSchedule() )
        {
            return false;
        }

        /*HH verify with stian return scheduler.refreshJob(
            pushAnalysis.getSchedulingKey(),
            new PushAnalysisJob(
                new TaskId(
                    TaskCategory.PUSH_ANALYSIS,
                    currentUserService.getSender()
                ),  pushAnalysis.getId()
            ),
            getPushAnalysisCronExpression( pushAnalysis )
        );*/

        return true;
    }

    //----------------------------------------------------------------------
    // PushAnalysisService implementation
    //----------------------------------------------------------------------

    @Override
    public PushAnalysis getByUid( String uid )
    {
        return pushAnalysisStore.getByUid( uid );
    }

    @Override
<<<<<<< HEAD
    public void savePushAnalysis( PushAnalysis pushAnalysis )
    {
        pushAnalysisStore.save( pushAnalysis );
    }

    @Override
    public void runPushAnalysis( String uid, JobId jobId )
=======
    public void runPushAnalysis( String uid, JobConfiguration jobId )
>>>>>>> 3b5b42fa
    {
        //----------------------------------------------------------------------
        // Set up
        //----------------------------------------------------------------------

        PushAnalysis pushAnalysis = pushAnalysisStore.getByUid( uid );
        Set<User> receivingUsers = new HashSet<>();
        notifier.clear( jobId );

        //----------------------------------------------------------------------
        // Pre-check
        //----------------------------------------------------------------------

        log( jobId, NotificationLevel.INFO, "Starting pre-check on PushAnalysis", false, null );

        if ( !setPushAnalysisIsRunningFlag( pushAnalysis, true ) )
        {
            log( jobId, NotificationLevel.ERROR,
                "PushAnalysis with uid '" + uid + "' is already running. Terminating new PushAnalysis job.", true, null );
            return;
        }

        if ( pushAnalysis == null )
        {
            log( jobId, NotificationLevel.ERROR,
                "PushAnalysis with uid '" + uid + "' was not found. Terminating PushAnalysis", true, null );
            return;
        }

        if ( pushAnalysis.getRecipientUserGroups().size() == 0 )
        {
            log( jobId, NotificationLevel.ERROR,
                "PushAnalysis with uid '" + uid + "' has no userGroups assigned. Terminating PushAnalysis.", true, null );
            return;
        }

        if ( pushAnalysis.getDashboard() == null )
        {
            log( jobId, NotificationLevel.ERROR,
                "PushAnalysis with uid '" + uid + "' has no dashboard assigned. Terminating PushAnalysis.", true, null );
            return;
        }

        if ( systemSettingManager.getInstanceBaseUrl() == null )
        {
            log( jobId, NotificationLevel.ERROR,
                "Missing system setting '" + SettingKey.INSTANCE_BASE_URL.getName() + "'. Terminating PushAnalysis.",
                true, null );
            return;
        }

        log( jobId, NotificationLevel.INFO, "pre-check completed successfully", false, null );

        //----------------------------------------------------------------------
        // Compose list of users that can receive PushAnalysis
        //----------------------------------------------------------------------

        log( jobId, NotificationLevel.INFO, "Composing list of receiving users", false, null );

        for ( UserGroup userGroup : pushAnalysis.getRecipientUserGroups() )
        {
            for ( User user : userGroup.getMembers() )
            {
                if ( !user.hasEmail() )
                {
                    log( jobId, NotificationLevel.WARN,
                        "Skipping user: User '" + user.getUsername() + "' is missing a valid email.", false, null );
                    continue;
                }

                receivingUsers.add( user );
            }
        }

        log( jobId, NotificationLevel.INFO, "List composed. " + receivingUsers.size() + " eligible users found.",
            false, null );

        //----------------------------------------------------------------------
        // Generating reports
        //----------------------------------------------------------------------

        log( jobId, NotificationLevel.INFO, "Generating and sending reports", false, null );

        for ( User user : receivingUsers )
        {
            try
            {
                String title = pushAnalysis.getTitle();
                String html = generateHtmlReport( pushAnalysis, user, jobId );

                // TODO: Better handling of messageStatus; Might require refactoring of EmailMessageSender
                @SuppressWarnings( "unused" )
                OutboundMessageResponse status = messageSender
                    .sendMessage( title, html, "", null, Sets.newHashSet( user ), true );

            }
            catch ( Exception e )
            {
                log( jobId, NotificationLevel.ERROR,
                    "Could not create or send report for PushAnalysis '" + pushAnalysis.getName() + "' and User '" +
                        user.getUsername() + "': " + e.getMessage(), false, e );
            }
        }

        // Update lastRun date
        
        pushAnalysis.setLastRun( new Date() );
        pushAnalysisStore.update( pushAnalysis );

        setPushAnalysisIsRunningFlag( pushAnalysis, false );
    }

    @Override
    public String generateHtmlReport( PushAnalysis pushAnalysis, User user, JobConfiguration jobId )
        throws IOException
    {
        if ( jobId == null )
        {
            jobId = new JobConfiguration( "inMemoryGenerateHtmlReport", JobType.PUSH_ANALYSIS, currentUserService.getCurrentUser().getUid(), true );
            notifier.clear( jobId );
        }

        user = user == null ? currentUserService.getCurrentUser() : user;
        log( jobId, NotificationLevel.INFO, "Generating PushAnalysis for user '" + user.getUsername() + "'.", false,
            null );

        //----------------------------------------------------------------------
        // Pre-process the dashboardItem and store them as Strings
        //----------------------------------------------------------------------

        HashMap<String, String> itemHtml = new HashMap<>();
        HashMap<String, String> itemLink = new HashMap<>();

        for ( DashboardItem item : pushAnalysis.getDashboard().getItems() )
        {
            itemHtml.put( item.getUid(), getItemHtml( item, user, jobId ) );
            itemLink.put( item.getUid(), getItemLink( item ));
        }

        DateFormat dateFormat = new SimpleDateFormat( "MMMM dd, yyyy" );
        itemHtml.put( "date", dateFormat.format( Calendar.getInstance().getTime() ) );
        itemHtml.put( "instanceBaseUrl", systemSettingManager.getInstanceBaseUrl() );
        itemHtml.put( "instanceName", (String) systemSettingManager.getSystemSetting( SettingKey.APPLICATION_TITLE ) );

        //----------------------------------------------------------------------
        // Set up template context, including pre-processed dashboard items
        //----------------------------------------------------------------------

        final VelocityContext context = new VelocityContext();

        context.put( "pushAnalysis", pushAnalysis );
        context.put( "itemHtml", itemHtml );
        context.put( "itemLink", itemLink );
        context.put( "encoder", encoder );

        //----------------------------------------------------------------------
        // Render template and return result after removing newline characters
        //----------------------------------------------------------------------

        StringWriter stringWriter = new StringWriter();

        new VelocityManager().getEngine().getTemplate( "push-analysis-main-html.vm" ).merge( context, stringWriter );

        log( jobId, NotificationLevel.INFO, "Finished generating PushAnalysis for user '" + user.getUsername() + "'.",
            false, null );

        return stringWriter.toString().replaceAll( "\\R", "" );

    }

    //--------------------------------------------------------------------------
    // Supportive methods
    //--------------------------------------------------------------------------

    /**
     * Finds the dashboardItem's type and calls the associated method for generating the resource (either URL og HTML)
     *
     * @param item   to generate resource
     * @param user   to generate for
     * @param jobId for logging
     * @return
     * @throws Exception
     */
    private String getItemHtml( DashboardItem item, User user, JobConfiguration jobId )
        throws IOException
    {
        switch ( item.getType() )
        {
            case MAP:
                return generateMapHtml( item.getMap(), user );
            case CHART:
                return generateChartHtml( item.getChart(), user );
            case REPORT_TABLE:
                return generateReportTableHtml( item.getReportTable(), user );
            case EVENT_CHART:
                // TODO: Add support for EventCharts
                return "";
            case EVENT_REPORT:
                // TODO: Add support for EventReports
                return "";
            default:
                log( jobId, NotificationLevel.WARN,
                    "Dashboard item of type '" + item.getType() + "' not supported. Skipping.", false, null );
                return "";
        }
    }

    private String getItemLink( DashboardItem item )
    {
        String result = systemSettingManager.getInstanceBaseUrl();

        switch ( item.getType() )
        {
            case MAP:
                result += "/dhis-web-mapping/index.html?id=" + item.getMap().getUid();
                break;
            case REPORT_TABLE:
                result += "/dhis-web-pivot/index.html?id=" + item.getReportTable().getUid();
                break;
            case CHART:
                result += "/dhis-web-visualizer/index.html?id=" + item.getChart().getUid();
                break;
            default:
                break;
        }

        return result;
    }

    /**
     * Returns an absolute URL to an image representing the map input
     *
     * @param map  map to render and upload
     * @param user user to generate chart for
     * @return absolute URL to uploaded image
     * @throws IOException
     */
    private String generateMapHtml( Map map, User user )
        throws IOException
    {
        ByteArrayOutputStream baos = new ByteArrayOutputStream();

        BufferedImage image = mapGenerationService.generateMapImageForUser( map, new Date(), null, 578, 440, user );

        ImageIO.write( image, "PNG", baos );

        return uploadImage( map.getUid(), baos.toByteArray() );
    }

    /**
     * Returns an absolute URL to an image representing the chart input
     *
     * @param chart chart to render and upload
     * @param user  user to generate chart for
     * @return absolute URL to uploaded image
     * @throws IOException
     */
    private String generateChartHtml( Chart chart, User user )
        throws IOException
    {
        JFreeChart jFreechart = chartService
            .getJFreeChart( chart, new Date(), null, i18nManager.getI18nFormat(), user );

        return uploadImage( chart.getUid(), ChartUtils.getChartAsPngByteArray( jFreechart, 578, 440 ) );
    }

    /**
     * Builds a HTML table representing the ReportTable input
     *
     * @param reportTable reportTable to generate HTML for
     * @param user        user to generate reportTable data for
     * @return a HTML representation of the reportTable
     * @throws Exception
     */
    private String generateReportTableHtml( ReportTable reportTable, User user )
    {
        StringWriter stringWriter = new StringWriter();

        GridUtils.toHtmlInlineCss(
            reportTableService
                .getReportTableGridByUser( reportTable.getUid(), new Date(),
                    user.getOrganisationUnit().getUid(), user ),
            stringWriter
        );

        return stringWriter.toString().replaceAll( "\\R", "" );
    }

    /**
     * Uploads a byte array using FileResource and ExternalFileResource
     *
     * @param name  name of the file to be stored
     * @param bytes the byte array representing the file to be stored
     * @return url pointing to the uploaded resource
     * @throws IOException
     */
    private String uploadImage( String name, byte[] bytes )
        throws IOException
    {
        FileResource fileResource = new FileResource(
            name,
            MimeTypeUtils.IMAGE_PNG.toString(), // All files uploaded from PushAnalysis is PNG.
            bytes.length,
            ByteSource.wrap( bytes ).hash( Hashing.md5() ).toString(),
            FileResourceDomain.PUSH_ANALYSIS
        );

        fileResourceService.saveFileResource( fileResource, bytes );

        ExternalFileResource externalFileResource = new ExternalFileResource();

        externalFileResource.setFileResource( fileResource );
        externalFileResource.setExpires( null );

        String accessToken = externalFileResourceService.saveExternalFileResource( externalFileResource );

        return systemSettingManager.getInstanceBaseUrl() + "/api/externalFileResources/" + accessToken;

    }

    /**
     * Helper method for logging both for custom logger and for notifier.
     *
     * @param jobId            associated with the task running (for notifier)
     * @param notificationLevel The level this message should be logged
     * @param message           message to be logged
     * @param completed         a flag indicating the task is completed (notifier)
     * @param exception         exception if one exists (logger)
     */
    private void log( JobConfiguration jobId, NotificationLevel notificationLevel, String message, boolean completed,
        Throwable exception )
    {
        notifier.notify( jobId, notificationLevel, message, completed );

        switch ( notificationLevel )
        {
            case DEBUG:
                log.debug( message );
            case INFO:
                log.info( message );
                break;
            case WARN:
                log.warn( message, exception );
                break;
            case ERROR:
                log.error( message, exception );
                break;
            default:
                break;
        }
    }

    /**
     * synchronized method for claiming and releasing a flag that indicates whether a given
     * push analysis is currently running. This is to avoid race conditions from multiple api requests.
     * when setting the flag to true (running), the method will return false if the flag is already set to true,
     * indicating the push analysis is already running.
     *
     * @param pushAnalysis to run
     * @param running      indicates whether to claim (true) or release (false) flag.
     * @return true if the flag was claimed or released, false if the flag was already claimed
     */
    private synchronized boolean setPushAnalysisIsRunningFlag( PushAnalysis pushAnalysis, boolean running )
    {
        if ( pushAnalysisIsRunning.getOrDefault( pushAnalysis, false ) && running )
        {
            return false;
        }

        pushAnalysisIsRunning.put( pushAnalysis, running );

        return true;
    }
}<|MERGE_RESOLUTION|>--- conflicted
+++ resolved
@@ -185,17 +185,13 @@
     }
 
     @Override
-<<<<<<< HEAD
     public void savePushAnalysis( PushAnalysis pushAnalysis )
     {
         pushAnalysisStore.save( pushAnalysis );
     }
 
     @Override
-    public void runPushAnalysis( String uid, JobId jobId )
-=======
     public void runPushAnalysis( String uid, JobConfiguration jobId )
->>>>>>> 3b5b42fa
     {
         //----------------------------------------------------------------------
         // Set up
