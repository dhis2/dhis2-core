--- conflicted
+++ resolved
@@ -40,6 +40,7 @@
 import static org.hisp.dhis.common.DimensionType.PROGRAM_ATTRIBUTE;
 import static org.hisp.dhis.common.DimensionType.PROGRAM_DATA_ELEMENT;
 import static org.hisp.dhis.common.DimensionType.PROGRAM_INDICATOR;
+import static org.hisp.dhis.common.DimensionalObjectUtils.COMPOSITE_DIM_OBJECT_ESCAPED_SEP;
 import static org.hisp.dhis.common.DimensionalObject.ITEM_SEP;
 import static org.hisp.dhis.common.IdScheme.UID;
 import static org.hisp.dhis.common.IdentifiableObjectUtils.getUids;
@@ -349,10 +350,10 @@
   public DimensionalItemObject getDataDimensionalItemObject(
       IdScheme idScheme, String dimensionItem) {
     if (DimensionalObjectUtils.isCompositeDimensionalObject(dimensionItem)) {
-<<<<<<< HEAD
-      String id0 = DimensionalObjectUtils.getFirstIdentifier(dimensionItem);
-      String id1 = DimensionalObjectUtils.getSecondIdentifier(dimensionItem);
-      String id2 = DimensionalObjectUtils.getThirdIdentifier(dimensionItem);
+      String id0 = splitSafe(dimensionItem, COMPOSITE_DIM_OBJECT_ESCAPED_SEP, 0);
+      String id1 = splitSafe(dimensionItem, COMPOSITE_DIM_OBJECT_ESCAPED_SEP, 1);
+      String id2 = splitSafe(dimensionItem, COMPOSITE_DIM_OBJECT_ESCAPED_SEP, 2);
+      String id3 = splitSafe(dimensionItem, COMPOSITE_DIM_OBJECT_ESCAPED_SEP, 3);
 
       String optionSetSelectionMode = splitSafe(dimensionItem, ITEM_SEP, 1);
       if (optionSetSelectionMode != null && id2 != null) {
@@ -360,12 +361,6 @@
       } else if (optionSetSelectionMode != null && id1 != null) {
         id1 = splitSafe(id1, ITEM_SEP, 0);
       }
-=======
-      String id0 = splitSafe(dimensionItem, COMPOSITE_DIM_OBJECT_ESCAPED_SEP, 0);
-      String id1 = splitSafe(dimensionItem, COMPOSITE_DIM_OBJECT_ESCAPED_SEP, 1);
-      String id2 = splitSafe(dimensionItem, COMPOSITE_DIM_OBJECT_ESCAPED_SEP, 2);
-      String id3 = splitSafe(dimensionItem, COMPOSITE_DIM_OBJECT_ESCAPED_SEP, 3);
->>>>>>> 815ec5d8
 
       DataElement dataElementWithOptionSet;
       DataElementOperand operand;
@@ -403,13 +398,11 @@
           != null) {
         return programAttribute;
       }
-
       if ((dataElementWithOptionSet =
               dataDimensionExtractor.getOptionSetDataElementDimensionItem(idScheme, id0, id1))
           != null) {
         return dataElementWithOptionSet;
       }
-
     } else if (!idScheme.is(IdentifiableProperty.UID) || CodeGenerator.isValidUid(dimensionItem)) {
       return idObjectManager.get(DataDimensionItem.DATA_DIM_CLASSES, idScheme, dimensionItem);
     }
