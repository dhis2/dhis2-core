/*
 * Copyright (c) 2004-2021, University of Oslo
 * All rights reserved.
 *
 * Redistribution and use in source and binary forms, with or without
 * modification, are permitted provided that the following conditions are met:
 * Redistributions of source code must retain the above copyright notice, this
 * list of conditions and the following disclaimer.
 *
 * Redistributions in binary form must reproduce the above copyright notice,
 * this list of conditions and the following disclaimer in the documentation
 * and/or other materials provided with the distribution.
 * Neither the name of the HISP project nor the names of its contributors may
 * be used to endorse or promote products derived from this software without
 * specific prior written permission.
 *
 * THIS SOFTWARE IS PROVIDED BY THE COPYRIGHT HOLDERS AND CONTRIBUTORS "AS IS" AND
 * ANY EXPRESS OR IMPLIED WARRANTIES, INCLUDING, BUT NOT LIMITED TO, THE IMPLIED
 * WARRANTIES OF MERCHANTABILITY AND FITNESS FOR A PARTICULAR PURPOSE ARE
 * DISCLAIMED. IN NO EVENT SHALL THE COPYRIGHT OWNER OR CONTRIBUTORS BE LIABLE FOR
 * ANY DIRECT, INDIRECT, INCIDENTAL, SPECIAL, EXEMPLARY, OR CONSEQUENTIAL DAMAGES
 * (INCLUDING, BUT NOT LIMITED TO, PROCUREMENT OF SUBSTITUTE GOODS OR SERVICES;
 * LOSS OF USE, DATA, OR PROFITS; OR BUSINESS INTERRUPTION) HOWEVER CAUSED AND ON
 * ANY THEORY OF LIABILITY, WHETHER IN CONTRACT, STRICT LIABILITY, OR TORT
 * (INCLUDING NEGLIGENCE OR OTHERWISE) ARISING IN ANY WAY OUT OF THE USE OF THIS
 * SOFTWARE, EVEN IF ADVISED OF THE POSSIBILITY OF SUCH DAMAGE.
 */
package org.hisp.dhis.dataitem.query;

import static org.apache.commons.lang3.StringUtils.SPACE;
import static org.apache.commons.lang3.StringUtils.isNotBlank;
import static org.apache.commons.lang3.StringUtils.trimToEmpty;
import static org.hisp.dhis.common.DimensionItemType.PROGRAM_INDICATOR;
import static org.hisp.dhis.common.DimensionItemType.valueOf;
import static org.hisp.dhis.common.ValueType.fromString;
import static org.hisp.dhis.dataitem.DataItem.builder;

import java.util.ArrayList;
import java.util.List;

import org.hisp.dhis.common.DimensionItemType;
import org.hisp.dhis.common.ValueType;
import org.hisp.dhis.dataitem.DataItem;
import org.springframework.jdbc.support.rowset.SqlRowSet;

/**
 * This class is responsible for providing auxiliary methods used to process
 * query results.
 *
 * @author maikel arabori
 */
class ResultProcessor
{
    private static final String PROGRAM_NAME = "program_name";

    private static final String PROGRAM_UID = "program_uid";

    private ResultProcessor()
    {
    }

    /**
     * It will process the given query results, convert and populate response
     * values into a final list of DataItems.
     *
     * @param rowSet the query results
     * @return the populated list of items
     */
    static List<DataItem> process( final SqlRowSet rowSet )
    {
        final List<DataItem> dataItems = new ArrayList<>();

        while ( rowSet.next() )
        {
            dataItems.add( builder()
                .name( getName( rowSet ) )
                .displayName( getDisplayName( rowSet ) )
                .id( getUid( rowSet ) )
                .shortName( getShortName( rowSet ) )
                .displayShortName( getDisplayShortName( rowSet ) )
                .code( rowSet.getString( "item_code" ) )
                .dimensionItemType( getItemType( rowSet ) )
                .programId( rowSet.getString( PROGRAM_UID ) )
                .valueType( getValueType( rowSet ) ).build() );
        }

        return dataItems;
    }

    private static DimensionItemType getItemType( final SqlRowSet rowSet )
    {
        if ( isNotBlank( rowSet.getString( "item_type" ) ) )
        {
            return valueOf( rowSet.getString( "item_type" ) );
        }

        return null;
    }

    private static ValueType getValueType( final SqlRowSet rowSet )
    {
        if ( isNotBlank( rowSet.getString( "item_valuetype" ) ) )
        {
            return fromString( rowSet.getString( "item_valuetype" ) );
        }

        return null;
    }

    private static String getUid( final SqlRowSet rowSet )
    {
<<<<<<< HEAD
        if ( isNotBlank( rowSet.getString( PROGRAM_UID ) ) && getItemType( rowSet ) != PROGRAM_INDICATOR )
=======
        final boolean ignoreProgramUid = PROGRAM_INDICATOR.name().equalsIgnoreCase( rowSet.getString( "item_type" ) );

        if ( isNotBlank( rowSet.getString( PROGRAM_UID ) ) && !ignoreProgramUid )
>>>>>>> 6f941967
        {
            return rowSet.getString( PROGRAM_UID ) + "." + rowSet.getString( "item_uid" );
        }
        else
        {
            return rowSet.getString( "item_uid" );
        }
    }

    private static String getDisplayShortName( final SqlRowSet rowSet )
    {
        if ( isNotBlank( rowSet.getString( PROGRAM_NAME ) ) )
        {
            return trimToEmpty( rowSet.getString( "i18n_first_shortname" ) )
                + SPACE + trimToEmpty( rowSet.getString( "i18n_second_shortname" ) );
        }
        else
        {
            return trimToEmpty( rowSet.getString( "i18n_first_shortname" ) );
        }
    }

    private static String getShortName( final SqlRowSet rowSet )
    {
        if ( isNotBlank( rowSet.getString( "program_shortname" ) ) )
        {
            return trimToEmpty( rowSet.getString( "program_shortname" ) ) + SPACE
                + trimToEmpty( rowSet.getString( "item_shortname" ) );
        }
        else
        {
            return trimToEmpty( rowSet.getString( "item_shortname" ) );
        }
    }

    private static String getDisplayName( final SqlRowSet rowSet )
    {
        if ( isNotBlank( rowSet.getString( PROGRAM_NAME ) ) )
        {
            return trimToEmpty( rowSet.getString( "i18n_first_name" ) )
                + SPACE + trimToEmpty( rowSet.getString( "i18n_second_name" ) );
        }
        else
        {
            return trimToEmpty( rowSet.getString( "i18n_first_name" ) );
        }
    }

    private static String getName( final SqlRowSet rowSet )
    {
        if ( isNotBlank( rowSet.getString( PROGRAM_NAME ) ) )
        {
            return trimToEmpty( rowSet.getString( PROGRAM_NAME ) ) + SPACE
                + trimToEmpty( rowSet.getString( "item_name" ) );
        }
        else
        {
            return trimToEmpty( rowSet.getString( "item_name" ) );
        }
    }
}<|MERGE_RESOLUTION|>--- conflicted
+++ resolved
@@ -109,13 +109,9 @@
 
     private static String getUid( final SqlRowSet rowSet )
     {
-<<<<<<< HEAD
-        if ( isNotBlank( rowSet.getString( PROGRAM_UID ) ) && getItemType( rowSet ) != PROGRAM_INDICATOR )
-=======
         final boolean ignoreProgramUid = PROGRAM_INDICATOR.name().equalsIgnoreCase( rowSet.getString( "item_type" ) );
 
         if ( isNotBlank( rowSet.getString( PROGRAM_UID ) ) && !ignoreProgramUid )
->>>>>>> 6f941967
         {
             return rowSet.getString( PROGRAM_UID ) + "." + rowSet.getString( "item_uid" );
         }
