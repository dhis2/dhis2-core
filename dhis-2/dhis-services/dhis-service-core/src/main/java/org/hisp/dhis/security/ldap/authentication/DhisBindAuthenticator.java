/*
 * Copyright (c) 2004-2022, University of Oslo
 * All rights reserved.
 *
 * Redistribution and use in source and binary forms, with or without
 * modification, are permitted provided that the following conditions are met:
 * Redistributions of source code must retain the above copyright notice, this
 * list of conditions and the following disclaimer.
 *
 * Redistributions in binary form must reproduce the above copyright notice,
 * this list of conditions and the following disclaimer in the documentation
 * and/or other materials provided with the distribution.
 * Neither the name of the HISP project nor the names of its contributors may
 * be used to endorse or promote products derived from this software without
 * specific prior written permission.
 *
 * THIS SOFTWARE IS PROVIDED BY THE COPYRIGHT HOLDERS AND CONTRIBUTORS "AS IS" AND
 * ANY EXPRESS OR IMPLIED WARRANTIES, INCLUDING, BUT NOT LIMITED TO, THE IMPLIED
 * WARRANTIES OF MERCHANTABILITY AND FITNESS FOR A PARTICULAR PURPOSE ARE
 * DISCLAIMED. IN NO EVENT SHALL THE COPYRIGHT OWNER OR CONTRIBUTORS BE LIABLE FOR
 * ANY DIRECT, INDIRECT, INCIDENTAL, SPECIAL, EXEMPLARY, OR CONSEQUENTIAL DAMAGES
 * (INCLUDING, BUT NOT LIMITED TO, PROCUREMENT OF SUBSTITUTE GOODS OR SERVICES;
 * LOSS OF USE, DATA, OR PROFITS; OR BUSINESS INTERRUPTION) HOWEVER CAUSED AND ON
 * ANY THEORY OF LIABILITY, WHETHER IN CONTRACT, STRICT LIABILITY, OR TORT
 * (INCLUDING NEGLIGENCE OR OTHERWISE) ARISING IN ANY WAY OUT OF THE USE OF THIS
 * SOFTWARE, EVEN IF ADVISED OF THE POSSIBILITY OF SUCH DAMAGE.
 */
package org.hisp.dhis.security.ldap.authentication;

import static java.lang.String.format;

import lombok.extern.slf4j.Slf4j;
import org.hisp.dhis.user.User;
import org.hisp.dhis.user.UserStore;
import org.springframework.ldap.core.DirContextOperations;
import org.springframework.ldap.core.support.BaseLdapPathContextSource;
import org.springframework.security.authentication.BadCredentialsException;
import org.springframework.security.authentication.UsernamePasswordAuthenticationToken;
import org.springframework.security.core.Authentication;
import org.springframework.security.ldap.authentication.BindAuthenticator;

/**
 * Authenticator which checks whether LDAP authentication is configured. If not, the authentication
 * will be aborted, otherwise authentication is delegated to Spring BindAuthenticator.
 *
 * @author Lars Helge Overland
 */
@Slf4j
public class DhisBindAuthenticator extends BindAuthenticator {

  private UserStore userStore;

  public DhisBindAuthenticator(BaseLdapPathContextSource contextSource, UserStore userStore) {
    super(contextSource);
    this.userStore = userStore;
  }

  @Override
  public DirContextOperations authenticate(Authentication authentication) {
    User user = userStore.getUserByUsername(authentication.getName());
    if (user == null) {
      throw new BadCredentialsException("Incorrect user credentials");
    }

    if (user.hasLdapId() && user.isExternalAuth()) {
      log.debug(
          "LDAP authentication attempt with username: '{}' and LDAP ID: '{}'",
          user.getUsername(),
          user.getLdapId());
      authentication =
          new UsernamePasswordAuthenticationToken(
              user.getLdapId(), authentication.getCredentials());
    } else {
<<<<<<< HEAD
      throw new BadCredentialsException("Incorrect user credentials");
=======
      String msg =
          format(
              "Could not bind user to LDAP host due to missing LDAP ID or external auth: '%s'",
              user.getUsername());
      throw new BadCredentialsException(msg);
>>>>>>> dcc4199c
    }

    return super.authenticate(authentication);
  }

  @Override
  public void handleBindException(String userDn, String username, Throwable cause) {
    String msg =
        format("Failed to bind to LDAP host with DN: '%s' and username: '%s'", userDn, username);
    log.warn(msg, cause);
    log.debug("LDAP user bind failed", cause);
  }
}<|MERGE_RESOLUTION|>--- conflicted
+++ resolved
@@ -71,15 +71,11 @@
           new UsernamePasswordAuthenticationToken(
               user.getLdapId(), authentication.getCredentials());
     } else {
-<<<<<<< HEAD
-      throw new BadCredentialsException("Incorrect user credentials");
-=======
       String msg =
           format(
               "Could not bind user to LDAP host due to missing LDAP ID or external auth: '%s'",
               user.getUsername());
       throw new BadCredentialsException(msg);
->>>>>>> dcc4199c
     }
 
     return super.authenticate(authentication);
