/*
 * Copyright (c) 2004-2021, University of Oslo
 * All rights reserved.
 *
 * Redistribution and use in source and binary forms, with or without
 * modification, are permitted provided that the following conditions are met:
 * Redistributions of source code must retain the above copyright notice, this
 * list of conditions and the following disclaimer.
 *
 * Redistributions in binary form must reproduce the above copyright notice,
 * this list of conditions and the following disclaimer in the documentation
 * and/or other materials provided with the distribution.
 * Neither the name of the HISP project nor the names of its contributors may
 * be used to endorse or promote products derived from this software without
 * specific prior written permission.
 *
 * THIS SOFTWARE IS PROVIDED BY THE COPYRIGHT HOLDERS AND CONTRIBUTORS "AS IS" AND
 * ANY EXPRESS OR IMPLIED WARRANTIES, INCLUDING, BUT NOT LIMITED TO, THE IMPLIED
 * WARRANTIES OF MERCHANTABILITY AND FITNESS FOR A PARTICULAR PURPOSE ARE
 * DISCLAIMED. IN NO EVENT SHALL THE COPYRIGHT OWNER OR CONTRIBUTORS BE LIABLE FOR
 * ANY DIRECT, INDIRECT, INCIDENTAL, SPECIAL, EXEMPLARY, OR CONSEQUENTIAL DAMAGES
 * (INCLUDING, BUT NOT LIMITED TO, PROCUREMENT OF SUBSTITUTE GOODS OR SERVICES;
 * LOSS OF USE, DATA, OR PROFITS; OR BUSINESS INTERRUPTION) HOWEVER CAUSED AND ON
 * ANY THEORY OF LIABILITY, WHETHER IN CONTRACT, STRICT LIABILITY, OR TORT
 * (INCLUDING NEGLIGENCE OR OTHERWISE) ARISING IN ANY WAY OUT OF THE USE OF THIS
 * SOFTWARE, EVEN IF ADVISED OF THE POSSIBILITY OF SUCH DAMAGE.
 */
package org.hisp.dhis.program.variable;

import org.hisp.dhis.parser.expression.CommonExpressionVisitor;
import org.hisp.dhis.program.AnalyticsType;

/**
 * Program indicator variable: creation date
 *
 * @author Jim Grace
 */
public class vCreationDate
    extends ProgramDateVariable
{
    @Override
    public Object getSql( CommonExpressionVisitor visitor )
    {
<<<<<<< HEAD
        if ( AnalyticsType.ENROLLMENT == visitor.getProgramIndicator().getAnalyticsType() )
        {
            return visitor.getStatementBuilder().getProgramIndicatorEventColumnSql(
                null, "created", visitor.getReportingStartDate(),
                visitor.getReportingStartDate(), visitor.getProgramIndicator() );
        }

        return "created";
=======
        return visitor.getStatementBuilder().getProgramIndicatorEventColumnSql(
            null, "created", visitor.getReportingStartDate(),
            visitor.getReportingEndDate(), visitor.getProgramIndicator() );
>>>>>>> b7818300
    }
}<|MERGE_RESOLUTION|>--- conflicted
+++ resolved
@@ -41,19 +41,13 @@
     @Override
     public Object getSql( CommonExpressionVisitor visitor )
     {
-<<<<<<< HEAD
         if ( AnalyticsType.ENROLLMENT == visitor.getProgramIndicator().getAnalyticsType() )
         {
             return visitor.getStatementBuilder().getProgramIndicatorEventColumnSql(
                 null, "created", visitor.getReportingStartDate(),
-                visitor.getReportingStartDate(), visitor.getProgramIndicator() );
+                visitor.getReportingEndDate(), visitor.getProgramIndicator() );
         }
 
         return "created";
-=======
-        return visitor.getStatementBuilder().getProgramIndicatorEventColumnSql(
-            null, "created", visitor.getReportingStartDate(),
-            visitor.getReportingEndDate(), visitor.getProgramIndicator() );
->>>>>>> b7818300
     }
 }