package org.hisp.dhis.sms.listener;

/*
 * Copyright (c) 2004-2020, University of Oslo
 * All rights reserved.
 *
 * Redistribution and use in source and binary forms, with or without
 * modification, are permitted provided that the following conditions are met:
 * Redistributions of source code must retain the above copyright notice, this
 * list of conditions and the following disclaimer.
 *
 * Redistributions in binary form must reproduce the above copyright notice,
 * this list of conditions and the following disclaimer in the documentation
 * and/or other materials provided with the distribution.
 * Neither the name of the HISP project nor the names of its contributors may
 * be used to endorse or promote products derived from this software without
 * specific prior written permission.
 *
 * THIS SOFTWARE IS PROVIDED BY THE COPYRIGHT HOLDERS AND CONTRIBUTORS "AS IS" AND
 * ANY EXPRESS OR IMPLIED WARRANTIES, INCLUDING, BUT NOT LIMITED TO, THE IMPLIED
 * WARRANTIES OF MERCHANTABILITY AND FITNESS FOR A PARTICULAR PURPOSE ARE
 * DISCLAIMED. IN NO EVENT SHALL THE COPYRIGHT OWNER OR CONTRIBUTORS BE LIABLE FOR
 * ANY DIRECT, INDIRECT, INCIDENTAL, SPECIAL, EXEMPLARY, OR CONSEQUENTIAL DAMAGES
 * (INCLUDING, BUT NOT LIMITED TO, PROCUREMENT OF SUBSTITUTE GOODS OR SERVICES;
 * LOSS OF USE, DATA, OR PROFITS; OR BUSINESS INTERRUPTION) HOWEVER CAUSED AND ON
 * ANY THEORY OF LIABILITY, WHETHER IN CONTRACT, STRICT LIABILITY, OR TORT
 * (INCLUDING NEGLIGENCE OR OTHERWISE) ARISING IN ANY WAY OUT OF THE USE OF THIS
 * SOFTWARE, EVEN IF ADVISED OF THE POSSIBILITY OF SUCH DAMAGE.
 */

import org.hisp.dhis.category.CategoryOptionCombo;
import org.hisp.dhis.category.CategoryService;
import org.hisp.dhis.common.IdentifiableObjectManager;
import org.hisp.dhis.dataelement.DataElementService;
import org.hisp.dhis.message.MessageSender;
import org.hisp.dhis.organisationunit.OrganisationUnit;
import org.hisp.dhis.organisationunit.OrganisationUnitService;
import org.hisp.dhis.program.Program;
import org.hisp.dhis.program.ProgramInstance;
import org.hisp.dhis.program.ProgramInstanceService;
import org.hisp.dhis.program.ProgramService;
import org.hisp.dhis.program.ProgramStage;
import org.hisp.dhis.program.ProgramStageInstanceService;
import org.hisp.dhis.program.ProgramStatus;
import org.hisp.dhis.sms.incoming.IncomingSms;
import org.hisp.dhis.sms.incoming.IncomingSmsService;
import org.hisp.dhis.smscompression.SmsConsts.SubmissionType;
import org.hisp.dhis.smscompression.SmsResponse;
import org.hisp.dhis.smscompression.models.SimpleEventSmsSubmission;
import org.hisp.dhis.smscompression.models.SmsSubmission;
import org.hisp.dhis.smscompression.models.Uid;
import org.hisp.dhis.trackedentity.TrackedEntityAttributeService;
import org.hisp.dhis.trackedentity.TrackedEntityTypeService;
import org.hisp.dhis.user.User;
import org.hisp.dhis.user.UserService;
import org.springframework.beans.factory.annotation.Qualifier;
import org.springframework.stereotype.Component;
import org.springframework.transaction.annotation.Transactional;

import java.util.ArrayList;
import java.util.Date;
import java.util.List;
import java.util.Set;

@Component( "org.hisp.dhis.sms.listener.SimpleEventSMSListener" )
@Transactional
public class SimpleEventSMSListener
    extends
    CompressionSMSListener
{
    private final ProgramInstanceService programInstanceService;

    public SimpleEventSMSListener( IncomingSmsService incomingSmsService,
        @Qualifier( "smsMessageSender" ) MessageSender smsSender, UserService userService,
        TrackedEntityTypeService trackedEntityTypeService, TrackedEntityAttributeService trackedEntityAttributeService,
        ProgramService programService, OrganisationUnitService organisationUnitService, CategoryService categoryService,
        DataElementService dataElementService, ProgramStageInstanceService programStageInstanceService,
        ProgramInstanceService programInstanceService, IdentifiableObjectManager identifiableObjectManager )
    {
        super( incomingSmsService, smsSender, userService, trackedEntityTypeService, trackedEntityAttributeService,
            programService, organisationUnitService, categoryService, dataElementService, programStageInstanceService,
            identifiableObjectManager );

        this.programInstanceService = programInstanceService;
    }

    @Override
    protected SmsResponse postProcess( IncomingSms sms, SmsSubmission submission )
        throws SMSProcessingException
    {
        SimpleEventSmsSubmission subm = (SimpleEventSmsSubmission) submission;

        Uid ouid = subm.getOrgUnit();
        Uid aocid = subm.getAttributeOptionCombo();
        Uid progid = subm.getEventProgram();

<<<<<<< HEAD
        OrganisationUnit orgUnit = organisationUnitService.getOrganisationUnit( ouid.getUID() );
        User user = userService.getUser( subm.getUserID().getUID() );

        Program program = programService.getProgram( subm.getEventProgram().getUID() );
=======
        OrganisationUnit orgUnit = organisationUnitService.getOrganisationUnit( ouid.getUid() );
        User user = userService.getUser( subm.getUserId().getUid() );

        Program program = programService.getProgram( subm.getEventProgram().getUid() );
>>>>>>> 3f95432b
        if ( program == null )
        {
            throw new SMSProcessingException( SmsResponse.INVALID_PROGRAM.set( progid ) );
        }

<<<<<<< HEAD
        CategoryOptionCombo aoc = categoryService.getCategoryOptionCombo( aocid.getUID() );
=======
        CategoryOptionCombo aoc = categoryService.getCategoryOptionCombo( aocid.getUid() );
>>>>>>> 3f95432b
        if ( aoc == null )
        {
            throw new SMSProcessingException( SmsResponse.INVALID_AOC.set( aocid ) );
        }

        if ( !program.hasOrganisationUnit( orgUnit ) )
        {
            throw new SMSProcessingException( SmsResponse.OU_NOTIN_PROGRAM.set( ouid, progid ) );
        }

        List<ProgramInstance> programInstances = new ArrayList<>(
            programInstanceService.getProgramInstances( program, ProgramStatus.ACTIVE ) );

        // For Simple Events, the Program should have one Program Instance
        // If it doesn't exist, this is the first event, we can create it here
        if ( programInstances.isEmpty() )
        {
            ProgramInstance pi = new ProgramInstance();
            pi.setEnrollmentDate( new Date() );
            pi.setIncidentDate( new Date() );
            pi.setProgram( program );
            pi.setStatus( ProgramStatus.ACTIVE );

            programInstanceService.addProgramInstance( pi );

            programInstances.add( pi );
        }
        else if ( programInstances.size() > 1 )
        {
            // TODO: Are we sure this is a problem we can't recover from?
            throw new SMSProcessingException( SmsResponse.MULTI_PROGRAMS.set( progid ) );
        }

        ProgramInstance programInstance = programInstances.get( 0 );
        Set<ProgramStage> programStages = programInstance.getProgram().getProgramStages();
        if ( programStages.size() > 1 )
        {
            throw new SMSProcessingException( SmsResponse.MULTI_STAGES.set( progid ) );
        }
        ProgramStage programStage = programStages.iterator().next();

<<<<<<< HEAD
        List<Object> errorUIDs = saveNewEvent( subm.getEvent().getUID(), orgUnit, programStage, programInstance, sms,
=======
        List<Object> errorUIDs = saveNewEvent( subm.getEvent().getUid(), orgUnit, programStage, programInstance, sms,
>>>>>>> 3f95432b
            aoc, user, subm.getValues(), subm.getEventStatus(), subm.getEventDate(), subm.getDueDate(),
            subm.getCoordinates() );
        if ( !errorUIDs.isEmpty() )
        {
            return SmsResponse.WARN_DVERR.setList( errorUIDs );
        }
        else if ( subm.getValues() == null || subm.getValues().isEmpty() )
        {
            // TODO: Should we save the event if there are no data values?
            return SmsResponse.WARN_DVEMPTY;
        }

        return SmsResponse.SUCCESS;
    }

    @Override
    protected boolean handlesType( SubmissionType type )
    {
        return (type == SubmissionType.SIMPLE_EVENT);
    }

}<|MERGE_RESOLUTION|>--- conflicted
+++ resolved
@@ -94,27 +94,18 @@
         Uid aocid = subm.getAttributeOptionCombo();
         Uid progid = subm.getEventProgram();
 
-<<<<<<< HEAD
-        OrganisationUnit orgUnit = organisationUnitService.getOrganisationUnit( ouid.getUID() );
-        User user = userService.getUser( subm.getUserID().getUID() );
-
-        Program program = programService.getProgram( subm.getEventProgram().getUID() );
-=======
         OrganisationUnit orgUnit = organisationUnitService.getOrganisationUnit( ouid.getUid() );
         User user = userService.getUser( subm.getUserId().getUid() );
 
         Program program = programService.getProgram( subm.getEventProgram().getUid() );
->>>>>>> 3f95432b
+        
         if ( program == null )
         {
             throw new SMSProcessingException( SmsResponse.INVALID_PROGRAM.set( progid ) );
         }
 
-<<<<<<< HEAD
-        CategoryOptionCombo aoc = categoryService.getCategoryOptionCombo( aocid.getUID() );
-=======
         CategoryOptionCombo aoc = categoryService.getCategoryOptionCombo( aocid.getUid() );
->>>>>>> 3f95432b
+        
         if ( aoc == null )
         {
             throw new SMSProcessingException( SmsResponse.INVALID_AOC.set( aocid ) );
@@ -156,13 +147,10 @@
         }
         ProgramStage programStage = programStages.iterator().next();
 
-<<<<<<< HEAD
-        List<Object> errorUIDs = saveNewEvent( subm.getEvent().getUID(), orgUnit, programStage, programInstance, sms,
-=======
         List<Object> errorUIDs = saveNewEvent( subm.getEvent().getUid(), orgUnit, programStage, programInstance, sms,
->>>>>>> 3f95432b
             aoc, user, subm.getValues(), subm.getEventStatus(), subm.getEventDate(), subm.getDueDate(),
             subm.getCoordinates() );
+            
         if ( !errorUIDs.isEmpty() )
         {
             return SmsResponse.WARN_DVERR.setList( errorUIDs );
@@ -179,7 +167,6 @@
     @Override
     protected boolean handlesType( SubmissionType type )
     {
-        return (type == SubmissionType.SIMPLE_EVENT);
+        return ( type == SubmissionType.SIMPLE_EVENT );
     }
-
 }