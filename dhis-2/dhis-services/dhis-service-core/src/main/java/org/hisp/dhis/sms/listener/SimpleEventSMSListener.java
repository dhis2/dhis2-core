--- conflicted
+++ resolved
@@ -94,27 +94,18 @@
         Uid aocid = subm.getAttributeOptionCombo();
         Uid progid = subm.getEventProgram();
 
-<<<<<<< HEAD
         OrganisationUnit orgUnit = organisationUnitService.getOrganisationUnit( ouid.getUid() );
         User user = userService.getUser( subm.getUserId().getUid() );
 
         Program program = programService.getProgram( subm.getEventProgram().getUid() );
-=======
-        OrganisationUnit orgUnit = organisationUnitService.getOrganisationUnit( ouid.getUID() );
-        User user = userService.getUser( subm.getUserID().getUID() );
 
-        Program program = programService.getProgram( subm.getEventProgram().getUID() );
->>>>>>> de266b2e
         if ( program == null )
         {
             throw new SMSProcessingException( SmsResponse.INVALID_PROGRAM.set( progid ) );
         }
 
-<<<<<<< HEAD
         CategoryOptionCombo aoc = categoryService.getCategoryOptionCombo( aocid.getUid() );
-=======
-        CategoryOptionCombo aoc = categoryService.getCategoryOptionCombo( aocid.getUID() );
->>>>>>> de266b2e
+
         if ( aoc == null )
         {
             throw new SMSProcessingException( SmsResponse.INVALID_AOC.set( aocid ) );
@@ -156,11 +147,7 @@
         }
         ProgramStage programStage = programStages.iterator().next();
 
-<<<<<<< HEAD
         List<Object> errorUIDs = saveNewEvent( subm.getEvent().getUid(), orgUnit, programStage, programInstance, sms,
-=======
-        List<Object> errorUIDs = saveNewEvent( subm.getEvent().getUID(), orgUnit, programStage, programInstance, sms,
->>>>>>> de266b2e
             aoc, user, subm.getValues(), subm.getEventStatus(), subm.getEventDate(), subm.getDueDate(),
             subm.getCoordinates() );
         if ( !errorUIDs.isEmpty() )
