package org.hisp.dhis.schema;

/*
 * Copyright (c) 2004-2017, University of Oslo
 * All rights reserved.
 *
 * Redistribution and use in source and binary forms, with or without
 * modification, are permitted provided that the following conditions are met:
 * Redistributions of source code must retain the above copyright notice, this
 * list of conditions and the following disclaimer.
 *
 * Redistributions in binary form must reproduce the above copyright notice,
 * this list of conditions and the following disclaimer in the documentation
 * and/or other materials provided with the distribution.
 * Neither the name of the HISP project nor the names of its contributors may
 * be used to endorse or promote products derived from this software without
 * specific prior written permission.
 *
 * THIS SOFTWARE IS PROVIDED BY THE COPYRIGHT HOLDERS AND CONTRIBUTORS "AS IS" AND
 * ANY EXPRESS OR IMPLIED WARRANTIES, INCLUDING, BUT NOT LIMITED TO, THE IMPLIED
 * WARRANTIES OF MERCHANTABILITY AND FITNESS FOR A PARTICULAR PURPOSE ARE
 * DISCLAIMED. IN NO EVENT SHALL THE COPYRIGHT OWNER OR CONTRIBUTORS BE LIABLE FOR
 * ANY DIRECT, INDIRECT, INCIDENTAL, SPECIAL, EXEMPLARY, OR CONSEQUENTIAL DAMAGES
 * (INCLUDING, BUT NOT LIMITED TO, PROCUREMENT OF SUBSTITUTE GOODS OR SERVICES;
 * LOSS OF USE, DATA, OR PROFITS; OR BUSINESS INTERRUPTION) HOWEVER CAUSED AND ON
 * ANY THEORY OF LIABILITY, WHETHER IN CONTRACT, STRICT LIABILITY, OR TORT
 * (INCLUDING NEGLIGENCE OR OTHERWISE) ARISING IN ANY WAY OUT OF THE USE OF THIS
 * SOFTWARE, EVEN IF ADVISED OF THE POSSIBILITY OF SUCH DAMAGE.
 */

import com.fasterxml.jackson.dataformat.xml.annotation.JacksonXmlRootElement;
import com.google.common.base.CaseFormat;
import com.google.common.collect.ImmutableList;
import com.google.common.collect.Lists;
import com.google.common.collect.Maps;
import org.hibernate.MappingException;
import org.hibernate.SessionFactory;
import org.hibernate.metamodel.spi.MetamodelImplementor;
import org.hisp.dhis.i18n.I18n;
import org.hisp.dhis.i18n.I18nManager;
import org.hisp.dhis.schema.descriptors.*;
import org.hisp.dhis.security.Authority;
import org.hisp.dhis.system.util.AnnotationUtils;
import org.hisp.dhis.system.util.ReflectionUtils;
import org.springframework.beans.factory.annotation.Autowired;
import org.springframework.context.event.ContextRefreshedEvent;
import org.springframework.context.event.EventListener;
import org.springframework.core.OrderComparator;
import org.springframework.util.StringUtils;

import java.util.Collection;
import java.util.HashMap;
import java.util.List;
import java.util.Map;
import java.util.Set;

import static java.util.stream.Collectors.toSet;

/**
 * @author Morten Olav Hansen <mortenoh@gmail.com> descriptors
 */
public class DefaultSchemaService
    implements SchemaService
{
    private ImmutableList<SchemaDescriptor> descriptors = new ImmutableList.Builder<SchemaDescriptor>().
        add( new MetadataVersionSchemaDescriptor() ).
        add( new AttributeSchemaDescriptor() ).
        add( new AttributeValueSchemaDescriptor() ).
        add( new CategoryComboSchemaDescriptor() ).
        add( new CategoryOptionComboSchemaDescriptor() ).
        add( new CategoryOptionGroupSchemaDescriptor() ).
        add( new CategoryOptionGroupSetSchemaDescriptor() ).
        add( new CategoryOptionSchemaDescriptor() ).
        add( new CategorySchemaDescriptor() ).
        add( new ChartSchemaDescriptor() ).
        add( new ColorSchemaDescriptor() ).
        add( new ColorSetSchemaDescriptor() ).
        add( new ConstantSchemaDescriptor() ).
        add( new DashboardItemSchemaDescriptor() ).
        add( new DashboardSchemaDescriptor() ).
        add( new DataApprovalLevelSchemaDescriptor() ).
        add( new DataApprovalWorkflowSchemaDescriptor() ).
        add( new DataElementGroupSchemaDescriptor() ).
        add( new DataElementGroupSetSchemaDescriptor() ).
        add( new DataElementOperandSchemaDescriptor() ).
        add( new DataElementSchemaDescriptor() ).
        add( new DataEntryFormSchemaDescriptor() ).
        add( new DataSetSchemaDescriptor() ).
        add( new DataSetElementSchemaDescriptor() ).
        add( new DocumentSchemaDescriptor() ).
        add( new EventChartSchemaDescriptor() ).
        add( new EventReportSchemaDescriptor() ).
        add( new FileResourceSchemaDescriptor() ).
        add( new IndicatorGroupSchemaDescriptor() ).
        add( new IndicatorGroupSetSchemaDescriptor() ).
        add( new IndicatorSchemaDescriptor() ).
        add( new IndicatorTypeSchemaDescriptor() ).
        add( new InterpretationCommentSchemaDescriptor() ).
        add( new InterpretationSchemaDescriptor() ).
        add( new LegendSchemaDescriptor() ).
        add( new LegendSetSchemaDescriptor() ).
        add( new ExternalMapLayerSchemaDescriptor() ).
        add( new MapSchemaDescriptor() ).
        add( new MapViewSchemaDescriptor() ).
        add( new MessageConversationSchemaDescriptor() ).
        add( new OAuth2ClientSchemaDescriptor() ).
        add( new OptionSchemaDescriptor() ).
        add( new OptionSetSchemaDescriptor() ).
        add( new OrganisationUnitGroupSchemaDescriptor() ).
        add( new OrganisationUnitGroupSetSchemaDescriptor() ).
        add( new OrganisationUnitLevelSchemaDescriptor() ).
        add( new OrganisationUnitSchemaDescriptor() ).
        add( new PredictorSchemaDescriptor() ).
        add( new ProgramDataElementDimensionItemSchemaDescriptor() ).
        add( new ProgramIndicatorSchemaDescriptor() ).
        add( new ProgramRuleActionSchemaDescriptor() ).
        add( new ProgramRuleSchemaDescriptor() ).
        add( new ProgramRuleVariableSchemaDescriptor() ).
        add( new ProgramSchemaDescriptor() ).
        add( new ProgramStageDataElementSchemaDescriptor() ).
        add( new ProgramStageSchemaDescriptor() ).
        add( new ProgramStageSectionSchemaDescriptor() ).
        add( new ProgramTrackedEntityAttributeSchemaDescriptor() ).
        add( new ProgramTrackedEntityAttributeDimensionItemSchemaDescriptor() ).
        add( new ProgramNotificationTemplateSchemaDescriptor() ).
        add( new RelationshipTypeSchemaDescriptor() ).
        add( new ReportSchemaDescriptor() ).
        add( new ReportTableSchemaDescriptor() ).
        add( new SectionSchemaDescriptor() ).
        add( new SqlViewSchemaDescriptor() ).
        add( new TrackedEntityAttributeSchemaDescriptor() ).
        add( new TrackedEntityInstanceSchemaDescriptor() ).
        add( new TrackedEntitySchemaDescriptor() ).
        add( new TrackedEntityDataElementDimensionSchemaDescriptor() ).
        add( new TrackedEntityProgramIndicatorDimensionSchemaDescriptor() ).
        add( new UserCredentialsSchemaDescriptor() ).
        add( new UserGroupSchemaDescriptor() ).
        add( new UserRoleSchemaDescriptor() ).
        add( new UserSchemaDescriptor() ).
        add( new ValidationCriteriaSchemaDescriptor() ).
        add( new ValidationRuleGroupSchemaDescriptor() ).
        add( new ValidationRuleSchemaDescriptor() ).
        add( new ValidationNotificationTemplateSchemaDescriptor() ).
        add( new PushAnalysisSchemaDescriptor() ).
        add( new ProgramIndicatorGroupSchemaDescriptor() ).
        add( new ExternalFileResourceSchemaDescriptor() ).
        add( new OptionGroupSchemaDescriptor() ).
        add( new OptionGroupSetSchemaDescriptor() ).
        add( new ProgramTrackedEntityAttributeGroupSchemaDescriptor() ).
        add( new DataInputPeriodSchemaDescriptor() ).
        add( new ReportingRateSchemaDescriptor() ).
        add( new UserAccessSchemaDescriptor() ).
        add( new UserGroupAccessSchemaDescriptor() ).
        add( new MinMaxDataElementSchemaDescriptor() ).
        add( new ValidationResultSchemaDescriptor() ).
<<<<<<< HEAD
        add( new SmsCommandSchemaDescriptor() ).
=======
        add( new CategoryDimensionSchemaDescriptor() ).
        add( new CategoryOptionGroupSetDimensionSchemaDescriptor() ).
        add( new DataElementGroupSetDimensionSchemaDescriptor() ).
        add( new OrganisationUnitGroupSetDimensionSchemaDescriptor() ).
>>>>>>> 16df6dba
        build();

    private Map<Class<?>, Schema> classSchemaMap = new HashMap<>();

    private Map<String, Schema> singularSchemaMap = new HashMap<>();

    private Map<String, Schema> pluralSchemaMap = new HashMap<>();

    private Map<Class<?>, Schema> dynamicClassSchemaMap = new HashMap<>();

    @Autowired
    private PropertyIntrospectorService propertyIntrospectorService;

    @Autowired
    private SessionFactory sessionFactory;

    @Autowired
    private I18nManager i18nManager;

    @EventListener
    public void handleContextRefresh( ContextRefreshedEvent contextRefreshedEvent )
    {
        I18n i18n = i18nManager.getI18n();

        for ( SchemaDescriptor descriptor : descriptors )
        {
            Schema schema = descriptor.getSchema();

            MetamodelImplementor metamodelImplementor = (MetamodelImplementor) sessionFactory.getMetamodel();

            try
            {
                metamodelImplementor.entityPersister( schema.getKlass() );
                schema.setPersisted( true );
            }
            catch ( MappingException e )
            {
                // class is not persisted with hibernate
                schema.setPersisted( false );
            }

            schema.setDisplayName( i18n.getString( "schema_class_" + schema.getKlass().getName() ) );

            if ( schema.getProperties().isEmpty() )
            {
                schema.setPropertyMap( Maps.newHashMap( propertyIntrospectorService.getPropertiesMap( schema.getKlass() ) ) );
            }

            classSchemaMap.put( schema.getKlass(), schema );
            singularSchemaMap.put( schema.getSingular(), schema );
            pluralSchemaMap.put( schema.getPlural(), schema );

            updateSelf( schema );

            schema.getPersistedProperties();
            schema.getNonPersistedProperties();
            schema.getReadableProperties();
            schema.getEmbeddedObjectProperties();
        }
    }

    @Override
    public Schema getSchema( Class<?> klass )
    {
        if ( klass == null )
        {
            return null;
        }

        klass = ReflectionUtils.getRealClass( klass );

        if ( classSchemaMap.containsKey( klass ) )
        {
            return classSchemaMap.get( klass );
        }

        if ( dynamicClassSchemaMap.containsKey( klass ) )
        {
            return dynamicClassSchemaMap.get( klass );
        }

        return null;
    }

    @Override
    public Schema getDynamicSchema( Class<?> klass )
    {
        if ( klass == null )
        {
            return null;
        }

        Schema schema = getSchema( klass );

        if ( schema != null )
        {
            return schema;
        }

        klass = propertyIntrospectorService.getConcreteClass( ReflectionUtils.getRealClass( klass ) );

        String name = getName( klass );

        schema = new Schema( klass, name, name + "s" );
        schema.setDisplayName( beautify( schema ) );
        schema.setPropertyMap( new HashMap<>( propertyIntrospectorService.getPropertiesMap( schema.getKlass() ) ) );

        updateSelf( schema );

        dynamicClassSchemaMap.put( klass, schema );

        return schema;
    }

    private String getName( Class<?> klass )
    {
        if ( AnnotationUtils.isAnnotationPresent( klass, JacksonXmlRootElement.class ) )
        {
            JacksonXmlRootElement rootElement = AnnotationUtils.getAnnotation( klass, JacksonXmlRootElement.class );

            if ( !StringUtils.isEmpty( rootElement.localName() ) )
            {
                return rootElement.localName();
            }
        }

        return CaseFormat.UPPER_CAMEL.to( CaseFormat.LOWER_CAMEL, klass.getSimpleName() );
    }

    @Override
    public Schema getSchemaBySingularName( String name )
    {
        return singularSchemaMap.get( name );
    }

    @Override
    public Schema getSchemaByPluralName( String name )
    {
        return pluralSchemaMap.get( name );
    }

    @Override
    public List<Schema> getSchemas()
    {
        return Lists.newArrayList( classSchemaMap.values() );
    }

    @Override
    public List<Schema> getSortedSchemas()
    {
        List<Schema> schemas = Lists.newArrayList( classSchemaMap.values() );
        schemas.sort( OrderComparator.INSTANCE );

        return schemas;
    }

    @Override
    public List<Schema> getMetadataSchemas()
    {
        List<Schema> schemas = getSchemas();

        schemas.removeIf( schema -> !schema.isMetadata() );
        schemas.sort( OrderComparator.INSTANCE );

        return schemas;
    }

    @Override
    public Set<String> collectAuthorities()
    {
        return getSchemas().stream()
            .map( Schema::getAuthorities ).flatMap( Collection::stream )
            .map( Authority::getAuthorities ).flatMap( Collection::stream )
            .collect( toSet() );
    }

    private void updateSelf( Schema schema )
    {
        if ( schema.haveProperty( "__self__" ) )
        {
            Property property = schema.getProperty( "__self__" );
            schema.setName( property.getName() );
            schema.setCollectionName( schema.getPlural() );
            schema.setNamespace( property.getNamespace() );

            schema.getPropertyMap().remove( "__self__" );
        }
    }

    private String beautify( Schema schema )
    {
        String[] camelCaseWords = org.apache.commons.lang3.StringUtils.capitalize( schema.getPlural() ).split( "(?=[A-Z])" );
        return org.apache.commons.lang3.StringUtils.join( camelCaseWords, " " ).trim();
    }
}<|MERGE_RESOLUTION|>--- conflicted
+++ resolved
@@ -153,14 +153,11 @@
         add( new UserGroupAccessSchemaDescriptor() ).
         add( new MinMaxDataElementSchemaDescriptor() ).
         add( new ValidationResultSchemaDescriptor() ).
-<<<<<<< HEAD
         add( new SmsCommandSchemaDescriptor() ).
-=======
         add( new CategoryDimensionSchemaDescriptor() ).
         add( new CategoryOptionGroupSetDimensionSchemaDescriptor() ).
         add( new DataElementGroupSetDimensionSchemaDescriptor() ).
         add( new OrganisationUnitGroupSetDimensionSchemaDescriptor() ).
->>>>>>> 16df6dba
         build();
 
     private Map<Class<?>, Schema> classSchemaMap = new HashMap<>();
