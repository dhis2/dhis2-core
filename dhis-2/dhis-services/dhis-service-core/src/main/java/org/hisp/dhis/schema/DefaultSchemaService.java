package org.hisp.dhis.schema;

/*
 * Copyright (c) 2004-2017, University of Oslo
 * All rights reserved.
 *
 * Redistribution and use in source and binary forms, with or without
 * modification, are permitted provided that the following conditions are met:
 * Redistributions of source code must retain the above copyright notice, this
 * list of conditions and the following disclaimer.
 *
 * Redistributions in binary form must reproduce the above copyright notice,
 * this list of conditions and the following disclaimer in the documentation
 * and/or other materials provided with the distribution.
 * Neither the name of the HISP project nor the names of its contributors may
 * be used to endorse or promote products derived from this software without
 * specific prior written permission.
 *
 * THIS SOFTWARE IS PROVIDED BY THE COPYRIGHT HOLDERS AND CONTRIBUTORS "AS IS" AND
 * ANY EXPRESS OR IMPLIED WARRANTIES, INCLUDING, BUT NOT LIMITED TO, THE IMPLIED
 * WARRANTIES OF MERCHANTABILITY AND FITNESS FOR A PARTICULAR PURPOSE ARE
 * DISCLAIMED. IN NO EVENT SHALL THE COPYRIGHT OWNER OR CONTRIBUTORS BE LIABLE FOR
 * ANY DIRECT, INDIRECT, INCIDENTAL, SPECIAL, EXEMPLARY, OR CONSEQUENTIAL DAMAGES
 * (INCLUDING, BUT NOT LIMITED TO, PROCUREMENT OF SUBSTITUTE GOODS OR SERVICES;
 * LOSS OF USE, DATA, OR PROFITS; OR BUSINESS INTERRUPTION) HOWEVER CAUSED AND ON
 * ANY THEORY OF LIABILITY, WHETHER IN CONTRACT, STRICT LIABILITY, OR TORT
 * (INCLUDING NEGLIGENCE OR OTHERWISE) ARISING IN ANY WAY OUT OF THE USE OF THIS
 * SOFTWARE, EVEN IF ADVISED OF THE POSSIBILITY OF SUCH DAMAGE.
 */

import com.fasterxml.jackson.dataformat.xml.annotation.JacksonXmlRootElement;
import com.google.common.base.CaseFormat;
import com.google.common.collect.ImmutableList;
import com.google.common.collect.Lists;
import com.google.common.collect.Maps;
import org.hibernate.MappingException;
import org.hibernate.SessionFactory;
import org.hibernate.metamodel.spi.MetamodelImplementor;
import org.hisp.dhis.i18n.I18n;
import org.hisp.dhis.i18n.I18nManager;
import org.hisp.dhis.schema.descriptors.*;
import org.hisp.dhis.security.Authority;
import org.hisp.dhis.system.util.AnnotationUtils;
import org.hisp.dhis.system.util.ReflectionUtils;
import org.springframework.beans.factory.annotation.Autowired;
import org.springframework.context.event.ContextRefreshedEvent;
import org.springframework.context.event.EventListener;
import org.springframework.core.OrderComparator;
import org.springframework.util.StringUtils;

import java.util.Collection;
import java.util.HashMap;
import java.util.List;
import java.util.Map;
import java.util.Set;

import static java.util.stream.Collectors.toSet;

/**
 * @author Morten Olav Hansen <mortenoh@gmail.com> descriptors
 */
public class DefaultSchemaService
    implements SchemaService
{
    private ImmutableList<SchemaDescriptor> descriptors = new ImmutableList.Builder<SchemaDescriptor>().
        add( new MetadataVersionSchemaDescriptor() ).
        add( new AttributeSchemaDescriptor() ).
        add( new AttributeValueSchemaDescriptor() ).
        add( new CategoryComboSchemaDescriptor() ).
        add( new CategoryOptionComboSchemaDescriptor() ).
        add( new CategoryOptionGroupSchemaDescriptor() ).
        add( new CategoryOptionGroupSetSchemaDescriptor() ).
        add( new CategoryOptionSchemaDescriptor() ).
        add( new CategorySchemaDescriptor() ).
        add( new ChartSchemaDescriptor() ).
        add( new ColorSchemaDescriptor() ).
        add( new ColorSetSchemaDescriptor() ).
        add( new ConstantSchemaDescriptor() ).
        add( new DashboardItemSchemaDescriptor() ).
        add( new DashboardSchemaDescriptor() ).
        add( new DataApprovalLevelSchemaDescriptor() ).
        add( new DataApprovalWorkflowSchemaDescriptor() ).
        add( new DataElementGroupSchemaDescriptor() ).
        add( new DataElementGroupSetSchemaDescriptor() ).
        add( new DataElementOperandSchemaDescriptor() ).
        add( new DataElementSchemaDescriptor() ).
        add( new DataEntryFormSchemaDescriptor() ).
        add( new DataSetSchemaDescriptor() ).
        add( new DataSetElementSchemaDescriptor() ).
        add( new DataSetNotificationTemplateSchemaDescriptor() ).
        add( new DocumentSchemaDescriptor() ).
        add( new EventChartSchemaDescriptor() ).
        add( new EventReportSchemaDescriptor() ).
        add( new FileResourceSchemaDescriptor() ).
        add( new IndicatorGroupSchemaDescriptor() ).
        add( new IndicatorGroupSetSchemaDescriptor() ).
        add( new IndicatorSchemaDescriptor() ).
        add( new IndicatorTypeSchemaDescriptor() ).
        add( new InterpretationCommentSchemaDescriptor() ).
        add( new InterpretationSchemaDescriptor() ).
        add( new LegendSchemaDescriptor() ).
        add( new LegendSetSchemaDescriptor() ).
        add( new ExternalMapLayerSchemaDescriptor() ).
        add( new MapSchemaDescriptor() ).
        add( new MapViewSchemaDescriptor() ).
        add( new MessageConversationSchemaDescriptor() ).
        add( new OAuth2ClientSchemaDescriptor() ).
        add( new OptionSchemaDescriptor() ).
        add( new OptionSetSchemaDescriptor() ).
        add( new OrganisationUnitGroupSchemaDescriptor() ).
        add( new OrganisationUnitGroupSetSchemaDescriptor() ).
        add( new OrganisationUnitLevelSchemaDescriptor() ).
        add( new OrganisationUnitSchemaDescriptor() ).
        add( new PredictorSchemaDescriptor() ).
        add( new ProgramDataElementDimensionItemSchemaDescriptor() ).
        add( new ProgramIndicatorSchemaDescriptor() ).
        add( new ProgramRuleActionSchemaDescriptor() ).
        add( new ProgramRuleSchemaDescriptor() ).
        add( new ProgramRuleVariableSchemaDescriptor() ).
        add( new ProgramSchemaDescriptor() ).
        add( new ProgramStageDataElementSchemaDescriptor() ).
        add( new ProgramStageSchemaDescriptor() ).
        add( new ProgramStageSectionSchemaDescriptor() ).
        add( new ProgramTrackedEntityAttributeSchemaDescriptor() ).
        add( new ProgramTrackedEntityAttributeDimensionItemSchemaDescriptor() ).
        add( new ProgramNotificationTemplateSchemaDescriptor() ).
        add( new RelationshipTypeSchemaDescriptor() ).
        add( new ReportSchemaDescriptor() ).
        add( new ReportTableSchemaDescriptor() ).
        add( new SectionSchemaDescriptor() ).
        add( new SqlViewSchemaDescriptor() ).
        add( new TrackedEntityAttributeSchemaDescriptor() ).
        add( new TrackedEntityInstanceSchemaDescriptor() ).
        add( new TrackedEntitySchemaDescriptor() ).
        add( new TrackedEntityDataElementDimensionSchemaDescriptor() ).
        add( new TrackedEntityProgramIndicatorDimensionSchemaDescriptor() ).
        add( new UserCredentialsSchemaDescriptor() ).
        add( new UserGroupSchemaDescriptor() ).
        add( new UserRoleSchemaDescriptor() ).
        add( new UserSchemaDescriptor() ).
        add( new ValidationCriteriaSchemaDescriptor() ).
        add( new ValidationRuleGroupSchemaDescriptor() ).
        add( new ValidationRuleSchemaDescriptor() ).
        add( new ValidationNotificationTemplateSchemaDescriptor() ).
        add( new PushAnalysisSchemaDescriptor() ).
        add( new ProgramIndicatorGroupSchemaDescriptor() ).
        add( new ExternalFileResourceSchemaDescriptor() ).
        add( new OptionGroupSchemaDescriptor() ).
        add( new OptionGroupSetSchemaDescriptor() ).
        add( new ProgramTrackedEntityAttributeGroupSchemaDescriptor() ).
        add( new DataInputPeriodSchemaDescriptor() ).
        add( new ReportingRateSchemaDescriptor() ).
        add( new UserAccessSchemaDescriptor() ).
        add( new UserGroupAccessSchemaDescriptor() ).
        add( new MinMaxDataElementSchemaDescriptor() ).
        add( new ValidationResultSchemaDescriptor() ).
<<<<<<< HEAD
        add( new JobConfigurationSchemaDescriptor() ).
=======
        add( new SmsCommandSchemaDescriptor() ).
        add( new CategoryDimensionSchemaDescriptor() ).
        add( new CategoryOptionGroupSetDimensionSchemaDescriptor() ).
        add( new DataElementGroupSetDimensionSchemaDescriptor() ).
        add( new OrganisationUnitGroupSetDimensionSchemaDescriptor() ).
>>>>>>> a3d93185
        build();

    private Map<Class<?>, Schema> classSchemaMap = new HashMap<>();

    private Map<String, Schema> singularSchemaMap = new HashMap<>();

    private Map<String, Schema> pluralSchemaMap = new HashMap<>();

    private Map<Class<?>, Schema> dynamicClassSchemaMap = new HashMap<>();

    @Autowired
    private PropertyIntrospectorService propertyIntrospectorService;

    @Autowired
    private SessionFactory sessionFactory;

    @Autowired
    private I18nManager i18nManager;

    @EventListener
    public void handleContextRefresh( ContextRefreshedEvent contextRefreshedEvent )
    {
        I18n i18n = i18nManager.getI18n();

        for ( SchemaDescriptor descriptor : descriptors )
        {
            Schema schema = descriptor.getSchema();

            MetamodelImplementor metamodelImplementor = (MetamodelImplementor) sessionFactory.getMetamodel();

            try
            {
                metamodelImplementor.entityPersister( schema.getKlass() );
                schema.setPersisted( true );
            }
            catch ( MappingException e )
            {
                // class is not persisted with hibernate
                schema.setPersisted( false );
            }

            schema.setDisplayName( i18n.getString( "schema_class_" + schema.getKlass().getName() ) );

            if ( schema.getProperties().isEmpty() )
            {
                schema.setPropertyMap( Maps.newHashMap( propertyIntrospectorService.getPropertiesMap( schema.getKlass() ) ) );
            }

            classSchemaMap.put( schema.getKlass(), schema );
            singularSchemaMap.put( schema.getSingular(), schema );
            pluralSchemaMap.put( schema.getPlural(), schema );

            updateSelf( schema );

            schema.getPersistedProperties();
            schema.getNonPersistedProperties();
            schema.getReadableProperties();
            schema.getEmbeddedObjectProperties();
        }
    }

    @Override
    public Schema getSchema( Class<?> klass )
    {
        if ( klass == null )
        {
            return null;
        }

        klass = ReflectionUtils.getRealClass( klass );

        if ( classSchemaMap.containsKey( klass ) )
        {
            return classSchemaMap.get( klass );
        }

        if ( dynamicClassSchemaMap.containsKey( klass ) )
        {
            return dynamicClassSchemaMap.get( klass );
        }

        return null;
    }

    @Override
    public Schema getDynamicSchema( Class<?> klass )
    {
        if ( klass == null )
        {
            return null;
        }

        Schema schema = getSchema( klass );

        if ( schema != null )
        {
            return schema;
        }

        klass = propertyIntrospectorService.getConcreteClass( ReflectionUtils.getRealClass( klass ) );

        String name = getName( klass );

        schema = new Schema( klass, name, name + "s" );
        schema.setDisplayName( beautify( schema ) );
        schema.setPropertyMap( new HashMap<>( propertyIntrospectorService.getPropertiesMap( schema.getKlass() ) ) );

        updateSelf( schema );

        dynamicClassSchemaMap.put( klass, schema );

        return schema;
    }

    private String getName( Class<?> klass )
    {
        if ( AnnotationUtils.isAnnotationPresent( klass, JacksonXmlRootElement.class ) )
        {
            JacksonXmlRootElement rootElement = AnnotationUtils.getAnnotation( klass, JacksonXmlRootElement.class );

            if ( !StringUtils.isEmpty( rootElement.localName() ) )
            {
                return rootElement.localName();
            }
        }

        return CaseFormat.UPPER_CAMEL.to( CaseFormat.LOWER_CAMEL, klass.getSimpleName() );
    }

    @Override
    public Schema getSchemaBySingularName( String name )
    {
        return singularSchemaMap.get( name );
    }

    @Override
    public Schema getSchemaByPluralName( String name )
    {
        return pluralSchemaMap.get( name );
    }

    @Override
    public List<Schema> getSchemas()
    {
        return Lists.newArrayList( classSchemaMap.values() );
    }

    @Override
    public List<Schema> getSortedSchemas()
    {
        List<Schema> schemas = Lists.newArrayList( classSchemaMap.values() );
        schemas.sort( OrderComparator.INSTANCE );

        return schemas;
    }

    @Override
    public List<Schema> getMetadataSchemas()
    {
        List<Schema> schemas = getSchemas();

        schemas.removeIf( schema -> !schema.isMetadata() );
        schemas.sort( OrderComparator.INSTANCE );

        return schemas;
    }

    @Override
    public Set<String> collectAuthorities()
    {
        return getSchemas().stream()
            .map( Schema::getAuthorities ).flatMap( Collection::stream )
            .map( Authority::getAuthorities ).flatMap( Collection::stream )
            .collect( toSet() );
    }

    private void updateSelf( Schema schema )
    {
        if ( schema.haveProperty( "__self__" ) )
        {
            Property property = schema.getProperty( "__self__" );
            schema.setName( property.getName() );
            schema.setCollectionName( schema.getPlural() );
            schema.setNamespace( property.getNamespace() );

            schema.getPropertyMap().remove( "__self__" );
        }
    }

    private String beautify( Schema schema )
    {
        String[] camelCaseWords = org.apache.commons.lang3.StringUtils.capitalize( schema.getPlural() ).split( "(?=[A-Z])" );
        return org.apache.commons.lang3.StringUtils.join( camelCaseWords, " " ).trim();
    }
}<|MERGE_RESOLUTION|>--- conflicted
+++ resolved
@@ -154,15 +154,12 @@
         add( new UserGroupAccessSchemaDescriptor() ).
         add( new MinMaxDataElementSchemaDescriptor() ).
         add( new ValidationResultSchemaDescriptor() ).
-<<<<<<< HEAD
         add( new JobConfigurationSchemaDescriptor() ).
-=======
         add( new SmsCommandSchemaDescriptor() ).
         add( new CategoryDimensionSchemaDescriptor() ).
         add( new CategoryOptionGroupSetDimensionSchemaDescriptor() ).
         add( new DataElementGroupSetDimensionSchemaDescriptor() ).
         add( new OrganisationUnitGroupSetDimensionSchemaDescriptor() ).
->>>>>>> a3d93185
         build();
 
     private Map<Class<?>, Schema> classSchemaMap = new HashMap<>();
