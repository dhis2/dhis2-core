--- conflicted
+++ resolved
@@ -149,11 +149,8 @@
         add( new ReportingRateSchemaDescriptor() ).
         add( new UserAccessSchemaDescriptor() ).
         add( new UserGroupAccessSchemaDescriptor() ).
-<<<<<<< HEAD
         add( new MinMaxDataElementSchemaDescriptor() ).
-=======
         add( new ValidationResultSchemaDescriptor() ).
->>>>>>> 60921087
         build();
 
     private Map<Class<?>, Schema> classSchemaMap = new HashMap<>();
