--- conflicted
+++ resolved
@@ -41,7 +41,6 @@
     @Override
     public Object getSql( CommonExpressionVisitor visitor )
     {
-<<<<<<< HEAD
         if ( AnalyticsType.ENROLLMENT == visitor.getProgramIndicator().getAnalyticsType() )
         {
             return visitor.getStatementBuilder().getProgramIndicatorEventColumnSql(
@@ -50,10 +49,5 @@
         }
 
         return "executiondate";
-=======
-        return visitor.getStatementBuilder().getProgramIndicatorEventColumnSql(
-            null, "executiondate", visitor.getReportingStartDate(), visitor.getReportingEndDate(),
-            visitor.getProgramIndicator() );
->>>>>>> b7818300
     }
 }