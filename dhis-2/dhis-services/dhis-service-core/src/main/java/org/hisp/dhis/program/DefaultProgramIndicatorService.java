--- conflicted
+++ resolved
@@ -1,766 +1,736 @@
-package org.hisp.dhis.program;
-
-/*
- * Copyright (c) 2004-2018, University of Oslo
- * All rights reserved.
- *
- * Redistribution and use in source and binary forms, with or without
- * modification, are permitted provided that the following conditions are met:
- * Redistributions of source code must retain the above copyright notice, this
- * list of conditions and the following disclaimer.
- *
- * Redistributions in binary form must reproduce the above copyright notice,
- * this list of conditions and the following disclaimer in the documentation
- * and/or other materials provided with the distribution.
- * Neither the name of the HISP project nor the names of its contributors may
- * be used to endorse or promote products derived from this software without
- * specific prior written permission.
- *
- * THIS SOFTWARE IS PROVIDED BY THE COPYRIGHT HOLDERS AND CONTRIBUTORS "AS IS" AND
- * ANY EXPRESS OR IMPLIED WARRANTIES, INCLUDING, BUT NOT LIMITED TO, THE IMPLIED
- * WARRANTIES OF MERCHANTABILITY AND FITNESS FOR A PARTICULAR PURPOSE ARE
- * DISCLAIMED. IN NO EVENT SHALL THE COPYRIGHT OWNER OR CONTRIBUTORS BE LIABLE FOR
- * ANY DIRECT, INDIRECT, INCIDENTAL, SPECIAL, EXEMPLARY, OR CONSEQUENTIAL DAMAGES
- * (INCLUDING, BUT NOT LIMITED TO, PROCUREMENT OF SUBSTITUTE GOODS OR SERVICES;
- * LOSS OF USE, DATA, OR PROFITS; OR BUSINESS INTERRUPTION) HOWEVER CAUSED AND ON
- * ANY THEORY OF LIABILITY, WHETHER IN CONTRACT, STRICT LIABILITY, OR TORT
- * (INCLUDING NEGLIGENCE OR OTHERWISE) ARISING IN ANY WAY OUT OF THE USE OF THIS
- * SOFTWARE, EVEN IF ADVISED OF THE POSSIBILITY OF SUCH DAMAGE.
- */
-
-import com.google.common.collect.ImmutableMap;
-
-import org.apache.commons.lang.StringUtils;
-import org.hisp.dhis.common.GenericIdentifiableObjectStore;
-import org.hisp.dhis.commons.sqlfunc.ConditionalSqlFunction;
-import org.hisp.dhis.commons.sqlfunc.DaysBetweenSqlFunction;
-import org.hisp.dhis.commons.sqlfunc.MonthsBetweenSqlFunction;
-import org.hisp.dhis.commons.sqlfunc.OneIfZeroOrPositiveSqlFunction;
-import org.hisp.dhis.commons.sqlfunc.SqlFunction;
-import org.hisp.dhis.commons.sqlfunc.WeeksBetweenSqlFunction;
-import org.hisp.dhis.commons.sqlfunc.YearsBetweenSqlFunction;
-import org.hisp.dhis.commons.sqlfunc.MinutesBetweenSqlFunction;
-import org.hisp.dhis.commons.sqlfunc.ZeroIfNegativeSqlFunction;
-import org.hisp.dhis.commons.sqlfunc.ZeroPositiveValueCountFunction;
-import org.hisp.dhis.commons.sqlfunc.HasValueSqlFunction;
-import org.hisp.dhis.commons.util.ExpressionUtils;
-import org.hisp.dhis.commons.util.TextUtils;
-import org.hisp.dhis.constant.Constant;
-import org.hisp.dhis.constant.ConstantService;
-import org.hisp.dhis.dataelement.DataElement;
-import org.hisp.dhis.dataelement.DataElementService;
-import org.hisp.dhis.i18n.I18n;
-import org.hisp.dhis.i18n.I18nManager;
-import org.hisp.dhis.jdbc.StatementBuilder;
-import org.hisp.dhis.system.util.DateUtils;
-import org.hisp.dhis.system.util.ValidationUtils;
-import org.hisp.dhis.trackedentity.TrackedEntityAttribute;
-import org.hisp.dhis.trackedentity.TrackedEntityAttributeService;
-import org.springframework.beans.factory.annotation.Autowired;
-import org.springframework.transaction.annotation.Transactional;
-
-import java.util.Date;
-import java.util.List;
-import java.util.Map;
-import java.util.Set;
-import java.util.regex.Matcher;
-
-import static org.apache.commons.lang3.StringUtils.trim;
-
-/**
- * @author Chau Thu Tran
- */
-public class DefaultProgramIndicatorService
-    implements ProgramIndicatorService
-{
-<<<<<<< HEAD
-    private static final Map<String, SqlFunction> SQL_FUNC_MAP = ImmutableMap.<String, SqlFunction>builder().
-        put( ZeroIfNegativeSqlFunction.KEY, new ZeroIfNegativeSqlFunction() ).
-        put( OneIfZeroOrPositiveSqlFunction.KEY, new OneIfZeroOrPositiveSqlFunction() ).
-        put( ZeroPositiveValueCountFunction.KEY, new ZeroPositiveValueCountFunction() ).
-        put( DaysBetweenSqlFunction.KEY, new DaysBetweenSqlFunction() ).
-        put( WeeksBetweenSqlFunction.KEY, new WeeksBetweenSqlFunction() ).
-        put( MonthsBetweenSqlFunction.KEY, new MonthsBetweenSqlFunction() ).
-        put( YearsBetweenSqlFunction.KEY, new YearsBetweenSqlFunction() ).
-        put( MinutesBetweenSqlFunction.KEY, new MinutesBetweenSqlFunction() ).
-        put( ConditionalSqlFunction.KEY, new ConditionalSqlFunction() ).
-        put( HasValueSqlFunction.KEY, new HasValueSqlFunction() ).build();
-    
-    private static final Map<String, String> VARIABLE_SAMPLE_VALUE_MAP = ImmutableMap.<String, String>builder().
-        put( ProgramIndicator.VAR_COMPLETED_DATE, "'2017-07-08'" ).
-        put( ProgramIndicator.VAR_CURRENT_DATE, "'2017-07-08'" ).
-        put( ProgramIndicator.VAR_DUE_DATE, "'2017-07-08'" ).
-        put( ProgramIndicator.VAR_ENROLLMENT_COUNT, "1" ).
-        put( ProgramIndicator.VAR_ENROLLMENT_DATE, "'2017-07-08'" ).
-        put( ProgramIndicator.VAR_ENROLLMENT_STATUS, "'COMPLETED'" ).
-        put( ProgramIndicator.VAR_EVENT_COUNT, "1" ).
-        put( ProgramIndicator.VAR_EVENT_DATE, "'2017-07-08'" ).
-        put( ProgramIndicator.VAR_EXECUTION_DATE, "'2017-07-08'" ).
-        put( ProgramIndicator.VAR_INCIDENT_DATE, "'2017-07-08'" ).
-        put( ProgramIndicator.VAR_ANALYTICS_PERIOD_START, "'2017-07-08'" ).
-        put( ProgramIndicator.VAR_PROGRAM_STAGE_ID, "'WZbXY0S00lP'" ).
-        put( ProgramIndicator.VAR_PROGRAM_STAGE_NAME, "'First antenatal care visit'" ).
-        put( ProgramIndicator.VAR_TEI_COUNT, "1" ).
-        put( ProgramIndicator.VAR_VALUE_COUNT, "1" ).
-        put( ProgramIndicator.VAR_ZERO_POS_VALUE_COUNT, "1" ).build();
-=======
-    private static final Map<String, SqlFunction> SQL_FUNC_MAP = ImmutableMap.<String, SqlFunction> builder()
-        .put( ZeroIfNegativeSqlFunction.KEY, new ZeroIfNegativeSqlFunction() )
-        .put( OneIfZeroOrPositiveSqlFunction.KEY, new OneIfZeroOrPositiveSqlFunction() )
-        .put( ZeroPositiveValueCountFunction.KEY, new ZeroPositiveValueCountFunction() )
-        .put( DaysBetweenSqlFunction.KEY, new DaysBetweenSqlFunction() )
-        .put( WeeksBetweenSqlFunction.KEY, new WeeksBetweenSqlFunction() )
-        .put( MonthsBetweenSqlFunction.KEY, new MonthsBetweenSqlFunction() )
-        .put( YearsBetweenSqlFunction.KEY, new YearsBetweenSqlFunction() )
-        .put( ConditionalSqlFunction.KEY, new ConditionalSqlFunction() )
-        .put( HasValueSqlFunction.KEY, new HasValueSqlFunction() ).build();
-
-    private static final Map<String, String> VARIABLE_SAMPLE_VALUE_MAP = ImmutableMap.<String, String> builder()
-        .put( ProgramIndicator.VAR_COMPLETED_DATE, "'2017-07-08'" )
-        .put( ProgramIndicator.VAR_CURRENT_DATE, "'2017-07-08'" ).put( ProgramIndicator.VAR_DUE_DATE, "'2017-07-08'" )
-        .put( ProgramIndicator.VAR_ENROLLMENT_COUNT, "1" ).put( ProgramIndicator.VAR_ENROLLMENT_DATE, "'2017-07-08'" )
-        .put( ProgramIndicator.VAR_ENROLLMENT_STATUS, "'COMPLETED'" ).put( ProgramIndicator.VAR_EVENT_COUNT, "1" )
-        .put( ProgramIndicator.VAR_EVENT_DATE, "'2017-07-08'" )
-        .put( ProgramIndicator.VAR_EXECUTION_DATE, "'2017-07-08'" )
-        .put( ProgramIndicator.VAR_INCIDENT_DATE, "'2017-07-08'" )
-        .put( ProgramIndicator.VAR_ANALYTICS_PERIOD_START, "'2017-07-08'" )
-        .put( ProgramIndicator.VAR_PROGRAM_STAGE_ID, "'WZbXY0S00lP'" )
-        .put( ProgramIndicator.VAR_PROGRAM_STAGE_NAME, "'First antenatal care visit'" )
-        .put( ProgramIndicator.VAR_TEI_COUNT, "1" ).put( ProgramIndicator.VAR_VALUE_COUNT, "1" )
-        .put( ProgramIndicator.VAR_ZERO_POS_VALUE_COUNT, "1" ).build();
->>>>>>> e4955506
-
-    // -------------------------------------------------------------------------
-    // Dependencies
-    // -------------------------------------------------------------------------
-
-    private ProgramIndicatorStore programIndicatorStore;
-
-    public void setProgramIndicatorStore( ProgramIndicatorStore programIndicatorStore )
-    {
-        this.programIndicatorStore = programIndicatorStore;
-    }
-
-    private ProgramStageService programStageService;
-
-    public void setProgramStageService( ProgramStageService programStageService )
-    {
-        this.programStageService = programStageService;
-    }
-
-    private DataElementService dataElementService;
-
-    public void setDataElementService( DataElementService dataElementService )
-    {
-        this.dataElementService = dataElementService;
-    }
-
-    private TrackedEntityAttributeService attributeService;
-
-    public void setAttributeService( TrackedEntityAttributeService attributeService )
-    {
-        this.attributeService = attributeService;
-    }
-
-    private ConstantService constantService;
-
-    public void setConstantService( ConstantService constantService )
-    {
-        this.constantService = constantService;
-    }
-
-    private StatementBuilder statementBuilder;
-
-    public void setStatementBuilder( StatementBuilder statementBuilder )
-    {
-        this.statementBuilder = statementBuilder;
-    }
-
-    private GenericIdentifiableObjectStore<ProgramIndicatorGroup> programIndicatorGroupStore;
-
-    public void setProgramIndicatorGroupStore(
-        GenericIdentifiableObjectStore<ProgramIndicatorGroup> programIndicatorGroupStore )
-    {
-        this.programIndicatorGroupStore = programIndicatorGroupStore;
-    }
-
-    @Autowired
-    private I18nManager i18nManager;
-
-    // -------------------------------------------------------------------------
-    // ProgramIndicatorService implementation
-    // -------------------------------------------------------------------------
-
-    @Transactional
-    public int addProgramIndicator( ProgramIndicator programIndicator )
-    {
-        programIndicatorStore.save( programIndicator );
-        return programIndicator.getId();
-    }
-
-    @Transactional
-    public void updateProgramIndicator( ProgramIndicator programIndicator )
-    {
-        programIndicatorStore.update( programIndicator );
-    }
-
-    @Transactional
-    public void deleteProgramIndicator( ProgramIndicator programIndicator )
-    {
-        programIndicatorStore.delete( programIndicator );
-    }
-
-    @Transactional
-    public ProgramIndicator getProgramIndicator( int id )
-    {
-        return programIndicatorStore.get( id );
-    }
-
-    @Transactional
-    public ProgramIndicator getProgramIndicator( String name )
-    {
-        return programIndicatorStore.getByName( name );
-    }
-
-    @Transactional
-    public ProgramIndicator getProgramIndicatorByUid( String uid )
-    {
-        return programIndicatorStore.getByUid( uid );
-    }
-
-    @Transactional
-    public List<ProgramIndicator> getAllProgramIndicators()
-    {
-        return programIndicatorStore.getAll();
-    }
-
-    @Transactional
-    public String getExpressionDescription( String expression )
-    {
-        if ( expression == null )
-        {
-            return null;
-        }
-
-        I18n i18n = i18nManager.getI18n();
-
-        StringBuffer description = new StringBuffer();
-
-        Matcher matcher = ProgramIndicator.EXPRESSION_PATTERN.matcher( expression );
-
-        while ( matcher.find() )
-        {
-            String key = matcher.group( 1 );
-            String uid = matcher.group( 2 );
-
-            if ( ProgramIndicator.KEY_DATAELEMENT.equals( key ) )
-            {
-                String de = matcher.group( 3 );
-
-                ProgramStage programStage = programStageService.getProgramStage( uid );
-                DataElement dataElement = dataElementService.getDataElement( de );
-
-                if ( programStage != null && dataElement != null )
-                {
-                    String programStageName = programStage.getDisplayName();
-                    String dataelementName = dataElement.getDisplayName();
-
-                    matcher.appendReplacement( description, programStageName + ProgramIndicator.SEPARATOR_ID
-                        + dataelementName );
-                }
-            }
-            else if ( ProgramIndicator.KEY_ATTRIBUTE.equals( key ) )
-            {
-                TrackedEntityAttribute attribute = attributeService.getTrackedEntityAttribute( uid );
-
-                if ( attribute != null )
-                {
-                    matcher.appendReplacement( description, attribute.getDisplayName() );
-                }
-            }
-            else if ( ProgramIndicator.KEY_CONSTANT.equals( key ) )
-            {
-                Constant constant = constantService.getConstant( uid );
-
-                if ( constant != null )
-                {
-                    matcher.appendReplacement( description, constant.getDisplayName() );
-                }
-            }
-            else if ( ProgramIndicator.KEY_PROGRAM_VARIABLE.equals( key ) )
-            {
-                String varName = i18n.getString( uid );
-
-                if ( varName != null )
-                {
-                    matcher.appendReplacement( description, varName );
-                }
-            }
-        }
-
-        matcher.appendTail( description );
-
-        return description.toString();
-    }
-
-    public String getAnalyticsSQl( String expression, ProgramIndicator programIndicator, Date startDate, Date endDate )
-    {
-        return getAnalyticsSQl( expression, programIndicator, true, startDate, endDate );
-    }
-
-    public String getAnalyticsSQl( String expression, ProgramIndicator programIndicator, boolean ignoreMissingValues,
-        Date startDate, Date endDate )
-    {
-        if ( expression == null )
-        {
-            return null;
-        }
-
-        String sqlExpression = TextUtils.removeNewlines( expression );
-
-        sqlExpression = getSubstitutedVariablesForAnalyticsSql( sqlExpression, programIndicator, startDate, endDate );
-
-        sqlExpression = getSubstitutedFunctionsAnalyticsSql( sqlExpression, false, programIndicator, startDate, endDate );
-
-        sqlExpression = getSubstitutedElementsAnalyticsSql( sqlExpression, ignoreMissingValues, programIndicator, startDate,
-            endDate );
-
-        return sqlExpression;
-    }
-
-    private String getSubstitutedFunctionsAnalyticsSql( String expression, boolean ignoreMissingValues,
-        ProgramIndicator programIndicator, Date reportingStartDate, Date reportingEndDate )
-    {
-        if ( expression == null )
-        {
-            return null;
-        }
-
-        StringBuffer buffer = new StringBuffer();
-
-        Matcher matcher = ProgramIndicator.SQL_FUNC_PATTERN.matcher( expression );
-
-        while ( matcher.find() )
-        {
-            String func = trim( matcher.group( 1 ) );
-            String arguments = trim( matcher.group( 2 ) );
-
-            if ( func != null && arguments != null )
-            {
-                String[] args = arguments.split( ProgramIndicator.ARGS_SPLIT );
-
-                for ( int i = 0; i < args.length; i++ )
-                {
-                    String arg = getSubstitutedElementsAnalyticsSql( trim( args[i] ), false, programIndicator,
-                        reportingStartDate, reportingEndDate );
-                    args[i] = arg;
-                }
-
-                SqlFunction function = SQL_FUNC_MAP.get( func );
-
-                if ( function == null )
-                {
-                    throw new IllegalStateException( "Function not recognized: " + func );
-                }
-
-                String result = function.evaluate( args );
-
-                matcher.appendReplacement( buffer, result );
-            }
-        }
-
-        return TextUtils.appendTail( matcher, buffer );
-    }
-
-    private String getSubstitutedVariablesForAnalyticsSql( String expression, ProgramIndicator programIndicator,
-        Date startDate, Date endDate )
-    {
-        if ( expression == null )
-        {
-            return null;
-        }
-
-        StringBuffer buffer = new StringBuffer();
-
-        Matcher matcher = ProgramIndicator.VARIABLE_PATTERN.matcher( expression );
-
-        while ( matcher.find() )
-        {
-            String var = matcher.group( 1 );
-
-            String sql = getVariableAsSql( var, expression, programIndicator.getAnalyticsType(), startDate, endDate );
-
-            if ( sql != null )
-            {
-                matcher.appendReplacement( buffer, sql );
-            }
-        }
-
-        return TextUtils.appendTail( matcher, buffer );
-    }
-
-    private String getSubstitutedElementsAnalyticsSql( String expression, boolean ignoreMissingValues,
-        ProgramIndicator programIndicator, Date startDate, Date endDate )
-    {
-        if ( expression == null )
-        {
-            return null;
-        }
-
-        StringBuffer buffer = new StringBuffer();
-
-        Matcher matcher = ProgramIndicator.EXPRESSION_EQUALSZEROOREMPTY_PATTERN.matcher( expression );
-
-        while ( matcher.find() )
-        {
-            String key = matcher.group( 1 );
-            String el1 = matcher.group( 2 );
-            String el2 = matcher.group( 3 );
-            boolean equalsZero = matcher.group( 4 ) != null && matcher.group( 4 ).matches( ProgramIndicator.EQUALSZERO );
-            boolean equalsEmpty = matcher.group( 4 ) != null
-                && matcher.group( 4 ).matches( ProgramIndicator.EQUALSEMPTY );
-
-            if ( ProgramIndicator.KEY_DATAELEMENT.equals( key ) || ProgramIndicator.KEY_ATTRIBUTE.equals( key ) )
-            {
-                String columnName;
-
-                if ( ProgramIndicator.KEY_DATAELEMENT.equals( key ) )
-                {
-                    columnName = AnalyticsType.ENROLLMENT == programIndicator.getAnalyticsType() ? getDataValueEnrollmentSql(
-                        el2, el1, programIndicator, startDate, endDate ) : statementBuilder.columnQuote( el2 );
-                }
-                else
-                // ProgramIndicator.KEY_ATTRIBUTE
-                {
-                    columnName = statementBuilder.columnQuote( el1 );
-                }
-
-                if ( equalsZero )
-                {
-                    columnName = getNumericIgnoreNullSql( columnName ) + " == 0 ";
-                }
-                else if ( equalsEmpty )
-                {
-                    columnName = getTextIgnoreNullSql( columnName ) + " == '' ";
-                }
-                else if ( ignoreMissingValues )
-                {
-                    columnName = getNumericIgnoreNullSql( columnName );
-                }
-
-                matcher.appendReplacement( buffer, columnName );
-            }
-            else if ( ProgramIndicator.KEY_CONSTANT.equals( key ) )
-            {
-                Constant constant = constantService.getConstant( el1 );
-
-                if ( constant != null )
-                {
-                    matcher.appendReplacement( buffer, String.valueOf( constant.getValue() ) );
-                }
-            }
-        }
-
-        return TextUtils.appendTail( matcher, buffer );
-    }
-
-    private String getDataValueEnrollmentSql( String dataElementUid, String programStageUid,
-        ProgramIndicator programIndicator, Date reportingStartDate, Date reportingEndDate )
-    {
-        if ( programIndicator.hasNonDefaultBoundaries() && programIndicator.hasEventBoundary() )
-        {
-            String eventTableName = "analytics_event_" + programIndicator.getProgram().getUid();
-            String columnName = "\"" + dataElementUid + "\"";
-            return "(select " + columnName + " from " + eventTableName + " where " + eventTableName +
-                ".pi = enrollmenttable.pi and " + columnName + " is not null " +
-                (programIndicator.getEndEventBoundary() != null ? ("and " + 
-                programIndicator.getEndEventBoundary().getSqlCondition( reportingStartDate, reportingEndDate ) + 
-                " ") : "") + (programIndicator.getStartEventBoundary() != null ? ("and " + 
-                programIndicator.getStartEventBoundary().getSqlCondition( reportingStartDate, reportingEndDate ) +
-                " ") : "") + "and ps = '" + programStageUid + "' " + "order by executiondate " + "desc limit 1 )";
-        }
-        else
-        {
-            return statementBuilder.columnQuote( programStageUid + ProgramIndicator.DB_SEPARATOR_ID + dataElementUid );
-        }
-    }
-
-    public String getAnyValueExistsClauseAnalyticsSql( String expression, AnalyticsType analyticsType )
-    {
-        Set<String> uids = ProgramIndicator.getDataElementAndAttributeIdentifiers( expression, analyticsType );
-
-        if ( uids.isEmpty() )
-        {
-            return null;
-        }
-
-        String sql = StringUtils.EMPTY;
-
-        for ( String uid : uids )
-        {
-            sql += statementBuilder.columnQuote( uid ) + " is not null or ";
-        }
-
-        return TextUtils.removeLastOr( sql ).trim();
-    }
-
-    @Transactional
-    public String expressionIsValid( String expression )
-    {
-        String expr = getSubstitutedExpression( expression );
-
-        if ( ProgramIndicator.INVALID_IDENTIFIERS_IN_EXPRESSION.equals( expr )
-            || ProgramIndicator.UNKNOWN_VARIABLE.equals( expr ) )
-        {
-            return expr;
-        }
-
-        if ( !ExpressionUtils.isValid( expr, null ) )
-        {
-            return ProgramIndicator.EXPRESSION_NOT_VALID;
-        }
-
-        return ProgramIndicator.VALID;
-    }
-
-    @Transactional
-    public String filterIsValid( String filter )
-    {
-        String expr = getSubstitutedExpression( filter );
-
-        if ( ProgramIndicator.INVALID_IDENTIFIERS_IN_EXPRESSION.equals( expr )
-            || ProgramIndicator.UNKNOWN_VARIABLE.equals( expr ) )
-        {
-            return expr;
-        }
-
-        if ( !ExpressionUtils.isBoolean( expr, null ) )
-        {
-            return ProgramIndicator.FILTER_NOT_EVALUATING_TO_TRUE_OR_FALSE;
-        }
-
-        return ProgramIndicator.VALID;
-    }
-
-    /**
-     * Generates an expression where all items are substituted with a sample
-     * value in order to maintain a valid expression syntax.
-     *
-     * @param expression the expression.
-     */
-    private String getSubstitutedExpression( String expression )
-    {
-        StringBuffer expr = new StringBuffer();
-
-        Matcher matcher = ProgramIndicator.EXPRESSION_PATTERN.matcher( expression );
-
-        while ( matcher.find() )
-        {
-            String key = matcher.group( 1 );
-            String uid = matcher.group( 2 );
-
-            if ( ProgramIndicator.KEY_DATAELEMENT.equals( key ) )
-            {
-                String de = matcher.group( 3 );
-
-                ProgramStage programStage = programStageService.getProgramStage( uid );
-                DataElement dataElement = dataElementService.getDataElement( de );
-
-                if ( programStage != null && dataElement != null )
-                {
-                    String sample = ValidationUtils.getSubstitutionValue( dataElement.getValueType() );
-
-                    matcher.appendReplacement( expr, sample );
-                }
-                else
-                {
-                    return ProgramIndicator.INVALID_IDENTIFIERS_IN_EXPRESSION;
-                }
-            }
-            else if ( ProgramIndicator.KEY_ATTRIBUTE.equals( key ) )
-            {
-                TrackedEntityAttribute attribute = attributeService.getTrackedEntityAttribute( uid );
-
-                if ( attribute != null )
-                {
-                    String sample = ValidationUtils.getSubstitutionValue( attribute.getValueType() );
-
-                    matcher.appendReplacement( expr, sample );
-                }
-                else
-                {
-                    return ProgramIndicator.INVALID_IDENTIFIERS_IN_EXPRESSION;
-                }
-            }
-            else if ( ProgramIndicator.KEY_CONSTANT.equals( key ) )
-            {
-                Constant constant = constantService.getConstant( uid );
-
-                if ( constant != null )
-                {
-                    matcher.appendReplacement( expr, String.valueOf( constant.getValue() ) );
-                }
-                else
-                {
-                    return ProgramIndicator.INVALID_IDENTIFIERS_IN_EXPRESSION;
-                }
-            }
-            else if ( ProgramIndicator.KEY_PROGRAM_VARIABLE.equals( key ) )
-            {
-                String sampleValue = VARIABLE_SAMPLE_VALUE_MAP.get( uid );
-
-                if ( sampleValue != null )
-                {
-                    matcher.appendReplacement( expr, sampleValue );
-                }
-                else
-                {
-                    return ProgramIndicator.UNKNOWN_VARIABLE;
-                }
-            }
-        }
-
-        matcher.appendTail( expr );
-
-        return expr.toString();
-    }
-
-    // -------------------------------------------------------------------------
-    // Supportive methods
-    // -------------------------------------------------------------------------
-
-    /**
-     * Creates a SQL select clause from the given program indicator variable
-     * based on the given expression. Wraps the count variables with
-     * <code>nullif</code> to avoid potential division by zero.
-     *
-     * @param var the program indicator variable.
-     * @param expression the program indicator expression.
-     * @return a SQL select clause.
-     */
-    private String getVariableAsSql( String var, String expression, AnalyticsType analyticsType, Date startDate,
-        Date endDate )
-    {
-        final String dbl = statementBuilder.getDoubleColumnType();
-
-        String variableColumnName = ProgramIndicator.getVariableColumnName( var );
-
-        if ( ProgramIndicator.VAR_CURRENT_DATE.equals( var ) )
-        {
-            return "'" + DateUtils.getLongDateString() + "'";
-        }
-        else if ( ProgramIndicator.VAR_VALUE_COUNT.equals( var ) )
-        {
-            String sql = "nullif(cast((";
-
-            for ( String uid : ProgramIndicator.getDataElementAndAttributeIdentifiers( expression, analyticsType ) )
-            {
-                sql += "case when " + statementBuilder.columnQuote( uid ) + " is not null then 1 else 0 end + ";
-            }
-
-            return TextUtils.removeLast( sql, "+" ).trim() + ") as " + dbl + "),0)";
-        }
-        else if ( ProgramIndicator.VAR_ZERO_POS_VALUE_COUNT.equals( var ) )
-        {
-            String sql = "nullif(cast((";
-
-            for ( String uid : ProgramIndicator.getDataElementAndAttributeIdentifiers( expression, analyticsType ) )
-            {
-                sql += "case when " + statementBuilder.columnQuote( uid ) + " >= 0 then 1 else 0 end + ";
-            }
-
-            return TextUtils.removeLast( sql, "+" ).trim() + ") as " + dbl + "),0)";
-        }
-        else if ( ProgramIndicator.VAR_EVENT_COUNT.equals( var ) || ProgramIndicator.VAR_ENROLLMENT_COUNT.equals( var )
-            || ProgramIndicator.VAR_TEI_COUNT.equals( var ) )
-        {
-            return "distinct " + variableColumnName;
-        }
-        else if ( ProgramIndicator.VAR_PROGRAM_STAGE_NAME.equals( var ) )
-        {
-            if ( AnalyticsType.EVENT == analyticsType )
-            {
-                return "(select name from programstage where uid = ps)";
-            }
-            else
-            {
-                return "''";
-            }
-        }
-        else if ( ProgramIndicator.VAR_PROGRAM_STAGE_ID.equals( var ) )
-        {
-            if ( AnalyticsType.EVENT == analyticsType )
-            {
-                return variableColumnName;
-            }
-            else
-            {
-                return "''";
-            }
-        }
-        else if ( ProgramIndicator.VAR_ANALYTICS_PERIOD_START.equals( var ) )
-        {
-            return "'" + DateUtils.getSqlDateString( startDate ) + "'";
-        }
-        else if ( ProgramIndicator.VAR_ANALYTICS_PERIOD_END.equals( var ) )
-        {
-            return "'" + DateUtils.getSqlDateString( endDate ) + "'";
-        }
-
-        return variableColumnName;
-    }
-
-    private String getNumericIgnoreNullSql( String column )
-    {
-        return "coalesce(" + column + "::numeric,0)";
-    }
-
-    private String getTextIgnoreNullSql( String column )
-    {
-        return "coalesce(" + column + ",'')";
-    }
-
-    // -------------------------------------------------------------------------
-    // ProgramIndicatorGroup
-    // -------------------------------------------------------------------------
-
-    @Override
-    @Transactional
-    public int addProgramIndicatorGroup( ProgramIndicatorGroup programIndicatorGroup )
-    {
-        programIndicatorGroupStore.save( programIndicatorGroup );
-        return programIndicatorGroup.getId();
-    }
-
-    @Override
-    @Transactional
-    public void updateProgramIndicatorGroup( ProgramIndicatorGroup programIndicatorGroup )
-    {
-        programIndicatorGroupStore.update( programIndicatorGroup );
-    }
-
-    @Override
-    @Transactional
-    public void deleteProgramIndicatorGroup( ProgramIndicatorGroup programIndicatorGroup )
-    {
-        programIndicatorGroupStore.delete( programIndicatorGroup );
-    }
-
-    @Override
-    public ProgramIndicatorGroup getProgramIndicatorGroup( int id )
-    {
-        return programIndicatorGroupStore.get( id );
-    }
-
-    @Override
-    public ProgramIndicatorGroup getProgramIndicatorGroup( String uid )
-    {
-        return programIndicatorGroupStore.getByUid( uid );
-    }
-
-    @Override
-    public List<ProgramIndicatorGroup> getAllProgramIndicatorGroups()
-    {
-        return programIndicatorGroupStore.getAll();
-    }
-}
+package org.hisp.dhis.program;
+
+/*
+ * Copyright (c) 2004-2018, University of Oslo
+ * All rights reserved.
+ *
+ * Redistribution and use in source and binary forms, with or without
+ * modification, are permitted provided that the following conditions are met:
+ * Redistributions of source code must retain the above copyright notice, this
+ * list of conditions and the following disclaimer.
+ *
+ * Redistributions in binary form must reproduce the above copyright notice,
+ * this list of conditions and the following disclaimer in the documentation
+ * and/or other materials provided with the distribution.
+ * Neither the name of the HISP project nor the names of its contributors may
+ * be used to endorse or promote products derived from this software without
+ * specific prior written permission.
+ *
+ * THIS SOFTWARE IS PROVIDED BY THE COPYRIGHT HOLDERS AND CONTRIBUTORS "AS IS" AND
+ * ANY EXPRESS OR IMPLIED WARRANTIES, INCLUDING, BUT NOT LIMITED TO, THE IMPLIED
+ * WARRANTIES OF MERCHANTABILITY AND FITNESS FOR A PARTICULAR PURPOSE ARE
+ * DISCLAIMED. IN NO EVENT SHALL THE COPYRIGHT OWNER OR CONTRIBUTORS BE LIABLE FOR
+ * ANY DIRECT, INDIRECT, INCIDENTAL, SPECIAL, EXEMPLARY, OR CONSEQUENTIAL DAMAGES
+ * (INCLUDING, BUT NOT LIMITED TO, PROCUREMENT OF SUBSTITUTE GOODS OR SERVICES;
+ * LOSS OF USE, DATA, OR PROFITS; OR BUSINESS INTERRUPTION) HOWEVER CAUSED AND ON
+ * ANY THEORY OF LIABILITY, WHETHER IN CONTRACT, STRICT LIABILITY, OR TORT
+ * (INCLUDING NEGLIGENCE OR OTHERWISE) ARISING IN ANY WAY OUT OF THE USE OF THIS
+ * SOFTWARE, EVEN IF ADVISED OF THE POSSIBILITY OF SUCH DAMAGE.
+ */
+
+import com.google.common.collect.ImmutableMap;
+
+import org.apache.commons.lang.StringUtils;
+import org.hisp.dhis.common.GenericIdentifiableObjectStore;
+import org.hisp.dhis.commons.sqlfunc.ConditionalSqlFunction;
+import org.hisp.dhis.commons.sqlfunc.DaysBetweenSqlFunction;
+import org.hisp.dhis.commons.sqlfunc.MonthsBetweenSqlFunction;
+import org.hisp.dhis.commons.sqlfunc.OneIfZeroOrPositiveSqlFunction;
+import org.hisp.dhis.commons.sqlfunc.SqlFunction;
+import org.hisp.dhis.commons.sqlfunc.WeeksBetweenSqlFunction;
+import org.hisp.dhis.commons.sqlfunc.YearsBetweenSqlFunction;
+import org.hisp.dhis.commons.sqlfunc.MinutesBetweenSqlFunction;
+import org.hisp.dhis.commons.sqlfunc.ZeroIfNegativeSqlFunction;
+import org.hisp.dhis.commons.sqlfunc.ZeroPositiveValueCountFunction;
+import org.hisp.dhis.commons.sqlfunc.HasValueSqlFunction;
+import org.hisp.dhis.commons.util.ExpressionUtils;
+import org.hisp.dhis.commons.util.TextUtils;
+import org.hisp.dhis.constant.Constant;
+import org.hisp.dhis.constant.ConstantService;
+import org.hisp.dhis.dataelement.DataElement;
+import org.hisp.dhis.dataelement.DataElementService;
+import org.hisp.dhis.i18n.I18n;
+import org.hisp.dhis.i18n.I18nManager;
+import org.hisp.dhis.jdbc.StatementBuilder;
+import org.hisp.dhis.system.util.DateUtils;
+import org.hisp.dhis.system.util.ValidationUtils;
+import org.hisp.dhis.trackedentity.TrackedEntityAttribute;
+import org.hisp.dhis.trackedentity.TrackedEntityAttributeService;
+import org.springframework.beans.factory.annotation.Autowired;
+import org.springframework.transaction.annotation.Transactional;
+
+import java.util.Date;
+import java.util.List;
+import java.util.Map;
+import java.util.Set;
+import java.util.regex.Matcher;
+
+import static org.apache.commons.lang3.StringUtils.trim;
+
+/**
+ * @author Chau Thu Tran
+ */
+public class DefaultProgramIndicatorService
+    implements ProgramIndicatorService
+{
+
+    private static final Map<String, SqlFunction> SQL_FUNC_MAP = ImmutableMap.<String, SqlFunction> builder()
+        .put( ZeroIfNegativeSqlFunction.KEY, new ZeroIfNegativeSqlFunction() )
+        .put( OneIfZeroOrPositiveSqlFunction.KEY, new OneIfZeroOrPositiveSqlFunction() )
+        .put( ZeroPositiveValueCountFunction.KEY, new ZeroPositiveValueCountFunction() )
+        .put( DaysBetweenSqlFunction.KEY, new DaysBetweenSqlFunction() )
+        .put( WeeksBetweenSqlFunction.KEY, new WeeksBetweenSqlFunction() )
+        .put( MonthsBetweenSqlFunction.KEY, new MonthsBetweenSqlFunction() )
+        .put( YearsBetweenSqlFunction.KEY, new YearsBetweenSqlFunction() )
+        .put( MinutesBetweenSqlFunction.KEY, new MinutesBetweenSqlFunction() )
+        .put( ConditionalSqlFunction.KEY, new ConditionalSqlFunction() )
+        .put( HasValueSqlFunction.KEY, new HasValueSqlFunction() ).build();
+
+    private static final Map<String, String> VARIABLE_SAMPLE_VALUE_MAP = ImmutableMap.<String, String> builder()
+        .put( ProgramIndicator.VAR_COMPLETED_DATE, "'2017-07-08'" )
+        .put( ProgramIndicator.VAR_CURRENT_DATE, "'2017-07-08'" ).put( ProgramIndicator.VAR_DUE_DATE, "'2017-07-08'" )
+        .put( ProgramIndicator.VAR_ENROLLMENT_COUNT, "1" ).put( ProgramIndicator.VAR_ENROLLMENT_DATE, "'2017-07-08'" )
+        .put( ProgramIndicator.VAR_ENROLLMENT_STATUS, "'COMPLETED'" ).put( ProgramIndicator.VAR_EVENT_COUNT, "1" )
+        .put( ProgramIndicator.VAR_EVENT_DATE, "'2017-07-08'" )
+        .put( ProgramIndicator.VAR_EXECUTION_DATE, "'2017-07-08'" )
+        .put( ProgramIndicator.VAR_INCIDENT_DATE, "'2017-07-08'" )
+        .put( ProgramIndicator.VAR_ANALYTICS_PERIOD_START, "'2017-07-08'" )
+        .put( ProgramIndicator.VAR_PROGRAM_STAGE_ID, "'WZbXY0S00lP'" )
+        .put( ProgramIndicator.VAR_PROGRAM_STAGE_NAME, "'First antenatal care visit'" )
+        .put( ProgramIndicator.VAR_TEI_COUNT, "1" ).put( ProgramIndicator.VAR_VALUE_COUNT, "1" )
+        .put( ProgramIndicator.VAR_ZERO_POS_VALUE_COUNT, "1" ).build();
+
+    // -------------------------------------------------------------------------
+    // Dependencies
+    // -------------------------------------------------------------------------
+
+    private ProgramIndicatorStore programIndicatorStore;
+
+    public void setProgramIndicatorStore( ProgramIndicatorStore programIndicatorStore )
+    {
+        this.programIndicatorStore = programIndicatorStore;
+    }
+
+    private ProgramStageService programStageService;
+
+    public void setProgramStageService( ProgramStageService programStageService )
+    {
+        this.programStageService = programStageService;
+    }
+
+    private DataElementService dataElementService;
+
+    public void setDataElementService( DataElementService dataElementService )
+    {
+        this.dataElementService = dataElementService;
+    }
+
+    private TrackedEntityAttributeService attributeService;
+
+    public void setAttributeService( TrackedEntityAttributeService attributeService )
+    {
+        this.attributeService = attributeService;
+    }
+
+    private ConstantService constantService;
+
+    public void setConstantService( ConstantService constantService )
+    {
+        this.constantService = constantService;
+    }
+
+    private StatementBuilder statementBuilder;
+
+    public void setStatementBuilder( StatementBuilder statementBuilder )
+    {
+        this.statementBuilder = statementBuilder;
+    }
+
+    private GenericIdentifiableObjectStore<ProgramIndicatorGroup> programIndicatorGroupStore;
+
+    public void setProgramIndicatorGroupStore(
+        GenericIdentifiableObjectStore<ProgramIndicatorGroup> programIndicatorGroupStore )
+    {
+        this.programIndicatorGroupStore = programIndicatorGroupStore;
+    }
+
+    @Autowired
+    private I18nManager i18nManager;
+
+    // -------------------------------------------------------------------------
+    // ProgramIndicatorService implementation
+    // -------------------------------------------------------------------------
+
+    @Transactional
+    public int addProgramIndicator( ProgramIndicator programIndicator )
+    {
+        programIndicatorStore.save( programIndicator );
+        return programIndicator.getId();
+    }
+
+    @Transactional
+    public void updateProgramIndicator( ProgramIndicator programIndicator )
+    {
+        programIndicatorStore.update( programIndicator );
+    }
+
+    @Transactional
+    public void deleteProgramIndicator( ProgramIndicator programIndicator )
+    {
+        programIndicatorStore.delete( programIndicator );
+    }
+
+    @Transactional
+    public ProgramIndicator getProgramIndicator( int id )
+    {
+        return programIndicatorStore.get( id );
+    }
+
+    @Transactional
+    public ProgramIndicator getProgramIndicator( String name )
+    {
+        return programIndicatorStore.getByName( name );
+    }
+
+    @Transactional
+    public ProgramIndicator getProgramIndicatorByUid( String uid )
+    {
+        return programIndicatorStore.getByUid( uid );
+    }
+
+    @Transactional
+    public List<ProgramIndicator> getAllProgramIndicators()
+    {
+        return programIndicatorStore.getAll();
+    }
+
+    @Transactional
+    public String getExpressionDescription( String expression )
+    {
+        if ( expression == null )
+        {
+            return null;
+        }
+
+        I18n i18n = i18nManager.getI18n();
+
+        StringBuffer description = new StringBuffer();
+
+        Matcher matcher = ProgramIndicator.EXPRESSION_PATTERN.matcher( expression );
+
+        while ( matcher.find() )
+        {
+            String key = matcher.group( 1 );
+            String uid = matcher.group( 2 );
+
+            if ( ProgramIndicator.KEY_DATAELEMENT.equals( key ) )
+            {
+                String de = matcher.group( 3 );
+
+                ProgramStage programStage = programStageService.getProgramStage( uid );
+                DataElement dataElement = dataElementService.getDataElement( de );
+
+                if ( programStage != null && dataElement != null )
+                {
+                    String programStageName = programStage.getDisplayName();
+                    String dataelementName = dataElement.getDisplayName();
+
+                    matcher.appendReplacement( description, programStageName + ProgramIndicator.SEPARATOR_ID
+                        + dataelementName );
+                }
+            }
+            else if ( ProgramIndicator.KEY_ATTRIBUTE.equals( key ) )
+            {
+                TrackedEntityAttribute attribute = attributeService.getTrackedEntityAttribute( uid );
+
+                if ( attribute != null )
+                {
+                    matcher.appendReplacement( description, attribute.getDisplayName() );
+                }
+            }
+            else if ( ProgramIndicator.KEY_CONSTANT.equals( key ) )
+            {
+                Constant constant = constantService.getConstant( uid );
+
+                if ( constant != null )
+                {
+                    matcher.appendReplacement( description, constant.getDisplayName() );
+                }
+            }
+            else if ( ProgramIndicator.KEY_PROGRAM_VARIABLE.equals( key ) )
+            {
+                String varName = i18n.getString( uid );
+
+                if ( varName != null )
+                {
+                    matcher.appendReplacement( description, varName );
+                }
+            }
+        }
+
+        matcher.appendTail( description );
+
+        return description.toString();
+    }
+
+    public String getAnalyticsSQl( String expression, ProgramIndicator programIndicator, Date startDate, Date endDate )
+    {
+        return getAnalyticsSQl( expression, programIndicator, true, startDate, endDate );
+    }
+
+    public String getAnalyticsSQl( String expression, ProgramIndicator programIndicator, boolean ignoreMissingValues,
+        Date startDate, Date endDate )
+    {
+        if ( expression == null )
+        {
+            return null;
+        }
+
+        String sqlExpression = TextUtils.removeNewlines( expression );
+
+        sqlExpression = getSubstitutedVariablesForAnalyticsSql( sqlExpression, programIndicator, startDate, endDate );
+
+        sqlExpression = getSubstitutedFunctionsAnalyticsSql( sqlExpression, false, programIndicator, startDate, endDate );
+
+        sqlExpression = getSubstitutedElementsAnalyticsSql( sqlExpression, ignoreMissingValues, programIndicator, startDate,
+            endDate );
+
+        return sqlExpression;
+    }
+
+    private String getSubstitutedFunctionsAnalyticsSql( String expression, boolean ignoreMissingValues,
+        ProgramIndicator programIndicator, Date reportingStartDate, Date reportingEndDate )
+    {
+        if ( expression == null )
+        {
+            return null;
+        }
+
+        StringBuffer buffer = new StringBuffer();
+
+        Matcher matcher = ProgramIndicator.SQL_FUNC_PATTERN.matcher( expression );
+
+        while ( matcher.find() )
+        {
+            String func = trim( matcher.group( 1 ) );
+            String arguments = trim( matcher.group( 2 ) );
+
+            if ( func != null && arguments != null )
+            {
+                String[] args = arguments.split( ProgramIndicator.ARGS_SPLIT );
+
+                for ( int i = 0; i < args.length; i++ )
+                {
+                    String arg = getSubstitutedElementsAnalyticsSql( trim( args[i] ), false, programIndicator,
+                        reportingStartDate, reportingEndDate );
+                    args[i] = arg;
+                }
+
+                SqlFunction function = SQL_FUNC_MAP.get( func );
+
+                if ( function == null )
+                {
+                    throw new IllegalStateException( "Function not recognized: " + func );
+                }
+
+                String result = function.evaluate( args );
+
+                matcher.appendReplacement( buffer, result );
+            }
+        }
+
+        return TextUtils.appendTail( matcher, buffer );
+    }
+
+    private String getSubstitutedVariablesForAnalyticsSql( String expression, ProgramIndicator programIndicator,
+        Date startDate, Date endDate )
+    {
+        if ( expression == null )
+        {
+            return null;
+        }
+
+        StringBuffer buffer = new StringBuffer();
+
+        Matcher matcher = ProgramIndicator.VARIABLE_PATTERN.matcher( expression );
+
+        while ( matcher.find() )
+        {
+            String var = matcher.group( 1 );
+
+            String sql = getVariableAsSql( var, expression, programIndicator.getAnalyticsType(), startDate, endDate );
+
+            if ( sql != null )
+            {
+                matcher.appendReplacement( buffer, sql );
+            }
+        }
+
+        return TextUtils.appendTail( matcher, buffer );
+    }
+
+    private String getSubstitutedElementsAnalyticsSql( String expression, boolean ignoreMissingValues,
+        ProgramIndicator programIndicator, Date startDate, Date endDate )
+    {
+        if ( expression == null )
+        {
+            return null;
+        }
+
+        StringBuffer buffer = new StringBuffer();
+
+        Matcher matcher = ProgramIndicator.EXPRESSION_EQUALSZEROOREMPTY_PATTERN.matcher( expression );
+
+        while ( matcher.find() )
+        {
+            String key = matcher.group( 1 );
+            String el1 = matcher.group( 2 );
+            String el2 = matcher.group( 3 );
+            boolean equalsZero = matcher.group( 4 ) != null && matcher.group( 4 ).matches( ProgramIndicator.EQUALSZERO );
+            boolean equalsEmpty = matcher.group( 4 ) != null
+                && matcher.group( 4 ).matches( ProgramIndicator.EQUALSEMPTY );
+
+            if ( ProgramIndicator.KEY_DATAELEMENT.equals( key ) || ProgramIndicator.KEY_ATTRIBUTE.equals( key ) )
+            {
+                String columnName;
+
+                if ( ProgramIndicator.KEY_DATAELEMENT.equals( key ) )
+                {
+                    columnName = AnalyticsType.ENROLLMENT == programIndicator.getAnalyticsType() ? getDataValueEnrollmentSql(
+                        el2, el1, programIndicator, startDate, endDate ) : statementBuilder.columnQuote( el2 );
+                }
+                else
+                // ProgramIndicator.KEY_ATTRIBUTE
+                {
+                    columnName = statementBuilder.columnQuote( el1 );
+                }
+
+                if ( equalsZero )
+                {
+                    columnName = getNumericIgnoreNullSql( columnName ) + " == 0 ";
+                }
+                else if ( equalsEmpty )
+                {
+                    columnName = getTextIgnoreNullSql( columnName ) + " == '' ";
+                }
+                else if ( ignoreMissingValues )
+                {
+                    columnName = getNumericIgnoreNullSql( columnName );
+                }
+
+                matcher.appendReplacement( buffer, columnName );
+            }
+            else if ( ProgramIndicator.KEY_CONSTANT.equals( key ) )
+            {
+                Constant constant = constantService.getConstant( el1 );
+
+                if ( constant != null )
+                {
+                    matcher.appendReplacement( buffer, String.valueOf( constant.getValue() ) );
+                }
+            }
+        }
+
+        return TextUtils.appendTail( matcher, buffer );
+    }
+
+    private String getDataValueEnrollmentSql( String dataElementUid, String programStageUid,
+        ProgramIndicator programIndicator, Date reportingStartDate, Date reportingEndDate )
+    {
+        if ( programIndicator.hasNonDefaultBoundaries() && programIndicator.hasEventBoundary() )
+        {
+            String eventTableName = "analytics_event_" + programIndicator.getProgram().getUid();
+            String columnName = "\"" + dataElementUid + "\"";
+            return "(select " + columnName + " from " + eventTableName + " where " + eventTableName +
+                ".pi = enrollmenttable.pi and " + columnName + " is not null " +
+                (programIndicator.getEndEventBoundary() != null ? ("and " + 
+                programIndicator.getEndEventBoundary().getSqlCondition( reportingStartDate, reportingEndDate ) + 
+                " ") : "") + (programIndicator.getStartEventBoundary() != null ? ("and " + 
+                programIndicator.getStartEventBoundary().getSqlCondition( reportingStartDate, reportingEndDate ) +
+                " ") : "") + "and ps = '" + programStageUid + "' " + "order by executiondate " + "desc limit 1 )";
+        }
+        else
+        {
+            return statementBuilder.columnQuote( programStageUid + ProgramIndicator.DB_SEPARATOR_ID + dataElementUid );
+        }
+    }
+
+    public String getAnyValueExistsClauseAnalyticsSql( String expression, AnalyticsType analyticsType )
+    {
+        Set<String> uids = ProgramIndicator.getDataElementAndAttributeIdentifiers( expression, analyticsType );
+
+        if ( uids.isEmpty() )
+        {
+            return null;
+        }
+
+        String sql = StringUtils.EMPTY;
+
+        for ( String uid : uids )
+        {
+            sql += statementBuilder.columnQuote( uid ) + " is not null or ";
+        }
+
+        return TextUtils.removeLastOr( sql ).trim();
+    }
+
+    @Transactional
+    public String expressionIsValid( String expression )
+    {
+        String expr = getSubstitutedExpression( expression );
+
+        if ( ProgramIndicator.INVALID_IDENTIFIERS_IN_EXPRESSION.equals( expr )
+            || ProgramIndicator.UNKNOWN_VARIABLE.equals( expr ) )
+        {
+            return expr;
+        }
+
+        if ( !ExpressionUtils.isValid( expr, null ) )
+        {
+            return ProgramIndicator.EXPRESSION_NOT_VALID;
+        }
+
+        return ProgramIndicator.VALID;
+    }
+
+    @Transactional
+    public String filterIsValid( String filter )
+    {
+        String expr = getSubstitutedExpression( filter );
+
+        if ( ProgramIndicator.INVALID_IDENTIFIERS_IN_EXPRESSION.equals( expr )
+            || ProgramIndicator.UNKNOWN_VARIABLE.equals( expr ) )
+        {
+            return expr;
+        }
+
+        if ( !ExpressionUtils.isBoolean( expr, null ) )
+        {
+            return ProgramIndicator.FILTER_NOT_EVALUATING_TO_TRUE_OR_FALSE;
+        }
+
+        return ProgramIndicator.VALID;
+    }
+
+    /**
+     * Generates an expression where all items are substituted with a sample
+     * value in order to maintain a valid expression syntax.
+     *
+     * @param expression the expression.
+     */
+    private String getSubstitutedExpression( String expression )
+    {
+        StringBuffer expr = new StringBuffer();
+
+        Matcher matcher = ProgramIndicator.EXPRESSION_PATTERN.matcher( expression );
+
+        while ( matcher.find() )
+        {
+            String key = matcher.group( 1 );
+            String uid = matcher.group( 2 );
+
+            if ( ProgramIndicator.KEY_DATAELEMENT.equals( key ) )
+            {
+                String de = matcher.group( 3 );
+
+                ProgramStage programStage = programStageService.getProgramStage( uid );
+                DataElement dataElement = dataElementService.getDataElement( de );
+
+                if ( programStage != null && dataElement != null )
+                {
+                    String sample = ValidationUtils.getSubstitutionValue( dataElement.getValueType() );
+
+                    matcher.appendReplacement( expr, sample );
+                }
+                else
+                {
+                    return ProgramIndicator.INVALID_IDENTIFIERS_IN_EXPRESSION;
+                }
+            }
+            else if ( ProgramIndicator.KEY_ATTRIBUTE.equals( key ) )
+            {
+                TrackedEntityAttribute attribute = attributeService.getTrackedEntityAttribute( uid );
+
+                if ( attribute != null )
+                {
+                    String sample = ValidationUtils.getSubstitutionValue( attribute.getValueType() );
+
+                    matcher.appendReplacement( expr, sample );
+                }
+                else
+                {
+                    return ProgramIndicator.INVALID_IDENTIFIERS_IN_EXPRESSION;
+                }
+            }
+            else if ( ProgramIndicator.KEY_CONSTANT.equals( key ) )
+            {
+                Constant constant = constantService.getConstant( uid );
+
+                if ( constant != null )
+                {
+                    matcher.appendReplacement( expr, String.valueOf( constant.getValue() ) );
+                }
+                else
+                {
+                    return ProgramIndicator.INVALID_IDENTIFIERS_IN_EXPRESSION;
+                }
+            }
+            else if ( ProgramIndicator.KEY_PROGRAM_VARIABLE.equals( key ) )
+            {
+                String sampleValue = VARIABLE_SAMPLE_VALUE_MAP.get( uid );
+
+                if ( sampleValue != null )
+                {
+                    matcher.appendReplacement( expr, sampleValue );
+                }
+                else
+                {
+                    return ProgramIndicator.UNKNOWN_VARIABLE;
+                }
+            }
+        }
+
+        matcher.appendTail( expr );
+
+        return expr.toString();
+    }
+
+    // -------------------------------------------------------------------------
+    // Supportive methods
+    // -------------------------------------------------------------------------
+
+    /**
+     * Creates a SQL select clause from the given program indicator variable
+     * based on the given expression. Wraps the count variables with
+     * <code>nullif</code> to avoid potential division by zero.
+     *
+     * @param var the program indicator variable.
+     * @param expression the program indicator expression.
+     * @return a SQL select clause.
+     */
+    private String getVariableAsSql( String var, String expression, AnalyticsType analyticsType, Date startDate,
+        Date endDate )
+    {
+        final String dbl = statementBuilder.getDoubleColumnType();
+
+        String variableColumnName = ProgramIndicator.getVariableColumnName( var );
+
+        if ( ProgramIndicator.VAR_CURRENT_DATE.equals( var ) )
+        {
+            return "'" + DateUtils.getLongDateString() + "'";
+        }
+        else if ( ProgramIndicator.VAR_VALUE_COUNT.equals( var ) )
+        {
+            String sql = "nullif(cast((";
+
+            for ( String uid : ProgramIndicator.getDataElementAndAttributeIdentifiers( expression, analyticsType ) )
+            {
+                sql += "case when " + statementBuilder.columnQuote( uid ) + " is not null then 1 else 0 end + ";
+            }
+
+            return TextUtils.removeLast( sql, "+" ).trim() + ") as " + dbl + "),0)";
+        }
+        else if ( ProgramIndicator.VAR_ZERO_POS_VALUE_COUNT.equals( var ) )
+        {
+            String sql = "nullif(cast((";
+
+            for ( String uid : ProgramIndicator.getDataElementAndAttributeIdentifiers( expression, analyticsType ) )
+            {
+                sql += "case when " + statementBuilder.columnQuote( uid ) + " >= 0 then 1 else 0 end + ";
+            }
+
+            return TextUtils.removeLast( sql, "+" ).trim() + ") as " + dbl + "),0)";
+        }
+        else if ( ProgramIndicator.VAR_EVENT_COUNT.equals( var ) || ProgramIndicator.VAR_ENROLLMENT_COUNT.equals( var )
+            || ProgramIndicator.VAR_TEI_COUNT.equals( var ) )
+        {
+            return "distinct " + variableColumnName;
+        }
+        else if ( ProgramIndicator.VAR_PROGRAM_STAGE_NAME.equals( var ) )
+        {
+            if ( AnalyticsType.EVENT == analyticsType )
+            {
+                return "(select name from programstage where uid = ps)";
+            }
+            else
+            {
+                return "''";
+            }
+        }
+        else if ( ProgramIndicator.VAR_PROGRAM_STAGE_ID.equals( var ) )
+        {
+            if ( AnalyticsType.EVENT == analyticsType )
+            {
+                return variableColumnName;
+            }
+            else
+            {
+                return "''";
+            }
+        }
+        else if ( ProgramIndicator.VAR_ANALYTICS_PERIOD_START.equals( var ) )
+        {
+            return "'" + DateUtils.getSqlDateString( startDate ) + "'";
+        }
+        else if ( ProgramIndicator.VAR_ANALYTICS_PERIOD_END.equals( var ) )
+        {
+            return "'" + DateUtils.getSqlDateString( endDate ) + "'";
+        }
+
+        return variableColumnName;
+    }
+
+    private String getNumericIgnoreNullSql( String column )
+    {
+        return "coalesce(" + column + "::numeric,0)";
+    }
+
+    private String getTextIgnoreNullSql( String column )
+    {
+        return "coalesce(" + column + ",'')";
+    }
+
+    // -------------------------------------------------------------------------
+    // ProgramIndicatorGroup
+    // -------------------------------------------------------------------------
+
+    @Override
+    @Transactional
+    public int addProgramIndicatorGroup( ProgramIndicatorGroup programIndicatorGroup )
+    {
+        programIndicatorGroupStore.save( programIndicatorGroup );
+        return programIndicatorGroup.getId();
+    }
+
+    @Override
+    @Transactional
+    public void updateProgramIndicatorGroup( ProgramIndicatorGroup programIndicatorGroup )
+    {
+        programIndicatorGroupStore.update( programIndicatorGroup );
+    }
+
+    @Override
+    @Transactional
+    public void deleteProgramIndicatorGroup( ProgramIndicatorGroup programIndicatorGroup )
+    {
+        programIndicatorGroupStore.delete( programIndicatorGroup );
+    }
+
+    @Override
+    public ProgramIndicatorGroup getProgramIndicatorGroup( int id )
+    {
+        return programIndicatorGroupStore.get( id );
+    }
+
+    @Override
+    public ProgramIndicatorGroup getProgramIndicatorGroup( String uid )
+    {
+        return programIndicatorGroupStore.getByUid( uid );
+    }
+
+    @Override
+    public List<ProgramIndicatorGroup> getAllProgramIndicatorGroups()
+    {
+        return programIndicatorGroupStore.getAll();
+    }
+}