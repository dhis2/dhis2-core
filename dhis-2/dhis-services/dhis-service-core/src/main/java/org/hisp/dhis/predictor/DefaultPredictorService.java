--- conflicted
+++ resolved
@@ -102,356 +102,4 @@
     {
         return predictorStore.getCount();
     }
-<<<<<<< HEAD
-
-    // -------------------------------------------------------------------------
-    // Predictor run
-    // -------------------------------------------------------------------------
-
-    public int predictPredictors( List<String> predictors, Date startDate, Date endDate )
-    {
-        int totalCount = 0;
-
-        try
-        {
-            for ( String uid : predictors) {
-                Predictor predictor = getPredictor( uid );
-
-                int count = predict( predictor, startDate, endDate );
-
-                log.info( "Generated " + count + " predictions" );
-                totalCount += count;
-            }
-        }
-        catch ( Exception ex )
-        {
-            log.error( "Unable to predict.", ex);
-        }
-
-        return totalCount;
-    }
-
-    @Override
-    public int predict( Predictor predictor, Date startDate, Date endDate )
-    {
-        log.info( "Predicting for " + predictor.getName() + " from " + startDate.toString() + " to " + endDate.toString() );
-
-        Expression generator = predictor.getGenerator();
-        Expression skipTest = predictor.getSampleSkipTest();
-        DataElement outputDataElement = predictor.getOutput();
-
-        Set<String> aggregates = expressionService.getAggregatesInExpression( generator.getExpression() );
-        Map<String, Double> constantMap = constantService.getConstantMap();
-        List<Period> outputPeriods = getPeriodsBetweenDates( predictor.getPeriodType(), startDate, endDate );
-        ListMap<Period, Period> samplePeriodsMap = getSamplePeriodsMap( outputPeriods, predictor );
-        Set<Period> allSamplePeriods = samplePeriodsMap.uniqueValues();
-        Set<DataElementOperand> dataElementOperands = getDataElementOperands( aggregates, skipTest );
-        User currentUser = currentUserService.getCurrentUser();
-
-        DataElementCategoryOptionCombo outputOptionCombo = predictor.getOutputCombo() == null ?
-            categoryService.getDefaultDataElementCategoryOptionCombo() : predictor.getOutputCombo();
-
-        List<OrganisationUnit> orgUnits = organisationUnitService.getOrganisationUnitsAtOrgUnitLevels(
-            predictor.getOrganisationUnitLevels(), currentUser.getOrganisationUnits() );
-
-        int predictionCount = 0;
-
-        for ( OrganisationUnit orgUnit : orgUnits )
-        {
-            MapMapMap<Period, String, DimensionalItemObject, Double> dataMap = dataElementOperands.isEmpty() ? null :
-                dataValueService.getDataElementOperandValues( dataElementOperands, allSamplePeriods, orgUnit );
-
-            applySkipTest( dataMap, skipTest, constantMap );
-
-            for ( Period period : outputPeriods )
-            {
-                ListMapMap<String, String, Double> aggregateSampleMap = getAggregateSamples( dataMap,
-                    aggregates, samplePeriodsMap.get( period ), constantMap );
-
-                for ( String aoc : aggregateSampleMap.keySet() )
-                {
-                    ListMap<String, Double> aggregateValueMap = aggregateSampleMap.get( aoc );
-
-                    Double value = expressionService.getExpressionValue( generator, new HashMap<>(),
-                        constantMap,null, period.getDaysInPeriod(), aggregateValueMap );
-
-                    if ( value != null && !value.isNaN() && !value.isInfinite() )
-                    {
-                        String valueString = outputDataElement.getValueType().isInteger() ?
-                            Long.toString( Math.round( value ) ) :
-                            Double.toString( MathUtils.roundFraction( value, 4 ) );
-
-                        writeDataValue( outputDataElement, period, orgUnit, outputOptionCombo,
-                            categoryService.getDataElementCategoryOptionCombo( aoc ),
-                            valueString, currentUser.getUsername() );
-
-                        predictionCount++;
-                    }
-                }
-            }
-        }
-
-        log.info("Generated " + predictionCount + " predictions for " + predictor.getName()
-            + " from " + startDate.toString() + " to " + endDate.toString() );
-
-        return predictionCount;
-    }
-
-    /**
-     * Gets all DataElementOperands from the aggregate expressions and skip test.
-     *
-     * @param aggregates set of aggregate expressions. These are subexpressions
-     *                   which are passed to aggregate functions (such as AVG,
-     *                   STDDEV, etc.) which generate vectors of sample values
-     *                   rather than a simple, scalar value.
-     * @param skipTest the skip test expression.
-     * @return set of all DataElementOperands found in all expressions.
-     */
-    private Set<DataElementOperand> getDataElementOperands( Set<String> aggregates, Expression skipTest )
-    {
-        Set<DataElementOperand> operands = new HashSet<DataElementOperand>();
-
-        for ( String aggregate : aggregates )
-        {
-            operands.addAll( expressionService.getOperandsInExpression( aggregate ) );
-        }
-
-        if ( skipTest != null )
-        {
-            operands.addAll( expressionService.getOperandsInExpression( skipTest.getExpression() ) );
-        }
-
-        return operands;
-    }
-
-    /**
-     * For a given predictor, orgUnit, and outputPeriod, returns for each
-     * attribute option combo and aggregate expression a list of values for
-     * the various sample periods.
-     *
-     * If there are no aggregate expressions, then the prediction is a constant.
-     * If this is the case, then return the default attribute option combo
-     * into which any constant prediction value will be written.
-     *
-     * @param dataMap data to be used in evaluating expressions.
-     * @param aggregates the aggregate expressions.
-     * @param samplePeriods the periods to sample from.
-     * @param constantMap any constants used in evaluating expressions.
-     * @return lists of sample values by attributeOptionCombo and expression
-     */
-    private ListMapMap<String, String, Double> getAggregateSamples (
-        MapMapMap<Period, String, DimensionalItemObject, Double> dataMap,
-        Collection<String> aggregates, List<Period> samplePeriods,
-        Map<String, Double> constantMap )
-    {
-        ListMapMap<String, String, Double> result = new ListMapMap<>();
-
-        if ( aggregates.isEmpty() )
-        {
-            result.put( categoryService.getDefaultDataElementCategoryOptionCombo().getUid(), new ListMap<>() );
-        }
-        else if ( dataMap != null )
-        {
-            for ( String aggregate : aggregates )
-            {
-                Expression expression = new Expression( aggregate, "Aggregated" );
-
-                for ( Period period : samplePeriods )
-                {
-                    MapMap<String, DimensionalItemObject, Double> periodValues = dataMap.get( period );
-
-                    if ( periodValues != null )
-                    {
-                        for ( String aoc : periodValues.keySet() )
-                        {
-                            Double value = expressionService.getExpressionValue( expression,
-                                periodValues.get( aoc ), constantMap, null, period.getDaysInPeriod() );
-
-                            result.putValue( aoc, aggregate, value );
-                        }
-                    }
-                }
-            }
-        }
-
-        return result;
-    }
-
-    /**
-     * Evaluates the skip test expression for any sample periods in which
-     * skip test data occurs. For any combination of period and attribute
-     * option combo where the skip test is true, removes all sample data with
-     * that combination of period and attribute option combo.
-     *
-     * @param dataMap all data values (both skip and aggregate).
-     * @param skipTest the skip test expression.
-     * @param constantMap constants to use in skip expression if needed.
-     */
-    private void applySkipTest( MapMapMap<Period, String, DimensionalItemObject, Double> dataMap,
-        Expression skipTest, Map<String, Double> constantMap )
-    {
-        if ( skipTest != null && dataMap != null )
-        {
-            for ( Period period : dataMap.keySet() )
-            {
-                MapMap<String, DimensionalItemObject, Double> periodData = dataMap.get( period );
-
-                for ( String aoc : periodData.keySet() )
-                {
-                    Double testValue = expressionService.getExpressionValue( skipTest, periodData.get( aoc ),
-                        constantMap, null, period.getDaysInPeriod() );
-
-                    if ( testValue != null && !MathUtils.isZero( testValue ) )
-                    {
-                        periodData.remove( aoc );
-                    }
-                }
-            }
-        }
-    }
-
-    /**
-     * Returns all Periods of the specified PeriodType with start date after or
-     * equal the specified start date and end date before or equal the specified
-     * end date.
-     *
-     * The periods returned do not need to be in the database.
-     *
-     * @param periodType the PeriodType.
-     * @param startDate the ultimate start date.
-     * @param endDate the ultimate end date.
-     * @return a list of all Periods with start date after or equal the
-     *         specified start date and end date before or equal the specified
-     *         end date, or an empty list if no Periods match.
-     */
-    private List<Period> getPeriodsBetweenDates( PeriodType periodType, Date startDate, Date endDate )
-    {
-        List<Period> periods = new ArrayList<Period>();
-
-        Period period = periodType.createPeriod( startDate );
-
-        if ( !period.getStartDate().before( startDate ) && !period.getEndDate().after( endDate ) )
-        {
-            periods.add( period );
-        }
-
-        period = periodType.getNextPeriod( period );
-
-        while ( !period.getEndDate().after( endDate ) )
-        {
-            periods.add( period );
-            period = periodType.getNextPeriod( period );
-        }
-
-        return periods;
-    }
-
-    /**
-     * Creates a map relating each output period to a list of sample periods
-     * from which the sample data is to be drawn.
-     *
-     * @param outputPeriods the output periods
-     * @param predictor the predictor
-     * @return map from output periods to sample periods
-     */
-    private ListMap<Period, Period> getSamplePeriodsMap( List<Period> outputPeriods, Predictor predictor)
-    {
-        int sequentialCount = predictor.getSequentialSampleCount();
-        int annualCount = predictor.getAnnualSampleCount();
-        int skipCount = firstNonNull( predictor.getSequentialSkipCount(),  0 );
-        PeriodType periodType = predictor.getPeriodType();
-
-        ListMap<Period, Period> samplePeriodsMap = new ListMap<Period, Period>();
-
-        for ( Period outputPeriod : outputPeriods )
-        {
-            samplePeriodsMap.put( outputPeriod, new ArrayList<Period>() );
-
-            Period p = periodType.getPreviousPeriod( outputPeriod, skipCount );
-
-            for ( int i = skipCount; i < sequentialCount; i++ )
-            {
-                p = periodType.getPreviousPeriod( p );
-
-                addPeriod( samplePeriodsMap, outputPeriod, p );
-            }
-
-            for ( int year = 1; year <= annualCount; year++ )
-            {
-                Period pPrev = periodType.getPreviousYearsPeriod( outputPeriod, year );
-                Period pNext = pPrev;
-
-                addPeriod( samplePeriodsMap, outputPeriod, pPrev );
-
-                for ( int i = 0; i < sequentialCount; i++ )
-                {
-                    pPrev = periodType.getPreviousPeriod( pPrev );
-                    pNext = periodType.getNextPeriod( pNext );
-
-                    addPeriod( samplePeriodsMap, outputPeriod, pPrev );
-                    addPeriod( samplePeriodsMap, outputPeriod, pNext );
-                }
-            }
-        }
-        return samplePeriodsMap;
-    }
-
-    /**
-     * Adds a period to the sample period map, for the given output period.
-     *
-     * Only adds the period if it is found in the database, because:
-     * (a) We will need the period id, and
-     * (b) If the period does not exist in the database, then
-     *     there is no data in the database to look for.
-     *
-     * @param samplePeriodsMap the sample period map to add to
-     * @param outputPeriod the output period for which we are adding the sample
-     * @param samplePeriod the sample period to add
-     */
-    private void addPeriod( ListMap<Period, Period> samplePeriodsMap, Period outputPeriod, Period samplePeriod )
-    {
-        Period foundPeriod = samplePeriod.getId() != 0 ? samplePeriod :
-            periodService.getPeriod( samplePeriod.getStartDate(), samplePeriod.getEndDate(), samplePeriod.getPeriodType() );
-
-        if ( foundPeriod != null )
-        {
-            samplePeriodsMap.putValue( outputPeriod, foundPeriod );
-        }
-    }
-
-    /**
-     * Writes (adds or updates) a predicted data value to the database.
-     *
-     * @param dataElement the data element.
-     * @param period the period.
-     * @param orgUnit the organisation unit.
-     * @param categoryOptionCombo the category option combo.
-     * @param attributeOptionCombo the attribute option combo.
-     * @param value the value.
-     * @param storedBy the user that will store this data value.
-     */
-    private void writeDataValue( DataElement dataElement, Period period,
-        OrganisationUnit orgUnit, DataElementCategoryOptionCombo categoryOptionCombo,
-        DataElementCategoryOptionCombo attributeOptionCombo, String value, String storedBy )
-    {
-        DataValue existingValue = dataValueService.getDataValue( dataElement, period,
-            orgUnit, categoryOptionCombo, attributeOptionCombo );
-
-        if ( existingValue != null )
-        {
-            existingValue.setValue( value );
-            existingValue.setStoredBy( storedBy );
-
-            dataValueService.updateDataValue( existingValue );
-        }
-        else
-        {
-            DataValue dv = new DataValue( dataElement, period, orgUnit,
-                categoryOptionCombo, attributeOptionCombo, value, storedBy, null, null );
-
-            dataValueService.addDataValue( dv );
-        }
-    }
-=======
->>>>>>> a3d93185
 }