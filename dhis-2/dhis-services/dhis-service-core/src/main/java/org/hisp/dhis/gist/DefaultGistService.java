/*
 * Copyright (c) 2004-2021, University of Oslo
 * All rights reserved.
 *
 * Redistribution and use in source and binary forms, with or without
 * modification, are permitted provided that the following conditions are met:
 * Redistributions of source code must retain the above copyright notice, this
 * list of conditions and the following disclaimer.
 *
 * Redistributions in binary form must reproduce the above copyright notice,
 * this list of conditions and the following disclaimer in the documentation
 * and/or other materials provided with the distribution.
 * Neither the name of the HISP project nor the names of its contributors may
 * be used to endorse or promote products derived from this software without
 * specific prior written permission.
 *
 * THIS SOFTWARE IS PROVIDED BY THE COPYRIGHT HOLDERS AND CONTRIBUTORS "AS IS" AND
 * ANY EXPRESS OR IMPLIED WARRANTIES, INCLUDING, BUT NOT LIMITED TO, THE IMPLIED
 * WARRANTIES OF MERCHANTABILITY AND FITNESS FOR A PARTICULAR PURPOSE ARE
 * DISCLAIMED. IN NO EVENT SHALL THE COPYRIGHT OWNER OR CONTRIBUTORS BE LIABLE FOR
 * ANY DIRECT, INDIRECT, INCIDENTAL, SPECIAL, EXEMPLARY, OR CONSEQUENTIAL DAMAGES
 * (INCLUDING, BUT NOT LIMITED TO, PROCUREMENT OF SUBSTITUTE GOODS OR SERVICES;
 * LOSS OF USE, DATA, OR PROFITS; OR BUSINESS INTERRUPTION) HOWEVER CAUSED AND ON
 * ANY THEORY OF LIABILITY, WHETHER IN CONTRACT, STRICT LIABILITY, OR TORT
 * (INCLUDING NEGLIGENCE OR OTHERWISE) ARISING IN ANY WAY OUT OF THE USE OF THIS
 * SOFTWARE, EVEN IF ADVISED OF THE POSSIBILITY OF SUCH DAMAGE.
 */
package org.hisp.dhis.gist;

import static java.util.stream.Collectors.toList;
import static org.hisp.dhis.gist.GistBuilder.createCountBuilder;
import static org.hisp.dhis.gist.GistBuilder.createFetchBuilder;

import java.net.URI;
import java.util.Date;
import java.util.List;
import java.util.Map;

import lombok.AllArgsConstructor;
import lombok.extern.slf4j.Slf4j;

import org.hibernate.Session;
import org.hibernate.SessionFactory;
import org.hibernate.query.Query;
<<<<<<< HEAD
=======
import org.hisp.dhis.common.BaseIdentifiableObject;
>>>>>>> 1ea7d4df
import org.hisp.dhis.common.IdentifiableObject;
import org.hisp.dhis.schema.RelativePropertyContext;
import org.hisp.dhis.schema.Schema;
import org.hisp.dhis.schema.SchemaService;
import org.hisp.dhis.security.acl.Access;
import org.hisp.dhis.security.acl.AclService;
import org.hisp.dhis.user.CurrentUserService;
<<<<<<< HEAD
import org.hisp.dhis.user.UserService;
=======
import org.hisp.dhis.user.User;
import org.hisp.dhis.user.sharing.Sharing;
>>>>>>> 1ea7d4df
import org.springframework.stereotype.Service;
import org.springframework.web.util.UriComponentsBuilder;

import com.fasterxml.jackson.core.JsonProcessingException;
import com.fasterxml.jackson.databind.ObjectMapper;

/**
 * @author Jan Bernitt
 */
@Slf4j
@Service
@AllArgsConstructor
public class DefaultGistService implements GistService
{

    /**
     * Instead of an actual date value users may use string {@code now} to
     * always get current moment as time for a {@link Date} value.
     */
    private static final String NOW_PARAMETER_VALUE = "now";

    private final SessionFactory sessionFactory;

    private final SchemaService schemaService;

    private final UserService userService;

    private final CurrentUserService currentUserService;

    private final AclService aclService;

    private final ObjectMapper jsonMapper;

    private final GistValidator validator;

    private Session getSession()
    {
        return sessionFactory.getCurrentSession();
    }

    @Override
    public GistQuery plan( GistQuery query )
    {
        return new GistPlanner( query, createPropertyContext( query ) ).plan();
    }

    @Override
    public List<?> gist( GistQuery query )
    {
        RelativePropertyContext context = createPropertyContext( query );
        validator.validateQuery( query, context );
        GistBuilder queryBuilder = createFetchBuilder( query, context, currentUserService.getCurrentUser(),
<<<<<<< HEAD
            this::getUserGroupIdsByUserId );
=======
            this::getAccessFromSharing );
>>>>>>> 1ea7d4df
        List<Object[]> rows = fetchWithParameters( query, queryBuilder,
            getSession().createQuery( queryBuilder.buildFetchHQL(), Object[].class ) );
        queryBuilder.transform( rows );
        return rows;
    }

    private Access getAccessFromSharing( Sharing sharing, User user, Class<? extends IdentifiableObject> type )
    {
        BaseIdentifiableObject object = new BaseIdentifiableObject();
        object.setSharing( sharing );
        return aclService.getAccess( object, user, type );
    }

    @Override
    public GistPager pager( GistQuery query, List<?> rows, Map<String, String[]> params )
    {
        int page = 1 + (query.getPageOffset() / query.getPageSize());
        Schema schema = schemaService.getDynamicSchema( query.getElementType() );
        String prev = null;
        String next = null;
        Integer total = null;
        if ( query.isTotal() )
        {
            if ( rows.size() < query.getPageSize() )
            {
                total = query.getPageOffset() + rows.size();
            }
            else
            {
                RelativePropertyContext context = createPropertyContext( query );
                GistBuilder countBuilder = createCountBuilder( query, context, currentUserService.getCurrentUser(),
                    this::getUserGroupIdsByUserId );
                total = countWithParameters( countBuilder,
                    getSession().createQuery( countBuilder.buildCountHQL(), Long.class ) );
            }
        }
        if ( schema.haveApiEndpoint() )
        {
            URI baseURL = GistPager.computeBaseURL( query, params, schemaService::getDynamicSchema );
            if ( page > 1 )
            {
                prev = UriComponentsBuilder.fromUri( baseURL ).replaceQueryParam( "page", page - 1 ).build().toString();
            }
            if ( total != null && query.getPageOffset() + rows.size() < total
                || total == null && query.getPageSize() == rows.size() )
            {
                next = UriComponentsBuilder.fromUri( baseURL ).replaceQueryParam( "page", page + 1 ).build().toString();
            }
        }
        return new GistPager( page, query.getPageSize(), total, prev, next );
    }

    private RelativePropertyContext createPropertyContext( GistQuery query )
    {
        return new RelativePropertyContext( query.getElementType(), schemaService::getDynamicSchema );
    }

    private <T> List<T> fetchWithParameters( GistQuery gistQuery, GistBuilder builder, Query<T> query )
    {
        builder.addFetchParameters( query::setParameter, this::parseFilterArgument );
        query.setMaxResults( gistQuery.getPageSize() );
        query.setFirstResult( gistQuery.getPageOffset() );
        query.setCacheable( false );
        return query.list();
    }

    private int countWithParameters( GistBuilder builder, Query<Long> query )
    {
        builder.addCountParameters( query::setParameter, this::parseFilterArgument );
        query.setCacheable( false );
        return query.getSingleResult().intValue();
    }

    @SuppressWarnings( "unchecked" )
    private <T> T parseFilterArgument( String value, Class<T> type )
    {
        if ( type == Date.class && NOW_PARAMETER_VALUE.equals( value ) )
        {
            return (T) new Date();
        }
        String valueAsJson = value;
        if ( !(Number.class.isAssignableFrom( type ) || type == Boolean.class || type == boolean.class) )
        {
            valueAsJson = '"' + value + '"';
        }
        try
        {
            return jsonMapper.readValue( valueAsJson, type );
        }
        catch ( JsonProcessingException e )
        {
            throw new IllegalArgumentException(
                String.format( "Type %s is not compatible with provided filter value: `%s`", type, value ) );
        }
    }

    private List<String> getUserGroupIdsByUserId( String userId )
    {
        return userService.getUser( userId ).getGroups().stream().map( IdentifiableObject::getUid ).collect( toList() );
    }
}<|MERGE_RESOLUTION|>--- conflicted
+++ resolved
@@ -42,10 +42,7 @@
 import org.hibernate.Session;
 import org.hibernate.SessionFactory;
 import org.hibernate.query.Query;
-<<<<<<< HEAD
-=======
 import org.hisp.dhis.common.BaseIdentifiableObject;
->>>>>>> 1ea7d4df
 import org.hisp.dhis.common.IdentifiableObject;
 import org.hisp.dhis.schema.RelativePropertyContext;
 import org.hisp.dhis.schema.Schema;
@@ -53,12 +50,9 @@
 import org.hisp.dhis.security.acl.Access;
 import org.hisp.dhis.security.acl.AclService;
 import org.hisp.dhis.user.CurrentUserService;
-<<<<<<< HEAD
+import org.hisp.dhis.user.User;
 import org.hisp.dhis.user.UserService;
-=======
-import org.hisp.dhis.user.User;
 import org.hisp.dhis.user.sharing.Sharing;
->>>>>>> 1ea7d4df
 import org.springframework.stereotype.Service;
 import org.springframework.web.util.UriComponentsBuilder;
 
@@ -111,11 +105,7 @@
         RelativePropertyContext context = createPropertyContext( query );
         validator.validateQuery( query, context );
         GistBuilder queryBuilder = createFetchBuilder( query, context, currentUserService.getCurrentUser(),
-<<<<<<< HEAD
-            this::getUserGroupIdsByUserId );
-=======
-            this::getAccessFromSharing );
->>>>>>> 1ea7d4df
+            this::getUserGroupIdsByUserId, this::getAccessFromSharing );
         List<Object[]> rows = fetchWithParameters( query, queryBuilder,
             getSession().createQuery( queryBuilder.buildFetchHQL(), Object[].class ) );
         queryBuilder.transform( rows );
