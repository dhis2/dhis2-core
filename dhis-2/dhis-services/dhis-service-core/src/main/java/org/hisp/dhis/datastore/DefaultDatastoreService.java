--- conflicted
+++ resolved
@@ -188,21 +188,10 @@
     DatastoreNamespaceProtection protection = protectionByNamespace.get(namespace);
     if (userHasNamespaceReadAccess(protection)) {
       T res = read.get();
-<<<<<<< HEAD
-      if (isDatastoreEntryAndProtectionSharingRespected(res, protection)
-          || (isDatastoreEntryWithNoProtection(res, protection))) {
-        DatastoreEntry entry = (DatastoreEntry) res;
-        if (!aclService.canRead(CurrentUserUtil.getCurrentUserDetails(), entry)) {
-          throw new AccessDeniedException(
-              String.format(
-                  "Access denied for key '%s' in namespace '%s'", entry.getKey(), namespace));
-        }
-=======
       if (res instanceof DatastoreEntry de
-          && (!aclService.canRead(currentUserService.getCurrentUser(), de))) {
+          && (!aclService.canRead(CurrentUserUtil.getCurrentUserDetails(), de))) {
         throw new AccessDeniedException(
             String.format("Access denied for key '%s' in namespace '%s'", de.getKey(), namespace));
->>>>>>> d0e12c69
       }
       return res;
     } else if (protection.getReads() == ProtectionType.RESTRICTED) {
@@ -223,18 +212,9 @@
     if (protection == null || protection.getWrites() == ProtectionType.NONE) {
       write.run();
     } else if (currentUserHasAuthority(protection.getAuthorities())) {
-<<<<<<< HEAD
-      // might also need to check sharing
-      if (protection.isSharingRespected()) {
-        for (DatastoreEntry entry : whenSharing.get()) {
-          if (!aclService.canWrite(CurrentUserUtil.getCurrentUserDetails(), entry)) {
-            throw accessDeniedTo(namespace, entry.getKey());
-          }
-=======
       for (DatastoreEntry entry : whenSharing.get()) {
-        if (!aclService.canWrite(currentUserService.getCurrentUser(), entry)) {
+        if (!aclService.canWrite(CurrentUserUtil.getCurrentUserDetails(), entry)) {
           throw accessDeniedTo(namespace, entry.getKey());
->>>>>>> d0e12c69
         }
       }
       write.run();
