--- conflicted
+++ resolved
@@ -1,127 +1,80 @@
-package org.hisp.dhis.relationship.hibernate;
-
-/*
- * Copyright (c) 2004-2018, University of Oslo
- * All rights reserved.
- *
- * Redistribution and use in source and binary forms, with or without
- * modification, are permitted provided that the following conditions are met:
- * Redistributions of source code must retain the above copyright notice, this
- * list of conditions and the following disclaimer.
- *
- * Redistributions in binary form must reproduce the above copyright notice,
- * this list of conditions and the following disclaimer in the documentation
- * and/or other materials provided with the distribution.
- * Neither the name of the HISP project nor the names of its contributors may
- * be used to endorse or promote products derived from this software without
- * specific prior written permission.
- *
- * THIS SOFTWARE IS PROVIDED BY THE COPYRIGHT HOLDERS AND CONTRIBUTORS "AS IS" AND
- * ANY EXPRESS OR IMPLIED WARRANTIES, INCLUDING, BUT NOT LIMITED TO, THE IMPLIED
- * WARRANTIES OF MERCHANTABILITY AND FITNESS FOR A PARTICULAR PURPOSE ARE
- * DISCLAIMED. IN NO EVENT SHALL THE COPYRIGHT OWNER OR CONTRIBUTORS BE LIABLE FOR
- * ANY DIRECT, INDIRECT, INCIDENTAL, SPECIAL, EXEMPLARY, OR CONSEQUENTIAL DAMAGES
- * (INCLUDING, BUT NOT LIMITED TO, PROCUREMENT OF SUBSTITUTE GOODS OR SERVICES;
- * LOSS OF USE, DATA, OR PROFITS; OR BUSINESS INTERRUPTION) HOWEVER CAUSED AND ON
- * ANY THEORY OF LIABILITY, WHETHER IN CONTRACT, STRICT LIABILITY, OR TORT
- * (INCLUDING NEGLIGENCE OR OTHERWISE) ARISING IN ANY WAY OUT OF THE USE OF THIS
- * SOFTWARE, EVEN IF ADVISED OF THE POSSIBILITY OF SUCH DAMAGE.
- */
-
-<<<<<<< HEAD
-import org.hisp.dhis.hibernate.HibernateGenericStore;
-=======
-import org.hibernate.criterion.Restrictions;
-import org.hisp.dhis.common.hibernate.HibernateIdentifiableObjectStore;
-import org.hisp.dhis.program.ProgramInstance;
-import org.hisp.dhis.program.ProgramStageInstance;
->>>>>>> c8587bb1
-import org.hisp.dhis.relationship.Relationship;
-import org.hisp.dhis.relationship.RelationshipStore;
-import org.hisp.dhis.trackedentity.TrackedEntityInstance;
-
-<<<<<<< HEAD
-import javax.persistence.criteria.CriteriaBuilder;
-import java.util.Collection;
-=======
->>>>>>> c8587bb1
-import java.util.List;
-
-/**
- * @author Abyot Asalefew
- */
-public class HibernateRelationshipStore
-    extends HibernateIdentifiableObjectStore<Relationship>
-    implements RelationshipStore
-{
-    @Override
-<<<<<<< HEAD
-    public List<Relationship> getForTrackedEntityInstance( TrackedEntityInstance instance )
-    {
-        CriteriaBuilder builder = getCriteriaBuilder();
-
-        return getList( builder, newJpaParameters()
-            .addPredicate( root ->  builder.or(
-                builder.equal( root.get( "entityInstanceA" ), instance ),
-                builder.equal( root.get( "entityInstanceB" ), instance ) ) ) );
-    }
-
-    @Override
-    public List<Relationship> getByRelationshipType( RelationshipType relationshipType )
-    {
-        CriteriaBuilder builder = getCriteriaBuilder();
-
-        return getList( builder, newJpaParameters()
-            .addPredicate( root -> builder.equal( root.get( "relationshipType" ), relationshipType ) ) );
-    }
-
-    public Collection<Relationship> get( TrackedEntityInstance entityInstanceA, RelationshipType relationshipType )
-    {
-        CriteriaBuilder builder = getCriteriaBuilder();
-
-        return getList( builder, newJpaParameters()
-            .addPredicate( root -> builder.equal( root.get( "entityInstanceA" ), entityInstanceA ) )
-            .addPredicate( root -> builder.equal( root.get( "relationshipType" ), relationshipType ) ) );
-=======
-    public List<Relationship> getByTrackedEntityInstance( TrackedEntityInstance tei )
-    {
-
-        return getCriteria(
-            Restrictions.eq( "from.trackedEntityInstance", tei )
-        )
-            .createAlias( "from", "from" )
-            .list();
-
-    }
-
-    @Override
-    public List<Relationship> getByProgramInstance( ProgramInstance pi )
-    {
-        return getCriteria(
-            Restrictions.eq( "from.programInstance", pi )
-        )
-            .createAlias( "from", "from" )
-            .list();
->>>>>>> c8587bb1
-    }
-
-    @Override
-    public List<Relationship> getByProgramStageInstance( ProgramStageInstance psi )
-    {
-<<<<<<< HEAD
-        CriteriaBuilder builder = getCriteriaBuilder();
-
-        return getSingleResult( builder, newJpaParameters()
-            .addPredicate( root -> builder.equal( root.get( "entityInstanceA" ), entityInstanceA ) )
-            .addPredicate( root -> builder.equal( root.get( "entityInstanceB" ), entityInstanceB ) )
-            .addPredicate( root -> builder.equal( root.get( "relationshipType" ), relationshipType ) ));
-=======
-
-        return getCriteria(
-            Restrictions.eq( "from.programStageInstance", psi )
-        )
-            .createAlias( "from", "from" )
-            .list();
->>>>>>> c8587bb1
-    }
-}
+package org.hisp.dhis.relationship.hibernate;
+
+/*
+ * Copyright (c) 2004-2018, University of Oslo
+ * All rights reserved.
+ *
+ * Redistribution and use in source and binary forms, with or without
+ * modification, are permitted provided that the following conditions are met:
+ * Redistributions of source code must retain the above copyright notice, this
+ * list of conditions and the following disclaimer.
+ *
+ * Redistributions in binary form must reproduce the above copyright notice,
+ * this list of conditions and the following disclaimer in the documentation
+ * and/or other materials provided with the distribution.
+ * Neither the name of the HISP project nor the names of its contributors may
+ * be used to endorse or promote products derived from this software without
+ * specific prior written permission.
+ *
+ * THIS SOFTWARE IS PROVIDED BY THE COPYRIGHT HOLDERS AND CONTRIBUTORS "AS IS" AND
+ * ANY EXPRESS OR IMPLIED WARRANTIES, INCLUDING, BUT NOT LIMITED TO, THE IMPLIED
+ * WARRANTIES OF MERCHANTABILITY AND FITNESS FOR A PARTICULAR PURPOSE ARE
+ * DISCLAIMED. IN NO EVENT SHALL THE COPYRIGHT OWNER OR CONTRIBUTORS BE LIABLE FOR
+ * ANY DIRECT, INDIRECT, INCIDENTAL, SPECIAL, EXEMPLARY, OR CONSEQUENTIAL DAMAGES
+ * (INCLUDING, BUT NOT LIMITED TO, PROCUREMENT OF SUBSTITUTE GOODS OR SERVICES;
+ * LOSS OF USE, DATA, OR PROFITS; OR BUSINESS INTERRUPTION) HOWEVER CAUSED AND ON
+ * ANY THEORY OF LIABILITY, WHETHER IN CONTRACT, STRICT LIABILITY, OR TORT
+ * (INCLUDING NEGLIGENCE OR OTHERWISE) ARISING IN ANY WAY OUT OF THE USE OF THIS
+ * SOFTWARE, EVEN IF ADVISED OF THE POSSIBILITY OF SUCH DAMAGE.
+ */
+
+import org.hibernate.criterion.Restrictions;
+import org.hisp.dhis.common.hibernate.HibernateIdentifiableObjectStore;
+import org.hisp.dhis.program.ProgramInstance;
+import org.hisp.dhis.program.ProgramStageInstance;
+import org.hisp.dhis.relationship.Relationship;
+import org.hisp.dhis.relationship.RelationshipStore;
+import org.hisp.dhis.trackedentity.TrackedEntityInstance;
+
+import java.util.List;
+
+/**
+ * @author Abyot Asalefew
+ */
+public class HibernateRelationshipStore
+    extends HibernateIdentifiableObjectStore<Relationship>
+    implements RelationshipStore
+{
+    @Override
+    public List<Relationship> getByTrackedEntityInstance( TrackedEntityInstance tei )
+    {
+
+        return getCriteria(
+            Restrictions.eq( "from.trackedEntityInstance", tei )
+        )
+            .createAlias( "from", "from" )
+            .list();
+
+    }
+
+    @Override
+    public List<Relationship> getByProgramInstance( ProgramInstance pi )
+    {
+        return getCriteria(
+            Restrictions.eq( "from.programInstance", pi )
+        )
+            .createAlias( "from", "from" )
+            .list();
+    }
+
+    @Override
+    public List<Relationship> getByProgramStageInstance( ProgramStageInstance psi )
+    {
+
+        return getCriteria(
+            Restrictions.eq( "from.programStageInstance", psi )
+        )
+            .createAlias( "from", "from" )
+            .list();
+    }
+}