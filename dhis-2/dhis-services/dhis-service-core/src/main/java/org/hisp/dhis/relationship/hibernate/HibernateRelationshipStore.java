/*
 * Copyright (c) 2004-2022, University of Oslo
 * All rights reserved.
 *
 * Redistribution and use in source and binary forms, with or without
 * modification, are permitted provided that the following conditions are met:
 * Redistributions of source code must retain the above copyright notice, this
 * list of conditions and the following disclaimer.
 *
 * Redistributions in binary form must reproduce the above copyright notice,
 * this list of conditions and the following disclaimer in the documentation
 * and/or other materials provided with the distribution.
 * Neither the name of the HISP project nor the names of its contributors may
 * be used to endorse or promote products derived from this software without
 * specific prior written permission.
 *
 * THIS SOFTWARE IS PROVIDED BY THE COPYRIGHT HOLDERS AND CONTRIBUTORS "AS IS" AND
 * ANY EXPRESS OR IMPLIED WARRANTIES, INCLUDING, BUT NOT LIMITED TO, THE IMPLIED
 * WARRANTIES OF MERCHANTABILITY AND FITNESS FOR A PARTICULAR PURPOSE ARE
 * DISCLAIMED. IN NO EVENT SHALL THE COPYRIGHT OWNER OR CONTRIBUTORS BE LIABLE FOR
 * ANY DIRECT, INDIRECT, INCIDENTAL, SPECIAL, EXEMPLARY, OR CONSEQUENTIAL DAMAGES
 * (INCLUDING, BUT NOT LIMITED TO, PROCUREMENT OF SUBSTITUTE GOODS OR SERVICES;
 * LOSS OF USE, DATA, OR PROFITS; OR BUSINESS INTERRUPTION) HOWEVER CAUSED AND ON
 * ANY THEORY OF LIABILITY, WHETHER IN CONTRACT, STRICT LIABILITY, OR TORT
 * (INCLUDING NEGLIGENCE OR OTHERWISE) ARISING IN ANY WAY OUT OF THE USE OF THIS
 * SOFTWARE, EVEN IF ADVISED OF THE POSSIBILITY OF SUCH DAMAGE.
 */
package org.hisp.dhis.relationship.hibernate;

import java.util.List;
import java.util.Objects;
import java.util.function.Function;
import java.util.stream.Collectors;

import javax.persistence.NoResultException;
import javax.persistence.TypedQuery;
import javax.persistence.criteria.CriteriaBuilder;
import javax.persistence.criteria.CriteriaQuery;
import javax.persistence.criteria.Predicate;
import javax.persistence.criteria.Root;
import javax.persistence.criteria.Subquery;

import org.apache.commons.lang3.tuple.Pair;
import org.hibernate.SessionFactory;
import org.hibernate.query.Query;
import org.hisp.dhis.common.IdentifiableObject;
import org.hisp.dhis.common.hibernate.HibernateIdentifiableObjectStore;
import org.hisp.dhis.hibernate.JpaQueryParameters;
import org.hisp.dhis.program.ProgramInstance;
import org.hisp.dhis.program.ProgramStageInstance;
import org.hisp.dhis.relationship.Relationship;
import org.hisp.dhis.relationship.RelationshipItem;
import org.hisp.dhis.relationship.RelationshipKey;
import org.hisp.dhis.relationship.RelationshipStore;
import org.hisp.dhis.relationship.RelationshipType;
import org.hisp.dhis.security.acl.AclService;
import org.hisp.dhis.trackedentity.TrackedEntityInstance;
import org.hisp.dhis.user.CurrentUserService;
import org.hisp.dhis.webapi.controller.event.webrequest.OrderCriteria;
import org.hisp.dhis.webapi.controller.event.webrequest.PagingAndSortingCriteriaAdapter;
import org.springframework.context.ApplicationEventPublisher;
import org.springframework.jdbc.core.JdbcTemplate;
import org.springframework.stereotype.Repository;

/**
 * @author Abyot Asalefew
 */
@Repository( "org.hisp.dhis.relationship.RelationshipStore" )
public class HibernateRelationshipStore extends HibernateIdentifiableObjectStore<Relationship>
    implements RelationshipStore
{
    private static final String TRACKED_ENTITY_INSTANCE = "trackedEntityInstance";

    private static final String PROGRAM_INSTANCE = "programInstance";

    private static final String PROGRAM_STAGE_INSTANCE = "programStageInstance";

    public HibernateRelationshipStore( SessionFactory sessionFactory, JdbcTemplate jdbcTemplate,
        ApplicationEventPublisher publisher, CurrentUserService currentUserService, AclService aclService )
    {
        super( sessionFactory, jdbcTemplate, publisher, Relationship.class, currentUserService, aclService, true );
    }

    @Override
    public List<Relationship> getByTrackedEntityInstance( TrackedEntityInstance tei,
        PagingAndSortingCriteriaAdapter pagingAndSortingCriteriaAdapter )
    {
        TypedQuery<Relationship> relationshipTypedQuery = getRelationshipTypedQuery( tei,
            pagingAndSortingCriteriaAdapter );

        return getList( relationshipTypedQuery );
    }

    @Override
    public List<Relationship> getByProgramInstance( ProgramInstance pi,
        PagingAndSortingCriteriaAdapter pagingAndSortingCriteriaAdapter )
    {
        TypedQuery<Relationship> relationshipTypedQuery = getRelationshipTypedQuery( pi,
            pagingAndSortingCriteriaAdapter );

        return getList( relationshipTypedQuery );
    }

    @Override
    public List<Relationship> getByProgramStageInstance( ProgramStageInstance psi,
        PagingAndSortingCriteriaAdapter pagingAndSortingCriteriaAdapter )
    {
        TypedQuery<Relationship> relationshipTypedQuery = getRelationshipTypedQuery( psi,
            pagingAndSortingCriteriaAdapter );

        return getList( relationshipTypedQuery );
    }

    private <T extends IdentifiableObject> TypedQuery<Relationship> getRelationshipTypedQuery( T entity,
        PagingAndSortingCriteriaAdapter pagingAndSortingCriteriaAdapter )
    {
        CriteriaBuilder builder = getCriteriaBuilder();

        CriteriaQuery<Relationship> relationshipItemCriteriaQuery = builder.createQuery( Relationship.class );
        Root<Relationship> root = relationshipItemCriteriaQuery.from( Relationship.class );

        setRelationshipItemCriteriaQueryExistsCondition( entity, builder, relationshipItemCriteriaQuery, root );

        return getRelationshipTypedQuery( pagingAndSortingCriteriaAdapter, builder, relationshipItemCriteriaQuery,
            root );
    }

    private <T extends IdentifiableObject> void setRelationshipItemCriteriaQueryExistsCondition( T entity,
        CriteriaBuilder builder, CriteriaQuery<Relationship> relationshipItemCriteriaQuery, Root<Relationship> root )
    {
        Subquery<RelationshipItem> fromSubQuery = relationshipItemCriteriaQuery.subquery( RelationshipItem.class );
        Root<RelationshipItem> fromRoot = fromSubQuery.from( RelationshipItem.class );

        String relationshipEntityType = getRelationshipEntityType( entity );

        fromSubQuery.where( builder.equal( root.get( "from" ), fromRoot.get( "id" ) ),
            builder.equal( fromRoot.get( relationshipEntityType ),
                entity.getId() ) );

        fromSubQuery.select( fromRoot.get( "id" ) );

        Subquery<RelationshipItem> toSubQuery = relationshipItemCriteriaQuery.subquery( RelationshipItem.class );
        Root<RelationshipItem> toRoot = toSubQuery.from( RelationshipItem.class );

        toSubQuery.where( builder.equal( root.get( "to" ), toRoot.get( "id" ) ),
            builder.equal( toRoot.get( relationshipEntityType ),
                entity.getId() ) );

        toSubQuery.select( toRoot.get( "id" ) );

        relationshipItemCriteriaQuery
            .where( builder.or( builder.exists( fromSubQuery ), builder.exists( toSubQuery ) ) );

        relationshipItemCriteriaQuery.select( root );
    }

    private <T extends IdentifiableObject> String getRelationshipEntityType( T entity )
    {
        if ( entity instanceof TrackedEntityInstance )
            return TRACKED_ENTITY_INSTANCE;
        else if ( entity instanceof ProgramInstance )
            return PROGRAM_INSTANCE;
        else if ( entity instanceof ProgramStageInstance )
            return PROGRAM_STAGE_INSTANCE;
        else
            throw new IllegalArgumentException( entity.getClass()
                .getSimpleName() + " not supported in relationship" );
    }

    private TypedQuery<Relationship> getRelationshipTypedQuery(
        PagingAndSortingCriteriaAdapter pagingAndSortingCriteriaAdapter, CriteriaBuilder builder,
        CriteriaQuery<Relationship> relationshipItemCriteriaQuery, Root<Relationship> root )
    {
        JpaQueryParameters<Relationship> jpaQueryParameters = newJpaParameters( pagingAndSortingCriteriaAdapter,
            builder );

        relationshipItemCriteriaQuery.orderBy( jpaQueryParameters.getOrders()
            .stream()
            .map( o -> o.apply( root ) )
            .collect( Collectors.toList() ) );

        TypedQuery<Relationship> relationshipTypedQuery = getSession().createQuery( relationshipItemCriteriaQuery );

        if ( jpaQueryParameters.hasFirstResult() )
        {
            relationshipTypedQuery.setFirstResult( jpaQueryParameters.getFirstResult() );
        }

        if ( jpaQueryParameters.hasMaxResult() )
        {
            relationshipTypedQuery.setMaxResults( jpaQueryParameters.getMaxResults() );
        }

        return relationshipTypedQuery;
    }

    @Override
    public List<Relationship> getByRelationshipType( RelationshipType relationshipType )
    {
        CriteriaBuilder builder = getCriteriaBuilder();

        return getList( builder, newJpaParameters()
            .addPredicate( root -> builder.equal( root.join( "relationshipType" ), relationshipType ) ) );

    }

    @Override
    public boolean existsIncludingDeleted( String uid )
    {
<<<<<<< HEAD
        Query<String> query = getSession().createNativeQuery( "select uid from relationship where uid=:uid limit 1;" );
        query.setParameter( "uid", uid );

        return !query.list().isEmpty();
=======
        Query query = getSession().createNativeQuery( "select uid from relationship where uid=:uid limit 1;" );
        query.setParameter( "uid", uid );
        int count = ((Number) query.getSingleResult()).intValue();

        return count > 0;
>>>>>>> 08f3ab9b
    }

    private JpaQueryParameters<Relationship> newJpaParameters(
        PagingAndSortingCriteriaAdapter pagingAndSortingCriteriaAdapter, CriteriaBuilder criteriaBuilder )
    {

        JpaQueryParameters<Relationship> jpaQueryParameters = newJpaParameters();

        if ( Objects.nonNull( pagingAndSortingCriteriaAdapter ) )
        {
            if ( pagingAndSortingCriteriaAdapter.isSortingRequest() )
            {
                pagingAndSortingCriteriaAdapter.getOrder()
                    .forEach( orderCriteria -> addOrder( jpaQueryParameters, orderCriteria, criteriaBuilder ) );
            }

            if ( pagingAndSortingCriteriaAdapter.isPagingRequest() )
            {
                jpaQueryParameters.setFirstResult( pagingAndSortingCriteriaAdapter.getFirstResult() );
                jpaQueryParameters.setMaxResults( pagingAndSortingCriteriaAdapter.getPageSize() );
            }
        }

        return jpaQueryParameters;
    }

    private void addOrder( JpaQueryParameters<Relationship> jpaQueryParameters, OrderCriteria orderCriteria,
        CriteriaBuilder builder )
    {
        jpaQueryParameters.addOrder( relationshipRoot -> orderCriteria.getDirection()
            .isAscending() ? builder.asc( relationshipRoot.get( orderCriteria.getField() ) )
                : builder.desc( relationshipRoot.get( orderCriteria.getField() ) ) );
    }

    @Override
    public Relationship getByRelationship( Relationship relationship )
    {
        CriteriaBuilder builder = getCriteriaBuilder();
        CriteriaQuery<Relationship> criteriaQuery = builder.createQuery( Relationship.class );

        Root<Relationship> root = criteriaQuery.from( Relationship.class );

        criteriaQuery.where( builder.and( getFromOrToPredicate( "from", builder, root, relationship ),
            getFromOrToPredicate( "to", builder, root, relationship ),
            builder.equal( root.join( "relationshipType" ), relationship.getRelationshipType() ) ) );

        try
        {
            return getSession().createQuery( criteriaQuery )
                .setMaxResults( 1 )
                .getSingleResult();
        }
        catch ( NoResultException nre )
        {
            return null;
        }

    }

    @Override
    public List<String> getUidsByRelationshipKeyIncludeDeleted( List<String> relationshipKeyList )
    {
        List<Object> c = getSession().createNativeQuery( new StringBuilder().append( "SELECT R.uid " )
            .append( "FROM relationship R " )
            .append( "INNER JOIN relationshiptype RT ON RT.relationshiptypeid = R.relationshiptypeid " )
            .append( "WHERE R.key IN (:keys) " )
            .append( "OR (R.inverted_key IN (:keys) AND RT.bidirectional = TRUE)" )
            .toString() )
            .setParameter( "keys", relationshipKeyList )
            .getResultList();

        return c.stream()
            .map( String::valueOf )
            .collect( Collectors.toList() );

    }

    @Override
    public List<Relationship> getByUidIncludeDeleted( List<String> uids )
    {
        CriteriaBuilder criteriaBuilder = getCriteriaBuilder();

        CriteriaQuery<Relationship> query = criteriaBuilder.createQuery( Relationship.class );

        Root<Relationship> root = query.from( Relationship.class );

        query.where( criteriaBuilder.in( root.get( "uid" ) )
            .value( uids ) );

        try
        {
            return getSession().createQuery( query )
                .getResultList();
        }
        catch ( NoResultException nre )
        {
            return null;
        }
    }

    @Override
    protected void preProcessPredicates( CriteriaBuilder builder,
        List<Function<Root<Relationship>, Predicate>> predicates )
    {
        predicates.add( root -> builder.equal( root.get( "deleted" ), false ) );
    }

    @Override
    protected Relationship postProcessObject( Relationship relationship )
    {
        return (relationship == null || relationship.isDeleted()) ? null : relationship;
    }

    private Predicate bidirectionalCriteria( CriteriaBuilder criteriaBuilder, Root<Relationship> root,
        Pair<String, String> fromFieldValuePair, Pair<String, String> toFieldValuePair )
    {
        return criteriaBuilder.and( criteriaBuilder.equal( root.join( "relationshipType" )
            .get( "bidirectional" ), true ),
            criteriaBuilder.or(
                criteriaBuilder.and( getRelatedEntityCriteria( criteriaBuilder, root, fromFieldValuePair, "from" ),
                    getRelatedEntityCriteria( criteriaBuilder, root, toFieldValuePair, "to" ) ),
                criteriaBuilder.and( getRelatedEntityCriteria( criteriaBuilder, root, fromFieldValuePair, "to" ),
                    getRelatedEntityCriteria( criteriaBuilder, root, toFieldValuePair, "from" ) ) ) );
    }

    private Predicate getRelatedEntityCriteria( CriteriaBuilder criteriaBuilder, Root<Relationship> root,
        Pair<String, String> fromFieldValuePair, String from )
    {
        return criteriaBuilder.equal( root.join( from )
            .join( fromFieldValuePair.getKey() )
            .get( "uid" ), fromFieldValuePair.getValue() );
    }

    private Predicate nonBidirectionalCriteria( CriteriaBuilder criteriaBuilder, Root<Relationship> root,
        Pair<String, String> fromFieldValuePair, Pair<String, String> toFieldValuePair )
    {
        return criteriaBuilder.and( criteriaBuilder.equal( root.join( "relationshipType" )
            .get( "bidirectional" ), false ),
            criteriaBuilder.and( getRelatedEntityCriteria( criteriaBuilder, root, fromFieldValuePair, "from" ),
                getRelatedEntityCriteria( criteriaBuilder, root, toFieldValuePair, "to" ) ) );
    }

    private Pair<String, String> getFieldValuePair( RelationshipKey.RelationshipItemKey relationshipItemKey )
    {
        if ( relationshipItemKey.isTrackedEntity() )
        {
            return Pair.of( TRACKED_ENTITY_INSTANCE, relationshipItemKey.getTrackedEntity() );
        }
        if ( relationshipItemKey.isEnrollment() )
        {
            return Pair.of( PROGRAM_INSTANCE, relationshipItemKey.getEnrollment() );
        }
        if ( relationshipItemKey.isEvent() )
        {
            return Pair.of( PROGRAM_STAGE_INSTANCE, relationshipItemKey.getEvent() );
        }
        throw new IllegalStateException(
            "Unable to determine relationshipType for relationshipItem: " + relationshipItemKey.asString() );
    }

    private Predicate getFromOrToPredicate( String direction, CriteriaBuilder builder, Root<Relationship> root,
        Relationship relationship )
    {

        RelationshipItem relationshipItemDirection = getItem( direction, relationship );

        if ( relationshipItemDirection.getTrackedEntityInstance() != null )
        {
            return builder.equal( root.join( direction )
                .get( TRACKED_ENTITY_INSTANCE ), getItem( direction, relationship ).getTrackedEntityInstance() );
        }
        else if ( relationshipItemDirection.getProgramInstance() != null )
        {
            return builder.equal( root.join( direction )
                .get( PROGRAM_INSTANCE ), getItem( direction, relationship ).getProgramInstance() );
        }
        else if ( relationshipItemDirection.getProgramStageInstance() != null )
        {
            return builder.equal( root.join( direction )
                .get( PROGRAM_STAGE_INSTANCE ), getItem( direction, relationship ).getProgramStageInstance() );
        }
        else
        {
            return null;
        }
    }

    private RelationshipItem getItem( String direction, Relationship relationship )
    {
        return (direction.equalsIgnoreCase( "from" ) ? relationship.getFrom() : relationship.getTo());
    }
}<|MERGE_RESOLUTION|>--- conflicted
+++ resolved
@@ -44,7 +44,7 @@
 import org.hibernate.SessionFactory;
 import org.hibernate.query.Query;
 import org.hisp.dhis.common.IdentifiableObject;
-import org.hisp.dhis.common.hibernate.HibernateIdentifiableObjectStore;
+import org.hisp.dhis.common.hibernate.SoftDeleteHibernateObjectStore;
 import org.hisp.dhis.hibernate.JpaQueryParameters;
 import org.hisp.dhis.program.ProgramInstance;
 import org.hisp.dhis.program.ProgramStageInstance;
@@ -66,7 +66,7 @@
  * @author Abyot Asalefew
  */
 @Repository( "org.hisp.dhis.relationship.RelationshipStore" )
-public class HibernateRelationshipStore extends HibernateIdentifiableObjectStore<Relationship>
+public class HibernateRelationshipStore extends SoftDeleteHibernateObjectStore<Relationship>
     implements RelationshipStore
 {
     private static final String TRACKED_ENTITY_INSTANCE = "trackedEntityInstance";
@@ -207,18 +207,10 @@
     @Override
     public boolean existsIncludingDeleted( String uid )
     {
-<<<<<<< HEAD
         Query<String> query = getSession().createNativeQuery( "select uid from relationship where uid=:uid limit 1;" );
         query.setParameter( "uid", uid );
 
         return !query.list().isEmpty();
-=======
-        Query query = getSession().createNativeQuery( "select uid from relationship where uid=:uid limit 1;" );
-        query.setParameter( "uid", uid );
-        int count = ((Number) query.getSingleResult()).intValue();
-
-        return count > 0;
->>>>>>> 08f3ab9b
     }
 
     private JpaQueryParameters<Relationship> newJpaParameters(
