--- conflicted
+++ resolved
@@ -48,10 +48,7 @@
 import org.hisp.dhis.scheduling.SchedulingManager;
 import org.hisp.dhis.setting.SystemSettingManager;
 import org.hisp.dhis.startup.ConfigurationPopulator;
-<<<<<<< HEAD
-=======
 import org.hisp.dhis.startup.DefaultAdminUserPopulator;
->>>>>>> 3a7508dd
 import org.hisp.dhis.startup.ExpressionUpgrader;
 import org.hisp.dhis.startup.I18nLocalePopulator;
 import org.hisp.dhis.startup.ModelUpgrader;
@@ -154,7 +151,16 @@
         return upgrader;
     }
 
-<<<<<<< HEAD
+    @Bean( "org.hisp.dhis.startup.DefaultAdminUserPopulator" )
+    public DefaultAdminUserPopulator defaultAdminUserPopulator( UserService userService )
+    {
+        DefaultAdminUserPopulator upgrader = new DefaultAdminUserPopulator( userService );
+        upgrader.setName( "defaultAdminUserPopulator" );
+        upgrader.setRunlevel( 2 );
+        upgrader.setSkipInTests( true );
+        return upgrader;
+    }
+
 //    @Bean
 //    public UserGroupPopulator userGroupPopulator( IdentifiableObjectStore<UserGroup> userGroupStore, AclService aclService )
 //    {
@@ -164,17 +170,6 @@
 //        userGroupPopulator.setSkipInTests( false );
 //        return userGroupPopulator;
 //    }
-=======
-    @Bean( "org.hisp.dhis.startup.DefaultAdminUserPopulator" )
-    public DefaultAdminUserPopulator defaultAdminUserPopulator( UserService userService )
-    {
-        DefaultAdminUserPopulator upgrader = new DefaultAdminUserPopulator( userService );
-        upgrader.setName( "defaultAdminUserPopulator" );
-        upgrader.setRunlevel( 2 );
-        upgrader.setSkipInTests( true );
-        return upgrader;
-    }
->>>>>>> 3a7508dd
 
     @Bean
     public SchedulerStart schedulerStart( SystemSettingManager systemSettingManager,
