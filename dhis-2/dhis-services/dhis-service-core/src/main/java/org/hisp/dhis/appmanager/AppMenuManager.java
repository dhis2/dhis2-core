/*
 * Copyright (c) 2004-2023, University of Oslo
 * All rights reserved.
 *
 * Redistribution and use in source and binary forms, with or without
 * modification, are permitted provided that the following conditions are met:
 * Redistributions of source code must retain the above copyright notice, this
 * list of conditions and the following disclaimer.
 *
 * Redistributions in binary form must reproduce the above copyright notice,
 * this list of conditions and the following disclaimer in the documentation
 * and/or other materials provided with the distribution.
 * Neither the name of the HISP project nor the names of its contributors may
 * be used to endorse or promote products derived from this software without
 * specific prior written permission.
 *
 * THIS SOFTWARE IS PROVIDED BY THE COPYRIGHT HOLDERS AND CONTRIBUTORS "AS IS" AND
 * ANY EXPRESS OR IMPLIED WARRANTIES, INCLUDING, BUT NOT LIMITED TO, THE IMPLIED
 * WARRANTIES OF MERCHANTABILITY AND FITNESS FOR A PARTICULAR PURPOSE ARE
 * DISCLAIMED. IN NO EVENT SHALL THE COPYRIGHT OWNER OR CONTRIBUTORS BE LIABLE FOR
 * ANY DIRECT, INDIRECT, INCIDENTAL, SPECIAL, EXEMPLARY, OR CONSEQUENTIAL DAMAGES
 * (INCLUDING, BUT NOT LIMITED TO, PROCUREMENT OF SUBSTITUTE GOODS OR SERVICES;
 * LOSS OF USE, DATA, OR PROFITS; OR BUSINESS INTERRUPTION) HOWEVER CAUSED AND ON
 * ANY THEORY OF LIABILITY, WHETHER IN CONTRACT, STRICT LIABILITY, OR TORT
 * (INCLUDING NEGLIGENCE OR OTHERWISE) ARISING IN ANY WAY OUT OF THE USE OF THIS
 * SOFTWARE, EVEN IF ADVISED OF THE POSSIBILITY OF SUCH DAMAGE.
 */
package org.hisp.dhis.appmanager;

import java.util.*;
import java.util.stream.Collectors;

import lombok.RequiredArgsConstructor;
import lombok.extern.slf4j.Slf4j;

import org.hisp.dhis.appmanager.webmodules.WebModule;
import org.hisp.dhis.i18n.I18nManager;
import org.hisp.dhis.i18n.locale.LocaleManager;
<<<<<<< HEAD
import org.hisp.dhis.user.CurrentUserService;
import org.hisp.dhis.user.UserService;
=======
import org.hisp.dhis.user.CurrentUserUtil;
>>>>>>> dec0caf8
import org.springframework.stereotype.Service;

/**
 * @author Morten Svanæs <msvanaes@dhis2.org>
 */
@Slf4j
@Service
@RequiredArgsConstructor
public class AppMenuManager
{
    private static final Set<String> MENU_MODULE_EXCLUSIONS = Set.of( "dhis-web-user-profile" );

    private final I18nManager i18nManager;

<<<<<<< HEAD
    private final UserService userService;

    private final CurrentUserService currentUserService;

=======
>>>>>>> dec0caf8
    private final LocaleManager localeManager;

    private final List<WebModule> menuModules;

    private final AppManager appManager;

    private Locale currentLocale;

    private void generateModules()
    {
        Set<String> bundledApps = AppManager.BUNDLED_APPS;

        for ( String app : bundledApps )
        {
            String key = "dhis-web-" + app;
            String displayName = i18nManager.getI18n().getString( key );

            WebModule module = new WebModule( key, "/" + key, "../" + key + "/index.html" );
            module.setDisplayName( displayName );
            module.setIcon( "../icons/" + key + ".png" );

            if ( !MENU_MODULE_EXCLUSIONS.contains( key ) )
                menuModules.add( module );
        }

        currentLocale = localeManager.getCurrentLocale();
    }

    private void detectLocaleChange()
    {
        if ( localeManager.getCurrentLocale().equals( currentLocale ) )
        {
            return;
        }

        menuModules.forEach( m -> m.setDisplayName( i18nManager.getI18n().getString( m.getName() ) ) );

        currentLocale = localeManager.getCurrentLocale();
    }

<<<<<<< HEAD
    private static List<String> getAppUriList( String content )
    {
        List<String> uriList = new Gson().fromJson( content, new TypeToken<List<String>>()
        {
        }.getType() );

        if ( uriList == null )
        {
            throw new IllegalStateException( "Failed to parse apps-to-bundle.json content" );
        }

        return uriList;
    }

    public List<WebModule> getAppMenu()
=======
    public List<WebModule> getAccessibleWebModules()
>>>>>>> dec0caf8
    {
        if ( menuModules.isEmpty() )
        {
            generateModules();
        }

        detectLocaleChange();

        return getAccessibleModules( menuModules );
    }

    private List<WebModule> getAccessibleModules( List<WebModule> modules )
    {

        return modules.stream()
            .filter( module -> module != null && hasAccess( module.getName() ) )
            .collect( Collectors.toList() );
    }

    private boolean hasAccess( String module )
    {
<<<<<<< HEAD
        Set<String> allAuthorities = currentUserService.getCurrentUser().getAllAuthorities();

        boolean containsAuth = allAuthorities.contains( "M_" + module );
        boolean containsAll = allAuthorities.contains( "ALL" );
        boolean containsAppManager = allAuthorities.contains( AppManager.WEB_MAINTENANCE_APPMANAGER_AUTHORITY );

        return containsAll || containsAppManager || containsAuth;
=======
        return CurrentUserUtil
            .hasAnyAuthority( List.of( "ALL", AppManager.WEB_MAINTENANCE_APPMANAGER_AUTHORITY, "M_" + module ) );
>>>>>>> dec0caf8
    }
}<|MERGE_RESOLUTION|>--- conflicted
+++ resolved
@@ -36,12 +36,7 @@
 import org.hisp.dhis.appmanager.webmodules.WebModule;
 import org.hisp.dhis.i18n.I18nManager;
 import org.hisp.dhis.i18n.locale.LocaleManager;
-<<<<<<< HEAD
-import org.hisp.dhis.user.CurrentUserService;
-import org.hisp.dhis.user.UserService;
-=======
 import org.hisp.dhis.user.CurrentUserUtil;
->>>>>>> dec0caf8
 import org.springframework.stereotype.Service;
 
 /**
@@ -56,13 +51,6 @@
 
     private final I18nManager i18nManager;
 
-<<<<<<< HEAD
-    private final UserService userService;
-
-    private final CurrentUserService currentUserService;
-
-=======
->>>>>>> dec0caf8
     private final LocaleManager localeManager;
 
     private final List<WebModule> menuModules;
@@ -103,25 +91,7 @@
         currentLocale = localeManager.getCurrentLocale();
     }
 
-<<<<<<< HEAD
-    private static List<String> getAppUriList( String content )
-    {
-        List<String> uriList = new Gson().fromJson( content, new TypeToken<List<String>>()
-        {
-        }.getType() );
-
-        if ( uriList == null )
-        {
-            throw new IllegalStateException( "Failed to parse apps-to-bundle.json content" );
-        }
-
-        return uriList;
-    }
-
-    public List<WebModule> getAppMenu()
-=======
     public List<WebModule> getAccessibleWebModules()
->>>>>>> dec0caf8
     {
         if ( menuModules.isEmpty() )
         {
@@ -143,17 +113,7 @@
 
     private boolean hasAccess( String module )
     {
-<<<<<<< HEAD
-        Set<String> allAuthorities = currentUserService.getCurrentUser().getAllAuthorities();
-
-        boolean containsAuth = allAuthorities.contains( "M_" + module );
-        boolean containsAll = allAuthorities.contains( "ALL" );
-        boolean containsAppManager = allAuthorities.contains( AppManager.WEB_MAINTENANCE_APPMANAGER_AUTHORITY );
-
-        return containsAll || containsAppManager || containsAuth;
-=======
         return CurrentUserUtil
             .hasAnyAuthority( List.of( "ALL", AppManager.WEB_MAINTENANCE_APPMANAGER_AUTHORITY, "M_" + module ) );
->>>>>>> dec0caf8
     }
 }