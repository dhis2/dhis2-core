/*
 * Copyright (c) 2004-2023, University of Oslo
 * All rights reserved.
 *
 * Redistribution and use in source and binary forms, with or without
 * modification, are permitted provided that the following conditions are met:
 * Redistributions of source code must retain the above copyright notice, this
 * list of conditions and the following disclaimer.
 *
 * Redistributions in binary form must reproduce the above copyright notice,
 * this list of conditions and the following disclaimer in the documentation
 * and/or other materials provided with the distribution.
 * Neither the name of the HISP project nor the names of its contributors may
 * be used to endorse or promote products derived from this software without
 * specific prior written permission.
 *
 * THIS SOFTWARE IS PROVIDED BY THE COPYRIGHT HOLDERS AND CONTRIBUTORS "AS IS" AND
 * ANY EXPRESS OR IMPLIED WARRANTIES, INCLUDING, BUT NOT LIMITED TO, THE IMPLIED
 * WARRANTIES OF MERCHANTABILITY AND FITNESS FOR A PARTICULAR PURPOSE ARE
 * DISCLAIMED. IN NO EVENT SHALL THE COPYRIGHT OWNER OR CONTRIBUTORS BE LIABLE FOR
 * ANY DIRECT, INDIRECT, INCIDENTAL, SPECIAL, EXEMPLARY, OR CONSEQUENTIAL DAMAGES
 * (INCLUDING, BUT NOT LIMITED TO, PROCUREMENT OF SUBSTITUTE GOODS OR SERVICES;
 * LOSS OF USE, DATA, OR PROFITS; OR BUSINESS INTERRUPTION) HOWEVER CAUSED AND ON
 * ANY THEORY OF LIABILITY, WHETHER IN CONTRACT, STRICT LIABILITY, OR TORT
 * (INCLUDING NEGLIGENCE OR OTHERWISE) ARISING IN ANY WAY OUT OF THE USE OF THIS
 * SOFTWARE, EVEN IF ADVISED OF THE POSSIBILITY OF SUCH DAMAGE.
 */
package org.hisp.dhis.appmanager;

import static org.hisp.dhis.security.Authorities.ALL;

import com.fasterxml.jackson.databind.DeserializationFeature;
import com.fasterxml.jackson.databind.ObjectMapper;
import java.io.*;
import java.util.ArrayList;
import java.util.List;
import java.util.Locale;
import java.util.Set;
import java.util.stream.Collectors;
import lombok.RequiredArgsConstructor;
import lombok.extern.slf4j.Slf4j;
import org.hisp.dhis.appmanager.webmodules.WebModule;
import org.hisp.dhis.i18n.I18nManager;
import org.hisp.dhis.i18n.locale.LocaleManager;
import org.hisp.dhis.security.Authorities;
import org.hisp.dhis.user.CurrentUserUtil;
import org.springframework.core.io.ResourceLoader;
import org.springframework.stereotype.Service;

/**
 * @author Morten Svanæs <msvanaes@dhis2.org>
 */
@Slf4j
@Service
@RequiredArgsConstructor
public class AppMenuManager {
  private static final Set<String> MENU_MODULE_EXCLUSIONS = Set.of("dhis-web-global-shell");

  private final I18nManager i18nManager;

  private final LocaleManager localeManager;

  private final List<WebModule> menuModules = new ArrayList<>();

  private Locale currentLocale;

  private final ResourceLoader resourceLoader;

  private String readFromInputStream(InputStream inputStream) throws IOException {
    StringBuilder resultStringBuilder = new StringBuilder();
    try (BufferedReader br = new BufferedReader(new InputStreamReader(inputStream))) {
      String line;
      while ((line = br.readLine()) != null) {
        resultStringBuilder.append(line).append("\n");
      }
    }
    return resultStringBuilder.toString();
  }

  private void generateModules(AppManager appManager) {
    Set<String> bundledApps = AppManager.BUNDLED_APPS;

    for (String app : bundledApps) {
      String key = "dhis-web-" + app;
      String displayName = i18nManager.getI18n().getString(key);

      WebModule module = new WebModule(key, "/" + key, "../" + key + "/index.html");
      module.setDisplayName(displayName);
      module.setIcon("../icons/" + key + ".png");

<<<<<<< HEAD
      if (!MENU_MODULE_EXCLUSIONS.contains(key)) {
        menuModules.add(module);
      }
=======
      // Retrieve the manifest file from the manifest.web file in the bundled file path
      // This contains other information we need like shortcuts and
      // ToDo: consolidate these extra steps for bundled apps so that they are done on discovery and
      // bundled apps are
      //  also added to the AppManager cache - this means this generateModules would not to care
      // about these differences
      try {
        // 1. read the manifest file for bundled apps
        InputStream appManifestResource =
            resourceLoader
                .getResource("classpath:static/" + key + "/manifest.webapp")
                .getInputStream();
        String appManifest = readFromInputStream(appManifestResource);

        ObjectMapper mapper = new ObjectMapper();
        mapper.configure(DeserializationFeature.FAIL_ON_UNKNOWN_PROPERTIES, false);

        App bundledApp = mapper.readValue(appManifest, App.class);
        module.setShortcuts(bundledApp.getShortcuts());
        module.setVersion(bundledApp.getVersion());

        // 2. check if this is a bundled app that was updated (so its information should be in the
        // cache)
        App installedApp = appManager.getApp(app);

        if (installedApp != null && !installedApp.getVersion().equals(module.getVersion())) {
          module.setShortcuts(installedApp.getShortcuts());
          module.setVersion(installedApp.getVersion());
        }
      } catch (IOException ex) {
        log.error(ex.getLocalizedMessage(), ex);
      }
      menuModules.add(module);
>>>>>>> 33cccb36
    }
  }

  private void detectLocaleChange() {
    if (localeManager.getCurrentLocale().equals(currentLocale)) {
      return;
    }

    menuModules.forEach(m -> m.setDisplayName(i18nManager.getI18n().getString(m.getName())));

    currentLocale = localeManager.getCurrentLocale();
  }

  public List<WebModule> getAccessibleWebModules(AppManager appManager) {
    if (menuModules.isEmpty()) {
      generateModules(appManager);
    }

    detectLocaleChange();

    return getAccessibleModules(menuModules);
  }

  private List<WebModule> getAccessibleModules(List<WebModule> modules) {
    return modules.stream()
        .filter(module -> module != null && hasAccess(module.getName()))
        .collect(Collectors.toList());
  }

  private boolean hasAccess(String module) {
    return CurrentUserUtil.hasAnyAuthority(
        List.of(ALL.toString(), Authorities.M_DHIS_WEB_APP_MANAGEMENT.toString(), "M_" + module));
  }
}<|MERGE_RESOLUTION|>--- conflicted
+++ resolved
@@ -88,45 +88,9 @@
       module.setDisplayName(displayName);
       module.setIcon("../icons/" + key + ".png");
 
-<<<<<<< HEAD
       if (!MENU_MODULE_EXCLUSIONS.contains(key)) {
         menuModules.add(module);
       }
-=======
-      // Retrieve the manifest file from the manifest.web file in the bundled file path
-      // This contains other information we need like shortcuts and
-      // ToDo: consolidate these extra steps for bundled apps so that they are done on discovery and
-      // bundled apps are
-      //  also added to the AppManager cache - this means this generateModules would not to care
-      // about these differences
-      try {
-        // 1. read the manifest file for bundled apps
-        InputStream appManifestResource =
-            resourceLoader
-                .getResource("classpath:static/" + key + "/manifest.webapp")
-                .getInputStream();
-        String appManifest = readFromInputStream(appManifestResource);
-
-        ObjectMapper mapper = new ObjectMapper();
-        mapper.configure(DeserializationFeature.FAIL_ON_UNKNOWN_PROPERTIES, false);
-
-        App bundledApp = mapper.readValue(appManifest, App.class);
-        module.setShortcuts(bundledApp.getShortcuts());
-        module.setVersion(bundledApp.getVersion());
-
-        // 2. check if this is a bundled app that was updated (so its information should be in the
-        // cache)
-        App installedApp = appManager.getApp(app);
-
-        if (installedApp != null && !installedApp.getVersion().equals(module.getVersion())) {
-          module.setShortcuts(installedApp.getShortcuts());
-          module.setVersion(installedApp.getVersion());
-        }
-      } catch (IOException ex) {
-        log.error(ex.getLocalizedMessage(), ex);
-      }
-      menuModules.add(module);
->>>>>>> 33cccb36
     }
   }
 
