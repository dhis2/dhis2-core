--- conflicted
+++ resolved
@@ -76,12 +76,8 @@
         settingsProvider.getCurrentSettings().getFileResourceRetentionStrategy();
 
     List<Entry<String, String>> deletedOrphans = new ArrayList<>();
-<<<<<<< HEAD
     List<Entry<String, String>> deletedExpired = new ArrayList<>();
-=======
-    List<Entry<String, String>> deletedAuditFiles = new ArrayList<>();
     List<Entry<String, String>> deletedFileResourcesForDeletedJobs = new ArrayList<>();
->>>>>>> 7fda5d14
 
     // Delete expired FRs
     if (!FileResourceRetentionStrategy.FOREVER.equals(retentionStrategy)) {
