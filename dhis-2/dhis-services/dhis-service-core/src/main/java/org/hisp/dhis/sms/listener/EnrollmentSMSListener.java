package org.hisp.dhis.sms.listener;

/*
 * Copyright (c) 2004-2020, University of Oslo
 * All rights reserved.
 *
 * Redistribution and use in source and binary forms, with or without
 * modification, are permitted provided that the following conditions are met:
 * Redistributions of source code must retain the above copyright notice, this
 * list of conditions and the following disclaimer.
 *
 * Redistributions in binary form must reproduce the above copyright notice,
 * this list of conditions and the following disclaimer in the documentation
 * and/or other materials provided with the distribution.
 * Neither the name of the HISP project nor the names of its contributors may
 * be used to endorse or promote products derived from this software without
 * specific prior written permission.
 *
 * THIS SOFTWARE IS PROVIDED BY THE COPYRIGHT HOLDERS AND CONTRIBUTORS "AS IS" AND
 * ANY EXPRESS OR IMPLIED WARRANTIES, INCLUDING, BUT NOT LIMITED TO, THE IMPLIED
 * WARRANTIES OF MERCHANTABILITY AND FITNESS FOR A PARTICULAR PURPOSE ARE
 * DISCLAIMED. IN NO EVENT SHALL THE COPYRIGHT OWNER OR CONTRIBUTORS BE LIABLE FOR
 * ANY DIRECT, INDIRECT, INCIDENTAL, SPECIAL, EXEMPLARY, OR CONSEQUENTIAL DAMAGES
 * (INCLUDING, BUT NOT LIMITED TO, PROCUREMENT OF SUBSTITUTE GOODS OR SERVICES;
 * LOSS OF USE, DATA, OR PROFITS; OR BUSINESS INTERRUPTION) HOWEVER CAUSED AND ON
 * ANY THEORY OF LIABILITY, WHETHER IN CONTRACT, STRICT LIABILITY, OR TORT
 * (INCLUDING NEGLIGENCE OR OTHERWISE) ARISING IN ANY WAY OUT OF THE USE OF THIS
 * SOFTWARE, EVEN IF ADVISED OF THE POSSIBILITY OF SUCH DAMAGE.
 */

import org.hisp.dhis.category.CategoryOptionCombo;
import org.hisp.dhis.category.CategoryService;
import org.hisp.dhis.common.IdentifiableObjectManager;
import org.hisp.dhis.dataelement.DataElementService;
import org.hisp.dhis.message.MessageSender;
import org.hisp.dhis.organisationunit.OrganisationUnit;
import org.hisp.dhis.organisationunit.OrganisationUnitService;
import org.hisp.dhis.program.Program;
import org.hisp.dhis.program.ProgramInstance;
import org.hisp.dhis.program.ProgramInstanceService;
import org.hisp.dhis.program.ProgramService;
import org.hisp.dhis.program.ProgramStage;
import org.hisp.dhis.program.ProgramStageInstanceService;
import org.hisp.dhis.program.ProgramStageService;
import org.hisp.dhis.sms.incoming.IncomingSms;
import org.hisp.dhis.sms.incoming.IncomingSmsService;
import org.hisp.dhis.smscompression.SmsConsts.SubmissionType;
import org.hisp.dhis.smscompression.SmsResponse;
import org.hisp.dhis.smscompression.models.EnrollmentSmsSubmission;
import org.hisp.dhis.smscompression.models.SmsAttributeValue;
import org.hisp.dhis.smscompression.models.SmsEvent;
import org.hisp.dhis.smscompression.models.SmsSubmission;
import org.hisp.dhis.smscompression.models.Uid;
import org.hisp.dhis.trackedentity.TrackedEntityAttribute;
import org.hisp.dhis.trackedentity.TrackedEntityAttributeService;
import org.hisp.dhis.trackedentity.TrackedEntityInstance;
import org.hisp.dhis.trackedentity.TrackedEntityInstanceService;
import org.hisp.dhis.trackedentity.TrackedEntityType;
import org.hisp.dhis.trackedentity.TrackedEntityTypeService;
import org.hisp.dhis.trackedentityattributevalue.TrackedEntityAttributeValue;
import org.hisp.dhis.trackedentityattributevalue.TrackedEntityAttributeValueService;
import org.hisp.dhis.user.User;
import org.hisp.dhis.user.UserService;
import org.springframework.beans.factory.annotation.Qualifier;
import org.springframework.stereotype.Component;
import org.springframework.transaction.annotation.Transactional;

import java.util.ArrayList;
import java.util.Date;
import java.util.List;
import java.util.Set;
import java.util.stream.Collectors;

import lombok.extern.slf4j.Slf4j;

@Slf4j
@Component( "org.hisp.dhis.sms.listener.EnrollmentSMSListener" )
@Transactional
public class EnrollmentSMSListener
    extends
    CompressionSMSListener
{
    private final TrackedEntityInstanceService teiService;

    private final ProgramInstanceService programInstanceService;

    private final TrackedEntityAttributeValueService attributeValueService;

    private final ProgramStageService programStageService;

    private final UserService userService;

    public EnrollmentSMSListener( IncomingSmsService incomingSmsService,
        @Qualifier( "smsMessageSender" ) MessageSender smsSender, UserService userService,
        TrackedEntityTypeService trackedEntityTypeService, TrackedEntityAttributeService trackedEntityAttributeService,
        ProgramService programService, OrganisationUnitService organisationUnitService, CategoryService categoryService,
        DataElementService dataElementService, ProgramStageService programStageService,
        ProgramStageInstanceService programStageInstanceService,
        TrackedEntityAttributeValueService attributeValueService, TrackedEntityInstanceService teiService,
        ProgramInstanceService programInstanceService, IdentifiableObjectManager identifiableObjectManager )
    {
        super( incomingSmsService, smsSender, userService, trackedEntityTypeService, trackedEntityAttributeService,
            programService, organisationUnitService, categoryService, dataElementService, programStageInstanceService,
            identifiableObjectManager );

        this.teiService = teiService;
        this.programStageService = programStageService;
        this.programInstanceService = programInstanceService;
        this.attributeValueService = attributeValueService;
        this.userService = userService;
    }

    @Override
    protected SmsResponse postProcess( IncomingSms sms, SmsSubmission submission )
        throws SMSProcessingException
    {
        EnrollmentSmsSubmission subm = (EnrollmentSmsSubmission) submission;

        Date enrollmentDate = subm.getEnrollmentDate();
        Date incidentDate = subm.getIncidentDate();
<<<<<<< HEAD
        UID teiUID = subm.getTrackedEntityInstance();
        UID progid = subm.getTrackerProgram();
        UID tetid = subm.getTrackedEntityType();
        UID ouid = subm.getOrgUnit();
        UID enrollmentid = subm.getEnrollment();
        OrganisationUnit orgUnit = organisationUnitService.getOrganisationUnit( ouid.getUID() );

        Program program = programService.getProgram( progid.getUID() );
=======
        Uid teiUid = subm.getTrackedEntityInstance();
        Uid progid = subm.getTrackerProgram();
        Uid tetid = subm.getTrackedEntityType();
        Uid ouid = subm.getOrgUnit();
        Uid enrollmentid = subm.getEnrollment();
        OrganisationUnit orgUnit = organisationUnitService.getOrganisationUnit( ouid.getUid() );

        Program program = programService.getProgram( progid.getUid() );
>>>>>>> 3f95432b
        if ( program == null )
        {
            throw new SMSProcessingException( SmsResponse.INVALID_PROGRAM.set( progid ) );
        }

<<<<<<< HEAD
        TrackedEntityType entityType = trackedEntityTypeService.getTrackedEntityType( tetid.getUID() );
=======
        TrackedEntityType entityType = trackedEntityTypeService.getTrackedEntityType( tetid.getUid() );
>>>>>>> 3f95432b
        if ( entityType == null )
        {
            throw new SMSProcessingException( SmsResponse.INVALID_TETYPE.set( tetid ) );
        }

        if ( !program.hasOrganisationUnit( orgUnit ) )
        {
            throw new SMSProcessingException( SmsResponse.OU_NOTIN_PROGRAM.set( ouid, progid ) );
        }

        TrackedEntityInstance entityInstance;
<<<<<<< HEAD
        boolean teiExists = teiService.trackedEntityInstanceExists( teiUID.getUID() );

        if ( teiExists )
        {
            log.info( String.format( "Given TEI [%s] exists. Updating...", teiUID ) );
            entityInstance = teiService.getTrackedEntityInstance( teiUID.getUID() );
=======
        boolean teiExists = teiService.trackedEntityInstanceExists( teiUid.getUid() );

        if ( teiExists )
        {
            log.info( String.format( "Given TEI [%s] exists. Updating...", teiUid ) );
            entityInstance = teiService.getTrackedEntityInstance( teiUid.getUid() );
>>>>>>> 3f95432b
        }
        else
        {
            log.info( String.format( "Given TEI [%s] does not exist. Creating...", teiUid ) );
            entityInstance = new TrackedEntityInstance();
<<<<<<< HEAD
            entityInstance.setUid( teiUID.getUID() );
=======
            entityInstance.setUid( teiUid.getUid() );
>>>>>>> 3f95432b
            entityInstance.setOrganisationUnit( orgUnit );
            entityInstance.setTrackedEntityType( entityType );
        }

        Set<TrackedEntityAttributeValue> attributeValues = getSMSAttributeValues( subm, entityInstance );

        if ( teiExists )
        {
            updateAttributeValues( attributeValues, entityInstance.getTrackedEntityAttributeValues() );
            entityInstance.setTrackedEntityAttributeValues( attributeValues );
            teiService.updateTrackedEntityInstance( entityInstance );
        }
        else
        {
            teiService.createTrackedEntityInstance( entityInstance, attributeValues );
        }

<<<<<<< HEAD
        TrackedEntityInstance tei = teiService.getTrackedEntityInstance( teiUID.getUID() );
=======
        TrackedEntityInstance tei = teiService.getTrackedEntityInstance( teiUid.getUid() );
>>>>>>> 3f95432b

        // TODO: Unsure about this handling for enrollments, this needs to be
        // checked closely
        ProgramInstance enrollment;
<<<<<<< HEAD
        boolean enrollmentExists = programInstanceService.programInstanceExists( enrollmentid.getUID() );
        if ( enrollmentExists )
        {
            enrollment = programInstanceService.getProgramInstance( enrollmentid.getUID() );
=======
        boolean enrollmentExists = programInstanceService.programInstanceExists( enrollmentid.getUid() );
        if ( enrollmentExists )
        {
            enrollment = programInstanceService.getProgramInstance( enrollmentid.getUid() );
>>>>>>> 3f95432b
            // Update these dates in case they've changed
            enrollment.setEnrollmentDate( enrollmentDate );
            enrollment.setIncidentDate( incidentDate );
        }
        else
        {
            enrollment = programInstanceService.enrollTrackedEntityInstance( tei, program, enrollmentDate, incidentDate,
<<<<<<< HEAD
                orgUnit, enrollmentid.getUID() );
=======
                orgUnit, enrollmentid.getUid() );
>>>>>>> 3f95432b
        }
        if ( enrollment == null )
        {
            throw new SMSProcessingException( SmsResponse.ENROLL_FAILED.set( teiUid, progid ) );
        }
        enrollment.setStatus( getCoreProgramStatus( subm.getEnrollmentStatus() ) );
        enrollment.setGeometry( convertGeoPointToGeometry( subm.getCoordinates() ) );
        programInstanceService.updateProgramInstance( enrollment );

        // We now check if the enrollment has events to process
<<<<<<< HEAD
        User user = userService.getUser( subm.getUserID().getUID() );
=======
        User user = userService.getUser( subm.getUserId().getUid() );
>>>>>>> 3f95432b
        List<Object> errorUIDs = new ArrayList<>();
        if ( subm.getEvents() != null )
        {
            for ( SmsEvent event : subm.getEvents() )
            {
                errorUIDs.addAll( processEvent( event, user, enrollment, sms ) );
            }
        }

        if ( !errorUIDs.isEmpty() )
        {
            return SmsResponse.WARN_DVERR.setList( errorUIDs );
        }

        if ( attributeValues == null || attributeValues.isEmpty() )
        {
            // TODO: Is this correct handling?
            return SmsResponse.WARN_AVEMPTY;
        }

        return SmsResponse.SUCCESS;
    }

    private void updateAttributeValues( Set<TrackedEntityAttributeValue> attributeValues,
        Set<TrackedEntityAttributeValue> oldAttributeValues )
    {
        // Update existing and add new values
        for ( TrackedEntityAttributeValue attributeValue : attributeValues )
        {
            TrackedEntityAttributeValue oldAttributeValue = findAttributeValue( attributeValue, oldAttributeValues );
            if ( oldAttributeValue != null )
            {
                oldAttributeValue.setValue( attributeValue.getValue() );
                attributeValueService.updateTrackedEntityAttributeValue( oldAttributeValue );
            }
            else
            {
                attributeValueService.addTrackedEntityAttributeValue( attributeValue );
            }
        }

        // Delete any that don't exist anymore
        for ( TrackedEntityAttributeValue oldAttributeValue : oldAttributeValues )
        {
            if ( findAttributeValue( oldAttributeValue, attributeValues ) == null )
            {
                attributeValueService.deleteTrackedEntityAttributeValue( oldAttributeValue );
            }
        }
    }

    private TrackedEntityAttributeValue findAttributeValue( TrackedEntityAttributeValue attributeValue,
        Set<TrackedEntityAttributeValue> attributeValues )
    {
        return attributeValues.stream()
            .filter( v -> v.getAttribute().getUid().equals( attributeValue.getAttribute().getUid() ) ).findAny()
            .orElse( null );
    }

    private void updateAttributeValues( Set<TrackedEntityAttributeValue> attributeValues,
        Set<TrackedEntityAttributeValue> oldAttributeValues )
    {
        // Update existing and add new values
        for ( TrackedEntityAttributeValue attributeValue : attributeValues )
        {
            TrackedEntityAttributeValue oldAttributeValue = findAttributeValue( attributeValue, oldAttributeValues );
            if ( oldAttributeValue != null )
            {
                oldAttributeValue.setValue( attributeValue.getValue() );
                attributeValueService.updateTrackedEntityAttributeValue( oldAttributeValue );
            }
            else
            {
                attributeValueService.addTrackedEntityAttributeValue( attributeValue );
            }
        }

        // Delete any that don't exist anymore
        for ( TrackedEntityAttributeValue oldAttributeValue : oldAttributeValues )
        {
            if ( findAttributeValue( oldAttributeValue, attributeValues ) == null )
            {
                attributeValueService.deleteTrackedEntityAttributeValue( oldAttributeValue );
            }
        }
    }

    private TrackedEntityAttributeValue findAttributeValue( TrackedEntityAttributeValue attributeValue,
        Set<TrackedEntityAttributeValue> attributeValues )
    {
        return attributeValues.stream()
            .filter( v -> v.getAttribute().getUid().equals( attributeValue.getAttribute().getUid() ) ).findAny()
            .orElse( null );
    }

    @Override
    protected boolean handlesType( SubmissionType type )
    {
        return (type == SubmissionType.ENROLLMENT);
    }

    private Set<TrackedEntityAttributeValue> getSMSAttributeValues( EnrollmentSmsSubmission submission,
        TrackedEntityInstance entityInstance )
    {
        if ( submission.getValues() == null )
        {
            return null;
        }
        return submission.getValues().stream().map( v -> createTrackedEntityValue( v, entityInstance ) )
            .collect( Collectors.toSet() );
    }

    protected TrackedEntityAttributeValue createTrackedEntityValue( SmsAttributeValue SMSAttributeValue,
        TrackedEntityInstance tei )
    {
        Uid attribUid = SMSAttributeValue.getAttribute();
        String val = SMSAttributeValue.getValue();

        TrackedEntityAttribute attribute = trackedEntityAttributeService
<<<<<<< HEAD
            .getTrackedEntityAttribute( attribUID.getUID() );
=======
            .getTrackedEntityAttribute( attribUid.getUid() );
>>>>>>> 3f95432b
        if ( attribute == null )
        {
            throw new SMSProcessingException( SmsResponse.INVALID_ATTRIB.set( attribUid ) );
        }
        else if ( val == null )
        {
            // TODO: Is this an error we can't recover from?
            throw new SMSProcessingException( SmsResponse.NULL_ATTRIBVAL.set( attribUid ) );
        }
        TrackedEntityAttributeValue trackedEntityAttributeValue = new TrackedEntityAttributeValue();
        trackedEntityAttributeValue.setAttribute( attribute );
        trackedEntityAttributeValue.setEntityInstance( tei );
        trackedEntityAttributeValue.setValue( val );
        return trackedEntityAttributeValue;
    }

    protected List<Object> processEvent( SmsEvent event, User user, ProgramInstance programInstance, IncomingSms sms )
    {
        Uid stageid = event.getProgramStage();
        Uid aocid = event.getAttributeOptionCombo();
        Uid orgunitid = event.getOrgUnit();

<<<<<<< HEAD
        OrganisationUnit orgUnit = organisationUnitService.getOrganisationUnit( orgunitid.getUID() );
=======
        OrganisationUnit orgUnit = organisationUnitService.getOrganisationUnit( orgunitid.getUid() );
>>>>>>> 3f95432b
        if ( orgUnit == null )
        {
            throw new SMSProcessingException( SmsResponse.INVALID_ORGUNIT.set( orgunitid ) );
        }

<<<<<<< HEAD
        ProgramStage programStage = programStageService.getProgramStage( stageid.getUID() );
=======
        ProgramStage programStage = programStageService.getProgramStage( stageid.getUid() );
>>>>>>> 3f95432b
        if ( programStage == null )
        {
            throw new SMSProcessingException( SmsResponse.INVALID_STAGE.set( stageid ) );
        }

<<<<<<< HEAD
        CategoryOptionCombo aoc = categoryService.getCategoryOptionCombo( aocid.getUID() );
=======
        CategoryOptionCombo aoc = categoryService.getCategoryOptionCombo( aocid.getUid() );
>>>>>>> 3f95432b
        if ( aoc == null )
        {
            throw new SMSProcessingException( SmsResponse.INVALID_AOC.set( aocid ) );
        }

<<<<<<< HEAD
        List<Object> errorUIDs = saveNewEvent( event.getEvent().getUID(), orgUnit, programStage, programInstance, sms,
=======
        List<Object> errorUIDs = saveNewEvent( event.getEvent().getUid(), orgUnit, programStage, programInstance, sms,
>>>>>>> 3f95432b
            aoc, user, event.getValues(), event.getEventStatus(), event.getEventDate(), event.getDueDate(),
            event.getCoordinates() );

        return errorUIDs;
    }
}<|MERGE_RESOLUTION|>--- conflicted
+++ resolved
@@ -118,16 +118,7 @@
 
         Date enrollmentDate = subm.getEnrollmentDate();
         Date incidentDate = subm.getIncidentDate();
-<<<<<<< HEAD
-        UID teiUID = subm.getTrackedEntityInstance();
-        UID progid = subm.getTrackerProgram();
-        UID tetid = subm.getTrackedEntityType();
-        UID ouid = subm.getOrgUnit();
-        UID enrollmentid = subm.getEnrollment();
-        OrganisationUnit orgUnit = organisationUnitService.getOrganisationUnit( ouid.getUID() );
-
-        Program program = programService.getProgram( progid.getUID() );
-=======
+
         Uid teiUid = subm.getTrackedEntityInstance();
         Uid progid = subm.getTrackerProgram();
         Uid tetid = subm.getTrackedEntityType();
@@ -136,17 +127,14 @@
         OrganisationUnit orgUnit = organisationUnitService.getOrganisationUnit( ouid.getUid() );
 
         Program program = programService.getProgram( progid.getUid() );
->>>>>>> 3f95432b
+        
         if ( program == null )
         {
             throw new SMSProcessingException( SmsResponse.INVALID_PROGRAM.set( progid ) );
         }
 
-<<<<<<< HEAD
-        TrackedEntityType entityType = trackedEntityTypeService.getTrackedEntityType( tetid.getUID() );
-=======
         TrackedEntityType entityType = trackedEntityTypeService.getTrackedEntityType( tetid.getUid() );
->>>>>>> 3f95432b
+        
         if ( entityType == null )
         {
             throw new SMSProcessingException( SmsResponse.INVALID_TETYPE.set( tetid ) );
@@ -158,31 +146,20 @@
         }
 
         TrackedEntityInstance entityInstance;
-<<<<<<< HEAD
-        boolean teiExists = teiService.trackedEntityInstanceExists( teiUID.getUID() );
-
-        if ( teiExists )
-        {
-            log.info( String.format( "Given TEI [%s] exists. Updating...", teiUID ) );
-            entityInstance = teiService.getTrackedEntityInstance( teiUID.getUID() );
-=======
+
         boolean teiExists = teiService.trackedEntityInstanceExists( teiUid.getUid() );
 
         if ( teiExists )
         {
             log.info( String.format( "Given TEI [%s] exists. Updating...", teiUid ) );
             entityInstance = teiService.getTrackedEntityInstance( teiUid.getUid() );
->>>>>>> 3f95432b
         }
         else
         {
             log.info( String.format( "Given TEI [%s] does not exist. Creating...", teiUid ) );
             entityInstance = new TrackedEntityInstance();
-<<<<<<< HEAD
-            entityInstance.setUid( teiUID.getUID() );
-=======
+
             entityInstance.setUid( teiUid.getUid() );
->>>>>>> 3f95432b
             entityInstance.setOrganisationUnit( orgUnit );
             entityInstance.setTrackedEntityType( entityType );
         }
@@ -200,26 +177,16 @@
             teiService.createTrackedEntityInstance( entityInstance, attributeValues );
         }
 
-<<<<<<< HEAD
-        TrackedEntityInstance tei = teiService.getTrackedEntityInstance( teiUID.getUID() );
-=======
         TrackedEntityInstance tei = teiService.getTrackedEntityInstance( teiUid.getUid() );
->>>>>>> 3f95432b
 
         // TODO: Unsure about this handling for enrollments, this needs to be
         // checked closely
         ProgramInstance enrollment;
-<<<<<<< HEAD
-        boolean enrollmentExists = programInstanceService.programInstanceExists( enrollmentid.getUID() );
-        if ( enrollmentExists )
-        {
-            enrollment = programInstanceService.getProgramInstance( enrollmentid.getUID() );
-=======
+
         boolean enrollmentExists = programInstanceService.programInstanceExists( enrollmentid.getUid() );
         if ( enrollmentExists )
         {
             enrollment = programInstanceService.getProgramInstance( enrollmentid.getUid() );
->>>>>>> 3f95432b
             // Update these dates in case they've changed
             enrollment.setEnrollmentDate( enrollmentDate );
             enrollment.setIncidentDate( incidentDate );
@@ -227,11 +194,8 @@
         else
         {
             enrollment = programInstanceService.enrollTrackedEntityInstance( tei, program, enrollmentDate, incidentDate,
-<<<<<<< HEAD
-                orgUnit, enrollmentid.getUID() );
-=======
-                orgUnit, enrollmentid.getUid() );
->>>>>>> 3f95432b
+
+            orgUnit, enrollmentid.getUid() );
         }
         if ( enrollment == null )
         {
@@ -242,11 +206,8 @@
         programInstanceService.updateProgramInstance( enrollment );
 
         // We now check if the enrollment has events to process
-<<<<<<< HEAD
-        User user = userService.getUser( subm.getUserID().getUID() );
-=======
         User user = userService.getUser( subm.getUserId().getUid() );
->>>>>>> 3f95432b
+        
         List<Object> errorUIDs = new ArrayList<>();
         if ( subm.getEvents() != null )
         {
@@ -365,12 +326,8 @@
         Uid attribUid = SMSAttributeValue.getAttribute();
         String val = SMSAttributeValue.getValue();
 
-        TrackedEntityAttribute attribute = trackedEntityAttributeService
-<<<<<<< HEAD
-            .getTrackedEntityAttribute( attribUID.getUID() );
-=======
-            .getTrackedEntityAttribute( attribUid.getUid() );
->>>>>>> 3f95432b
+        TrackedEntityAttribute attribute = trackedEntityAttributeService.getTrackedEntityAttribute( attribUid.getUid() );
+        
         if ( attribute == null )
         {
             throw new SMSProcessingException( SmsResponse.INVALID_ATTRIB.set( attribUid ) );
@@ -393,41 +350,28 @@
         Uid aocid = event.getAttributeOptionCombo();
         Uid orgunitid = event.getOrgUnit();
 
-<<<<<<< HEAD
-        OrganisationUnit orgUnit = organisationUnitService.getOrganisationUnit( orgunitid.getUID() );
-=======
         OrganisationUnit orgUnit = organisationUnitService.getOrganisationUnit( orgunitid.getUid() );
->>>>>>> 3f95432b
+        
         if ( orgUnit == null )
         {
             throw new SMSProcessingException( SmsResponse.INVALID_ORGUNIT.set( orgunitid ) );
         }
 
-<<<<<<< HEAD
-        ProgramStage programStage = programStageService.getProgramStage( stageid.getUID() );
-=======
         ProgramStage programStage = programStageService.getProgramStage( stageid.getUid() );
->>>>>>> 3f95432b
+        
         if ( programStage == null )
         {
             throw new SMSProcessingException( SmsResponse.INVALID_STAGE.set( stageid ) );
         }
 
-<<<<<<< HEAD
-        CategoryOptionCombo aoc = categoryService.getCategoryOptionCombo( aocid.getUID() );
-=======
         CategoryOptionCombo aoc = categoryService.getCategoryOptionCombo( aocid.getUid() );
->>>>>>> 3f95432b
+        
         if ( aoc == null )
         {
             throw new SMSProcessingException( SmsResponse.INVALID_AOC.set( aocid ) );
         }
 
-<<<<<<< HEAD
-        List<Object> errorUIDs = saveNewEvent( event.getEvent().getUID(), orgUnit, programStage, programInstance, sms,
-=======
         List<Object> errorUIDs = saveNewEvent( event.getEvent().getUid(), orgUnit, programStage, programInstance, sms,
->>>>>>> 3f95432b
             aoc, user, event.getValues(), event.getEventStatus(), event.getEventDate(), event.getDueDate(),
             event.getCoordinates() );
 
