package org.hisp.dhis.sms.listener;

/*
 * Copyright (c) 2004-2019, University of Oslo
 * All rights reserved.
 *
 * Redistribution and use in source and binary forms, with or without
 * modification, are permitted provided that the following conditions are met:
 * Redistributions of source code must retain the above copyright notice, this
 * list of conditions and the following disclaimer.
 *
 * Redistributions in binary form must reproduce the above copyright notice,
 * this list of conditions and the following disclaimer in the documentation
 * and/or other materials provided with the distribution.
 * Neither the name of the HISP project nor the names of its contributors may
 * be used to endorse or promote products derived from this software without
 * specific prior written permission.
 *
 * THIS SOFTWARE IS PROVIDED BY THE COPYRIGHT HOLDERS AND CONTRIBUTORS "AS IS" AND
 * ANY EXPRESS OR IMPLIED WARRANTIES, INCLUDING, BUT NOT LIMITED TO, THE IMPLIED
 * WARRANTIES OF MERCHANTABILITY AND FITNESS FOR A PARTICULAR PURPOSE ARE
 * DISCLAIMED. IN NO EVENT SHALL THE COPYRIGHT OWNER OR CONTRIBUTORS BE LIABLE FOR
 * ANY DIRECT, INDIRECT, INCIDENTAL, SPECIAL, EXEMPLARY, OR CONSEQUENTIAL DAMAGES
 * (INCLUDING, BUT NOT LIMITED TO, PROCUREMENT OF SUBSTITUTE GOODS OR SERVICES;
 * LOSS OF USE, DATA, OR PROFITS; OR BUSINESS INTERRUPTION) HOWEVER CAUSED AND ON
 * ANY THEORY OF LIABILITY, WHETHER IN CONTRACT, STRICT LIABILITY, OR TORT
 * (INCLUDING NEGLIGENCE OR OTHERWISE) ARISING IN ANY WAY OUT OF THE USE OF THIS
 * SOFTWARE, EVEN IF ADVISED OF THE POSSIBILITY OF SUCH DAMAGE.
 */

import org.apache.commons.logging.Log;
import org.apache.commons.logging.LogFactory;
import org.hisp.dhis.category.CategoryOptionCombo;
import org.hisp.dhis.category.CategoryService;
import org.hisp.dhis.common.IdentifiableObjectManager;
import org.hisp.dhis.dataelement.DataElementService;
import org.hisp.dhis.message.MessageSender;
import org.hisp.dhis.organisationunit.OrganisationUnit;
import org.hisp.dhis.organisationunit.OrganisationUnitService;
import org.hisp.dhis.program.Program;
import org.hisp.dhis.program.ProgramInstance;
import org.hisp.dhis.program.ProgramInstanceService;
import org.hisp.dhis.program.ProgramService;
import org.hisp.dhis.program.ProgramStage;
import org.hisp.dhis.program.ProgramStageInstanceService;
import org.hisp.dhis.program.ProgramStageService;
import org.hisp.dhis.sms.incoming.IncomingSms;
import org.hisp.dhis.sms.incoming.IncomingSmsService;
import org.hisp.dhis.smscompression.SmsConsts.SubmissionType;
import org.hisp.dhis.smscompression.SmsResponse;
import org.hisp.dhis.smscompression.models.EnrollmentSmsSubmission;
import org.hisp.dhis.smscompression.models.SmsAttributeValue;
import org.hisp.dhis.smscompression.models.SmsEvent;
import org.hisp.dhis.smscompression.models.SmsSubmission;
import org.hisp.dhis.smscompression.models.Uid;
import org.hisp.dhis.trackedentity.TrackedEntityAttribute;
import org.hisp.dhis.trackedentity.TrackedEntityAttributeService;
import org.hisp.dhis.trackedentity.TrackedEntityInstance;
import org.hisp.dhis.trackedentity.TrackedEntityInstanceService;
import org.hisp.dhis.trackedentity.TrackedEntityType;
import org.hisp.dhis.trackedentity.TrackedEntityTypeService;
import org.hisp.dhis.trackedentityattributevalue.TrackedEntityAttributeValue;
import org.hisp.dhis.trackedentityattributevalue.TrackedEntityAttributeValueService;
import org.hisp.dhis.user.User;
import org.hisp.dhis.user.UserService;
import org.springframework.beans.factory.annotation.Qualifier;
import org.springframework.stereotype.Component;
import org.springframework.transaction.annotation.Transactional;

import java.util.ArrayList;
import java.util.Date;
import java.util.List;
import java.util.Set;
import java.util.stream.Collectors;

@Component( "org.hisp.dhis.sms.listener.EnrollmentSMSListener" )
@Transactional
public class EnrollmentSMSListener
    extends
    CompressionSMSListener
{
    private static final Log log = LogFactory.getLog( EnrollmentSMSListener.class );

    private final TrackedEntityInstanceService teiService;

    private final ProgramInstanceService programInstanceService;

    private final TrackedEntityAttributeValueService attributeValueService;

    private final ProgramStageService programStageService;

    private final UserService userService;

    public EnrollmentSMSListener( IncomingSmsService incomingSmsService,
        @Qualifier( "smsMessageSender" ) MessageSender smsSender, UserService userService,
        TrackedEntityTypeService trackedEntityTypeService, TrackedEntityAttributeService trackedEntityAttributeService,
        ProgramService programService, OrganisationUnitService organisationUnitService, CategoryService categoryService,
        DataElementService dataElementService, ProgramStageService programStageService,
        ProgramStageInstanceService programStageInstanceService,
        TrackedEntityAttributeValueService attributeValueService, TrackedEntityInstanceService teiService,
        ProgramInstanceService programInstanceService, IdentifiableObjectManager identifiableObjectManager )
    {
        super( incomingSmsService, smsSender, userService, trackedEntityTypeService, trackedEntityAttributeService,
            programService, organisationUnitService, categoryService, dataElementService, programStageInstanceService,
            identifiableObjectManager );

        this.teiService = teiService;
        this.programStageService = programStageService;
        this.programInstanceService = programInstanceService;
        this.attributeValueService = attributeValueService;
        this.userService = userService;
    }

    @Override
    protected SmsResponse postProcess( IncomingSms sms, SmsSubmission submission )
        throws SMSProcessingException
    {
        EnrollmentSmsSubmission subm = (EnrollmentSmsSubmission) submission;

        Date enrollmentDate = subm.getEnrollmentDate();
        Date incidentDate = subm.getIncidentDate();
<<<<<<< HEAD
        Uid teiUid = subm.getTrackedEntityInstance();
        Uid progid = subm.getTrackerProgram();
        Uid tetid = subm.getTrackedEntityType();
        Uid ouid = subm.getOrgUnit();
        Uid enrollmentid = subm.getEnrollment();
        OrganisationUnit orgUnit = organisationUnitService.getOrganisationUnit( ouid.getUid() );

        Program program = programService.getProgram( progid.getUid() );
=======
        UID teiUID = subm.getTrackedEntityInstance();
        UID progid = subm.getTrackerProgram();
        UID tetid = subm.getTrackedEntityType();
        UID ouid = subm.getOrgUnit();
        UID enrollmentid = subm.getEnrollment();
        OrganisationUnit orgUnit = organisationUnitService.getOrganisationUnit( ouid.getUID() );

        Program program = programService.getProgram( progid.getUID() );
>>>>>>> de266b2e
        if ( program == null )
        {
            throw new SMSProcessingException( SmsResponse.INVALID_PROGRAM.set( progid ) );
        }

<<<<<<< HEAD
        TrackedEntityType entityType = trackedEntityTypeService.getTrackedEntityType( tetid.getUid() );
=======
        TrackedEntityType entityType = trackedEntityTypeService.getTrackedEntityType( tetid.getUID() );
>>>>>>> de266b2e
        if ( entityType == null )
        {
            throw new SMSProcessingException( SmsResponse.INVALID_TETYPE.set( tetid ) );
        }

        if ( !program.hasOrganisationUnit( orgUnit ) )
        {
            throw new SMSProcessingException( SmsResponse.OU_NOTIN_PROGRAM.set( ouid, progid ) );
        }

        TrackedEntityInstance entityInstance;
<<<<<<< HEAD
        boolean teiExists = teiService.trackedEntityInstanceExists( teiUid.getUid() );

        if ( teiExists )
        {
            log.info( String.format( "Given TEI [%s] exists. Updating...", teiUid ) );
            entityInstance = teiService.getTrackedEntityInstance( teiUid.getUid() );
=======
        boolean teiExists = teiService.trackedEntityInstanceExists( teiUID.getUID() );

        if ( teiExists )
        {
            log.info( String.format( "Given TEI [%s] exists. Updating...", teiUID ) );
            entityInstance = teiService.getTrackedEntityInstance( teiUID.getUID() );
>>>>>>> de266b2e
        }
        else
        {
            log.info( String.format( "Given TEI [%s] does not exist. Creating...", teiUid ) );
            entityInstance = new TrackedEntityInstance();
<<<<<<< HEAD
            entityInstance.setUid( teiUid.getUid() );
=======
            entityInstance.setUid( teiUID.getUID() );
>>>>>>> de266b2e
            entityInstance.setOrganisationUnit( orgUnit );
            entityInstance.setTrackedEntityType( entityType );
        }

        Set<TrackedEntityAttributeValue> attributeValues = getSMSAttributeValues( subm, entityInstance );

        if ( teiExists )
        {
            updateAttributeValues( attributeValues, entityInstance.getTrackedEntityAttributeValues() );
            entityInstance.setTrackedEntityAttributeValues( attributeValues );
            teiService.updateTrackedEntityInstance( entityInstance );
        }
        else
        {
            teiService.createTrackedEntityInstance( entityInstance, attributeValues );
        }

<<<<<<< HEAD
        TrackedEntityInstance tei = teiService.getTrackedEntityInstance( teiUid.getUid() );
=======
        TrackedEntityInstance tei = teiService.getTrackedEntityInstance( teiUID.getUID() );
>>>>>>> de266b2e

        // TODO: Unsure about this handling for enrollments, this needs to be
        // checked closely
        ProgramInstance enrollment;
<<<<<<< HEAD
        boolean enrollmentExists = programInstanceService.programInstanceExists( enrollmentid.getUid() );
        if ( enrollmentExists )
        {
            enrollment = programInstanceService.getProgramInstance( enrollmentid.getUid() );
=======
        boolean enrollmentExists = programInstanceService.programInstanceExists( enrollmentid.getUID() );
        if ( enrollmentExists )
        {
            enrollment = programInstanceService.getProgramInstance( enrollmentid.getUID() );
>>>>>>> de266b2e
            // Update these dates in case they've changed
            enrollment.setEnrollmentDate( enrollmentDate );
            enrollment.setIncidentDate( incidentDate );
        }
        else
        {
            enrollment = programInstanceService.enrollTrackedEntityInstance( tei, program, enrollmentDate, incidentDate,
<<<<<<< HEAD
                orgUnit, enrollmentid.getUid() );
=======
                orgUnit, enrollmentid.getUID() );
>>>>>>> de266b2e
        }
        if ( enrollment == null )
        {
            throw new SMSProcessingException( SmsResponse.ENROLL_FAILED.set( teiUid, progid ) );
        }
        enrollment.setStatus( getCoreProgramStatus( subm.getEnrollmentStatus() ) );
        enrollment.setGeometry( convertGeoPointToGeometry( subm.getCoordinates() ) );
        programInstanceService.updateProgramInstance( enrollment );

        // We now check if the enrollment has events to process
<<<<<<< HEAD
        User user = userService.getUser( subm.getUserId().getUid() );
=======
        User user = userService.getUser( subm.getUserID().getUID() );
>>>>>>> de266b2e
        List<Object> errorUIDs = new ArrayList<>();
        if ( subm.getEvents() != null )
        {
            for ( SmsEvent event : subm.getEvents() )
            {
                errorUIDs.addAll( processEvent( event, user, enrollment, sms ) );
            }
        }

        if ( !errorUIDs.isEmpty() )
        {
            return SmsResponse.WARN_DVERR.setList( errorUIDs );
        }

        if ( attributeValues == null || attributeValues.isEmpty() )
        {
            // TODO: Is this correct handling?
            return SmsResponse.WARN_AVEMPTY;
        }

        return SmsResponse.SUCCESS;
    }

    private void updateAttributeValues( Set<TrackedEntityAttributeValue> attributeValues,
        Set<TrackedEntityAttributeValue> oldAttributeValues )
    {
        // Update existing and add new values
        for ( TrackedEntityAttributeValue attributeValue : attributeValues )
        {
            TrackedEntityAttributeValue oldAttributeValue = findAttributeValue( attributeValue, oldAttributeValues );
            if ( oldAttributeValue != null )
            {
                oldAttributeValue.setValue( attributeValue.getValue() );
                attributeValueService.updateTrackedEntityAttributeValue( oldAttributeValue );
            }
            else
            {
                attributeValueService.addTrackedEntityAttributeValue( attributeValue );
            }
        }

        // Delete any that don't exist anymore
        for ( TrackedEntityAttributeValue oldAttributeValue : oldAttributeValues )
        {
            if ( findAttributeValue( oldAttributeValue, attributeValues ) == null )
            {
                attributeValueService.deleteTrackedEntityAttributeValue( oldAttributeValue );
            }
        }
    }

    private TrackedEntityAttributeValue findAttributeValue( TrackedEntityAttributeValue attributeValue,
        Set<TrackedEntityAttributeValue> attributeValues )
    {
        return attributeValues.stream()
            .filter( v -> v.getAttribute().getUid().equals( attributeValue.getAttribute().getUid() ) ).findAny()
            .orElse( null );
    }

    @Override
    protected boolean handlesType( SubmissionType type )
    {
        return (type == SubmissionType.ENROLLMENT);
    }

    private Set<TrackedEntityAttributeValue> getSMSAttributeValues( EnrollmentSmsSubmission submission,
        TrackedEntityInstance entityInstance )
    {
        if ( submission.getValues() == null )
        {
            return null;
        }
        return submission.getValues().stream().map( v -> createTrackedEntityValue( v, entityInstance ) )
            .collect( Collectors.toSet() );
    }

    protected TrackedEntityAttributeValue createTrackedEntityValue( SmsAttributeValue SMSAttributeValue,
        TrackedEntityInstance tei )
    {
        Uid attribUid = SMSAttributeValue.getAttribute();
        String val = SMSAttributeValue.getValue();

        TrackedEntityAttribute attribute = trackedEntityAttributeService
<<<<<<< HEAD
            .getTrackedEntityAttribute( attribUid.getUid() );
=======
            .getTrackedEntityAttribute( attribUID.getUID() );
>>>>>>> de266b2e
        if ( attribute == null )
        {
            throw new SMSProcessingException( SmsResponse.INVALID_ATTRIB.set( attribUid ) );
        }
        else if ( val == null )
        {
            // TODO: Is this an error we can't recover from?
            throw new SMSProcessingException( SmsResponse.NULL_ATTRIBVAL.set( attribUid ) );
        }
        TrackedEntityAttributeValue trackedEntityAttributeValue = new TrackedEntityAttributeValue();
        trackedEntityAttributeValue.setAttribute( attribute );
        trackedEntityAttributeValue.setEntityInstance( tei );
        trackedEntityAttributeValue.setValue( val );
        return trackedEntityAttributeValue;
    }

    protected List<Object> processEvent( SmsEvent event, User user, ProgramInstance programInstance, IncomingSms sms )
    {
        Uid stageid = event.getProgramStage();
        Uid aocid = event.getAttributeOptionCombo();
        Uid orgunitid = event.getOrgUnit();

<<<<<<< HEAD
        OrganisationUnit orgUnit = organisationUnitService.getOrganisationUnit( orgunitid.getUid() );
=======
        OrganisationUnit orgUnit = organisationUnitService.getOrganisationUnit( orgunitid.getUID() );
>>>>>>> de266b2e
        if ( orgUnit == null )
        {
            throw new SMSProcessingException( SmsResponse.INVALID_ORGUNIT.set( orgunitid ) );
        }

<<<<<<< HEAD
        ProgramStage programStage = programStageService.getProgramStage( stageid.getUid() );
=======
        ProgramStage programStage = programStageService.getProgramStage( stageid.getUID() );
>>>>>>> de266b2e
        if ( programStage == null )
        {
            throw new SMSProcessingException( SmsResponse.INVALID_STAGE.set( stageid ) );
        }

<<<<<<< HEAD
        CategoryOptionCombo aoc = categoryService.getCategoryOptionCombo( aocid.getUid() );
=======
        CategoryOptionCombo aoc = categoryService.getCategoryOptionCombo( aocid.getUID() );
>>>>>>> de266b2e
        if ( aoc == null )
        {
            throw new SMSProcessingException( SmsResponse.INVALID_AOC.set( aocid ) );
        }

<<<<<<< HEAD
        List<Object> errorUIDs = saveNewEvent( event.getEvent().getUid(), orgUnit, programStage, programInstance, sms,
=======
        List<Object> errorUIDs = saveNewEvent( event.getEvent().getUID(), orgUnit, programStage, programInstance, sms,
>>>>>>> de266b2e
            aoc, user, event.getValues(), event.getEventStatus(), event.getEventDate(), event.getDueDate(),
            event.getCoordinates() );

        return errorUIDs;
    }
}<|MERGE_RESOLUTION|>--- conflicted
+++ resolved
@@ -119,7 +119,6 @@
 
         Date enrollmentDate = subm.getEnrollmentDate();
         Date incidentDate = subm.getIncidentDate();
-<<<<<<< HEAD
         Uid teiUid = subm.getTrackedEntityInstance();
         Uid progid = subm.getTrackerProgram();
         Uid tetid = subm.getTrackedEntityType();
@@ -128,26 +127,14 @@
         OrganisationUnit orgUnit = organisationUnitService.getOrganisationUnit( ouid.getUid() );
 
         Program program = programService.getProgram( progid.getUid() );
-=======
-        UID teiUID = subm.getTrackedEntityInstance();
-        UID progid = subm.getTrackerProgram();
-        UID tetid = subm.getTrackedEntityType();
-        UID ouid = subm.getOrgUnit();
-        UID enrollmentid = subm.getEnrollment();
-        OrganisationUnit orgUnit = organisationUnitService.getOrganisationUnit( ouid.getUID() );
-
-        Program program = programService.getProgram( progid.getUID() );
->>>>>>> de266b2e
+
         if ( program == null )
         {
             throw new SMSProcessingException( SmsResponse.INVALID_PROGRAM.set( progid ) );
         }
 
-<<<<<<< HEAD
         TrackedEntityType entityType = trackedEntityTypeService.getTrackedEntityType( tetid.getUid() );
-=======
-        TrackedEntityType entityType = trackedEntityTypeService.getTrackedEntityType( tetid.getUID() );
->>>>>>> de266b2e
+
         if ( entityType == null )
         {
             throw new SMSProcessingException( SmsResponse.INVALID_TETYPE.set( tetid ) );
@@ -159,31 +146,18 @@
         }
 
         TrackedEntityInstance entityInstance;
-<<<<<<< HEAD
         boolean teiExists = teiService.trackedEntityInstanceExists( teiUid.getUid() );
 
         if ( teiExists )
         {
             log.info( String.format( "Given TEI [%s] exists. Updating...", teiUid ) );
             entityInstance = teiService.getTrackedEntityInstance( teiUid.getUid() );
-=======
-        boolean teiExists = teiService.trackedEntityInstanceExists( teiUID.getUID() );
-
-        if ( teiExists )
-        {
-            log.info( String.format( "Given TEI [%s] exists. Updating...", teiUID ) );
-            entityInstance = teiService.getTrackedEntityInstance( teiUID.getUID() );
->>>>>>> de266b2e
         }
         else
         {
             log.info( String.format( "Given TEI [%s] does not exist. Creating...", teiUid ) );
             entityInstance = new TrackedEntityInstance();
-<<<<<<< HEAD
             entityInstance.setUid( teiUid.getUid() );
-=======
-            entityInstance.setUid( teiUID.getUID() );
->>>>>>> de266b2e
             entityInstance.setOrganisationUnit( orgUnit );
             entityInstance.setTrackedEntityType( entityType );
         }
@@ -201,26 +175,16 @@
             teiService.createTrackedEntityInstance( entityInstance, attributeValues );
         }
 
-<<<<<<< HEAD
         TrackedEntityInstance tei = teiService.getTrackedEntityInstance( teiUid.getUid() );
-=======
-        TrackedEntityInstance tei = teiService.getTrackedEntityInstance( teiUID.getUID() );
->>>>>>> de266b2e
 
         // TODO: Unsure about this handling for enrollments, this needs to be
         // checked closely
         ProgramInstance enrollment;
-<<<<<<< HEAD
         boolean enrollmentExists = programInstanceService.programInstanceExists( enrollmentid.getUid() );
         if ( enrollmentExists )
         {
             enrollment = programInstanceService.getProgramInstance( enrollmentid.getUid() );
-=======
-        boolean enrollmentExists = programInstanceService.programInstanceExists( enrollmentid.getUID() );
-        if ( enrollmentExists )
-        {
-            enrollment = programInstanceService.getProgramInstance( enrollmentid.getUID() );
->>>>>>> de266b2e
+
             // Update these dates in case they've changed
             enrollment.setEnrollmentDate( enrollmentDate );
             enrollment.setIncidentDate( incidentDate );
@@ -228,11 +192,7 @@
         else
         {
             enrollment = programInstanceService.enrollTrackedEntityInstance( tei, program, enrollmentDate, incidentDate,
-<<<<<<< HEAD
                 orgUnit, enrollmentid.getUid() );
-=======
-                orgUnit, enrollmentid.getUID() );
->>>>>>> de266b2e
         }
         if ( enrollment == null )
         {
@@ -243,11 +203,8 @@
         programInstanceService.updateProgramInstance( enrollment );
 
         // We now check if the enrollment has events to process
-<<<<<<< HEAD
         User user = userService.getUser( subm.getUserId().getUid() );
-=======
-        User user = userService.getUser( subm.getUserID().getUID() );
->>>>>>> de266b2e
+
         List<Object> errorUIDs = new ArrayList<>();
         if ( subm.getEvents() != null )
         {
@@ -331,11 +288,8 @@
         String val = SMSAttributeValue.getValue();
 
         TrackedEntityAttribute attribute = trackedEntityAttributeService
-<<<<<<< HEAD
             .getTrackedEntityAttribute( attribUid.getUid() );
-=======
-            .getTrackedEntityAttribute( attribUID.getUID() );
->>>>>>> de266b2e
+
         if ( attribute == null )
         {
             throw new SMSProcessingException( SmsResponse.INVALID_ATTRIB.set( attribUid ) );
@@ -358,41 +312,28 @@
         Uid aocid = event.getAttributeOptionCombo();
         Uid orgunitid = event.getOrgUnit();
 
-<<<<<<< HEAD
         OrganisationUnit orgUnit = organisationUnitService.getOrganisationUnit( orgunitid.getUid() );
-=======
-        OrganisationUnit orgUnit = organisationUnitService.getOrganisationUnit( orgunitid.getUID() );
->>>>>>> de266b2e
+
         if ( orgUnit == null )
         {
             throw new SMSProcessingException( SmsResponse.INVALID_ORGUNIT.set( orgunitid ) );
         }
 
-<<<<<<< HEAD
         ProgramStage programStage = programStageService.getProgramStage( stageid.getUid() );
-=======
-        ProgramStage programStage = programStageService.getProgramStage( stageid.getUID() );
->>>>>>> de266b2e
+
         if ( programStage == null )
         {
             throw new SMSProcessingException( SmsResponse.INVALID_STAGE.set( stageid ) );
         }
 
-<<<<<<< HEAD
         CategoryOptionCombo aoc = categoryService.getCategoryOptionCombo( aocid.getUid() );
-=======
-        CategoryOptionCombo aoc = categoryService.getCategoryOptionCombo( aocid.getUID() );
->>>>>>> de266b2e
+
         if ( aoc == null )
         {
             throw new SMSProcessingException( SmsResponse.INVALID_AOC.set( aocid ) );
         }
 
-<<<<<<< HEAD
         List<Object> errorUIDs = saveNewEvent( event.getEvent().getUid(), orgUnit, programStage, programInstance, sms,
-=======
-        List<Object> errorUIDs = saveNewEvent( event.getEvent().getUID(), orgUnit, programStage, programInstance, sms,
->>>>>>> de266b2e
             aoc, user, event.getValues(), event.getEventStatus(), event.getEventDate(), event.getDueDate(),
             event.getCoordinates() );
 
