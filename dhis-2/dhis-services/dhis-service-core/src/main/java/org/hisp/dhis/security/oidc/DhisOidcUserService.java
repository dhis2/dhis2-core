package org.hisp.dhis.security.oidc;

/*
 * Copyright (c) 2004-2021, University of Oslo
 * All rights reserved.
 *
 * Redistribution and use in source and binary forms, with or without
 * modification, are permitted provided that the following conditions are met:
 * Redistributions of source code must retain the above copyright notice, this
 * list of conditions and the following disclaimer.
 *
 * Redistributions in binary form must reproduce the above copyright notice,
 * this list of conditions and the following disclaimer in the documentation
 * and/or other materials provided with the distribution.
 * Neither the name of the HISP project nor the names of its contributors may
 * be used to endorse or promote products derived from this software without
 * specific prior written permission.
 *
 * THIS SOFTWARE IS PROVIDED BY THE COPYRIGHT HOLDERS AND CONTRIBUTORS "AS IS" AND
 * ANY EXPRESS OR IMPLIED WARRANTIES, INCLUDING, BUT NOT LIMITED TO, THE IMPLIED
 * WARRANTIES OF MERCHANTABILITY AND FITNESS FOR A PARTICULAR PURPOSE ARE
 * DISCLAIMED. IN NO EVENT SHALL THE COPYRIGHT OWNER OR CONTRIBUTORS BE LIABLE FOR
 * ANY DIRECT, INDIRECT, INCIDENTAL, SPECIAL, EXEMPLARY, OR CONSEQUENTIAL DAMAGES
 * (INCLUDING, BUT NOT LIMITED TO, PROCUREMENT OF SUBSTITUTE GOODS OR SERVICES;
 * LOSS OF USE, DATA, OR PROFITS; OR BUSINESS INTERRUPTION) HOWEVER CAUSED AND ON
 * ANY THEORY OF LIABILITY, WHETHER IN CONTRACT, STRICT LIABILITY, OR TORT
 * (INCLUDING NEGLIGENCE OR OTHERWISE) ARISING IN ANY WAY OUT OF THE USE OF THIS
 * SOFTWARE, EVEN IF ADVISED OF THE POSSIBILITY OF SUCH DAMAGE.
 */

import java.util.Map;

import lombok.extern.slf4j.Slf4j;

import org.hisp.dhis.user.UserCredentials;
import org.hisp.dhis.user.UserService;
import org.springframework.beans.factory.annotation.Autowired;
import org.springframework.security.oauth2.client.oidc.userinfo.OidcUserRequest;
import org.springframework.security.oauth2.client.oidc.userinfo.OidcUserService;
import org.springframework.security.oauth2.client.registration.ClientRegistration;
import org.springframework.security.oauth2.core.OAuth2AuthenticationException;
import org.springframework.security.oauth2.core.OAuth2Error;
import org.springframework.security.oauth2.core.oidc.IdTokenClaimNames;
import org.springframework.security.oauth2.core.oidc.OidcUserInfo;
import org.springframework.security.oauth2.core.oidc.user.OidcUser;
import org.springframework.stereotype.Service;

/**
 * @author Morten Svanæs <msvanaes@dhis2.org>
 */
@Slf4j
@Service
public class DhisOidcUserService
    extends OidcUserService
{
    @Autowired
    public UserService userService;

    @Autowired
    private DhisClientRegistrationRepository clientRegistrationRepository;

    @Override
    public OidcUser loadUser( OidcUserRequest userRequest )
        throws OAuth2AuthenticationException
    {
        ClientRegistration clientRegistration = userRequest.getClientRegistration();
        DhisOidcClientRegistration oidcClientRegistration = clientRegistrationRepository
            .getDhisOidcClientRegistration( clientRegistration.getRegistrationId() );

        String mappingClaimKey = oidcClientRegistration.getMappingClaimKey();

        OidcUser oidcUser = super.loadUser( userRequest );

        OidcUserInfo userInfo = oidcUser.getUserInfo();
        Map<String, Object> attributes = oidcUser.getAttributes();

        Object claimValue = attributes.get( mappingClaimKey );

        if ( claimValue == null && userInfo != null )
        {
            claimValue = userInfo.getClaim( mappingClaimKey );
        }

        if ( log.isDebugEnabled() )
        {
            log.debug( String
                .format( "Trying to look up DHIS2 user with OidcUser mapping mappingClaimKey='%s', claim value='%s'",
                    mappingClaimKey, claimValue ) );
        }

        if ( claimValue != null )
        {
            UserCredentials userCredentials = userService.getUserCredentialsByOpenId( (String) claimValue );

            if ( userCredentials != null )
            {
                return new DhisOidcUser( userCredentials, attributes, IdTokenClaimNames.SUB, oidcUser.getIdToken() );
            }
        }

<<<<<<< HEAD
        if ( log.isDebugEnabled() )
        {
            log.debug( "Failed to look up DHIS2 user with OidcUser mapping, claim value:" + claimValue );
=======
        String errorMessage = String
            .format( "Failed to look up DHIS2 user with OidcUser mapping mappingClaimKey='%s', claim value='%s'",
                mappingClaimKey, claimValue );

        if ( log.isDebugEnabled() )
        {
            log.debug( errorMessage );
>>>>>>> a16af15a
        }

        OAuth2Error oauth2Error = new OAuth2Error(
            "could_not_map_oidc_user_to_dhis2_user",
            errorMessage,
            null );

        throw new OAuth2AuthenticationException( oauth2Error, oauth2Error.toString() );
    }
}<|MERGE_RESOLUTION|>--- conflicted
+++ resolved
@@ -98,11 +98,6 @@
             }
         }
 
-<<<<<<< HEAD
-        if ( log.isDebugEnabled() )
-        {
-            log.debug( "Failed to look up DHIS2 user with OidcUser mapping, claim value:" + claimValue );
-=======
         String errorMessage = String
             .format( "Failed to look up DHIS2 user with OidcUser mapping mappingClaimKey='%s', claim value='%s'",
                 mappingClaimKey, claimValue );
@@ -110,7 +105,6 @@
         if ( log.isDebugEnabled() )
         {
             log.debug( errorMessage );
->>>>>>> a16af15a
         }
 
         OAuth2Error oauth2Error = new OAuth2Error(
