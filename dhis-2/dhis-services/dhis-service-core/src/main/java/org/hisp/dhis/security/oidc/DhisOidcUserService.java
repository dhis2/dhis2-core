--- conflicted
+++ resolved
@@ -91,9 +91,6 @@
             User user = userService.getUserByOpenId( (String) claimValue );
             if ( user != null && user.isExternalAuth() )
             {
-<<<<<<< HEAD
-                CurrentUserDetails userDetails = userService.createUserDetails( user );
-=======
                 if ( user.isDisabled() || !user.isAccountNonExpired() )
                 {
                     throw new OAuth2AuthenticationException( new OAuth2Error( "user_disabled" ),
@@ -101,7 +98,6 @@
                 }
 
                 CurrentUserDetails userDetails = userService.validateAndCreateUserDetails( user, user.getPassword() );
->>>>>>> 8adf5521
                 return new DhisOidcUser( userDetails, attributes, IdTokenClaimNames.SUB, oidcUser.getIdToken() );
             }
         }
