--- conflicted
+++ resolved
@@ -380,17 +380,10 @@
         Integer days = periods != null ? getDaysFromPeriods( periods ) : null;
 
         Double denominatorValue = getExpressionValue( indicator.getDenominator(), INDICATOR_EXPRESSION,
-<<<<<<< HEAD
-            itemMap, valueMap, constantMap, orgUnitCountMap, days, SKIP_IF_ALL_VALUES_MISSING );
+            itemMap, valueMap, constantMap, orgUnitCountMap, null, days, SKIP_IF_ALL_VALUES_MISSING, null );
 
         Double numeratorValue = getExpressionValue( indicator.getNumerator(), INDICATOR_EXPRESSION,
-            itemMap, valueMap, constantMap, orgUnitCountMap, days, SKIP_IF_ALL_VALUES_MISSING );
-=======
-            valueMap, constantMap, orgUnitCountMap, null, days, SKIP_IF_ALL_VALUES_MISSING, null );
-
-        Double numeratorValue = getExpressionValue( indicator.getNumerator(), INDICATOR_EXPRESSION,
-            valueMap, constantMap, orgUnitCountMap, null, days, SKIP_IF_ALL_VALUES_MISSING, null );
->>>>>>> a7796ca1
+            itemMap, valueMap, constantMap, orgUnitCountMap, null, days, SKIP_IF_ALL_VALUES_MISSING, null );
 
         if ( denominatorValue != null && denominatorValue != 0d && numeratorValue != null )
         {
@@ -442,7 +435,7 @@
     }
 
     // -------------------------------------------------------------------------
-    // Expression logic
+    // Get information about the expression
     // -------------------------------------------------------------------------
 
     @Override
@@ -582,61 +575,37 @@
         return visitor.getOrgUnitGroupIds();
     }
 
+    // -------------------------------------------------------------------------
+    // Compute the value of the expression
+    // -------------------------------------------------------------------------
+
     @Override
     public Object getExpressionValue( String expression, ParseType parseType )
     {
         return getExpressionValue( expression, parseType,
-            new HashMap<>(), new HashMap<>(), new HashMap<>(), new HashMap<>(),
-<<<<<<< HEAD
-            null, NEVER_SKIP, DEFAULT_SAMPLE_PERIODS, new MapMap<>() );
-=======
-            null, NEVER_SKIP, null, DEFAULT_SAMPLE_PERIODS, new MapMap<>() );
->>>>>>> a7796ca1
+            new HashMap<>(), new HashMap<>(), new HashMap<>(), new HashMap<>(), null,
+            null, NEVER_SKIP, null, DEFAULT_SAMPLE_PERIODS, new MapMap<>(), parseType.getDataType() );
     }
 
     @Override
     public Double getExpressionValue( String expression, ParseType parseType,
-<<<<<<< HEAD
         Map<DimensionalItemId, DimensionalItemObject> itemMap, Map<DimensionalItemObject, Object> valueMap,
         Map<String, Constant> constantMap, Map<String, Integer> orgUnitCountMap,
-        Integer days, MissingValueStrategy missingValueStrategy )
-    {
-        return castDouble( getExpressionValue( expression, parseType, itemMap, valueMap, constantMap,
-            orgUnitCountMap, days, missingValueStrategy, DEFAULT_SAMPLE_PERIODS, new MapMap<>() ) );
-=======
-        Map<DimensionalItemObject, Double> valueMap, Map<String, Constant> constantMap,
-        Map<String, Integer> orgUnitCountMap, Map<String, OrganisationUnitGroup> orgUnitGroupMap, Integer days,
+        Map<String, OrganisationUnitGroup> orgUnitGroupMap, Integer days,
         MissingValueStrategy missingValueStrategy, OrganisationUnit orgUnit )
     {
-        return castDouble( getExpressionValue( expression, parseType, valueMap, constantMap, orgUnitCountMap,
-            orgUnitGroupMap, days, missingValueStrategy, orgUnit, DEFAULT_SAMPLE_PERIODS, new MapMap<>() ) );
->>>>>>> a7796ca1
-    }
-
-    @Override
-    public Object getExpressionValue( String expression, ParseType parseType,
-<<<<<<< HEAD
-        Map<DimensionalItemId, DimensionalItemObject> itemMap, Map<DimensionalItemObject, Object> valueMap,
-        Map<String, Constant> constantMap, Map<String, Integer> orgUnitCountMap,
-        Integer days, MissingValueStrategy missingValueStrategy, List<Period> samplePeriods,
-        MapMap<Period, DimensionalItemObject, Object> periodValueMap )
-    {
-        return getExpressionValue( expression, parseType, itemMap, valueMap, constantMap, orgUnitCountMap,
-            days, missingValueStrategy, samplePeriods, periodValueMap, parseType.getDataType() );
+        return castDouble( getExpressionValue( expression, parseType, itemMap, valueMap,
+            constantMap, orgUnitCountMap, orgUnitGroupMap, days, missingValueStrategy, orgUnit,
+            DEFAULT_SAMPLE_PERIODS, new MapMap<>(), parseType.getDataType() ) );
     }
 
     @Override
     public Object getExpressionValue( String expression, ParseType parseType,
         Map<DimensionalItemId, DimensionalItemObject> itemMap, Map<DimensionalItemObject, Object> valueMap,
         Map<String, Constant> constantMap, Map<String, Integer> orgUnitCountMap,
-        Integer days, MissingValueStrategy missingValueStrategy, List<Period> samplePeriods,
+        Map<String, OrganisationUnitGroup> orgUnitGroupMap, Integer days,
+        MissingValueStrategy missingValueStrategy, OrganisationUnit orgUnit, List<Period> samplePeriods,
         MapMap<Period, DimensionalItemObject, Object> periodValueMap, DataType dataType )
-=======
-        Map<DimensionalItemObject, Double> valueMap, Map<String, Constant> constantMap,
-        Map<String, Integer> orgUnitCountMap, Map<String, OrganisationUnitGroup> orgUnitGroupMap, Integer days,
-        MissingValueStrategy missingValueStrategy, OrganisationUnit orgUnit,
-        List<Period> samplePeriods, MapMap<Period, DimensionalItemObject, Double> periodValueMap )
->>>>>>> a7796ca1
     {
         if ( isEmpty( expression ) )
         {
