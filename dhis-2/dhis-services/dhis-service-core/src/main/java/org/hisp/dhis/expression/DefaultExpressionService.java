package org.hisp.dhis.expression;

/*
 * Copyright (c) 2004-2020, University of Oslo
 * All rights reserved.
 *
 * Redistribution and use in source and binary forms, with or without
 * modification, are permitted provided that the following conditions are met:
 * Redistributions of source code must retain the above copyright notice, this
 * list of conditions and the following disclaimer.
 *
 * Redistributions in binary form must reproduce the above copyright notice,
 * this list of conditions and the following disclaimer in the documentation
 * and/or other materials provided with the distribution.
 * Neither the name of the HISP project nor the names of its contributors may
 * be used to endorse or promote products derived from this software without
 * specific prior written permission.
 *
 * THIS SOFTWARE IS PROVIDED BY THE COPYRIGHT HOLDERS AND CONTRIBUTORS "AS IS" AND
 * ANY EXPRESS OR IMPLIED WARRANTIES, INCLUDING, BUT NOT LIMITED TO, THE IMPLIED
 * WARRANTIES OF MERCHANTABILITY AND FITNESS FOR A PARTICULAR PURPOSE ARE
 * DISCLAIMED. IN NO EVENT SHALL THE COPYRIGHT OWNER OR CONTRIBUTORS BE LIABLE FOR
 * ANY DIRECT, INDIRECT, INCIDENTAL, SPECIAL, EXEMPLARY, OR CONSEQUENTIAL DAMAGES
 * (INCLUDING, BUT NOT LIMITED TO, PROCUREMENT OF SUBSTITUTE GOODS OR SERVICES;
 * LOSS OF USE, DATA, OR PROFITS; OR BUSINESS INTERRUPTION) HOWEVER CAUSED AND ON
 * ANY THEORY OF LIABILITY, WHETHER IN CONTRACT, STRICT LIABILITY, OR TORT
 * (INCLUDING NEGLIGENCE OR OTHERWISE) ARISING IN ANY WAY OUT OF THE USE OF THIS
 * SOFTWARE, EVEN IF ADVISED OF THE POSSIBILITY OF SUCH DAMAGE.
 */

<<<<<<< HEAD
=======
import static java.lang.Boolean.FALSE;
import static org.hisp.dhis.common.DimensionItemType.*;
import static org.hisp.dhis.expression.MissingValueStrategy.NEVER_SKIP;
import static org.hisp.dhis.expression.MissingValueStrategy.SKIP_IF_ALL_VALUES_MISSING;
import static org.hisp.dhis.expression.ParseType.*;
import static org.hisp.dhis.parser.expression.ParserUtils.*;
import static org.hisp.dhis.parser.expression.antlr.ExpressionParser.*;

import java.util.*;
import java.util.Objects;
import java.util.stream.Collectors;
import static com.google.common.base.Preconditions.checkNotNull;
import static org.springframework.util.ObjectUtils.isEmpty;

import java.util.stream.Stream;

>>>>>>> f68e7288
import com.google.common.collect.ImmutableMap;
import org.apache.commons.logging.Log;
import org.apache.commons.logging.LogFactory;
import org.hisp.dhis.analytics.DataType;
import org.hisp.dhis.antlr.Parser;
import org.hisp.dhis.antlr.ParserException;
import org.hisp.dhis.category.CategoryService;
import org.hisp.dhis.common.DimensionService;
import org.hisp.dhis.common.DimensionalItemId;
import org.hisp.dhis.common.DimensionalItemObject;
import org.hisp.dhis.common.MapMap;
import org.hisp.dhis.constant.Constant;
import org.hisp.dhis.constant.ConstantService;
import org.hisp.dhis.dataelement.DataElement;
import org.hisp.dhis.dataelement.DataElementOperand;
import org.hisp.dhis.dataelement.DataElementService;
import org.hisp.dhis.expression.item.DimItemDataElementAndOperand;
import org.hisp.dhis.expression.item.DimItemIndicator;
import org.hisp.dhis.expression.item.DimItemProgramAttribute;
import org.hisp.dhis.expression.item.DimItemProgramDataElement;
import org.hisp.dhis.expression.item.DimItemProgramIndicator;
import org.hisp.dhis.expression.item.DimItemReportingRate;
import org.hisp.dhis.expression.item.ItemDays;
import org.hisp.dhis.expression.item.ItemOrgUnitGroup;
import org.hisp.dhis.hibernate.HibernateGenericStore;
import org.hisp.dhis.indicator.Indicator;
import org.hisp.dhis.indicator.IndicatorValue;
import org.hisp.dhis.organisationunit.OrganisationUnitGroup;
import org.hisp.dhis.organisationunit.OrganisationUnitGroupService;
import org.hisp.dhis.parser.expression.CommonExpressionVisitor;
import org.hisp.dhis.parser.expression.ExprFunction;
import org.hisp.dhis.parser.expression.ExprFunctionMethod;
import org.hisp.dhis.parser.expression.ExprItem;
import org.hisp.dhis.parser.expression.ExprItemMethod;
import org.hisp.dhis.parser.expression.function.VectorAvg;
import org.hisp.dhis.parser.expression.function.VectorCount;
import org.hisp.dhis.parser.expression.function.VectorMax;
import org.hisp.dhis.parser.expression.function.VectorMedian;
import org.hisp.dhis.parser.expression.function.VectorMin;
import org.hisp.dhis.parser.expression.function.VectorPercentileCont;
import org.hisp.dhis.parser.expression.function.VectorStddevPop;
import org.hisp.dhis.parser.expression.function.VectorStddevSamp;
import org.hisp.dhis.parser.expression.function.VectorSum;
import org.hisp.dhis.parser.expression.item.ItemConstant;
import org.hisp.dhis.parser.expression.literal.RegenerateLiteral;
import org.hisp.dhis.period.Period;
import org.hisp.dhis.util.DateUtils;
import org.springframework.beans.factory.annotation.Qualifier;
import org.springframework.stereotype.Service;
import org.springframework.transaction.annotation.Transactional;

import java.util.Collection;
import java.util.HashMap;
import java.util.HashSet;
import java.util.List;
import java.util.Map;
import java.util.Objects;
import java.util.Set;
import java.util.stream.Collectors;
import java.util.stream.Stream;

import static com.google.common.base.Preconditions.checkNotNull;
import static java.lang.Boolean.FALSE;
import static org.hisp.dhis.antlr.AntlrParserUtils.castBoolean;
import static org.hisp.dhis.antlr.AntlrParserUtils.castDouble;
import static org.hisp.dhis.antlr.AntlrParserUtils.castString;
import static org.hisp.dhis.common.DimensionItemType.DATA_ELEMENT_OPERAND;
import static org.hisp.dhis.expression.MissingValueStrategy.NEVER_SKIP;
import static org.hisp.dhis.expression.ParseType.INDICATOR_EXPRESSION;
import static org.hisp.dhis.expression.ParseType.PREDICTOR_EXPRESSION;
import static org.hisp.dhis.expression.ParseType.PREDICTOR_SKIP_TEST;
import static org.hisp.dhis.expression.ParseType.SIMPLE_TEST;
import static org.hisp.dhis.expression.ParseType.VALIDATION_RULE_EXPRESSION;
import static org.hisp.dhis.parser.expression.ParserUtils.*;
import static org.hisp.dhis.parser.expression.antlr.ExpressionParser.*;
import static org.springframework.util.ObjectUtils.isEmpty;

/**
 * The expression is a string describing a formula containing data element ids
 * and category option combo ids. The formula can potentially contain references
 * to data element totals.
 *
 * @author Margrethe Store
 * @author Lars Helge Overland
 * @author Jim Grace
 */
@Service( "org.hisp.dhis.expression.ExpressionService" )
public class DefaultExpressionService
    implements ExpressionService
{
    private static final Log log = LogFactory.getLog( DefaultExpressionService.class );

    // -------------------------------------------------------------------------
    // Dependencies
    // -------------------------------------------------------------------------

    private final HibernateGenericStore<Expression> expressionStore;

    private final DataElementService dataElementService;

    private final ConstantService constantService;

    private final CategoryService categoryService;

    private final OrganisationUnitGroupService organisationUnitGroupService;

    private final DimensionService dimensionService;

    // -------------------------------------------------------------------------
    // Static data
    // -------------------------------------------------------------------------

    private final static ImmutableMap<Integer, ExprItem> VALIDATION_RULE_EXPRESSION_ITEMS = ImmutableMap.<Integer, ExprItem>builder()
        .put( HASH_BRACE, new DimItemDataElementAndOperand() )
        .put( A_BRACE, new DimItemProgramAttribute() )
        .put( C_BRACE, new ItemConstant() )
        .put( D_BRACE, new DimItemProgramDataElement() )
        .put( I_BRACE, new DimItemProgramIndicator() )
        .put( OUG_BRACE, new ItemOrgUnitGroup() )
        .put( R_BRACE, new DimItemReportingRate() )
        .put( DAYS, new ItemDays() )
        .build();

    private final static ImmutableMap<Integer, ExprItem> PREDICTOR_EXPRESSION_ITEMS = VALIDATION_RULE_EXPRESSION_ITEMS;

    private final static ImmutableMap<Integer, ExprItem> INDICATOR_EXPRESSION_ITEMS = ImmutableMap.<Integer, ExprItem>builder()
        .putAll( VALIDATION_RULE_EXPRESSION_ITEMS )
        .put( N_BRACE, new DimItemIndicator() )
        .build();

    private final static ImmutableMap<Integer, ExprFunction> PREDICTOR_EXPRESSION_FUNCTIONS = ImmutableMap.<Integer, ExprFunction>builder()
        .putAll( COMMON_EXPRESSION_FUNCTIONS )
        .put( AVG, new VectorAvg() )
        .put( COUNT, new VectorCount() )
        .put( MAX, new VectorMax() )
        .put( MEDIAN, new VectorMedian() )
        .put( MIN, new VectorMin() )
        .put( PERCENTILE_CONT, new VectorPercentileCont() )
        .put( STDDEV, new VectorStddevSamp() )
        .put( STDDEV_POP, new VectorStddevPop() )
        .put( STDDEV_SAMP, new VectorStddevSamp() )
        .put( SUM, new VectorSum() )
        .build();

    private final static ImmutableMap<ParseType, ImmutableMap<Integer, ExprItem>> PARSE_TYPE_EXPRESSION_ITEMS =
        ImmutableMap.<ParseType, ImmutableMap<Integer, ExprItem>>builder()
            .put( INDICATOR_EXPRESSION, INDICATOR_EXPRESSION_ITEMS )
            .put( VALIDATION_RULE_EXPRESSION, VALIDATION_RULE_EXPRESSION_ITEMS )
            .put( PREDICTOR_EXPRESSION, PREDICTOR_EXPRESSION_ITEMS )
            .put( PREDICTOR_SKIP_TEST, PREDICTOR_EXPRESSION_ITEMS )
            .put( SIMPLE_TEST, ImmutableMap.<Integer, ExprItem>builder().build() )
            .build();

    private final static ImmutableMap<ParseType, ImmutableMap<Integer, ExprFunction>> PARSE_TYPE_EXPRESSION_FUNCTIONS =
        ImmutableMap.<ParseType, ImmutableMap<Integer, ExprFunction>>builder()
            .put( INDICATOR_EXPRESSION, COMMON_EXPRESSION_FUNCTIONS )
            .put( VALIDATION_RULE_EXPRESSION, COMMON_EXPRESSION_FUNCTIONS )
            .put( PREDICTOR_EXPRESSION, PREDICTOR_EXPRESSION_FUNCTIONS )
            .put( PREDICTOR_SKIP_TEST, COMMON_EXPRESSION_FUNCTIONS )
            .put( SIMPLE_TEST, COMMON_EXPRESSION_FUNCTIONS )
            .build();

    // -------------------------------------------------------------------------
    // Constructor
    // -------------------------------------------------------------------------

    public DefaultExpressionService(
        @Qualifier( "org.hisp.dhis.expression.ExpressionStore" ) HibernateGenericStore<Expression> expressionStore,
        DataElementService dataElementService, ConstantService constantService, CategoryService categoryService,
        OrganisationUnitGroupService organisationUnitGroupService, DimensionService dimensionService )
    {
        checkNotNull( expressionStore );
        checkNotNull( dataElementService );
        checkNotNull( constantService );
        checkNotNull( categoryService );
        checkNotNull( organisationUnitGroupService );
        checkNotNull( dimensionService );

        this.expressionStore = expressionStore;
        this.dataElementService = dataElementService;
        this.constantService = constantService;
        this.categoryService = categoryService;
        this.organisationUnitGroupService = organisationUnitGroupService;
        this.dimensionService = dimensionService;
    }

    // -------------------------------------------------------------------------
    // Expression CRUD operations
    // -------------------------------------------------------------------------

    @Override
    @Transactional
    public long addExpression( Expression expression )
    {
        expressionStore.save( expression );

        return expression.getId();
    }

    @Override
    @Transactional
    public void updateExpression( Expression expression )
    {
        expressionStore.update( expression );
    }

    @Override
    @Transactional
    public void deleteExpression( Expression expression )
    {
        expressionStore.delete( expression );
    }

    @Override
    @Transactional(readOnly = true)
    public Expression getExpression( long id )
    {
        return expressionStore.get( id );
    }

    @Override
    @Transactional(readOnly = true)
    public List<Expression> getAllExpressions()
    {
        return expressionStore.getAll();
    }

    // -------------------------------------------------------------------------
    // Indicator expression logic
    // -------------------------------------------------------------------------

    @Override
    public Set<DimensionalItemObject> getIndicatorDimensionalItemObjects( Collection<Indicator> indicators )
    {
        Set<DimensionalItemId> itemIds = indicators.stream()
            .flatMap( i -> Stream.of( i.getNumerator(), i.getDenominator() ) )
            .map( e -> getExpressionDimensionalItemIds ( e, INDICATOR_EXPRESSION ) )
            .flatMap( Set::stream )
            .collect( Collectors.toSet() );

        return dimensionService.getDataDimensionalItemObjects( itemIds );
    }

    @Override
    public Set<OrganisationUnitGroup> getIndicatorOrgUnitGroups( Collection<Indicator> indicators )
    {
        Set<OrganisationUnitGroup> groups = new HashSet<>();

        if ( indicators != null )
        {
            for ( Indicator indicator : indicators )
            {
                groups.addAll( getExpressionOrgUnitGroups( indicator.getNumerator(), INDICATOR_EXPRESSION ) );
                groups.addAll( getExpressionOrgUnitGroups( indicator.getDenominator(), INDICATOR_EXPRESSION ) );
            }
        }

        return groups;
    }

    @Override
    public IndicatorValue getIndicatorValueObject( Indicator indicator, List<Period> periods,
        Map<DimensionalItemObject, Double> valueMap, Map<String, Constant> constantMap,
        Map<String, Integer> orgUnitCountMap )
    {
        if ( indicator == null || indicator.getNumerator() == null || indicator.getDenominator() == null )
        {
            return null;
        }

        Integer days = periods != null ? getDaysFromPeriods( periods ) : null;

        Double denominatorValue = getExpressionValue( indicator.getDenominator(), INDICATOR_EXPRESSION,
            valueMap, constantMap, orgUnitCountMap, days, SKIP_IF_ALL_VALUES_MISSING );

        Double numeratorValue = getExpressionValue( indicator.getNumerator(), INDICATOR_EXPRESSION,
            valueMap, constantMap, orgUnitCountMap, days, SKIP_IF_ALL_VALUES_MISSING );

        if ( denominatorValue != null && denominatorValue != 0d && numeratorValue != null )
        {
            int multiplier = indicator.getIndicatorType().getFactor();

            int divisor = 1;

            if ( indicator.isAnnualized() && periods != null )
            {
                final int daysInPeriod = getDaysFromPeriods( periods );

                multiplier *= DateUtils.DAYS_IN_YEAR;

                divisor = daysInPeriod;
            }

            return new IndicatorValue()
                .setNumeratorValue( numeratorValue )
                .setDenominatorValue( denominatorValue )
                .setMultiplier( multiplier )
                .setDivisor( divisor );
        }

        return null;
    }

    @Override
    @Transactional
    public void substituteIndicatorExpressions( Collection<Indicator> indicators )
    {
        if ( indicators != null && !indicators.isEmpty() )
        {
            Map<String, Constant> constantMap = constantService.getConstantMap();

            Map<String, Integer> orgUnitCountMap = getIndicatorOrgUnitGroups( indicators ).stream()
                .collect(
                    Collectors.toMap(
                        OrganisationUnitGroup::getUid,
                        oug -> oug.getMembers().size() ) );

            for ( Indicator indicator : indicators )
            {
                indicator.setExplodedNumerator( regenerateIndicatorExpression( indicator.getNumerator(), constantMap, orgUnitCountMap ) );
                indicator.setExplodedDenominator( regenerateIndicatorExpression( indicator.getDenominator(), constantMap, orgUnitCountMap ) );
            }
        }
    }

    // -------------------------------------------------------------------------
    // Expression logic
    // -------------------------------------------------------------------------

    @Override
    @Transactional
    public ExpressionValidationOutcome expressionIsValid( String expression, ParseType parseType )
    {
        try
        {
            getExpressionDescription( expression, parseType );

            return ExpressionValidationOutcome.VALID;
        }
        catch ( IllegalStateException e )
        {
            return ExpressionValidationOutcome.EXPRESSION_IS_NOT_WELL_FORMED;
        }
    }

    @Override
    public String getExpressionDescription( String expression, ParseType parseType )
    {
        if ( isEmpty( expression ) )
        {
            return "";
        }

        CommonExpressionVisitor visitor = newVisitor( parseType,
            FUNCTION_EVALUATE_ALL_PATHS, ITEM_GET_DESCRIPTIONS, DEFAULT_SAMPLE_PERIODS,
            constantService.getConstantMap() );

        visit( expression, parseType.getDataType(), visitor, false );

        Map<String, String> itemDescriptions = visitor.getItemDescriptions();

        String description = expression;

        for ( Map.Entry<String, String> entry : itemDescriptions.entrySet() )
        {
            description = description.replace( entry.getKey(), entry.getValue() );
        }

        return description;
    }

    @Override
    public Set<String> getExpressionElementAndOptionComboIds( String expression, ParseType parseType )
    {
        return getExpressionDimensionalItemIds( expression, parseType ).stream()
            .filter( DimensionalItemId::isDataElementOrOperand )
            .map( i -> i.getId0() + ( i.getId1() == null ? "" : Expression.SEPARATOR + i.getId1() ) )
            .collect( Collectors.toSet());
    }

    @Override
    public Set<DataElement> getExpressionDataElements( String expression, ParseType parseType )
    {
        return getExpressionDimensionalItemIds( expression, parseType ).stream()
            .filter( DimensionalItemId::isDataElementOrOperand )
            .map( i -> dataElementService.getDataElement( i.getId0() ) )
            .collect( Collectors.toSet());
    }

    @Override
    @Transactional
    public Set<DataElementOperand> getExpressionOperands( String expression, ParseType parseType )
    {
        return getExpressionDimensionalItemIds( expression, parseType ).stream()
            .filter( DimensionalItemId::isDataElementOrOperand )
            .map( i -> new DataElementOperand( dataElementService.getDataElement( i.getId0() ),
                i.getId1() == null ? null : categoryService.getCategoryOptionCombo( i.getId1() ) ) )
            .collect( Collectors.toSet());
    }

    @Override
    public Set<String> getExpressionOptionComboIds( String expression, ParseType parseType )
    {
        Set<String> categoryOptionComboIds = new HashSet<>();

        for ( DimensionalItemId itemId : getExpressionDimensionalItemIds( expression, parseType ) )
        {
            if ( itemId.getDimensionItemType() == DATA_ELEMENT_OPERAND )
            {
                if ( itemId.getId1() != null )
                {
                    categoryOptionComboIds.add( itemId.getId1() );
                }
                if ( itemId.getId2() != null )
                {
                    categoryOptionComboIds.add( itemId.getId2() );
                }
            }
        }

        return categoryOptionComboIds;
    }

    @Override
    public Set<DimensionalItemObject> getExpressionDimensionalItemObjects( String expression, ParseType parseType )
    {
        Set<DimensionalItemId> itemIds = getExpressionDimensionalItemIds( expression, parseType );

        return dimensionService.getDataDimensionalItemObjects( itemIds );
    }

    @Override
    public void getExpressionDimensionalItemObjects( String expression, ParseType parseType,
        Set<DimensionalItemObject> items,
        Set<DimensionalItemObject> sampleItems )
    {
        Set<DimensionalItemId> itemIds = new HashSet<>();
        Set<DimensionalItemId> sampleItemIds = new HashSet<>();

        getExpressionDimensionalItemIds( expression, parseType, itemIds, sampleItemIds );

        items.addAll( dimensionService.getDataDimensionalItemObjects( itemIds ) );
        sampleItems.addAll( dimensionService.getDataDimensionalItemObjects( sampleItemIds ) );
    }

    @Override
    public Set<DimensionalItemId> getExpressionDimensionalItemIds( String expression, ParseType parseType )
    {
        Set<DimensionalItemId> itemIds = new HashSet<>();

        getExpressionDimensionalItemIds( expression, parseType, itemIds, itemIds );

        return itemIds;
    }

    @Override
    public Set<OrganisationUnitGroup> getExpressionOrgUnitGroups( String expression, ParseType parseType )
    {
        if ( isEmpty( expression ) )
        {
            return new HashSet<>();
        }

        CommonExpressionVisitor visitor = newVisitor( INDICATOR_EXPRESSION,
            FUNCTION_EVALUATE_ALL_PATHS, ITEM_GET_ORG_UNIT_GROUPS, DEFAULT_SAMPLE_PERIODS,
            constantService.getConstantMap() );

        visit( expression, parseType.getDataType(), visitor, true );

        Set<String> orgUnitGroupIds = visitor.getOrgUnitGroupIds();

        return orgUnitGroupIds.stream()
            .map( organisationUnitGroupService::getOrganisationUnitGroup )
            .filter( Objects::nonNull )
            .collect( Collectors.toSet() );
    }

    @Override
    public Object getExpressionValue( String expression, ParseType parseType )
    {
        return getExpressionValue( expression, parseType,
            new HashMap<>(), new HashMap<>(), new HashMap<>(),
            null, NEVER_SKIP, DEFAULT_SAMPLE_PERIODS, new MapMap<>() );
    }

    @Override
    public Double getExpressionValue( String expression, ParseType parseType,
        Map<DimensionalItemObject, Double> valueMap, Map<String, Constant> constantMap,
        Map<String, Integer> orgUnitCountMap, Integer days,
        MissingValueStrategy missingValueStrategy )
    {
        return castDouble( getExpressionValue( expression, parseType, valueMap, constantMap,
            orgUnitCountMap, days, missingValueStrategy, DEFAULT_SAMPLE_PERIODS, new MapMap<>() ) );
    }

    @Override
    public Object getExpressionValue( String expression, ParseType parseType,
        Map<DimensionalItemObject, Double> valueMap, Map<String, Constant> constantMap,
        Map<String, Integer> orgUnitCountMap, Integer days,
        MissingValueStrategy missingValueStrategy,
        List<Period> samplePeriods, MapMap<Period, DimensionalItemObject, Double> periodValueMap )
    {
        if ( isEmpty( expression ) )
        {
            return null;
        }

        CommonExpressionVisitor visitor = newVisitor( parseType,
            FUNCTION_EVALUATE, ITEM_EVALUATE, samplePeriods,
            constantMap );

        Map<String, Double> itemValueMap = valueMap.entrySet().stream().collect(
            Collectors.toMap( e -> e.getKey().getDimensionItem(), Map.Entry::getValue ) );

        MapMap<Period, String, Double> periodItemValueMap = new MapMap<>();

        for ( Period p : periodValueMap.keySet() )
        {
            periodItemValueMap.put( p, periodValueMap.get( p ).entrySet().stream().collect(
                Collectors.toMap( e -> e.getKey().getDimensionItem(), Map.Entry::getValue ) ) );
        }

        visitor.setItemValueMap( itemValueMap );
        visitor.setPeriodItemValueMap( periodItemValueMap );
        visitor.setOrgUnitCountMap( orgUnitCountMap );

        if ( days != null )
        {
            visitor.setDays( Double.valueOf( days ) );
        }

        Object value = visit( expression, parseType.getDataType(), visitor, true );

        int itemsFound = visitor.getItemsFound();
        int itemValuesFound = visitor.getItemValuesFound();

        switch ( missingValueStrategy )
        {
            case SKIP_IF_ANY_VALUE_MISSING:
                if ( itemValuesFound < itemsFound )
                {
                    return null;
                }

            case SKIP_IF_ALL_VALUES_MISSING:
                if ( itemsFound != 0 && itemValuesFound == 0 )
                {
                    return null;
                }

            case NEVER_SKIP:
                if ( value == null )
                {
                    switch( parseType.getDataType() )
                    {
                        case NUMERIC:
                            return 0d;

                        case BOOLEAN:
                            return FALSE;

                        case TEXT:
                            return "";
                    }
                }
        }

        return value;
    }

    // -------------------------------------------------------------------------
    // Supportive methods
    // -------------------------------------------------------------------------

    /**
     * Creates a new ExpressionItemsVisitor object.
     */
    private CommonExpressionVisitor newVisitor( ParseType parseType,
        ExprFunctionMethod functionMethod, ExprItemMethod itemMethod,
        List<Period> samplePeriods, Map<String, Constant> constantMap )
    {
        return CommonExpressionVisitor.newBuilder()
            .withFunctionMap( PARSE_TYPE_EXPRESSION_FUNCTIONS.get( parseType ) )
            .withItemMap( PARSE_TYPE_EXPRESSION_ITEMS.get( parseType ) )
            .withFunctionMethod( functionMethod )
            .withItemMethod( itemMethod )
            .withConstantMap( constantMap )
            .withDimensionService( dimensionService )
            .withOrganisationUnitGroupService( organisationUnitGroupService )
            .withSamplePeriods( samplePeriods )
            .buildForExpressions();
    }

    /**
     * Returns all non-aggregated and all aggregated dimensional item object ids
     * in the given expression.
     *
     * @param expression the expression to parse.
     * @param parseType the type of expression to parse.
     * @param itemIds Set to insert the itemIds into.
     * @param sampleItemIds Set to insert the aggregatedItemIds into.
     */
    private void getExpressionDimensionalItemIds( String expression, ParseType parseType,
        Set<DimensionalItemId> itemIds,
        Set<DimensionalItemId> sampleItemIds )
    {
        if ( isEmpty( expression ) )
        {
            return;
        }

        CommonExpressionVisitor visitor = newVisitor( parseType,
            FUNCTION_GET_IDS, ITEM_GET_IDS, DEFAULT_SAMPLE_PERIODS,
            constantService.getConstantMap() );

        visitor.setItemIds( itemIds );
        visitor.setSampleItemIds( sampleItemIds );

        visit( expression, parseType.getDataType(), visitor, true );
    }

    /**
     * Visits an expression and returns the expected expression type.
     *
     * @param expression the expresion to visit.
     * @param dataType the expected data type of the expression value.
     * @param visitor the visitor to use.
     * @param logWarnings whether to log warnings or not.
     * @return the expression value.
     */
    private Object visit( String expression, DataType dataType, CommonExpressionVisitor visitor, boolean logWarnings )
    {
        try
        {
            Object result = Parser.visit( expression, visitor );

            switch( dataType )
            {
                case NUMERIC:
                    return castDouble( result );

                case BOOLEAN:
                    return castBoolean( result );

                case TEXT:
                    return castString( result );
            }
        }
        catch ( ParserException ex )
        {
            String message = ex.getMessage() + " parsing expression '" + expression + "'";

            if ( logWarnings )
            {
                log.warn( message );
            }
            else
            {
                throw new ParserException( message );
            }
        }

        return DOUBLE_VALUE_IF_NULL;
    }

    /**
     * Regenerates an expression from the parse tree, with values
     * substituted for constants and orgUnitCounts.
     *
     * @param expression the expresion to regenerate.
     * @param constantMap map of constants to use for calculation.
     * @param orgUnitCountMap the map of organisation unit group member counts.
     * @return the regenerated expression string.
     */
    private String regenerateIndicatorExpression( String expression,
        Map<String, Constant> constantMap, Map<String, Integer> orgUnitCountMap )
    {
        CommonExpressionVisitor visitor = newVisitor( INDICATOR_EXPRESSION,
            FUNCTION_EVALUATE, ITEM_REGENERATE, DEFAULT_SAMPLE_PERIODS,
            constantMap );

        visitor.setOrgUnitCountMap( orgUnitCountMap );
        visitor.setExpressionLiteral( new RegenerateLiteral() );

        return castString( visit( expression, DataType.TEXT, visitor, true ) );
    }

    /**
     * Finds the total number of days in a list of periods.
     *
     * @param periods the periods.
     * @return the total number of days.
     */
    private int getDaysFromPeriods( List<Period> periods )
    {
        return periods.stream().mapToInt( Period::getDaysInPeriod ).sum();
    }
}
<|MERGE_RESOLUTION|>--- conflicted
+++ resolved
@@ -1,747 +1,729 @@
-package org.hisp.dhis.expression;
-
-/*
- * Copyright (c) 2004-2020, University of Oslo
- * All rights reserved.
- *
- * Redistribution and use in source and binary forms, with or without
- * modification, are permitted provided that the following conditions are met:
- * Redistributions of source code must retain the above copyright notice, this
- * list of conditions and the following disclaimer.
- *
- * Redistributions in binary form must reproduce the above copyright notice,
- * this list of conditions and the following disclaimer in the documentation
- * and/or other materials provided with the distribution.
- * Neither the name of the HISP project nor the names of its contributors may
- * be used to endorse or promote products derived from this software without
- * specific prior written permission.
- *
- * THIS SOFTWARE IS PROVIDED BY THE COPYRIGHT HOLDERS AND CONTRIBUTORS "AS IS" AND
- * ANY EXPRESS OR IMPLIED WARRANTIES, INCLUDING, BUT NOT LIMITED TO, THE IMPLIED
- * WARRANTIES OF MERCHANTABILITY AND FITNESS FOR A PARTICULAR PURPOSE ARE
- * DISCLAIMED. IN NO EVENT SHALL THE COPYRIGHT OWNER OR CONTRIBUTORS BE LIABLE FOR
- * ANY DIRECT, INDIRECT, INCIDENTAL, SPECIAL, EXEMPLARY, OR CONSEQUENTIAL DAMAGES
- * (INCLUDING, BUT NOT LIMITED TO, PROCUREMENT OF SUBSTITUTE GOODS OR SERVICES;
- * LOSS OF USE, DATA, OR PROFITS; OR BUSINESS INTERRUPTION) HOWEVER CAUSED AND ON
- * ANY THEORY OF LIABILITY, WHETHER IN CONTRACT, STRICT LIABILITY, OR TORT
- * (INCLUDING NEGLIGENCE OR OTHERWISE) ARISING IN ANY WAY OUT OF THE USE OF THIS
- * SOFTWARE, EVEN IF ADVISED OF THE POSSIBILITY OF SUCH DAMAGE.
- */
-
-<<<<<<< HEAD
-=======
-import static java.lang.Boolean.FALSE;
-import static org.hisp.dhis.common.DimensionItemType.*;
-import static org.hisp.dhis.expression.MissingValueStrategy.NEVER_SKIP;
-import static org.hisp.dhis.expression.MissingValueStrategy.SKIP_IF_ALL_VALUES_MISSING;
-import static org.hisp.dhis.expression.ParseType.*;
-import static org.hisp.dhis.parser.expression.ParserUtils.*;
-import static org.hisp.dhis.parser.expression.antlr.ExpressionParser.*;
-
-import java.util.*;
-import java.util.Objects;
-import java.util.stream.Collectors;
-import static com.google.common.base.Preconditions.checkNotNull;
-import static org.springframework.util.ObjectUtils.isEmpty;
-
-import java.util.stream.Stream;
-
->>>>>>> f68e7288
-import com.google.common.collect.ImmutableMap;
-import org.apache.commons.logging.Log;
-import org.apache.commons.logging.LogFactory;
-import org.hisp.dhis.analytics.DataType;
-import org.hisp.dhis.antlr.Parser;
-import org.hisp.dhis.antlr.ParserException;
-import org.hisp.dhis.category.CategoryService;
-import org.hisp.dhis.common.DimensionService;
-import org.hisp.dhis.common.DimensionalItemId;
-import org.hisp.dhis.common.DimensionalItemObject;
-import org.hisp.dhis.common.MapMap;
-import org.hisp.dhis.constant.Constant;
-import org.hisp.dhis.constant.ConstantService;
-import org.hisp.dhis.dataelement.DataElement;
-import org.hisp.dhis.dataelement.DataElementOperand;
-import org.hisp.dhis.dataelement.DataElementService;
-import org.hisp.dhis.expression.item.DimItemDataElementAndOperand;
-import org.hisp.dhis.expression.item.DimItemIndicator;
-import org.hisp.dhis.expression.item.DimItemProgramAttribute;
-import org.hisp.dhis.expression.item.DimItemProgramDataElement;
-import org.hisp.dhis.expression.item.DimItemProgramIndicator;
-import org.hisp.dhis.expression.item.DimItemReportingRate;
-import org.hisp.dhis.expression.item.ItemDays;
-import org.hisp.dhis.expression.item.ItemOrgUnitGroup;
-import org.hisp.dhis.hibernate.HibernateGenericStore;
-import org.hisp.dhis.indicator.Indicator;
-import org.hisp.dhis.indicator.IndicatorValue;
-import org.hisp.dhis.organisationunit.OrganisationUnitGroup;
-import org.hisp.dhis.organisationunit.OrganisationUnitGroupService;
-import org.hisp.dhis.parser.expression.CommonExpressionVisitor;
-import org.hisp.dhis.parser.expression.ExprFunction;
-import org.hisp.dhis.parser.expression.ExprFunctionMethod;
-import org.hisp.dhis.parser.expression.ExprItem;
-import org.hisp.dhis.parser.expression.ExprItemMethod;
-import org.hisp.dhis.parser.expression.function.VectorAvg;
-import org.hisp.dhis.parser.expression.function.VectorCount;
-import org.hisp.dhis.parser.expression.function.VectorMax;
-import org.hisp.dhis.parser.expression.function.VectorMedian;
-import org.hisp.dhis.parser.expression.function.VectorMin;
-import org.hisp.dhis.parser.expression.function.VectorPercentileCont;
-import org.hisp.dhis.parser.expression.function.VectorStddevPop;
-import org.hisp.dhis.parser.expression.function.VectorStddevSamp;
-import org.hisp.dhis.parser.expression.function.VectorSum;
-import org.hisp.dhis.parser.expression.item.ItemConstant;
-import org.hisp.dhis.parser.expression.literal.RegenerateLiteral;
-import org.hisp.dhis.period.Period;
-import org.hisp.dhis.util.DateUtils;
-import org.springframework.beans.factory.annotation.Qualifier;
-import org.springframework.stereotype.Service;
-import org.springframework.transaction.annotation.Transactional;
-
-import java.util.Collection;
-import java.util.HashMap;
-import java.util.HashSet;
-import java.util.List;
-import java.util.Map;
-import java.util.Objects;
-import java.util.Set;
-import java.util.stream.Collectors;
-import java.util.stream.Stream;
-
-import static com.google.common.base.Preconditions.checkNotNull;
-import static java.lang.Boolean.FALSE;
-import static org.hisp.dhis.antlr.AntlrParserUtils.castBoolean;
-import static org.hisp.dhis.antlr.AntlrParserUtils.castDouble;
-import static org.hisp.dhis.antlr.AntlrParserUtils.castString;
-import static org.hisp.dhis.common.DimensionItemType.DATA_ELEMENT_OPERAND;
-import static org.hisp.dhis.expression.MissingValueStrategy.NEVER_SKIP;
-import static org.hisp.dhis.expression.ParseType.INDICATOR_EXPRESSION;
-import static org.hisp.dhis.expression.ParseType.PREDICTOR_EXPRESSION;
-import static org.hisp.dhis.expression.ParseType.PREDICTOR_SKIP_TEST;
-import static org.hisp.dhis.expression.ParseType.SIMPLE_TEST;
-import static org.hisp.dhis.expression.ParseType.VALIDATION_RULE_EXPRESSION;
-import static org.hisp.dhis.parser.expression.ParserUtils.*;
-import static org.hisp.dhis.parser.expression.antlr.ExpressionParser.*;
-import static org.springframework.util.ObjectUtils.isEmpty;
-
-/**
- * The expression is a string describing a formula containing data element ids
- * and category option combo ids. The formula can potentially contain references
- * to data element totals.
- *
- * @author Margrethe Store
- * @author Lars Helge Overland
- * @author Jim Grace
- */
-@Service( "org.hisp.dhis.expression.ExpressionService" )
-public class DefaultExpressionService
-    implements ExpressionService
-{
-    private static final Log log = LogFactory.getLog( DefaultExpressionService.class );
-
-    // -------------------------------------------------------------------------
-    // Dependencies
-    // -------------------------------------------------------------------------
-
-    private final HibernateGenericStore<Expression> expressionStore;
-
-    private final DataElementService dataElementService;
-
-    private final ConstantService constantService;
-
-    private final CategoryService categoryService;
-
-    private final OrganisationUnitGroupService organisationUnitGroupService;
-
-    private final DimensionService dimensionService;
-
-    // -------------------------------------------------------------------------
-    // Static data
-    // -------------------------------------------------------------------------
-
-    private final static ImmutableMap<Integer, ExprItem> VALIDATION_RULE_EXPRESSION_ITEMS = ImmutableMap.<Integer, ExprItem>builder()
-        .put( HASH_BRACE, new DimItemDataElementAndOperand() )
-        .put( A_BRACE, new DimItemProgramAttribute() )
-        .put( C_BRACE, new ItemConstant() )
-        .put( D_BRACE, new DimItemProgramDataElement() )
-        .put( I_BRACE, new DimItemProgramIndicator() )
-        .put( OUG_BRACE, new ItemOrgUnitGroup() )
-        .put( R_BRACE, new DimItemReportingRate() )
-        .put( DAYS, new ItemDays() )
-        .build();
-
-    private final static ImmutableMap<Integer, ExprItem> PREDICTOR_EXPRESSION_ITEMS = VALIDATION_RULE_EXPRESSION_ITEMS;
-
-    private final static ImmutableMap<Integer, ExprItem> INDICATOR_EXPRESSION_ITEMS = ImmutableMap.<Integer, ExprItem>builder()
-        .putAll( VALIDATION_RULE_EXPRESSION_ITEMS )
-        .put( N_BRACE, new DimItemIndicator() )
-        .build();
-
-    private final static ImmutableMap<Integer, ExprFunction> PREDICTOR_EXPRESSION_FUNCTIONS = ImmutableMap.<Integer, ExprFunction>builder()
-        .putAll( COMMON_EXPRESSION_FUNCTIONS )
-        .put( AVG, new VectorAvg() )
-        .put( COUNT, new VectorCount() )
-        .put( MAX, new VectorMax() )
-        .put( MEDIAN, new VectorMedian() )
-        .put( MIN, new VectorMin() )
-        .put( PERCENTILE_CONT, new VectorPercentileCont() )
-        .put( STDDEV, new VectorStddevSamp() )
-        .put( STDDEV_POP, new VectorStddevPop() )
-        .put( STDDEV_SAMP, new VectorStddevSamp() )
-        .put( SUM, new VectorSum() )
-        .build();
-
-    private final static ImmutableMap<ParseType, ImmutableMap<Integer, ExprItem>> PARSE_TYPE_EXPRESSION_ITEMS =
-        ImmutableMap.<ParseType, ImmutableMap<Integer, ExprItem>>builder()
-            .put( INDICATOR_EXPRESSION, INDICATOR_EXPRESSION_ITEMS )
-            .put( VALIDATION_RULE_EXPRESSION, VALIDATION_RULE_EXPRESSION_ITEMS )
-            .put( PREDICTOR_EXPRESSION, PREDICTOR_EXPRESSION_ITEMS )
-            .put( PREDICTOR_SKIP_TEST, PREDICTOR_EXPRESSION_ITEMS )
-            .put( SIMPLE_TEST, ImmutableMap.<Integer, ExprItem>builder().build() )
-            .build();
-
-    private final static ImmutableMap<ParseType, ImmutableMap<Integer, ExprFunction>> PARSE_TYPE_EXPRESSION_FUNCTIONS =
-        ImmutableMap.<ParseType, ImmutableMap<Integer, ExprFunction>>builder()
-            .put( INDICATOR_EXPRESSION, COMMON_EXPRESSION_FUNCTIONS )
-            .put( VALIDATION_RULE_EXPRESSION, COMMON_EXPRESSION_FUNCTIONS )
-            .put( PREDICTOR_EXPRESSION, PREDICTOR_EXPRESSION_FUNCTIONS )
-            .put( PREDICTOR_SKIP_TEST, COMMON_EXPRESSION_FUNCTIONS )
-            .put( SIMPLE_TEST, COMMON_EXPRESSION_FUNCTIONS )
-            .build();
-
-    // -------------------------------------------------------------------------
-    // Constructor
-    // -------------------------------------------------------------------------
-
-    public DefaultExpressionService(
-        @Qualifier( "org.hisp.dhis.expression.ExpressionStore" ) HibernateGenericStore<Expression> expressionStore,
-        DataElementService dataElementService, ConstantService constantService, CategoryService categoryService,
-        OrganisationUnitGroupService organisationUnitGroupService, DimensionService dimensionService )
-    {
-        checkNotNull( expressionStore );
-        checkNotNull( dataElementService );
-        checkNotNull( constantService );
-        checkNotNull( categoryService );
-        checkNotNull( organisationUnitGroupService );
-        checkNotNull( dimensionService );
-
-        this.expressionStore = expressionStore;
-        this.dataElementService = dataElementService;
-        this.constantService = constantService;
-        this.categoryService = categoryService;
-        this.organisationUnitGroupService = organisationUnitGroupService;
-        this.dimensionService = dimensionService;
-    }
-
-    // -------------------------------------------------------------------------
-    // Expression CRUD operations
-    // -------------------------------------------------------------------------
-
-    @Override
-    @Transactional
-    public long addExpression( Expression expression )
-    {
-        expressionStore.save( expression );
-
-        return expression.getId();
-    }
-
-    @Override
-    @Transactional
-    public void updateExpression( Expression expression )
-    {
-        expressionStore.update( expression );
-    }
-
-    @Override
-    @Transactional
-    public void deleteExpression( Expression expression )
-    {
-        expressionStore.delete( expression );
-    }
-
-    @Override
-    @Transactional(readOnly = true)
-    public Expression getExpression( long id )
-    {
-        return expressionStore.get( id );
-    }
-
-    @Override
-    @Transactional(readOnly = true)
-    public List<Expression> getAllExpressions()
-    {
-        return expressionStore.getAll();
-    }
-
-    // -------------------------------------------------------------------------
-    // Indicator expression logic
-    // -------------------------------------------------------------------------
-
-    @Override
-    public Set<DimensionalItemObject> getIndicatorDimensionalItemObjects( Collection<Indicator> indicators )
-    {
-        Set<DimensionalItemId> itemIds = indicators.stream()
-            .flatMap( i -> Stream.of( i.getNumerator(), i.getDenominator() ) )
-            .map( e -> getExpressionDimensionalItemIds ( e, INDICATOR_EXPRESSION ) )
-            .flatMap( Set::stream )
-            .collect( Collectors.toSet() );
-
-        return dimensionService.getDataDimensionalItemObjects( itemIds );
-    }
-
-    @Override
-    public Set<OrganisationUnitGroup> getIndicatorOrgUnitGroups( Collection<Indicator> indicators )
-    {
-        Set<OrganisationUnitGroup> groups = new HashSet<>();
-
-        if ( indicators != null )
-        {
-            for ( Indicator indicator : indicators )
-            {
-                groups.addAll( getExpressionOrgUnitGroups( indicator.getNumerator(), INDICATOR_EXPRESSION ) );
-                groups.addAll( getExpressionOrgUnitGroups( indicator.getDenominator(), INDICATOR_EXPRESSION ) );
-            }
-        }
-
-        return groups;
-    }
-
-    @Override
-    public IndicatorValue getIndicatorValueObject( Indicator indicator, List<Period> periods,
-        Map<DimensionalItemObject, Double> valueMap, Map<String, Constant> constantMap,
-        Map<String, Integer> orgUnitCountMap )
-    {
-        if ( indicator == null || indicator.getNumerator() == null || indicator.getDenominator() == null )
-        {
-            return null;
-        }
-
-        Integer days = periods != null ? getDaysFromPeriods( periods ) : null;
-
-        Double denominatorValue = getExpressionValue( indicator.getDenominator(), INDICATOR_EXPRESSION,
-            valueMap, constantMap, orgUnitCountMap, days, SKIP_IF_ALL_VALUES_MISSING );
-
-        Double numeratorValue = getExpressionValue( indicator.getNumerator(), INDICATOR_EXPRESSION,
-            valueMap, constantMap, orgUnitCountMap, days, SKIP_IF_ALL_VALUES_MISSING );
-
-        if ( denominatorValue != null && denominatorValue != 0d && numeratorValue != null )
-        {
-            int multiplier = indicator.getIndicatorType().getFactor();
-
-            int divisor = 1;
-
-            if ( indicator.isAnnualized() && periods != null )
-            {
-                final int daysInPeriod = getDaysFromPeriods( periods );
-
-                multiplier *= DateUtils.DAYS_IN_YEAR;
-
-                divisor = daysInPeriod;
-            }
-
-            return new IndicatorValue()
-                .setNumeratorValue( numeratorValue )
-                .setDenominatorValue( denominatorValue )
-                .setMultiplier( multiplier )
-                .setDivisor( divisor );
-        }
-
-        return null;
-    }
-
-    @Override
-    @Transactional
-    public void substituteIndicatorExpressions( Collection<Indicator> indicators )
-    {
-        if ( indicators != null && !indicators.isEmpty() )
-        {
-            Map<String, Constant> constantMap = constantService.getConstantMap();
-
-            Map<String, Integer> orgUnitCountMap = getIndicatorOrgUnitGroups( indicators ).stream()
-                .collect(
-                    Collectors.toMap(
-                        OrganisationUnitGroup::getUid,
-                        oug -> oug.getMembers().size() ) );
-
-            for ( Indicator indicator : indicators )
-            {
-                indicator.setExplodedNumerator( regenerateIndicatorExpression( indicator.getNumerator(), constantMap, orgUnitCountMap ) );
-                indicator.setExplodedDenominator( regenerateIndicatorExpression( indicator.getDenominator(), constantMap, orgUnitCountMap ) );
-            }
-        }
-    }
-
-    // -------------------------------------------------------------------------
-    // Expression logic
-    // -------------------------------------------------------------------------
-
-    @Override
-    @Transactional
-    public ExpressionValidationOutcome expressionIsValid( String expression, ParseType parseType )
-    {
-        try
-        {
-            getExpressionDescription( expression, parseType );
-
-            return ExpressionValidationOutcome.VALID;
-        }
-        catch ( IllegalStateException e )
-        {
-            return ExpressionValidationOutcome.EXPRESSION_IS_NOT_WELL_FORMED;
-        }
-    }
-
-    @Override
-    public String getExpressionDescription( String expression, ParseType parseType )
-    {
-        if ( isEmpty( expression ) )
-        {
-            return "";
-        }
-
-        CommonExpressionVisitor visitor = newVisitor( parseType,
-            FUNCTION_EVALUATE_ALL_PATHS, ITEM_GET_DESCRIPTIONS, DEFAULT_SAMPLE_PERIODS,
-            constantService.getConstantMap() );
-
-        visit( expression, parseType.getDataType(), visitor, false );
-
-        Map<String, String> itemDescriptions = visitor.getItemDescriptions();
-
-        String description = expression;
-
-        for ( Map.Entry<String, String> entry : itemDescriptions.entrySet() )
-        {
-            description = description.replace( entry.getKey(), entry.getValue() );
-        }
-
-        return description;
-    }
-
-    @Override
-    public Set<String> getExpressionElementAndOptionComboIds( String expression, ParseType parseType )
-    {
-        return getExpressionDimensionalItemIds( expression, parseType ).stream()
-            .filter( DimensionalItemId::isDataElementOrOperand )
-            .map( i -> i.getId0() + ( i.getId1() == null ? "" : Expression.SEPARATOR + i.getId1() ) )
-            .collect( Collectors.toSet());
-    }
-
-    @Override
-    public Set<DataElement> getExpressionDataElements( String expression, ParseType parseType )
-    {
-        return getExpressionDimensionalItemIds( expression, parseType ).stream()
-            .filter( DimensionalItemId::isDataElementOrOperand )
-            .map( i -> dataElementService.getDataElement( i.getId0() ) )
-            .collect( Collectors.toSet());
-    }
-
-    @Override
-    @Transactional
-    public Set<DataElementOperand> getExpressionOperands( String expression, ParseType parseType )
-    {
-        return getExpressionDimensionalItemIds( expression, parseType ).stream()
-            .filter( DimensionalItemId::isDataElementOrOperand )
-            .map( i -> new DataElementOperand( dataElementService.getDataElement( i.getId0() ),
-                i.getId1() == null ? null : categoryService.getCategoryOptionCombo( i.getId1() ) ) )
-            .collect( Collectors.toSet());
-    }
-
-    @Override
-    public Set<String> getExpressionOptionComboIds( String expression, ParseType parseType )
-    {
-        Set<String> categoryOptionComboIds = new HashSet<>();
-
-        for ( DimensionalItemId itemId : getExpressionDimensionalItemIds( expression, parseType ) )
-        {
-            if ( itemId.getDimensionItemType() == DATA_ELEMENT_OPERAND )
-            {
-                if ( itemId.getId1() != null )
-                {
-                    categoryOptionComboIds.add( itemId.getId1() );
-                }
-                if ( itemId.getId2() != null )
-                {
-                    categoryOptionComboIds.add( itemId.getId2() );
-                }
-            }
-        }
-
-        return categoryOptionComboIds;
-    }
-
-    @Override
-    public Set<DimensionalItemObject> getExpressionDimensionalItemObjects( String expression, ParseType parseType )
-    {
-        Set<DimensionalItemId> itemIds = getExpressionDimensionalItemIds( expression, parseType );
-
-        return dimensionService.getDataDimensionalItemObjects( itemIds );
-    }
-
-    @Override
-    public void getExpressionDimensionalItemObjects( String expression, ParseType parseType,
-        Set<DimensionalItemObject> items,
-        Set<DimensionalItemObject> sampleItems )
-    {
-        Set<DimensionalItemId> itemIds = new HashSet<>();
-        Set<DimensionalItemId> sampleItemIds = new HashSet<>();
-
-        getExpressionDimensionalItemIds( expression, parseType, itemIds, sampleItemIds );
-
-        items.addAll( dimensionService.getDataDimensionalItemObjects( itemIds ) );
-        sampleItems.addAll( dimensionService.getDataDimensionalItemObjects( sampleItemIds ) );
-    }
-
-    @Override
-    public Set<DimensionalItemId> getExpressionDimensionalItemIds( String expression, ParseType parseType )
-    {
-        Set<DimensionalItemId> itemIds = new HashSet<>();
-
-        getExpressionDimensionalItemIds( expression, parseType, itemIds, itemIds );
-
-        return itemIds;
-    }
-
-    @Override
-    public Set<OrganisationUnitGroup> getExpressionOrgUnitGroups( String expression, ParseType parseType )
-    {
-        if ( isEmpty( expression ) )
-        {
-            return new HashSet<>();
-        }
-
-        CommonExpressionVisitor visitor = newVisitor( INDICATOR_EXPRESSION,
-            FUNCTION_EVALUATE_ALL_PATHS, ITEM_GET_ORG_UNIT_GROUPS, DEFAULT_SAMPLE_PERIODS,
-            constantService.getConstantMap() );
-
-        visit( expression, parseType.getDataType(), visitor, true );
-
-        Set<String> orgUnitGroupIds = visitor.getOrgUnitGroupIds();
-
-        return orgUnitGroupIds.stream()
-            .map( organisationUnitGroupService::getOrganisationUnitGroup )
-            .filter( Objects::nonNull )
-            .collect( Collectors.toSet() );
-    }
-
-    @Override
-    public Object getExpressionValue( String expression, ParseType parseType )
-    {
-        return getExpressionValue( expression, parseType,
-            new HashMap<>(), new HashMap<>(), new HashMap<>(),
-            null, NEVER_SKIP, DEFAULT_SAMPLE_PERIODS, new MapMap<>() );
-    }
-
-    @Override
-    public Double getExpressionValue( String expression, ParseType parseType,
-        Map<DimensionalItemObject, Double> valueMap, Map<String, Constant> constantMap,
-        Map<String, Integer> orgUnitCountMap, Integer days,
-        MissingValueStrategy missingValueStrategy )
-    {
-        return castDouble( getExpressionValue( expression, parseType, valueMap, constantMap,
-            orgUnitCountMap, days, missingValueStrategy, DEFAULT_SAMPLE_PERIODS, new MapMap<>() ) );
-    }
-
-    @Override
-    public Object getExpressionValue( String expression, ParseType parseType,
-        Map<DimensionalItemObject, Double> valueMap, Map<String, Constant> constantMap,
-        Map<String, Integer> orgUnitCountMap, Integer days,
-        MissingValueStrategy missingValueStrategy,
-        List<Period> samplePeriods, MapMap<Period, DimensionalItemObject, Double> periodValueMap )
-    {
-        if ( isEmpty( expression ) )
-        {
-            return null;
-        }
-
-        CommonExpressionVisitor visitor = newVisitor( parseType,
-            FUNCTION_EVALUATE, ITEM_EVALUATE, samplePeriods,
-            constantMap );
-
-        Map<String, Double> itemValueMap = valueMap.entrySet().stream().collect(
-            Collectors.toMap( e -> e.getKey().getDimensionItem(), Map.Entry::getValue ) );
-
-        MapMap<Period, String, Double> periodItemValueMap = new MapMap<>();
-
-        for ( Period p : periodValueMap.keySet() )
-        {
-            periodItemValueMap.put( p, periodValueMap.get( p ).entrySet().stream().collect(
-                Collectors.toMap( e -> e.getKey().getDimensionItem(), Map.Entry::getValue ) ) );
-        }
-
-        visitor.setItemValueMap( itemValueMap );
-        visitor.setPeriodItemValueMap( periodItemValueMap );
-        visitor.setOrgUnitCountMap( orgUnitCountMap );
-
-        if ( days != null )
-        {
-            visitor.setDays( Double.valueOf( days ) );
-        }
-
-        Object value = visit( expression, parseType.getDataType(), visitor, true );
-
-        int itemsFound = visitor.getItemsFound();
-        int itemValuesFound = visitor.getItemValuesFound();
-
-        switch ( missingValueStrategy )
-        {
-            case SKIP_IF_ANY_VALUE_MISSING:
-                if ( itemValuesFound < itemsFound )
-                {
-                    return null;
-                }
-
-            case SKIP_IF_ALL_VALUES_MISSING:
-                if ( itemsFound != 0 && itemValuesFound == 0 )
-                {
-                    return null;
-                }
-
-            case NEVER_SKIP:
-                if ( value == null )
-                {
-                    switch( parseType.getDataType() )
-                    {
-                        case NUMERIC:
-                            return 0d;
-
-                        case BOOLEAN:
-                            return FALSE;
-
-                        case TEXT:
-                            return "";
-                    }
-                }
-        }
-
-        return value;
-    }
-
-    // -------------------------------------------------------------------------
-    // Supportive methods
-    // -------------------------------------------------------------------------
-
-    /**
-     * Creates a new ExpressionItemsVisitor object.
-     */
-    private CommonExpressionVisitor newVisitor( ParseType parseType,
-        ExprFunctionMethod functionMethod, ExprItemMethod itemMethod,
-        List<Period> samplePeriods, Map<String, Constant> constantMap )
-    {
-        return CommonExpressionVisitor.newBuilder()
-            .withFunctionMap( PARSE_TYPE_EXPRESSION_FUNCTIONS.get( parseType ) )
-            .withItemMap( PARSE_TYPE_EXPRESSION_ITEMS.get( parseType ) )
-            .withFunctionMethod( functionMethod )
-            .withItemMethod( itemMethod )
-            .withConstantMap( constantMap )
-            .withDimensionService( dimensionService )
-            .withOrganisationUnitGroupService( organisationUnitGroupService )
-            .withSamplePeriods( samplePeriods )
-            .buildForExpressions();
-    }
-
-    /**
-     * Returns all non-aggregated and all aggregated dimensional item object ids
-     * in the given expression.
-     *
-     * @param expression the expression to parse.
-     * @param parseType the type of expression to parse.
-     * @param itemIds Set to insert the itemIds into.
-     * @param sampleItemIds Set to insert the aggregatedItemIds into.
-     */
-    private void getExpressionDimensionalItemIds( String expression, ParseType parseType,
-        Set<DimensionalItemId> itemIds,
-        Set<DimensionalItemId> sampleItemIds )
-    {
-        if ( isEmpty( expression ) )
-        {
-            return;
-        }
-
-        CommonExpressionVisitor visitor = newVisitor( parseType,
-            FUNCTION_GET_IDS, ITEM_GET_IDS, DEFAULT_SAMPLE_PERIODS,
-            constantService.getConstantMap() );
-
-        visitor.setItemIds( itemIds );
-        visitor.setSampleItemIds( sampleItemIds );
-
-        visit( expression, parseType.getDataType(), visitor, true );
-    }
-
-    /**
-     * Visits an expression and returns the expected expression type.
-     *
-     * @param expression the expresion to visit.
-     * @param dataType the expected data type of the expression value.
-     * @param visitor the visitor to use.
-     * @param logWarnings whether to log warnings or not.
-     * @return the expression value.
-     */
-    private Object visit( String expression, DataType dataType, CommonExpressionVisitor visitor, boolean logWarnings )
-    {
-        try
-        {
-            Object result = Parser.visit( expression, visitor );
-
-            switch( dataType )
-            {
-                case NUMERIC:
-                    return castDouble( result );
-
-                case BOOLEAN:
-                    return castBoolean( result );
-
-                case TEXT:
-                    return castString( result );
-            }
-        }
-        catch ( ParserException ex )
-        {
-            String message = ex.getMessage() + " parsing expression '" + expression + "'";
-
-            if ( logWarnings )
-            {
-                log.warn( message );
-            }
-            else
-            {
-                throw new ParserException( message );
-            }
-        }
-
-        return DOUBLE_VALUE_IF_NULL;
-    }
-
-    /**
-     * Regenerates an expression from the parse tree, with values
-     * substituted for constants and orgUnitCounts.
-     *
-     * @param expression the expresion to regenerate.
-     * @param constantMap map of constants to use for calculation.
-     * @param orgUnitCountMap the map of organisation unit group member counts.
-     * @return the regenerated expression string.
-     */
-    private String regenerateIndicatorExpression( String expression,
-        Map<String, Constant> constantMap, Map<String, Integer> orgUnitCountMap )
-    {
-        CommonExpressionVisitor visitor = newVisitor( INDICATOR_EXPRESSION,
-            FUNCTION_EVALUATE, ITEM_REGENERATE, DEFAULT_SAMPLE_PERIODS,
-            constantMap );
-
-        visitor.setOrgUnitCountMap( orgUnitCountMap );
-        visitor.setExpressionLiteral( new RegenerateLiteral() );
-
-        return castString( visit( expression, DataType.TEXT, visitor, true ) );
-    }
-
-    /**
-     * Finds the total number of days in a list of periods.
-     *
-     * @param periods the periods.
-     * @return the total number of days.
-     */
-    private int getDaysFromPeriods( List<Period> periods )
-    {
-        return periods.stream().mapToInt( Period::getDaysInPeriod ).sum();
-    }
-}
+package org.hisp.dhis.expression;
+
+/*
+ * Copyright (c) 2004-2020, University of Oslo
+ * All rights reserved.
+ *
+ * Redistribution and use in source and binary forms, with or without
+ * modification, are permitted provided that the following conditions are met:
+ * Redistributions of source code must retain the above copyright notice, this
+ * list of conditions and the following disclaimer.
+ *
+ * Redistributions in binary form must reproduce the above copyright notice,
+ * this list of conditions and the following disclaimer in the documentation
+ * and/or other materials provided with the distribution.
+ * Neither the name of the HISP project nor the names of its contributors may
+ * be used to endorse or promote products derived from this software without
+ * specific prior written permission.
+ *
+ * THIS SOFTWARE IS PROVIDED BY THE COPYRIGHT HOLDERS AND CONTRIBUTORS "AS IS" AND
+ * ANY EXPRESS OR IMPLIED WARRANTIES, INCLUDING, BUT NOT LIMITED TO, THE IMPLIED
+ * WARRANTIES OF MERCHANTABILITY AND FITNESS FOR A PARTICULAR PURPOSE ARE
+ * DISCLAIMED. IN NO EVENT SHALL THE COPYRIGHT OWNER OR CONTRIBUTORS BE LIABLE FOR
+ * ANY DIRECT, INDIRECT, INCIDENTAL, SPECIAL, EXEMPLARY, OR CONSEQUENTIAL DAMAGES
+ * (INCLUDING, BUT NOT LIMITED TO, PROCUREMENT OF SUBSTITUTE GOODS OR SERVICES;
+ * LOSS OF USE, DATA, OR PROFITS; OR BUSINESS INTERRUPTION) HOWEVER CAUSED AND ON
+ * ANY THEORY OF LIABILITY, WHETHER IN CONTRACT, STRICT LIABILITY, OR TORT
+ * (INCLUDING NEGLIGENCE OR OTHERWISE) ARISING IN ANY WAY OUT OF THE USE OF THIS
+ * SOFTWARE, EVEN IF ADVISED OF THE POSSIBILITY OF SUCH DAMAGE.
+ */
+
+import com.google.common.collect.ImmutableMap;
+import org.apache.commons.logging.Log;
+import org.apache.commons.logging.LogFactory;
+import org.hisp.dhis.analytics.DataType;
+import org.hisp.dhis.antlr.Parser;
+import org.hisp.dhis.antlr.ParserException;
+import org.hisp.dhis.category.CategoryService;
+import org.hisp.dhis.common.DimensionService;
+import org.hisp.dhis.common.DimensionalItemId;
+import org.hisp.dhis.common.DimensionalItemObject;
+import org.hisp.dhis.common.MapMap;
+import org.hisp.dhis.constant.Constant;
+import org.hisp.dhis.constant.ConstantService;
+import org.hisp.dhis.dataelement.DataElement;
+import org.hisp.dhis.dataelement.DataElementOperand;
+import org.hisp.dhis.dataelement.DataElementService;
+import org.hisp.dhis.expression.item.DimItemDataElementAndOperand;
+import org.hisp.dhis.expression.item.DimItemIndicator;
+import org.hisp.dhis.expression.item.DimItemProgramAttribute;
+import org.hisp.dhis.expression.item.DimItemProgramDataElement;
+import org.hisp.dhis.expression.item.DimItemProgramIndicator;
+import org.hisp.dhis.expression.item.DimItemReportingRate;
+import org.hisp.dhis.expression.item.ItemDays;
+import org.hisp.dhis.expression.item.ItemOrgUnitGroup;
+import org.hisp.dhis.hibernate.HibernateGenericStore;
+import org.hisp.dhis.indicator.Indicator;
+import org.hisp.dhis.indicator.IndicatorValue;
+import org.hisp.dhis.organisationunit.OrganisationUnitGroup;
+import org.hisp.dhis.organisationunit.OrganisationUnitGroupService;
+import org.hisp.dhis.parser.expression.CommonExpressionVisitor;
+import org.hisp.dhis.parser.expression.ExprFunction;
+import org.hisp.dhis.parser.expression.ExprFunctionMethod;
+import org.hisp.dhis.parser.expression.ExprItem;
+import org.hisp.dhis.parser.expression.ExprItemMethod;
+import org.hisp.dhis.parser.expression.function.VectorAvg;
+import org.hisp.dhis.parser.expression.function.VectorCount;
+import org.hisp.dhis.parser.expression.function.VectorMax;
+import org.hisp.dhis.parser.expression.function.VectorMedian;
+import org.hisp.dhis.parser.expression.function.VectorMin;
+import org.hisp.dhis.parser.expression.function.VectorPercentileCont;
+import org.hisp.dhis.parser.expression.function.VectorStddevPop;
+import org.hisp.dhis.parser.expression.function.VectorStddevSamp;
+import org.hisp.dhis.parser.expression.function.VectorSum;
+import org.hisp.dhis.parser.expression.item.ItemConstant;
+import org.hisp.dhis.parser.expression.literal.RegenerateLiteral;
+import org.hisp.dhis.period.Period;
+import org.hisp.dhis.util.DateUtils;
+import org.springframework.beans.factory.annotation.Qualifier;
+import org.springframework.stereotype.Service;
+import org.springframework.transaction.annotation.Transactional;
+
+import java.util.Collection;
+import java.util.HashMap;
+import java.util.HashSet;
+import java.util.List;
+import java.util.Map;
+import java.util.Objects;
+import java.util.Set;
+import java.util.stream.Collectors;
+import java.util.stream.Stream;
+
+import static com.google.common.base.Preconditions.checkNotNull;
+import static java.lang.Boolean.FALSE;
+import static org.hisp.dhis.antlr.AntlrParserUtils.castBoolean;
+import static org.hisp.dhis.antlr.AntlrParserUtils.castDouble;
+import static org.hisp.dhis.antlr.AntlrParserUtils.castString;
+import static org.hisp.dhis.common.DimensionItemType.DATA_ELEMENT_OPERAND;
+import static org.hisp.dhis.expression.MissingValueStrategy.NEVER_SKIP;
+import static org.hisp.dhis.expression.MissingValueStrategy.SKIP_IF_ALL_VALUES_MISSING;
+import static org.hisp.dhis.expression.ParseType.INDICATOR_EXPRESSION;
+import static org.hisp.dhis.expression.ParseType.PREDICTOR_EXPRESSION;
+import static org.hisp.dhis.expression.ParseType.PREDICTOR_SKIP_TEST;
+import static org.hisp.dhis.expression.ParseType.SIMPLE_TEST;
+import static org.hisp.dhis.expression.ParseType.VALIDATION_RULE_EXPRESSION;
+import static org.hisp.dhis.parser.expression.ParserUtils.*;
+import static org.hisp.dhis.parser.expression.antlr.ExpressionParser.*;
+import static org.springframework.util.ObjectUtils.isEmpty;
+
+/**
+ * The expression is a string describing a formula containing data element ids
+ * and category option combo ids. The formula can potentially contain references
+ * to data element totals.
+ *
+ * @author Margrethe Store
+ * @author Lars Helge Overland
+ * @author Jim Grace
+ */
+@Service( "org.hisp.dhis.expression.ExpressionService" )
+public class DefaultExpressionService
+    implements ExpressionService
+{
+    private static final Log log = LogFactory.getLog( DefaultExpressionService.class );
+
+    // -------------------------------------------------------------------------
+    // Dependencies
+    // -------------------------------------------------------------------------
+
+    private final HibernateGenericStore<Expression> expressionStore;
+
+    private final DataElementService dataElementService;
+
+    private final ConstantService constantService;
+
+    private final CategoryService categoryService;
+
+    private final OrganisationUnitGroupService organisationUnitGroupService;
+
+    private final DimensionService dimensionService;
+
+    // -------------------------------------------------------------------------
+    // Static data
+    // -------------------------------------------------------------------------
+
+    private final static ImmutableMap<Integer, ExprItem> VALIDATION_RULE_EXPRESSION_ITEMS = ImmutableMap.<Integer, ExprItem>builder()
+        .put( HASH_BRACE, new DimItemDataElementAndOperand() )
+        .put( A_BRACE, new DimItemProgramAttribute() )
+        .put( C_BRACE, new ItemConstant() )
+        .put( D_BRACE, new DimItemProgramDataElement() )
+        .put( I_BRACE, new DimItemProgramIndicator() )
+        .put( OUG_BRACE, new ItemOrgUnitGroup() )
+        .put( R_BRACE, new DimItemReportingRate() )
+        .put( DAYS, new ItemDays() )
+        .build();
+
+    private final static ImmutableMap<Integer, ExprItem> PREDICTOR_EXPRESSION_ITEMS = VALIDATION_RULE_EXPRESSION_ITEMS;
+
+    private final static ImmutableMap<Integer, ExprItem> INDICATOR_EXPRESSION_ITEMS = ImmutableMap.<Integer, ExprItem>builder()
+        .putAll( VALIDATION_RULE_EXPRESSION_ITEMS )
+        .put( N_BRACE, new DimItemIndicator() )
+        .build();
+
+    private final static ImmutableMap<Integer, ExprFunction> PREDICTOR_EXPRESSION_FUNCTIONS = ImmutableMap.<Integer, ExprFunction>builder()
+        .putAll( COMMON_EXPRESSION_FUNCTIONS )
+        .put( AVG, new VectorAvg() )
+        .put( COUNT, new VectorCount() )
+        .put( MAX, new VectorMax() )
+        .put( MEDIAN, new VectorMedian() )
+        .put( MIN, new VectorMin() )
+        .put( PERCENTILE_CONT, new VectorPercentileCont() )
+        .put( STDDEV, new VectorStddevSamp() )
+        .put( STDDEV_POP, new VectorStddevPop() )
+        .put( STDDEV_SAMP, new VectorStddevSamp() )
+        .put( SUM, new VectorSum() )
+        .build();
+
+    private final static ImmutableMap<ParseType, ImmutableMap<Integer, ExprItem>> PARSE_TYPE_EXPRESSION_ITEMS =
+        ImmutableMap.<ParseType, ImmutableMap<Integer, ExprItem>>builder()
+            .put( INDICATOR_EXPRESSION, INDICATOR_EXPRESSION_ITEMS )
+            .put( VALIDATION_RULE_EXPRESSION, VALIDATION_RULE_EXPRESSION_ITEMS )
+            .put( PREDICTOR_EXPRESSION, PREDICTOR_EXPRESSION_ITEMS )
+            .put( PREDICTOR_SKIP_TEST, PREDICTOR_EXPRESSION_ITEMS )
+            .put( SIMPLE_TEST, ImmutableMap.<Integer, ExprItem>builder().build() )
+            .build();
+
+    private final static ImmutableMap<ParseType, ImmutableMap<Integer, ExprFunction>> PARSE_TYPE_EXPRESSION_FUNCTIONS =
+        ImmutableMap.<ParseType, ImmutableMap<Integer, ExprFunction>>builder()
+            .put( INDICATOR_EXPRESSION, COMMON_EXPRESSION_FUNCTIONS )
+            .put( VALIDATION_RULE_EXPRESSION, COMMON_EXPRESSION_FUNCTIONS )
+            .put( PREDICTOR_EXPRESSION, PREDICTOR_EXPRESSION_FUNCTIONS )
+            .put( PREDICTOR_SKIP_TEST, COMMON_EXPRESSION_FUNCTIONS )
+            .put( SIMPLE_TEST, COMMON_EXPRESSION_FUNCTIONS )
+            .build();
+
+    // -------------------------------------------------------------------------
+    // Constructor
+    // -------------------------------------------------------------------------
+
+    public DefaultExpressionService(
+        @Qualifier( "org.hisp.dhis.expression.ExpressionStore" ) HibernateGenericStore<Expression> expressionStore,
+        DataElementService dataElementService, ConstantService constantService, CategoryService categoryService,
+        OrganisationUnitGroupService organisationUnitGroupService, DimensionService dimensionService )
+    {
+        checkNotNull( expressionStore );
+        checkNotNull( dataElementService );
+        checkNotNull( constantService );
+        checkNotNull( categoryService );
+        checkNotNull( organisationUnitGroupService );
+        checkNotNull( dimensionService );
+
+        this.expressionStore = expressionStore;
+        this.dataElementService = dataElementService;
+        this.constantService = constantService;
+        this.categoryService = categoryService;
+        this.organisationUnitGroupService = organisationUnitGroupService;
+        this.dimensionService = dimensionService;
+    }
+
+    // -------------------------------------------------------------------------
+    // Expression CRUD operations
+    // -------------------------------------------------------------------------
+
+    @Override
+    @Transactional
+    public long addExpression( Expression expression )
+    {
+        expressionStore.save( expression );
+
+        return expression.getId();
+    }
+
+    @Override
+    @Transactional
+    public void updateExpression( Expression expression )
+    {
+        expressionStore.update( expression );
+    }
+
+    @Override
+    @Transactional
+    public void deleteExpression( Expression expression )
+    {
+        expressionStore.delete( expression );
+    }
+
+    @Override
+    @Transactional(readOnly = true)
+    public Expression getExpression( long id )
+    {
+        return expressionStore.get( id );
+    }
+
+    @Override
+    @Transactional(readOnly = true)
+    public List<Expression> getAllExpressions()
+    {
+        return expressionStore.getAll();
+    }
+
+    // -------------------------------------------------------------------------
+    // Indicator expression logic
+    // -------------------------------------------------------------------------
+
+    @Override
+    public Set<DimensionalItemObject> getIndicatorDimensionalItemObjects( Collection<Indicator> indicators )
+    {
+        Set<DimensionalItemId> itemIds = indicators.stream()
+            .flatMap( i -> Stream.of( i.getNumerator(), i.getDenominator() ) )
+            .map( e -> getExpressionDimensionalItemIds ( e, INDICATOR_EXPRESSION ) )
+            .flatMap( Set::stream )
+            .collect( Collectors.toSet() );
+
+        return dimensionService.getDataDimensionalItemObjects( itemIds );
+    }
+
+    @Override
+    public Set<OrganisationUnitGroup> getIndicatorOrgUnitGroups( Collection<Indicator> indicators )
+    {
+        Set<OrganisationUnitGroup> groups = new HashSet<>();
+
+        if ( indicators != null )
+        {
+            for ( Indicator indicator : indicators )
+            {
+                groups.addAll( getExpressionOrgUnitGroups( indicator.getNumerator(), INDICATOR_EXPRESSION ) );
+                groups.addAll( getExpressionOrgUnitGroups( indicator.getDenominator(), INDICATOR_EXPRESSION ) );
+            }
+        }
+
+        return groups;
+    }
+
+    @Override
+    public IndicatorValue getIndicatorValueObject( Indicator indicator, List<Period> periods,
+        Map<DimensionalItemObject, Double> valueMap, Map<String, Constant> constantMap,
+        Map<String, Integer> orgUnitCountMap )
+    {
+        if ( indicator == null || indicator.getNumerator() == null || indicator.getDenominator() == null )
+        {
+            return null;
+        }
+
+        Integer days = periods != null ? getDaysFromPeriods( periods ) : null;
+
+        Double denominatorValue = getExpressionValue( indicator.getDenominator(), INDICATOR_EXPRESSION,
+            valueMap, constantMap, orgUnitCountMap, days, SKIP_IF_ALL_VALUES_MISSING );
+
+        Double numeratorValue = getExpressionValue( indicator.getNumerator(), INDICATOR_EXPRESSION,
+            valueMap, constantMap, orgUnitCountMap, days, SKIP_IF_ALL_VALUES_MISSING );
+
+        if ( denominatorValue != null && denominatorValue != 0d && numeratorValue != null )
+        {
+            int multiplier = indicator.getIndicatorType().getFactor();
+
+            int divisor = 1;
+
+            if ( indicator.isAnnualized() && periods != null )
+            {
+                final int daysInPeriod = getDaysFromPeriods( periods );
+
+                multiplier *= DateUtils.DAYS_IN_YEAR;
+
+                divisor = daysInPeriod;
+            }
+
+            return new IndicatorValue()
+                .setNumeratorValue( numeratorValue )
+                .setDenominatorValue( denominatorValue )
+                .setMultiplier( multiplier )
+                .setDivisor( divisor );
+        }
+
+        return null;
+    }
+
+    @Override
+    @Transactional
+    public void substituteIndicatorExpressions( Collection<Indicator> indicators )
+    {
+        if ( indicators != null && !indicators.isEmpty() )
+        {
+            Map<String, Constant> constantMap = constantService.getConstantMap();
+
+            Map<String, Integer> orgUnitCountMap = getIndicatorOrgUnitGroups( indicators ).stream()
+                .collect(
+                    Collectors.toMap(
+                        OrganisationUnitGroup::getUid,
+                        oug -> oug.getMembers().size() ) );
+
+            for ( Indicator indicator : indicators )
+            {
+                indicator.setExplodedNumerator( regenerateIndicatorExpression( indicator.getNumerator(), constantMap, orgUnitCountMap ) );
+                indicator.setExplodedDenominator( regenerateIndicatorExpression( indicator.getDenominator(), constantMap, orgUnitCountMap ) );
+            }
+        }
+    }
+
+    // -------------------------------------------------------------------------
+    // Expression logic
+    // -------------------------------------------------------------------------
+
+    @Override
+    @Transactional
+    public ExpressionValidationOutcome expressionIsValid( String expression, ParseType parseType )
+    {
+        try
+        {
+            getExpressionDescription( expression, parseType );
+
+            return ExpressionValidationOutcome.VALID;
+        }
+        catch ( IllegalStateException e )
+        {
+            return ExpressionValidationOutcome.EXPRESSION_IS_NOT_WELL_FORMED;
+        }
+    }
+
+    @Override
+    public String getExpressionDescription( String expression, ParseType parseType )
+    {
+        if ( isEmpty( expression ) )
+        {
+            return "";
+        }
+
+        CommonExpressionVisitor visitor = newVisitor( parseType,
+            FUNCTION_EVALUATE_ALL_PATHS, ITEM_GET_DESCRIPTIONS, DEFAULT_SAMPLE_PERIODS,
+            constantService.getConstantMap() );
+
+        visit( expression, parseType.getDataType(), visitor, false );
+
+        Map<String, String> itemDescriptions = visitor.getItemDescriptions();
+
+        String description = expression;
+
+        for ( Map.Entry<String, String> entry : itemDescriptions.entrySet() )
+        {
+            description = description.replace( entry.getKey(), entry.getValue() );
+        }
+
+        return description;
+    }
+
+    @Override
+    public Set<String> getExpressionElementAndOptionComboIds( String expression, ParseType parseType )
+    {
+        return getExpressionDimensionalItemIds( expression, parseType ).stream()
+            .filter( DimensionalItemId::isDataElementOrOperand )
+            .map( i -> i.getId0() + ( i.getId1() == null ? "" : Expression.SEPARATOR + i.getId1() ) )
+            .collect( Collectors.toSet());
+    }
+
+    @Override
+    public Set<DataElement> getExpressionDataElements( String expression, ParseType parseType )
+    {
+        return getExpressionDimensionalItemIds( expression, parseType ).stream()
+            .filter( DimensionalItemId::isDataElementOrOperand )
+            .map( i -> dataElementService.getDataElement( i.getId0() ) )
+            .collect( Collectors.toSet());
+    }
+
+    @Override
+    @Transactional
+    public Set<DataElementOperand> getExpressionOperands( String expression, ParseType parseType )
+    {
+        return getExpressionDimensionalItemIds( expression, parseType ).stream()
+            .filter( DimensionalItemId::isDataElementOrOperand )
+            .map( i -> new DataElementOperand( dataElementService.getDataElement( i.getId0() ),
+                i.getId1() == null ? null : categoryService.getCategoryOptionCombo( i.getId1() ) ) )
+            .collect( Collectors.toSet());
+    }
+
+    @Override
+    public Set<String> getExpressionOptionComboIds( String expression, ParseType parseType )
+    {
+        Set<String> categoryOptionComboIds = new HashSet<>();
+
+        for ( DimensionalItemId itemId : getExpressionDimensionalItemIds( expression, parseType ) )
+        {
+            if ( itemId.getDimensionItemType() == DATA_ELEMENT_OPERAND )
+            {
+                if ( itemId.getId1() != null )
+                {
+                    categoryOptionComboIds.add( itemId.getId1() );
+                }
+                if ( itemId.getId2() != null )
+                {
+                    categoryOptionComboIds.add( itemId.getId2() );
+                }
+            }
+        }
+
+        return categoryOptionComboIds;
+    }
+
+    @Override
+    public Set<DimensionalItemObject> getExpressionDimensionalItemObjects( String expression, ParseType parseType )
+    {
+        Set<DimensionalItemId> itemIds = getExpressionDimensionalItemIds( expression, parseType );
+
+        return dimensionService.getDataDimensionalItemObjects( itemIds );
+    }
+
+    @Override
+    public void getExpressionDimensionalItemObjects( String expression, ParseType parseType,
+        Set<DimensionalItemObject> items,
+        Set<DimensionalItemObject> sampleItems )
+    {
+        Set<DimensionalItemId> itemIds = new HashSet<>();
+        Set<DimensionalItemId> sampleItemIds = new HashSet<>();
+
+        getExpressionDimensionalItemIds( expression, parseType, itemIds, sampleItemIds );
+
+        items.addAll( dimensionService.getDataDimensionalItemObjects( itemIds ) );
+        sampleItems.addAll( dimensionService.getDataDimensionalItemObjects( sampleItemIds ) );
+    }
+
+    @Override
+    public Set<DimensionalItemId> getExpressionDimensionalItemIds( String expression, ParseType parseType )
+    {
+        Set<DimensionalItemId> itemIds = new HashSet<>();
+
+        getExpressionDimensionalItemIds( expression, parseType, itemIds, itemIds );
+
+        return itemIds;
+    }
+
+    @Override
+    public Set<OrganisationUnitGroup> getExpressionOrgUnitGroups( String expression, ParseType parseType )
+    {
+        if ( isEmpty( expression ) )
+        {
+            return new HashSet<>();
+        }
+
+        CommonExpressionVisitor visitor = newVisitor( INDICATOR_EXPRESSION,
+            FUNCTION_EVALUATE_ALL_PATHS, ITEM_GET_ORG_UNIT_GROUPS, DEFAULT_SAMPLE_PERIODS,
+            constantService.getConstantMap() );
+
+        visit( expression, parseType.getDataType(), visitor, true );
+
+        Set<String> orgUnitGroupIds = visitor.getOrgUnitGroupIds();
+
+        return orgUnitGroupIds.stream()
+            .map( organisationUnitGroupService::getOrganisationUnitGroup )
+            .filter( Objects::nonNull )
+            .collect( Collectors.toSet() );
+    }
+
+    @Override
+    public Object getExpressionValue( String expression, ParseType parseType )
+    {
+        return getExpressionValue( expression, parseType,
+            new HashMap<>(), new HashMap<>(), new HashMap<>(),
+            null, NEVER_SKIP, DEFAULT_SAMPLE_PERIODS, new MapMap<>() );
+    }
+
+    @Override
+    public Double getExpressionValue( String expression, ParseType parseType,
+        Map<DimensionalItemObject, Double> valueMap, Map<String, Constant> constantMap,
+        Map<String, Integer> orgUnitCountMap, Integer days,
+        MissingValueStrategy missingValueStrategy )
+    {
+        return castDouble( getExpressionValue( expression, parseType, valueMap, constantMap,
+            orgUnitCountMap, days, missingValueStrategy, DEFAULT_SAMPLE_PERIODS, new MapMap<>() ) );
+    }
+
+    @Override
+    public Object getExpressionValue( String expression, ParseType parseType,
+        Map<DimensionalItemObject, Double> valueMap, Map<String, Constant> constantMap,
+        Map<String, Integer> orgUnitCountMap, Integer days,
+        MissingValueStrategy missingValueStrategy,
+        List<Period> samplePeriods, MapMap<Period, DimensionalItemObject, Double> periodValueMap )
+    {
+        if ( isEmpty( expression ) )
+        {
+            return null;
+        }
+
+        CommonExpressionVisitor visitor = newVisitor( parseType,
+            FUNCTION_EVALUATE, ITEM_EVALUATE, samplePeriods,
+            constantMap );
+
+        Map<String, Double> itemValueMap = valueMap.entrySet().stream().collect(
+            Collectors.toMap( e -> e.getKey().getDimensionItem(), Map.Entry::getValue ) );
+
+        MapMap<Period, String, Double> periodItemValueMap = new MapMap<>();
+
+        for ( Period p : periodValueMap.keySet() )
+        {
+            periodItemValueMap.put( p, periodValueMap.get( p ).entrySet().stream().collect(
+                Collectors.toMap( e -> e.getKey().getDimensionItem(), Map.Entry::getValue ) ) );
+        }
+
+        visitor.setItemValueMap( itemValueMap );
+        visitor.setPeriodItemValueMap( periodItemValueMap );
+        visitor.setOrgUnitCountMap( orgUnitCountMap );
+
+        if ( days != null )
+        {
+            visitor.setDays( Double.valueOf( days ) );
+        }
+
+        Object value = visit( expression, parseType.getDataType(), visitor, true );
+
+        int itemsFound = visitor.getItemsFound();
+        int itemValuesFound = visitor.getItemValuesFound();
+
+        switch ( missingValueStrategy )
+        {
+            case SKIP_IF_ANY_VALUE_MISSING:
+                if ( itemValuesFound < itemsFound )
+                {
+                    return null;
+                }
+
+            case SKIP_IF_ALL_VALUES_MISSING:
+                if ( itemsFound != 0 && itemValuesFound == 0 )
+                {
+                    return null;
+                }
+
+            case NEVER_SKIP:
+                if ( value == null )
+                {
+                    switch( parseType.getDataType() )
+                    {
+                        case NUMERIC:
+                            return 0d;
+
+                        case BOOLEAN:
+                            return FALSE;
+
+                        case TEXT:
+                            return "";
+                    }
+                }
+        }
+
+        return value;
+    }
+
+    // -------------------------------------------------------------------------
+    // Supportive methods
+    // -------------------------------------------------------------------------
+
+    /**
+     * Creates a new ExpressionItemsVisitor object.
+     */
+    private CommonExpressionVisitor newVisitor( ParseType parseType,
+        ExprFunctionMethod functionMethod, ExprItemMethod itemMethod,
+        List<Period> samplePeriods, Map<String, Constant> constantMap )
+    {
+        return CommonExpressionVisitor.newBuilder()
+            .withFunctionMap( PARSE_TYPE_EXPRESSION_FUNCTIONS.get( parseType ) )
+            .withItemMap( PARSE_TYPE_EXPRESSION_ITEMS.get( parseType ) )
+            .withFunctionMethod( functionMethod )
+            .withItemMethod( itemMethod )
+            .withConstantMap( constantMap )
+            .withDimensionService( dimensionService )
+            .withOrganisationUnitGroupService( organisationUnitGroupService )
+            .withSamplePeriods( samplePeriods )
+            .buildForExpressions();
+    }
+
+    /**
+     * Returns all non-aggregated and all aggregated dimensional item object ids
+     * in the given expression.
+     *
+     * @param expression the expression to parse.
+     * @param parseType the type of expression to parse.
+     * @param itemIds Set to insert the itemIds into.
+     * @param sampleItemIds Set to insert the aggregatedItemIds into.
+     */
+    private void getExpressionDimensionalItemIds( String expression, ParseType parseType,
+        Set<DimensionalItemId> itemIds,
+        Set<DimensionalItemId> sampleItemIds )
+    {
+        if ( isEmpty( expression ) )
+        {
+            return;
+        }
+
+        CommonExpressionVisitor visitor = newVisitor( parseType,
+            FUNCTION_GET_IDS, ITEM_GET_IDS, DEFAULT_SAMPLE_PERIODS,
+            constantService.getConstantMap() );
+
+        visitor.setItemIds( itemIds );
+        visitor.setSampleItemIds( sampleItemIds );
+
+        visit( expression, parseType.getDataType(), visitor, true );
+    }
+
+    /**
+     * Visits an expression and returns the expected expression type.
+     *
+     * @param expression the expresion to visit.
+     * @param dataType the expected data type of the expression value.
+     * @param visitor the visitor to use.
+     * @param logWarnings whether to log warnings or not.
+     * @return the expression value.
+     */
+    private Object visit( String expression, DataType dataType, CommonExpressionVisitor visitor, boolean logWarnings )
+    {
+        try
+        {
+            Object result = Parser.visit( expression, visitor );
+
+            switch( dataType )
+            {
+                case NUMERIC:
+                    return castDouble( result );
+
+                case BOOLEAN:
+                    return castBoolean( result );
+
+                case TEXT:
+                    return castString( result );
+            }
+        }
+        catch ( ParserException ex )
+        {
+            String message = ex.getMessage() + " parsing expression '" + expression + "'";
+
+            if ( logWarnings )
+            {
+                log.warn( message );
+            }
+            else
+            {
+                throw new ParserException( message );
+            }
+        }
+
+        return DOUBLE_VALUE_IF_NULL;
+    }
+
+    /**
+     * Regenerates an expression from the parse tree, with values
+     * substituted for constants and orgUnitCounts.
+     *
+     * @param expression the expresion to regenerate.
+     * @param constantMap map of constants to use for calculation.
+     * @param orgUnitCountMap the map of organisation unit group member counts.
+     * @return the regenerated expression string.
+     */
+    private String regenerateIndicatorExpression( String expression,
+        Map<String, Constant> constantMap, Map<String, Integer> orgUnitCountMap )
+    {
+        CommonExpressionVisitor visitor = newVisitor( INDICATOR_EXPRESSION,
+            FUNCTION_EVALUATE, ITEM_REGENERATE, DEFAULT_SAMPLE_PERIODS,
+            constantMap );
+
+        visitor.setOrgUnitCountMap( orgUnitCountMap );
+        visitor.setExpressionLiteral( new RegenerateLiteral() );
+
+        return castString( visit( expression, DataType.TEXT, visitor, true ) );
+    }
+
+    /**
+     * Finds the total number of days in a list of periods.
+     *
+     * @param periods the periods.
+     * @return the total number of days.
+     */
+    private int getDaysFromPeriods( List<Period> periods )
+    {
+        return periods.stream().mapToInt( Period::getDaysInPeriod ).sum();
+    }
+}