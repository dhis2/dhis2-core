--- conflicted
+++ resolved
@@ -1,1171 +1,964 @@
-package org.hisp.dhis.expression;
-
-/*
- * Copyright (c) 2004-2017, University of Oslo
- * All rights reserved.
- *
- * Redistribution and use in source and binary forms, with or without
- * modification, are permitted provided that the following conditions are met:
- * Redistributions of source code must retain the above copyright notice, this
- * list of conditions and the following disclaimer.
- *
- * Redistributions in binary form must reproduce the above copyright notice,
- * this list of conditions and the following disclaimer in the documentation
- * and/or other materials provided with the distribution.
- * Neither the name of the HISP project nor the names of its contributors may
- * be used to endorse or promote products derived from this software without
- * specific prior written permission.
- *
- * THIS SOFTWARE IS PROVIDED BY THE COPYRIGHT HOLDERS AND CONTRIBUTORS "AS IS" AND
- * ANY EXPRESS OR IMPLIED WARRANTIES, INCLUDING, BUT NOT LIMITED TO, THE IMPLIED
- * WARRANTIES OF MERCHANTABILITY AND FITNESS FOR A PARTICULAR PURPOSE ARE
- * DISCLAIMED. IN NO EVENT SHALL THE COPYRIGHT OWNER OR CONTRIBUTORS BE LIABLE FOR
- * ANY DIRECT, INDIRECT, INCIDENTAL, SPECIAL, EXEMPLARY, OR CONSEQUENTIAL DAMAGES
- * (INCLUDING, BUT NOT LIMITED TO, PROCUREMENT OF SUBSTITUTE GOODS OR SERVICES;
- * LOSS OF USE, DATA, OR PROFITS; OR BUSINESS INTERRUPTION) HOWEVER CAUSED AND ON
- * ANY THEORY OF LIABILITY, WHETHER IN CONTRACT, STRICT LIABILITY, OR TORT
- * (INCLUDING NEGLIGENCE OR OTHERWISE) ARISING IN ANY WAY OUT OF THE USE OF THIS
- * SOFTWARE, EVEN IF ADVISED OF THE POSSIBILITY OF SUCH DAMAGE.
- */
-
-import com.google.common.collect.Sets;
-
-import com.github.benmanes.caffeine.cache.Cache;
-import com.github.benmanes.caffeine.cache.Caffeine;
-
-import org.apache.commons.lang3.ObjectUtils;
-import org.apache.commons.lang3.StringUtils;
-import org.apache.commons.logging.Log;
-import org.apache.commons.logging.LogFactory;
-import org.hisp.dhis.common.DimensionService;
-import org.hisp.dhis.common.DimensionalItemObject;
-import org.hisp.dhis.common.GenericStore;
-import org.hisp.dhis.common.IdentifiableObject;
-import org.hisp.dhis.common.IdentifiableObjectManager;
-import org.hisp.dhis.common.ListMap;
-import org.hisp.dhis.common.SetMap;
-import org.hisp.dhis.common.exception.InvalidIdentifierReferenceException;
-import org.hisp.dhis.commons.collection.CachingMap;
-import org.hisp.dhis.commons.util.SystemUtils;
-import org.hisp.dhis.commons.util.TextUtils;
-import org.hisp.dhis.constant.Constant;
-import org.hisp.dhis.constant.ConstantService;
-import org.hisp.dhis.dataelement.DataElement;
-import org.hisp.dhis.dataelement.DataElementCategoryOptionCombo;
-import org.hisp.dhis.dataelement.DataElementCategoryService;
-import org.hisp.dhis.dataelement.DataElementOperand;
-import org.hisp.dhis.dataelement.DataElementService;
-import org.hisp.dhis.indicator.Indicator;
-import org.hisp.dhis.indicator.IndicatorValue;
-import org.hisp.dhis.organisationunit.OrganisationUnitGroup;
-import org.hisp.dhis.organisationunit.OrganisationUnitGroupService;
-import org.hisp.dhis.period.Period;
-import org.hisp.dhis.system.jep.CustomFunctions;
-import org.hisp.dhis.system.util.DateUtils;
-import org.hisp.dhis.system.util.ExpressionUtils;
-import org.hisp.dhis.system.util.MathUtils;
-import org.springframework.transaction.annotation.Transactional;
-
-import java.util.Collection;
-import java.util.HashSet;
-import java.util.List;
-import java.util.Map;
-import java.util.Set;
-import java.util.concurrent.TimeUnit;
-import java.util.function.Function;
-import java.util.regex.Matcher;
-import java.util.regex.Pattern;
-import java.util.stream.Collectors;
-
-import static org.hisp.dhis.expression.Expression.*;
-import static org.hisp.dhis.expression.MissingValueStrategy.*;
-import static org.hisp.dhis.system.util.MathUtils.*;
-import static org.hisp.dhis.dataelement.DataElementCategoryCombo.DEFAULT_CATEGORY_COMBO_NAME;
-
-/**
- * The expression is a string describing a formula containing data element ids
- * and category option combo ids. The formula can potentially contain references
- * to data element totals.
- *
- * @author Margrethe Store
- * @author Lars Helge Overland
- */
-public class DefaultExpressionService
-    implements ExpressionService
-{
-    private static final Log log = LogFactory.getLog( DefaultExpressionService.class );
-
-    private Cache<String, String> CACHE_CATEGORY_OPTION_COMBO_NAME_UID = Caffeine.newBuilder()
-        .expireAfterAccess( 1, TimeUnit.DAYS )
-        .initialCapacity( 1 )
-        .maximumSize( SystemUtils.isTestRun() ? 0 : 100 )
-        .build();
-    
-    // -------------------------------------------------------------------------
-    // Dependencies
-    // -------------------------------------------------------------------------
-
-    private GenericStore<Expression> expressionStore;
-
-    public void setExpressionStore( GenericStore<Expression> expressionStore )
-    {
-        this.expressionStore = expressionStore;
-    }
-
-    private DataElementService dataElementService;
-
-    public void setDataElementService( DataElementService dataElementService )
-    {
-        this.dataElementService = dataElementService;
-    }
-
-    private ConstantService constantService;
-
-    public void setConstantService( ConstantService constantService )
-    {
-        this.constantService = constantService;
-    }
-
-    private DataElementCategoryService categoryService;
-
-    public void setCategoryService( DataElementCategoryService categoryService )
-    {
-        this.categoryService = categoryService;
-    }
-
-    private OrganisationUnitGroupService organisationUnitGroupService;
-
-    public void setOrganisationUnitGroupService( OrganisationUnitGroupService organisationUnitGroupService )
-    {
-        this.organisationUnitGroupService = organisationUnitGroupService;
-    }
-
-    private DimensionService dimensionService;
-
-    public void setDimensionService( DimensionService dimensionService )
-    {
-        this.dimensionService = dimensionService;
-    }
-
-    private IdentifiableObjectManager idObjectManager;
-
-    public void setIdObjectManager( IdentifiableObjectManager idObjectManager )
-    {
-        this.idObjectManager = idObjectManager;
-    }
-
-    // -------------------------------------------------------------------------
-    // Expression CRUD operations
-    // -------------------------------------------------------------------------
-
-    @Override
-    @Transactional
-    public int addExpression( Expression expression )
-    {
-        expressionStore.save( expression );
-
-        return expression.getId();
-    }
-
-    @Override
-    @Transactional
-    public void deleteExpression( Expression expression )
-    {
-        expressionStore.delete( expression );
-    }
-
-    @Override
-    @Transactional
-    public Expression getExpression( int id )
-    {
-        return expressionStore.get( id );
-    }
-
-    @Override
-    @Transactional
-    public void updateExpression( Expression expression )
-    {
-        expressionStore.update( expression );
-    }
-
-    @Override
-    @Transactional
-    public List<Expression> getAllExpressions()
-    {
-        return expressionStore.getAll();
-    }
-
-    // -------------------------------------------------------------------------
-    // Business logic
-    // -------------------------------------------------------------------------
-    
-    @Override
-    public Double getIndicatorValue( Indicator indicator, Period period,
-        Map<? extends DimensionalItemObject, Double> valueMap, Map<String, Double> constantMap,
-        Map<String, Integer> orgUnitCountMap )
-    {
-        IndicatorValue value = getIndicatorValueObject( indicator, period, valueMap, constantMap, orgUnitCountMap );
-        
-        return value != null ? value.getValue() : null;
-    }
-
-    @Override
-    public IndicatorValue getIndicatorValueObject( Indicator indicator, Period period,
-        Map<? extends DimensionalItemObject, Double> valueMap, Map<String, Double> constantMap,
-        Map<String, Integer> orgUnitCountMap )
-    {
-        if ( indicator == null || indicator.getNumerator() == null || indicator.getDenominator() == null )
-        {
-            return null;
-        }
-
-        Integer days = period != null ? period.getDaysInPeriod() : null;
-
-        final String denominatorExpression = generateExpression( indicator.getDenominator(), valueMap,
-            constantMap, orgUnitCountMap, days, NEVER_SKIP );
-
-        if ( denominatorExpression == null )
-        {
-            return null;
-        }
-
-        final double denominatorValue = calculateExpression( denominatorExpression );
-
-        if ( !isEqual( denominatorValue, 0d ) )
-        {
-            final String numeratorExpression = generateExpression( indicator.getNumerator(), valueMap,
-                constantMap, orgUnitCountMap, days, NEVER_SKIP );
-
-            if ( numeratorExpression == null )
-            {
-                return null;
-            }
-
-            final double numeratorValue = calculateExpression( numeratorExpression );
-
-            final double annualizationFactor = period != null ?
-                DateUtils.getAnnualizationFactor( indicator, period.getStartDate(), period.getEndDate() ) : 1d;
-            final int factor = indicator.getIndicatorType().getFactor();
-            
-            return new IndicatorValue()
-                .setNumeratorValue( numeratorValue )
-                .setDenominatorValue( denominatorValue )
-                .setFactor( factor )
-                .setAnnualizationFactor( annualizationFactor );
-        }
-
-        return null;
-    }
-
-    @Override
-    public Double getExpressionValue( Expression expression, Map<? extends DimensionalItemObject, Double> valueMap,
-        Map<String, Double> constantMap, Map<String, Integer> orgUnitCountMap, Integer days )
-    {
-        return getExpressionValue( expression, valueMap, constantMap, orgUnitCountMap, days, null );
-    }
-
-    @Override
-    public Double getExpressionValue( Expression expression, Map<? extends DimensionalItemObject, Double> valueMap,
-        Map<String, Double> constantMap, Map<String, Integer> orgUnitCountMap, Integer days,
-        ListMap<String, Double> aggregateMap )
-    {
-        //TODO this needs to be rewritten
-        
-<<<<<<< HEAD
-//        if ( aggregateMap == null )
-//        {
-//            Matcher simpleMatch = OPERAND_PATTERN.matcher( expression.getExpression() );
-//
-//            if ( simpleMatch.matches() )
-//            {
-//                return getSimpleExpressionValue( expression, simpleMatch, valueMap );
-//            }
-//        }
-
-        String expressionString = generateExpression( expression.getExpression(),
-=======
-        if ( aggregateMap == null )
-        {
-            Matcher simpleMatch = OPERAND_PATTERN.matcher( expression.getExpression() );
-
-            if ( simpleMatch.matches() )
-            {
-                return getSimpleExpressionValue( simpleMatch, valueMap );
-            }
-        }
-
-        String expressionString = generateExpression( expression.getExplodedExpressionFallback(), 
->>>>>>> 5a53f74f
-            valueMap, constantMap, orgUnitCountMap, days, expression.getMissingValueStrategy(), 
-            aggregateMap );
-
-        return expressionString != null ? calculateExpression( expressionString ) : null;
-    }
-
-    private Double getSimpleExpressionValue( Matcher expressionMatch, Map<? extends DimensionalItemObject, Double> valueMap )
-    {
-        String elementId = expressionMatch.group( GROUP_DATA_ELEMENT );
-        String comboId = StringUtils.trimToNull( expressionMatch.group( GROUP_CATEGORORY_OPTION_COMBO ) );
-        DataElement dataElement = dataElementService.getDataElement( elementId );
-        
-        //TODO this needs to be rewritten
-        
-        String defaultOptionComboUid = CACHE_CATEGORY_OPTION_COMBO_NAME_UID.get( DEFAULT_CATEGORY_COMBO_NAME, 
-            name -> categoryService.getDefaultDataElementCategoryOptionCombo().getUid() );
-        
-        if ( comboId == null || comboId.equals( defaultOptionComboUid ) )
-        {
-            Double value = valueMap.get( dataElement );
-            
-            if ( value != null )
-            {
-                return value;
-            }
-        }
-
-        if ( comboId == null )
-        {
-            DataElementOperand deo = new DataElementOperand( dataElement );
-
-            if ( valueMap.containsKey( deo ) )
-            {
-                return valueMap.get( deo );
-            }
-
-            Double sum = null;
-            final Set<DataElementCategoryOptionCombo> optionCombos = dataElement.getCategoryOptionCombos();
-
-            for ( DataElementCategoryOptionCombo optionCombo : optionCombos )
-            {
-                deo = DataElementOperand.instance( elementId, optionCombo.getUid() );
-                Double value = valueMap.get( deo );
-
-                if ( value != null )
-                {
-                    if ( sum == null )
-                    {
-                        sum = 0.0;
-                    }
-                    
-                    sum = sum + value;
-                }
-            }
-            
-            return sum;
-        }
-        else
-        {
-            DataElementOperand deo = DataElementOperand.instance( elementId, comboId );
-
-            return getDeoValueFromValueMap( valueMap, deo );
-        }
-    }
-
-    private Double getDeoValueFromValueMap( Map<? extends DimensionalItemObject, Double> valueMap, DataElementOperand match )
-    {
-        for ( DimensionalItemObject d : valueMap.keySet() )
-        {
-            if ( d instanceof DataElementOperand )
-            {
-                DataElementOperand deo = (DataElementOperand) d;
-
-                if ( deo.equals( match ) )
-                {
-                    return valueMap.get( deo );
-                }
-            }
-        }
-        return null;
-    }
-
-    @Override
-    public Set<DataElement> getDataElementsInExpression( String expression )
-    {
-        return getIdObjectsInExpression( OPERAND_PATTERN, expression,
-            ( m ) -> dataElementService.getDataElement( m.group( GROUP_DATA_ELEMENT ) ) );
-    }
-
-    @Override
-    public Set<DataElementCategoryOptionCombo> getOptionCombosInExpression( String expression )
-    {
-        return getIdObjectsInExpression( OPTION_COMBO_OPERAND_PATTERN, expression, 
-<<<<<<< HEAD
-            ( m ) -> categoryService.getDataElementCategoryOptionCombo( m.group( 2 ) ) );
-=======
-            ( m  ) -> categoryService.getDataElementCategoryOptionCombo( m.group( GROUP_CATEGORORY_OPTION_COMBO ) ) );
->>>>>>> 5a53f74f
-    }
-
-    @Override
-    public Set<OrganisationUnitGroup> getOrganisationUnitGroupsInExpression( String expression )
-    {
-        return getIdObjectsInExpression( OU_GROUP_PATTERN, expression, 
-            ( m ) -> organisationUnitGroupService.getOrganisationUnitGroup( m.group( GROUP_ID ) ) );
-    }
-
-    /**
-     * Returns a set of identifiable objects which are referenced in
-     * the given expression based on the given regular expression pattern.
-     * 
-     * @param pattern the regular expression pattern to match identifiable objects on.
-     * @param expression the expression where identifiable objects are referenced.
-     * @param provider the provider of identifiable objects, accepts a matcher and 
-     *        provides the object.
-     * @return a set of identifiable objects.
-     */
-    private <T extends IdentifiableObject> Set<T> getIdObjectsInExpression( Pattern pattern, String expression, Function<Matcher, T> provider )
-    {
-        Set<T> objects = new HashSet<>();
-        
-        if ( expression == null )
-        {
-            return  objects;
-        }
-        
-        final Matcher matcher = pattern.matcher( expression );
-
-        while ( matcher.find() )
-        {
-            final T object = provider.apply( matcher );
-            
-            if ( object != null )
-            {
-                objects.add( object );
-            }
-        }
-        
-        return objects;
-    }
-
-    @Override
-    @Transactional
-    public Set<DataElementOperand> getOperandsInExpression( String expression )
-    {
-        Set<DataElementOperand> operandsInExpression = new HashSet<>();
-
-        if ( expression != null )
-        {
-            final Matcher matcher = OPERAND_PATTERN.matcher( expression );
-
-            while ( matcher.find() )
-            {
-                String dataElementUid = StringUtils.trimToNull( matcher.group( GROUP_DATA_ELEMENT ) );
-                String optionComboUid = StringUtils.trimToNull( matcher.group( GROUP_CATEGORORY_OPTION_COMBO ) );
-
-                DataElement dataElement = dataElementService.getDataElement( dataElementUid );
-
-                DataElementCategoryOptionCombo optionCombo = optionComboUid == null ? null :
-                    categoryService.getDataElementCategoryOptionCombo( optionComboUid );
-
-                operandsInExpression.add ( new DataElementOperand( dataElement, optionCombo ) );
-            }
-        }
-
-        return operandsInExpression;
-    }
-
-    @Override
-    @Transactional
-    public Set<String> getAggregatesInExpression( String expression )
-    {
-        Pattern prefix = CustomFunctions.AGGREGATE_PATTERN_PREFIX;
-        Set<String> aggregates = new HashSet<>();
-
-        if ( expression != null )
-        {
-            final Matcher matcher = prefix.matcher( expression );
-
-            int scan = 0;
-            int len = expression.length();
-
-            while ( (scan < len) && (matcher.find( scan )) )
-            {
-                int start = matcher.end();
-                int end = Expression.matchExpression( expression, start );
-
-                if ( end < 0 )
-                {
-                    log.warn( "Bad expression starting at " + start + " in " + expression );
-                }
-                else if ( end > 0 )
-                {
-                    aggregates.add( expression.substring( start, end ) );
-                    scan = end + 1;
-                }
-                else
-                {
-                    scan = start + 1;
-                }
-            }
-        }
-
-        return aggregates;
-    }
-
-    @Override
-    public Set<String> getDataElementIdsInExpression( String expression )
-    {
-        Set<String> dataElementIds = new HashSet<>();
-
-        if ( expression == null || expression.isEmpty() )
-        {
-            return dataElementIds;
-        }
-
-        Matcher matcher = OPERAND_PATTERN.matcher( expression );
-
-        while ( matcher.find() )
-        {
-            dataElementIds.add( matcher.group( 1 ) );
-        }
-
-        return dataElementIds;
-    }
-
-    @Override
-    public SetMap<Class<? extends DimensionalItemObject>, String> getDimensionalItemIdsInExpression( String expression )
-    {
-        SetMap<Class<? extends DimensionalItemObject>, String> dimensionItemIdentifiers = new SetMap<>();
-
-        if ( expression == null || expression.isEmpty() )
-        {
-            return dimensionItemIdentifiers;
-        }
-
-        Matcher matcher = VARIABLE_PATTERN.matcher( expression );
-
-        while ( matcher.find() )
-        {
-            dimensionItemIdentifiers.putValue( VARIABLE_TYPES.get( matcher.group( 1 ) ), matcher.group( 2 ) );
-        }
-
-        return dimensionItemIdentifiers;
-    }
-
-    @Override
-    public Set<DimensionalItemObject> getDimensionalItemObjectsInExpression( String expression )
-    {
-        Set<DimensionalItemObject> dimensionItems = Sets.newHashSet();
-
-        if ( expression == null || expression.isEmpty() )
-        {
-            return dimensionItems;
-        }
-
-        Matcher matcher = VARIABLE_PATTERN.matcher( expression );
-
-        while ( matcher.find() )
-        {
-            String dimensionItem = matcher.group( GROUP_ID );
-            
-            DimensionalItemObject dimensionItemObject = dimensionService.getDataDimensionalItemObject( dimensionItem );
-
-            if ( dimensionItemObject != null )
-            {
-                dimensionItems.add( dimensionItemObject );
-            }
-        }
-
-        return dimensionItems;
-    }
-
-    @Override
-    public Set<DimensionalItemObject> getDimensionalItemObjectsInIndicators( Collection<Indicator> indicators )
-    {
-        Set<DimensionalItemObject> items = Sets.newHashSet();
-
-        for ( Indicator indicator : indicators )
-        {
-            items.addAll( getDimensionalItemObjectsInExpression( indicator.getNumerator() ) );
-            items.addAll( getDimensionalItemObjectsInExpression( indicator.getDenominator() ) );
-        }
-
-        return items;
-    }
-    
-    @Override
-    public Set<OrganisationUnitGroup> getOrganisationUnitGroupsInIndicators( Collection<Indicator> indicators )
-    {
-        Set<OrganisationUnitGroup> groups = new HashSet<>();
-
-        if ( indicators != null )
-        {
-            for ( Indicator indicator : indicators )
-            {
-                groups.addAll( getOrganisationUnitGroupsInExpression( indicator.getNumerator() ) );
-                groups.addAll( getOrganisationUnitGroupsInExpression( indicator.getDenominator() ) );
-            }
-        }
-
-        return groups;
-    }
-
-    @Override
-    @Transactional
-    public ExpressionValidationOutcome expressionIsValid( String expression )
-    {
-        if ( expression == null || expression.isEmpty() )
-        {
-            return ExpressionValidationOutcome.EXPRESSION_IS_EMPTY;
-        }
-
-        // ---------------------------------------------------------------------
-        // Operands
-        // ---------------------------------------------------------------------
-
-        StringBuffer sb = new StringBuffer();
-        Matcher matcher = VARIABLE_PATTERN.matcher( expression );
-
-        while ( matcher.find() )
-        {
-            String dimensionItem = matcher.group( GROUP_ID );
-
-            if ( dimensionService.getDataDimensionalItemObject( dimensionItem ) == null )
-            {
-                return ExpressionValidationOutcome.DIMENSIONAL_ITEM_OBJECT_DOES_NOT_EXIST;
-            }
-
-            matcher.appendReplacement( sb, "1.1" );
-        }
-
-        expression = TextUtils.appendTail( matcher, sb );
-
-        // ---------------------------------------------------------------------
-        // Constants
-        // ---------------------------------------------------------------------
-
-        matcher = CONSTANT_PATTERN.matcher( expression );
-        sb = new StringBuffer();
-
-        while ( matcher.find() )
-        {
-            String constant = matcher.group( GROUP_ID );
-
-            if ( idObjectManager.getNoAcl( Constant.class, constant ) == null )
-            {
-                return ExpressionValidationOutcome.CONSTANT_DOES_NOT_EXIST;
-            }
-
-            matcher.appendReplacement( sb, "1.1" );
-        }
-
-        expression = TextUtils.appendTail( matcher, sb );
-
-        // ---------------------------------------------------------------------
-        // Org unit groups
-        // ---------------------------------------------------------------------
-
-        matcher = OU_GROUP_PATTERN.matcher( expression );
-        sb = new StringBuffer();
-
-        while ( matcher.find() )
-        {
-            String group = matcher.group( GROUP_ID );
-
-            if ( idObjectManager.getNoAcl( OrganisationUnitGroup.class, group ) == null )
-            {
-                return ExpressionValidationOutcome.ORG_UNIT_GROUP_DOES_NOT_EXIST;
-            }
-
-            matcher.appendReplacement( sb, "1.1" );
-        }
-
-        expression = TextUtils.appendTail( matcher, sb );
-
-        // ---------------------------------------------------------------------
-        // Days
-        // ---------------------------------------------------------------------
-
-        expression = expression.replaceAll( DAYS_EXPRESSION, "1.1" );
-
-        // ---------------------------------------------------------------------
-        // Well-formed expression
-        // ---------------------------------------------------------------------
-
-        if ( MathUtils.expressionHasErrors( expression ) )
-        {
-            return ExpressionValidationOutcome.EXPRESSION_IS_NOT_WELL_FORMED;
-        }
-
-        return ExpressionValidationOutcome.VALID;
-    }
-
-    @Override
-    @Transactional
-    public String getExpressionDescription( String expression )
-    {
-        if ( expression == null || expression.isEmpty() )
-        {
-            return null;
-        }
-
-        // ---------------------------------------------------------------------
-        // Operands
-        // ---------------------------------------------------------------------
-
-        StringBuffer sb = new StringBuffer();
-        Matcher matcher = VARIABLE_PATTERN.matcher( expression );
-
-        while ( matcher.find() )
-        {
-            String dimensionItem = matcher.group( GROUP_ID );
-
-            DimensionalItemObject dimensionItemObject = dimensionService.getDataDimensionalItemObject( dimensionItem );
-
-            if ( dimensionItemObject == null )
-            {
-                throw new InvalidIdentifierReferenceException( "Identifier does not reference a dimensional item object: " + dimensionItem );
-            }
-
-            matcher.appendReplacement( sb, Matcher.quoteReplacement( dimensionItemObject.getDisplayName() ) );
-        }
-
-        expression = TextUtils.appendTail( matcher, sb );
-
-        // ---------------------------------------------------------------------
-        // Constants
-        // ---------------------------------------------------------------------
-
-        sb = new StringBuffer();
-        matcher = CONSTANT_PATTERN.matcher( expression );
-
-        while ( matcher.find() )
-        {
-            String co = matcher.group( GROUP_ID );
-
-            Constant constant = constantService.getConstant( co );
-
-            if ( constant == null )
-            {
-                throw new InvalidIdentifierReferenceException( "Identifier does not reference a constant: " + co );
-            }
-
-            matcher.appendReplacement( sb, Matcher.quoteReplacement( constant.getDisplayName() ) );
-        }
-
-        expression = TextUtils.appendTail( matcher, sb );
-
-        // ---------------------------------------------------------------------
-        // Org unit groups
-        // ---------------------------------------------------------------------
-
-        sb = new StringBuffer();
-        matcher = OU_GROUP_PATTERN.matcher( expression );
-
-        while ( matcher.find() )
-        {
-            String oug = matcher.group( GROUP_ID );
-
-            OrganisationUnitGroup group = organisationUnitGroupService.getOrganisationUnitGroup( oug );
-
-            if ( group == null )
-            {
-                throw new InvalidIdentifierReferenceException( "Identifier does not reference an organisation unit group: " + oug );
-            }
-
-            matcher.appendReplacement( sb, Matcher.quoteReplacement( group.getDisplayName() ) );
-        }
-
-        expression = TextUtils.appendTail( matcher, sb );
-
-        // ---------------------------------------------------------------------
-        // Days
-        // ---------------------------------------------------------------------
-
-        sb = new StringBuffer();
-        matcher = DAYS_PATTERN.matcher( expression );
-
-        while ( matcher.find() )
-        {
-            matcher.appendReplacement( sb, DAYS_DESCRIPTION );
-        }
-
-        expression = TextUtils.appendTail( matcher, sb );
-
-        return expression;
-    }
-
-    @Override
-    @Transactional
-<<<<<<< HEAD
-    public String explodeExpression( String expression )
-=======
-    public void explodeValidationRuleExpressions( Collection<ValidationRule> validationRules )
-    {
-        if ( validationRules != null && !validationRules.isEmpty() )
-        {
-            Set<String> dataElementTotals = new HashSet<>();
-
-            for ( ValidationRule rule : validationRules )
-            {
-                if ( rule.getLeftSide().getExpression() != null )
-                {
-                    dataElementTotals.addAll(
-                        RegexUtils.getMatches( DATA_ELEMENT_TOTAL_PATTERN, rule.getLeftSide().getExpression(), GROUP_ID ) );
-                }
-
-                if ( rule.getRightSide().getExpression() != null )
-                {
-                    dataElementTotals.addAll(
-                        RegexUtils.getMatches( DATA_ELEMENT_TOTAL_PATTERN, rule.getRightSide().getExpression(), GROUP_ID ) );
-                }
-            }
-
-            if ( !dataElementTotals.isEmpty() )
-            {
-                final ListMap<String, String> dataElementMap = dataElementService
-                    .getDataElementCategoryOptionComboMap( dataElementTotals );
-
-                if ( !dataElementMap.isEmpty() )
-                {
-                    for ( ValidationRule rule : validationRules )
-                    {
-                        rule.getLeftSide().setExplodedExpression(
-                            explodeExpression( rule.getLeftSide().getExplodedExpressionFallback(), dataElementMap ) );
-                        rule.getRightSide().setExplodedExpression(
-                            explodeExpression( rule.getRightSide().getExplodedExpressionFallback(), dataElementMap ) );
-                    }
-                }
-            }
-        }
-    }
-
-    private String explodeExpression( String expression, ListMap<String, String> dataElementOptionComboMap )
->>>>>>> 5a53f74f
-    {
-        if ( expression == null || expression.isEmpty() )
-        {
-            return null;
-        }
-
-        StringBuffer sb = new StringBuffer();
-        Matcher matcher = OPERAND_PATTERN.matcher( expression );
-
-        while ( matcher.find() )
-        {
-            if ( operandIsTotal( matcher ) )
-            {
-                final StringBuilder replace = new StringBuilder( PAR_OPEN );
-
-<<<<<<< HEAD
-                final DataElement dataElement = idObjectManager.getNoAcl( DataElement.class, matcher.group( 1 ) );
-
-                for ( DataElementCategoryOptionCombo categoryOptionCombo : dataElement.getCategoryOptionCombos() )
-                {
-                    replace.append( EXP_OPEN ).append( dataElement.getUid() ).append( SEPARATOR ).
-                        append( categoryOptionCombo.getUid() ).append( EXP_CLOSE ).append( "+" );
-=======
-                String de = matcher.group( GROUP_DATA_ELEMENT );
-
-                List<String> cocs = dataElementOptionComboMap.get( de );
-
-                for ( String coc : cocs )
-                {
-                    replace.append( EXP_OPEN ).append( de ).append( SEPARATOR ).
-                        append( coc ).append( EXP_CLOSE ).append( "+" );
->>>>>>> 5a53f74f
-                }
-
-                replace.deleteCharAt( replace.length() - 1 ).append( PAR_CLOSE );
-                matcher.appendReplacement( sb, Matcher.quoteReplacement( replace.toString() ) );
-            }
-        }
-
-        return TextUtils.appendTail( matcher, sb );
-    }
-
-    @Override
-    @Transactional
-    public void substituteExpressions( Collection<Indicator> indicators, Integer days )
-    {
-        if ( indicators != null && !indicators.isEmpty() )
-        {
-            Map<String, Constant> constants = new CachingMap<String, Constant>()
-                .load( idObjectManager.getAllNoAcl( Constant.class ), c -> c.getUid() );
-
-            Map<String, OrganisationUnitGroup> orgUnitGroups = new CachingMap<String, OrganisationUnitGroup>()
-                .load( idObjectManager.getAllNoAcl( OrganisationUnitGroup.class ), g -> g.getUid() );
-
-            for ( Indicator indicator : indicators )
-            {
-                indicator.setExplodedNumerator( substituteExpression(
-                    indicator.getNumerator(), constants, orgUnitGroups, days ) );
-                indicator.setExplodedDenominator( substituteExpression(
-                    indicator.getDenominator(), constants, orgUnitGroups, days ) );
-            }
-        }
-    }
-
-    private String substituteExpression( String expression, Map<String, Constant> constants,
-        Map<String, OrganisationUnitGroup> orgUnitGroups, Integer days )
-    {
-        if ( expression == null || expression.isEmpty() )
-        {
-            return null;
-        }
-
-        // ---------------------------------------------------------------------
-        // Constants
-        // ---------------------------------------------------------------------
-
-        StringBuffer sb = new StringBuffer();
-        Matcher matcher = CONSTANT_PATTERN.matcher( expression );
-
-        while ( matcher.find() )
-        {
-            String co = matcher.group( GROUP_ID );
-
-            Constant constant = constants.get( co );
-
-            String replacement = constant != null ? String.valueOf( constant.getValue() ) : NULL_REPLACEMENT;
-
-            matcher.appendReplacement( sb, Matcher.quoteReplacement( replacement ) );
-        }
-
-        expression = TextUtils.appendTail( matcher, sb );
-
-        // ---------------------------------------------------------------------
-        // Org unit groups
-        // ---------------------------------------------------------------------
-
-        sb = new StringBuffer();
-        matcher = OU_GROUP_PATTERN.matcher( expression );
-
-        while ( matcher.find() )
-        {
-            String oug = matcher.group( GROUP_ID );
-
-            OrganisationUnitGroup group = orgUnitGroups.get( oug );
-
-            String replacement = group != null ? String.valueOf( group.getMembers().size() ) : NULL_REPLACEMENT;
-
-            matcher.appendReplacement( sb, replacement );
-
-            // TODO sub tree
-        }
-
-        expression = TextUtils.appendTail( matcher, sb );
-
-        // ---------------------------------------------------------------------
-        // Days
-        // ---------------------------------------------------------------------
-
-        sb = new StringBuffer();
-        matcher = DAYS_PATTERN.matcher( expression );
-
-        while ( matcher.find() )
-        {
-            String replacement = days != null ? String.valueOf( days ) : NULL_REPLACEMENT;
-
-            matcher.appendReplacement( sb, replacement );
-        }
-
-        return TextUtils.appendTail( matcher, sb );
-    }
-
-    @Override
-    public String generateExpression( String expression, Map<? extends DimensionalItemObject, Double> valueMap,
-        Map<String, Double> constantMap, Map<String, Integer> orgUnitCountMap, Integer days,
-        MissingValueStrategy missingValueStrategy )
-    {
-        return generateExpression( expression, valueMap, constantMap, orgUnitCountMap, days, missingValueStrategy, null );
-    }
-
-    /**
-     * Generates an expression based on the given data maps.
-     * 
-     * @param expression the expression.
-     * @param valueMap the value map.
-     * @param constantMap the constant map.
-     * @param orgUnitCountMap the organisation unit count map.
-     * @param days the number of days.
-     * @param missingValueStrategy the missing value strategy.
-     * @param aggregateMap the aggregate map.
-     * @return an expression.
-     */
-    private String generateExpression( String expression, Map<? extends DimensionalItemObject, Double> valueMap,
-        Map<String, Double> constantMap, Map<String, Integer> orgUnitCountMap, Integer days,
-        MissingValueStrategy missingValueStrategy, 
-        Map<String, List<Double>> aggregateMap )
-    {
-        if ( expression == null || expression.isEmpty() )
-        {
-            return null;
-        }
-        
-        expression = ExpressionUtils.normalizeExpression( expression );
-
-        Map<String, Double> dimensionItemValueMap = valueMap.entrySet().stream().
-            filter( e -> e.getValue() != null ).
-            collect( Collectors.toMap( e -> e.getKey().getDimensionItem(), e -> e.getValue() ) );
-
-        missingValueStrategy = ObjectUtils.firstNonNull( missingValueStrategy, NEVER_SKIP );
-
-        // ---------------------------------------------------------------------
-        // Aggregates
-        // ---------------------------------------------------------------------
-
-        StringBuffer sb = new StringBuffer();
-
-        Pattern prefix = CustomFunctions.AGGREGATE_PATTERN_PREFIX;
-        Matcher matcher = prefix.matcher( expression );
-
-        int scan = 0, len = expression.length(), tail = 0;
-
-        while ( scan < len && matcher.find( scan ) )
-        {
-            int start = matcher.end();
-            int end = Expression.matchExpression( expression, start );
-
-            if ( end < 0 )
-            {
-                sb.append( expression.substring( scan, start ) );
-                scan = start + 1;
-                tail = start;
-            }
-            else if ( aggregateMap == null || expression.charAt( start ) == '<' )
-            {
-                sb.append( expression.substring( scan, end ) );
-                scan = end + 1;
-                tail = end;
-            }
-            else
-            {
-                String subExpression = expression.substring( start, end );
-                List<Double> samples = aggregateMap.get( subExpression );
-
-                if ( samples == null )
-                {
-                    if ( SKIP_IF_ANY_VALUE_MISSING.equals( missingValueStrategy ) )
-                    {
-                        return null;
-                    }
-                }
-                else
-                {
-                    String literal = (samples == null) ? ("[]") : (samples.toString());
-                    sb.append( expression.substring( scan, start ) );
-                    sb.append( literal );
-                }
-
-                scan = end;
-                tail = end;
-            }
-        }
-
-        sb.append( expression.substring( tail ) );
-        expression = sb.toString();
-
-        // ---------------------------------------------------------------------
-        // DimensionalItemObjects
-        // ---------------------------------------------------------------------
-
-        sb = new StringBuffer();
-        matcher = VARIABLE_PATTERN.matcher( expression );
-
-        int matchCount = 0;
-        int valueCount = 0;
-
-        while ( matcher.find() )
-        {
-            matchCount++;
-
-            String dimItem = matcher.group( GROUP_ID );
-
-            final Double value = dimensionItemValueMap.get( dimItem );
-
-            boolean missingValue = value == null;
-
-            if ( missingValue && SKIP_IF_ANY_VALUE_MISSING.equals( missingValueStrategy ) )
-            {
-                return null;
-            }
-
-            if ( !missingValue )
-            {
-                valueCount++;
-            }
-
-            String replacement = value != null ? String.valueOf( value ) : NULL_REPLACEMENT;
-
-            matcher.appendReplacement( sb, Matcher.quoteReplacement( replacement ) );
-        }
-
-        if ( SKIP_IF_ALL_VALUES_MISSING.equals( missingValueStrategy ) && matchCount > 0 && valueCount == 0 )
-        {
-            return null;
-        }
-
-        expression = TextUtils.appendTail( matcher, sb );
-
-        // ---------------------------------------------------------------------
-        // Constants
-        // ---------------------------------------------------------------------
-
-        sb = new StringBuffer();
-        matcher = CONSTANT_PATTERN.matcher( expression );
-
-        while ( matcher.find() )
-        {
-            final Double constant = constantMap != null ? constantMap.get( matcher.group( GROUP_ID ) ) : null;
-
-            String replacement = constant != null ? String.valueOf( constant ) : NULL_REPLACEMENT;
-
-            matcher.appendReplacement( sb, replacement );
-        }
-
-        expression = TextUtils.appendTail( matcher, sb );
-
-        // ---------------------------------------------------------------------
-        // Org unit groups
-        // ---------------------------------------------------------------------
-
-        sb = new StringBuffer();
-        matcher = OU_GROUP_PATTERN.matcher( expression );
-
-        while ( matcher.find() )
-        {
-            final Integer count = orgUnitCountMap != null ? orgUnitCountMap.get( matcher.group( GROUP_ID ) ) : null;
-
-            String replacement = count != null ? String.valueOf( count ) : NULL_REPLACEMENT;
-
-            matcher.appendReplacement( sb, replacement );
-        }
-
-        expression = TextUtils.appendTail( matcher, sb );
-
-        // ---------------------------------------------------------------------
-        // Days
-        // ---------------------------------------------------------------------
-
-        sb = new StringBuffer();
-        matcher = DAYS_PATTERN.matcher( expression );
-
-        while ( matcher.find() )
-        {
-            String replacement = days != null ? String.valueOf( days ) : NULL_REPLACEMENT;
-
-            matcher.appendReplacement( sb, replacement );
-        }
-
-        return TextUtils.appendTail( matcher, sb );
-    }
-
-    // -------------------------------------------------------------------------
-    // Supportive methods
-    // -------------------------------------------------------------------------
-    
-    /**
-     * Indicates whether the given matcher is based on a {@link DataElementOperand}
-     * which represents a data element total.
-     * 
-     * @param matcher the matcher.
-     * @return true if matcher is based on total.
-     */
-    private boolean operandIsTotal( Matcher matcher )
-    {
-        String coc = StringUtils.trimToEmpty( matcher.group( GROUP_CATEGORORY_OPTION_COMBO ) );
-        
-        return coc.isEmpty() || coc.equals( SYMBOL_WILDCARD );
-    }    
-}
+package org.hisp.dhis.expression;
+
+/*
+ * Copyright (c) 2004-2017, University of Oslo
+ * All rights reserved.
+ *
+ * Redistribution and use in source and binary forms, with or without
+ * modification, are permitted provided that the following conditions are met:
+ * Redistributions of source code must retain the above copyright notice, this
+ * list of conditions and the following disclaimer.
+ *
+ * Redistributions in binary form must reproduce the above copyright notice,
+ * this list of conditions and the following disclaimer in the documentation
+ * and/or other materials provided with the distribution.
+ * Neither the name of the HISP project nor the names of its contributors may
+ * be used to endorse or promote products derived from this software without
+ * specific prior written permission.
+ *
+ * THIS SOFTWARE IS PROVIDED BY THE COPYRIGHT HOLDERS AND CONTRIBUTORS "AS IS" AND
+ * ANY EXPRESS OR IMPLIED WARRANTIES, INCLUDING, BUT NOT LIMITED TO, THE IMPLIED
+ * WARRANTIES OF MERCHANTABILITY AND FITNESS FOR A PARTICULAR PURPOSE ARE
+ * DISCLAIMED. IN NO EVENT SHALL THE COPYRIGHT OWNER OR CONTRIBUTORS BE LIABLE FOR
+ * ANY DIRECT, INDIRECT, INCIDENTAL, SPECIAL, EXEMPLARY, OR CONSEQUENTIAL DAMAGES
+ * (INCLUDING, BUT NOT LIMITED TO, PROCUREMENT OF SUBSTITUTE GOODS OR SERVICES;
+ * LOSS OF USE, DATA, OR PROFITS; OR BUSINESS INTERRUPTION) HOWEVER CAUSED AND ON
+ * ANY THEORY OF LIABILITY, WHETHER IN CONTRACT, STRICT LIABILITY, OR TORT
+ * (INCLUDING NEGLIGENCE OR OTHERWISE) ARISING IN ANY WAY OUT OF THE USE OF THIS
+ * SOFTWARE, EVEN IF ADVISED OF THE POSSIBILITY OF SUCH DAMAGE.
+ */
+
+import com.google.common.collect.Sets;
+
+import org.apache.commons.lang3.ObjectUtils;
+import org.apache.commons.lang3.StringUtils;
+import org.apache.commons.logging.Log;
+import org.apache.commons.logging.LogFactory;
+import org.hisp.dhis.common.DimensionService;
+import org.hisp.dhis.common.DimensionalItemObject;
+import org.hisp.dhis.common.GenericStore;
+import org.hisp.dhis.common.IdentifiableObject;
+import org.hisp.dhis.common.IdentifiableObjectManager;
+import org.hisp.dhis.common.ListMap;
+import org.hisp.dhis.common.SetMap;
+import org.hisp.dhis.common.exception.InvalidIdentifierReferenceException;
+import org.hisp.dhis.commons.collection.CachingMap;
+import org.hisp.dhis.commons.util.TextUtils;
+import org.hisp.dhis.constant.Constant;
+import org.hisp.dhis.constant.ConstantService;
+import org.hisp.dhis.dataelement.DataElement;
+import org.hisp.dhis.dataelement.DataElementCategoryOptionCombo;
+import org.hisp.dhis.dataelement.DataElementCategoryService;
+import org.hisp.dhis.dataelement.DataElementOperand;
+import org.hisp.dhis.dataelement.DataElementService;
+import org.hisp.dhis.indicator.Indicator;
+import org.hisp.dhis.indicator.IndicatorValue;
+import org.hisp.dhis.organisationunit.OrganisationUnitGroup;
+import org.hisp.dhis.organisationunit.OrganisationUnitGroupService;
+import org.hisp.dhis.period.Period;
+import org.hisp.dhis.system.jep.CustomFunctions;
+import org.hisp.dhis.system.util.DateUtils;
+import org.hisp.dhis.system.util.ExpressionUtils;
+import org.hisp.dhis.system.util.MathUtils;
+import org.springframework.transaction.annotation.Transactional;
+
+import java.util.Collection;
+import java.util.HashSet;
+import java.util.List;
+import java.util.Map;
+import java.util.Set;
+import java.util.function.Function;
+import java.util.regex.Matcher;
+import java.util.regex.Pattern;
+import java.util.stream.Collectors;
+
+import static org.hisp.dhis.expression.Expression.*;
+import static org.hisp.dhis.expression.MissingValueStrategy.*;
+import static org.hisp.dhis.system.util.MathUtils.*;
+
+/**
+ * The expression is a string describing a formula containing data element ids
+ * and category option combo ids. The formula can potentially contain references
+ * to data element totals.
+ *
+ * @author Margrethe Store
+ * @author Lars Helge Overland
+ */
+public class DefaultExpressionService
+    implements ExpressionService
+{
+    private static final Log log = LogFactory.getLog( DefaultExpressionService.class );
+
+    // -------------------------------------------------------------------------
+    // Dependencies
+    // -------------------------------------------------------------------------
+
+    private GenericStore<Expression> expressionStore;
+
+    public void setExpressionStore( GenericStore<Expression> expressionStore )
+    {
+        this.expressionStore = expressionStore;
+    }
+
+    private DataElementService dataElementService;
+
+    public void setDataElementService( DataElementService dataElementService )
+    {
+        this.dataElementService = dataElementService;
+    }
+
+    private ConstantService constantService;
+
+    public void setConstantService( ConstantService constantService )
+    {
+        this.constantService = constantService;
+    }
+
+    private DataElementCategoryService categoryService;
+
+    public void setCategoryService( DataElementCategoryService categoryService )
+    {
+        this.categoryService = categoryService;
+    }
+
+    private OrganisationUnitGroupService organisationUnitGroupService;
+
+    public void setOrganisationUnitGroupService( OrganisationUnitGroupService organisationUnitGroupService )
+    {
+        this.organisationUnitGroupService = organisationUnitGroupService;
+    }
+
+    private DimensionService dimensionService;
+
+    public void setDimensionService( DimensionService dimensionService )
+    {
+        this.dimensionService = dimensionService;
+    }
+
+    private IdentifiableObjectManager idObjectManager;
+
+    public void setIdObjectManager( IdentifiableObjectManager idObjectManager )
+    {
+        this.idObjectManager = idObjectManager;
+    }
+
+    // -------------------------------------------------------------------------
+    // Expression CRUD operations
+    // -------------------------------------------------------------------------
+
+    @Override
+    @Transactional
+    public int addExpression( Expression expression )
+    {
+        expressionStore.save( expression );
+
+        return expression.getId();
+    }
+
+    @Override
+    @Transactional
+    public void deleteExpression( Expression expression )
+    {
+        expressionStore.delete( expression );
+    }
+
+    @Override
+    @Transactional
+    public Expression getExpression( int id )
+    {
+        return expressionStore.get( id );
+    }
+
+    @Override
+    @Transactional
+    public void updateExpression( Expression expression )
+    {
+        expressionStore.update( expression );
+    }
+
+    @Override
+    @Transactional
+    public List<Expression> getAllExpressions()
+    {
+        return expressionStore.getAll();
+    }
+
+    // -------------------------------------------------------------------------
+    // Business logic
+    // -------------------------------------------------------------------------
+    
+    @Override
+    public Double getIndicatorValue( Indicator indicator, Period period,
+        Map<? extends DimensionalItemObject, Double> valueMap, Map<String, Double> constantMap,
+        Map<String, Integer> orgUnitCountMap )
+    {
+        IndicatorValue value = getIndicatorValueObject( indicator, period, valueMap, constantMap, orgUnitCountMap );
+        
+        return value != null ? value.getValue() : null;
+    }
+
+    @Override
+    public IndicatorValue getIndicatorValueObject( Indicator indicator, Period period,
+        Map<? extends DimensionalItemObject, Double> valueMap, Map<String, Double> constantMap,
+        Map<String, Integer> orgUnitCountMap )
+    {
+        if ( indicator == null || indicator.getNumerator() == null || indicator.getDenominator() == null )
+        {
+            return null;
+        }
+
+        Integer days = period != null ? period.getDaysInPeriod() : null;
+
+        final String denominatorExpression = generateExpression( indicator.getDenominator(), valueMap,
+            constantMap, orgUnitCountMap, days, NEVER_SKIP );
+
+        if ( denominatorExpression == null )
+        {
+            return null;
+        }
+
+        final double denominatorValue = calculateExpression( denominatorExpression );
+
+        if ( !isEqual( denominatorValue, 0d ) )
+        {
+            final String numeratorExpression = generateExpression( indicator.getNumerator(), valueMap,
+                constantMap, orgUnitCountMap, days, NEVER_SKIP );
+
+            if ( numeratorExpression == null )
+            {
+                return null;
+            }
+
+            final double numeratorValue = calculateExpression( numeratorExpression );
+
+            final double annualizationFactor = period != null ?
+                DateUtils.getAnnualizationFactor( indicator, period.getStartDate(), period.getEndDate() ) : 1d;
+            final int factor = indicator.getIndicatorType().getFactor();
+            
+            return new IndicatorValue()
+                .setNumeratorValue( numeratorValue )
+                .setDenominatorValue( denominatorValue )
+                .setFactor( factor )
+                .setAnnualizationFactor( annualizationFactor );
+        }
+
+        return null;
+    }
+
+    @Override
+    public Double getExpressionValue( Expression expression, Map<? extends DimensionalItemObject, Double> valueMap,
+        Map<String, Double> constantMap, Map<String, Integer> orgUnitCountMap, Integer days )
+    {
+        return getExpressionValue( expression, valueMap, constantMap, orgUnitCountMap, days, null );
+    }
+
+    @Override
+    public Double getExpressionValue( Expression expression, Map<? extends DimensionalItemObject, Double> valueMap,
+        Map<String, Double> constantMap, Map<String, Integer> orgUnitCountMap, Integer days,
+        ListMap<String, Double> aggregateMap )
+    {
+        String expressionString = generateExpression( expression.getExpression(),
+            valueMap, constantMap, orgUnitCountMap, days, expression.getMissingValueStrategy(),
+            aggregateMap );
+
+        return expressionString != null ? calculateExpression( expressionString ) : null;
+    }
+
+    @Override
+    public Set<DataElement> getDataElementsInExpression( String expression )
+    {
+        return getIdObjectsInExpression( OPERAND_PATTERN, expression,
+            ( m ) -> dataElementService.getDataElement( m.group( GROUP_DATA_ELEMENT ) ) );
+    }
+
+    @Override
+    public Set<DataElementCategoryOptionCombo> getOptionCombosInExpression( String expression )
+    {
+        return getIdObjectsInExpression( OPTION_COMBO_OPERAND_PATTERN, expression, 
+            ( m ) -> categoryService.getDataElementCategoryOptionCombo( m.group( GROUP_CATEGORORY_OPTION_COMBO ) ) );
+    }
+
+    @Override
+    public Set<OrganisationUnitGroup> getOrganisationUnitGroupsInExpression( String expression )
+    {
+        return getIdObjectsInExpression( OU_GROUP_PATTERN, expression, 
+            ( m ) -> organisationUnitGroupService.getOrganisationUnitGroup( m.group( GROUP_ID ) ) );
+    }
+
+    /**
+     * Returns a set of identifiable objects which are referenced in
+     * the given expression based on the given regular expression pattern.
+     * 
+     * @param pattern the regular expression pattern to match identifiable objects on.
+     * @param expression the expression where identifiable objects are referenced.
+     * @param provider the provider of identifiable objects, accepts a matcher and 
+     *        provides the object.
+     * @return a set of identifiable objects.
+     */
+    private <T extends IdentifiableObject> Set<T> getIdObjectsInExpression( Pattern pattern, String expression, Function<Matcher, T> provider )
+    {
+        Set<T> objects = new HashSet<>();
+        
+        if ( expression == null )
+        {
+            return  objects;
+        }
+        
+        final Matcher matcher = pattern.matcher( expression );
+
+        while ( matcher.find() )
+        {
+            final T object = provider.apply( matcher );
+            
+            if ( object != null )
+            {
+                objects.add( object );
+            }
+        }
+        
+        return objects;
+    }
+
+    @Override
+    @Transactional
+    public Set<DataElementOperand> getOperandsInExpression( String expression )
+    {
+        Set<DataElementOperand> operandsInExpression = new HashSet<>();
+
+        if ( expression != null )
+        {
+            final Matcher matcher = OPERAND_PATTERN.matcher( expression );
+
+            while ( matcher.find() )
+            {
+                String dataElementUid = StringUtils.trimToNull( matcher.group( GROUP_DATA_ELEMENT ) );
+                String optionComboUid = StringUtils.trimToNull( matcher.group( GROUP_CATEGORORY_OPTION_COMBO ) );
+
+                DataElement dataElement = dataElementService.getDataElement( dataElementUid );
+
+                DataElementCategoryOptionCombo optionCombo = optionComboUid == null ? null :
+                    categoryService.getDataElementCategoryOptionCombo( optionComboUid );
+
+                operandsInExpression.add ( new DataElementOperand( dataElement, optionCombo ) );
+            }
+        }
+
+        return operandsInExpression;
+    }
+
+    @Override
+    @Transactional
+    public Set<String> getAggregatesInExpression( String expression )
+    {
+        Pattern prefix = CustomFunctions.AGGREGATE_PATTERN_PREFIX;
+        Set<String> aggregates = new HashSet<>();
+
+        if ( expression != null )
+        {
+            final Matcher matcher = prefix.matcher( expression );
+
+            int scan = 0;
+            int len = expression.length();
+
+            while ( (scan < len) && (matcher.find( scan )) )
+            {
+                int start = matcher.end();
+                int end = Expression.matchExpression( expression, start );
+
+                if ( end < 0 )
+                {
+                    log.warn( "Bad expression starting at " + start + " in " + expression );
+                }
+                else if ( end > 0 )
+                {
+                    aggregates.add( expression.substring( start, end ) );
+                    scan = end + 1;
+                }
+                else
+                {
+                    scan = start + 1;
+                }
+            }
+        }
+
+        return aggregates;
+    }
+
+    @Override
+    public Set<String> getDataElementIdsInExpression( String expression )
+    {
+        Set<String> dataElementIds = new HashSet<>();
+
+        if ( expression == null || expression.isEmpty() )
+        {
+            return dataElementIds;
+        }
+
+        Matcher matcher = OPERAND_PATTERN.matcher( expression );
+
+        while ( matcher.find() )
+        {
+            dataElementIds.add( matcher.group( 1 ) );
+        }
+
+        return dataElementIds;
+    }
+
+    @Override
+    public SetMap<Class<? extends DimensionalItemObject>, String> getDimensionalItemIdsInExpression( String expression )
+    {
+        SetMap<Class<? extends DimensionalItemObject>, String> dimensionItemIdentifiers = new SetMap<>();
+
+        if ( expression == null || expression.isEmpty() )
+        {
+            return dimensionItemIdentifiers;
+        }
+
+        Matcher matcher = VARIABLE_PATTERN.matcher( expression );
+
+        while ( matcher.find() )
+        {
+            dimensionItemIdentifiers.putValue( VARIABLE_TYPES.get( matcher.group( 1 ) ), matcher.group( 2 ) );
+        }
+
+        return dimensionItemIdentifiers;
+    }
+
+    @Override
+    public Set<DimensionalItemObject> getDimensionalItemObjectsInExpression( String expression )
+    {
+        Set<DimensionalItemObject> dimensionItems = Sets.newHashSet();
+
+        if ( expression == null || expression.isEmpty() )
+        {
+            return dimensionItems;
+        }
+
+        Matcher matcher = VARIABLE_PATTERN.matcher( expression );
+
+        while ( matcher.find() )
+        {
+            String dimensionItem = matcher.group( GROUP_ID );
+            
+            DimensionalItemObject dimensionItemObject = dimensionService.getDataDimensionalItemObject( dimensionItem );
+
+            if ( dimensionItemObject != null )
+            {
+                dimensionItems.add( dimensionItemObject );
+            }
+        }
+
+        return dimensionItems;
+    }
+
+    @Override
+    public Set<DimensionalItemObject> getDimensionalItemObjectsInIndicators( Collection<Indicator> indicators )
+    {
+        Set<DimensionalItemObject> items = Sets.newHashSet();
+
+        for ( Indicator indicator : indicators )
+        {
+            items.addAll( getDimensionalItemObjectsInExpression( indicator.getNumerator() ) );
+            items.addAll( getDimensionalItemObjectsInExpression( indicator.getDenominator() ) );
+        }
+
+        return items;
+    }
+    
+    @Override
+    public Set<OrganisationUnitGroup> getOrganisationUnitGroupsInIndicators( Collection<Indicator> indicators )
+    {
+        Set<OrganisationUnitGroup> groups = new HashSet<>();
+
+        if ( indicators != null )
+        {
+            for ( Indicator indicator : indicators )
+            {
+                groups.addAll( getOrganisationUnitGroupsInExpression( indicator.getNumerator() ) );
+                groups.addAll( getOrganisationUnitGroupsInExpression( indicator.getDenominator() ) );
+            }
+        }
+
+        return groups;
+    }
+
+    @Override
+    @Transactional
+    public ExpressionValidationOutcome expressionIsValid( String expression )
+    {
+        if ( expression == null || expression.isEmpty() )
+        {
+            return ExpressionValidationOutcome.EXPRESSION_IS_EMPTY;
+        }
+
+        // ---------------------------------------------------------------------
+        // Operands
+        // ---------------------------------------------------------------------
+
+        StringBuffer sb = new StringBuffer();
+        Matcher matcher = VARIABLE_PATTERN.matcher( expression );
+
+        while ( matcher.find() )
+        {
+            String dimensionItem = matcher.group( GROUP_ID );
+
+            if ( dimensionService.getDataDimensionalItemObject( dimensionItem ) == null )
+            {
+                return ExpressionValidationOutcome.DIMENSIONAL_ITEM_OBJECT_DOES_NOT_EXIST;
+            }
+
+            matcher.appendReplacement( sb, "1.1" );
+        }
+
+        expression = TextUtils.appendTail( matcher, sb );
+
+        // ---------------------------------------------------------------------
+        // Constants
+        // ---------------------------------------------------------------------
+
+        matcher = CONSTANT_PATTERN.matcher( expression );
+        sb = new StringBuffer();
+
+        while ( matcher.find() )
+        {
+            String constant = matcher.group( GROUP_ID );
+
+            if ( idObjectManager.getNoAcl( Constant.class, constant ) == null )
+            {
+                return ExpressionValidationOutcome.CONSTANT_DOES_NOT_EXIST;
+            }
+
+            matcher.appendReplacement( sb, "1.1" );
+        }
+
+        expression = TextUtils.appendTail( matcher, sb );
+
+        // ---------------------------------------------------------------------
+        // Org unit groups
+        // ---------------------------------------------------------------------
+
+        matcher = OU_GROUP_PATTERN.matcher( expression );
+        sb = new StringBuffer();
+
+        while ( matcher.find() )
+        {
+            String group = matcher.group( GROUP_ID );
+
+            if ( idObjectManager.getNoAcl( OrganisationUnitGroup.class, group ) == null )
+            {
+                return ExpressionValidationOutcome.ORG_UNIT_GROUP_DOES_NOT_EXIST;
+            }
+
+            matcher.appendReplacement( sb, "1.1" );
+        }
+
+        expression = TextUtils.appendTail( matcher, sb );
+
+        // ---------------------------------------------------------------------
+        // Days
+        // ---------------------------------------------------------------------
+
+        expression = expression.replaceAll( DAYS_EXPRESSION, "1.1" );
+
+        // ---------------------------------------------------------------------
+        // Well-formed expression
+        // ---------------------------------------------------------------------
+
+        if ( MathUtils.expressionHasErrors( expression ) )
+        {
+            return ExpressionValidationOutcome.EXPRESSION_IS_NOT_WELL_FORMED;
+        }
+
+        return ExpressionValidationOutcome.VALID;
+    }
+
+    @Override
+    @Transactional
+    public String getExpressionDescription( String expression )
+    {
+        if ( expression == null || expression.isEmpty() )
+        {
+            return null;
+        }
+
+        // ---------------------------------------------------------------------
+        // Operands
+        // ---------------------------------------------------------------------
+
+        StringBuffer sb = new StringBuffer();
+        Matcher matcher = VARIABLE_PATTERN.matcher( expression );
+
+        while ( matcher.find() )
+        {
+            String dimensionItem = matcher.group( GROUP_ID );
+
+            DimensionalItemObject dimensionItemObject = dimensionService.getDataDimensionalItemObject( dimensionItem );
+
+            if ( dimensionItemObject == null )
+            {
+                throw new InvalidIdentifierReferenceException( "Identifier does not reference a dimensional item object: " + dimensionItem );
+            }
+
+            matcher.appendReplacement( sb, Matcher.quoteReplacement( dimensionItemObject.getDisplayName() ) );
+        }
+
+        expression = TextUtils.appendTail( matcher, sb );
+
+        // ---------------------------------------------------------------------
+        // Constants
+        // ---------------------------------------------------------------------
+
+        sb = new StringBuffer();
+        matcher = CONSTANT_PATTERN.matcher( expression );
+
+        while ( matcher.find() )
+        {
+            String co = matcher.group( GROUP_ID );
+
+            Constant constant = constantService.getConstant( co );
+
+            if ( constant == null )
+            {
+                throw new InvalidIdentifierReferenceException( "Identifier does not reference a constant: " + co );
+            }
+
+            matcher.appendReplacement( sb, Matcher.quoteReplacement( constant.getDisplayName() ) );
+        }
+
+        expression = TextUtils.appendTail( matcher, sb );
+
+        // ---------------------------------------------------------------------
+        // Org unit groups
+        // ---------------------------------------------------------------------
+
+        sb = new StringBuffer();
+        matcher = OU_GROUP_PATTERN.matcher( expression );
+
+        while ( matcher.find() )
+        {
+            String oug = matcher.group( GROUP_ID );
+
+            OrganisationUnitGroup group = organisationUnitGroupService.getOrganisationUnitGroup( oug );
+
+            if ( group == null )
+            {
+                throw new InvalidIdentifierReferenceException( "Identifier does not reference an organisation unit group: " + oug );
+            }
+
+            matcher.appendReplacement( sb, Matcher.quoteReplacement( group.getDisplayName() ) );
+        }
+
+        expression = TextUtils.appendTail( matcher, sb );
+
+        // ---------------------------------------------------------------------
+        // Days
+        // ---------------------------------------------------------------------
+
+        sb = new StringBuffer();
+        matcher = DAYS_PATTERN.matcher( expression );
+
+        while ( matcher.find() )
+        {
+            matcher.appendReplacement( sb, DAYS_DESCRIPTION );
+        }
+
+        expression = TextUtils.appendTail( matcher, sb );
+
+        return expression;
+    }
+
+    @Override
+    @Transactional
+    public void substituteExpressions( Collection<Indicator> indicators, Integer days )
+    {
+        if ( indicators != null && !indicators.isEmpty() )
+        {
+            Map<String, Constant> constants = new CachingMap<String, Constant>()
+                .load( idObjectManager.getAllNoAcl( Constant.class ), c -> c.getUid() );
+
+            Map<String, OrganisationUnitGroup> orgUnitGroups = new CachingMap<String, OrganisationUnitGroup>()
+                .load( idObjectManager.getAllNoAcl( OrganisationUnitGroup.class ), g -> g.getUid() );
+
+            for ( Indicator indicator : indicators )
+            {
+                indicator.setExplodedNumerator( substituteExpression(
+                    indicator.getNumerator(), constants, orgUnitGroups, days ) );
+                indicator.setExplodedDenominator( substituteExpression(
+                    indicator.getDenominator(), constants, orgUnitGroups, days ) );
+            }
+        }
+    }
+
+    private String substituteExpression( String expression, Map<String, Constant> constants,
+        Map<String, OrganisationUnitGroup> orgUnitGroups, Integer days )
+    {
+        if ( expression == null || expression.isEmpty() )
+        {
+            return null;
+        }
+
+        // ---------------------------------------------------------------------
+        // Constants
+        // ---------------------------------------------------------------------
+
+        StringBuffer sb = new StringBuffer();
+        Matcher matcher = CONSTANT_PATTERN.matcher( expression );
+
+        while ( matcher.find() )
+        {
+            String co = matcher.group( GROUP_ID );
+
+            Constant constant = constants.get( co );
+
+            String replacement = constant != null ? String.valueOf( constant.getValue() ) : NULL_REPLACEMENT;
+
+            matcher.appendReplacement( sb, Matcher.quoteReplacement( replacement ) );
+        }
+
+        expression = TextUtils.appendTail( matcher, sb );
+
+        // ---------------------------------------------------------------------
+        // Org unit groups
+        // ---------------------------------------------------------------------
+
+        sb = new StringBuffer();
+        matcher = OU_GROUP_PATTERN.matcher( expression );
+
+        while ( matcher.find() )
+        {
+            String oug = matcher.group( GROUP_ID );
+
+            OrganisationUnitGroup group = orgUnitGroups.get( oug );
+
+            String replacement = group != null ? String.valueOf( group.getMembers().size() ) : NULL_REPLACEMENT;
+
+            matcher.appendReplacement( sb, replacement );
+
+            // TODO sub tree
+        }
+
+        expression = TextUtils.appendTail( matcher, sb );
+
+        // ---------------------------------------------------------------------
+        // Days
+        // ---------------------------------------------------------------------
+
+        sb = new StringBuffer();
+        matcher = DAYS_PATTERN.matcher( expression );
+
+        while ( matcher.find() )
+        {
+            String replacement = days != null ? String.valueOf( days ) : NULL_REPLACEMENT;
+
+            matcher.appendReplacement( sb, replacement );
+        }
+
+        return TextUtils.appendTail( matcher, sb );
+    }
+
+    @Override
+    public String generateExpression( String expression, Map<? extends DimensionalItemObject, Double> valueMap,
+        Map<String, Double> constantMap, Map<String, Integer> orgUnitCountMap, Integer days,
+        MissingValueStrategy missingValueStrategy )
+    {
+        return generateExpression( expression, valueMap, constantMap, orgUnitCountMap, days, missingValueStrategy, null );
+    }
+
+    /**
+     * Generates an expression based on the given data maps.
+     * 
+     * @param expression the expression.
+     * @param valueMap the value map.
+     * @param constantMap the constant map.
+     * @param orgUnitCountMap the organisation unit count map.
+     * @param days the number of days.
+     * @param missingValueStrategy the missing value strategy.
+     * @param aggregateMap the aggregate map.
+     * @return an expression.
+     */
+    private String generateExpression( String expression, Map<? extends DimensionalItemObject, Double> valueMap,
+        Map<String, Double> constantMap, Map<String, Integer> orgUnitCountMap, Integer days,
+        MissingValueStrategy missingValueStrategy, 
+        Map<String, List<Double>> aggregateMap )
+    {
+        if ( expression == null || expression.isEmpty() )
+        {
+            return null;
+        }
+        
+        expression = ExpressionUtils.normalizeExpression( expression );
+
+        Map<String, Double> dimensionItemValueMap = valueMap.entrySet().stream().
+            filter( e -> e.getValue() != null ).
+            collect( Collectors.toMap( e -> e.getKey().getDimensionItem(), e -> e.getValue() ) );
+
+        missingValueStrategy = ObjectUtils.firstNonNull( missingValueStrategy, NEVER_SKIP );
+
+        // ---------------------------------------------------------------------
+        // Aggregates
+        // ---------------------------------------------------------------------
+
+        StringBuffer sb = new StringBuffer();
+
+        Pattern prefix = CustomFunctions.AGGREGATE_PATTERN_PREFIX;
+        Matcher matcher = prefix.matcher( expression );
+
+        int scan = 0, len = expression.length(), tail = 0;
+
+        while ( scan < len && matcher.find( scan ) )
+        {
+            int start = matcher.end();
+            int end = Expression.matchExpression( expression, start );
+
+            if ( end < 0 )
+            {
+                sb.append( expression.substring( scan, start ) );
+                scan = start + 1;
+                tail = start;
+            }
+            else if ( aggregateMap == null || expression.charAt( start ) == '<' )
+            {
+                sb.append( expression.substring( scan, end ) );
+                scan = end + 1;
+                tail = end;
+            }
+            else
+            {
+                String subExpression = expression.substring( start, end );
+                List<Double> samples = aggregateMap.get( subExpression );
+
+                if ( samples == null )
+                {
+                    if ( SKIP_IF_ANY_VALUE_MISSING.equals( missingValueStrategy ) )
+                    {
+                        return null;
+                    }
+                }
+                else
+                {
+                    String literal = (samples == null) ? ("[]") : (samples.toString());
+                    sb.append( expression.substring( scan, start ) );
+                    sb.append( literal );
+                }
+
+                scan = end;
+                tail = end;
+            }
+        }
+
+        sb.append( expression.substring( tail ) );
+        expression = sb.toString();
+
+        // ---------------------------------------------------------------------
+        // DimensionalItemObjects
+        // ---------------------------------------------------------------------
+
+        sb = new StringBuffer();
+        matcher = VARIABLE_PATTERN.matcher( expression );
+
+        int matchCount = 0;
+        int valueCount = 0;
+
+        while ( matcher.find() )
+        {
+            matchCount++;
+
+            String dimItem = matcher.group( GROUP_ID );
+
+            final Double value = dimensionItemValueMap.get( dimItem );
+
+            boolean missingValue = value == null;
+
+            if ( missingValue && SKIP_IF_ANY_VALUE_MISSING.equals( missingValueStrategy ) )
+            {
+                return null;
+            }
+
+            if ( !missingValue )
+            {
+                valueCount++;
+            }
+
+            String replacement = value != null ? String.valueOf( value ) : NULL_REPLACEMENT;
+
+            matcher.appendReplacement( sb, Matcher.quoteReplacement( replacement ) );
+        }
+
+        if ( SKIP_IF_ALL_VALUES_MISSING.equals( missingValueStrategy ) && matchCount > 0 && valueCount == 0 )
+        {
+            return null;
+        }
+
+        expression = TextUtils.appendTail( matcher, sb );
+
+        // ---------------------------------------------------------------------
+        // Constants
+        // ---------------------------------------------------------------------
+
+        sb = new StringBuffer();
+        matcher = CONSTANT_PATTERN.matcher( expression );
+
+        while ( matcher.find() )
+        {
+            final Double constant = constantMap != null ? constantMap.get( matcher.group( GROUP_ID ) ) : null;
+
+            String replacement = constant != null ? String.valueOf( constant ) : NULL_REPLACEMENT;
+
+            matcher.appendReplacement( sb, replacement );
+        }
+
+        expression = TextUtils.appendTail( matcher, sb );
+
+        // ---------------------------------------------------------------------
+        // Org unit groups
+        // ---------------------------------------------------------------------
+
+        sb = new StringBuffer();
+        matcher = OU_GROUP_PATTERN.matcher( expression );
+
+        while ( matcher.find() )
+        {
+            final Integer count = orgUnitCountMap != null ? orgUnitCountMap.get( matcher.group( GROUP_ID ) ) : null;
+
+            String replacement = count != null ? String.valueOf( count ) : NULL_REPLACEMENT;
+
+            matcher.appendReplacement( sb, replacement );
+        }
+
+        expression = TextUtils.appendTail( matcher, sb );
+
+        // ---------------------------------------------------------------------
+        // Days
+        // ---------------------------------------------------------------------
+
+        sb = new StringBuffer();
+        matcher = DAYS_PATTERN.matcher( expression );
+
+        while ( matcher.find() )
+        {
+            String replacement = days != null ? String.valueOf( days ) : NULL_REPLACEMENT;
+
+            matcher.appendReplacement( sb, replacement );
+        }
+
+        return TextUtils.appendTail( matcher, sb );
+    }
+
+    // -------------------------------------------------------------------------
+    // Supportive methods
+    // -------------------------------------------------------------------------
+    
+    /**
+     * Indicates whether the given matcher is based on a {@link DataElementOperand}
+     * which represents a data element total.
+     * 
+     * @param matcher the matcher.
+     * @return true if matcher is based on total.
+     */
+    private boolean operandIsTotal( Matcher matcher )
+    {
+        String coc = StringUtils.trimToEmpty( matcher.group( GROUP_CATEGORORY_OPTION_COMBO ) );
+        
+        return coc.isEmpty() || coc.equals( SYMBOL_WILDCARD );
+    }    
+}