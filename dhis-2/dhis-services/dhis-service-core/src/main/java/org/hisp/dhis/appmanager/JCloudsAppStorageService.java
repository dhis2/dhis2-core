/*
 * Copyright (c) 2004-2022, University of Oslo
 * All rights reserved.
 *
 * Redistribution and use in source and binary forms, with or without
 * modification, are permitted provided that the following conditions are met:
 *
 * 1. Redistributions of source code must retain the above copyright notice, this
 * list of conditions and the following disclaimer.
 *
 * 2. Redistributions in binary form must reproduce the above copyright notice,
 * this list of conditions and the following disclaimer in the documentation
 * and/or other materials provided with the distribution.
 *
 * 3. Neither the name of the copyright holder nor the names of its contributors 
 * may be used to endorse or promote products derived from this software without
 * specific prior written permission.
 *
 * THIS SOFTWARE IS PROVIDED BY THE COPYRIGHT HOLDERS AND CONTRIBUTORS "AS IS" AND
 * ANY EXPRESS OR IMPLIED WARRANTIES, INCLUDING, BUT NOT LIMITED TO, THE IMPLIED
 * WARRANTIES OF MERCHANTABILITY AND FITNESS FOR A PARTICULAR PURPOSE ARE
 * DISCLAIMED. IN NO EVENT SHALL THE COPYRIGHT OWNER OR CONTRIBUTORS BE LIABLE FOR
 * ANY DIRECT, INDIRECT, INCIDENTAL, SPECIAL, EXEMPLARY, OR CONSEQUENTIAL DAMAGES
 * (INCLUDING, BUT NOT LIMITED TO, PROCUREMENT OF SUBSTITUTE GOODS OR SERVICES;
 * LOSS OF USE, DATA, OR PROFITS; OR BUSINESS INTERRUPTION) HOWEVER CAUSED AND ON
 * ANY THEORY OF LIABILITY, WHETHER IN CONTRACT, STRICT LIABILITY, OR TORT
 * (INCLUDING NEGLIGENCE OR OTHERWISE) ARISING IN ANY WAY OUT OF THE USE OF THIS
 * SOFTWARE, EVEN IF ADVISED OF THE POSSIBILITY OF SUCH DAMAGE.
 */
package org.hisp.dhis.appmanager;

import static org.hisp.dhis.util.ZipFileUtils.getFilePath;
import static org.jclouds.blobstore.options.ListContainerOptions.Builder.prefix;

import com.fasterxml.jackson.databind.ObjectMapper;
import java.io.ByteArrayInputStream;
import java.io.ByteArrayOutputStream;
import java.io.File;
import java.io.IOException;
import java.io.InputStream;
import java.net.MalformedURLException;
import java.net.URI;
<<<<<<< HEAD
=======
import java.util.ArrayList;
import java.util.Enumeration;
>>>>>>> 92b3d399
import java.util.HashMap;
import java.util.HashSet;
import java.util.List;
import java.util.Map;
import java.util.Optional;
import java.util.Set;
import java.util.concurrent.CompletableFuture;
import java.util.concurrent.Future;
import java.util.function.BiConsumer;
import java.util.function.Consumer;
import java.util.zip.ZipEntry;
import java.util.zip.ZipFile;
import javax.annotation.Nonnull;
import lombok.RequiredArgsConstructor;
import lombok.extern.slf4j.Slf4j;
import org.apache.commons.lang3.tuple.Pair;
import org.hisp.dhis.appmanager.AppBundleInfo.BundledAppInfo;
import org.hisp.dhis.appmanager.ResourceResult.Redirect;
import org.hisp.dhis.appmanager.ResourceResult.ResourceFound;
import org.hisp.dhis.appmanager.ResourceResult.ResourceNotFound;
import org.hisp.dhis.cache.Cache;
import org.hisp.dhis.datastore.DatastoreNamespace;
import org.hisp.dhis.external.location.LocationManager;
import org.hisp.dhis.fileresource.FileResourceContentStore;
import org.hisp.dhis.jclouds.JCloudsStore;
import org.hisp.dhis.util.ZipBombException;
import org.hisp.dhis.util.ZipFileUtils;
import org.hisp.dhis.util.ZipSlipException;
import org.jclouds.blobstore.domain.Blob;
import org.jclouds.blobstore.domain.StorageMetadata;
import org.jclouds.blobstore.options.ListContainerOptions;
import org.springframework.core.io.FileSystemResource;
import org.springframework.core.io.Resource;
import org.springframework.core.io.UrlResource;
import org.springframework.stereotype.Service;

/**
 * @author Stian Sandvold
 */
@Slf4j
@RequiredArgsConstructor
@Service("org.hisp.dhis.appmanager.JCloudsAppStorageService")
public class JCloudsAppStorageService implements AppStorageService {

  private static final String BUNDLED_APP_INFO_FILENAME = "bundled-app-info.json";
  public static final String MANIFEST_WEBAPP_FILENAME = "manifest.webapp";

  private final JCloudsStore jCloudsStore;
  private final LocationManager locationManager;
  private final ObjectMapper jsonMapper;
  private final FileResourceContentStore fileResourceContentStore;

  @Override
  public Map<String, Pair<App, BundledAppInfo>> discoverInstalledApps() {
    Map<String, Pair<App, BundledAppInfo>> apps = new HashMap<>();

    discoverInstalledApps((app, appInfo) -> apps.put(app.getKey(), Pair.of(app, appInfo)));

    if (apps.isEmpty()) {
      log.info("No apps found during JClouds discovery.");
    } else {
      apps.values()
          .forEach(
              pair ->
                  log.info("Discovered app '{}' from JClouds storage ", pair.getLeft().getName()));
    }

    return apps;
  }

  private void discoverInstalledApps(BiConsumer<App, BundledAppInfo> handler) {
    log.info("Starting JClouds discovery");
    for (StorageMetadata resource :
        jCloudsStore.getBlobList(prefix(APPS_DIR + "/").delimiter("/"))) {
      log.debug("Found potential app: {}", resource.getName());

      // Found potential app
      Blob manifest = jCloudsStore.getBlob(resource.getName() + MANIFEST_WEBAPP_FILENAME);
      if (manifest == null) {
        log.warn("Could not find manifest file of {}", resource.getName());
        continue;
      }

      try (InputStream inputStream = manifest.getPayload().openStream()) {
        App app = App.MAPPER.readValue(inputStream, App.class);

        app.setAppStorageSource(AppStorageSource.JCLOUDS);
        app.setFolderName(resource.getName());

        Blob bundledAppInfo = jCloudsStore.getBlob(resource.getName() + BUNDLED_APP_INFO_FILENAME);
        if (bundledAppInfo != null) {
          try (InputStream bundledAppInfoStream = bundledAppInfo.getPayload().openStream()) {
            BundledAppInfo appInfo =
                App.MAPPER.readValue(bundledAppInfoStream, BundledAppInfo.class);
            handler.accept(app, appInfo);
          }
        } else {
          handler.accept(app, null);
        }

      } catch (IOException ex) {
        log.error("Could not read manifest file of {}", resource.getName(), ex);
      }
    }
  }

  private boolean validateApp(App app, Cache<App> appCache) {
    validateAppDeletionNotInProgress(app, appCache);
    validateAppNamespaceNotAlreadyInUse(app, appCache);
    validateAppAdditionalNamespacesAreWellDefined(app);
    return app.getAppState().ok();
  }

  private void validateAppDeletionNotInProgress(App app, Cache<App> appCache) {
    if (!app.getAppState().ok()) return;
    Optional<App> existingApp = appCache.getIfPresent(app.getKey());
    if (existingApp.isPresent()
        && existingApp.get().getAppState() == AppStatus.DELETION_IN_PROGRESS) {
      log.error("Failed to install app: App with same name is currently being deleted");

      app.setAppState(AppStatus.DELETION_IN_PROGRESS);
    }
  }

  private void validateAppNamespaceNotAlreadyInUse(App app, Cache<App> appCache) {
    if (!app.getAppState().ok()) return;
    AppDhis dhis = app.getActivities().getDhis();
    String namespace = dhis.getNamespace();
    Set<String> namespaces = new HashSet<>();
    if (namespace != null && !namespace.isEmpty()) namespaces.add(namespace);
    List<DatastoreNamespace> additionalNamespaces = dhis.getAdditionalNamespaces();
    if (additionalNamespaces != null)
      additionalNamespaces.forEach(ns -> namespaces.add(ns.getNamespace()));

    if (namespaces.isEmpty()) return;
    for (String ns : namespaces) {
      Optional<App> other =
          appCache.getAll().filter(a -> a.getNamespaces().contains(ns)).findFirst();
      if (other.isPresent() && !other.get().getKey().equals(app.getKey())) {
        log.error(
            "Failed to install app '{}': Namespace '{}' already taken.", app.getName(), namespace);
        app.setAppState(AppStatus.NAMESPACE_TAKEN);
        return;
      }
    }
  }

  private void validateAppAdditionalNamespacesAreWellDefined(App app) {
    if (!app.getAppState().ok()) return;
    List<DatastoreNamespace> additionalNamespaces =
        app.getActivities().getDhis().getAdditionalNamespaces();
    if (additionalNamespaces != null) {
      for (DatastoreNamespace ns : additionalNamespaces) {
        if (ns.getNamespace() == null
            || ns.getNamespace().isEmpty()
            || ns.getAllAuthorities().isEmpty()) {
          log.error(
              "Failed to install app '{}': Required property is undefined, namespace '{}', authorities '{}'.",
              app.getName(),
              ns.getNamespace(),
              ns.getAllAuthorities());
          app.setAppState(AppStatus.NAMESPACE_INVALID);
          return;
        }
      }
    }
  }

  @Override
<<<<<<< HEAD
  public App installApp(
      File file, String filename, Cache<App> appCache, BundledAppInfo bundledAppInfo) {
    App app = new App();
    log.debug("Installing new app: {}", filename);
=======
  public App installApp(File file, String filename, Cache<App> appCache) {
    log.info("Installing new app: {}", filename);
    String installationFolder =
        APPS_DIR + File.separator + filename.substring(0, filename.lastIndexOf('.'));
>>>>>>> 92b3d399

    App app;
    String topLevelFolder;
    try {
      topLevelFolder = ZipFileUtils.getTopLevelFolder(file);
      app = readAppManifest(file, this.jsonMapper, topLevelFolder);
      app.setFolderName(installationFolder);
      app.setAppStorageSource(AppStorageSource.JCLOUDS);
    } catch (IOException e) {
      log.error("Failed to install app: Missing manifest.webapp in zip");
      app = new App();
      app.setAppState(AppStatus.MISSING_MANIFEST);
      return app;
    }

    if (!validateApp(app, appCache)) {
      log.error("Failed to install app: App validation failed");
      return app;
    }

    try {
      ZipFileUtils.validateZip(file, installationFolder, topLevelFolder);

      try (ZipFile zipFile = new ZipFile(file)) {
        Enumeration<? extends ZipEntry> entries = zipFile.entries();
        while (entries.hasMoreElements()) {
          ZipEntry zipEntry = entries.nextElement();
          String filePath = getFilePath(topLevelFolder, installationFolder, zipEntry);
          // If it's the root folder, skip
          if (filePath == null) continue;
          try (InputStream zipInputStream = zipFile.getInputStream(zipEntry)) {
            Blob blob =
                jCloudsStore
                    .getBlobStore()
                    .blobBuilder(filePath)
                    .payload(zipInputStream)
                    .contentLength(zipEntry.getSize())
                    .build();
            jCloudsStore.putBlob(blob);
          }
        }
      }

      app.setAppState(AppStatus.OK);

    } catch (IOException e) {
      log.error("Failed to install app: IO Failure during unzipping", e);
      app.setAppState(AppStatus.INVALID_ZIP_FORMAT);
    } catch (ZipBombException e) {
      log.error("Failed to install app: Possible ZipBomb detected", e);
      app.setAppState(AppStatus.INVALID_ZIP_FORMAT);
    } catch (ZipSlipException e) {
      log.error("Failed to install app: Possible ZipSlip detected", e);
      app.setAppState(AppStatus.INVALID_ZIP_FORMAT);
    }

    if (!app.getAppState().ok()) {
      deleteAppAsync(app);
      return app;
    }

    removePreviousVersions(app);
    logSuccess(app, installationFolder);
    return app;
  }

  private static void logSuccess(App app, String appFolder) {
    String namespace = app.getActivities().getDhis().getNamespace();
    log.info(
        "New app {} installed, Install path: {}, Namespace reserved: {}",
        app.getName(),
        appFolder,
        (namespace != null && !namespace.isEmpty() ? namespace : "no namespace reserved"));
  }

  private void removePreviousVersions(App app) {
    List<App> otherVersions = new ArrayList<>();
    String key = app.getKey();
    String version = app.getVersion();
    discoverInstalledApps(
        other -> {
          if (key.equals(other.getKey()) && !version.equals(other.getVersion()))
            otherVersions.add(other);
        });
    otherVersions.forEach(this::deleteAppAsync);
  }

  private static App readAppManifest(File file, ObjectMapper jsonMapper, String topLevelFolder)
      throws IOException {
    App app = new App();
    try (ZipFile zip = new ZipFile(file)) {
      // Parse manifest.webapp file from ZIP archive.
      ZipEntry manifestEntry = zip.getEntry(topLevelFolder + MANIFEST_FILENAME);
      if (manifestEntry == null) {
        log.error("Failed to install app: Missing manifest.webapp in zip");
        app.setAppState(AppStatus.MISSING_MANIFEST);
        return app;
      }

<<<<<<< HEAD
      // -----------------------------------------------------------------
      // Unzip the app
      // -----------------------------------------------------------------

      String dest = APPS_DIR + File.separator + filename.substring(0, filename.lastIndexOf('.'));

      zip.stream()
          .forEach(
              (Consumer<ZipEntry>)
                  zipEntry -> {
                    log.debug("Uploading zipEntry: {}", zipEntry);
                    String name = zipEntry.getName().substring(prefix.length());

                    try {
                      InputStream input = zip.getInputStream(zipEntry);

                      Blob blob =
                          jCloudsStore
                              .getBlobStore()
                              .blobBuilder(dest + File.separator + name)
                              .payload(input)
                              .contentLength(zipEntry.getSize())
                              .build();
                      jCloudsStore.putBlob(blob);

                      input.close();
                    } catch (IOException e) {
                      log.error("Unable to store app file '" + name + "'", e);
                    }
                  });

      // Create the BundledAppInfo JSON file and write it to JClouds storage
      if (bundledAppInfo != null) {
        ByteArrayOutputStream baos = new ByteArrayOutputStream();
        jsonMapper.writerWithDefaultPrettyPrinter().writeValue(baos, bundledAppInfo);
        byte[] bundledAppInfoBytes = baos.toByteArray();
        ByteArrayInputStream bais = new ByteArrayInputStream(bundledAppInfoBytes);
        Blob bundledAppInfoBlob =
            jCloudsStore
                .getBlobStore()
                .blobBuilder(dest + File.separator + BUNDLED_APP_INFO_FILENAME)
                .payload(bais)
                .contentLength(bundledAppInfoBytes.length)
                .build();
        jCloudsStore.putBlob(bundledAppInfoBlob);
        bais.close();
        baos.close();
      }

      // TODO: MAS: Cant see this is needed anymore, apps are saved to same folder anyway,
      // regardless of
      // version
      //      // make sure any other version of same app is removed
      //      List<App> otherVersions = new ArrayList<>();
      //      String key = app.getKey();
      //      String version = app.getVersion();
      //      discoverInstalledApps(
      //          other -> {
      //            if (key.equals(other.getKey()) && !version.equals(other.getVersion()))
      //              otherVersions.add(other);
      //          });
      //      otherVersions.forEach(this::deleteAppAsync);

      String namespace = app.getActivities().getDhis().getNamespace();

      log.info(
          "New app {} installed, Install path: {}, Namespace reserved: {}",
          app.getName(),
          dest,
          (namespace != null && !namespace.isEmpty() ? namespace : "no namespace reserved"));

      // -----------------------------------------------------------------
      // Installation complete.
      // -----------------------------------------------------------------
=======
      InputStream inputStream = zip.getInputStream(manifestEntry);
      app = jsonMapper.readValue(inputStream, App.class);
>>>>>>> 92b3d399

      extractManifestTranslations(zip, topLevelFolder, app);
    }
    return app;
  }

  private static void extractManifestTranslations(ZipFile zip, String prefix, App app) {
    try {
      ZipEntry translationFiles = zip.getEntry(prefix + MANIFEST_TRANSLATION_FILENAME);

      try (InputStream inputStream = zip.getInputStream(translationFiles)) {
        List<AppManifestTranslation> appManifestTranslations =
            App.MAPPER.readerForListOf(AppManifestTranslation.class).readValue(inputStream);
        app.setManifestTranslations(appManifestTranslations);
      }
    } catch (Exception e) {
      log.debug(
          "Failed to read manifest translations from file for {} {}",
          app.getName(),
          e.getMessage());
    }
  }

  @Override
  public Future<Boolean> deleteAppAsync(App app) {
    log.info("Deleting app {}", app.getName());

    // delete the manifest file first in case the system crashes during deletion
    // and the manifest file is not deleted, resulting in an app that can't be installed
    jCloudsStore.removeBlob(app.getFolderName() + MANIFEST_WEBAPP_FILENAME);

    if (jCloudsStore.isUsingFileSystem()) {
      // Delete all files related to app (works for local filestore):
      jCloudsStore.deleteDirectory(app.getFolderName());
    } else {
      // slower but works for S3:
      // Delete all files related to app
      ListContainerOptions options = prefix(app.getFolderName()).recursive();
      for (StorageMetadata resource : jCloudsStore.getBlobList(options)) {
        log.debug("Deleting app file: {}", resource.getName());
        jCloudsStore.removeBlob(resource.getName());
      }
    }
    log.info("Deleted app {}", app.getName());
    return CompletableFuture.completedFuture(true);
  }

  @Override
  public ResourceResult getAppResource(App app, @Nonnull String resource) throws IOException {
    if (app == null || !app.getAppStorageSource().equals(AppStorageSource.JCLOUDS)) {
      log.warn(
          "Can't look up resource {}. The specified app was not found in JClouds storage.",
          resource);
      return new ResourceNotFound(resource);
    }
    if (resource.isBlank()) {
      return new Redirect("/");
    }

    String resolvedFileResource = useIndexHtmlIfDirCall(resource);
    String key = app.getFolderName() + ("/" + resolvedFileResource);
    String cleanedKey = key.replaceAll("/+", "/");

    log.debug("Checking if blob exists {} for App {}", cleanedKey, app.getName());
    if (jCloudsStore.blobExists(cleanedKey)) {
      return new ResourceFound(getResource(cleanedKey));
    }
    if (keyExistsAsDirectory(cleanedKey)) {
      return new Redirect(resource + "/");
    }
    log.debug("ResourceNotFound {} for App {}", cleanedKey, app.getName());
    return new ResourceNotFound(resource);
  }

  private boolean keyExistsAsDirectory(String cleanedKey) {
    return !jCloudsStore.getBlobList(prefix(cleanedKey)).isEmpty();
  }

  private Resource getResource(@Nonnull String filePath) throws MalformedURLException {
    if (jCloudsStore.isUsingFileSystem()) {
      String cleanedFilepath = jCloudsStore.getBlobContainer() + "/" + filePath;
      return new FileSystemResource(
          locationManager.getFileForReading((cleanedFilepath).replaceAll("/+", "/")));
    } else {
      URI uri = fileResourceContentStore.getSignedGetContentUri(filePath);
      return new UrlResource(uri);
    }
  }

  /**
   * The server is expected to return the 'index.html' for calls made to resources ending in '/'<br>
   *
   * <p>Examples: <br>
   * <li>'' -> ''
   * <li>'index.html' ->'index.html'
   * <li>'subDir/index.html' ->'subDir/index.html'
   * <li>'baseDir/' ->'baseDir/index.html'
   * <li>'baseDir/subDir/' ->'baseDir/subDir/index.html'
   * <li>'subDir' ->'subDir'
   * <li>'static/js/138.af8b0ff6.chunk.js' ->'static/js/138.af8b0ff6.chunk.js'
   *
   * @param resource app resource
   * @return potentially-updated app resource
   */
  private String useIndexHtmlIfDirCall(@Nonnull String resource) {
    if (resource.endsWith("/")) {
      log.debug("Resource ends with '/', appending 'index.html' to {}", resource);
      return resource + "index.html";
    }
    // any other resource, no special handling required, return as is
    return resource;
  }
}<|MERGE_RESOLUTION|>--- conflicted
+++ resolved
@@ -40,11 +40,7 @@
 import java.io.InputStream;
 import java.net.MalformedURLException;
 import java.net.URI;
-<<<<<<< HEAD
-=======
 import java.util.ArrayList;
-import java.util.Enumeration;
->>>>>>> 92b3d399
 import java.util.HashMap;
 import java.util.HashSet;
 import java.util.List;
@@ -214,17 +210,11 @@
   }
 
   @Override
-<<<<<<< HEAD
   public App installApp(
       File file, String filename, Cache<App> appCache, BundledAppInfo bundledAppInfo) {
-    App app = new App();
     log.debug("Installing new app: {}", filename);
-=======
-  public App installApp(File file, String filename, Cache<App> appCache) {
-    log.info("Installing new app: {}", filename);
     String installationFolder =
         APPS_DIR + File.separator + filename.substring(0, filename.lastIndexOf('.'));
->>>>>>> 92b3d399
 
     App app;
     String topLevelFolder;
@@ -268,94 +258,6 @@
         }
       }
 
-      app.setAppState(AppStatus.OK);
-
-    } catch (IOException e) {
-      log.error("Failed to install app: IO Failure during unzipping", e);
-      app.setAppState(AppStatus.INVALID_ZIP_FORMAT);
-    } catch (ZipBombException e) {
-      log.error("Failed to install app: Possible ZipBomb detected", e);
-      app.setAppState(AppStatus.INVALID_ZIP_FORMAT);
-    } catch (ZipSlipException e) {
-      log.error("Failed to install app: Possible ZipSlip detected", e);
-      app.setAppState(AppStatus.INVALID_ZIP_FORMAT);
-    }
-
-    if (!app.getAppState().ok()) {
-      deleteAppAsync(app);
-      return app;
-    }
-
-    removePreviousVersions(app);
-    logSuccess(app, installationFolder);
-    return app;
-  }
-
-  private static void logSuccess(App app, String appFolder) {
-    String namespace = app.getActivities().getDhis().getNamespace();
-    log.info(
-        "New app {} installed, Install path: {}, Namespace reserved: {}",
-        app.getName(),
-        appFolder,
-        (namespace != null && !namespace.isEmpty() ? namespace : "no namespace reserved"));
-  }
-
-  private void removePreviousVersions(App app) {
-    List<App> otherVersions = new ArrayList<>();
-    String key = app.getKey();
-    String version = app.getVersion();
-    discoverInstalledApps(
-        other -> {
-          if (key.equals(other.getKey()) && !version.equals(other.getVersion()))
-            otherVersions.add(other);
-        });
-    otherVersions.forEach(this::deleteAppAsync);
-  }
-
-  private static App readAppManifest(File file, ObjectMapper jsonMapper, String topLevelFolder)
-      throws IOException {
-    App app = new App();
-    try (ZipFile zip = new ZipFile(file)) {
-      // Parse manifest.webapp file from ZIP archive.
-      ZipEntry manifestEntry = zip.getEntry(topLevelFolder + MANIFEST_FILENAME);
-      if (manifestEntry == null) {
-        log.error("Failed to install app: Missing manifest.webapp in zip");
-        app.setAppState(AppStatus.MISSING_MANIFEST);
-        return app;
-      }
-
-<<<<<<< HEAD
-      // -----------------------------------------------------------------
-      // Unzip the app
-      // -----------------------------------------------------------------
-
-      String dest = APPS_DIR + File.separator + filename.substring(0, filename.lastIndexOf('.'));
-
-      zip.stream()
-          .forEach(
-              (Consumer<ZipEntry>)
-                  zipEntry -> {
-                    log.debug("Uploading zipEntry: {}", zipEntry);
-                    String name = zipEntry.getName().substring(prefix.length());
-
-                    try {
-                      InputStream input = zip.getInputStream(zipEntry);
-
-                      Blob blob =
-                          jCloudsStore
-                              .getBlobStore()
-                              .blobBuilder(dest + File.separator + name)
-                              .payload(input)
-                              .contentLength(zipEntry.getSize())
-                              .build();
-                      jCloudsStore.putBlob(blob);
-
-                      input.close();
-                    } catch (IOException e) {
-                      log.error("Unable to store app file '" + name + "'", e);
-                    }
-                  });
-
       // Create the BundledAppInfo JSON file and write it to JClouds storage
       if (bundledAppInfo != null) {
         ByteArrayOutputStream baos = new ByteArrayOutputStream();
@@ -374,35 +276,64 @@
         baos.close();
       }
 
-      // TODO: MAS: Cant see this is needed anymore, apps are saved to same folder anyway,
-      // regardless of
-      // version
-      //      // make sure any other version of same app is removed
-      //      List<App> otherVersions = new ArrayList<>();
-      //      String key = app.getKey();
-      //      String version = app.getVersion();
-      //      discoverInstalledApps(
-      //          other -> {
-      //            if (key.equals(other.getKey()) && !version.equals(other.getVersion()))
-      //              otherVersions.add(other);
-      //          });
-      //      otherVersions.forEach(this::deleteAppAsync);
-
-      String namespace = app.getActivities().getDhis().getNamespace();
-
-      log.info(
-          "New app {} installed, Install path: {}, Namespace reserved: {}",
-          app.getName(),
-          dest,
-          (namespace != null && !namespace.isEmpty() ? namespace : "no namespace reserved"));
-
-      // -----------------------------------------------------------------
-      // Installation complete.
-      // -----------------------------------------------------------------
-=======
+      app.setAppState(AppStatus.OK);
+
+    } catch (IOException e) {
+      log.error("Failed to install app: IO Failure during unzipping", e);
+      app.setAppState(AppStatus.INVALID_ZIP_FORMAT);
+    } catch (ZipBombException e) {
+      log.error("Failed to install app: Possible ZipBomb detected", e);
+      app.setAppState(AppStatus.INVALID_ZIP_FORMAT);
+    } catch (ZipSlipException e) {
+      log.error("Failed to install app: Possible ZipSlip detected", e);
+      app.setAppState(AppStatus.INVALID_ZIP_FORMAT);
+    }
+
+    if (!app.getAppState().ok()) {
+      deleteAppAsync(app);
+      return app;
+    }
+
+    removePreviousVersions(app);
+    logSuccess(app, installationFolder);
+    return app;
+  }
+
+  private static void logSuccess(App app, String appFolder) {
+    String namespace = app.getActivities().getDhis().getNamespace();
+    log.info(
+        "New app {} installed, Install path: {}, Namespace reserved: {}",
+        app.getName(),
+        appFolder,
+        (namespace != null && !namespace.isEmpty() ? namespace : "no namespace reserved"));
+  }
+
+  private void removePreviousVersions(App app) {
+    List<App> otherVersions = new ArrayList<>();
+    String key = app.getKey();
+    String version = app.getVersion();
+    discoverInstalledApps(
+        other -> {
+          if (key.equals(other.getKey()) && !version.equals(other.getVersion()))
+            otherVersions.add(other);
+        });
+    otherVersions.forEach(this::deleteAppAsync);
+  }
+
+  private static App readAppManifest(File file, ObjectMapper jsonMapper, String topLevelFolder)
+      throws IOException {
+    App app = new App();
+    try (ZipFile zip = new ZipFile(file)) {
+      // Parse manifest.webapp file from ZIP archive.
+      ZipEntry manifestEntry = zip.getEntry(topLevelFolder + MANIFEST_FILENAME);
+      if (manifestEntry == null) {
+        log.error("Failed to install app: Missing manifest.webapp in zip");
+        app.setAppState(AppStatus.MISSING_MANIFEST);
+        return app;
+      }
+
       InputStream inputStream = zip.getInputStream(manifestEntry);
       app = jsonMapper.readValue(inputStream, App.class);
->>>>>>> 92b3d399
 
       extractManifestTranslations(zip, topLevelFolder, app);
     }
