/*
 * Copyright (c) 2004-2021, University of Oslo
 * All rights reserved.
 *
 * Redistribution and use in source and binary forms, with or without
 * modification, are permitted provided that the following conditions are met:
 * Redistributions of source code must retain the above copyright notice, this
 * list of conditions and the following disclaimer.
 *
 * Redistributions in binary form must reproduce the above copyright notice,
 * this list of conditions and the following disclaimer in the documentation
 * and/or other materials provided with the distribution.
 * Neither the name of the HISP project nor the names of its contributors may
 * be used to endorse or promote products derived from this software without
 * specific prior written permission.
 *
 * THIS SOFTWARE IS PROVIDED BY THE COPYRIGHT HOLDERS AND CONTRIBUTORS "AS IS" AND
 * ANY EXPRESS OR IMPLIED WARRANTIES, INCLUDING, BUT NOT LIMITED TO, THE IMPLIED
 * WARRANTIES OF MERCHANTABILITY AND FITNESS FOR A PARTICULAR PURPOSE ARE
 * DISCLAIMED. IN NO EVENT SHALL THE COPYRIGHT OWNER OR CONTRIBUTORS BE LIABLE FOR
 * ANY DIRECT, INDIRECT, INCIDENTAL, SPECIAL, EXEMPLARY, OR CONSEQUENTIAL DAMAGES
 * (INCLUDING, BUT NOT LIMITED TO, PROCUREMENT OF SUBSTITUTE GOODS OR SERVICES;
 * LOSS OF USE, DATA, OR PROFITS; OR BUSINESS INTERRUPTION) HOWEVER CAUSED AND ON
 * ANY THEORY OF LIABILITY, WHETHER IN CONTRACT, STRICT LIABILITY, OR TORT
 * (INCLUDING NEGLIGENCE OR OTHERWISE) ARISING IN ANY WAY OUT OF THE USE OF THIS
 * SOFTWARE, EVEN IF ADVISED OF THE POSSIBILITY OF SUCH DAMAGE.
 */
package org.hisp.dhis.interpretation.hibernate;

import static org.hisp.dhis.common.IdentifiableObjectUtils.getIdentifiers;

import java.util.List;
import java.util.Set;

import org.hibernate.SessionFactory;
import org.hibernate.query.Query;
import org.hisp.dhis.common.hibernate.HibernateIdentifiableObjectStore;
import org.hisp.dhis.interpretation.Interpretation;
import org.hisp.dhis.interpretation.InterpretationStore;
import org.hisp.dhis.mapping.Map;
import org.hisp.dhis.organisationunit.OrganisationUnit;
import org.hisp.dhis.security.acl.AclService;
import org.hisp.dhis.user.CurrentUserService;
import org.hisp.dhis.user.User;
import org.hisp.dhis.visualization.Visualization;
import org.springframework.beans.factory.annotation.Autowired;
import org.springframework.context.ApplicationEventPublisher;
import org.springframework.jdbc.core.JdbcTemplate;
import org.springframework.stereotype.Repository;

/**
 * @author Lars Helge Overland
 */
@Repository( "org.hisp.dhis.interpretation.InterpretationStore" )
public class HibernateInterpretationStore
    extends HibernateIdentifiableObjectStore<Interpretation> implements InterpretationStore
{
    @Autowired
    public HibernateInterpretationStore( SessionFactory sessionFactory, JdbcTemplate jdbcTemplate,
        ApplicationEventPublisher publisher, CurrentUserService currentUserService, AclService aclService )
    {
        super( sessionFactory, jdbcTemplate, publisher, Interpretation.class, currentUserService, aclService, false );
    }

    public List<Interpretation> getInterpretations( User user )
    {
        String hql = "select distinct i from Interpretation i left join i.comments c " +
            "where i.user = :user or c.user = :user order by i.lastUpdated desc";

        Query<Interpretation> query = getQuery( hql )
            .setParameter( "user", user )
            .setCacheable( cacheable );

        return query.list();
    }

    public List<Interpretation> getInterpretations( User user, int first, int max )
    {
        String hql = "select distinct i from Interpretation i left join i.comments c " +
            "where i.user = :user or c.user = :user order by i.lastUpdated desc";

        Query<Interpretation> query = getQuery( hql )
            .setParameter( "user", user )
            .setMaxResults( first )
            .setMaxResults( max )
            .setCacheable( cacheable );

        return query.list();
    }

    @Override
    public long countMapInterpretations( Map map )
    {
        Query<Long> query = getTypedQuery( "select count(distinct c) from " + clazz.getName() + " c where c.map=:map" );
        query.setParameter( "map", map );
        return query.uniqueResult();
    }

    @Override
    public List<Interpretation> getInterpretations( Map map )
    {
        Query<Interpretation> query = getTypedQuery(
            "select distinct c from " + clazz.getName() + " c where c.map=:map" );
        query.setParameter( "map", map );
        return query.list();
    }

    @Override
    public List<Interpretation> getInterpretations( Visualization visualization )
    {
        Query<Interpretation> query = getTypedQuery(
            "select distinct c from " + clazz.getName() + " c where c.visualization=:visualization" );
        query.setParameter( "visualization", visualization );
        return query.list();
    }

    @Override
    public long countVisualizationInterpretations( Visualization visualization )
    {
        Query query = getQuery(
            "select count(distinct c) from " + clazz.getName() + " c where c.visualization=:visualization" )
                .setParameter( "visualization", visualization )
                .setCacheable( cacheable );

        return ((Long) query.uniqueResult()).intValue();
    }
<<<<<<< HEAD

    @Override
    public Interpretation getByVisualizationId( long id )
    {
        String hql = "from Interpretation i where i.visualization.id = " + id;
        Query<Interpretation> query = getQuery( hql );
        return query.uniqueResult();
    }

    @Override
    public void migrate( Set<OrganisationUnit> sources, OrganisationUnit target )
    {
        String hql = "update Interpretation i " +
            "set i.organisationUnit = :target " +
            "where i.organisationUnit.id in (:sources)";

        getQuery( hql )
            .setParameter( "target", target )
            .setParameterList( "sources", getIdentifiers( sources ) )
            .executeUpdate();
    }
=======
>>>>>>> e76d319b
}<|MERGE_RESOLUTION|>--- conflicted
+++ resolved
@@ -124,15 +124,6 @@
 
         return ((Long) query.uniqueResult()).intValue();
     }
-<<<<<<< HEAD
-
-    @Override
-    public Interpretation getByVisualizationId( long id )
-    {
-        String hql = "from Interpretation i where i.visualization.id = " + id;
-        Query<Interpretation> query = getQuery( hql );
-        return query.uniqueResult();
-    }
 
     @Override
     public void migrate( Set<OrganisationUnit> sources, OrganisationUnit target )
@@ -146,6 +137,4 @@
             .setParameterList( "sources", getIdentifiers( sources ) )
             .executeUpdate();
     }
-=======
->>>>>>> e76d319b
 }