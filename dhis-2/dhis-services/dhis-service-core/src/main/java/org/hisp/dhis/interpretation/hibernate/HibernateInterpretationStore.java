--- conflicted
+++ resolved
@@ -31,11 +31,7 @@
 import java.util.Set;
 
 import org.hibernate.SessionFactory;
-<<<<<<< HEAD
-import org.hibernate.query.Query;
 import org.hisp.dhis.common.IdentifiableObjectUtils;
-=======
->>>>>>> 813369d5
 import org.hisp.dhis.common.hibernate.HibernateIdentifiableObjectStore;
 import org.hisp.dhis.interpretation.Interpretation;
 import org.hisp.dhis.interpretation.InterpretationStore;
@@ -63,83 +59,20 @@
         super( sessionFactory, jdbcTemplate, publisher, Interpretation.class, currentUserService, aclService, false );
     }
 
-<<<<<<< HEAD
-    public List<Interpretation> getInterpretations( User user )
-    {
-        String hql = "select distinct i from Interpretation i left join i.comments c " +
-            "where i.user = :user or c.user = :user order by i.lastUpdated desc";
-
-        Query<Interpretation> query = getQuery( hql )
-            .setParameter( "user", user )
-            .setCacheable( cacheable );
-
-        return query.list();
-    }
-
-    public List<Interpretation> getInterpretations( User user, int first, int max )
-    {
-        String hql = "select distinct i from Interpretation i left join i.comments c " +
-            "where i.user = :user or c.user = :user order by i.lastUpdated desc";
-
-        Query<Interpretation> query = getQuery( hql )
-            .setParameter( "user", user )
-            .setMaxResults( first )
-            .setMaxResults( max )
-            .setCacheable( cacheable );
-
-        return query.list();
-    }
-
-    @Override
-    public long countMapInterpretations( Map map )
-    {
-        Query<Long> query = getTypedQuery(
-            "select count(distinct c) from " + clazz.getName() + " c where c.map = :map" );
-        query.setParameter( "map", map );
-        return query.uniqueResult();
-    }
-
-    @Override
-    public List<Interpretation> getInterpretations( Map map )
-    {
-        Query<Interpretation> query = getTypedQuery(
-            "select distinct c from Interpretation c where c.map = :map" );
-        query.setParameter( "map", map );
-        return query.list();
-=======
     @Override
     public List<Interpretation> getInterpretations( Map map )
     {
         return getQuery( "select distinct i from Interpretation i where i.map = :map" )
             .setParameter( "map", map )
             .list();
->>>>>>> 813369d5
     }
 
     @Override
     public List<Interpretation> getInterpretations( Visualization visualization )
     {
-<<<<<<< HEAD
-        Query<Interpretation> query = getTypedQuery(
-            "select distinct c from Interpretation c where c.visualization = :visualization" );
-        query.setParameter( "visualization", visualization );
-        return query.list();
-    }
-
-    @Override
-    public long countVisualizationInterpretations( Visualization visualization )
-    {
-        Query query = getQuery(
-            "select count(distinct c) from Interpretation c where c.visualization = :visualization" )
-                .setParameter( "visualization", visualization )
-                .setCacheable( cacheable );
-
-        return ((Long) query.uniqueResult()).intValue();
-=======
         return getQuery( "select distinct i from Interpretation i where i.visualization = :visualization" )
             .setParameter( "visualization", visualization )
             .list();
->>>>>>> 813369d5
     }
 
     @Override
