package org.hisp.dhis.interpretation.hibernate;

/*
 * Copyright (c) 2004-2020, University of Oslo
 * All rights reserved.
 *
 * Redistribution and use in source and binary forms, with or without
 * modification, are permitted provided that the following conditions are met:
 * Redistributions of source code must retain the above copyright notice, this
 * list of conditions and the following disclaimer.
 *
 * Redistributions in binary form must reproduce the above copyright notice,
 * this list of conditions and the following disclaimer in the documentation
 * and/or other materials provided with the distribution.
 * Neither the name of the HISP project nor the names of its contributors may
 * be used to endorse or promote products derived from this software without
 * specific prior written permission.
 *
 * THIS SOFTWARE IS PROVIDED BY THE COPYRIGHT HOLDERS AND CONTRIBUTORS "AS IS" AND
 * ANY EXPRESS OR IMPLIED WARRANTIES, INCLUDING, BUT NOT LIMITED TO, THE IMPLIED
 * WARRANTIES OF MERCHANTABILITY AND FITNESS FOR A PARTICULAR PURPOSE ARE
 * DISCLAIMED. IN NO EVENT SHALL THE COPYRIGHT OWNER OR CONTRIBUTORS BE LIABLE FOR
 * ANY DIRECT, INDIRECT, INCIDENTAL, SPECIAL, EXEMPLARY, OR CONSEQUENTIAL DAMAGES
 * (INCLUDING, BUT NOT LIMITED TO, PROCUREMENT OF SUBSTITUTE GOODS OR SERVICES;
 * LOSS OF USE, DATA, OR PROFITS; OR BUSINESS INTERRUPTION) HOWEVER CAUSED AND ON
 * ANY THEORY OF LIABILITY, WHETHER IN CONTRACT, STRICT LIABILITY, OR TORT
 * (INCLUDING NEGLIGENCE OR OTHERWISE) ARISING IN ANY WAY OUT OF THE USE OF THIS
 * SOFTWARE, EVEN IF ADVISED OF THE POSSIBILITY OF SUCH DAMAGE.
 */

import java.util.List;

import org.hibernate.SessionFactory;
import org.hibernate.query.Query;
import org.hisp.dhis.common.hibernate.HibernateIdentifiableObjectStore;
import org.hisp.dhis.deletedobject.DeletedObjectService;
import org.hisp.dhis.interpretation.Interpretation;
import org.hisp.dhis.interpretation.InterpretationStore;
import org.hisp.dhis.mapping.Map;
import org.hisp.dhis.security.acl.AclService;
import org.hisp.dhis.user.CurrentUserService;
import org.hisp.dhis.user.User;
import org.hisp.dhis.visualization.Visualization;
import org.springframework.beans.factory.annotation.Autowired;
import org.springframework.context.ApplicationEventPublisher;
import org.springframework.jdbc.core.JdbcTemplate;
import org.springframework.stereotype.Repository;

/**
 * @author Lars Helge Overland
 */
@Repository( "org.hisp.dhis.interpretation.InterpretationStore" )
public class HibernateInterpretationStore
    extends HibernateIdentifiableObjectStore<Interpretation> implements InterpretationStore
{
    @Autowired
    public HibernateInterpretationStore( SessionFactory sessionFactory, JdbcTemplate jdbcTemplate,
        ApplicationEventPublisher publisher, CurrentUserService currentUserService, DeletedObjectService deletedObjectService,
        AclService aclService )
    {
        super( sessionFactory, jdbcTemplate, publisher, Interpretation.class, currentUserService, deletedObjectService, aclService, false );
    }

    public List<Interpretation> getInterpretations( User user )
    {
        String hql = "select distinct i from Interpretation i left join i.comments c " +
            "where i.user = :user or c.user = :user order by i.lastUpdated desc";

        Query<Interpretation> query = getQuery( hql )
            .setParameter( "user", user )
            .setCacheable( cacheable );

        return query.list();
    }

    public List<Interpretation> getInterpretations( User user, int first, int max )
    {
        String hql = "select distinct i from Interpretation i left join i.comments c " +
            "where i.user = :user or c.user = :user order by i.lastUpdated desc";

        Query<Interpretation> query = getQuery( hql )
            .setParameter( "user", user )
            .setMaxResults( first )
            .setMaxResults( max )
            .setCacheable( cacheable );

        return query.list();
    }

    @Override
    public long countMapInterpretations( Map map )
    {
        Query<Long> query = getTypedQuery( "select count(distinct c) from " + clazz.getName() + " c where c.map=:map" );
        query.setParameter( "map", map );
        return query.uniqueResult();
    }

    @Override
<<<<<<< HEAD
    public int countVisualizationInterpretations( Visualization visualization )
    {
        Query query = getQuery( "select count(distinct c) from " + clazz.getName() + " c where c.visualization=:visualization" )
            .setParameter( "visualization", visualization )
            .setCacheable( cacheable );

        return ((Long) query.uniqueResult()).intValue();
=======
    public long countChartInterpretations( Chart chart )
    {
        Query<Long> query = getTypedQuery( "select count(distinct c) from " + clazz.getName() + " c where c.chart=:chart" );
        query.setParameter( "chart", chart ).setCacheable( cacheable );
        return query.uniqueResult();
    }

    @Override
    public long countReportTableInterpretations( ReportTable reportTable )
    {
        Query<Long> query = getTypedQuery( "select count(distinct c) from " + clazz.getName() + " c where c.reportTable=:reportTable" );
        query.setParameter( "reportTable", reportTable );
        return query.uniqueResult();
>>>>>>> f68e7288
    }

    @Override
    public Interpretation getByChartId( long id )
    {
        String hql = "from Interpretation i where i.chart.id = " + id;
        Query<Interpretation> query = getQuery( hql );
        return query.uniqueResult();
    }

    @Override
    public Interpretation getByVisualizationId( long id )
    {
        String hql = "from Interpretation i where i.visualization.id = " + id;
        Query<Interpretation> query = getQuery( hql );
        return query.uniqueResult();
    }
}<|MERGE_RESOLUTION|>--- conflicted
+++ resolved
@@ -96,37 +96,13 @@
     }
 
     @Override
-<<<<<<< HEAD
-    public int countVisualizationInterpretations( Visualization visualization )
+    public long countVisualizationInterpretations( Visualization visualization )
     {
         Query query = getQuery( "select count(distinct c) from " + clazz.getName() + " c where c.visualization=:visualization" )
             .setParameter( "visualization", visualization )
             .setCacheable( cacheable );
 
         return ((Long) query.uniqueResult()).intValue();
-=======
-    public long countChartInterpretations( Chart chart )
-    {
-        Query<Long> query = getTypedQuery( "select count(distinct c) from " + clazz.getName() + " c where c.chart=:chart" );
-        query.setParameter( "chart", chart ).setCacheable( cacheable );
-        return query.uniqueResult();
-    }
-
-    @Override
-    public long countReportTableInterpretations( ReportTable reportTable )
-    {
-        Query<Long> query = getTypedQuery( "select count(distinct c) from " + clazz.getName() + " c where c.reportTable=:reportTable" );
-        query.setParameter( "reportTable", reportTable );
-        return query.uniqueResult();
->>>>>>> f68e7288
-    }
-
-    @Override
-    public Interpretation getByChartId( long id )
-    {
-        String hql = "from Interpretation i where i.chart.id = " + id;
-        Query<Interpretation> query = getQuery( hql );
-        return query.uniqueResult();
     }
 
     @Override
