package org.hisp.dhis.query;

/*
 * Copyright (c) 2004-2017, University of Oslo
 * All rights reserved.
 *
 * Redistribution and use in source and binary forms, with or without
 * modification, are permitted provided that the following conditions are met:
 * Redistributions of source code must retain the above copyright notice, this
 * list of conditions and the following disclaimer.
 *
 * Redistributions in binary form must reproduce the above copyright notice,
 * this list of conditions and the following disclaimer in the documentation
 * and/or other materials provided with the distribution.
 * Neither the name of the HISP project nor the names of its contributors may
 * be used to endorse or promote products derived from this software without
 * specific prior written permission.
 *
 * THIS SOFTWARE IS PROVIDED BY THE COPYRIGHT HOLDERS AND CONTRIBUTORS "AS IS" AND
 * ANY EXPRESS OR IMPLIED WARRANTIES, INCLUDING, BUT NOT LIMITED TO, THE IMPLIED
 * WARRANTIES OF MERCHANTABILITY AND FITNESS FOR A PARTICULAR PURPOSE ARE
 * DISCLAIMED. IN NO EVENT SHALL THE COPYRIGHT OWNER OR CONTRIBUTORS BE LIABLE FOR
 * ANY DIRECT, INDIRECT, INCIDENTAL, SPECIAL, EXEMPLARY, OR CONSEQUENTIAL DAMAGES
 * (INCLUDING, BUT NOT LIMITED TO, PROCUREMENT OF SUBSTITUTE GOODS OR SERVICES;
 * LOSS OF USE, DATA, OR PROFITS; OR BUSINESS INTERRUPTION) HOWEVER CAUSED AND ON
 * ANY THEORY OF LIABILITY, WHETHER IN CONTRACT, STRICT LIABILITY, OR TORT
 * (INCLUDING NEGLIGENCE OR OTHERWISE) ARISING IN ANY WAY OUT OF THE USE OF THIS
 * SOFTWARE, EVEN IF ADVISED OF THE POSSIBILITY OF SUCH DAMAGE.
 */

import org.hisp.dhis.query.operators.MatchMode;
import org.hisp.dhis.schema.Property;
import org.hisp.dhis.schema.Schema;
import org.hisp.dhis.schema.SchemaService;

import java.util.Collection;
import java.util.List;

/**
 * @author Morten Olav Hansen <mortenoh@gmail.com>
 */
public class DefaultQueryParser implements QueryParser
{
    private final SchemaService schemaService;

    public DefaultQueryParser( SchemaService schemaService )
    {
        this.schemaService = schemaService;
    }

    @Override
    public Query parse( Class<?> klass, List<String> filters ) throws QueryParserException
    {
        return parse( klass, filters, Junction.Type.AND );
    }

    @Override
    public Query parse( Class<?> klass, List<String> filters, Junction.Type rootJunction ) throws QueryParserException
    {
        Schema schema = schemaService.getDynamicSchema( klass );
        Query query = Query.from( schema, rootJunction );

        for ( String filter : filters )
        {
            String[] split = filter.split( ":" );

            if ( !(split.length >= 2) )
            {
                throw new QueryParserException( "Invalid filter => " + filter );
            }

            if ( split.length >= 3 )
            {
                int index = split[0].length() + ":".length() + split[1].length() + ":".length();
<<<<<<< HEAD

                if ( split[0].equals( "identifiable" ) )
                {
                    junction.add( handleIdentifiablePath( schema, split[1], filter.substring( index ) ));
                } else
                {
                    junction.add( getRestriction( schema, split[0], split[1], filter.substring( index ) ) );
                }
=======
                query.add( getRestriction( schema, split[0], split[1], filter.substring( index ) ) );
>>>>>>> bb39cead
            }
            else
            {
                query.add( getRestriction( schema, split[0], split[1], null ) );
            }
        }

        return query;
    }

    private Junction handleIdentifiablePath( Schema schema, String operator, Object arg ) {
        Restriction displayNameRestriction = getRestriction( schema,"name", operator, arg );
        Restriction uidRestriction = getRestriction( schema,"id", operator, arg );
        Restriction codeRestriction = getRestriction( schema,"code", operator, arg );

        Junction identifiableJunction = new Disjunction( schema );
        identifiableJunction.add( displayNameRestriction );
        identifiableJunction.add( uidRestriction );
        identifiableJunction.add( codeRestriction );

        return identifiableJunction;
    }

    @Override
    public Restriction getRestriction( Schema schema, String path, String operator, Object arg ) throws QueryParserException
    {
        Property property = getProperty( schema, path );

        if ( property == null )
        {
            throw new QueryParserException( "Unknown path property: " + path );
        }

        switch ( operator )
        {
            case "eq":
            {
                return Restrictions.eq( path, QueryUtils.parseValue( property.getKlass(), arg ) );
            }
            case "!eq":
            {
                return Restrictions.ne( path, QueryUtils.parseValue( property.getKlass(), arg ) );
            }
            case "ne":
            {
                return Restrictions.ne( path, QueryUtils.parseValue( property.getKlass(), arg ) );
            }
            case "neq":
            {
                return Restrictions.ne( path, QueryUtils.parseValue( property.getKlass(), arg ) );
            }
            case "gt":
            {
                return Restrictions.gt( path, QueryUtils.parseValue( property.getKlass(), arg ) );
            }
            case "lt":
            {
                return Restrictions.lt( path, QueryUtils.parseValue( property.getKlass(), arg ) );
            }
            case "gte":
            {
                return Restrictions.ge( path, QueryUtils.parseValue( property.getKlass(), arg ) );
            }
            case "ge":
            {
                return Restrictions.ge( path, QueryUtils.parseValue( property.getKlass(), arg ) );
            }
            case "lte":
            {
                return Restrictions.le( path, QueryUtils.parseValue( property.getKlass(), arg ) );
            }
            case "le":
            {
                return Restrictions.le( path, QueryUtils.parseValue( property.getKlass(), arg ) );
            }
            case "like":
            {
                return Restrictions.like( path, QueryUtils.parseValue( property.getKlass(), arg ), MatchMode.ANYWHERE );
            }
            case "!like":
            {
                return Restrictions.notLike( path, QueryUtils.parseValue( property.getKlass(), arg ), MatchMode.ANYWHERE );
            }
            case "$like":
            {
                return Restrictions.like( path, QueryUtils.parseValue( property.getKlass(), arg ), MatchMode.START );
            }
            case "!$like":
            {
                return Restrictions.notLike( path, QueryUtils.parseValue( property.getKlass(), arg ), MatchMode.START );
            }
            case "like$":
            {
                return Restrictions.like( path, QueryUtils.parseValue( property.getKlass(), arg ), MatchMode.END );
            }
            case "!like$":
            {
                return Restrictions.notLike( path, QueryUtils.parseValue( property.getKlass(), arg ), MatchMode.END );
            }
            case "ilike":
            {
                return Restrictions.ilike( path, QueryUtils.parseValue( property.getKlass(), arg ), MatchMode.ANYWHERE );
            }
            case "!ilike":
            {
                return Restrictions.notIlike( path, QueryUtils.parseValue( property.getKlass(), arg ), MatchMode.ANYWHERE );
            }
            case "startsWith":
            case "$ilike":
            {
                return Restrictions.ilike( path, QueryUtils.parseValue( property.getKlass(), arg ), MatchMode.START );
            }
            case "!$ilike":
            {
                return Restrictions.notIlike( path, QueryUtils.parseValue( property.getKlass(), arg ), MatchMode.START );
            }
            case "token":
            {
                return Restrictions.token(path, QueryUtils.parseValue(property.getKlass(), arg), MatchMode.START);
            }
            case "endsWith":
            case "ilike$":
            {
                return Restrictions.ilike( path, QueryUtils.parseValue( property.getKlass(), arg ), MatchMode.END );
            }
            case "!ilike$":
            {
                return Restrictions.notIlike( path, QueryUtils.parseValue( property.getKlass(), arg ), MatchMode.END );
            }
            case "in":
            {
                Collection<?> values = QueryUtils.parseValue( Collection.class, property.getItemKlass(), arg );

                if ( values == null || values.isEmpty() )
                {
                    throw new QueryParserException( "Invalid argument `" + arg + "` for in operator." );
                }

                return Restrictions.in( path, values );
            }
            case "!in":
            {
                Collection<?> values = QueryUtils.parseValue( Collection.class, property.getItemKlass(), arg );

                if ( values == null || values.isEmpty() )
                {
                    throw new QueryParserException( "Invalid argument `" + arg + "` for in operator." );
                }

                return Restrictions.notIn( path, values );
            }
            case "null":
            {
                return Restrictions.isNull( path );
            }
            case "!null":
            {
                return Restrictions.isNotNull( path );
            }
            case "empty":
            {
                return Restrictions.isEmpty( path );
            }
            default:
            {
                throw new QueryParserException( "`" + operator + "` is not a valid operator." );
            }
        }
    }

    @Override
    public Property getProperty( Schema schema, String path ) throws QueryParserException
    {
        String[] paths = path.split( "\\." );
        Schema currentSchema = schema;
        Property currentProperty = null;

        for ( int i = 0; i < paths.length; i++ )
        {
            if ( !currentSchema.haveProperty( paths[i] ) )
            {
                return null;
            }

            currentProperty = currentSchema.getProperty( paths[i] );

            if ( currentProperty == null )
            {
                throw new QueryParserException( "Unknown path property: " + paths[i] + " (" + path + ")" );
            }

            if ( (currentProperty.isSimple() && !currentProperty.isCollection()) && i != (paths.length - 1) )
            {
                throw new QueryParserException( "Simple type was found before finished parsing path expression, please check your path string." );
            }

            if ( currentProperty.isCollection() )
            {
                currentSchema = schemaService.getDynamicSchema( currentProperty.getItemKlass() );
            }
            else
            {
                currentSchema = schemaService.getDynamicSchema( currentProperty.getKlass() );
            }
        }

        return currentProperty;
    }
}<|MERGE_RESOLUTION|>--- conflicted
+++ resolved
@@ -72,18 +72,14 @@
             if ( split.length >= 3 )
             {
                 int index = split[0].length() + ":".length() + split[1].length() + ":".length();
-<<<<<<< HEAD
 
                 if ( split[0].equals( "identifiable" ) )
                 {
-                    junction.add( handleIdentifiablePath( schema, split[1], filter.substring( index ) ));
+                    query.add( handleIdentifiablePath( schema, split[1], filter.substring( index ) ));
                 } else
                 {
-                    junction.add( getRestriction( schema, split[0], split[1], filter.substring( index ) ) );
+                    query.add( getRestriction( schema, split[0], split[1], filter.substring( index ) ) );
                 }
-=======
-                query.add( getRestriction( schema, split[0], split[1], filter.substring( index ) ) );
->>>>>>> bb39cead
             }
             else
             {
