/*
 * Copyright (c) 2004-2022, University of Oslo
 * All rights reserved.
 *
 * Redistribution and use in source and binary forms, with or without
 * modification, are permitted provided that the following conditions are met:
 * Redistributions of source code must retain the above copyright notice, this
 * list of conditions and the following disclaimer.
 *
 * Redistributions in binary form must reproduce the above copyright notice,
 * this list of conditions and the following disclaimer in the documentation
 * and/or other materials provided with the distribution.
 * Neither the name of the HISP project nor the names of its contributors may
 * be used to endorse or promote products derived from this software without
 * specific prior written permission.
 *
 * THIS SOFTWARE IS PROVIDED BY THE COPYRIGHT HOLDERS AND CONTRIBUTORS "AS IS" AND
 * ANY EXPRESS OR IMPLIED WARRANTIES, INCLUDING, BUT NOT LIMITED TO, THE IMPLIED
 * WARRANTIES OF MERCHANTABILITY AND FITNESS FOR A PARTICULAR PURPOSE ARE
 * DISCLAIMED. IN NO EVENT SHALL THE COPYRIGHT OWNER OR CONTRIBUTORS BE LIABLE FOR
 * ANY DIRECT, INDIRECT, INCIDENTAL, SPECIAL, EXEMPLARY, OR CONSEQUENTIAL DAMAGES
 * (INCLUDING, BUT NOT LIMITED TO, PROCUREMENT OF SUBSTITUTE GOODS OR SERVICES;
 * LOSS OF USE, DATA, OR PROFITS; OR BUSINESS INTERRUPTION) HOWEVER CAUSED AND ON
 * ANY THEORY OF LIABILITY, WHETHER IN CONTRACT, STRICT LIABILITY, OR TORT
 * (INCLUDING NEGLIGENCE OR OTHERWISE) ARISING IN ANY WAY OUT OF THE USE OF THIS
 * SOFTWARE, EVEN IF ADVISED OF THE POSSIBILITY OF SUCH DAMAGE.
 */
package org.hisp.dhis.common.hibernate;

import static com.google.common.base.Preconditions.checkNotNull;

import java.util.ArrayList;
import java.util.Collection;
import java.util.Date;
import java.util.List;
import java.util.Set;
import java.util.function.Function;
import javax.annotation.CheckForNull;
import javax.annotation.Nonnull;
import javax.persistence.EntityManager;
import javax.persistence.TypedQuery;
import javax.persistence.criteria.CriteriaBuilder;
import javax.persistence.criteria.CriteriaQuery;
import javax.persistence.criteria.Predicate;
import javax.persistence.criteria.Root;
import lombok.extern.slf4j.Slf4j;
import org.apache.commons.lang3.ObjectUtils;
import org.apache.commons.lang3.StringUtils;
import org.hisp.dhis.attribute.Attribute;
import org.hisp.dhis.common.AuditLogUtil;
import org.hisp.dhis.common.BaseIdentifiableObject;
import org.hisp.dhis.common.GenericDimensionalObjectStore;
import org.hisp.dhis.common.IdentifiableObject;
import org.hisp.dhis.common.IllegalQueryException;
import org.hisp.dhis.dbms.DbmsManager;
import org.hisp.dhis.feedback.ErrorCode;
import org.hisp.dhis.hibernate.JpaQueryParameters;
import org.hisp.dhis.hibernate.exception.CreateAccessDeniedException;
import org.hisp.dhis.hibernate.exception.DeleteAccessDeniedException;
import org.hisp.dhis.hibernate.exception.ReadAccessDeniedException;
import org.hisp.dhis.hibernate.exception.UpdateAccessDeniedException;
import org.hisp.dhis.query.JpaQueryUtils;
import org.hisp.dhis.security.acl.AccessStringHelper;
import org.hisp.dhis.security.acl.AclService;
import org.hisp.dhis.user.CurrentUserUtil;
import org.hisp.dhis.user.SystemUser;
import org.hisp.dhis.user.User;
import org.hisp.dhis.user.UserDetails;
import org.springframework.beans.factory.annotation.Autowired;
import org.springframework.context.ApplicationEventPublisher;
import org.springframework.jdbc.core.JdbcTemplate;

/**
 * @author bobj
 */
@Slf4j
public class HibernateIdentifiableObjectStore<T extends BaseIdentifiableObject>
    extends SharingHibernateGenericStoreImpl<T> implements GenericDimensionalObjectStore<T> {
  private static final Set<String> EXISTS_BY_USER_PROPERTIES = Set.of("createdBy", "lastUpdatedBy");

  @Autowired protected DbmsManager dbmsManager;

  protected boolean transientIdentifiableProperties = false;

  public HibernateIdentifiableObjectStore(
      EntityManager entityManager,
      JdbcTemplate jdbcTemplate,
      ApplicationEventPublisher publisher,
      Class<T> clazz,
      AclService aclService,
      boolean cacheable) {
    super(entityManager, jdbcTemplate, publisher, clazz, aclService, cacheable);

    this.cacheable = cacheable;
  }

  /**
   * Indicates whether the object represented by the implementation does not have persisted
   * identifiable object properties.
   */
  private boolean isTransientIdentifiableProperties() {
    return transientIdentifiableProperties;
  }

  // -------------------------------------------------------------------------
  // IdentifiableObjectStore implementation
  // -------------------------------------------------------------------------

  @Override
  public void save(@Nonnull T object) {
    save(object, true);
  }

  @Override
  public void save(@Nonnull T object, @Nonnull User user) {
    // TODO: MAS: remove this, only in use one place
    save(object, UserDetails.fromUser(user), true);
  }

  @Override
  public void save(@Nonnull T object, boolean clearSharing) {
    UserDetails currentUserDetails = CurrentUserUtil.getCurrentUserDetails();
    if (currentUserDetails == null) {
      throw new IllegalArgumentException("Current user is not set, can not save object!");
    }
    save(object, currentUserDetails, clearSharing);
  }

  @Override
  public void save(@Nonnull T object, @Nonnull UserDetails userDetails, boolean clearSharing) {
    checkNotNull(object);
    checkNotNull(userDetails);

    String username = userDetails.getUsername();

    setFields(object, userDetails);

    if (clearSharing) {
      object.getSharing().setPublicAccess(AccessStringHelper.DEFAULT);
      object.getSharing().resetUserAccesses();
      object.getSharing().resetUserGroupAccesses();
    }

    if (object.getSharing().getOwner() == null) {
      object
          .getSharing()
          .setOwner(object.getCreatedBy() != null ? object.getCreatedBy().getUid() : null);
    }

    if (aclService.isClassShareable(clazz)) {
      if (clearSharing) {
        if (aclService.canMakePublic(userDetails, (BaseIdentifiableObject) object)) {
          if (aclService.defaultPublic((BaseIdentifiableObject) object)) {
            object.getSharing().setPublicAccess(AccessStringHelper.READ_WRITE);
          }
        } else if (aclService.canMakePrivate(userDetails, (BaseIdentifiableObject) object)) {
          object.getSharing().setPublicAccess(AccessStringHelper.newInstance().build());
        }
      }

      if (!checkPublicAccess(userDetails, object)) {
        AuditLogUtil.infoWrapper(log, username, object, AuditLogUtil.ACTION_CREATE_DENIED);
        throw new CreateAccessDeniedException(object.toString());
      }
    }

    AuditLogUtil.infoWrapper(log, username, object, AuditLogUtil.ACTION_CREATE);
    getSession().saveOrUpdate(object);
  }

  @Override
  public void update(@Nonnull T object) {
    UserDetails currentUserDetails = CurrentUserUtil.getCurrentUserDetails();
    if (currentUserDetails == null) {
      throw new IllegalArgumentException("Current user is not set, can not update object");
    }
    update(object, currentUserDetails);
  }

  @Override
  public void update(@Nonnull T object, @Nonnull UserDetails userDetails) {
    checkNotNull(object);
    checkNotNull(userDetails);

    String username = userDetails.getUsername();

    setFields(object, userDetails);

    if (object.getSharing().getOwner() == null) {
      object.getSharing().setOwner(userDetails.getUid());
    }

    if (!isUpdateAllowed(object, userDetails)) {
      AuditLogUtil.infoWrapper(log, username, object, AuditLogUtil.ACTION_UPDATE_DENIED);
      throw new UpdateAccessDeniedException(String.valueOf(object));
    }

    AuditLogUtil.infoWrapper(log, username, object, AuditLogUtil.ACTION_UPDATE);
    getSession().update(object);
  }

  private void setFields(T object, UserDetails userDetails) {
    checkNotNull(object);
    checkNotNull(userDetails);

    object.setAutoFields();

    // TODO: MAS: id=0 should not be necessary, only needed for tests
    // TODO: MAS: Replace all usage of id=0 with use of a SystemUser instance
    // issues with transaction isolation
    if (userDetails.getId() != 0L && !(userDetails instanceof SystemUser)) {

      // See: https://www.baeldung.com/jpa-entity-manager-get-reference
      User user = entityManager.getReference(User.class, userDetails.getId());
      object.setLastUpdatedBy(user);

      if (object.getCreatedBy() == null) {
        object.setCreatedBy(user);
      }
    }
  }

  @Override
  public void delete(@Nonnull T object) {
    UserDetails userDetails = CurrentUserUtil.getCurrentUserDetails();
    String username = userDetails != null ? userDetails.getUsername() : "system-process";

    if (!isDeleteAllowed(object, userDetails)) {
      AuditLogUtil.infoWrapper(log, username, object, AuditLogUtil.ACTION_DELETE_DENIED);
      throw new DeleteAccessDeniedException(object.toString());
    }

    AuditLogUtil.infoWrapper(log, username, object, AuditLogUtil.ACTION_DELETE);

    super.delete(object);
  }

  @CheckForNull
  @Override
  public final T get(long id) {
    T object = getNoPostProcess(id);
    UserDetails currentUserDetails = CurrentUserUtil.getCurrentUserDetails();
    if (object != null && isReadNotAllowed(object, currentUserDetails)) {
      AuditLogUtil.infoWrapper(
          log, CurrentUserUtil.getCurrentUsername(), object, AuditLogUtil.ACTION_READ_DENIED);
      throw new ReadAccessDeniedException(object.toString());
    }

    return postProcessObject(object);
  }

  @Nonnull
  @Override
  public final List<T> getAll() {
    CriteriaBuilder builder = getCriteriaBuilder();

    return getList(
        builder, new JpaQueryParameters<T>().addPredicates(getSharingPredicates(builder)));
  }

  @Override
  public int getCount() {
    CriteriaBuilder builder = getCriteriaBuilder();

    JpaQueryParameters<T> param =
        new JpaQueryParameters<T>()
            .addPredicates(getSharingPredicates(builder))
            .count(root -> builder.countDistinct(root.get("id")));

    return getCount(builder, param).intValue();
  }

  @Override
  public final T getByUid(@Nonnull String uid) {
    if (isTransientIdentifiableProperties()) {
      return null;
    }

    CriteriaBuilder builder = getCriteriaBuilder();

    JpaQueryParameters<T> param =
        new JpaQueryParameters<T>()
            .addPredicates(getSharingPredicates(builder))
            .addPredicate(root -> builder.equal(root.get("uid"), uid));

    return getSingleResult(builder, param);
  }

  @Override
  public final T getByUidNoAcl(@Nonnull String uid) {
    if (isTransientIdentifiableProperties()) {
      return null;
    }

    CriteriaBuilder builder = getCriteriaBuilder();

    JpaQueryParameters<T> param =
        new JpaQueryParameters<T>().addPredicate(root -> builder.equal(root.get("uid"), uid));

    return getSingleResult(builder, param);
  }

  @Override
  public final T getByCodeNoAcl(@Nonnull String code) {
    if (isTransientIdentifiableProperties()) {
      return null;
    }

    CriteriaBuilder builder = getCriteriaBuilder();

    JpaQueryParameters<T> param =
        new JpaQueryParameters<T>().addPredicate(root -> builder.equal(root.get("code"), code));

    return getSingleResult(builder, param);
  }

  @Nonnull
  @Override
  public final T loadByUid(@Nonnull String uid) {
    T object = getByUid(uid);

    if (object == null) {
      throw new IllegalQueryException(ErrorCode.E1113, getClazz().getSimpleName(), uid);
    }

    return object;
  }

  /**
   * Method that updates a {@link BaseIdentifiableObject}, bypassing any ACL checks. It calls {@link
   * #setFields(BaseIdentifiableObject, UserDetails)} which ensures that the following properties
   * are set before updating:
   * <li>UID
   * <li>created
   * <li>createdBy
   * <li>lastUpdated
   * <li>lastUpdatedBy <br>
   *     <br>
   *     The current user is passed as the User to set for any relevant fields.
   *
   * @param object Object to update
   */
  @Override
  public final void updateNoAcl(@Nonnull T object) {
    setFields(object, CurrentUserUtil.getCurrentUserDetails());
    getSession().update(object);
  }

  /** Uses query since name property might not be unique. */
  @Override
  @CheckForNull
  public final T getByName(@Nonnull String name) {
    CriteriaBuilder builder = getCriteriaBuilder();

    JpaQueryParameters<T> param =
        new JpaQueryParameters<T>()
            .addPredicates(getSharingPredicates(builder))
            .addPredicate(root -> builder.equal(root.get("name"), name));

    List<T> list = getList(builder, param);

    T object = list != null && !list.isEmpty() ? list.get(0) : null;

    UserDetails currentUser = CurrentUserUtil.getCurrentUserDetails();

    if (isReadNotAllowed(object, currentUser)) {
      AuditLogUtil.infoWrapper(
          log, CurrentUserUtil.getCurrentUsername(), object, AuditLogUtil.ACTION_READ_DENIED);
      throw new ReadAccessDeniedException(String.valueOf(object));
    }

    return object;
  }

  @Override
  @CheckForNull
  public final T getByCode(@Nonnull String code) {
    if (isTransientIdentifiableProperties()) {
      return null;
    }

    CriteriaBuilder builder = getCriteriaBuilder();

    JpaQueryParameters<T> param =
        new JpaQueryParameters<T>()
            .addPredicates(getSharingPredicates(builder))
            .addPredicate(root -> builder.equal(root.get("code"), code));

    return getSingleResult(builder, param);
  }

  @Nonnull
  @Override
  public final T loadByCode(@Nonnull String code) {
    T object = getByCode(code);

    if (object == null) {
      throw new IllegalQueryException(ErrorCode.E1113, getClazz().getSimpleName(), code);
    }

    return object;
  }

  @Override
  @CheckForNull
  public T getByUniqueAttributeValue(@Nonnull Attribute attribute, @Nonnull String value) {
    if (StringUtils.isEmpty(value) || !attribute.isUnique()) {
      return null;
    }

    CriteriaBuilder builder = getCriteriaBuilder();

    JpaQueryParameters<T> param =
        new JpaQueryParameters<T>()
            .addPredicates(getSharingPredicates(builder))
            .addPredicate(
                root ->
                    builder.equal(
                        builder.function(
                            FUNCTION_JSONB_EXTRACT_PATH_TEXT,
                            String.class,
                            root.get("attributeValues"),
                            builder.literal(attribute.getUid()),
                            builder.literal("value")),
                        value));

    return getSingleResult(builder, param);
  }

  @Override
  @CheckForNull
  public T getByUniqueAttributeValue(
      @Nonnull Attribute attribute, @Nonnull String value, @CheckForNull UserDetails user) {
    if (StringUtils.isEmpty(value) || !attribute.isUnique()) {
      return null;
    }

    CriteriaBuilder builder = getCriteriaBuilder();

    JpaQueryParameters<T> param =
        new JpaQueryParameters<T>()
            .addPredicates(getSharingPredicates(builder, user))
            .addPredicate(
                root ->
                    builder.equal(
                        builder.function(
                            FUNCTION_JSONB_EXTRACT_PATH_TEXT,
                            String.class,
                            root.get("attributeValues"),
                            builder.literal(attribute.getUid()),
                            builder.literal("value")),
                        value));

    return getSingleResult(builder, param);
  }

  @Nonnull
  @Override
  public List<T> getAllEqName(@Nonnull String name) {
    CriteriaBuilder builder = getCriteriaBuilder();

    JpaQueryParameters<T> param =
        new JpaQueryParameters<T>()
            .addPredicates(getSharingPredicates(builder))
            .addPredicate(root -> builder.equal(root.get("name"), name))
            .addOrder(root -> builder.asc(root.get("name")));

    return getList(builder, param);
  }

  @Nonnull
  @Override
  public List<T> getAllEqName(@Nonnull String name, UserDetails userDetails) {
    CriteriaBuilder builder = getCriteriaBuilder();

    JpaQueryParameters<T> param =
        new JpaQueryParameters<T>()
            .addPredicates(getSharingPredicates(builder, userDetails))
            .addPredicate(root -> builder.equal(root.get("name"), name))
            .addOrder(root -> builder.asc(root.get("name")));

    return getList(builder, param);
  }

  @Nonnull
  @Override
  public List<T> getAllLikeName(@Nonnull String name) {
    return getAllLikeName(name, true);
  }

  @Nonnull
  @Override
  public List<T> getAllLikeName(@Nonnull String name, boolean caseSensitive) {
    CriteriaBuilder builder = getCriteriaBuilder();

    Function<Root<T>, Predicate> likePredicate;

    if (caseSensitive) {
      likePredicate = root -> builder.like(root.get("name"), "%" + name + "%");
    } else {
      likePredicate =
          root -> builder.like(builder.lower(root.get("name")), "%" + name.toLowerCase() + "%");
    }

    JpaQueryParameters<T> param =
        new JpaQueryParameters<T>()
            .addPredicates(getSharingPredicates(builder))
            .addPredicate(likePredicate)
            .addOrder(root -> builder.asc(root.get("name")));

    return getList(builder, param);
  }

  @Nonnull
  @Override
  public List<T> getAllLikeName(@Nonnull String name, int first, int max) {
    return getAllLikeName(name, first, max, true);
  }

  @Nonnull
  @Override
  public List<T> getAllLikeName(@Nonnull String name, int first, int max, boolean caseSensitive) {
    CriteriaBuilder builder = getCriteriaBuilder();

    Function<Root<T>, Predicate> likePredicate;

    if (caseSensitive) {
      likePredicate = root -> builder.like(root.get("name"), "%" + name + "%");
    } else {
      likePredicate =
          root -> builder.like(builder.lower(root.get("name")), "%" + name.toLowerCase() + "%");
    }

    JpaQueryParameters<T> param =
        new JpaQueryParameters<T>()
            .addPredicates(getSharingPredicates(builder))
            .addPredicate(likePredicate)
            .addOrder(root -> builder.asc(root.get("name")))
            .setFirstResult(first)
            .setMaxResults(max);

    return getList(builder, param);
  }

  @Nonnull
  @Override
  public List<T> getAllLikeName(@Nonnull Set<String> nameWords, int first, int max) {
    CriteriaBuilder builder = getCriteriaBuilder();

    JpaQueryParameters<T> param =
        new JpaQueryParameters<T>()
            .addPredicates(getSharingPredicates(builder))
            .addOrder(root -> builder.asc(root.get("name")))
            .setFirstResult(first)
            .setMaxResults(max);

    if (nameWords.isEmpty()) {
      return getList(builder, param);
    }

    List<Function<Root<T>, Predicate>> conjunction = new ArrayList<>();

    for (String word : nameWords) {
      conjunction.add(
          root -> builder.like(builder.lower(root.get("name")), "%" + word.toLowerCase() + "%"));
    }

    param.addPredicate(
        root ->
            builder.and(
                conjunction.stream().map(p -> p.apply(root)).toList().toArray(new Predicate[0])));

    return getList(builder, param);
  }

  @Nonnull
  @Override
  public List<T> getAllOrderedName() {
    CriteriaBuilder builder = getCriteriaBuilder();

    JpaQueryParameters<T> param =
        new JpaQueryParameters<T>()
            .addPredicates(getSharingPredicates(builder))
            .addOrder(root -> builder.asc(root.get("name")));

    return getList(builder, param);
  }

  @Nonnull
  @Override
  public List<T> getAllOrderedName(int first, int max) {
    CriteriaBuilder builder = getCriteriaBuilder();

    JpaQueryParameters<T> param =
        new JpaQueryParameters<T>()
            .addPredicates(getSharingPredicates(builder))
            .addOrder(root -> builder.asc(root.get("name")))
            .setFirstResult(first)
            .setMaxResults(max);

    return getList(builder, param);
  }

  @Nonnull
  @Override
  public List<T> getAllOrderedLastUpdated(int first, int max) {
    CriteriaBuilder builder = getCriteriaBuilder();

    JpaQueryParameters<T> param =
        new JpaQueryParameters<T>()
            .addPredicates(getSharingPredicates(builder))
            .addOrder(root -> builder.asc(root.get("lastUpdated")));

    return getList(builder, param);
  }

  @Override
  public int getCountLikeName(@Nonnull String name) {
    CriteriaBuilder builder = getCriteriaBuilder();

    JpaQueryParameters<T> param =
        new JpaQueryParameters<T>()
            .addPredicates(getSharingPredicates(builder))
            .addPredicate(
                root ->
                    builder.like(builder.lower(root.get("name")), "%" + name.toLowerCase() + "%"))
            .count(root -> builder.countDistinct(root.get("id")));

    return getCount(builder, param).intValue();
  }

  @Override
  public int getCountGeLastUpdated(@Nonnull Date lastUpdated) {
    CriteriaBuilder builder = getCriteriaBuilder();

    JpaQueryParameters<T> param =
        new JpaQueryParameters<T>()
            .addPredicates(getSharingPredicates(builder))
            .addPredicate(
                root -> builder.greaterThanOrEqualTo(root.get("lastUpdated"), lastUpdated))
            .count(root -> builder.countDistinct(root.get("id")));

    return getCount(builder, param).intValue();
  }

  @Nonnull
  @Override
  public List<T> getAllGeLastUpdated(@Nonnull Date lastUpdated) {
    CriteriaBuilder builder = getCriteriaBuilder();

    JpaQueryParameters<T> param =
        new JpaQueryParameters<T>()
            .addPredicates(getSharingPredicates(builder))
            .addPredicate(
                root -> builder.greaterThanOrEqualTo(root.get("lastUpdated"), lastUpdated))
            .addOrder(root -> builder.desc(root.get("lastUpdated")));

    return getList(builder, param);
  }

  @Override
  public int getCountGeCreated(@Nonnull Date created) {
    CriteriaBuilder builder = getCriteriaBuilder();

    JpaQueryParameters<T> param =
        new JpaQueryParameters<T>()
            .addPredicates(getSharingPredicates(builder))
            .addPredicate(root -> builder.greaterThanOrEqualTo(root.get("created"), created))
            .count(root -> builder.countDistinct(root.get("id")));

    return getCount(builder, param).intValue();
  }

  @Nonnull
  @Override
  public List<T> getAllLeCreated(@Nonnull Date created) {
    CriteriaBuilder builder = getCriteriaBuilder();

    JpaQueryParameters<T> param =
        new JpaQueryParameters<T>()
            .addPredicates(getSharingPredicates(builder))
            .addPredicate(root -> builder.lessThanOrEqualTo(root.get("created"), created))
            .addOrder(root -> builder.desc(root.get("created")));

    return getList(builder, param);
  }

  @Override
  @CheckForNull
  public Date getLastUpdated() {
    CriteriaBuilder builder = getCriteriaBuilder();

    CriteriaQuery<Date> query = builder.createQuery(Date.class);

    Root<T> root = query.from(getClazz());

    query.select(root.get("lastUpdated"));

    query.orderBy(builder.desc(root.get("lastUpdated")));

    TypedQuery<Date> typedQuery = getSession().createQuery(query);

    typedQuery.setMaxResults(1);

    typedQuery.setHint(JpaQueryUtils.HIBERNATE_CACHEABLE_HINT, true);

    return getSingleResult(typedQuery);
  }

  @Nonnull
  @Override
  public List<T> getByDataDimension(boolean dataDimension) {
    CriteriaBuilder builder = getCriteriaBuilder();

    JpaQueryParameters<T> jpaQueryParameters =
        new JpaQueryParameters<T>()
            .addPredicate(root -> builder.equal(root.get("dataDimension"), dataDimension))
            .addPredicates(getSharingPredicates(builder));

    return getList(builder, jpaQueryParameters);
  }

  @Nonnull
  @Override
  public List<T> getByDataDimensionNoAcl(boolean dataDimension) {
    CriteriaBuilder builder = getCriteriaBuilder();

    JpaQueryParameters<T> jpaQueryParameters =
        new JpaQueryParameters<T>()
            .addPredicate(root -> builder.equal(root.get("dataDimension"), dataDimension));

    return getList(builder, jpaQueryParameters);
  }

  @Nonnull
  @Override
  public List<T> getById(@Nonnull Collection<Long> ids) {
    UserDetails currentUserDetails = CurrentUserUtil.getCurrentUserDetails();
    if (ids.isEmpty()) {
      return List.of();
    }

    CriteriaBuilder builder = getCriteriaBuilder();
    return getList(builder, createInQuery(builder, currentUserDetails, "id", ids));
  }

  @Nonnull
  @Override
  public List<T> getByUid(@Nonnull Collection<String> uids) {
    if (uids.isEmpty()) {
      return List.of();
    }

    // TODO Include paging to avoid exceeding max query length

    CriteriaBuilder builder = getCriteriaBuilder();
    List<Function<Root<T>, Predicate>> sharingPredicates = getSharingPredicates(builder);

    return getListFromPartitions(
        builder, uids, 20000, partition -> createInQuery(sharingPredicates, "uid", partition));
  }

  @Nonnull
  @Override
  public List<T> getByUidNoAcl(@Nonnull Collection<String> uids) {
    return getListFromPartitions(
        getCriteriaBuilder(),
        uids,
        OBJECT_FETCH_SIZE,
        partition -> createInQuery(List.of(), "uid", partition));
  }

  @Nonnull
  @Override
  public List<T> getByCode(@Nonnull Collection<String> codes) {
    UserDetails currentUserDetails = CurrentUserUtil.getCurrentUserDetails();
    if (codes.isEmpty()) {
      return List.of();
    }
    CriteriaBuilder builder = getCriteriaBuilder();
    return getList(builder, createInQuery(builder, currentUserDetails, "code", codes));
  }

  @Nonnull
  @Override
  public List<T> getByName(@Nonnull Collection<String> names) {
    UserDetails currentUserDetails = CurrentUserUtil.getCurrentUserDetails();
    if (names.isEmpty()) {
      return new ArrayList<>();
    }
    CriteriaBuilder builder = getCriteriaBuilder();
    return getList(builder, createInQuery(builder, currentUserDetails, "name", names));
  }

  @Nonnull
  @Override
  public List<T> getAllNoAcl() {
    return super.getAll();
  }

  @Nonnull
  @Override
  public List<String> getUidsCreatedBefore(@Nonnull Date date) {
    CriteriaBuilder builder = getCriteriaBuilder();

    CriteriaQuery<String> query = builder.createQuery(String.class);

    Root<T> root = query.from(getClazz());

    query.select(root.get("uid"));
    query.where(builder.lessThan(root.get("created"), date));

    TypedQuery<String> typedQuery = getSession().createQuery(query);
    typedQuery.setHint(JpaQueryUtils.HIBERNATE_CACHEABLE_HINT, true);

    return typedQuery.getResultList();
  }

  // ----------------------------------------------------------------------------------------------------------------
  // Data sharing
  // ----------------------------------------------------------------------------------------------------------------

  @Nonnull
  @Override
  public final List<T> getDataReadAll() {
    return getDataReadAll(CurrentUserUtil.getCurrentUserDetails());
  }

  @Nonnull
  @Override
  public final List<T> getDataReadAll(UserDetails user) {
    CriteriaBuilder builder = getCriteriaBuilder();

    JpaQueryParameters<T> parameters =
        new JpaQueryParameters<T>().addPredicates(getDataSharingPredicates(builder, user));

    return getList(builder, parameters);
  }

  @Nonnull
  @Override
  public final List<T> getDataWriteAll() {
    return getDataWriteAll(CurrentUserUtil.getCurrentUserDetails());
  }

  @Nonnull
  @Override
  public final List<T> getDataWriteAll(UserDetails user) {
    CriteriaBuilder builder = getCriteriaBuilder();

    List<Function<Root<T>, Predicate>> dataSharingPredicates =
        getDataSharingPredicates(builder, user, AclService.LIKE_WRITE_DATA);
    JpaQueryParameters<T> parameters =
        new JpaQueryParameters<T>().addPredicates(dataSharingPredicates);

    List<T> list = getList(builder, parameters);
    return list;
  }

  /** Remove given UserGroup UID from all sharing records in given tableName */
  @Override
  public void removeUserGroupFromSharing(@Nonnull String userGroupUid, @Nonnull String tableName) {
    if (!ObjectUtils.allNotNull(userGroupUid, tableName)) {
      return;
    }

    String sql =
        String.format(
            "update %1$s set sharing = sharing #- '{userGroups, %2$s }'", tableName, userGroupUid);

    log.debug("Executing query: " + sql);

    jdbcTemplate.execute(sql);
  }

  /**
   * Look up list objects which have property createdBy or lastUpdatedBy linked to given {@link
   * User}
   *
   * @param user the {@link User} for filtering
   * @return List of objects found.
   */
  @Override
  public List<T> findByUser(@Nonnull UserDetails user) {
    CriteriaBuilder builder = getCriteriaBuilder();

    return getListFromPartitions(
        builder,
        List.of(user),
        10000,
        partition ->
            newJpaParameters()
                .addPredicate(
                    root ->
                        builder.or(
                            builder.equal(root.get("createdBy"), user),
                            builder.equal(root.get("lastUpdatedBy"), user))));
  }

  /**
   * Look up list objects which have property lastUpdatedBy linked to given {@link User}
   *
   * @param user the {@link User} for filtering
   * @return List of objects found.
   */
  @Override
  public List<T> findByLastUpdatedBy(@Nonnull UserDetails user) {
    CriteriaBuilder builder = getCriteriaBuilder();

    return getListFromPartitions(
        builder,
        List.of(user),
        10000,
        partition ->
            newJpaParameters()
                .addPredicate(root -> builder.equal(root.get("lastUpdatedBy"), user)));
  }

  /**
   * Look up list objects which have property createdBy linked to given {@link User}
   *
   * @param user the {@link User} for filtering
   * @return List of objects found.
   */
  @Override
  public List<T> findByCreatedBy(@Nonnull UserDetails user) {
    CriteriaBuilder builder = getCriteriaBuilder();

    return getListFromPartitions(
        builder,
        List.of(user),
        10000,
        partition ->
            newJpaParameters().addPredicate(root -> builder.equal(root.get("createdBy"), user)));
  }

  /**
   * Look up objects which have property createdBy or lastUpdatedBy linked to given {@link User}
   *
   * @param user the {@link User} for filtering
   * @return TRUE of objects found. FALSE otherwise.
   */
  @Override
  public boolean existsByUser(@Nonnull User user, final Set<String> checkProperties) {
    CriteriaBuilder builder = getCriteriaBuilder();
    CriteriaQuery<Integer> query = builder.createQuery(Integer.class);
    Root<T> root = query.from(getClazz());
    query.select(builder.literal(1));
    List<Predicate> predicates =
        checkProperties.stream()
            .filter(EXISTS_BY_USER_PROPERTIES::contains)
            .map(p -> builder.equal(root.get(p), user))
            .toList();
    if (predicates.isEmpty()) {
      return false;
    }
    query.where(builder.or(predicates.toArray(new Predicate[0])));
    return !getSession().createQuery(query).setMaxResults(1).getResultList().isEmpty();
  }

  /**
<<<<<<< HEAD
   * Create a Hibernate {@link NativeQuery} instance with {@code SynchronizedEntityClass} set to the
   * current class. Use this to avoid all Hibernate second level caches from being invalidated.
   *
   * @param sql the SQL query to execute
   * @return the {@link NativeQuery} instance
   */
  protected NativeQuery<T> nativeUpdateQuery(String sql) {
    return getSession().createNativeQuery(sql, getClazz()).addSynchronizedEntityClass(getClazz());
  }

  /**
   * Create a Hibernate {@link NativeQuery} instance with {@code SynchronizedEntityClass} set to the
   * current class. Use this to avoid all Hibernate second level caches from being invalidated.
   *
   * @param sql the SQL query to execute
   * @return the {@link NativeQuery} instance
   */
  protected <U> NativeQuery<U> nativeUpdateQueryWithClass(String sql, Class<U> clazz) {
    return getSession().createNativeQuery(sql, clazz).addSynchronizedEntityClass(clazz);
  }

  /**
=======
>>>>>>> 9cce6de1
   * Checks whether the given user has public access to the given identifiable object.
   *
   * @param userDetails the user.
   * @param identifiableObject the identifiable object.
   * @return true or false.
   */
  private boolean checkPublicAccess(
      UserDetails userDetails, IdentifiableObject identifiableObject) {
    boolean canMakePublic = aclService.canMakePublic(userDetails, identifiableObject);
    boolean canMakePrivate = aclService.canMakePrivate(userDetails, identifiableObject);
    boolean canReadOrWrite =
        AccessStringHelper.canReadOrWrite(identifiableObject.getSharing().getPublicAccess());

    return canMakePublic || (canMakePrivate && !canReadOrWrite);
  }

  private boolean isReadNotAllowed(T object, UserDetails userDetails) {
    if (sharingEnabled(userDetails)) {
      return !aclService.canRead(userDetails, object);
    }
    return false;
  }

  private boolean isUpdateAllowed(T object, UserDetails userDetails) {
    if (aclService.isClassShareable(clazz)) {
      return aclService.canUpdate(userDetails, object);
    }
    return true;
  }

  private boolean isDeleteAllowed(T object, UserDetails userDetails) {
    if (aclService.isClassShareable(clazz)) {
      return aclService.canDelete(userDetails, object);
    }
    return true;
  }

  public void flush() {
    getSession().flush();
  }

  private <V> JpaQueryParameters<T> createInQuery(
      CriteriaBuilder builder, UserDetails user, String property, Collection<V> values) {
    return createInQuery(getSharingPredicates(builder, user), property, values);
  }

  private <V> JpaQueryParameters<T> createInQuery(
      List<Function<Root<T>, Predicate>> sharing, String property, Collection<V> values) {
    JpaQueryParameters<T> params = new JpaQueryParameters<>();
    if (!sharing.isEmpty()) {
      params = params.addPredicates(sharing);
    }
    return params.addPredicate(root -> root.get(property).in(values));
  }
}<|MERGE_RESOLUTION|>--- conflicted
+++ resolved
@@ -959,31 +959,6 @@
   }
 
   /**
-<<<<<<< HEAD
-   * Create a Hibernate {@link NativeQuery} instance with {@code SynchronizedEntityClass} set to the
-   * current class. Use this to avoid all Hibernate second level caches from being invalidated.
-   *
-   * @param sql the SQL query to execute
-   * @return the {@link NativeQuery} instance
-   */
-  protected NativeQuery<T> nativeUpdateQuery(String sql) {
-    return getSession().createNativeQuery(sql, getClazz()).addSynchronizedEntityClass(getClazz());
-  }
-
-  /**
-   * Create a Hibernate {@link NativeQuery} instance with {@code SynchronizedEntityClass} set to the
-   * current class. Use this to avoid all Hibernate second level caches from being invalidated.
-   *
-   * @param sql the SQL query to execute
-   * @return the {@link NativeQuery} instance
-   */
-  protected <U> NativeQuery<U> nativeUpdateQueryWithClass(String sql, Class<U> clazz) {
-    return getSession().createNativeQuery(sql, clazz).addSynchronizedEntityClass(clazz);
-  }
-
-  /**
-=======
->>>>>>> 9cce6de1
    * Checks whether the given user has public access to the given identifiable object.
    *
    * @param userDetails the user.
