package org.hisp.dhis.common.hibernate;

/*
 * Copyright (c) 2004-2018, University of Oslo
 * All rights reserved.
 *
 * Redistribution and use in source and binary forms, with or without
 * modification, are permitted provided that the following conditions are met:
 * Redistributions of source code must retain the above copyright notice, this
 * list of conditions and the following disclaimer.
 *
 * Redistributions in binary form must reproduce the above copyright notice,
 * this list of conditions and the following disclaimer in the documentation
 * and/or other materials provided with the distribution.
 * Neither the name of the HISP project nor the names of its contributors may
 * be used to endorse or promote products derived from this software without
 * specific prior written permission.
 *
 * THIS SOFTWARE IS PROVIDED BY THE COPYRIGHT HOLDERS AND CONTRIBUTORS "AS IS" AND
 * ANY EXPRESS OR IMPLIED WARRANTIES, INCLUDING, BUT NOT LIMITED TO, THE IMPLIED
 * WARRANTIES OF MERCHANTABILITY AND FITNESS FOR A PARTICULAR PURPOSE ARE
 * DISCLAIMED. IN NO EVENT SHALL THE COPYRIGHT OWNER OR CONTRIBUTORS BE LIABLE FOR
 * ANY DIRECT, INDIRECT, INCIDENTAL, SPECIAL, EXEMPLARY, OR CONSEQUENTIAL DAMAGES
 * (INCLUDING, BUT NOT LIMITED TO, PROCUREMENT OF SUBSTITUTE GOODS OR SERVICES;
 * LOSS OF USE, DATA, OR PROFITS; OR BUSINESS INTERRUPTION) HOWEVER CAUSED AND ON
 * ANY THEORY OF LIABILITY, WHETHER IN CONTRACT, STRICT LIABILITY, OR TORT
 * (INCLUDING NEGLIGENCE OR OTHERWISE) ARISING IN ANY WAY OUT OF THE USE OF THIS
 * SOFTWARE, EVEN IF ADVISED OF THE POSSIBILITY OF SUCH DAMAGE.
 */

import org.apache.commons.lang3.StringUtils;
import org.apache.commons.logging.Log;
import org.apache.commons.logging.LogFactory;
import org.hibernate.Criteria;
import org.hibernate.criterion.Criterion;
import org.hibernate.criterion.DetachedCriteria;
import org.hibernate.criterion.Disjunction;
import org.hibernate.criterion.Property;
import org.hibernate.criterion.Restrictions;
import org.hibernate.criterion.Subqueries;
import org.hisp.dhis.attribute.Attribute;
import org.hisp.dhis.common.AuditLogUtil;
import org.hisp.dhis.common.BaseIdentifiableObject;
import org.hisp.dhis.common.GenericDimensionalObjectStore;
import org.hisp.dhis.common.IdentifiableObject;
import org.hisp.dhis.common.MetadataObject;
import org.hisp.dhis.dashboard.Dashboard;
import org.hisp.dhis.deletedobject.DeletedObjectQuery;
import org.hisp.dhis.deletedobject.DeletedObjectService;
import org.hisp.dhis.hibernate.HibernateGenericStore;
import org.hisp.dhis.hibernate.InternalHibernateGenericStore;
import org.hisp.dhis.hibernate.JpaQueryParameters;
import org.hisp.dhis.hibernate.exception.CreateAccessDeniedException;
import org.hisp.dhis.hibernate.exception.DeleteAccessDeniedException;
import org.hisp.dhis.hibernate.exception.ReadAccessDeniedException;
import org.hisp.dhis.hibernate.exception.UpdateAccessDeniedException;
import org.hisp.dhis.query.JpaQueryUtils;
import org.hisp.dhis.security.acl.AccessStringHelper;
import org.hisp.dhis.security.acl.AclService;
import org.hisp.dhis.user.CurrentUserService;
import org.hisp.dhis.user.User;
import org.hisp.dhis.user.UserAccess;
import org.hisp.dhis.user.UserGroupAccess;
import org.hisp.dhis.user.UserInfo;
import org.springframework.beans.factory.annotation.Autowired;
import org.springframework.util.Assert;

import javax.persistence.TypedQuery;
import javax.persistence.criteria.CriteriaBuilder;
import javax.persistence.criteria.CriteriaQuery;
import javax.persistence.criteria.Join;
import javax.persistence.criteria.JoinType;
import javax.persistence.criteria.Predicate;
import javax.persistence.criteria.Root;
import javax.persistence.criteria.Subquery;
import java.util.ArrayList;
import java.util.Collection;
import java.util.Date;
import java.util.List;
import java.util.Set;
import java.util.function.Function;
import java.util.stream.Collectors;

/**
 * @author bobj
 */
public class HibernateIdentifiableObjectStore<T extends BaseIdentifiableObject>
    extends HibernateGenericStore<T> implements GenericDimensionalObjectStore<T>, InternalHibernateGenericStore<T>
{
    private static final Log log = LogFactory.getLog( HibernateIdentifiableObjectStore.class );

    @Autowired
    protected CurrentUserService currentUserService;

    /**
     * Allows injection (e.g. by a unit test)
     */
    public void setCurrentUserService( CurrentUserService currentUserService )
    {
        this.currentUserService = currentUserService;
    }

    @Autowired
    protected DeletedObjectService deletedObjectService;

    @Autowired
    protected AclService aclService;

    private boolean transientIdentifiableProperties = false;

    /**
     * Indicates whether the object represented by the implementation does not
     * have persisted identifiable object properties.
     */
    public boolean isTransientIdentifiableProperties()
    {
        return transientIdentifiableProperties;
    }

    /**
     * Can be overridden programmatically or injected through container.
     */
    public void setTransientIdentifiableProperties( boolean transientIdentifiableProperties )
    {
        this.transientIdentifiableProperties = transientIdentifiableProperties;
    }

    // -------------------------------------------------------------------------
    // InternalHibernateGenericStore implementation
    // -------------------------------------------------------------------------

    public final Criteria getDataSharingCriteria()
    {
        return getExecutableCriteria( getDataSharingDetachedCriteria( currentUserService.getCurrentUserInfo(), AclService.LIKE_READ_DATA ) );
    }

    @Override
    public final Criteria getDataSharingCriteria( String access )
    {
        return getExecutableCriteria( getDataSharingDetachedCriteria( currentUserService.getCurrentUserInfo(), access ) );
    }

    @Override
    public final Criteria getDataSharingCriteria( User user, String access )
    {
        return getExecutableCriteria( getDataSharingDetachedCriteria( UserInfo.fromUser( user ), access ) );
    }

    @Override
    public final Criteria getSharingCriteria( String access )
    {
        return getExecutableCriteria( getSharingDetachedCriteria( currentUserService.getCurrentUserInfo(), access ) );
    }

    @Override
    public final Criteria getSharingCriteria( User user )
    {
        return getExecutableCriteria( getSharingDetachedCriteria( UserInfo.fromUser( user ), AclService.LIKE_READ_METADATA ) );
    }

    @Override
    public final DetachedCriteria getSharingDetachedCriteria()
    {
        return getSharingDetachedCriteria( currentUserService.getCurrentUserInfo(), AclService.LIKE_READ_METADATA );
    }

    @Override
    public final DetachedCriteria getSharingDetachedCriteria( String access )
    {
        return getSharingDetachedCriteria( currentUserService.getCurrentUserInfo(), access );
    }

    @Override
    public final DetachedCriteria getDataSharingDetachedCriteria( String access )
    {
        return getDataSharingDetachedCriteria( currentUserService.getCurrentUserInfo(), access );
    }

    @Override
    public final DetachedCriteria getSharingDetachedCriteria( User user )
    {
        return getSharingDetachedCriteria( UserInfo.fromUser( user ), AclService.LIKE_READ_METADATA );
    }

    @Override
    public final DetachedCriteria getDataSharingDetachedCriteria( User user )
    {
        return getDataSharingDetachedCriteria( UserInfo.fromUser( user ), AclService.LIKE_READ_DATA );
    }

    // -------------------------------------------------------------------------
    // IdentifiableObjectStore implementation
    // -------------------------------------------------------------------------

    @Override
    public void save( T object )
    {
        save( object, true );
    }

    @Override
    public void save( T object, boolean clearSharing )
    {
        User user = currentUserService.getCurrentUser();

        String username = user != null ? user.getUsername() : "system-process";

        if ( IdentifiableObject.class.isAssignableFrom( object.getClass() ) )
        {
            object.setAutoFields();

            BaseIdentifiableObject identifiableObject = object;
            identifiableObject.setAutoFields();
            identifiableObject.setLastUpdatedBy( user );

            if ( clearSharing )
            {
                identifiableObject.setPublicAccess( AccessStringHelper.DEFAULT );

                if ( identifiableObject.getUserGroupAccesses() != null )
                {
                    identifiableObject.getUserGroupAccesses().clear();
                }

                if ( identifiableObject.getUserAccesses() != null )
                {
                    identifiableObject.getUserAccesses().clear();
                }
            }

            if ( identifiableObject.getUser() == null )
            {
                identifiableObject.setUser( user );
            }
        }

        if ( user != null && aclService.isShareable( clazz ) )
        {
            BaseIdentifiableObject identifiableObject = object;

            if ( clearSharing )
            {
                if ( aclService.canMakePublic( user, identifiableObject.getClass() ) )
                {
                    if ( aclService.defaultPublic( identifiableObject.getClass() ) )
                    {
                        identifiableObject.setPublicAccess( AccessStringHelper.READ_WRITE );
                    }
                }
                else if ( aclService.canMakePrivate( user, identifiableObject.getClass() ) )
                {
                    identifiableObject.setPublicAccess( AccessStringHelper.newInstance().build() );
                }
            }

            if ( !checkPublicAccess( user, identifiableObject ) )
            {
                AuditLogUtil.infoWrapper( log, username, object, AuditLogUtil.ACTION_CREATE_DENIED );
                throw new CreateAccessDeniedException( object.toString() );
            }
        }

        AuditLogUtil.infoWrapper( log, username, object, AuditLogUtil.ACTION_CREATE );

        getSession().save( object );

        if ( MetadataObject.class.isInstance( object ) )
        {
            deletedObjectService.deleteDeletedObjects( new DeletedObjectQuery( object ) );
        }
    }

    @Override
    public void update( T object )
    {
        update( object, currentUserService.getCurrentUser() );
    }

    @Override
    public void update( T object, User user )
    {
        String username = user != null ? user.getUsername() : "system-process";

        if ( IdentifiableObject.class.isInstance( object ) )
        {
            object.setAutoFields();

            BaseIdentifiableObject identifiableObject = object;
            identifiableObject.setAutoFields();
            identifiableObject.setLastUpdatedBy( user );

            if ( identifiableObject.getUser() == null )
            {
                identifiableObject.setUser( user );
            }
        }

        if ( !isUpdateAllowed( object, user ) )
        {
            AuditLogUtil.infoWrapper( log, username, object, AuditLogUtil.ACTION_UPDATE_DENIED );
            throw new UpdateAccessDeniedException( object.toString() );
        }

        AuditLogUtil.infoWrapper( log, username, object, AuditLogUtil.ACTION_UPDATE );

        if ( object != null )
        {
            getSession().update( object );
        }

        if ( MetadataObject.class.isInstance( object ) )
        {
            deletedObjectService.deleteDeletedObjects( new DeletedObjectQuery( object ) );
        }
    }

    @Override
    public void delete( T object )
    {
        delete( object, currentUserService.getCurrentUser() );
    }

    @Override
    public final void delete( T object, User user )
    {
        String username = user != null ? user.getUsername() : "system-process";

        if ( !isDeleteAllowed( object, user ) )
        {
            AuditLogUtil.infoWrapper( log, username, object, AuditLogUtil.ACTION_DELETE_DENIED );
            throw new DeleteAccessDeniedException( object.toString() );
        }

        AuditLogUtil.infoWrapper( log, username, object, AuditLogUtil.ACTION_DELETE );

        if ( object != null )
        {
            getSession().delete( object );
        }
    }

    @Override
    public final T get( long id )
    {
        T object = getSession().get( getClazz(), id );

        if ( !isReadAllowed( object, currentUserService.getCurrentUser() ) )
        {
            AuditLogUtil.infoWrapper( log, currentUserService.getCurrentUsername(), object, AuditLogUtil.ACTION_READ_DENIED );
            throw new ReadAccessDeniedException( object.toString() );
        }

        return postProcessObject( object );
    }

    @Override
    public final List<T> getAll()
    {
        CriteriaBuilder builder = getCriteriaBuilder();

        return getList( builder, new JpaQueryParameters<T>().addPredicates( getSharingPredicates( builder ) ) );
    }

    @Override
    public int getCount()
    {
        CriteriaBuilder builder = getCriteriaBuilder();

        JpaQueryParameters<T> param = new JpaQueryParameters<T>()
            .addPredicates( getSharingPredicates( builder ) )
            .count( root -> builder.countDistinct( root.get( "id" ) ) );

        return getCount( builder, param ).intValue();
    }

    @Override
    public final T getByUid( String uid )
    {
        if ( isTransientIdentifiableProperties() )
        {
            return null;
        }

        CriteriaBuilder builder = getCriteriaBuilder();

        JpaQueryParameters<T> param = new JpaQueryParameters<T>()
            .addPredicates( getSharingPredicates( builder ) )
            .addPredicate( root -> builder.equal( root.get( "uid" ), uid ) );

        return getSingleResult( builder, param );
    }

    @Override
    public final T getByUidNoAcl( String uid )
    {
        if ( isTransientIdentifiableProperties() )
        {
            return null;
        }

        CriteriaBuilder builder = getCriteriaBuilder();

        JpaQueryParameters<T> param = new JpaQueryParameters<T>()
            .addPredicate( root -> builder.equal( root.get( "uid" ), uid ) );

        return getSingleResult( builder, param );
    }

    @Override
    public final void updateNoAcl( T object )
    {
        object.setAutoFields();
        getSession().update( object );
    }

    /**
     * Uses query since name property might not be unique.
     */
    @Override
    public final T getByName( String name )
    {
        CriteriaBuilder builder = getCriteriaBuilder();

        JpaQueryParameters<T> param = new JpaQueryParameters<T>()
            .addPredicates( getSharingPredicates( builder ) )
            .addPredicate( root -> builder.equal( root.get( "name" ), name ) );

        List<T> list = getList( builder, param );

        T object = list != null && !list.isEmpty() ? list.get( 0 ) : null;

        if ( !isReadAllowed( object, currentUserService.getCurrentUser() ) )
        {
            AuditLogUtil.infoWrapper( log, currentUserService.getCurrentUsername(), object, AuditLogUtil.ACTION_READ_DENIED );
            throw new ReadAccessDeniedException( String.valueOf( object ) );
        }

        return object;
    }

    @Override
    public final T getByCode( String code )
    {
        if ( isTransientIdentifiableProperties() )
        {
            return null;
        }

        CriteriaBuilder builder = getCriteriaBuilder();

        JpaQueryParameters<T> param = new JpaQueryParameters<T>()
            .addPredicates( getSharingPredicates( builder ) )
            .addPredicate( root -> builder.equal( root.get( "code" ), code ) );

        return getSingleResult( builder, param );
    }


    @Override
    public T getByUniqueAttributeValue( Attribute attribute, String value )
    {
        if ( attribute == null || StringUtils.isEmpty( value ) || !attribute.isUnique() )
        {
            return null;
        }

        CriteriaBuilder builder = getCriteriaBuilder();

        JpaQueryParameters<T> param = new JpaQueryParameters<T>()
            .addPredicates( getSharingPredicates( builder ) )
            .addPredicate( root -> {
                Join<Object, Object> joinAttrValue = root.join( "attributeValues", JoinType.INNER );
                Join<Object, Object> joinAttribute = joinAttrValue.join( "attribute", JoinType.INNER );
                return builder.and( builder.equal( joinAttrValue.get( "value" ), value ), builder.equal( joinAttribute.get( "id" ), attribute.getId() ) );
            } );

        return getSingleResult( builder, param );
    }

    @Override
    public List<T> getAllEqName( String name )
    {
        CriteriaBuilder builder = getCriteriaBuilder();

        JpaQueryParameters<T> param = new JpaQueryParameters<T>()
            .addPredicates( getSharingPredicates( builder ) )
            .addPredicate( root -> builder.equal( root.get( "name" ), name ) )
            .addOrder( root -> builder.asc( root.get( "name" ) ) );

        return getList( builder, param );
    }

    @Override
    public List<T> getAllLikeName( String name )
    {
        return getAllLikeName( name, true );
    }

    @Override
    public List<T> getAllLikeName( String name, boolean caseSensitive )
    {
        CriteriaBuilder builder = getCriteriaBuilder();

        Function<Root<T>, Predicate> likePredicate;

        if ( caseSensitive )
        {
            likePredicate = root -> builder.like( root.get( "name" ), "%" + name + "%" );
        }
        else
        {
            likePredicate = root -> builder.like( builder.lower( root.get( "name" ) ), "%" + name.toLowerCase() + "%" );
        }

        JpaQueryParameters<T> param = new JpaQueryParameters<T>()
            .addPredicates( getSharingPredicates( builder ) )
<<<<<<< HEAD
            .addPredicate( root -> builder.like( root.get( "name" ), "%" + name + "%" ) )
=======
            .addPredicate( likePredicate )
>>>>>>> d83d5f3a
            .addOrder( root -> builder.asc( root.get( "name" ) ) );

        return getList( builder, param );
    }

    @Override
    public List<T> getAllLikeName( String name, int first, int max )
    {
        return getAllLikeName( name, first, max, true );
    }

    @Override
    public List<T> getAllLikeName( String name, int first, int max, boolean caseSensitive )
    {
        CriteriaBuilder builder = getCriteriaBuilder();

        Function<Root<T>, Predicate> likePredicate;

        if ( caseSensitive )
        {
            likePredicate = root -> builder.like( root.get( "name" ), "%" + name + "%" );
        }
        else
        {
            likePredicate = root -> builder.like( builder.lower( root.get( "name" ) ), "%" + name.toLowerCase() + "%" );
        }

        JpaQueryParameters<T> param = new JpaQueryParameters<T>()
            .addPredicates( getSharingPredicates( builder ) )
<<<<<<< HEAD
            .addPredicate( root -> builder.like( root.get( "name" ), "%" + name + "%" ) )
=======
            .addPredicate( likePredicate )
>>>>>>> d83d5f3a
            .addOrder( root -> builder.asc( root.get( "name" ) ) )
            .setFirstResult( first )
            .setMaxResults( max );

        return getList( builder, param );
    }

    @Override
    public List<T> getAllLikeName( Set<String> nameWords, int first, int max )
    {
        CriteriaBuilder builder = getCriteriaBuilder();

        JpaQueryParameters<T> param = new JpaQueryParameters<T>()
            .addPredicates( getSharingPredicates( builder ) )
            .addOrder( root -> builder.asc( root.get( "name" ) ) )
            .setFirstResult( first )
            .setMaxResults( max );

        if ( nameWords.isEmpty() )
        {
            return getList( builder, param );
        }

        List<Function<Root<T>, Predicate>> conjunction = new ArrayList<>();

        for ( String word : nameWords )
        {
            conjunction.add( root -> builder.like( builder.lower( root.get( "name" ) ), "%" + word.toLowerCase() + "%" ) );
        }

        param.addPredicate( root -> builder.and( conjunction.stream().map( p -> p.apply( root ) ).collect( Collectors.toList() ).toArray( new Predicate[0] ) ) );

        return getList( builder, param );
    }

    @Override
    public List<T> getAllOrderedName()
    {
        CriteriaBuilder builder = getCriteriaBuilder();

        JpaQueryParameters<T> param = new JpaQueryParameters<T>()
            .addPredicates( getSharingPredicates( builder ) )
            .addOrder( root -> builder.asc( root.get( "name" ) ) );

        return getList( builder, param );
    }

    @Override
    public List<T> getAllOrderedName( int first, int max )
    {
        CriteriaBuilder builder = getCriteriaBuilder();

        JpaQueryParameters<T> param = new JpaQueryParameters<T>()
            .addPredicates( getSharingPredicates( builder ) )
            .addOrder( root -> builder.asc( root.get( "name" ) ) )
            .setFirstResult( first )
            .setMaxResults( max );

        return getList( builder, param );
    }

    @Override
    public List<T> getAllOrderedLastUpdated( int first, int max )
    {
        CriteriaBuilder builder = getCriteriaBuilder();

        JpaQueryParameters<T> param = new JpaQueryParameters<T>()
            .addPredicates( getSharingPredicates( builder ) )
            .addOrder( root -> builder.asc( root.get( "lastUpdated" ) ) );

        return getList( builder, param );
    }

    @Override
    public int getCountLikeName( String name )
    {
        CriteriaBuilder builder = getCriteriaBuilder();

        JpaQueryParameters<T> param = new JpaQueryParameters<T>()
            .addPredicates( getSharingPredicates( builder ) )
            .addPredicate( root -> builder.like( builder.lower( root.get( "name" ) ), "%" + name.toLowerCase() + "%" ) )
            .count( root -> builder.countDistinct( root.get( "id" ) ) );

        return getCount( builder, param ).intValue();
    }

    @Override
    public int getCountGeLastUpdated( Date lastUpdated )
    {
        CriteriaBuilder builder = getCriteriaBuilder();

        JpaQueryParameters<T> param = new JpaQueryParameters<T>()
            .addPredicates( getSharingPredicates( builder ) )
            .addPredicate( root -> builder.greaterThanOrEqualTo( root.get( "lastUpdated" ), lastUpdated ) )
            .count( root -> builder.countDistinct( root.get( "id" ) ) );

        return getCount( builder, param ).intValue();
    }

    @Override
    public List<T> getAllGeLastUpdated( Date lastUpdated )
    {
        CriteriaBuilder builder = getCriteriaBuilder();

        JpaQueryParameters<T> param = new JpaQueryParameters<T>()
            .addPredicates( getSharingPredicates( builder ) )
            .addPredicate( root -> builder.greaterThanOrEqualTo( root.get( "lastUpdated" ), lastUpdated ) )
            .addOrder( root -> builder.desc( root.get( "lastUpdated" ) ) );

        return getList( builder, param );
    }

    @Override
    public int getCountGeCreated( Date created )
    {
        CriteriaBuilder builder = getCriteriaBuilder();

        JpaQueryParameters<T> param = new JpaQueryParameters<T>()
            .addPredicates( getSharingPredicates( builder ) )
            .addPredicate( root -> builder.greaterThanOrEqualTo( root.get( "created" ), created ) )
            .count( root -> builder.countDistinct( root.get( "id" ) ) );

        return getCount( builder, param ).intValue();
    }

    @Override
    public List<T> getAllGeCreated( Date created )
    {
        CriteriaBuilder builder = getCriteriaBuilder();

        JpaQueryParameters<T> param = new JpaQueryParameters<T>()
            .addPredicates( getSharingPredicates( builder ) )
            .addPredicate( root -> builder.greaterThanOrEqualTo( root.get( "created" ), created ) )
            .addOrder( root -> builder.desc( root.get( "created" ) ) );

        return getList( builder, param );
    }

    @Override
    public List<T> getAllLeCreated( Date created )
    {
        CriteriaBuilder builder = getCriteriaBuilder();

        JpaQueryParameters<T> param = new JpaQueryParameters<T>()
            .addPredicates( getSharingPredicates( builder ) )
            .addPredicate( root -> builder.lessThanOrEqualTo( root.get( "created" ), created ) )
            .addOrder( root -> builder.desc( root.get( "created" ) ) );

        return getList( builder, param );
    }

    @Override
    public Date getLastUpdated()
    {
        CriteriaBuilder builder = getCriteriaBuilder();

        CriteriaQuery<Date> query = builder.createQuery( Date.class );

        Root<T> root = query.from( getClazz() );

        query.select( root.get( "lastUpdated" ) );

        query.orderBy( builder.desc( root.get( "lastUpdated" ) ) );

        TypedQuery<Date> typedQuery = getSession().createQuery( query );

        typedQuery.setMaxResults( 1 );

        typedQuery.setHint( JpaQueryUtils.HIBERNATE_CACHEABLE_HINT, true );

        return getSingleResult( typedQuery );
    }

    @Override
    public List<T> getByDataDimension( boolean dataDimension )
    {
        CriteriaBuilder builder = getCriteriaBuilder();

        JpaQueryParameters<T> jpaQueryParameters = new JpaQueryParameters<T>()
            .addPredicate( root -> builder.equal( root.get( "dataDimension" ), dataDimension ) )
            .addPredicates( getSharingPredicates( builder ) );

        return getList( builder, jpaQueryParameters );
    }

    @Override
    public List<T> getByDataDimensionNoAcl( boolean dataDimension )
    {
        CriteriaBuilder builder = getCriteriaBuilder();

        JpaQueryParameters<T> jpaQueryParameters = new JpaQueryParameters<T>()
            .addPredicate( root -> builder.equal( root.get( "dataDimension" ), dataDimension ) );

        return getList( builder, jpaQueryParameters );
    }

    @Override
    public List<T> getById( Collection<Long> ids )
    {
        if ( ids == null || ids.isEmpty() )
        {
            return new ArrayList<>();
        }

        CriteriaBuilder builder = getCriteriaBuilder();

        JpaQueryParameters<T> jpaQueryParameters = new JpaQueryParameters<T>()
            .addPredicates( getSharingPredicates( builder ) )
            .addPredicate( root -> root.get( "id" ).in( ids ) );

        return getList( builder, jpaQueryParameters );
    }

    @Override
    public List<T> getByUid( Collection<String> uids )
    {
        if ( uids == null || uids.isEmpty() )
        {
            return new ArrayList<>();
        }

        CriteriaBuilder builder = getCriteriaBuilder();

        JpaQueryParameters<T> jpaQueryParameters = new JpaQueryParameters<T>()
            .addPredicates( getSharingPredicates( builder ) )
            .addPredicate( root -> root.get( "uid" ).in( uids ) );

        return getList( builder, jpaQueryParameters );
    }

    @Override
    public List<T> getByUid( Collection<String> uids, User user )
    {
        if ( uids == null || uids.isEmpty() )
        {
            return new ArrayList<>();
        }

        CriteriaBuilder builder = getCriteriaBuilder();

        JpaQueryParameters<T> jpaQueryParameters = new JpaQueryParameters<T>()
            .addPredicates( getSharingPredicates( builder, user ) )
            .addPredicate( root -> root.get( "uid" ).in( uids ) );

        return getList( builder, jpaQueryParameters );
    }

    @Override
    public List<T> getByCode( Collection<String> codes )
    {
        if ( codes == null || codes.isEmpty() )
        {
            return new ArrayList<>();
        }

        CriteriaBuilder builder = getCriteriaBuilder();

        JpaQueryParameters<T> jpaQueryParameters = new JpaQueryParameters<T>()
            .addPredicates( getSharingPredicates( builder ) )
            .addPredicate( root -> root.get( "code" ).in( codes ) );

        return getList( builder, jpaQueryParameters );
    }

    @Override
    public List<T> getByCode( Collection<String> codes, User user )
    {
        if ( codes == null || codes.isEmpty() )
        {
            return new ArrayList<>();
        }

        CriteriaBuilder builder = getCriteriaBuilder();

        JpaQueryParameters<T> jpaQueryParameters = new JpaQueryParameters<T>()
            .addPredicates( getSharingPredicates( builder, user ) )
            .addPredicate( root -> root.get( "code" ).in( codes ) );

        return getList( builder, jpaQueryParameters );
    }

    @Override
    public List<T> getByName( Collection<String> names )
    {
        if ( names == null || names.isEmpty() )
        {
            return new ArrayList<>();
        }

        CriteriaBuilder builder = getCriteriaBuilder();

        JpaQueryParameters<T> jpaQueryParameters = new JpaQueryParameters<T>()
            .addPredicates( getSharingPredicates( builder ) )
            .addPredicate( root -> root.get( "name" ).in( names ) );

        return getList( builder, jpaQueryParameters );
    }

    @Override
    public List<T> getAllNoAcl()
    {
        return super.getAll();
    }

    @Override
    public List<T> getByUidNoAcl( Collection<String> uids )
    {
        List<T> list = new ArrayList<>();

        if ( uids != null )
        {
            for ( String uid : uids )
            {
                T object = getByUidNoAcl( uid );

                if ( object != null )
                {
                    list.add( object );
                }
            }
        }

        return list;
    }

    //----------------------------------------------------------------------------------------------------------------
    // Data sharing
    //----------------------------------------------------------------------------------------------------------------

    @Override
    public final List<T> getDataReadAll()
    {
        CriteriaBuilder builder = getCriteriaBuilder();

        JpaQueryParameters<T> parameters = new JpaQueryParameters<T>()
            .addPredicates( getDataSharingPredicates( builder, AclService.LIKE_READ_DATA ) );

        return getList( builder, parameters );
    }

    @Override
    public final List<T> getDataReadAll( User user )
    {
        CriteriaBuilder builder = getCriteriaBuilder();

        JpaQueryParameters<T> parameters = new JpaQueryParameters<T>()
            .addPredicates( getDataSharingPredicates( builder, user, AclService.LIKE_READ_DATA ) );

        return getList( builder, parameters );
    }

    @Override
    public final List<T> getDataWriteAll()
    {
        CriteriaBuilder builder = getCriteriaBuilder();

        JpaQueryParameters<T> parameters = new JpaQueryParameters<T>()
            .addPredicates( getDataSharingPredicates( builder, AclService.LIKE_WRITE_DATA ) );

        return getList( builder, parameters );
    }

    @Override
    public final List<T> getDataWriteAll( User user )
    {
        CriteriaBuilder builder = getCriteriaBuilder();

        JpaQueryParameters<T> parameters = new JpaQueryParameters<T>()
            .addPredicates( getDataSharingPredicates( builder, user, AclService.LIKE_WRITE_DATA ) );

        return getList( builder, parameters );
    }

    @Override
    public final List<T> getDataReadAll( int first, int max )
    {
        CriteriaBuilder builder = getCriteriaBuilder();

        JpaQueryParameters<T> parameters = new JpaQueryParameters<T>()
            .addPredicates( getDataSharingPredicates( builder, AclService.LIKE_READ_DATA ) )
            .setFirstResult( first )
            .setMaxResults( max );

        return getList( builder, parameters );
    }

    //----------------------------------------------------------------------------------------------------------------
    // Supportive methods
    //----------------------------------------------------------------------------------------------------------------

    /**
     * Creates a criteria with sharing restrictions relative to the given
     * user and access string.
     */
    @Override
    public final Criteria getSharingCriteria()
    {
        return getExecutableCriteria( getSharingDetachedCriteria( currentUserService.getCurrentUserInfo(), AclService.LIKE_READ_METADATA ) );
    }

    /**
     * Creates a detached criteria with data sharing restrictions relative to the
     * given user and access string.
     *
     * @param user   the user.
     * @param access the access string.
     * @return a DetachedCriteria.
     */
    protected DetachedCriteria getDataSharingDetachedCriteria( UserInfo user, String access )
    {
        DetachedCriteria criteria = DetachedCriteria.forClass( getClazz(), "c" );

        if ( user == null || !dataSharingEnabled( user ) )
        {
            return criteria;
        }

        Assert.notNull( user, "User argument can't be null." );

        Disjunction disjunction = Restrictions.disjunction();

        disjunction.add( Restrictions.like( "c.publicAccess", access ) );
        disjunction.add( Restrictions.isNull( "c.publicAccess" ) );

        DetachedCriteria userGroupDetachedCriteria = DetachedCriteria.forClass( getClazz(), "ugdc" );
        userGroupDetachedCriteria.createCriteria( "ugdc.userGroupAccesses", "uga" );
        userGroupDetachedCriteria.createCriteria( "uga.userGroup", "ug" );
        userGroupDetachedCriteria.createCriteria( "ug.members", "ugm" );

        userGroupDetachedCriteria.add( Restrictions.eqProperty( "ugdc.id", "c.id" ) );
        userGroupDetachedCriteria.add( Restrictions.eq( "ugm.id", user.getId() ) );
        userGroupDetachedCriteria.add( Restrictions.like( "uga.access", access ) );

        userGroupDetachedCriteria.setProjection( Property.forName( "uga.id" ) );

        disjunction.add( Subqueries.exists( userGroupDetachedCriteria ) );

        DetachedCriteria userDetachedCriteria = DetachedCriteria.forClass( getClazz(), "udc" );
        userDetachedCriteria.createCriteria( "udc.userAccesses", "ua" );
        userDetachedCriteria.createCriteria( "ua.user", "u" );

        userDetachedCriteria.add( Restrictions.eqProperty( "udc.id", "c.id" ) );
        userDetachedCriteria.add( Restrictions.eq( "u.id", user.getId() ) );
        userDetachedCriteria.add( Restrictions.like( "ua.access", access ) );

        userDetachedCriteria.setProjection( Property.forName( "ua.id" ) );

        disjunction.add( Subqueries.exists( userDetachedCriteria ) );

        criteria.add( disjunction );

        return criteria;
    }

    /**
     * Creates a detached criteria with sharing restrictions relative to the given
     * user and access string.
     *
     * @param user   the user.
     * @param access the access string.
     * @return a DetachedCriteria.
     */
    protected DetachedCriteria getSharingDetachedCriteria( UserInfo user, String access )
    {
        DetachedCriteria criteria = DetachedCriteria.forClass( getClazz(), "c" );

        preProcessDetachedCriteria( criteria );

        if ( !sharingEnabled( user ) || user == null )
        {
            return criteria;
        }

        Assert.notNull( user, "User argument can't be null." );

        Disjunction disjunction = Restrictions.disjunction();

        disjunction.add( Restrictions.like( "c.publicAccess", access ) );
        disjunction.add( Restrictions.isNull( "c.publicAccess" ) );
        disjunction.add( Restrictions.isNull( "c.user.id" ) );
        disjunction.add( Restrictions.eq( "c.user.id", user.getId() ) );

        DetachedCriteria userGroupDetachedCriteria = DetachedCriteria.forClass( getClazz(), "ugdc" );
        userGroupDetachedCriteria.createCriteria( "ugdc.userGroupAccesses", "uga" );
        userGroupDetachedCriteria.createCriteria( "uga.userGroup", "ug" );
        userGroupDetachedCriteria.createCriteria( "ug.members", "ugm" );

        userGroupDetachedCriteria.add( Restrictions.eqProperty( "ugdc.id", "c.id" ) );
        userGroupDetachedCriteria.add( Restrictions.eq( "ugm.id", user.getId() ) );
        userGroupDetachedCriteria.add( Restrictions.like( "uga.access", access ) );

        userGroupDetachedCriteria.setProjection( Property.forName( "uga.id" ) );

        disjunction.add( Subqueries.exists( userGroupDetachedCriteria ) );

        DetachedCriteria userDetachedCriteria = DetachedCriteria.forClass( getClazz(), "udc" );
        userDetachedCriteria.createCriteria( "udc.userAccesses", "ua" );
        userDetachedCriteria.createCriteria( "ua.user", "u" );

        userDetachedCriteria.add( Restrictions.eqProperty( "udc.id", "c.id" ) );
        userDetachedCriteria.add( Restrictions.eq( "u.id", user.getId() ) );
        userDetachedCriteria.add( Restrictions.like( "ua.access", access ) );

        userDetachedCriteria.setProjection( Property.forName( "ua.id" ) );

        disjunction.add( Subqueries.exists( userDetachedCriteria ) );

        criteria.add( disjunction );

        return criteria;
    }

    // ----------------------------------------------------------------------
    // JPA support methods
    // ----------------------------------------------------------------------

    @Override
    public final List<Function<Root<T>, Predicate>> getDataSharingPredicates( CriteriaBuilder builder )
    {
        return getDataSharingPredicates( builder, currentUserService.getCurrentUserInfo(), AclService.LIKE_READ_DATA );
    }

    @Override
    public List<Function<Root<T>, Predicate>> getDataSharingPredicates( CriteriaBuilder builder, UserInfo user )
    {
        return getDataSharingPredicates( builder, user, AclService.LIKE_READ_DATA );
    }

    @Override
    public List<Function<Root<T>, Predicate>> getDataSharingPredicates( CriteriaBuilder builder, User user )
    {
        return getDataSharingPredicates( builder, UserInfo.fromUser( user ), AclService.LIKE_READ_DATA );
    }

    @Override
    public final List<Function<Root<T>, Predicate>> getDataSharingPredicates( CriteriaBuilder builder, String access )
    {
        return getDataSharingPredicates( builder, currentUserService.getCurrentUserInfo(), access );
    }

    @Override
    public final List<Function<Root<T>, Predicate>> getDataSharingPredicates( CriteriaBuilder builder, User user, String access )
    {
        return getDataSharingPredicates( builder, UserInfo.fromUser( user ), access );
    }

    @Override
    public final List<Function<Root<T>, Predicate>> getSharingPredicates( CriteriaBuilder builder )
    {
        return getSharingPredicates( builder, currentUserService.getCurrentUserInfo(), AclService.LIKE_READ_METADATA );
    }

    @Override
    public List<Function<Root<T>, Predicate>> getSharingPredicates( CriteriaBuilder builder, UserInfo user )
    {
        return getSharingPredicates( builder, user, AclService.LIKE_READ_METADATA );
    }

    @Override
    public List<Function<Root<T>, Predicate>> getSharingPredicates( CriteriaBuilder builder, User user, String access )
    {
        return getSharingPredicates( builder, UserInfo.fromUser( user ), access );
    }

    /**
     * Get sharing predicates based on given user and AclService.LIKE_READ_METADATA
     *
     * @param builder CriteriaBuilder
     * @param user    User
     * @return List of Function<Root<T>, Predicate>
     */
    @Override
    public List<Function<Root<T>, Predicate>> getSharingPredicates( CriteriaBuilder builder, User user )
    {
        return getSharingPredicates( builder, user, AclService.LIKE_READ_METADATA );
    }

    /**
     * Get sharing predicates based on Access string and current user
     *
     * @param builder CriteriaBuilder
     * @param access  Access String
     * @return List of Function<Root<T>, Predicate>
     */
    @Override
    public final List<Function<Root<T>, Predicate>> getSharingPredicates( CriteriaBuilder builder, String access )
    {
        return getSharingPredicates( builder, currentUserService.getCurrentUserInfo(), access );
    }

    /**
     * Get sharing predicates based on given UserInfo and Access String
     *
     * @param builder CriteriaBuilder
     * @param user    UserInfo
     * @param access  Access String
     * @return List of Function<Root<T>, Predicate>
     */
    @Override
    public List<Function<Root<T>, Predicate>> getSharingPredicates( CriteriaBuilder builder, UserInfo user, String access )
    {
        List<Function<Root<T>, Predicate>> predicates = new ArrayList<>();

        CriteriaQuery<T> criteria = builder.createQuery( getClazz() );

        preProcessPredicates( builder, predicates );

        if ( !sharingEnabled( user ) || user == null )
        {
            return predicates;
        }

        Function<Root<T>, Subquery<Integer>> userGroupPredicate = (( Root<T> root ) -> {
            Subquery<Integer> userGroupSubQuery = criteria.subquery( Integer.class );
            Root<T> ugdc = userGroupSubQuery.from( getClazz() );
            Join<T, UserGroupAccess> uga = ugdc.join( "userGroupAccesses" );
            userGroupSubQuery.select( uga.get( "id" ) );

            return userGroupSubQuery.where(
                builder.and(
                    builder.equal( root.get( "id" ), ugdc.get( "id" ) ),
                    builder.equal( uga.join( "userGroup" ).join( "members" ).get( "id" ), user.getId() ),
                    builder.like( uga.get( "access" ), access ) ) );
        });

        Function<Root<T>, Subquery<Integer>> userPredicate = (root -> {
            Subquery<Integer> userSubQuery = criteria.subquery( Integer.class );
            Root<T> udc = userSubQuery.from( getClazz() );
            Join<T, UserAccess> ua = udc.join( "userAccesses" );
            userSubQuery.select( ua.get( "id" ) );

            return userSubQuery.where(
                builder.and(
                    builder.equal( root.get( "id" ), udc.get( "id" ) ),
                    builder.equal( ua.get( "user" ).get( "id" ), user.getId() ),
                    builder.like( ua.get( "access" ), access ) ) );
        });

        predicates.add( root -> builder.or(
            builder.like( root.get( "publicAccess" ), access ),
            builder.isNull( root.get( "publicAccess" ) ),
            builder.isNull( root.get( "user" ) ),
            builder.equal( root.get( "user" ).get( "id" ), user.getId() ),
            builder.exists( userGroupPredicate.apply( root ) ),
            builder.exists( userPredicate.apply( root ) ) ) );

        return predicates;
    }

    @Override
    public List<Function<Root<T>, Predicate>> getDataSharingPredicates( CriteriaBuilder builder, UserInfo user, String access )
    {
        List<Function<Root<T>, Predicate>> predicates = new ArrayList<>();

        CriteriaQuery<T> criteria = builder.createQuery( getClazz() );

        preProcessPredicates( builder, predicates );

        if ( !dataSharingEnabled( user ) || user == null )
        {
            return predicates;
        }

        Function<Root<T>, Subquery<Integer>> userGroupPredicate = (( Root<T> root ) -> {
            Subquery<Integer> userGroupSubQuery = criteria.subquery( Integer.class );
            Root<T> ugdc = userGroupSubQuery.from( getClazz() );
            Join<T, UserGroupAccess> uga = ugdc.join( "userGroupAccesses" );
            userGroupSubQuery.select( uga.get( "id" ) );

            return userGroupSubQuery.where(
                builder.and(
                    builder.equal( root.get( "id" ), ugdc.get( "id" ) ),
                    builder.equal( uga.join( "userGroup" ).join( "members" ).get( "id" ), user.getId() ),
                    builder.like( uga.get( "access" ), access ) ) );
        });

        Function<Root<T>, Subquery<Integer>> userPredicate = (root -> {
            Subquery<Integer> userSubQuery = criteria.subquery( Integer.class );
            Root<T> udc = userSubQuery.from( getClazz() );
            Join<T, UserAccess> ua = udc.join( "userAccesses" );
            userSubQuery.select( ua.get( "id" ) );

            return userSubQuery.where(
                builder.and(
                    builder.equal( root.get( "id" ), udc.get( "id" ) ),
                    builder.equal( ua.get( "user" ).get( "id" ), user.getId() ),
                    builder.like( ua.get( "access" ), access ) ) );
        });

        predicates.add( root -> builder.or(
            builder.like( root.get( "publicAccess" ), access ),
            builder.isNull( root.get( "publicAccess" ) ),
            builder.exists( userGroupPredicate.apply( root ) ),
            builder.exists( userPredicate.apply( root ) ) ) );

        return predicates;
    }

    // ----------------------------------------------------------------------
    // JPA Implementations
    // ----------------------------------------------------------------------

    /**
     * Creates a sharing Criteria for the implementation Class type restricted by the
     * given Criterions.
     *
     * @param expressions the Criterions for the Criteria.
     * @return a Criteria instance.
     */
    protected final Criteria getSharingDetachedCriteria( Criterion... expressions )
    {
        Criteria criteria = getSharingCriteria();

        for ( Criterion expression : expressions )
        {
            criteria.add( expression );
        }

        criteria.setCacheable( cacheable );
        return criteria;
    }

    /**
     * Checks whether the given user has public access to the given identifiable object.
     *
     * @param user               the user.
     * @param identifiableObject the identifiable object.
     * @return true or false.
     */
    protected boolean checkPublicAccess( User user, IdentifiableObject identifiableObject )
    {
        return aclService.canMakePublic( user, identifiableObject.getClass() ) ||
            (aclService.canMakePrivate( user, identifiableObject.getClass() ) &&
                !AccessStringHelper.canReadOrWrite( identifiableObject.getPublicAccess() ));
    }

    protected boolean forceAcl()
    {
        return Dashboard.class.isAssignableFrom( clazz );
    }

    protected boolean sharingEnabled( User user )
    {
        return forceAcl() || (aclService.isShareable( clazz ) && !(user == null || user.isSuper()));
    }

    protected boolean sharingEnabled( UserInfo userInfo )
    {
        return forceAcl() || (aclService.isShareable( clazz ) && !(userInfo == null || userInfo.isSuper()));
    }

    protected boolean dataSharingEnabled( UserInfo userInfo )
    {
        return aclService.isDataShareable( clazz ) && !userInfo.isSuper();
    }

    protected boolean isReadAllowed( T object, User user )
    {
        if ( IdentifiableObject.class.isInstance( object ) )
        {
            IdentifiableObject idObject = object;

            if ( sharingEnabled( user ) )
            {
                return aclService.canRead( user, idObject );
            }
        }

        return true;
    }

    protected boolean isUpdateAllowed( T object, User user )
    {
        if ( IdentifiableObject.class.isInstance( object ) )
        {
            IdentifiableObject idObject = object;

            if ( aclService.isShareable( clazz ) )
            {
                return aclService.canUpdate( user, idObject );
            }
        }

        return true;
    }

    protected boolean isDeleteAllowed( T object, User user )
    {
        if ( IdentifiableObject.class.isInstance( object ) )
        {
            IdentifiableObject idObject = object;

            if ( aclService.isShareable( clazz ) )
            {
                return aclService.canDelete( user, idObject );
            }
        }

        return true;
    }

    public void flush()
    {
        getSession().flush();
    }
}<|MERGE_RESOLUTION|>--- conflicted
+++ resolved
@@ -514,11 +514,7 @@
 
         JpaQueryParameters<T> param = new JpaQueryParameters<T>()
             .addPredicates( getSharingPredicates( builder ) )
-<<<<<<< HEAD
-            .addPredicate( root -> builder.like( root.get( "name" ), "%" + name + "%" ) )
-=======
             .addPredicate( likePredicate )
->>>>>>> d83d5f3a
             .addOrder( root -> builder.asc( root.get( "name" ) ) );
 
         return getList( builder, param );
@@ -548,11 +544,7 @@
 
         JpaQueryParameters<T> param = new JpaQueryParameters<T>()
             .addPredicates( getSharingPredicates( builder ) )
-<<<<<<< HEAD
-            .addPredicate( root -> builder.like( root.get( "name" ), "%" + name + "%" ) )
-=======
             .addPredicate( likePredicate )
->>>>>>> d83d5f3a
             .addOrder( root -> builder.asc( root.get( "name" ) ) )
             .setFirstResult( first )
             .setMaxResults( max );
