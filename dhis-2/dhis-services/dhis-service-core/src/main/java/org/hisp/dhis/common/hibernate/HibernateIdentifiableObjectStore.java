package org.hisp.dhis.common.hibernate;

/*
 * Copyright (c) 2004-2020, University of Oslo
 * All rights reserved.
 *
 * Redistribution and use in source and binary forms, with or without
 * modification, are permitted provided that the following conditions are met:
 * Redistributions of source code must retain the above copyright notice, this
 * list of conditions and the following disclaimer.
 *
 * Redistributions in binary form must reproduce the above copyright notice,
 * this list of conditions and the following disclaimer in the documentation
 * and/or other materials provided with the distribution.
 * Neither the name of the HISP project nor the names of its contributors may
 * be used to endorse or promote products derived from this software without
 * specific prior written permission.
 *
 * THIS SOFTWARE IS PROVIDED BY THE COPYRIGHT HOLDERS AND CONTRIBUTORS "AS IS" AND
 * ANY EXPRESS OR IMPLIED WARRANTIES, INCLUDING, BUT NOT LIMITED TO, THE IMPLIED
 * WARRANTIES OF MERCHANTABILITY AND FITNESS FOR A PARTICULAR PURPOSE ARE
 * DISCLAIMED. IN NO EVENT SHALL THE COPYRIGHT OWNER OR CONTRIBUTORS BE LIABLE FOR
 * ANY DIRECT, INDIRECT, INCIDENTAL, SPECIAL, EXEMPLARY, OR CONSEQUENTIAL DAMAGES
 * (INCLUDING, BUT NOT LIMITED TO, PROCUREMENT OF SUBSTITUTE GOODS OR SERVICES;
 * LOSS OF USE, DATA, OR PROFITS; OR BUSINESS INTERRUPTION) HOWEVER CAUSED AND ON
 * ANY THEORY OF LIABILITY, WHETHER IN CONTRACT, STRICT LIABILITY, OR TORT
 * (INCLUDING NEGLIGENCE OR OTHERWISE) ARISING IN ANY WAY OUT OF THE USE OF THIS
 * SOFTWARE, EVEN IF ADVISED OF THE POSSIBILITY OF SUCH DAMAGE.
 */

import com.google.common.collect.Lists;
import lombok.extern.slf4j.Slf4j;
import org.apache.commons.lang3.StringUtils;
import org.hibernate.SessionFactory;
import org.hisp.dhis.attribute.Attribute;
import org.hisp.dhis.common.AuditLogUtil;
import org.hisp.dhis.common.BaseIdentifiableObject;
import org.hisp.dhis.common.GenericDimensionalObjectStore;
import org.hisp.dhis.common.IdentifiableObject;
import org.hisp.dhis.dashboard.Dashboard;
import org.hisp.dhis.hibernate.HibernateGenericStore;
import org.hisp.dhis.hibernate.HibernateProxyUtils;
import org.hisp.dhis.hibernate.InternalHibernateGenericStore;
import org.hisp.dhis.hibernate.JpaQueryParameters;
import org.hisp.dhis.hibernate.exception.CreateAccessDeniedException;
import org.hisp.dhis.hibernate.exception.DeleteAccessDeniedException;
import org.hisp.dhis.hibernate.exception.ReadAccessDeniedException;
import org.hisp.dhis.hibernate.exception.UpdateAccessDeniedException;
import org.hisp.dhis.hibernate.jsonb.type.JsonbFunctions;
import org.hisp.dhis.query.JpaQueryUtils;
import org.hisp.dhis.security.acl.AccessStringHelper;
import org.hisp.dhis.security.acl.AclService;
import org.hisp.dhis.user.CurrentUserGroupInfo;
import org.hisp.dhis.user.CurrentUserService;
import org.hisp.dhis.user.User;
import org.hisp.dhis.user.UserCredentials;
import org.hisp.dhis.user.UserInfo;
import org.springframework.context.ApplicationEventPublisher;
import org.springframework.jdbc.core.JdbcTemplate;

import javax.persistence.TypedQuery;
import javax.persistence.criteria.CriteriaBuilder;
import javax.persistence.criteria.CriteriaQuery;
import javax.persistence.criteria.Predicate;
import javax.persistence.criteria.Root;
import java.util.ArrayList;
import java.util.Collection;
import java.util.Date;
import java.util.List;
import java.util.Set;
import java.util.function.Function;
import java.util.stream.Collectors;

import static com.google.common.base.Preconditions.checkNotNull;

/**
 * @author bobj
 */
@Slf4j
public class HibernateIdentifiableObjectStore<T extends BaseIdentifiableObject>
    extends HibernateGenericStore<T> implements GenericDimensionalObjectStore<T>, InternalHibernateGenericStore<T>
{
    protected CurrentUserService currentUserService;

    protected AclService aclService;

    protected boolean transientIdentifiableProperties = false;

    public HibernateIdentifiableObjectStore( SessionFactory sessionFactory, JdbcTemplate jdbcTemplate,
        ApplicationEventPublisher publisher, Class<T> clazz, CurrentUserService currentUserService,
        AclService aclService, boolean cacheable )
    {
        super( sessionFactory, jdbcTemplate, publisher, clazz, cacheable );

        checkNotNull( currentUserService );
        checkNotNull( aclService );

        this.currentUserService = currentUserService;
        this.aclService = aclService;
        this.cacheable = cacheable;
    }

    /**
     * Only used by tests, remove after fixing the tests
     */
    @Deprecated
    public void setCurrentUserService( CurrentUserService currentUserService )
    {
        this.currentUserService = currentUserService;
    }

    /**
     * Indicates whether the object represented by the implementation does not
     * have persisted identifiable object properties.
     */
    private boolean isTransientIdentifiableProperties()
    {
        return transientIdentifiableProperties;
    }

    // -------------------------------------------------------------------------
    // IdentifiableObjectStore implementation
    // -------------------------------------------------------------------------

    @Override
    public void save( T object )
    {
        save( object, true );
    }

    @Override
    public void save( T object, User user )
    {
        save( object, user, true );
    }

    @Override
    public void save( T object, boolean clearSharing )
    {
        save( object, getCurrentUser(), clearSharing );
    }

    private void save( T object, User user, boolean clearSharing )
    {
        String username = user != null ? user.getUsername() : "system-process";

        if ( IdentifiableObject.class.isAssignableFrom( HibernateProxyUtils.getRealClass( object ) ) )
        {
            object.setAutoFields();

            BaseIdentifiableObject identifiableObject = object;
            identifiableObject.setAutoFields();
            identifiableObject.setLastUpdatedBy( user );

            if ( clearSharing )
            {
                identifiableObject.setPublicAccess( AccessStringHelper.DEFAULT );
                identifiableObject.getSharing().resetUserGroupAccesses();
                identifiableObject.getSharing().resetUserAccesses();
            }

            if ( identifiableObject.getUser() == null )
            {
                identifiableObject.setUser( user );
            }

            if ( identifiableObject.getSharing().getOwner() == null && identifiableObject.getUser() != null )
            {
                identifiableObject.getSharing().setOwner( user );
            }
        }

        if ( user != null && aclService.isClassShareable( clazz ) )
        {
            BaseIdentifiableObject identifiableObject = object;

            if ( clearSharing )
            {
                if ( aclService.canMakePublic( user, identifiableObject ) )
                {
                    if ( aclService.defaultPublic( identifiableObject ) )
                    {
                        identifiableObject.getSharing().setPublicAccess( AccessStringHelper.READ_WRITE );
                    }
                }
                else if ( aclService.canMakePrivate( user, identifiableObject) )
                {
                    identifiableObject.getSharing().setPublicAccess( AccessStringHelper.newInstance().build() );
                }
            }

            if ( !checkPublicAccess( user, identifiableObject ) )
            {
                AuditLogUtil.infoWrapper( log, username, object, AuditLogUtil.ACTION_CREATE_DENIED );
                throw new CreateAccessDeniedException( object.toString() );
            }
        }

        AuditLogUtil.infoWrapper( log, username, object, AuditLogUtil.ACTION_CREATE );

        getSession().save( object );
    }

    @Override
    public void update( T object )
    {
        update( object, getCurrentUser() );
    }

    @Override
    public void update( T object, User user )
    {
        String username = user != null ? user.getUsername() : "system-process";

        if ( object != null )
        {
            object.setAutoFields();

            object.setAutoFields();
            object.setLastUpdatedBy( user );

            if ( object.getSharing().getOwner() == null )
            {
                object.getSharing().setOwner( user );
            }
        }

        if ( !isUpdateAllowed( object, user ) )
        {
            AuditLogUtil.infoWrapper( log, username, object, AuditLogUtil.ACTION_UPDATE_DENIED );
            throw new UpdateAccessDeniedException( String.valueOf( object ) );
        }

        AuditLogUtil.infoWrapper( log, username, object, AuditLogUtil.ACTION_UPDATE );

        if ( object != null )
        {
            getSession().update( object );
        }
    }

    @Override
    public void delete( T object )
    {
        this.delete( object, getCurrentUser() );
    }

    @Override
    public final void delete( T object, User user )
    {
        String username = user != null ? user.getUsername() : "system-process";

        if ( !isDeleteAllowed( object, user ) )
        {
            AuditLogUtil.infoWrapper( log, username, object, AuditLogUtil.ACTION_DELETE_DENIED );
            throw new DeleteAccessDeniedException( object.toString() );
        }

        AuditLogUtil.infoWrapper( log, username, object, AuditLogUtil.ACTION_DELETE );

        if ( object != null )
        {
            super.delete( object );
        }
    }

    @Override
    public final T get( long id )
    {
        T object = getSession().get( getClazz(), id );

        if ( !isReadAllowed( object, getCurrentUser() ) )
        {
            AuditLogUtil.infoWrapper( log, currentUserService.getCurrentUsername(), object, AuditLogUtil.ACTION_READ_DENIED );
            throw new ReadAccessDeniedException( object.toString() );
        }

        return postProcessObject( object );
    }

    @Override
    public final List<T> getAll()
    {
        CriteriaBuilder builder = getCriteriaBuilder();

        return getList( builder, new JpaQueryParameters<T>().addPredicates( getSharingPredicates( builder ) ) );
    }

    @Override
    public int getCount()
    {
        CriteriaBuilder builder = getCriteriaBuilder();

        JpaQueryParameters<T> param = new JpaQueryParameters<T>()
            .addPredicates( getSharingPredicates( builder ) )
            .count( root -> builder.countDistinct( root.get( "id" ) ) );

        return getCount( builder, param ).intValue();
    }

    @Override
    public final T getByUid( String uid )
    {
        if ( isTransientIdentifiableProperties() )
        {
            return null;
        }

        CriteriaBuilder builder = getCriteriaBuilder();

        JpaQueryParameters<T> param = new JpaQueryParameters<T>()
            .addPredicates( getSharingPredicates( builder ) )
            .addPredicate( root -> builder.equal( root.get( "uid" ), uid ) );

        return getSingleResult( builder, param );
    }

    @Override
    public final T getByUidNoAcl( String uid )
    {
        if ( isTransientIdentifiableProperties() )
        {
            return null;
        }

        CriteriaBuilder builder = getCriteriaBuilder();

        JpaQueryParameters<T> param = new JpaQueryParameters<T>()
            .addPredicate( root -> builder.equal( root.get( "uid" ), uid ) );

        return getSingleResult( builder, param );
    }

    @Override
    public final void updateNoAcl( T object )
    {
        object.setAutoFields();
        getSession().update( object );
    }

    /**
     * Uses query since name property might not be unique.
     */
    @Override
    public final T getByName( String name )
    {
        CriteriaBuilder builder = getCriteriaBuilder();

        JpaQueryParameters<T> param = new JpaQueryParameters<T>()
            .addPredicates( getSharingPredicates( builder ) )
            .addPredicate( root -> builder.equal( root.get( "name" ), name ) );

        List<T> list = getList( builder, param );

        T object = list != null && !list.isEmpty() ? list.get( 0 ) : null;

        if ( !isReadAllowed( object, getCurrentUser() ) )
        {
            AuditLogUtil.infoWrapper( log, currentUserService.getCurrentUsername(), object, AuditLogUtil.ACTION_READ_DENIED );
            throw new ReadAccessDeniedException( String.valueOf( object ) );
        }

        return object;
    }

    @Override
    public final T getByCode( String code )
    {
        if ( isTransientIdentifiableProperties() )
        {
            return null;
        }

        CriteriaBuilder builder = getCriteriaBuilder();

        JpaQueryParameters<T> param = new JpaQueryParameters<T>()
            .addPredicates( getSharingPredicates( builder ) )
            .addPredicate( root -> builder.equal( root.get( "code" ), code ) );

        return getSingleResult( builder, param );
    }


    @Override
    public T getByUniqueAttributeValue( Attribute attribute, String value )
    {
        if ( attribute == null || StringUtils.isEmpty( value ) || !attribute.isUnique() )
        {
            return null;
        }

        CriteriaBuilder builder = getCriteriaBuilder();

        JpaQueryParameters<T> param = new JpaQueryParameters<T>()
            .addPredicates( getSharingPredicates( builder ) )
            .addPredicate( root ->
                  builder.equal(
                    builder.function( FUNCTION_JSONB_EXTRACT_PATH_TEXT, String.class, root.get( "attributeValues" ), builder.literal( attribute.getUid() ),  builder.literal( "value" ) ) , value ) );

        return getSingleResult( builder, param );
    }

    @Override
    public T getByUniqueAttributeValue( Attribute attribute, String value, UserInfo userInfo )
    {
        if ( attribute == null || StringUtils.isEmpty( value ) || !attribute.isUnique() )
        {
            return null;
        }

        CriteriaBuilder builder = getCriteriaBuilder();

        JpaQueryParameters<T> param = new JpaQueryParameters<T>()
            .addPredicates( getSharingPredicates( builder, userInfo ) )
            .addPredicate( root ->
                builder.equal(
                    builder.function( FUNCTION_JSONB_EXTRACT_PATH_TEXT, String.class, root.get( "attributeValues" ), builder.literal( attribute.getUid() ),  builder.literal( "value" ) ) , value ) );

        return getSingleResult( builder, param );
    }

    @Override
    public List<T> getAllEqName( String name )
    {
        CriteriaBuilder builder = getCriteriaBuilder();

        JpaQueryParameters<T> param = new JpaQueryParameters<T>()
            .addPredicates( getSharingPredicates( builder ) )
            .addPredicate( root -> builder.equal( root.get( "name" ), name ) )
            .addOrder( root -> builder.asc( root.get( "name" ) ) );

        return getList( builder, param );
    }

    @Override
    public List<T> getAllLikeName( String name )
    {
        return getAllLikeName( name, true );
    }

    @Override
    public List<T> getAllLikeName( String name, boolean caseSensitive )
    {
        CriteriaBuilder builder = getCriteriaBuilder();

        Function<Root<T>, Predicate> likePredicate;

        if ( caseSensitive )
        {
            likePredicate = root -> builder.like( root.get( "name" ), "%" + name + "%" );
        }
        else
        {
            likePredicate = root -> builder.like( builder.lower( root.get( "name" ) ), "%" + name.toLowerCase() + "%" );
        }

        JpaQueryParameters<T> param = new JpaQueryParameters<T>()
            .addPredicates( getSharingPredicates( builder ) )
            .addPredicate( likePredicate )
            .addOrder( root -> builder.asc( root.get( "name" ) ) );

        return getList( builder, param );
    }

    @Override
    public List<T> getAllLikeName( String name, int first, int max )
    {
        return getAllLikeName( name, first, max, true );
    }

    @Override
    public List<T> getAllLikeName( String name, int first, int max, boolean caseSensitive )
    {
        CriteriaBuilder builder = getCriteriaBuilder();

        Function<Root<T>, Predicate> likePredicate;

        if ( caseSensitive )
        {
            likePredicate = root -> builder.like( root.get( "name" ), "%" + name + "%" );
        }
        else
        {
            likePredicate = root -> builder.like( builder.lower( root.get( "name" ) ), "%" + name.toLowerCase() + "%" );
        }

        JpaQueryParameters<T> param = new JpaQueryParameters<T>()
            .addPredicates( getSharingPredicates( builder ) )
            .addPredicate( likePredicate )
            .addOrder( root -> builder.asc( root.get( "name" ) ) )
            .setFirstResult( first )
            .setMaxResults( max );

        return getList( builder, param );
    }

    @Override
    public List<T> getAllLikeName( Set<String> nameWords, int first, int max )
    {
        CriteriaBuilder builder = getCriteriaBuilder();

        JpaQueryParameters<T> param = new JpaQueryParameters<T>()
            .addPredicates( getSharingPredicates( builder ) )
            .addOrder( root -> builder.asc( root.get( "name" ) ) )
            .setFirstResult( first )
            .setMaxResults( max );

        if ( nameWords.isEmpty() )
        {
            return getList( builder, param );
        }

        List<Function<Root<T>, Predicate>> conjunction = new ArrayList<>();

        for ( String word : nameWords )
        {
            conjunction.add( root -> builder.like( builder.lower( root.get( "name" ) ), "%" + word.toLowerCase() + "%" ) );
        }

        param.addPredicate( root -> builder.and( conjunction.stream().map( p -> p.apply( root ) ).collect( Collectors.toList() ).toArray( new Predicate[0] ) ) );

        return getList( builder, param );
    }

    public List<T> getAllLikeNameAndEqualsAttribute( Set<String> nameWords, String attribute, String attributeValue, int first, int max )
    {
        if ( StringUtils.isEmpty( attribute ) || StringUtils.isEmpty( attributeValue ) )
        {
            return new ArrayList<>();
        }

        CriteriaBuilder builder = getCriteriaBuilder();

        JpaQueryParameters<T> param = new JpaQueryParameters<T>()
            .addPredicates( getSharingPredicates( builder ) )
            .addOrder( root -> builder.asc( root.get( "name" ) ) )
            .setFirstResult( first )
            .setMaxResults( max );

        if ( nameWords.isEmpty() )
        {
            return getList( builder, param );
        }

        List<Function<Root<T>, Predicate>> conjunction = new ArrayList<>();

        for ( String word : nameWords )
        {
            conjunction.add( root -> builder.like( builder.lower( root.get( "name" ) ), "%" + word.toLowerCase() + "%" ) );
        }

        conjunction.add( root -> builder.equal( builder.lower( root.get( attribute ) ), attributeValue ) );

        param.addPredicate( root -> builder.and( conjunction.stream().map( p -> p.apply( root ) ).collect( Collectors.toList() ).toArray( new Predicate[0] ) ) );

        return getList( builder, param );
    }

    @Override
    public List<T> getAllOrderedName()
    {
        CriteriaBuilder builder = getCriteriaBuilder();

        JpaQueryParameters<T> param = new JpaQueryParameters<T>()
            .addPredicates( getSharingPredicates( builder ) )
            .addOrder( root -> builder.asc( root.get( "name" ) ) );

        return getList( builder, param );
    }

    @Override
    public List<T> getAllOrderedName( int first, int max )
    {
        CriteriaBuilder builder = getCriteriaBuilder();

        JpaQueryParameters<T> param = new JpaQueryParameters<T>()
            .addPredicates( getSharingPredicates( builder ) )
            .addOrder( root -> builder.asc( root.get( "name" ) ) )
            .setFirstResult( first )
            .setMaxResults( max );

        return getList( builder, param );
    }

    @Override
    public List<T> getAllOrderedLastUpdated( int first, int max )
    {
        CriteriaBuilder builder = getCriteriaBuilder();

        JpaQueryParameters<T> param = new JpaQueryParameters<T>()
            .addPredicates( getSharingPredicates( builder ) )
            .addOrder( root -> builder.asc( root.get( "lastUpdated" ) ) );

        return getList( builder, param );
    }

    @Override
    public int getCountLikeName( String name )
    {
        CriteriaBuilder builder = getCriteriaBuilder();

        JpaQueryParameters<T> param = new JpaQueryParameters<T>()
            .addPredicates( getSharingPredicates( builder ) )
            .addPredicate( root -> builder.like( builder.lower( root.get( "name" ) ), "%" + name.toLowerCase() + "%" ) )
            .count( root -> builder.countDistinct( root.get( "id" ) ) );

        return getCount( builder, param ).intValue();
    }

    @Override
    public int getCountGeLastUpdated( Date lastUpdated )
    {
        CriteriaBuilder builder = getCriteriaBuilder();

        JpaQueryParameters<T> param = new JpaQueryParameters<T>()
            .addPredicates( getSharingPredicates( builder ) )
            .addPredicate( root -> builder.greaterThanOrEqualTo( root.get( "lastUpdated" ), lastUpdated ) )
            .count( root -> builder.countDistinct( root.get( "id" ) ) );

        return getCount( builder, param ).intValue();
    }

    @Override
    public List<T> getAllGeLastUpdated( Date lastUpdated )
    {
        CriteriaBuilder builder = getCriteriaBuilder();

        JpaQueryParameters<T> param = new JpaQueryParameters<T>()
            .addPredicates( getSharingPredicates( builder ) )
            .addPredicate( root -> builder.greaterThanOrEqualTo( root.get( "lastUpdated" ), lastUpdated ) )
            .addOrder( root -> builder.desc( root.get( "lastUpdated" ) ) );

        return getList( builder, param );
    }

    @Override
    public int getCountGeCreated( Date created )
    {
        CriteriaBuilder builder = getCriteriaBuilder();

        JpaQueryParameters<T> param = new JpaQueryParameters<T>()
            .addPredicates( getSharingPredicates( builder ) )
            .addPredicate( root -> builder.greaterThanOrEqualTo( root.get( "created" ), created ) )
            .count( root -> builder.countDistinct( root.get( "id" ) ) );

        return getCount( builder, param ).intValue();
    }

    @Override
    public List<T> getAllGeCreated( Date created )
    {
        CriteriaBuilder builder = getCriteriaBuilder();

        JpaQueryParameters<T> param = new JpaQueryParameters<T>()
            .addPredicates( getSharingPredicates( builder ) )
            .addPredicate( root -> builder.greaterThanOrEqualTo( root.get( "created" ), created ) )
            .addOrder( root -> builder.desc( root.get( "created" ) ) );

        return getList( builder, param );
    }

    @Override
    public List<T> getAllLeCreated( Date created )
    {
        CriteriaBuilder builder = getCriteriaBuilder();

        JpaQueryParameters<T> param = new JpaQueryParameters<T>()
            .addPredicates( getSharingPredicates( builder ) )
            .addPredicate( root -> builder.lessThanOrEqualTo( root.get( "created" ), created ) )
            .addOrder( root -> builder.desc( root.get( "created" ) ) );

        return getList( builder, param );
    }

    @Override
    public Date getLastUpdated()
    {
        CriteriaBuilder builder = getCriteriaBuilder();

        CriteriaQuery<Date> query = builder.createQuery( Date.class );

        Root<T> root = query.from( getClazz() );

        query.select( root.get( "lastUpdated" ) );

        query.orderBy( builder.desc( root.get( "lastUpdated" ) ) );

        TypedQuery<Date> typedQuery = getSession().createQuery( query );

        typedQuery.setMaxResults( 1 );

        typedQuery.setHint( JpaQueryUtils.HIBERNATE_CACHEABLE_HINT, true );

        return getSingleResult( typedQuery );
    }

    @Override
    public List<T> getByDataDimension( boolean dataDimension )
    {
        CriteriaBuilder builder = getCriteriaBuilder();

        JpaQueryParameters<T> jpaQueryParameters = new JpaQueryParameters<T>()
            .addPredicate( root -> builder.equal( root.get( "dataDimension" ), dataDimension ) )
            .addPredicates( getSharingPredicates( builder ) );

        return getList( builder, jpaQueryParameters );
    }

    @Override
    public List<T> getByDataDimensionNoAcl( boolean dataDimension )
    {
        CriteriaBuilder builder = getCriteriaBuilder();

        JpaQueryParameters<T> jpaQueryParameters = new JpaQueryParameters<T>()
            .addPredicate( root -> builder.equal( root.get( "dataDimension" ), dataDimension ) );

        return getList( builder, jpaQueryParameters );
    }

    @Override
    public List<T> getById( Collection<Long> ids )
    {
        if ( ids == null || ids.isEmpty() )
        {
            return new ArrayList<>();
        }

        CriteriaBuilder builder = getCriteriaBuilder();

        JpaQueryParameters<T> jpaQueryParameters = new JpaQueryParameters<T>()
            .addPredicates( getSharingPredicates( builder ) )
            .addPredicate( root -> root.get( "id" ).in( ids ) );

        return getList( builder, jpaQueryParameters );
    }

    @Override
    public List<T> getByUid( Collection<String> uids )
    {
        if ( uids == null || uids.isEmpty() )
        {
            return new ArrayList<>();
        }

        //TODO Include paging to avoid exceeding max query length

        CriteriaBuilder builder = getCriteriaBuilder();

        JpaQueryParameters<T> jpaQueryParameters = new JpaQueryParameters<T>()
            .addPredicates( getSharingPredicates( builder ) )
            .addPredicate( root -> root.get( "uid" ).in( uids ) );

        return getList( builder, jpaQueryParameters );
    }

    @Override
    public List<T> getByUid( Collection<String> uids, User user )
    {
        if ( uids == null || uids.isEmpty() )
        {
            return new ArrayList<>();
        }

        CriteriaBuilder builder = getCriteriaBuilder();

        JpaQueryParameters<T> jpaQueryParameters = new JpaQueryParameters<T>()
            .addPredicates( getSharingPredicates( builder, user ) )
            .addPredicate( root -> root.get( "uid" ).in( uids ) );

        return getList( builder, jpaQueryParameters );
    }

    @Override
    public List<T> getByUidNoAcl( Collection<String> uids )
    {
        if ( uids == null || uids.isEmpty() )
        {
            return new ArrayList<>();
        }

        List<T> objects = Lists.newArrayList();

        List<List<String>> partitions = Lists.partition( Lists.newArrayList( uids ), OBJECT_FETCH_SIZE );

        for ( List<String> partition : partitions )
        {
            objects.addAll( getByUidNoAclInternal( partition ) );
        }

        return objects;
    }

    private List<T> getByUidNoAclInternal( Collection<String> uids )
    {
        CriteriaBuilder builder = getCriteriaBuilder();

        JpaQueryParameters<T> jpaQueryParameters = new JpaQueryParameters<T>()
            .addPredicate( root -> root.get( "uid" ).in( uids ) );

        return getList( builder, jpaQueryParameters );
    }

    @Override
    public List<T> getByCode( Collection<String> codes )
    {
        if ( codes == null || codes.isEmpty() )
        {
            return new ArrayList<>();
        }

        CriteriaBuilder builder = getCriteriaBuilder();

        JpaQueryParameters<T> jpaQueryParameters = new JpaQueryParameters<T>()
            .addPredicates( getSharingPredicates( builder ) )
            .addPredicate( root -> root.get( "code" ).in( codes ) );

        return getList( builder, jpaQueryParameters );
    }

    @Override
    public List<T> getByCode( Collection<String> codes, User user )
    {
        if ( codes == null || codes.isEmpty() )
        {
            return new ArrayList<>();
        }

        CriteriaBuilder builder = getCriteriaBuilder();

        JpaQueryParameters<T> jpaQueryParameters = new JpaQueryParameters<T>()
            .addPredicates( getSharingPredicates( builder, user ) )
            .addPredicate( root -> root.get( "code" ).in( codes ) );

        return getList( builder, jpaQueryParameters );
    }

    @Override
    public List<T> getByName( Collection<String> names )
    {
        if ( names == null || names.isEmpty() )
        {
            return new ArrayList<>();
        }

        CriteriaBuilder builder = getCriteriaBuilder();

        JpaQueryParameters<T> jpaQueryParameters = new JpaQueryParameters<T>()
            .addPredicates( getSharingPredicates( builder ) )
            .addPredicate( root -> root.get( "name" ).in( names ) );

        return getList( builder, jpaQueryParameters );
    }

    @Override
    public List<T> getAllNoAcl()
    {
        return super.getAll();
    }

    @Override
    public List<String> getUidsCreatedBefore( Date date )
    {
        CriteriaBuilder builder = getCriteriaBuilder();

        CriteriaQuery<String> query = builder.createQuery( String.class );

        Root<T> root = query.from( getClazz() );

        query.select( root.get( "uid" ) );
        query.where( builder.lessThan( root.get( "created" ), date ) );

        TypedQuery<String> typedQuery = getSession().createQuery( query );
        typedQuery.setHint( JpaQueryUtils.HIBERNATE_CACHEABLE_HINT, true );

        return typedQuery.getResultList();
    }

    //----------------------------------------------------------------------------------------------------------------
    // Data sharing
    //----------------------------------------------------------------------------------------------------------------

    @Override
    public final List<T> getDataReadAll()
    {
        CriteriaBuilder builder = getCriteriaBuilder();

        JpaQueryParameters<T> parameters = new JpaQueryParameters<T>()
            .addPredicates( getDataSharingPredicates( builder ) );

        return getList( builder, parameters );
    }

    @Override
    public final List<T> getDataReadAll( User user )
    {
        CriteriaBuilder builder = getCriteriaBuilder();

        JpaQueryParameters<T> parameters = new JpaQueryParameters<T>()
            .addPredicates( getDataSharingPredicates( builder, user ) );

        return getList( builder, parameters );
    }

    @Override
    public final List<T> getDataWriteAll()
    {
        CriteriaBuilder builder = getCriteriaBuilder();

        JpaQueryParameters<T> parameters = new JpaQueryParameters<T>()
            .addPredicates( getDataSharingPredicates( builder, AclService.LIKE_WRITE_DATA ) );

        return getList( builder, parameters );
    }

    @Override
    public final List<T> getDataWriteAll( User user )
    {
        CriteriaBuilder builder = getCriteriaBuilder();

        JpaQueryParameters<T> parameters = new JpaQueryParameters<T>()
            .addPredicates( getDataSharingPredicates( builder, user, AclService.LIKE_WRITE_DATA ) );

        return getList( builder, parameters );
    }

    @Override
    public final List<T> getDataReadAll( int first, int max )
    {
        CriteriaBuilder builder = getCriteriaBuilder();

        JpaQueryParameters<T> parameters = new JpaQueryParameters<T>()
            .addPredicates( getDataSharingPredicates( builder ) )
            .setFirstResult( first )
            .setMaxResults( max );

        return getList( builder, parameters );
    }

    // ----------------------------------------------------------------------
    // JPA support methods
    // ----------------------------------------------------------------------

    @Override
    public final List<Function<Root<T>, Predicate>> getDataSharingPredicates( CriteriaBuilder builder )
    {
        return getDataSharingPredicates( builder, currentUserService.getCurrentUserInfo(), currentUserService.getCurrentUserGroupsInfo(), AclService.LIKE_READ_DATA );
    }

    @Override
    public List<Function<Root<T>, Predicate>> getDataSharingPredicates( CriteriaBuilder builder, User user )
    {
        return getDataSharingPredicates( builder, user, AclService.LIKE_READ_DATA );
    }

    @Override
    public List<Function<Root<T>, Predicate>> getDataSharingPredicates( CriteriaBuilder builder, UserInfo userInfo )
    {
        return getDataSharingPredicates( builder, userInfo, currentUserService.getCurrentUserGroupsInfo( userInfo ), AclService.LIKE_READ_DATA  );
    }

    @Override
    public final List<Function<Root<T>, Predicate>> getDataSharingPredicates( CriteriaBuilder builder, String access )
    {
        return getDataSharingPredicates( builder,  currentUserService.getCurrentUserInfo(), currentUserService.getCurrentUserGroupsInfo(), access );
    }

    @Override
    public final List<Function<Root<T>, Predicate>> getSharingPredicates( CriteriaBuilder builder )
    {
        return getSharingPredicates( builder, currentUserService.getCurrentUserInfo(), currentUserService.getCurrentUserGroupsInfo(), AclService.LIKE_READ_METADATA );
    }

    /**
     * Get sharing predicates based on given user and AclService.LIKE_READ_METADATA
     *
     * @param builder CriteriaBuilder
     * @param user    User
     * @return List of Function<Root<T>, Predicate>
     */
    @Override
    public List<Function<Root<T>, Predicate>> getSharingPredicates( CriteriaBuilder builder, User user )
    {
        return getSharingPredicates( builder, user, AclService.LIKE_READ_METADATA );
    }

    @Override
    public List<Function<Root<T>, Predicate>> getSharingPredicates( CriteriaBuilder builder, UserInfo userInfo )
    {
        return getSharingPredicates( builder, userInfo, currentUserService.getCurrentUserGroupsInfo( userInfo ), AclService.LIKE_READ_METADATA );
    }

    /**
     * Get sharing predicates based on Access string and current user
     *
     * @param builder CriteriaBuilder
     * @param access  Access String
     * @return List of Function<Root<T>, Predicate>
     */
    @Override
    public final List<Function<Root<T>, Predicate>> getSharingPredicates( CriteriaBuilder builder, String access )
    {
        UserInfo userInfo = currentUserService.getCurrentUserInfo();
        return getSharingPredicates( builder, userInfo, currentUserService.getCurrentUserGroupsInfo( userInfo ), access );
    }

    @Override
    public List<Function<Root<T>, Predicate>> getSharingPredicates( CriteriaBuilder builder, UserInfo userInfo,
        CurrentUserGroupInfo groupInfo, String access )
    {
        if ( !sharingEnabled( userInfo ) || userInfo == null || groupInfo == null )
        {
            return new ArrayList<>();
        }

        return getSharingPredicates( builder, groupInfo.getUserUID(), groupInfo.getUserGroupUIDs(), access );
    }

    @Override
    public List<Function<Root<T>, Predicate>> getSharingPredicates( CriteriaBuilder builder, User user, String access )
    {
        if ( !sharingEnabled( user ) || user == null )
        {
            return new ArrayList<>();
        }

        Set<String> groupIds = user.getGroups().stream().map( g -> g.getUid() ).collect( Collectors.toSet() );

        return getSharingPredicates( builder, user.getUid(), groupIds, access );
    }

    @Override
    public List<Function<Root<T>, Predicate>> getDataSharingPredicates( CriteriaBuilder builder, UserInfo userInfo,
        CurrentUserGroupInfo groupInfo, String access )
    {
        List<Function<Root<T>, Predicate>> predicates = new ArrayList<>();

        if ( !dataSharingEnabled( userInfo ) || userInfo == null || groupInfo == null )
        {
            return predicates;
        }

        return getDataSharingPredicates( builder, groupInfo.getUserUID(), groupInfo.getUserGroupUIDs(), access );
    }

    @Override
    public List<Function<Root<T>, Predicate>> getDataSharingPredicates( CriteriaBuilder builder, User user, String access )
    {
        List<Function<Root<T>, Predicate>> predicates = new ArrayList<>();

        if ( !dataSharingEnabled( user ) || user == null )
        {
            return predicates;
        }

        Set<String> groupIds = user.getGroups().stream().map( g -> g.getUid() ).collect( Collectors.toSet() );

        return getDataSharingPredicates( builder, user.getUid(), groupIds, access );
    }

    /**
     * Get Predicate for checking Sharing access for given User's uid and UserGroup Uids
     * @param builder CriteriaBuilder
     * @param userUid User Uid for checking access
     * @param userGroupUids List of UserGroup Uid which given user belong to
     * @param access Access String for checking
     * @return Predicate
     */
    private List<Function<Root<T>, Predicate>> getSharingPredicates( CriteriaBuilder builder, String userUid, Set<String> userGroupUids,
        String access )
    {
        List<Function<Root<T>, Predicate>> predicates = new ArrayList<>();

        Function<Root<T>, Predicate> userGroupPredicate = JpaQueryUtils.checkUserGroupsAccess( builder, userGroupUids, access );

        Function<Root<T>,Predicate> userPredicate = JpaQueryUtils.checkUserAccess( builder, userUid, access );

        predicates.add( root -> {
            Predicate disjunction = builder.or(
                builder.like( builder.function( JsonbFunctions.EXTRACT_PATH_TEXT, String.class, root.get( "sharing" ), builder.literal( "public" ) ) , access ) ,
                builder.equal( builder.function( JsonbFunctions.EXTRACT_PATH_TEXT, String.class, root.get( "sharing" ), builder.literal( "public" ) ),"null" ),
                builder.isNull( builder.function( JsonbFunctions.EXTRACT_PATH_TEXT, String.class, root.get( "sharing" ), builder.literal( "public" ) ) ),
                builder.isNull( builder.function( JsonbFunctions.EXTRACT_PATH_TEXT, String.class, root.get( "sharing" ), builder.literal( "owner" ) ) ),
                builder.equal( builder.function( JsonbFunctions.EXTRACT_PATH_TEXT, String.class, root.get( "sharing" ), builder.literal( "owner" ) ), "null" ),
                builder.equal( builder.function( JsonbFunctions.EXTRACT_PATH_TEXT, String.class, root.get( "sharing" ), builder.literal( "owner" ) ), userUid ),
                userPredicate.apply( root )
            );

            Predicate ugPredicateWithRoot = userGroupPredicate.apply( root );

            if ( ugPredicateWithRoot != null )
            {
                return builder.or( disjunction, ugPredicateWithRoot );
            }

            return disjunction;
        } );

        return predicates;
    }

    /**
     * Get Predicate for checking Data Sharing access for given User's uid and UserGroup Uids
     * @param builder CriteriaBuilder
     * @param userUid User Uid for checking access
     * @param userGroupUids List of UserGroup Uid which given user belong to
     * @param access Access String for checking
     * @return Predicate
     */
    private List<Function<Root<T>, Predicate>> getDataSharingPredicates( CriteriaBuilder builder, String userUid, Set<String> userGroupUids,
        String access )
    {
        List<Function<Root<T>, Predicate>> predicates = new ArrayList<>();

        preProcessPredicates( builder, predicates );

        Function<Root<T>, Predicate> userGroupPredicate = JpaQueryUtils.checkUserGroupsAccess( builder, userGroupUids, access );

        Function<Root<T>,Predicate> userPredicate = JpaQueryUtils.checkUserAccess( builder, userUid, access );

        predicates.add( root -> {
            Predicate disjunction = builder.or(
                builder.like( builder.function( JsonbFunctions.EXTRACT_PATH_TEXT, String.class, root.get( "sharing" ), builder.literal( "public" ) ) , access ) ,
                builder.equal( builder.function( JsonbFunctions.EXTRACT_PATH_TEXT, String.class, root.get( "sharing" ), builder.literal( "public" ) ),"null" ),
                builder.isNull( builder.function( JsonbFunctions.EXTRACT_PATH_TEXT, String.class, root.get( "sharing" ), builder.literal( "public" ) ) ),
                userPredicate.apply( root )
            );

            Predicate ugPredicateWithRoot = userGroupPredicate.apply( root );

            if ( ugPredicateWithRoot != null )
            {
                return builder.or( disjunction, ugPredicateWithRoot );
            }

            return disjunction;
        } );

        return predicates;
    }

    // ----------------------------------------------------------------------
    // JPA Implementations
    // ----------------------------------------------------------------------

    /**
     * Checks whether the given user has public access to the given identifiable object.
     *
     * @param user the user.
     * @param identifiableObject the identifiable object.
     * @return true or false.
     */
    private boolean checkPublicAccess( User user, IdentifiableObject identifiableObject )
    {
<<<<<<< HEAD
        return aclService.canMakePublic( user, identifiableObject ) ||
            (aclService.canMakePrivate( user, identifiableObject ) &&
                !AccessStringHelper.canReadOrWrite( identifiableObject.getPublicAccess() ));
=======
        return aclService.canMakePublic( user, identifiableObject.getClass() ) ||
            (aclService.canMakePrivate( user, identifiableObject.getClass() ) &&
                !AccessStringHelper.canReadOrWrite( identifiableObject.getSharing().getPublicAccess() ));
>>>>>>> 3e25b9b8
    }

    private boolean forceAcl()
    {
        return Dashboard.class.isAssignableFrom( clazz );
    }

    private boolean sharingEnabled( User user )
    {
        return forceAcl() || (aclService.isClassShareable( clazz ) && !(user == null || user.isSuper()));
    }

    private boolean sharingEnabled( UserInfo userInfo )
    {
        return forceAcl() || (aclService.isClassShareable( clazz ) && !(userInfo == null || userInfo.isSuper()));
    }

    private boolean dataSharingEnabled( UserInfo userInfo )
    {
        return aclService.isDataClassShareable( clazz ) && !userInfo.isSuper();
    }

    private boolean dataSharingEnabled( User user )
    {
        return aclService.isDataShareable( clazz ) && !user.isSuper();
    }

    private boolean isReadAllowed( T object, User user )
    {
        if ( IdentifiableObject.class.isInstance( object ) )
        {
            IdentifiableObject idObject = object;

            if ( sharingEnabled( user ) )
            {
                return aclService.canRead( user, idObject );
            }
        }

        return true;
    }

    private boolean isUpdateAllowed( T object, User user )
    {
        if ( IdentifiableObject.class.isInstance( object ) )
        {
            IdentifiableObject idObject = object;

            if ( aclService.isClassShareable( clazz ) )
            {
                return aclService.canUpdate( user, idObject );
            }
        }

        return true;
    }

    private boolean isDeleteAllowed( T object, User user )
    {
        if ( IdentifiableObject.class.isInstance( object ) )
        {
            IdentifiableObject idObject = object;

            if ( aclService.isClassShareable( clazz ) )
            {
                return aclService.canDelete( user, idObject );
            }
        }

        return true;
    }

    public void flush()
    {
        getSession().flush();
    }

    private User getCurrentUser()
    {
        UserCredentials userCredentials = currentUserService.getCurrentUserCredentials();

        if ( userCredentials != null )
        {
            return userCredentials.getUserInfo();
        }

        return null;
    }
}<|MERGE_RESOLUTION|>--- conflicted
+++ resolved
@@ -39,7 +39,7 @@
 import org.hisp.dhis.common.IdentifiableObject;
 import org.hisp.dhis.dashboard.Dashboard;
 import org.hisp.dhis.hibernate.HibernateGenericStore;
-import org.hisp.dhis.hibernate.HibernateProxyUtils;
+
 import org.hisp.dhis.hibernate.InternalHibernateGenericStore;
 import org.hisp.dhis.hibernate.JpaQueryParameters;
 import org.hisp.dhis.hibernate.exception.CreateAccessDeniedException;
@@ -57,6 +57,7 @@
 import org.hisp.dhis.user.UserInfo;
 import org.springframework.context.ApplicationEventPublisher;
 import org.springframework.jdbc.core.JdbcTemplate;
+import org.hisp.dhis.hibernate.HibernateProxyUtils;
 
 import javax.persistence.TypedQuery;
 import javax.persistence.criteria.CriteriaBuilder;
@@ -1151,15 +1152,9 @@
      */
     private boolean checkPublicAccess( User user, IdentifiableObject identifiableObject )
     {
-<<<<<<< HEAD
         return aclService.canMakePublic( user, identifiableObject ) ||
             (aclService.canMakePrivate( user, identifiableObject ) &&
-                !AccessStringHelper.canReadOrWrite( identifiableObject.getPublicAccess() ));
-=======
-        return aclService.canMakePublic( user, identifiableObject.getClass() ) ||
-            (aclService.canMakePrivate( user, identifiableObject.getClass() ) &&
                 !AccessStringHelper.canReadOrWrite( identifiableObject.getSharing().getPublicAccess() ));
->>>>>>> 3e25b9b8
     }
 
     private boolean forceAcl()
