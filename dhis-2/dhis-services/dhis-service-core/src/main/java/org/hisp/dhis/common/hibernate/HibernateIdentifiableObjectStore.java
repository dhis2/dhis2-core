--- conflicted
+++ resolved
@@ -32,10 +32,7 @@
 import org.apache.commons.logging.Log;
 import org.apache.commons.logging.LogFactory;
 import org.hibernate.Criteria;
-<<<<<<< HEAD
-=======
 import org.hibernate.criterion.Conjunction;
->>>>>>> 92c33097
 import org.hibernate.criterion.Criterion;
 import org.hibernate.criterion.DetachedCriteria;
 import org.hibernate.criterion.Disjunction;
@@ -458,15 +455,7 @@
             return null;
         }
 
-<<<<<<< HEAD
-        CriteriaBuilder builder = getCriteriaBuilder();
-=======
-        Criteria criteria = getSharingCriteria();
-        criteria.createAlias( "attributeValues", "av" );
-        criteria.add( Restrictions.eq( "av.value", value ) );
-        criteria.createAlias( "av.attribute", "att" );
-        criteria.add( Restrictions.eq( "att.id", attribute.getId() ) );
->>>>>>> 92c33097
+        CriteriaBuilder builder = getCriteriaBuilder();
 
         JpaQueryParameters<T> param = new JpaQueryParameters<T>()
             .addPredicates( getSharingPredicates( builder ) )
