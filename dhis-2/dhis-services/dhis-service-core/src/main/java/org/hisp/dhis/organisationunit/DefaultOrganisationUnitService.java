/*
 * Copyright (c) 2004-2022, University of Oslo
 * All rights reserved.
 *
 * Redistribution and use in source and binary forms, with or without
 * modification, are permitted provided that the following conditions are met:
 * Redistributions of source code must retain the above copyright notice, this
 * list of conditions and the following disclaimer.
 *
 * Redistributions in binary form must reproduce the above copyright notice,
 * this list of conditions and the following disclaimer in the documentation
 * and/or other materials provided with the distribution.
 * Neither the name of the HISP project nor the names of its contributors may
 * be used to endorse or promote products derived from this software without
 * specific prior written permission.
 *
 * THIS SOFTWARE IS PROVIDED BY THE COPYRIGHT HOLDERS AND CONTRIBUTORS "AS IS" AND
 * ANY EXPRESS OR IMPLIED WARRANTIES, INCLUDING, BUT NOT LIMITED TO, THE IMPLIED
 * WARRANTIES OF MERCHANTABILITY AND FITNESS FOR A PARTICULAR PURPOSE ARE
 * DISCLAIMED. IN NO EVENT SHALL THE COPYRIGHT OWNER OR CONTRIBUTORS BE LIABLE FOR
 * ANY DIRECT, INDIRECT, INCIDENTAL, SPECIAL, EXEMPLARY, OR CONSEQUENTIAL DAMAGES
 * (INCLUDING, BUT NOT LIMITED TO, PROCUREMENT OF SUBSTITUTE GOODS OR SERVICES;
 * LOSS OF USE, DATA, OR PROFITS; OR BUSINESS INTERRUPTION) HOWEVER CAUSED AND ON
 * ANY THEORY OF LIABILITY, WHETHER IN CONTRACT, STRICT LIABILITY, OR TORT
 * (INCLUDING NEGLIGENCE OR OTHERWISE) ARISING IN ANY WAY OUT OF THE USE OF THIS
 * SOFTWARE, EVEN IF ADVISED OF THE POSSIBILITY OF SUCH DAMAGE.
 */
package org.hisp.dhis.organisationunit;

import static com.google.common.base.Preconditions.checkNotNull;
import static org.apache.commons.collections4.CollectionUtils.isEmpty;
import static org.hisp.dhis.commons.util.TextUtils.joinHyphen;

import com.google.common.collect.Sets;
import java.awt.geom.Point2D;
import java.util.ArrayList;
import java.util.Collection;
import java.util.Date;
import java.util.HashMap;
import java.util.HashSet;
import java.util.Iterator;
import java.util.List;
import java.util.Map;
import java.util.Set;
import java.util.stream.Collectors;
import javax.annotation.Nonnull;
import org.apache.commons.lang3.ObjectUtils;
import org.hisp.dhis.cache.Cache;
import org.hisp.dhis.cache.CacheProvider;
import org.hisp.dhis.common.IdentifiableObjectManager;
import org.hisp.dhis.common.SortProperty;
import org.hisp.dhis.commons.collection.ListUtils;
import org.hisp.dhis.commons.filter.FilterUtils;
import org.hisp.dhis.configuration.ConfigurationService;
import org.hisp.dhis.dataset.DataSet;
import org.hisp.dhis.expression.ExpressionService;
import org.hisp.dhis.hierarchy.HierarchyViolationException;
import org.hisp.dhis.organisationunit.comparator.OrganisationUnitLevelComparator;
import org.hisp.dhis.program.Program;
import org.hisp.dhis.system.filter.OrganisationUnitPolygonCoveringCoordinateFilter;
import org.hisp.dhis.system.util.GeoUtils;
import org.hisp.dhis.system.util.ValidationUtils;
import org.hisp.dhis.user.User;
import org.hisp.dhis.user.UserSettingKey;
import org.hisp.dhis.user.UserSettingService;
import org.springframework.stereotype.Service;
import org.springframework.transaction.annotation.Transactional;

/**
 * @author Torgeir Lorange Ostby
 */
@Service("org.hisp.dhis.organisationunit.OrganisationUnitService")
public class DefaultOrganisationUnitService implements OrganisationUnitService {
  private static final String LEVEL_PREFIX = "Level ";
  private final Cache<Boolean> inUserOrgUnitHierarchyCache;
  private final OrganisationUnitStore organisationUnitStore;
  private final IdentifiableObjectManager idObjectManager;
  private final OrganisationUnitLevelStore organisationUnitLevelStore;
  private final ConfigurationService configurationService;
  private final UserSettingService userSettingService;

  private final Cache<Boolean> inUserOrgUnitViewHierarchyCache;
  private final Cache<Boolean> inUserOrgUnitSearchHierarchyCache;
  private final Cache<Boolean> userCaptureOrgCountThresholdCache;

  public DefaultOrganisationUnitService(
      OrganisationUnitStore organisationUnitStore,
      IdentifiableObjectManager idObjectManager,
      OrganisationUnitLevelStore organisationUnitLevelStore,
      ConfigurationService configurationService,
      UserSettingService userSettingService,
      CacheProvider cacheProvider) {

    checkNotNull(organisationUnitStore);
    checkNotNull(idObjectManager);
    checkNotNull(organisationUnitLevelStore);
    checkNotNull(configurationService);
    checkNotNull(userSettingService);
    checkNotNull(cacheProvider);

    this.organisationUnitStore = organisationUnitStore;
    this.idObjectManager = idObjectManager;
    this.organisationUnitLevelStore = organisationUnitLevelStore;
    this.configurationService = configurationService;
    this.userSettingService = userSettingService;
    this.inUserOrgUnitHierarchyCache = cacheProvider.createInUserOrgUnitHierarchyCache();
    this.inUserOrgUnitSearchHierarchyCache =
        cacheProvider.createInUserSearchOrgUnitHierarchyCache();

    this.userCaptureOrgCountThresholdCache = cacheProvider.createUserCaptureOrgUnitThresholdCache();
    this.inUserOrgUnitViewHierarchyCache = cacheProvider.createInUserViewOrgUnitHierarchyCache();
  }

  // -------------------------------------------------------------------------
  // OrganisationUnit
  // -------------------------------------------------------------------------

  @Override
  @Transactional
  public long addOrganisationUnit(OrganisationUnit organisationUnit) {
    organisationUnitStore.save(organisationUnit);

    ////    User currentUser = userService.getUserByUsername(CurrentUserUtil.getCurrentUsername());
    //    if (organisationUnit.getParent() == null && currentUser != null) {
    //      // Adding a new root node, add this node to the current user
    //      currentUser.getOrganisationUnits().add(organisationUnit);
    //      // TODO: MAS: Should we not update the user here?
    //      userService.updateUser(currentUser);
    //    }

    return organisationUnit.getId();
  }

  //  @Override
  //  @Transactional
  //  public long saveOrganisationUnit(OrganisationUnit organisationUnit) {
  //    organisationUnitStore.save(organisationUnit);
  //    return organisationUnit.getId();
  //  }

  @Override
  @Transactional
  public void updateOrganisationUnit(OrganisationUnit organisationUnit) {
    organisationUnitStore.update(organisationUnit);
  }

  @Override
  @Transactional
  public void updateOrganisationUnit(OrganisationUnit organisationUnit, boolean updateHierarchy) {
    updateOrganisationUnit(organisationUnit);
  }

  @Override
  @Transactional
  public void deleteOrganisationUnit(OrganisationUnit organisationUnit)
      throws HierarchyViolationException {
    organisationUnitStore.delete(organisationUnit);
  }

  @Override
  @Transactional(readOnly = true)
  public OrganisationUnit getOrganisationUnit(long id) {
    return organisationUnitStore.get(id);
  }

  @Override
  @Transactional(readOnly = true)
  public List<OrganisationUnit> getAllOrganisationUnits() {
    return organisationUnitStore.getAll();
  }

  @Override
  @Transactional(readOnly = true)
  public List<OrganisationUnit> getAllOrganisationUnitsByLastUpdated(Date lastUpdated) {
    return organisationUnitStore.getAllOrganisationUnitsByLastUpdated(lastUpdated);
  }

  @Override
  @Transactional(readOnly = true)
  public List<OrganisationUnit> getOrganisationUnits(Collection<Long> identifiers) {
    return organisationUnitStore.getById(identifiers);
  }

  @Override
  @Transactional(readOnly = true)
  public List<OrganisationUnit> getOrganisationUnitsByUid(@Nonnull Collection<String> uids) {
    return organisationUnitStore.getByUid(new HashSet<>(uids));
  }

  @Override
  @Transactional(readOnly = true)
  public List<OrganisationUnit> getOrganisationUnitsByQuery(OrganisationUnitQueryParams params) {
    return organisationUnitStore.getOrganisationUnits(params);
  }

  @Override
  @Transactional(readOnly = true)
  public OrganisationUnit getOrganisationUnit(String uid) {
    return organisationUnitStore.getByUid(uid);
  }

  @Override
  @Transactional(readOnly = true)
  public List<OrganisationUnit> getOrganisationUnitByName(String name) {
    return new ArrayList<>(organisationUnitStore.getAllEqName(name));
  }

  @Override
  @Transactional(readOnly = true)
  public OrganisationUnit getOrganisationUnitByCode(String code) {
    return organisationUnitStore.getByCode(code);
  }

  @Override
  @Transactional(readOnly = true)
  public List<OrganisationUnit> getRootOrganisationUnits() {
    return organisationUnitStore.getRootOrganisationUnits();
  }

  @Override
  @Transactional(readOnly = true)
  public List<OrganisationUnit> getOrganisationUnits(
      Collection<OrganisationUnitGroup> groups, Collection<OrganisationUnit> parents) {
    OrganisationUnitQueryParams params = new OrganisationUnitQueryParams();
    params.setParents(Sets.newHashSet(parents));
    params.setGroups(Sets.newHashSet(groups));

    return organisationUnitStore.getOrganisationUnits(params);
  }

  @Override
  @Transactional(readOnly = true)
  public List<OrganisationUnit> getOrganisationUnitsWithChildren(Collection<String> parentUids) {
    return getOrganisationUnitsWithChildren(parentUids, null);
  }

  @Override
  @Transactional(readOnly = true)
  public List<OrganisationUnit> getOrganisationUnitsWithChildren(
      Collection<String> parentUids, Integer maxLevels) {
    List<OrganisationUnit> units = new ArrayList<>();

    for (String uid : parentUids) {
      units.addAll(getOrganisationUnitWithChildren(uid, maxLevels));
    }

    return units;
  }

  @Override
  @Transactional(readOnly = true)
  public List<OrganisationUnit> getOrganisationUnitWithChildren(String uid) {
    return getOrganisationUnitWithChildren(uid, null);
  }

  @Override
  @Transactional(readOnly = true)
  public List<OrganisationUnit> getOrganisationUnitWithChildren(String uid, Integer maxLevels) {
    OrganisationUnit unit = getOrganisationUnit(uid);

    long id = unit != null ? unit.getId() : -1;

    return getOrganisationUnitWithChildren(id, maxLevels);
  }

  @Override
  @Transactional(readOnly = true)
  public List<OrganisationUnit> getOrganisationUnitWithChildren(long id) {
    return getOrganisationUnitWithChildren(id, null);
  }

  @Override
  @Transactional(readOnly = true)
  public List<OrganisationUnit> getOrganisationUnitWithChildren(long id, Integer maxLevels) {
    OrganisationUnit organisationUnit = getOrganisationUnit(id);

    if (organisationUnit == null) {
      return new ArrayList<>();
    }

    if (maxLevels != null && maxLevels <= 0) {
      return new ArrayList<>();
    }

    int rootLevel = organisationUnit.getLevel();
    Integer levels = maxLevels != null ? (rootLevel + maxLevels - 1) : null;

    SortProperty orderBy =
        SortProperty.fromValue(
            userSettingService.getUserSetting(UserSettingKey.ANALYSIS_DISPLAY_PROPERTY).toString());

    OrganisationUnitQueryParams params = new OrganisationUnitQueryParams();
    params.setParents(Sets.newHashSet(organisationUnit));
    params.setMaxLevels(levels);
    params.setFetchChildren(true);
    params.setOrderBy(orderBy);

    return organisationUnitStore.getOrganisationUnits(params);
  }

  @Override
  @Transactional(readOnly = true)
  public List<OrganisationUnit> getOrganisationUnitsWithProgram(Program program) {
    return organisationUnitStore.getOrganisationUnitsWithProgram(program);
  }

  @Override
  @Transactional(readOnly = true)
  public List<OrganisationUnit> getOrganisationUnitsAtLevel(int level) {
    OrganisationUnitQueryParams params = new OrganisationUnitQueryParams();
    params.setLevels(Sets.newHashSet(level));

    return organisationUnitStore.getOrganisationUnits(params);
  }

  @Override
  @Transactional(readOnly = true)
  public List<OrganisationUnit> getOrganisationUnitsAtLevel(int level, OrganisationUnit parent) {
    OrganisationUnitQueryParams params = new OrganisationUnitQueryParams();
    params.setLevels(Sets.newHashSet(level));

    if (parent != null) {
      params.setParents(Sets.newHashSet(parent));
    }

    return organisationUnitStore.getOrganisationUnits(params);
  }

  @Override
  @Transactional(readOnly = true)
  public List<OrganisationUnit> getOrganisationUnitsAtOrgUnitLevels(
      Collection<OrganisationUnitLevel> levels, Collection<OrganisationUnit> parents) {
    return getOrganisationUnitsAtLevels(
        levels.stream().map(OrganisationUnitLevel::getLevel).collect(Collectors.toList()), parents);
  }

  @Override
  @Transactional(readOnly = true)
  public List<OrganisationUnit> getOrganisationUnitsAtLevels(
      Collection<Integer> levels, Collection<OrganisationUnit> parents) {
    OrganisationUnitQueryParams params = new OrganisationUnitQueryParams();
    params.setLevels(Sets.newHashSet(levels));
    params.setParents(Sets.newHashSet(parents));

    return organisationUnitStore.getOrganisationUnits(params);
  }

  @Override
  @Transactional(readOnly = true)
  public int getNumberOfOrganisationalLevels() {
    return organisationUnitStore.getMaxLevel();
  }

  @Override
  @Transactional(readOnly = true)
  public List<OrganisationUnit> getOrganisationUnitsWithoutGroups() {
    return organisationUnitStore.getOrganisationUnitsWithoutGroups();
  }

  @Override
  @Transactional(readOnly = true)
  public Set<OrganisationUnit> getOrganisationUnitsWithCyclicReferences() {
    return organisationUnitStore.getOrganisationUnitsWithCyclicReferences();
  }

  @Override
  @Transactional(readOnly = true)
  public List<OrganisationUnit> getOrphanedOrganisationUnits() {
    return organisationUnitStore.getOrphanedOrganisationUnits();
  }

  @Override
  @Transactional(readOnly = true)
  public List<OrganisationUnit> getOrganisationUnitsViolatingExclusiveGroupSets() {
    return organisationUnitStore.getOrganisationUnitsViolatingExclusiveGroupSets();
  }

  @Override
  @Transactional(readOnly = true)
  public Long getOrganisationUnitHierarchyMemberCount(
      OrganisationUnit parent, Object member, String collectionName) {
    return organisationUnitStore.getOrganisationUnitHierarchyMemberCount(
        parent, member, collectionName);
  }

  @Override
  @Transactional(readOnly = true)
  public OrganisationUnitDataSetAssociationSet getOrganisationUnitDataSetAssociationSet(
      User user, Integer maxLevels) {

    Set<OrganisationUnit> organisationUnits = user != null ? user.getOrganisationUnits() : null;
    List<DataSet> dataSets = idObjectManager.getDataWriteAll(DataSet.class);

    Map<String, Set<String>> associationSet =
        organisationUnitStore.getOrganisationUnitDataSetAssocationMap(organisationUnits, dataSets);

    OrganisationUnitDataSetAssociationSet set = new OrganisationUnitDataSetAssociationSet();

    for (Map.Entry<String, Set<String>> entry : associationSet.entrySet()) {
      int index = set.getDataSetAssociationSets().indexOf(entry.getValue());

      if (index == -1) // Association set does not exist, add new
      {
        index = set.getDataSetAssociationSets().size();
        set.getDataSetAssociationSets().add(entry.getValue());
      }

      set.getOrganisationUnitAssociationSetMap().put(entry.getKey(), index);
      set.getDistinctDataSets().addAll(entry.getValue());
    }

    return set;
  }

  @Override
  @Transactional(readOnly = true)
  public boolean isInUserHierarchyCached(User user, OrganisationUnit organisationUnit) {
    String cacheKey = joinHyphen(user.getUsername(), organisationUnit.getUid());
    return inUserOrgUnitHierarchyCache.get(
        cacheKey, ou -> isInUserHierarchy(user, organisationUnit));
  }

  @Override
  @Transactional(readOnly = true)
  public boolean isInUserHierarchy(User user, OrganisationUnit organisationUnit) {
    if (user == null || isEmpty(user.getOrganisationUnits())) {
      return false;
    }
<<<<<<< HEAD
    return isDescendant(organisationUnit, user.getOrganisationUnits());
  }

  @Override
  @Transactional
  public boolean isDescendant(OrganisationUnit organisationUnit, Set<OrganisationUnit> ancestors) {
    Objects.requireNonNull(organisationUnit);

    if (isEmpty(ancestors)) {
      return false;
    }

    Set<String> ancestorUids = IdentifiableObjectUtils.getUidsAsSet(ancestors);

    OrganisationUnit unit = getOrganisationUnit(organisationUnit.getUid());
=======

    OrganisationUnit unit = organisationUnitStore.getByUid(organisationUnit.getUid());
>>>>>>> 469dc9a0

    if (unit == null) {
      return false;
    }

    return unit.isDescendant(user.getOrganisationUnits());
  }

  //  @Override
  //  @Transactional(readOnly = true)
  //  public boolean isInUserDataViewHierarchy(OrganisationUnit organisationUnit) {
  //    User currentUser = userService.getUserByUsername(CurrentUserUtil.getCurrentUsername());
  //    return isInUserDataViewHierarchy(currentUser, organisationUnit);
  //  }

  //  @Override
  //  @Transactional(readOnly = true)
  //  public boolean isInUserDataViewHierarchyCached(OrganisationUnit organisationUnit) {
  //    User currentUser = userService.getUserByUsername(CurrentUserUtil.getCurrentUsername());
  //    return isInUserDataViewHierarchy(currentUser, organisationUnit);
  //  }

  @Override
  @Transactional(readOnly = true)
  public boolean isInUserDataViewHierarchy(User user, OrganisationUnit organisationUnit) {
    if (user == null || isEmpty(user.getDataViewOrganisationUnitsWithFallback())) {
      return false;
    }

    return organisationUnit.isDescendant(user.getDataViewOrganisationUnitsWithFallback());
  }

  //  @Override
  //  @Transactional(readOnly = true)
  //  public boolean isInUserDataViewHierarchyCached(User user, OrganisationUnit organisationUnit) {
  //    String cacheKey = joinHyphen(user.getUsername(), organisationUnit.getUid());
  //
  //    return inUserOrgUnitViewHierarchyCache.get(
  //        cacheKey, ou -> isInUserDataViewHierarchy(user, organisationUnit));
  //  }

  //  @Override
  //  @Transactional(readOnly = true)
  //  public boolean isInUserSearchHierarchy(OrganisationUnit organisationUnit) {
  //    User currentUser = userService.getUserByUsername(CurrentUserUtil.getCurrentUsername());
  //    return isInUserSearchHierarchy(currentUser, organisationUnit);
  //  }
  //
  //  @Override
  //  @Transactional(readOnly = true)
  //  public boolean isInUserSearchHierarchyCached(OrganisationUnit organisationUnit) {
  //    User currentUser = userService.getUserByUsername(CurrentUserUtil.getCurrentUsername());
  //    return isInUserSearchHierarchyCached(currentUser, organisationUnit);
  //  }

  @Override
  @Transactional(readOnly = true)
  public boolean isInUserSearchHierarchyCached(User user, OrganisationUnit organisationUnit) {
    String cacheKey = joinHyphen(user.getUsername(), organisationUnit.getUid());

    return inUserOrgUnitSearchHierarchyCache.get(
        cacheKey, ou -> isInUserSearchHierarchy(user, organisationUnit));
  }

  @Override
  @Transactional(readOnly = true)
  public boolean isInUserSearchHierarchy(User user, OrganisationUnit organisationUnit) {
    if (user == null || isEmpty(user.getTeiSearchOrganisationUnitsWithFallback())) {
      return false;
    }

    return organisationUnit.isDescendant(user.getTeiSearchOrganisationUnitsWithFallback());
  }

  @Override
  @Transactional(readOnly = true)
  public boolean isInUserHierarchy(String uid, Set<OrganisationUnit> organisationUnits) {
    OrganisationUnit organisationUnit = organisationUnitStore.getByUid(uid);

    return organisationUnit != null && organisationUnit.isDescendant(organisationUnits);
  }

  //  @Override
  //  @Transactional(readOnly = true)
  //  public List<String> getCaptureOrganisationUnitUidsWithChildren() {
  //    User currentUser = userService.getUserByUsername(CurrentUserUtil.getCurrentUsername());
  //    if (currentUser == null) {
  //      return new ArrayList<>();
  //    }
  //
  //    OrganisationUnitQueryParams params = new OrganisationUnitQueryParams();
  //    params.setParents(currentUser.getOrganisationUnits());
  //    params.setFetchChildren(true);
  //    return organisationUnitStore.getOrganisationUnitUids(params);
  //  }

  //  @Override
  //  @Transactional(readOnly = true)
  //  public boolean isCaptureOrgUnitCountAboveThreshold(int threshold) {
  //    User currentUser = userService.getUserByUsername(CurrentUserUtil.getCurrentUsername());
  //    if (currentUser == null) {
  //      return false;
  //    }
  //
  //    return userCaptureOrgCountThresholdCache.get(
  //        currentUser.getUsername(),
  //        ou -> {
  //          OrganisationUnitQueryParams params = new OrganisationUnitQueryParams();
  //          params.setParents(currentUser.getOrganisationUnits());
  //          params.setFetchChildren(true);
  //          return organisationUnitStore.isOrgUnitCountAboveThreshold(params, threshold);
  //        });
  //  }

  // -------------------------------------------------------------------------
  // OrganisationUnitLevel
  // -------------------------------------------------------------------------

  @Override
  @Transactional
  public long addOrganisationUnitLevel(OrganisationUnitLevel organisationUnitLevel) {
    organisationUnitLevelStore.save(organisationUnitLevel);
    return organisationUnitLevel.getId();
  }

  @Override
  @Transactional
  public void updateOrganisationUnitLevel(OrganisationUnitLevel organisationUnitLevel) {
    organisationUnitLevelStore.update(organisationUnitLevel);
  }

  @Override
  @Transactional
  public void addOrUpdateOrganisationUnitLevel(OrganisationUnitLevel level) {
    OrganisationUnitLevel existing = getOrganisationUnitLevelByLevel(level.getLevel());

    if (existing == null) {
      addOrganisationUnitLevel(level);
    } else {
      existing.setName(level.getName());
      existing.setOfflineLevels(level.getOfflineLevels());

      updateOrganisationUnitLevel(existing);
    }
  }

  @Override
  @Transactional
  public void pruneOrganisationUnitLevels(Set<Integer> currentLevels) {
    for (OrganisationUnitLevel level : getOrganisationUnitLevels()) {
      if (!currentLevels.contains(level.getLevel())) {
        deleteOrganisationUnitLevel(level);
      }
    }
  }

  @Override
  @Transactional(readOnly = true)
  public OrganisationUnitLevel getOrganisationUnitLevel(long id) {
    return organisationUnitLevelStore.get(id);
  }

  @Override
  @Transactional(readOnly = true)
  public OrganisationUnitLevel getOrganisationUnitLevel(String uid) {
    return organisationUnitLevelStore.getByUid(uid);
  }

  @Override
  @Transactional
  public void deleteOrganisationUnitLevel(OrganisationUnitLevel organisationUnitLevel) {
    organisationUnitLevelStore.delete(organisationUnitLevel);
  }

  @Override
  @Transactional
  public void deleteOrganisationUnitLevels() {
    organisationUnitLevelStore.deleteAll();
  }

  @Override
  @Transactional(readOnly = true)
  public List<OrganisationUnitLevel> getOrganisationUnitLevels() {
    return ListUtils.sort(
        organisationUnitLevelStore.getAll(), OrganisationUnitLevelComparator.INSTANCE);
  }

  @Override
  @Transactional(readOnly = true)
  public OrganisationUnitLevel getOrganisationUnitLevelByLevel(int level) {
    return organisationUnitLevelStore.getByLevel(level);
  }

  @Override
  @Transactional(readOnly = true)
  public List<OrganisationUnitLevel> getOrganisationUnitLevelByName(String name) {
    return new ArrayList<>(organisationUnitLevelStore.getAllEqName(name));
  }

  @Override
  @Transactional(readOnly = true)
  public List<OrganisationUnitLevel> getFilledOrganisationUnitLevels() {
    Map<Integer, OrganisationUnitLevel> levelMap = getOrganisationUnitLevelMap();

    List<OrganisationUnitLevel> levels = new ArrayList<>();

    int levelNo = getNumberOfOrganisationalLevels();

    for (int i = 0; i < levelNo; i++) {
      int level = i + 1;

      OrganisationUnitLevel filledLevel =
          ObjectUtils.firstNonNull(
              levelMap.get(level), new OrganisationUnitLevel(level, LEVEL_PREFIX + level));

      levels.add(filledLevel);
    }

    return levels;
  }

  @Override
  @Transactional(readOnly = true)
  public Map<Integer, OrganisationUnitLevel> getOrganisationUnitLevelMap() {
    Map<Integer, OrganisationUnitLevel> levelMap = new HashMap<>();

    List<OrganisationUnitLevel> levels = getOrganisationUnitLevels();

    for (OrganisationUnitLevel level : levels) {
      levelMap.put(level.getLevel(), level);
    }

    return levelMap;
  }

  @Override
  @Transactional(readOnly = true)
  public int getNumberOfOrganisationUnits() {
    return organisationUnitStore.getCount();
  }

  @Override
  @Transactional(readOnly = true)
  public int getOfflineOrganisationUnitLevels(User user) {
    // ---------------------------------------------------------------------
    // Get level from organisation unit of current user
    // ---------------------------------------------------------------------

    if (user != null && user.hasOrganisationUnit()) {
      OrganisationUnit organisationUnit = user.getOrganisationUnit();

      int level = organisationUnit.getLevel();

      OrganisationUnitLevel orgUnitLevel = getOrganisationUnitLevelByLevel(level);

      if (orgUnitLevel != null && orgUnitLevel.getOfflineLevels() != null) {
        return orgUnitLevel.getOfflineLevels();
      }
    }

    // ---------------------------------------------------------------------
    // Get level from system configuration
    // ---------------------------------------------------------------------

    OrganisationUnitLevel level =
        configurationService.getConfiguration().getOfflineOrganisationUnitLevel();

    if (level != null) {
      return level.getLevel();
    }

    // ---------------------------------------------------------------------
    // Get max level
    // ---------------------------------------------------------------------

    int max = getOrganisationUnitLevels().size();

    OrganisationUnitLevel maxLevel = getOrganisationUnitLevelByLevel(max);

    if (maxLevel != null) {
      return maxLevel.getLevel();
    }

    // ---------------------------------------------------------------------
    // Return 1 level as fall back
    // ---------------------------------------------------------------------

    return 1;
  }

  @Override
  @Transactional
  public void updatePaths() {
    organisationUnitStore.updatePaths();
  }

  @Override
  @Transactional
  public void forceUpdatePaths() {
    organisationUnitStore.forceUpdatePaths();
  }

  @Override
  @Transactional(readOnly = true)
  public Integer getOrganisationUnitLevelByLevelOrUid(String level) {
    if (level.matches(ExpressionService.INT_EXPRESSION)) {
      int orgUnitLevel = Integer.parseInt(level);

      return orgUnitLevel > 0 ? orgUnitLevel : null;
    } else if (level.matches(ExpressionService.UID_EXPRESSION)) {
      OrganisationUnitLevel orgUnitLevel = getOrganisationUnitLevel(level);

      return orgUnitLevel != null ? orgUnitLevel.getLevel() : null;
    }

    return null;
  }

  @Override
  @Transactional(readOnly = true)
  public List<OrganisationUnit> getOrganisationUnitWithinDistance(
      double longitude, double latitude, double distance) {
    List<OrganisationUnit> objects =
        organisationUnitStore.getWithinCoordinateArea(
            GeoUtils.getBoxShape(longitude, latitude, distance));

    // Go through the list and remove the ones located outside radius

    if (objects != null && !objects.isEmpty()) {
      Iterator<OrganisationUnit> iter = objects.iterator();

      Point2D centerPoint = new Point2D.Double(longitude, latitude);

      while (iter.hasNext()) {
        OrganisationUnit orgunit = iter.next();

        double distancebetween =
            GeoUtils.getDistanceBetweenTwoPoints(
                centerPoint,
                ValidationUtils.getCoordinatePoint2D(
                    GeoUtils.getCoordinatesFromGeometry(orgunit.getGeometry())));

        if (distancebetween > distance) {
          iter.remove();
        }
      }
    }

    return objects;
  }

  @Override
  @Transactional(readOnly = true)
  public List<OrganisationUnit> getOrganisationUnitByCoordinate(
      double longitude, double latitude, String topOrgUnitUid, Integer targetLevel) {
    List<OrganisationUnit> orgUnits = new ArrayList<>();

    if (GeoUtils.checkGeoJsonPointValid(longitude, latitude)) {
      OrganisationUnit topOrgUnit = null;

      if (topOrgUnitUid != null && !topOrgUnitUid.isEmpty()) {
        topOrgUnit = getOrganisationUnit(topOrgUnitUid);
      } else {
        // Get top search point through top level org unit which
        // contains coordinate

        List<OrganisationUnit> orgUnitsTopLevel =
            getTopLevelOrgUnitWithPoint(
                longitude, latitude, 1, getNumberOfOrganisationalLevels() - 1);

        if (orgUnitsTopLevel.size() == 1) {
          topOrgUnit = orgUnitsTopLevel.iterator().next();
        }
      }

      // Search child org units to get lowest level org unit with coordinate

      if (topOrgUnit != null) {
        List<OrganisationUnit> orgUnitChildren;

        if (targetLevel != null) {
          orgUnitChildren = getOrganisationUnitsAtLevel(targetLevel, topOrgUnit);
        } else {
          orgUnitChildren = getOrganisationUnitWithChildren(topOrgUnit.getId());
        }

        FilterUtils.filter(
            orgUnitChildren,
            new OrganisationUnitPolygonCoveringCoordinateFilter(longitude, latitude));

        // Get org units with lowest level

        int bottomLevel = topOrgUnit.getLevel();

        for (OrganisationUnit ou : orgUnitChildren) {
          if (ou.getLevel() > bottomLevel) {
            bottomLevel = ou.getLevel();
          }
        }

        for (OrganisationUnit ou : orgUnitChildren) {
          if (ou.getLevel() == bottomLevel) {
            orgUnits.add(ou);
          }
        }
      }
    }

    return orgUnits;
  }

  // -------------------------------------------------------------------------
  // Supportive methods
  // -------------------------------------------------------------------------

  /**
   * Searches organisation units until finding one with polygon containing point.
   *
   * @param longitude the longitude.
   * @param latitude the latitude.
   * @param searchLevel the search level.
   * @param stopLevel the stop level.
   */
  private List<OrganisationUnit> getTopLevelOrgUnitWithPoint(
      double longitude, double latitude, int searchLevel, int stopLevel) {
    for (int i = searchLevel; i <= stopLevel; i++) {
      List<OrganisationUnit> unitsAtLevel = new ArrayList<>(getOrganisationUnitsAtLevel(i));
      FilterUtils.filter(
          unitsAtLevel, new OrganisationUnitPolygonCoveringCoordinateFilter(longitude, latitude));

      if (!unitsAtLevel.isEmpty()) {
        return unitsAtLevel;
      }
    }

    return new ArrayList<>();
  }
}<|MERGE_RESOLUTION|>--- conflicted
+++ resolved
@@ -426,26 +426,8 @@
     if (user == null || isEmpty(user.getOrganisationUnits())) {
       return false;
     }
-<<<<<<< HEAD
-    return isDescendant(organisationUnit, user.getOrganisationUnits());
-  }
-
-  @Override
-  @Transactional
-  public boolean isDescendant(OrganisationUnit organisationUnit, Set<OrganisationUnit> ancestors) {
-    Objects.requireNonNull(organisationUnit);
-
-    if (isEmpty(ancestors)) {
-      return false;
-    }
-
-    Set<String> ancestorUids = IdentifiableObjectUtils.getUidsAsSet(ancestors);
-
-    OrganisationUnit unit = getOrganisationUnit(organisationUnit.getUid());
-=======
 
     OrganisationUnit unit = organisationUnitStore.getByUid(organisationUnit.getUid());
->>>>>>> 469dc9a0
 
     if (unit == null) {
       return false;
