package org.hisp.dhis.organisationunit;

/*
 * Copyright (c) 2004-2019, University of Oslo
 * All rights reserved.
 *
 * Redistribution and use in source and binary forms, with or without
 * modification, are permitted provided that the following conditions are met:
 * Redistributions of source code must retain the above copyright notice, this
 * list of conditions and the following disclaimer.
 *
 * Redistributions in binary form must reproduce the above copyright notice,
 * this list of conditions and the following disclaimer in the documentation
 * and/or other materials provided with the distribution.
 * Neither the name of the HISP project nor the names of its contributors may
 * be used to endorse or promote products derived from this software without
 * specific prior written permission.
 *
 * THIS SOFTWARE IS PROVIDED BY THE COPYRIGHT HOLDERS AND CONTRIBUTORS "AS IS" AND
 * ANY EXPRESS OR IMPLIED WARRANTIES, INCLUDING, BUT NOT LIMITED TO, THE IMPLIED
 * WARRANTIES OF MERCHANTABILITY AND FITNESS FOR A PARTICULAR PURPOSE ARE
 * DISCLAIMED. IN NO EVENT SHALL THE COPYRIGHT OWNER OR CONTRIBUTORS BE LIABLE FOR
 * ANY DIRECT, INDIRECT, INCIDENTAL, SPECIAL, EXEMPLARY, OR CONSEQUENTIAL DAMAGES
 * (INCLUDING, BUT NOT LIMITED TO, PROCUREMENT OF SUBSTITUTE GOODS OR SERVICES;
 * LOSS OF USE, DATA, OR PROFITS; OR BUSINESS INTERRUPTION) HOWEVER CAUSED AND ON
 * ANY THEORY OF LIABILITY, WHETHER IN CONTRACT, STRICT LIABILITY, OR TORT
 * (INCLUDING NEGLIGENCE OR OTHERWISE) ARISING IN ANY WAY OUT OF THE USE OF THIS
 * SOFTWARE, EVEN IF ADVISED OF THE POSSIBILITY OF SUCH DAMAGE.
 */

import static com.google.common.base.Preconditions.checkNotNull;
import static org.hisp.dhis.commons.util.TextUtils.joinHyphen;

import java.awt.geom.Point2D;
import java.util.*;
import java.util.concurrent.TimeUnit;
import java.util.stream.Collectors;

import javax.annotation.PostConstruct;

import org.apache.commons.lang3.ObjectUtils;
import org.hisp.dhis.cache.Cache;
import org.hisp.dhis.cache.CacheProvider;
import org.hisp.dhis.common.SortProperty;
import org.hisp.dhis.commons.collection.ListUtils;
import org.hisp.dhis.commons.filter.FilterUtils;
import org.hisp.dhis.commons.util.SystemUtils;
import org.hisp.dhis.configuration.ConfigurationService;
import org.hisp.dhis.dataset.DataSet;
import org.hisp.dhis.dataset.DataSetService;
import org.hisp.dhis.expression.ExpressionService;
import org.hisp.dhis.hierarchy.HierarchyViolationException;
import org.hisp.dhis.organisationunit.comparator.OrganisationUnitLevelComparator;
import org.hisp.dhis.system.filter.OrganisationUnitPolygonCoveringCoordinateFilter;
import org.hisp.dhis.system.util.GeoUtils;
import org.hisp.dhis.system.util.ValidationUtils;
import org.hisp.dhis.user.CurrentUserService;
import org.hisp.dhis.user.User;
import org.hisp.dhis.user.UserSettingKey;
import org.hisp.dhis.user.UserSettingService;
import org.springframework.core.env.Environment;
import org.springframework.stereotype.Service;
import org.springframework.transaction.annotation.Transactional;

import com.google.common.collect.Sets;

/**
 * @author Torgeir Lorange Ostby
 */
@Service( "org.hisp.dhis.organisationunit.OrganisationUnitService" )
public class DefaultOrganisationUnitService
    implements OrganisationUnitService
{
    private static final String LEVEL_PREFIX = "Level ";

<<<<<<< HEAD
    private static Cache<Boolean> IN_USER_ORG_UNIT_HIERARCHY_CACHE;
=======
    private static Cache<String, Boolean> IN_USER_ORG_UNIT_HIERARCHY_CACHE;
    
    private static Cache<String, Boolean> IN_USER_ORG_UNIT_SEARCH_HIERARCHY_CACHE;
>>>>>>> 7558675a

    // -------------------------------------------------------------------------
    // Dependencies
    // -------------------------------------------------------------------------

    private final Environment env;

    private final OrganisationUnitStore organisationUnitStore;

    private final DataSetService dataSetService;

    private final OrganisationUnitLevelStore organisationUnitLevelStore;

    private CurrentUserService currentUserService;

    private final ConfigurationService configurationService;

    private final UserSettingService userSettingService;
    
    private final CacheProvider cacheProvider;

    public DefaultOrganisationUnitService( Environment env, OrganisationUnitStore organisationUnitStore,
        DataSetService dataSetService, OrganisationUnitLevelStore organisationUnitLevelStore,
        CurrentUserService currentUserService, ConfigurationService configurationService,  UserSettingService userSettingService,
        CacheProvider cacheProvider )
    {
        checkNotNull( env );
        checkNotNull( organisationUnitStore );
        checkNotNull( dataSetService );
        checkNotNull( organisationUnitLevelStore );
        checkNotNull( currentUserService );
        checkNotNull( configurationService );
        checkNotNull( userSettingService );

        this.env = env;
        this.organisationUnitStore = organisationUnitStore;
        this.dataSetService = dataSetService;
        this.organisationUnitLevelStore = organisationUnitLevelStore;
        this.currentUserService = currentUserService;
        this.configurationService = configurationService;
        this.userSettingService = userSettingService;
        this.cacheProvider = cacheProvider;
    }

    /**
     * Used only by test harness. Remove after test refactoring
     */
    @Deprecated
    public void setCurrentUserService( CurrentUserService currentUserService )
    {
        this.currentUserService = currentUserService;
    }

    @PostConstruct
    public void init()
    {
        IN_USER_ORG_UNIT_HIERARCHY_CACHE = cacheProvider.newCacheBuilder( Boolean.class )
            .expireAfterWrite( 3, TimeUnit.HOURS )
<<<<<<< HEAD
            .withInitialCapacity( 1000 )
            .forceInMemory()
            .withMaximumSize( SystemUtils.isTestRun(env.getActiveProfiles() ) ? 0 : 20000 ).build();
=======
            .initialCapacity( 1000 )
            .maximumSize( SystemUtils.isTestRun( env.getActiveProfiles() ) ? 0 : 20000 ).build();
        
        IN_USER_ORG_UNIT_SEARCH_HIERARCHY_CACHE = Caffeine.newBuilder()
            .expireAfterWrite( 3, TimeUnit.HOURS )
            .initialCapacity( 1000 )
            .maximumSize( SystemUtils.isTestRun( env.getActiveProfiles() ) ? 0 : 20000 ).build();
>>>>>>> 7558675a
    }

    // -------------------------------------------------------------------------
    // OrganisationUnit
    // -------------------------------------------------------------------------

    @Override
    @Transactional
    public long addOrganisationUnit( OrganisationUnit organisationUnit )
    {
        organisationUnitStore.save( organisationUnit );
        User user = currentUserService.getCurrentUser();

        if ( organisationUnit.getParent() == null && user != null )
        {
            // Adding a new root node, add this node to the current user
            user.getOrganisationUnits().add( organisationUnit );
        }

        return organisationUnit.getId();
    }

    @Override
    @Transactional
    public void updateOrganisationUnit( OrganisationUnit organisationUnit )
    {
        organisationUnitStore.update( organisationUnit );
    }

    @Override
    @Transactional
    public void updateOrganisationUnit( OrganisationUnit organisationUnit, boolean updateHierarchy )
    {
        updateOrganisationUnit( organisationUnit );
    }

    @Override
    @Transactional
    public void deleteOrganisationUnit( OrganisationUnit organisationUnit )
        throws HierarchyViolationException
    {
        organisationUnit = getOrganisationUnit( organisationUnit.getId() );

        if ( !organisationUnit.getChildren().isEmpty() )
        {
            throw new HierarchyViolationException( "Cannot delete an OrganisationUnit with children" );
        }

        OrganisationUnit parent = organisationUnit.getParent();

        if ( parent != null )
        {
            parent.getChildren().remove( organisationUnit );

            organisationUnitStore.update( parent );
        }

        organisationUnitStore.delete( organisationUnit );
    }

    @Override
    @Transactional(readOnly = true)
    public OrganisationUnit getOrganisationUnit( long id )
    {
        return organisationUnitStore.get( id );
    }

    @Override
    @Transactional(readOnly = true)
    public List<OrganisationUnit> getAllOrganisationUnits()
    {
        return organisationUnitStore.getAll();
    }

    @Override
    @Transactional(readOnly = true)
    public List<OrganisationUnit> getAllOrganisationUnitsByLastUpdated( Date lastUpdated )
    {
        return organisationUnitStore.getAllOrganisationUnitsByLastUpdated( lastUpdated );
    }

    @Override
    @Transactional(readOnly = true)
    public List<OrganisationUnit> getOrganisationUnits( Collection<Long> identifiers )
    {
        return organisationUnitStore.getById( identifiers );
    }

    @Override
    @Transactional(readOnly = true)
    public List<OrganisationUnit> getOrganisationUnitsByUid( Collection<String> uids )
    {
        return organisationUnitStore.getByUid( uids );
    }

    @Override
    @Transactional(readOnly = true)
    public List<OrganisationUnit> getOrganisationUnitsByQuery( OrganisationUnitQueryParams params )
    {
        return organisationUnitStore.getOrganisationUnits( params );
    }

    @Override
    @Transactional(readOnly = true)
    public OrganisationUnit getOrganisationUnit( String uid )
    {
        return organisationUnitStore.getByUid( uid );
    }

    @Override
    @Transactional(readOnly = true)
    public List<OrganisationUnit> getOrganisationUnitByName( String name )
    {
        return new ArrayList<>( organisationUnitStore.getAllEqName( name ) );
    }

    @Override
    @Transactional(readOnly = true)
    public OrganisationUnit getOrganisationUnitByCode( String code )
    {
        return organisationUnitStore.getByCode( code );
    }

    @Override
    @Transactional(readOnly = true)
    public List<OrganisationUnit> getRootOrganisationUnits()
    {
        return organisationUnitStore.getRootOrganisationUnits();
    }

    @Override
    @Transactional(readOnly = true)
    public List<OrganisationUnit> getOrganisationUnits( Collection<OrganisationUnitGroup> groups, Collection<OrganisationUnit> parents )
    {
        OrganisationUnitQueryParams params = new OrganisationUnitQueryParams();
        params.setParents( Sets.newHashSet( parents ) );
        params.setGroups( Sets.newHashSet( groups ) );

        return organisationUnitStore.getOrganisationUnits( params );
    }

    @Override
    @Transactional(readOnly = true)
    public List<OrganisationUnit> getOrganisationUnitsWithChildren( Collection<String> parentUids )
    {
        return getOrganisationUnitsWithChildren( parentUids, null );
    }

    @Override
    @Transactional(readOnly = true)
    public List<OrganisationUnit> getOrganisationUnitsWithChildren( Collection<String> parentUids, Integer maxLevels )
    {
        List<OrganisationUnit> units = new ArrayList<>();

        for ( String uid : parentUids )
        {
            units.addAll( getOrganisationUnitWithChildren( uid, maxLevels ) );
        }

        return units;
    }

    @Override
    @Transactional(readOnly = true)
    public List<OrganisationUnit> getOrganisationUnitWithChildren( String uid )
    {
        return getOrganisationUnitWithChildren( uid, null );
    }

    @Override
    @Transactional(readOnly = true)
    public List<OrganisationUnit> getOrganisationUnitWithChildren( String uid, Integer maxLevels )
    {
        OrganisationUnit unit = getOrganisationUnit( uid );

        long id = unit != null ? unit.getId() : -1;

        return getOrganisationUnitWithChildren( id, maxLevels );
    }

    @Override
    @Transactional(readOnly = true)
    public List<OrganisationUnit> getOrganisationUnitWithChildren( long id )
    {
        return getOrganisationUnitWithChildren( id, null );
    }

    @Override
    @Transactional(readOnly = true)
    public List<OrganisationUnit> getOrganisationUnitWithChildren( long id, Integer maxLevels )
    {
        OrganisationUnit organisationUnit = getOrganisationUnit( id );

        if ( organisationUnit == null )
        {
            return new ArrayList<>();
        }

        if ( maxLevels != null && maxLevels <= 0 )
        {
            return new ArrayList<>();
        }

        int rootLevel = organisationUnit.getLevel();

        Integer levels = maxLevels != null ? (rootLevel + maxLevels - 1) : null;
        SortProperty orderBy = SortProperty.fromValue(
            userSettingService.getUserSetting( UserSettingKey.ANALYSIS_DISPLAY_PROPERTY ).toString() );

        OrganisationUnitQueryParams params = new OrganisationUnitQueryParams();
        params.setParents( Sets.newHashSet( organisationUnit ) );
        params.setMaxLevels( levels );
        params.setFetchChildren( true );
        params.setOrderBy( orderBy );

        return organisationUnitStore.getOrganisationUnits( params );
    }

    @Override
    @Transactional(readOnly = true)
    public List<OrganisationUnit> getOrganisationUnitsAtLevel( int level )
    {
        OrganisationUnitQueryParams params = new OrganisationUnitQueryParams();
        params.setLevels( Sets.newHashSet( level ) );

        return organisationUnitStore.getOrganisationUnits( params );
    }

    @Override
    @Transactional(readOnly = true)
    public List<OrganisationUnit> getOrganisationUnitsAtLevel( int level, OrganisationUnit parent )
    {
        OrganisationUnitQueryParams params = new OrganisationUnitQueryParams();
        params.setLevels( Sets.newHashSet( level ) );

        if ( parent != null )
        {
            params.setParents( Sets.newHashSet( parent ) );
        }

        return organisationUnitStore.getOrganisationUnits( params );
    }

    @Override
    @Transactional(readOnly = true)
    public List<OrganisationUnit> getOrganisationUnitsAtOrgUnitLevels( Collection<OrganisationUnitLevel> levels, Collection<OrganisationUnit> parents )
    {
        return getOrganisationUnitsAtLevels( levels.stream().map( l -> l.getLevel() ).collect( Collectors.toList() ), parents );
    }

    @Override
    @Transactional(readOnly = true)
    public List<OrganisationUnit> getOrganisationUnitsAtLevels( Collection<Integer> levels, Collection<OrganisationUnit> parents )
    {
        OrganisationUnitQueryParams params = new OrganisationUnitQueryParams();
        params.setLevels( Sets.newHashSet( levels ) );
        params.setParents( Sets.newHashSet( parents ) );

        return organisationUnitStore.getOrganisationUnits( params );
    }

    @Override
    @Transactional(readOnly = true)
    public int getNumberOfOrganisationalLevels()
    {
        return organisationUnitStore.getMaxLevel();
    }

    @Override
    @Transactional(readOnly = true)
    public List<OrganisationUnit> getOrganisationUnitsWithoutGroups()
    {
        return organisationUnitStore.getOrganisationUnitsWithoutGroups();
    }

    @Override
    @Transactional(readOnly = true)
    public Long getOrganisationUnitHierarchyMemberCount( OrganisationUnit parent, Object member, String collectionName )
    {
        return organisationUnitStore.getOrganisationUnitHierarchyMemberCount( parent, member, collectionName );
    }

    @Override
    @Transactional(readOnly = true)
    public OrganisationUnitDataSetAssociationSet getOrganisationUnitDataSetAssociationSet( Integer maxLevels )
    {
        User user = currentUserService.getCurrentUser();

        Set<OrganisationUnit> organisationUnits = user != null ? user.getOrganisationUnits() : null;
        List<DataSet> dataSets = ( user != null && user.isSuper() ) ? null : dataSetService.getUserDataWrite( user );

        Map<String, Set<String>> associationSet = organisationUnitStore.getOrganisationUnitDataSetAssocationMap( organisationUnits, dataSets );

        OrganisationUnitDataSetAssociationSet set = new OrganisationUnitDataSetAssociationSet();

        for ( Map.Entry<String, Set<String>> entry : associationSet.entrySet() )
        {
            int index = set.getDataSetAssociationSets().indexOf( entry.getValue() );

            if ( index == -1 ) // Association set does not exist, add new
            {
                index = set.getDataSetAssociationSets().size();
                set.getDataSetAssociationSets().add( entry.getValue() );
            }

            set.getOrganisationUnitAssociationSetMap().put( entry.getKey(), index );
            set.getDistinctDataSets().addAll( entry.getValue() );
        }

        return set;
    }

    @Override
    @Transactional(readOnly = true)
    public List<OrganisationUnit> getOrganisationUnitsBetweenByName( String name, int first, int max )
    {
        return organisationUnitStore.getAllLikeName( name, first, max );
    }

    @Override
    @Transactional(readOnly = true)
    public boolean isInUserHierarchy( OrganisationUnit organisationUnit )
    {
        return isInUserHierarchy( currentUserService.getCurrentUser(), organisationUnit );
    }

    @Override
    @Transactional(readOnly = true)
    public boolean isInUserHierarchyCached( OrganisationUnit organisationUnit )
    {
        return isInUserHierarchyCached( currentUserService.getCurrentUser(), organisationUnit );
    }
    
    @Override
    @Transactional(readOnly = true)
    public boolean isInUserHierarchyCached( User user, OrganisationUnit organisationUnit )
    {
        String cacheKey = joinHyphen( user.getUsername(), organisationUnit.getUid() );

<<<<<<< HEAD
        return IN_USER_ORG_UNIT_HIERARCHY_CACHE.get( cacheKey, ou -> isInUserHierarchy( organisationUnit ) ).get();
=======
        return IN_USER_ORG_UNIT_HIERARCHY_CACHE.get( cacheKey, ou -> isInUserHierarchy( user, organisationUnit ) );
>>>>>>> 7558675a
    }

    @Override
    @Transactional(readOnly = true)
    public boolean isInUserHierarchy( User user, OrganisationUnit organisationUnit )
    {
        if ( user == null || user.getOrganisationUnits() == null || user.getOrganisationUnits().isEmpty() )
        {
            return false;
        }

        return organisationUnit.isDescendant( user.getOrganisationUnits() );
    }
    
    @Override
    @Transactional(readOnly = true)
    public boolean isInUserSearchHierarchy( OrganisationUnit organisationUnit )
    {
        return isInUserSearchHierarchy( currentUserService.getCurrentUser(), organisationUnit );
    }

    @Override
    @Transactional(readOnly = true)
    public boolean isInUserSearchHierarchyCached( OrganisationUnit organisationUnit )
    {
        return isInUserSearchHierarchyCached( currentUserService.getCurrentUser(), organisationUnit );
    }
    
    @Override
    @Transactional(readOnly = true)
    public boolean isInUserSearchHierarchyCached( User user, OrganisationUnit organisationUnit )
    {
        String cacheKey = joinHyphen( user.getUsername(), organisationUnit.getUid() );

        return IN_USER_ORG_UNIT_SEARCH_HIERARCHY_CACHE.get( cacheKey, ou -> isInUserSearchHierarchy( user, organisationUnit ) );
    }

    @Override
    @Transactional(readOnly = true)
    public boolean isInUserSearchHierarchy( User user, OrganisationUnit organisationUnit )
    {
        if ( user == null || user.getTeiSearchOrganisationUnitsWithFallback() == null || user.getTeiSearchOrganisationUnitsWithFallback().isEmpty() )
        {
            return false;
        }

        return organisationUnit.isDescendant( user.getTeiSearchOrganisationUnitsWithFallback() );
    }

    @Override
    @Transactional(readOnly = true)
    public boolean isInUserHierarchy( String uid, Set<OrganisationUnit> organisationUnits )
    {
        OrganisationUnit organisationUnit = organisationUnitStore.getByUid( uid );

        return organisationUnit != null && organisationUnit.isDescendant(organisationUnits);
    }

    // -------------------------------------------------------------------------
    // OrganisationUnitHierarchy
    // -------------------------------------------------------------------------

    @Override
    @Transactional(readOnly = true)
    public OrganisationUnitHierarchy getOrganisationUnitHierarchy()
    {
        return organisationUnitStore.getOrganisationUnitHierarchy();
    }

    @Override
    @Transactional
    public void updateOrganisationUnitParent( long organisationUnitId, long parentId )
    {
        organisationUnitStore.updateOrganisationUnitParent( organisationUnitId, parentId );
    }

    // -------------------------------------------------------------------------
    // OrganisationUnitLevel
    // -------------------------------------------------------------------------

    @Override
    @Transactional
    public long addOrganisationUnitLevel( OrganisationUnitLevel organisationUnitLevel )
    {
        organisationUnitLevelStore.save( organisationUnitLevel );
        return organisationUnitLevel.getId();
    }

    @Override
    @Transactional
    public void updateOrganisationUnitLevel( OrganisationUnitLevel organisationUnitLevel )
    {
        organisationUnitLevelStore.update( organisationUnitLevel );
    }

    @Override
    @Transactional
    public void addOrUpdateOrganisationUnitLevel( OrganisationUnitLevel level )
    {
        OrganisationUnitLevel existing = getOrganisationUnitLevelByLevel( level.getLevel() );

        if ( existing == null )
        {
            addOrganisationUnitLevel( level );
        }
        else
        {
            existing.setName( level.getName() );
            existing.setOfflineLevels( level.getOfflineLevels() );

            updateOrganisationUnitLevel( existing );
        }
    }

    @Override
    @Transactional
    public void pruneOrganisationUnitLevels( Set<Integer> currentLevels )
    {
        for ( OrganisationUnitLevel level : getOrganisationUnitLevels() )
        {
            if ( !currentLevels.contains( level.getLevel() ) )
            {
                deleteOrganisationUnitLevel( level );
            }
        }
    }

    @Override
    @Transactional(readOnly = true)
    public OrganisationUnitLevel getOrganisationUnitLevel( long id )
    {
        return organisationUnitLevelStore.get( id );
    }

    @Override
    @Transactional(readOnly = true)
    public OrganisationUnitLevel getOrganisationUnitLevel( String uid )
    {
        return organisationUnitLevelStore.getByUid( uid );
    }

    @Override
    @Transactional
    public void deleteOrganisationUnitLevel( OrganisationUnitLevel organisationUnitLevel )
    {
        organisationUnitLevelStore.delete( organisationUnitLevel );
    }

    @Override
    @Transactional
    public void deleteOrganisationUnitLevels()
    {
        organisationUnitLevelStore.deleteAll();
    }

    @Override
    @Transactional(readOnly = true)
    public List<OrganisationUnitLevel> getOrganisationUnitLevels()
    {
        return ListUtils.sort( organisationUnitLevelStore.getAll(),
            OrganisationUnitLevelComparator.INSTANCE );
    }

    @Override
    @Transactional(readOnly = true)
    public OrganisationUnitLevel getOrganisationUnitLevelByLevel( int level )
    {
        return organisationUnitLevelStore.getByLevel( level );
    }

    @Override
    @Transactional(readOnly = true)
    public List<OrganisationUnitLevel> getOrganisationUnitLevelByName( String name )
    {
        return new ArrayList<>( organisationUnitLevelStore.getAllEqName( name ) );
    }

    @Override
    @Transactional(readOnly = true)
    public List<OrganisationUnitLevel> getFilledOrganisationUnitLevels()
    {
        Map<Integer, OrganisationUnitLevel> levelMap = getOrganisationUnitLevelMap();

        List<OrganisationUnitLevel> levels = new ArrayList<>();

        int levelNo = getNumberOfOrganisationalLevels();

        for ( int i = 0; i < levelNo; i++ )
        {
            int level = i + 1;

            OrganisationUnitLevel filledLevel = ObjectUtils.firstNonNull(
                levelMap.get( level ), new OrganisationUnitLevel( level, LEVEL_PREFIX + level ) );

            levels.add( filledLevel );
        }

        return levels;
    }

    @Override
    @Transactional(readOnly = true)
    public Map<Integer, OrganisationUnitLevel> getOrganisationUnitLevelMap()
    {
        Map<Integer, OrganisationUnitLevel> levelMap = new HashMap<>();

        List<OrganisationUnitLevel> levels = getOrganisationUnitLevels();

        for ( OrganisationUnitLevel level : levels )
        {
            levelMap.put( level.getLevel(), level );
        }

        return levelMap;
    }

    @Override
    @Transactional(readOnly = true)
    public int getNumberOfOrganisationUnits()
    {
        return organisationUnitStore.getCount();
    }

    @Override
    @Transactional(readOnly = true)
    public int getOfflineOrganisationUnitLevels()
    {
        // ---------------------------------------------------------------------
        // Get level from organisation unit of current user
        // ---------------------------------------------------------------------

        User user = currentUserService.getCurrentUser();

        if ( user != null && user.hasOrganisationUnit() )
        {
            OrganisationUnit organisationUnit = user.getOrganisationUnit();

            int level = organisationUnit.getLevel();

            OrganisationUnitLevel orgUnitLevel = getOrganisationUnitLevelByLevel( level );

            if ( orgUnitLevel != null && orgUnitLevel.getOfflineLevels() != null )
            {
                return orgUnitLevel.getOfflineLevels();
            }
        }

        // ---------------------------------------------------------------------
        // Get level from system configuration
        // ---------------------------------------------------------------------

        OrganisationUnitLevel level = configurationService.getConfiguration().getOfflineOrganisationUnitLevel();

        if ( level != null )
        {
            return level.getLevel();
        }

        // ---------------------------------------------------------------------
        // Get max level
        // ---------------------------------------------------------------------

        int max = getOrganisationUnitLevels().size();

        OrganisationUnitLevel maxLevel = getOrganisationUnitLevelByLevel( max );

        if ( maxLevel != null )
        {
            return maxLevel.getLevel();
        }

        // ---------------------------------------------------------------------
        // Return 1 level as fall back
        // ---------------------------------------------------------------------

        return 1;
    }

    @Override
    @Transactional
    public void updatePaths()
    {
        organisationUnitStore.updatePaths();
    }

    @Override
    @Transactional
    public void forceUpdatePaths()
    {
        organisationUnitStore.forceUpdatePaths();
    }

    @Override
    @Transactional(readOnly = true)
    public Integer getOrganisationUnitLevelByLevelOrUid( String level )
    {
        if ( level.matches( ExpressionService.INT_EXPRESSION ) )
        {
            int orgUnitLevel = Integer.parseInt( level );

            return orgUnitLevel > 0 ? orgUnitLevel : null;
        }
        else if ( level.matches( ExpressionService.UID_EXPRESSION ) )
        {
            OrganisationUnitLevel orgUnitLevel = getOrganisationUnitLevel( level );

            return orgUnitLevel != null ? orgUnitLevel.getLevel() : null;
        }

        return null;
    }

    /**
     * Get all the Organisation Units within the distance of a coordinate.
     */
    @Override
    @Transactional(readOnly = true)
    public List<OrganisationUnit> getOrganisationUnitWithinDistance( double longitude, double latitude,
        double distance )
    {
        List<OrganisationUnit> objects = organisationUnitStore.getWithinCoordinateArea( GeoUtils.getBoxShape(
            longitude, latitude, distance ) );

        // Go through the list and remove the ones located outside radius

        if ( objects != null && objects.size() > 0 )
        {
            Iterator<OrganisationUnit> iter = objects.iterator();

            Point2D centerPoint = new Point2D.Double( longitude, latitude );

            while ( iter.hasNext() )
            {
                OrganisationUnit orgunit = iter.next();

                double distancebetween = GeoUtils.getDistanceBetweenTwoPoints( centerPoint,
                    ValidationUtils.getCoordinatePoint2D( GeoUtils.getCoordinatesFromGeometry( orgunit.getGeometry()) ) );

                if ( distancebetween > distance )
                {
                    iter.remove();
                }
            }
        }

        return objects;
    }

    /**
     * Get lowest level/target level Organisation Units that includes the coordinates.
     */
    @Override
    @Transactional(readOnly = true)
    public List<OrganisationUnit> getOrganisationUnitByCoordinate( double longitude, double latitude,
        String topOrgUnitUid, Integer targetLevel )
    {
        List<OrganisationUnit> orgUnits = new ArrayList<>();

        if ( GeoUtils.checkGeoJsonPointValid( longitude, latitude ) )
        {
            OrganisationUnit topOrgUnit = null;

            if ( topOrgUnitUid != null && !topOrgUnitUid.isEmpty() )
            {
                topOrgUnit = getOrganisationUnit( topOrgUnitUid );
            }
            else
            {
                // Get top search point through top level org unit which contains coordinate

                List<OrganisationUnit> orgUnitsTopLevel = getTopLevelOrgUnitWithPoint( longitude, latitude, 1,
                    getNumberOfOrganisationalLevels() - 1 );

                if ( orgUnitsTopLevel.size() == 1 )
                {
                    topOrgUnit = orgUnitsTopLevel.iterator().next();
                }
            }

            // Search children org units to get the lowest level org unit that contains coordinate

            if ( topOrgUnit != null )
            {
                List<OrganisationUnit> orgUnitChildren;

                if ( targetLevel != null )
                {
                    orgUnitChildren = getOrganisationUnitsAtLevel( targetLevel, topOrgUnit );
                }
                else
                {
                    orgUnitChildren = getOrganisationUnitWithChildren( topOrgUnit.getId() );
                }

                FilterUtils.filter( orgUnitChildren, new OrganisationUnitPolygonCoveringCoordinateFilter( longitude, latitude ) );

                // Get org units with lowest level

                int bottomLevel = topOrgUnit.getLevel();

                for ( OrganisationUnit ou : orgUnitChildren )
                {
                    if ( ou.getLevel() > bottomLevel )
                    {
                        bottomLevel = ou.getLevel();
                    }
                }

                for ( OrganisationUnit ou : orgUnitChildren )
                {
                    if ( ou.getLevel() == bottomLevel )
                    {
                        orgUnits.add( ou );
                    }
                }
            }
        }

        return orgUnits;
    }

    // -------------------------------------------------------------------------
    // Supportive methods
    // -------------------------------------------------------------------------

    /**
     * Searches organisation units until finding one with polygon containing point.
     */
    private List<OrganisationUnit> getTopLevelOrgUnitWithPoint( double longitude, double latitude,
        int searchLevel, int stopLevel )
    {
        for ( int i = searchLevel; i <= stopLevel; i++ )
        {
            List<OrganisationUnit> unitsAtLevel = new ArrayList<>( getOrganisationUnitsAtLevel( i ) );
            FilterUtils.filter( unitsAtLevel, new OrganisationUnitPolygonCoveringCoordinateFilter( longitude, latitude ) );

            if ( unitsAtLevel.size() > 0 )
            {
                return unitsAtLevel;
            }
        }

        return new ArrayList<>();
    }
}
<|MERGE_RESOLUTION|>--- conflicted
+++ resolved
@@ -1,942 +1,929 @@
-package org.hisp.dhis.organisationunit;
-
-/*
- * Copyright (c) 2004-2019, University of Oslo
- * All rights reserved.
- *
- * Redistribution and use in source and binary forms, with or without
- * modification, are permitted provided that the following conditions are met:
- * Redistributions of source code must retain the above copyright notice, this
- * list of conditions and the following disclaimer.
- *
- * Redistributions in binary form must reproduce the above copyright notice,
- * this list of conditions and the following disclaimer in the documentation
- * and/or other materials provided with the distribution.
- * Neither the name of the HISP project nor the names of its contributors may
- * be used to endorse or promote products derived from this software without
- * specific prior written permission.
- *
- * THIS SOFTWARE IS PROVIDED BY THE COPYRIGHT HOLDERS AND CONTRIBUTORS "AS IS" AND
- * ANY EXPRESS OR IMPLIED WARRANTIES, INCLUDING, BUT NOT LIMITED TO, THE IMPLIED
- * WARRANTIES OF MERCHANTABILITY AND FITNESS FOR A PARTICULAR PURPOSE ARE
- * DISCLAIMED. IN NO EVENT SHALL THE COPYRIGHT OWNER OR CONTRIBUTORS BE LIABLE FOR
- * ANY DIRECT, INDIRECT, INCIDENTAL, SPECIAL, EXEMPLARY, OR CONSEQUENTIAL DAMAGES
- * (INCLUDING, BUT NOT LIMITED TO, PROCUREMENT OF SUBSTITUTE GOODS OR SERVICES;
- * LOSS OF USE, DATA, OR PROFITS; OR BUSINESS INTERRUPTION) HOWEVER CAUSED AND ON
- * ANY THEORY OF LIABILITY, WHETHER IN CONTRACT, STRICT LIABILITY, OR TORT
- * (INCLUDING NEGLIGENCE OR OTHERWISE) ARISING IN ANY WAY OUT OF THE USE OF THIS
- * SOFTWARE, EVEN IF ADVISED OF THE POSSIBILITY OF SUCH DAMAGE.
- */
-
-import static com.google.common.base.Preconditions.checkNotNull;
-import static org.hisp.dhis.commons.util.TextUtils.joinHyphen;
-
-import java.awt.geom.Point2D;
-import java.util.*;
-import java.util.concurrent.TimeUnit;
-import java.util.stream.Collectors;
-
-import javax.annotation.PostConstruct;
-
-import org.apache.commons.lang3.ObjectUtils;
-import org.hisp.dhis.cache.Cache;
-import org.hisp.dhis.cache.CacheProvider;
-import org.hisp.dhis.common.SortProperty;
-import org.hisp.dhis.commons.collection.ListUtils;
-import org.hisp.dhis.commons.filter.FilterUtils;
-import org.hisp.dhis.commons.util.SystemUtils;
-import org.hisp.dhis.configuration.ConfigurationService;
-import org.hisp.dhis.dataset.DataSet;
-import org.hisp.dhis.dataset.DataSetService;
-import org.hisp.dhis.expression.ExpressionService;
-import org.hisp.dhis.hierarchy.HierarchyViolationException;
-import org.hisp.dhis.organisationunit.comparator.OrganisationUnitLevelComparator;
-import org.hisp.dhis.system.filter.OrganisationUnitPolygonCoveringCoordinateFilter;
-import org.hisp.dhis.system.util.GeoUtils;
-import org.hisp.dhis.system.util.ValidationUtils;
-import org.hisp.dhis.user.CurrentUserService;
-import org.hisp.dhis.user.User;
-import org.hisp.dhis.user.UserSettingKey;
-import org.hisp.dhis.user.UserSettingService;
-import org.springframework.core.env.Environment;
-import org.springframework.stereotype.Service;
-import org.springframework.transaction.annotation.Transactional;
-
-import com.google.common.collect.Sets;
-
-/**
- * @author Torgeir Lorange Ostby
- */
-@Service( "org.hisp.dhis.organisationunit.OrganisationUnitService" )
-public class DefaultOrganisationUnitService
-    implements OrganisationUnitService
-{
-    private static final String LEVEL_PREFIX = "Level ";
-
-<<<<<<< HEAD
-    private static Cache<Boolean> IN_USER_ORG_UNIT_HIERARCHY_CACHE;
-=======
-    private static Cache<String, Boolean> IN_USER_ORG_UNIT_HIERARCHY_CACHE;
-    
-    private static Cache<String, Boolean> IN_USER_ORG_UNIT_SEARCH_HIERARCHY_CACHE;
->>>>>>> 7558675a
-
-    // -------------------------------------------------------------------------
-    // Dependencies
-    // -------------------------------------------------------------------------
-
-    private final Environment env;
-
-    private final OrganisationUnitStore organisationUnitStore;
-
-    private final DataSetService dataSetService;
-
-    private final OrganisationUnitLevelStore organisationUnitLevelStore;
-
-    private CurrentUserService currentUserService;
-
-    private final ConfigurationService configurationService;
-
-    private final UserSettingService userSettingService;
-    
-    private final CacheProvider cacheProvider;
-
-    public DefaultOrganisationUnitService( Environment env, OrganisationUnitStore organisationUnitStore,
-        DataSetService dataSetService, OrganisationUnitLevelStore organisationUnitLevelStore,
-        CurrentUserService currentUserService, ConfigurationService configurationService,  UserSettingService userSettingService,
-        CacheProvider cacheProvider )
-    {
-        checkNotNull( env );
-        checkNotNull( organisationUnitStore );
-        checkNotNull( dataSetService );
-        checkNotNull( organisationUnitLevelStore );
-        checkNotNull( currentUserService );
-        checkNotNull( configurationService );
-        checkNotNull( userSettingService );
-
-        this.env = env;
-        this.organisationUnitStore = organisationUnitStore;
-        this.dataSetService = dataSetService;
-        this.organisationUnitLevelStore = organisationUnitLevelStore;
-        this.currentUserService = currentUserService;
-        this.configurationService = configurationService;
-        this.userSettingService = userSettingService;
-        this.cacheProvider = cacheProvider;
-    }
-
-    /**
-     * Used only by test harness. Remove after test refactoring
-     */
-    @Deprecated
-    public void setCurrentUserService( CurrentUserService currentUserService )
-    {
-        this.currentUserService = currentUserService;
-    }
-
-    @PostConstruct
-    public void init()
-    {
-        IN_USER_ORG_UNIT_HIERARCHY_CACHE = cacheProvider.newCacheBuilder( Boolean.class )
-            .expireAfterWrite( 3, TimeUnit.HOURS )
-<<<<<<< HEAD
-            .withInitialCapacity( 1000 )
-            .forceInMemory()
-            .withMaximumSize( SystemUtils.isTestRun(env.getActiveProfiles() ) ? 0 : 20000 ).build();
-=======
-            .initialCapacity( 1000 )
-            .maximumSize( SystemUtils.isTestRun( env.getActiveProfiles() ) ? 0 : 20000 ).build();
-        
-        IN_USER_ORG_UNIT_SEARCH_HIERARCHY_CACHE = Caffeine.newBuilder()
-            .expireAfterWrite( 3, TimeUnit.HOURS )
-            .initialCapacity( 1000 )
-            .maximumSize( SystemUtils.isTestRun( env.getActiveProfiles() ) ? 0 : 20000 ).build();
->>>>>>> 7558675a
-    }
-
-    // -------------------------------------------------------------------------
-    // OrganisationUnit
-    // -------------------------------------------------------------------------
-
-    @Override
-    @Transactional
-    public long addOrganisationUnit( OrganisationUnit organisationUnit )
-    {
-        organisationUnitStore.save( organisationUnit );
-        User user = currentUserService.getCurrentUser();
-
-        if ( organisationUnit.getParent() == null && user != null )
-        {
-            // Adding a new root node, add this node to the current user
-            user.getOrganisationUnits().add( organisationUnit );
-        }
-
-        return organisationUnit.getId();
-    }
-
-    @Override
-    @Transactional
-    public void updateOrganisationUnit( OrganisationUnit organisationUnit )
-    {
-        organisationUnitStore.update( organisationUnit );
-    }
-
-    @Override
-    @Transactional
-    public void updateOrganisationUnit( OrganisationUnit organisationUnit, boolean updateHierarchy )
-    {
-        updateOrganisationUnit( organisationUnit );
-    }
-
-    @Override
-    @Transactional
-    public void deleteOrganisationUnit( OrganisationUnit organisationUnit )
-        throws HierarchyViolationException
-    {
-        organisationUnit = getOrganisationUnit( organisationUnit.getId() );
-
-        if ( !organisationUnit.getChildren().isEmpty() )
-        {
-            throw new HierarchyViolationException( "Cannot delete an OrganisationUnit with children" );
-        }
-
-        OrganisationUnit parent = organisationUnit.getParent();
-
-        if ( parent != null )
-        {
-            parent.getChildren().remove( organisationUnit );
-
-            organisationUnitStore.update( parent );
-        }
-
-        organisationUnitStore.delete( organisationUnit );
-    }
-
-    @Override
-    @Transactional(readOnly = true)
-    public OrganisationUnit getOrganisationUnit( long id )
-    {
-        return organisationUnitStore.get( id );
-    }
-
-    @Override
-    @Transactional(readOnly = true)
-    public List<OrganisationUnit> getAllOrganisationUnits()
-    {
-        return organisationUnitStore.getAll();
-    }
-
-    @Override
-    @Transactional(readOnly = true)
-    public List<OrganisationUnit> getAllOrganisationUnitsByLastUpdated( Date lastUpdated )
-    {
-        return organisationUnitStore.getAllOrganisationUnitsByLastUpdated( lastUpdated );
-    }
-
-    @Override
-    @Transactional(readOnly = true)
-    public List<OrganisationUnit> getOrganisationUnits( Collection<Long> identifiers )
-    {
-        return organisationUnitStore.getById( identifiers );
-    }
-
-    @Override
-    @Transactional(readOnly = true)
-    public List<OrganisationUnit> getOrganisationUnitsByUid( Collection<String> uids )
-    {
-        return organisationUnitStore.getByUid( uids );
-    }
-
-    @Override
-    @Transactional(readOnly = true)
-    public List<OrganisationUnit> getOrganisationUnitsByQuery( OrganisationUnitQueryParams params )
-    {
-        return organisationUnitStore.getOrganisationUnits( params );
-    }
-
-    @Override
-    @Transactional(readOnly = true)
-    public OrganisationUnit getOrganisationUnit( String uid )
-    {
-        return organisationUnitStore.getByUid( uid );
-    }
-
-    @Override
-    @Transactional(readOnly = true)
-    public List<OrganisationUnit> getOrganisationUnitByName( String name )
-    {
-        return new ArrayList<>( organisationUnitStore.getAllEqName( name ) );
-    }
-
-    @Override
-    @Transactional(readOnly = true)
-    public OrganisationUnit getOrganisationUnitByCode( String code )
-    {
-        return organisationUnitStore.getByCode( code );
-    }
-
-    @Override
-    @Transactional(readOnly = true)
-    public List<OrganisationUnit> getRootOrganisationUnits()
-    {
-        return organisationUnitStore.getRootOrganisationUnits();
-    }
-
-    @Override
-    @Transactional(readOnly = true)
-    public List<OrganisationUnit> getOrganisationUnits( Collection<OrganisationUnitGroup> groups, Collection<OrganisationUnit> parents )
-    {
-        OrganisationUnitQueryParams params = new OrganisationUnitQueryParams();
-        params.setParents( Sets.newHashSet( parents ) );
-        params.setGroups( Sets.newHashSet( groups ) );
-
-        return organisationUnitStore.getOrganisationUnits( params );
-    }
-
-    @Override
-    @Transactional(readOnly = true)
-    public List<OrganisationUnit> getOrganisationUnitsWithChildren( Collection<String> parentUids )
-    {
-        return getOrganisationUnitsWithChildren( parentUids, null );
-    }
-
-    @Override
-    @Transactional(readOnly = true)
-    public List<OrganisationUnit> getOrganisationUnitsWithChildren( Collection<String> parentUids, Integer maxLevels )
-    {
-        List<OrganisationUnit> units = new ArrayList<>();
-
-        for ( String uid : parentUids )
-        {
-            units.addAll( getOrganisationUnitWithChildren( uid, maxLevels ) );
-        }
-
-        return units;
-    }
-
-    @Override
-    @Transactional(readOnly = true)
-    public List<OrganisationUnit> getOrganisationUnitWithChildren( String uid )
-    {
-        return getOrganisationUnitWithChildren( uid, null );
-    }
-
-    @Override
-    @Transactional(readOnly = true)
-    public List<OrganisationUnit> getOrganisationUnitWithChildren( String uid, Integer maxLevels )
-    {
-        OrganisationUnit unit = getOrganisationUnit( uid );
-
-        long id = unit != null ? unit.getId() : -1;
-
-        return getOrganisationUnitWithChildren( id, maxLevels );
-    }
-
-    @Override
-    @Transactional(readOnly = true)
-    public List<OrganisationUnit> getOrganisationUnitWithChildren( long id )
-    {
-        return getOrganisationUnitWithChildren( id, null );
-    }
-
-    @Override
-    @Transactional(readOnly = true)
-    public List<OrganisationUnit> getOrganisationUnitWithChildren( long id, Integer maxLevels )
-    {
-        OrganisationUnit organisationUnit = getOrganisationUnit( id );
-
-        if ( organisationUnit == null )
-        {
-            return new ArrayList<>();
-        }
-
-        if ( maxLevels != null && maxLevels <= 0 )
-        {
-            return new ArrayList<>();
-        }
-
-        int rootLevel = organisationUnit.getLevel();
-
-        Integer levels = maxLevels != null ? (rootLevel + maxLevels - 1) : null;
-        SortProperty orderBy = SortProperty.fromValue(
-            userSettingService.getUserSetting( UserSettingKey.ANALYSIS_DISPLAY_PROPERTY ).toString() );
-
-        OrganisationUnitQueryParams params = new OrganisationUnitQueryParams();
-        params.setParents( Sets.newHashSet( organisationUnit ) );
-        params.setMaxLevels( levels );
-        params.setFetchChildren( true );
-        params.setOrderBy( orderBy );
-
-        return organisationUnitStore.getOrganisationUnits( params );
-    }
-
-    @Override
-    @Transactional(readOnly = true)
-    public List<OrganisationUnit> getOrganisationUnitsAtLevel( int level )
-    {
-        OrganisationUnitQueryParams params = new OrganisationUnitQueryParams();
-        params.setLevels( Sets.newHashSet( level ) );
-
-        return organisationUnitStore.getOrganisationUnits( params );
-    }
-
-    @Override
-    @Transactional(readOnly = true)
-    public List<OrganisationUnit> getOrganisationUnitsAtLevel( int level, OrganisationUnit parent )
-    {
-        OrganisationUnitQueryParams params = new OrganisationUnitQueryParams();
-        params.setLevels( Sets.newHashSet( level ) );
-
-        if ( parent != null )
-        {
-            params.setParents( Sets.newHashSet( parent ) );
-        }
-
-        return organisationUnitStore.getOrganisationUnits( params );
-    }
-
-    @Override
-    @Transactional(readOnly = true)
-    public List<OrganisationUnit> getOrganisationUnitsAtOrgUnitLevels( Collection<OrganisationUnitLevel> levels, Collection<OrganisationUnit> parents )
-    {
-        return getOrganisationUnitsAtLevels( levels.stream().map( l -> l.getLevel() ).collect( Collectors.toList() ), parents );
-    }
-
-    @Override
-    @Transactional(readOnly = true)
-    public List<OrganisationUnit> getOrganisationUnitsAtLevels( Collection<Integer> levels, Collection<OrganisationUnit> parents )
-    {
-        OrganisationUnitQueryParams params = new OrganisationUnitQueryParams();
-        params.setLevels( Sets.newHashSet( levels ) );
-        params.setParents( Sets.newHashSet( parents ) );
-
-        return organisationUnitStore.getOrganisationUnits( params );
-    }
-
-    @Override
-    @Transactional(readOnly = true)
-    public int getNumberOfOrganisationalLevels()
-    {
-        return organisationUnitStore.getMaxLevel();
-    }
-
-    @Override
-    @Transactional(readOnly = true)
-    public List<OrganisationUnit> getOrganisationUnitsWithoutGroups()
-    {
-        return organisationUnitStore.getOrganisationUnitsWithoutGroups();
-    }
-
-    @Override
-    @Transactional(readOnly = true)
-    public Long getOrganisationUnitHierarchyMemberCount( OrganisationUnit parent, Object member, String collectionName )
-    {
-        return organisationUnitStore.getOrganisationUnitHierarchyMemberCount( parent, member, collectionName );
-    }
-
-    @Override
-    @Transactional(readOnly = true)
-    public OrganisationUnitDataSetAssociationSet getOrganisationUnitDataSetAssociationSet( Integer maxLevels )
-    {
-        User user = currentUserService.getCurrentUser();
-
-        Set<OrganisationUnit> organisationUnits = user != null ? user.getOrganisationUnits() : null;
-        List<DataSet> dataSets = ( user != null && user.isSuper() ) ? null : dataSetService.getUserDataWrite( user );
-
-        Map<String, Set<String>> associationSet = organisationUnitStore.getOrganisationUnitDataSetAssocationMap( organisationUnits, dataSets );
-
-        OrganisationUnitDataSetAssociationSet set = new OrganisationUnitDataSetAssociationSet();
-
-        for ( Map.Entry<String, Set<String>> entry : associationSet.entrySet() )
-        {
-            int index = set.getDataSetAssociationSets().indexOf( entry.getValue() );
-
-            if ( index == -1 ) // Association set does not exist, add new
-            {
-                index = set.getDataSetAssociationSets().size();
-                set.getDataSetAssociationSets().add( entry.getValue() );
-            }
-
-            set.getOrganisationUnitAssociationSetMap().put( entry.getKey(), index );
-            set.getDistinctDataSets().addAll( entry.getValue() );
-        }
-
-        return set;
-    }
-
-    @Override
-    @Transactional(readOnly = true)
-    public List<OrganisationUnit> getOrganisationUnitsBetweenByName( String name, int first, int max )
-    {
-        return organisationUnitStore.getAllLikeName( name, first, max );
-    }
-
-    @Override
-    @Transactional(readOnly = true)
-    public boolean isInUserHierarchy( OrganisationUnit organisationUnit )
-    {
-        return isInUserHierarchy( currentUserService.getCurrentUser(), organisationUnit );
-    }
-
-    @Override
-    @Transactional(readOnly = true)
-    public boolean isInUserHierarchyCached( OrganisationUnit organisationUnit )
-    {
-        return isInUserHierarchyCached( currentUserService.getCurrentUser(), organisationUnit );
-    }
-    
-    @Override
-    @Transactional(readOnly = true)
-    public boolean isInUserHierarchyCached( User user, OrganisationUnit organisationUnit )
-    {
-        String cacheKey = joinHyphen( user.getUsername(), organisationUnit.getUid() );
-
-<<<<<<< HEAD
-        return IN_USER_ORG_UNIT_HIERARCHY_CACHE.get( cacheKey, ou -> isInUserHierarchy( organisationUnit ) ).get();
-=======
-        return IN_USER_ORG_UNIT_HIERARCHY_CACHE.get( cacheKey, ou -> isInUserHierarchy( user, organisationUnit ) );
->>>>>>> 7558675a
-    }
-
-    @Override
-    @Transactional(readOnly = true)
-    public boolean isInUserHierarchy( User user, OrganisationUnit organisationUnit )
-    {
-        if ( user == null || user.getOrganisationUnits() == null || user.getOrganisationUnits().isEmpty() )
-        {
-            return false;
-        }
-
-        return organisationUnit.isDescendant( user.getOrganisationUnits() );
-    }
-    
-    @Override
-    @Transactional(readOnly = true)
-    public boolean isInUserSearchHierarchy( OrganisationUnit organisationUnit )
-    {
-        return isInUserSearchHierarchy( currentUserService.getCurrentUser(), organisationUnit );
-    }
-
-    @Override
-    @Transactional(readOnly = true)
-    public boolean isInUserSearchHierarchyCached( OrganisationUnit organisationUnit )
-    {
-        return isInUserSearchHierarchyCached( currentUserService.getCurrentUser(), organisationUnit );
-    }
-    
-    @Override
-    @Transactional(readOnly = true)
-    public boolean isInUserSearchHierarchyCached( User user, OrganisationUnit organisationUnit )
-    {
-        String cacheKey = joinHyphen( user.getUsername(), organisationUnit.getUid() );
-
-        return IN_USER_ORG_UNIT_SEARCH_HIERARCHY_CACHE.get( cacheKey, ou -> isInUserSearchHierarchy( user, organisationUnit ) );
-    }
-
-    @Override
-    @Transactional(readOnly = true)
-    public boolean isInUserSearchHierarchy( User user, OrganisationUnit organisationUnit )
-    {
-        if ( user == null || user.getTeiSearchOrganisationUnitsWithFallback() == null || user.getTeiSearchOrganisationUnitsWithFallback().isEmpty() )
-        {
-            return false;
-        }
-
-        return organisationUnit.isDescendant( user.getTeiSearchOrganisationUnitsWithFallback() );
-    }
-
-    @Override
-    @Transactional(readOnly = true)
-    public boolean isInUserHierarchy( String uid, Set<OrganisationUnit> organisationUnits )
-    {
-        OrganisationUnit organisationUnit = organisationUnitStore.getByUid( uid );
-
-        return organisationUnit != null && organisationUnit.isDescendant(organisationUnits);
-    }
-
-    // -------------------------------------------------------------------------
-    // OrganisationUnitHierarchy
-    // -------------------------------------------------------------------------
-
-    @Override
-    @Transactional(readOnly = true)
-    public OrganisationUnitHierarchy getOrganisationUnitHierarchy()
-    {
-        return organisationUnitStore.getOrganisationUnitHierarchy();
-    }
-
-    @Override
-    @Transactional
-    public void updateOrganisationUnitParent( long organisationUnitId, long parentId )
-    {
-        organisationUnitStore.updateOrganisationUnitParent( organisationUnitId, parentId );
-    }
-
-    // -------------------------------------------------------------------------
-    // OrganisationUnitLevel
-    // -------------------------------------------------------------------------
-
-    @Override
-    @Transactional
-    public long addOrganisationUnitLevel( OrganisationUnitLevel organisationUnitLevel )
-    {
-        organisationUnitLevelStore.save( organisationUnitLevel );
-        return organisationUnitLevel.getId();
-    }
-
-    @Override
-    @Transactional
-    public void updateOrganisationUnitLevel( OrganisationUnitLevel organisationUnitLevel )
-    {
-        organisationUnitLevelStore.update( organisationUnitLevel );
-    }
-
-    @Override
-    @Transactional
-    public void addOrUpdateOrganisationUnitLevel( OrganisationUnitLevel level )
-    {
-        OrganisationUnitLevel existing = getOrganisationUnitLevelByLevel( level.getLevel() );
-
-        if ( existing == null )
-        {
-            addOrganisationUnitLevel( level );
-        }
-        else
-        {
-            existing.setName( level.getName() );
-            existing.setOfflineLevels( level.getOfflineLevels() );
-
-            updateOrganisationUnitLevel( existing );
-        }
-    }
-
-    @Override
-    @Transactional
-    public void pruneOrganisationUnitLevels( Set<Integer> currentLevels )
-    {
-        for ( OrganisationUnitLevel level : getOrganisationUnitLevels() )
-        {
-            if ( !currentLevels.contains( level.getLevel() ) )
-            {
-                deleteOrganisationUnitLevel( level );
-            }
-        }
-    }
-
-    @Override
-    @Transactional(readOnly = true)
-    public OrganisationUnitLevel getOrganisationUnitLevel( long id )
-    {
-        return organisationUnitLevelStore.get( id );
-    }
-
-    @Override
-    @Transactional(readOnly = true)
-    public OrganisationUnitLevel getOrganisationUnitLevel( String uid )
-    {
-        return organisationUnitLevelStore.getByUid( uid );
-    }
-
-    @Override
-    @Transactional
-    public void deleteOrganisationUnitLevel( OrganisationUnitLevel organisationUnitLevel )
-    {
-        organisationUnitLevelStore.delete( organisationUnitLevel );
-    }
-
-    @Override
-    @Transactional
-    public void deleteOrganisationUnitLevels()
-    {
-        organisationUnitLevelStore.deleteAll();
-    }
-
-    @Override
-    @Transactional(readOnly = true)
-    public List<OrganisationUnitLevel> getOrganisationUnitLevels()
-    {
-        return ListUtils.sort( organisationUnitLevelStore.getAll(),
-            OrganisationUnitLevelComparator.INSTANCE );
-    }
-
-    @Override
-    @Transactional(readOnly = true)
-    public OrganisationUnitLevel getOrganisationUnitLevelByLevel( int level )
-    {
-        return organisationUnitLevelStore.getByLevel( level );
-    }
-
-    @Override
-    @Transactional(readOnly = true)
-    public List<OrganisationUnitLevel> getOrganisationUnitLevelByName( String name )
-    {
-        return new ArrayList<>( organisationUnitLevelStore.getAllEqName( name ) );
-    }
-
-    @Override
-    @Transactional(readOnly = true)
-    public List<OrganisationUnitLevel> getFilledOrganisationUnitLevels()
-    {
-        Map<Integer, OrganisationUnitLevel> levelMap = getOrganisationUnitLevelMap();
-
-        List<OrganisationUnitLevel> levels = new ArrayList<>();
-
-        int levelNo = getNumberOfOrganisationalLevels();
-
-        for ( int i = 0; i < levelNo; i++ )
-        {
-            int level = i + 1;
-
-            OrganisationUnitLevel filledLevel = ObjectUtils.firstNonNull(
-                levelMap.get( level ), new OrganisationUnitLevel( level, LEVEL_PREFIX + level ) );
-
-            levels.add( filledLevel );
-        }
-
-        return levels;
-    }
-
-    @Override
-    @Transactional(readOnly = true)
-    public Map<Integer, OrganisationUnitLevel> getOrganisationUnitLevelMap()
-    {
-        Map<Integer, OrganisationUnitLevel> levelMap = new HashMap<>();
-
-        List<OrganisationUnitLevel> levels = getOrganisationUnitLevels();
-
-        for ( OrganisationUnitLevel level : levels )
-        {
-            levelMap.put( level.getLevel(), level );
-        }
-
-        return levelMap;
-    }
-
-    @Override
-    @Transactional(readOnly = true)
-    public int getNumberOfOrganisationUnits()
-    {
-        return organisationUnitStore.getCount();
-    }
-
-    @Override
-    @Transactional(readOnly = true)
-    public int getOfflineOrganisationUnitLevels()
-    {
-        // ---------------------------------------------------------------------
-        // Get level from organisation unit of current user
-        // ---------------------------------------------------------------------
-
-        User user = currentUserService.getCurrentUser();
-
-        if ( user != null && user.hasOrganisationUnit() )
-        {
-            OrganisationUnit organisationUnit = user.getOrganisationUnit();
-
-            int level = organisationUnit.getLevel();
-
-            OrganisationUnitLevel orgUnitLevel = getOrganisationUnitLevelByLevel( level );
-
-            if ( orgUnitLevel != null && orgUnitLevel.getOfflineLevels() != null )
-            {
-                return orgUnitLevel.getOfflineLevels();
-            }
-        }
-
-        // ---------------------------------------------------------------------
-        // Get level from system configuration
-        // ---------------------------------------------------------------------
-
-        OrganisationUnitLevel level = configurationService.getConfiguration().getOfflineOrganisationUnitLevel();
-
-        if ( level != null )
-        {
-            return level.getLevel();
-        }
-
-        // ---------------------------------------------------------------------
-        // Get max level
-        // ---------------------------------------------------------------------
-
-        int max = getOrganisationUnitLevels().size();
-
-        OrganisationUnitLevel maxLevel = getOrganisationUnitLevelByLevel( max );
-
-        if ( maxLevel != null )
-        {
-            return maxLevel.getLevel();
-        }
-
-        // ---------------------------------------------------------------------
-        // Return 1 level as fall back
-        // ---------------------------------------------------------------------
-
-        return 1;
-    }
-
-    @Override
-    @Transactional
-    public void updatePaths()
-    {
-        organisationUnitStore.updatePaths();
-    }
-
-    @Override
-    @Transactional
-    public void forceUpdatePaths()
-    {
-        organisationUnitStore.forceUpdatePaths();
-    }
-
-    @Override
-    @Transactional(readOnly = true)
-    public Integer getOrganisationUnitLevelByLevelOrUid( String level )
-    {
-        if ( level.matches( ExpressionService.INT_EXPRESSION ) )
-        {
-            int orgUnitLevel = Integer.parseInt( level );
-
-            return orgUnitLevel > 0 ? orgUnitLevel : null;
-        }
-        else if ( level.matches( ExpressionService.UID_EXPRESSION ) )
-        {
-            OrganisationUnitLevel orgUnitLevel = getOrganisationUnitLevel( level );
-
-            return orgUnitLevel != null ? orgUnitLevel.getLevel() : null;
-        }
-
-        return null;
-    }
-
-    /**
-     * Get all the Organisation Units within the distance of a coordinate.
-     */
-    @Override
-    @Transactional(readOnly = true)
-    public List<OrganisationUnit> getOrganisationUnitWithinDistance( double longitude, double latitude,
-        double distance )
-    {
-        List<OrganisationUnit> objects = organisationUnitStore.getWithinCoordinateArea( GeoUtils.getBoxShape(
-            longitude, latitude, distance ) );
-
-        // Go through the list and remove the ones located outside radius
-
-        if ( objects != null && objects.size() > 0 )
-        {
-            Iterator<OrganisationUnit> iter = objects.iterator();
-
-            Point2D centerPoint = new Point2D.Double( longitude, latitude );
-
-            while ( iter.hasNext() )
-            {
-                OrganisationUnit orgunit = iter.next();
-
-                double distancebetween = GeoUtils.getDistanceBetweenTwoPoints( centerPoint,
-                    ValidationUtils.getCoordinatePoint2D( GeoUtils.getCoordinatesFromGeometry( orgunit.getGeometry()) ) );
-
-                if ( distancebetween > distance )
-                {
-                    iter.remove();
-                }
-            }
-        }
-
-        return objects;
-    }
-
-    /**
-     * Get lowest level/target level Organisation Units that includes the coordinates.
-     */
-    @Override
-    @Transactional(readOnly = true)
-    public List<OrganisationUnit> getOrganisationUnitByCoordinate( double longitude, double latitude,
-        String topOrgUnitUid, Integer targetLevel )
-    {
-        List<OrganisationUnit> orgUnits = new ArrayList<>();
-
-        if ( GeoUtils.checkGeoJsonPointValid( longitude, latitude ) )
-        {
-            OrganisationUnit topOrgUnit = null;
-
-            if ( topOrgUnitUid != null && !topOrgUnitUid.isEmpty() )
-            {
-                topOrgUnit = getOrganisationUnit( topOrgUnitUid );
-            }
-            else
-            {
-                // Get top search point through top level org unit which contains coordinate
-
-                List<OrganisationUnit> orgUnitsTopLevel = getTopLevelOrgUnitWithPoint( longitude, latitude, 1,
-                    getNumberOfOrganisationalLevels() - 1 );
-
-                if ( orgUnitsTopLevel.size() == 1 )
-                {
-                    topOrgUnit = orgUnitsTopLevel.iterator().next();
-                }
-            }
-
-            // Search children org units to get the lowest level org unit that contains coordinate
-
-            if ( topOrgUnit != null )
-            {
-                List<OrganisationUnit> orgUnitChildren;
-
-                if ( targetLevel != null )
-                {
-                    orgUnitChildren = getOrganisationUnitsAtLevel( targetLevel, topOrgUnit );
-                }
-                else
-                {
-                    orgUnitChildren = getOrganisationUnitWithChildren( topOrgUnit.getId() );
-                }
-
-                FilterUtils.filter( orgUnitChildren, new OrganisationUnitPolygonCoveringCoordinateFilter( longitude, latitude ) );
-
-                // Get org units with lowest level
-
-                int bottomLevel = topOrgUnit.getLevel();
-
-                for ( OrganisationUnit ou : orgUnitChildren )
-                {
-                    if ( ou.getLevel() > bottomLevel )
-                    {
-                        bottomLevel = ou.getLevel();
-                    }
-                }
-
-                for ( OrganisationUnit ou : orgUnitChildren )
-                {
-                    if ( ou.getLevel() == bottomLevel )
-                    {
-                        orgUnits.add( ou );
-                    }
-                }
-            }
-        }
-
-        return orgUnits;
-    }
-
-    // -------------------------------------------------------------------------
-    // Supportive methods
-    // -------------------------------------------------------------------------
-
-    /**
-     * Searches organisation units until finding one with polygon containing point.
-     */
-    private List<OrganisationUnit> getTopLevelOrgUnitWithPoint( double longitude, double latitude,
-        int searchLevel, int stopLevel )
-    {
-        for ( int i = searchLevel; i <= stopLevel; i++ )
-        {
-            List<OrganisationUnit> unitsAtLevel = new ArrayList<>( getOrganisationUnitsAtLevel( i ) );
-            FilterUtils.filter( unitsAtLevel, new OrganisationUnitPolygonCoveringCoordinateFilter( longitude, latitude ) );
-
-            if ( unitsAtLevel.size() > 0 )
-            {
-                return unitsAtLevel;
-            }
-        }
-
-        return new ArrayList<>();
-    }
-}
+package org.hisp.dhis.organisationunit;
+
+/*
+ * Copyright (c) 2004-2019, University of Oslo
+ * All rights reserved.
+ *
+ * Redistribution and use in source and binary forms, with or without
+ * modification, are permitted provided that the following conditions are met:
+ * Redistributions of source code must retain the above copyright notice, this
+ * list of conditions and the following disclaimer.
+ *
+ * Redistributions in binary form must reproduce the above copyright notice,
+ * this list of conditions and the following disclaimer in the documentation
+ * and/or other materials provided with the distribution.
+ * Neither the name of the HISP project nor the names of its contributors may
+ * be used to endorse or promote products derived from this software without
+ * specific prior written permission.
+ *
+ * THIS SOFTWARE IS PROVIDED BY THE COPYRIGHT HOLDERS AND CONTRIBUTORS "AS IS" AND
+ * ANY EXPRESS OR IMPLIED WARRANTIES, INCLUDING, BUT NOT LIMITED TO, THE IMPLIED
+ * WARRANTIES OF MERCHANTABILITY AND FITNESS FOR A PARTICULAR PURPOSE ARE
+ * DISCLAIMED. IN NO EVENT SHALL THE COPYRIGHT OWNER OR CONTRIBUTORS BE LIABLE FOR
+ * ANY DIRECT, INDIRECT, INCIDENTAL, SPECIAL, EXEMPLARY, OR CONSEQUENTIAL DAMAGES
+ * (INCLUDING, BUT NOT LIMITED TO, PROCUREMENT OF SUBSTITUTE GOODS OR SERVICES;
+ * LOSS OF USE, DATA, OR PROFITS; OR BUSINESS INTERRUPTION) HOWEVER CAUSED AND ON
+ * ANY THEORY OF LIABILITY, WHETHER IN CONTRACT, STRICT LIABILITY, OR TORT
+ * (INCLUDING NEGLIGENCE OR OTHERWISE) ARISING IN ANY WAY OUT OF THE USE OF THIS
+ * SOFTWARE, EVEN IF ADVISED OF THE POSSIBILITY OF SUCH DAMAGE.
+ */
+
+import static com.google.common.base.Preconditions.checkNotNull;
+import static org.hisp.dhis.commons.util.TextUtils.joinHyphen;
+
+import java.awt.geom.Point2D;
+import java.util.*;
+import java.util.concurrent.TimeUnit;
+import java.util.stream.Collectors;
+
+import javax.annotation.PostConstruct;
+
+import org.apache.commons.lang3.ObjectUtils;
+import org.hisp.dhis.cache.Cache;
+import org.hisp.dhis.cache.CacheProvider;
+import org.hisp.dhis.common.SortProperty;
+import org.hisp.dhis.commons.collection.ListUtils;
+import org.hisp.dhis.commons.filter.FilterUtils;
+import org.hisp.dhis.commons.util.SystemUtils;
+import org.hisp.dhis.configuration.ConfigurationService;
+import org.hisp.dhis.dataset.DataSet;
+import org.hisp.dhis.dataset.DataSetService;
+import org.hisp.dhis.expression.ExpressionService;
+import org.hisp.dhis.hierarchy.HierarchyViolationException;
+import org.hisp.dhis.organisationunit.comparator.OrganisationUnitLevelComparator;
+import org.hisp.dhis.system.filter.OrganisationUnitPolygonCoveringCoordinateFilter;
+import org.hisp.dhis.system.util.GeoUtils;
+import org.hisp.dhis.system.util.ValidationUtils;
+import org.hisp.dhis.user.CurrentUserService;
+import org.hisp.dhis.user.User;
+import org.hisp.dhis.user.UserSettingKey;
+import org.hisp.dhis.user.UserSettingService;
+import org.springframework.core.env.Environment;
+import org.springframework.stereotype.Service;
+import org.springframework.transaction.annotation.Transactional;
+
+import com.google.common.collect.Sets;
+
+/**
+ * @author Torgeir Lorange Ostby
+ */
+@Service( "org.hisp.dhis.organisationunit.OrganisationUnitService" )
+public class DefaultOrganisationUnitService
+    implements OrganisationUnitService
+{
+    private static final String LEVEL_PREFIX = "Level ";
+
+    private static Cache<Boolean> IN_USER_ORG_UNIT_HIERARCHY_CACHE;
+    
+    private static Cache<Boolean> IN_USER_ORG_UNIT_SEARCH_HIERARCHY_CACHE;
+
+    // -------------------------------------------------------------------------
+    // Dependencies
+    // -------------------------------------------------------------------------
+
+    private final Environment env;
+
+    private final OrganisationUnitStore organisationUnitStore;
+
+    private final DataSetService dataSetService;
+
+    private final OrganisationUnitLevelStore organisationUnitLevelStore;
+
+    private CurrentUserService currentUserService;
+
+    private final ConfigurationService configurationService;
+
+    private final UserSettingService userSettingService;
+    
+    private final CacheProvider cacheProvider;
+
+    public DefaultOrganisationUnitService( Environment env, OrganisationUnitStore organisationUnitStore,
+        DataSetService dataSetService, OrganisationUnitLevelStore organisationUnitLevelStore,
+        CurrentUserService currentUserService, ConfigurationService configurationService,  UserSettingService userSettingService,
+        CacheProvider cacheProvider )
+    {
+        checkNotNull( env );
+        checkNotNull( organisationUnitStore );
+        checkNotNull( dataSetService );
+        checkNotNull( organisationUnitLevelStore );
+        checkNotNull( currentUserService );
+        checkNotNull( configurationService );
+        checkNotNull( userSettingService );
+
+        this.env = env;
+        this.organisationUnitStore = organisationUnitStore;
+        this.dataSetService = dataSetService;
+        this.organisationUnitLevelStore = organisationUnitLevelStore;
+        this.currentUserService = currentUserService;
+        this.configurationService = configurationService;
+        this.userSettingService = userSettingService;
+        this.cacheProvider = cacheProvider;
+    }
+
+    /**
+     * Used only by test harness. Remove after test refactoring
+     */
+    @Deprecated
+    public void setCurrentUserService( CurrentUserService currentUserService )
+    {
+        this.currentUserService = currentUserService;
+    }
+
+    @PostConstruct
+    public void init()
+    {
+        IN_USER_ORG_UNIT_HIERARCHY_CACHE = cacheProvider.newCacheBuilder( Boolean.class )
+            .expireAfterWrite( 3, TimeUnit.HOURS )
+            .withInitialCapacity( 1000 )
+            .forceInMemory()
+            .withMaximumSize( SystemUtils.isTestRun(env.getActiveProfiles() ) ? 0 : 20000 ).build();
+        
+        IN_USER_ORG_UNIT_SEARCH_HIERARCHY_CACHE = cacheProvider.newCacheBuilder( Boolean.class )
+            .expireAfterWrite( 3, TimeUnit.HOURS )
+            .withInitialCapacity( 1000 )
+            .withMaximumSize( SystemUtils.isTestRun( env.getActiveProfiles() ) ? 0 : 20000 ).build();
+    }
+
+    // -------------------------------------------------------------------------
+    // OrganisationUnit
+    // -------------------------------------------------------------------------
+
+    @Override
+    @Transactional
+    public long addOrganisationUnit( OrganisationUnit organisationUnit )
+    {
+        organisationUnitStore.save( organisationUnit );
+        User user = currentUserService.getCurrentUser();
+
+        if ( organisationUnit.getParent() == null && user != null )
+        {
+            // Adding a new root node, add this node to the current user
+            user.getOrganisationUnits().add( organisationUnit );
+        }
+
+        return organisationUnit.getId();
+    }
+
+    @Override
+    @Transactional
+    public void updateOrganisationUnit( OrganisationUnit organisationUnit )
+    {
+        organisationUnitStore.update( organisationUnit );
+    }
+
+    @Override
+    @Transactional
+    public void updateOrganisationUnit( OrganisationUnit organisationUnit, boolean updateHierarchy )
+    {
+        updateOrganisationUnit( organisationUnit );
+    }
+
+    @Override
+    @Transactional
+    public void deleteOrganisationUnit( OrganisationUnit organisationUnit )
+        throws HierarchyViolationException
+    {
+        organisationUnit = getOrganisationUnit( organisationUnit.getId() );
+
+        if ( !organisationUnit.getChildren().isEmpty() )
+        {
+            throw new HierarchyViolationException( "Cannot delete an OrganisationUnit with children" );
+        }
+
+        OrganisationUnit parent = organisationUnit.getParent();
+
+        if ( parent != null )
+        {
+            parent.getChildren().remove( organisationUnit );
+
+            organisationUnitStore.update( parent );
+        }
+
+        organisationUnitStore.delete( organisationUnit );
+    }
+
+    @Override
+    @Transactional(readOnly = true)
+    public OrganisationUnit getOrganisationUnit( long id )
+    {
+        return organisationUnitStore.get( id );
+    }
+
+    @Override
+    @Transactional(readOnly = true)
+    public List<OrganisationUnit> getAllOrganisationUnits()
+    {
+        return organisationUnitStore.getAll();
+    }
+
+    @Override
+    @Transactional(readOnly = true)
+    public List<OrganisationUnit> getAllOrganisationUnitsByLastUpdated( Date lastUpdated )
+    {
+        return organisationUnitStore.getAllOrganisationUnitsByLastUpdated( lastUpdated );
+    }
+
+    @Override
+    @Transactional(readOnly = true)
+    public List<OrganisationUnit> getOrganisationUnits( Collection<Long> identifiers )
+    {
+        return organisationUnitStore.getById( identifiers );
+    }
+
+    @Override
+    @Transactional(readOnly = true)
+    public List<OrganisationUnit> getOrganisationUnitsByUid( Collection<String> uids )
+    {
+        return organisationUnitStore.getByUid( uids );
+    }
+
+    @Override
+    @Transactional(readOnly = true)
+    public List<OrganisationUnit> getOrganisationUnitsByQuery( OrganisationUnitQueryParams params )
+    {
+        return organisationUnitStore.getOrganisationUnits( params );
+    }
+
+    @Override
+    @Transactional(readOnly = true)
+    public OrganisationUnit getOrganisationUnit( String uid )
+    {
+        return organisationUnitStore.getByUid( uid );
+    }
+
+    @Override
+    @Transactional(readOnly = true)
+    public List<OrganisationUnit> getOrganisationUnitByName( String name )
+    {
+        return new ArrayList<>( organisationUnitStore.getAllEqName( name ) );
+    }
+
+    @Override
+    @Transactional(readOnly = true)
+    public OrganisationUnit getOrganisationUnitByCode( String code )
+    {
+        return organisationUnitStore.getByCode( code );
+    }
+
+    @Override
+    @Transactional(readOnly = true)
+    public List<OrganisationUnit> getRootOrganisationUnits()
+    {
+        return organisationUnitStore.getRootOrganisationUnits();
+    }
+
+    @Override
+    @Transactional(readOnly = true)
+    public List<OrganisationUnit> getOrganisationUnits( Collection<OrganisationUnitGroup> groups, Collection<OrganisationUnit> parents )
+    {
+        OrganisationUnitQueryParams params = new OrganisationUnitQueryParams();
+        params.setParents( Sets.newHashSet( parents ) );
+        params.setGroups( Sets.newHashSet( groups ) );
+
+        return organisationUnitStore.getOrganisationUnits( params );
+    }
+
+    @Override
+    @Transactional(readOnly = true)
+    public List<OrganisationUnit> getOrganisationUnitsWithChildren( Collection<String> parentUids )
+    {
+        return getOrganisationUnitsWithChildren( parentUids, null );
+    }
+
+    @Override
+    @Transactional(readOnly = true)
+    public List<OrganisationUnit> getOrganisationUnitsWithChildren( Collection<String> parentUids, Integer maxLevels )
+    {
+        List<OrganisationUnit> units = new ArrayList<>();
+
+        for ( String uid : parentUids )
+        {
+            units.addAll( getOrganisationUnitWithChildren( uid, maxLevels ) );
+        }
+
+        return units;
+    }
+
+    @Override
+    @Transactional(readOnly = true)
+    public List<OrganisationUnit> getOrganisationUnitWithChildren( String uid )
+    {
+        return getOrganisationUnitWithChildren( uid, null );
+    }
+
+    @Override
+    @Transactional(readOnly = true)
+    public List<OrganisationUnit> getOrganisationUnitWithChildren( String uid, Integer maxLevels )
+    {
+        OrganisationUnit unit = getOrganisationUnit( uid );
+
+        long id = unit != null ? unit.getId() : -1;
+
+        return getOrganisationUnitWithChildren( id, maxLevels );
+    }
+
+    @Override
+    @Transactional(readOnly = true)
+    public List<OrganisationUnit> getOrganisationUnitWithChildren( long id )
+    {
+        return getOrganisationUnitWithChildren( id, null );
+    }
+
+    @Override
+    @Transactional(readOnly = true)
+    public List<OrganisationUnit> getOrganisationUnitWithChildren( long id, Integer maxLevels )
+    {
+        OrganisationUnit organisationUnit = getOrganisationUnit( id );
+
+        if ( organisationUnit == null )
+        {
+            return new ArrayList<>();
+        }
+
+        if ( maxLevels != null && maxLevels <= 0 )
+        {
+            return new ArrayList<>();
+        }
+
+        int rootLevel = organisationUnit.getLevel();
+
+        Integer levels = maxLevels != null ? (rootLevel + maxLevels - 1) : null;
+        SortProperty orderBy = SortProperty.fromValue(
+            userSettingService.getUserSetting( UserSettingKey.ANALYSIS_DISPLAY_PROPERTY ).toString() );
+
+        OrganisationUnitQueryParams params = new OrganisationUnitQueryParams();
+        params.setParents( Sets.newHashSet( organisationUnit ) );
+        params.setMaxLevels( levels );
+        params.setFetchChildren( true );
+        params.setOrderBy( orderBy );
+
+        return organisationUnitStore.getOrganisationUnits( params );
+    }
+
+    @Override
+    @Transactional(readOnly = true)
+    public List<OrganisationUnit> getOrganisationUnitsAtLevel( int level )
+    {
+        OrganisationUnitQueryParams params = new OrganisationUnitQueryParams();
+        params.setLevels( Sets.newHashSet( level ) );
+
+        return organisationUnitStore.getOrganisationUnits( params );
+    }
+
+    @Override
+    @Transactional(readOnly = true)
+    public List<OrganisationUnit> getOrganisationUnitsAtLevel( int level, OrganisationUnit parent )
+    {
+        OrganisationUnitQueryParams params = new OrganisationUnitQueryParams();
+        params.setLevels( Sets.newHashSet( level ) );
+
+        if ( parent != null )
+        {
+            params.setParents( Sets.newHashSet( parent ) );
+        }
+
+        return organisationUnitStore.getOrganisationUnits( params );
+    }
+
+    @Override
+    @Transactional(readOnly = true)
+    public List<OrganisationUnit> getOrganisationUnitsAtOrgUnitLevels( Collection<OrganisationUnitLevel> levels, Collection<OrganisationUnit> parents )
+    {
+        return getOrganisationUnitsAtLevels( levels.stream().map( l -> l.getLevel() ).collect( Collectors.toList() ), parents );
+    }
+
+    @Override
+    @Transactional(readOnly = true)
+    public List<OrganisationUnit> getOrganisationUnitsAtLevels( Collection<Integer> levels, Collection<OrganisationUnit> parents )
+    {
+        OrganisationUnitQueryParams params = new OrganisationUnitQueryParams();
+        params.setLevels( Sets.newHashSet( levels ) );
+        params.setParents( Sets.newHashSet( parents ) );
+
+        return organisationUnitStore.getOrganisationUnits( params );
+    }
+
+    @Override
+    @Transactional(readOnly = true)
+    public int getNumberOfOrganisationalLevels()
+    {
+        return organisationUnitStore.getMaxLevel();
+    }
+
+    @Override
+    @Transactional(readOnly = true)
+    public List<OrganisationUnit> getOrganisationUnitsWithoutGroups()
+    {
+        return organisationUnitStore.getOrganisationUnitsWithoutGroups();
+    }
+
+    @Override
+    @Transactional(readOnly = true)
+    public Long getOrganisationUnitHierarchyMemberCount( OrganisationUnit parent, Object member, String collectionName )
+    {
+        return organisationUnitStore.getOrganisationUnitHierarchyMemberCount( parent, member, collectionName );
+    }
+
+    @Override
+    @Transactional(readOnly = true)
+    public OrganisationUnitDataSetAssociationSet getOrganisationUnitDataSetAssociationSet( Integer maxLevels )
+    {
+        User user = currentUserService.getCurrentUser();
+
+        Set<OrganisationUnit> organisationUnits = user != null ? user.getOrganisationUnits() : null;
+        List<DataSet> dataSets = ( user != null && user.isSuper() ) ? null : dataSetService.getUserDataWrite( user );
+
+        Map<String, Set<String>> associationSet = organisationUnitStore.getOrganisationUnitDataSetAssocationMap( organisationUnits, dataSets );
+
+        OrganisationUnitDataSetAssociationSet set = new OrganisationUnitDataSetAssociationSet();
+
+        for ( Map.Entry<String, Set<String>> entry : associationSet.entrySet() )
+        {
+            int index = set.getDataSetAssociationSets().indexOf( entry.getValue() );
+
+            if ( index == -1 ) // Association set does not exist, add new
+            {
+                index = set.getDataSetAssociationSets().size();
+                set.getDataSetAssociationSets().add( entry.getValue() );
+            }
+
+            set.getOrganisationUnitAssociationSetMap().put( entry.getKey(), index );
+            set.getDistinctDataSets().addAll( entry.getValue() );
+        }
+
+        return set;
+    }
+
+    @Override
+    @Transactional(readOnly = true)
+    public List<OrganisationUnit> getOrganisationUnitsBetweenByName( String name, int first, int max )
+    {
+        return organisationUnitStore.getAllLikeName( name, first, max );
+    }
+
+    @Override
+    @Transactional(readOnly = true)
+    public boolean isInUserHierarchy( OrganisationUnit organisationUnit )
+    {
+        return isInUserHierarchy( currentUserService.getCurrentUser(), organisationUnit );
+    }
+
+    @Override
+    @Transactional(readOnly = true)
+    public boolean isInUserHierarchyCached( OrganisationUnit organisationUnit )
+    {
+        return isInUserHierarchyCached( currentUserService.getCurrentUser(), organisationUnit );
+    }
+    
+    @Override
+    @Transactional(readOnly = true)
+    public boolean isInUserHierarchyCached( User user, OrganisationUnit organisationUnit )
+    {
+        String cacheKey = joinHyphen( user.getUsername(), organisationUnit.getUid() );
+
+        return IN_USER_ORG_UNIT_HIERARCHY_CACHE.get( cacheKey, ou -> isInUserHierarchy( user, organisationUnit ) ).get();
+    }
+
+    @Override
+    @Transactional(readOnly = true)
+    public boolean isInUserHierarchy( User user, OrganisationUnit organisationUnit )
+    {
+        if ( user == null || user.getOrganisationUnits() == null || user.getOrganisationUnits().isEmpty() )
+        {
+            return false;
+        }
+
+        return organisationUnit.isDescendant( user.getOrganisationUnits() );
+    }
+    
+    @Override
+    @Transactional(readOnly = true)
+    public boolean isInUserSearchHierarchy( OrganisationUnit organisationUnit )
+    {
+        return isInUserSearchHierarchy( currentUserService.getCurrentUser(), organisationUnit );
+    }
+
+    @Override
+    @Transactional(readOnly = true)
+    public boolean isInUserSearchHierarchyCached( OrganisationUnit organisationUnit )
+    {
+        return isInUserSearchHierarchyCached( currentUserService.getCurrentUser(), organisationUnit );
+    }
+    
+    @Override
+    @Transactional(readOnly = true)
+    public boolean isInUserSearchHierarchyCached( User user, OrganisationUnit organisationUnit )
+    {
+        String cacheKey = joinHyphen( user.getUsername(), organisationUnit.getUid() );
+
+        return IN_USER_ORG_UNIT_SEARCH_HIERARCHY_CACHE.get( cacheKey, ou -> isInUserSearchHierarchy( user, organisationUnit ) ).get();
+    }
+
+    @Override
+    @Transactional(readOnly = true)
+    public boolean isInUserSearchHierarchy( User user, OrganisationUnit organisationUnit )
+    {
+        if ( user == null || user.getTeiSearchOrganisationUnitsWithFallback() == null || user.getTeiSearchOrganisationUnitsWithFallback().isEmpty() )
+        {
+            return false;
+        }
+
+        return organisationUnit.isDescendant( user.getTeiSearchOrganisationUnitsWithFallback() );
+    }
+
+    @Override
+    @Transactional(readOnly = true)
+    public boolean isInUserHierarchy( String uid, Set<OrganisationUnit> organisationUnits )
+    {
+        OrganisationUnit organisationUnit = organisationUnitStore.getByUid( uid );
+
+        return organisationUnit != null && organisationUnit.isDescendant(organisationUnits);
+    }
+
+    // -------------------------------------------------------------------------
+    // OrganisationUnitHierarchy
+    // -------------------------------------------------------------------------
+
+    @Override
+    @Transactional(readOnly = true)
+    public OrganisationUnitHierarchy getOrganisationUnitHierarchy()
+    {
+        return organisationUnitStore.getOrganisationUnitHierarchy();
+    }
+
+    @Override
+    @Transactional
+    public void updateOrganisationUnitParent( long organisationUnitId, long parentId )
+    {
+        organisationUnitStore.updateOrganisationUnitParent( organisationUnitId, parentId );
+    }
+
+    // -------------------------------------------------------------------------
+    // OrganisationUnitLevel
+    // -------------------------------------------------------------------------
+
+    @Override
+    @Transactional
+    public long addOrganisationUnitLevel( OrganisationUnitLevel organisationUnitLevel )
+    {
+        organisationUnitLevelStore.save( organisationUnitLevel );
+        return organisationUnitLevel.getId();
+    }
+
+    @Override
+    @Transactional
+    public void updateOrganisationUnitLevel( OrganisationUnitLevel organisationUnitLevel )
+    {
+        organisationUnitLevelStore.update( organisationUnitLevel );
+    }
+
+    @Override
+    @Transactional
+    public void addOrUpdateOrganisationUnitLevel( OrganisationUnitLevel level )
+    {
+        OrganisationUnitLevel existing = getOrganisationUnitLevelByLevel( level.getLevel() );
+
+        if ( existing == null )
+        {
+            addOrganisationUnitLevel( level );
+        }
+        else
+        {
+            existing.setName( level.getName() );
+            existing.setOfflineLevels( level.getOfflineLevels() );
+
+            updateOrganisationUnitLevel( existing );
+        }
+    }
+
+    @Override
+    @Transactional
+    public void pruneOrganisationUnitLevels( Set<Integer> currentLevels )
+    {
+        for ( OrganisationUnitLevel level : getOrganisationUnitLevels() )
+        {
+            if ( !currentLevels.contains( level.getLevel() ) )
+            {
+                deleteOrganisationUnitLevel( level );
+            }
+        }
+    }
+
+    @Override
+    @Transactional(readOnly = true)
+    public OrganisationUnitLevel getOrganisationUnitLevel( long id )
+    {
+        return organisationUnitLevelStore.get( id );
+    }
+
+    @Override
+    @Transactional(readOnly = true)
+    public OrganisationUnitLevel getOrganisationUnitLevel( String uid )
+    {
+        return organisationUnitLevelStore.getByUid( uid );
+    }
+
+    @Override
+    @Transactional
+    public void deleteOrganisationUnitLevel( OrganisationUnitLevel organisationUnitLevel )
+    {
+        organisationUnitLevelStore.delete( organisationUnitLevel );
+    }
+
+    @Override
+    @Transactional
+    public void deleteOrganisationUnitLevels()
+    {
+        organisationUnitLevelStore.deleteAll();
+    }
+
+    @Override
+    @Transactional(readOnly = true)
+    public List<OrganisationUnitLevel> getOrganisationUnitLevels()
+    {
+        return ListUtils.sort( organisationUnitLevelStore.getAll(),
+            OrganisationUnitLevelComparator.INSTANCE );
+    }
+
+    @Override
+    @Transactional(readOnly = true)
+    public OrganisationUnitLevel getOrganisationUnitLevelByLevel( int level )
+    {
+        return organisationUnitLevelStore.getByLevel( level );
+    }
+
+    @Override
+    @Transactional(readOnly = true)
+    public List<OrganisationUnitLevel> getOrganisationUnitLevelByName( String name )
+    {
+        return new ArrayList<>( organisationUnitLevelStore.getAllEqName( name ) );
+    }
+
+    @Override
+    @Transactional(readOnly = true)
+    public List<OrganisationUnitLevel> getFilledOrganisationUnitLevels()
+    {
+        Map<Integer, OrganisationUnitLevel> levelMap = getOrganisationUnitLevelMap();
+
+        List<OrganisationUnitLevel> levels = new ArrayList<>();
+
+        int levelNo = getNumberOfOrganisationalLevels();
+
+        for ( int i = 0; i < levelNo; i++ )
+        {
+            int level = i + 1;
+
+            OrganisationUnitLevel filledLevel = ObjectUtils.firstNonNull(
+                levelMap.get( level ), new OrganisationUnitLevel( level, LEVEL_PREFIX + level ) );
+
+            levels.add( filledLevel );
+        }
+
+        return levels;
+    }
+
+    @Override
+    @Transactional(readOnly = true)
+    public Map<Integer, OrganisationUnitLevel> getOrganisationUnitLevelMap()
+    {
+        Map<Integer, OrganisationUnitLevel> levelMap = new HashMap<>();
+
+        List<OrganisationUnitLevel> levels = getOrganisationUnitLevels();
+
+        for ( OrganisationUnitLevel level : levels )
+        {
+            levelMap.put( level.getLevel(), level );
+        }
+
+        return levelMap;
+    }
+
+    @Override
+    @Transactional(readOnly = true)
+    public int getNumberOfOrganisationUnits()
+    {
+        return organisationUnitStore.getCount();
+    }
+
+    @Override
+    @Transactional(readOnly = true)
+    public int getOfflineOrganisationUnitLevels()
+    {
+        // ---------------------------------------------------------------------
+        // Get level from organisation unit of current user
+        // ---------------------------------------------------------------------
+
+        User user = currentUserService.getCurrentUser();
+
+        if ( user != null && user.hasOrganisationUnit() )
+        {
+            OrganisationUnit organisationUnit = user.getOrganisationUnit();
+
+            int level = organisationUnit.getLevel();
+
+            OrganisationUnitLevel orgUnitLevel = getOrganisationUnitLevelByLevel( level );
+
+            if ( orgUnitLevel != null && orgUnitLevel.getOfflineLevels() != null )
+            {
+                return orgUnitLevel.getOfflineLevels();
+            }
+        }
+
+        // ---------------------------------------------------------------------
+        // Get level from system configuration
+        // ---------------------------------------------------------------------
+
+        OrganisationUnitLevel level = configurationService.getConfiguration().getOfflineOrganisationUnitLevel();
+
+        if ( level != null )
+        {
+            return level.getLevel();
+        }
+
+        // ---------------------------------------------------------------------
+        // Get max level
+        // ---------------------------------------------------------------------
+
+        int max = getOrganisationUnitLevels().size();
+
+        OrganisationUnitLevel maxLevel = getOrganisationUnitLevelByLevel( max );
+
+        if ( maxLevel != null )
+        {
+            return maxLevel.getLevel();
+        }
+
+        // ---------------------------------------------------------------------
+        // Return 1 level as fall back
+        // ---------------------------------------------------------------------
+
+        return 1;
+    }
+
+    @Override
+    @Transactional
+    public void updatePaths()
+    {
+        organisationUnitStore.updatePaths();
+    }
+
+    @Override
+    @Transactional
+    public void forceUpdatePaths()
+    {
+        organisationUnitStore.forceUpdatePaths();
+    }
+
+    @Override
+    @Transactional(readOnly = true)
+    public Integer getOrganisationUnitLevelByLevelOrUid( String level )
+    {
+        if ( level.matches( ExpressionService.INT_EXPRESSION ) )
+        {
+            int orgUnitLevel = Integer.parseInt( level );
+
+            return orgUnitLevel > 0 ? orgUnitLevel : null;
+        }
+        else if ( level.matches( ExpressionService.UID_EXPRESSION ) )
+        {
+            OrganisationUnitLevel orgUnitLevel = getOrganisationUnitLevel( level );
+
+            return orgUnitLevel != null ? orgUnitLevel.getLevel() : null;
+        }
+
+        return null;
+    }
+
+    /**
+     * Get all the Organisation Units within the distance of a coordinate.
+     */
+    @Override
+    @Transactional(readOnly = true)
+    public List<OrganisationUnit> getOrganisationUnitWithinDistance( double longitude, double latitude,
+        double distance )
+    {
+        List<OrganisationUnit> objects = organisationUnitStore.getWithinCoordinateArea( GeoUtils.getBoxShape(
+            longitude, latitude, distance ) );
+
+        // Go through the list and remove the ones located outside radius
+
+        if ( objects != null && objects.size() > 0 )
+        {
+            Iterator<OrganisationUnit> iter = objects.iterator();
+
+            Point2D centerPoint = new Point2D.Double( longitude, latitude );
+
+            while ( iter.hasNext() )
+            {
+                OrganisationUnit orgunit = iter.next();
+
+                double distancebetween = GeoUtils.getDistanceBetweenTwoPoints( centerPoint,
+                    ValidationUtils.getCoordinatePoint2D( GeoUtils.getCoordinatesFromGeometry( orgunit.getGeometry()) ) );
+
+                if ( distancebetween > distance )
+                {
+                    iter.remove();
+                }
+            }
+        }
+
+        return objects;
+    }
+
+    /**
+     * Get lowest level/target level Organisation Units that includes the coordinates.
+     */
+    @Override
+    @Transactional(readOnly = true)
+    public List<OrganisationUnit> getOrganisationUnitByCoordinate( double longitude, double latitude,
+        String topOrgUnitUid, Integer targetLevel )
+    {
+        List<OrganisationUnit> orgUnits = new ArrayList<>();
+
+        if ( GeoUtils.checkGeoJsonPointValid( longitude, latitude ) )
+        {
+            OrganisationUnit topOrgUnit = null;
+
+            if ( topOrgUnitUid != null && !topOrgUnitUid.isEmpty() )
+            {
+                topOrgUnit = getOrganisationUnit( topOrgUnitUid );
+            }
+            else
+            {
+                // Get top search point through top level org unit which contains coordinate
+
+                List<OrganisationUnit> orgUnitsTopLevel = getTopLevelOrgUnitWithPoint( longitude, latitude, 1,
+                    getNumberOfOrganisationalLevels() - 1 );
+
+                if ( orgUnitsTopLevel.size() == 1 )
+                {
+                    topOrgUnit = orgUnitsTopLevel.iterator().next();
+                }
+            }
+
+            // Search children org units to get the lowest level org unit that contains coordinate
+
+            if ( topOrgUnit != null )
+            {
+                List<OrganisationUnit> orgUnitChildren;
+
+                if ( targetLevel != null )
+                {
+                    orgUnitChildren = getOrganisationUnitsAtLevel( targetLevel, topOrgUnit );
+                }
+                else
+                {
+                    orgUnitChildren = getOrganisationUnitWithChildren( topOrgUnit.getId() );
+                }
+
+                FilterUtils.filter( orgUnitChildren, new OrganisationUnitPolygonCoveringCoordinateFilter( longitude, latitude ) );
+
+                // Get org units with lowest level
+
+                int bottomLevel = topOrgUnit.getLevel();
+
+                for ( OrganisationUnit ou : orgUnitChildren )
+                {
+                    if ( ou.getLevel() > bottomLevel )
+                    {
+                        bottomLevel = ou.getLevel();
+                    }
+                }
+
+                for ( OrganisationUnit ou : orgUnitChildren )
+                {
+                    if ( ou.getLevel() == bottomLevel )
+                    {
+                        orgUnits.add( ou );
+                    }
+                }
+            }
+        }
+
+        return orgUnits;
+    }
+
+    // -------------------------------------------------------------------------
+    // Supportive methods
+    // -------------------------------------------------------------------------
+
+    /**
+     * Searches organisation units until finding one with polygon containing point.
+     */
+    private List<OrganisationUnit> getTopLevelOrgUnitWithPoint( double longitude, double latitude,
+        int searchLevel, int stopLevel )
+    {
+        for ( int i = searchLevel; i <= stopLevel; i++ )
+        {
+            List<OrganisationUnit> unitsAtLevel = new ArrayList<>( getOrganisationUnitsAtLevel( i ) );
+            FilterUtils.filter( unitsAtLevel, new OrganisationUnitPolygonCoveringCoordinateFilter( longitude, latitude ) );
+
+            if ( unitsAtLevel.size() > 0 )
+            {
+                return unitsAtLevel;
+            }
+        }
+
+        return new ArrayList<>();
+    }
+}