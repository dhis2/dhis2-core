/*
 * Copyright (c) 2004-2021, University of Oslo
 * All rights reserved.
 *
 * Redistribution and use in source and binary forms, with or without
 * modification, are permitted provided that the following conditions are met:
 * Redistributions of source code must retain the above copyright notice, this
 * list of conditions and the following disclaimer.
 *
 * Redistributions in binary form must reproduce the above copyright notice,
 * this list of conditions and the following disclaimer in the documentation
 * and/or other materials provided with the distribution.
 * Neither the name of the HISP project nor the names of its contributors may
 * be used to endorse or promote products derived from this software without
 * specific prior written permission.
 *
 * THIS SOFTWARE IS PROVIDED BY THE COPYRIGHT HOLDERS AND CONTRIBUTORS "AS IS" AND
 * ANY EXPRESS OR IMPLIED WARRANTIES, INCLUDING, BUT NOT LIMITED TO, THE IMPLIED
 * WARRANTIES OF MERCHANTABILITY AND FITNESS FOR A PARTICULAR PURPOSE ARE
 * DISCLAIMED. IN NO EVENT SHALL THE COPYRIGHT OWNER OR CONTRIBUTORS BE LIABLE FOR
 * ANY DIRECT, INDIRECT, INCIDENTAL, SPECIAL, EXEMPLARY, OR CONSEQUENTIAL DAMAGES
 * (INCLUDING, BUT NOT LIMITED TO, PROCUREMENT OF SUBSTITUTE GOODS OR SERVICES;
 * LOSS OF USE, DATA, OR PROFITS; OR BUSINESS INTERRUPTION) HOWEVER CAUSED AND ON
 * ANY THEORY OF LIABILITY, WHETHER IN CONTRACT, STRICT LIABILITY, OR TORT
 * (INCLUDING NEGLIGENCE OR OTHERWISE) ARISING IN ANY WAY OUT OF THE USE OF THIS
 * SOFTWARE, EVEN IF ADVISED OF THE POSSIBILITY OF SUCH DAMAGE.
 */
package org.hisp.dhis.organisationunit;

import static com.google.common.base.Preconditions.checkNotNull;
import static org.hisp.dhis.commons.util.TextUtils.joinHyphen;

import java.awt.geom.Point2D;
import java.util.ArrayList;
import java.util.Collection;
import java.util.Date;
import java.util.HashMap;
import java.util.Iterator;
import java.util.List;
import java.util.Map;
import java.util.Set;
import java.util.concurrent.TimeUnit;
import java.util.stream.Collectors;

import org.apache.commons.lang3.ObjectUtils;
import org.hisp.dhis.cache.Cache;
import org.hisp.dhis.cache.CacheProvider;
import org.hisp.dhis.common.SortProperty;
import org.hisp.dhis.commons.collection.ListUtils;
import org.hisp.dhis.commons.filter.FilterUtils;
import org.hisp.dhis.commons.util.SystemUtils;
import org.hisp.dhis.configuration.ConfigurationService;
import org.hisp.dhis.dataset.DataSet;
import org.hisp.dhis.dataset.DataSetService;
import org.hisp.dhis.expression.ExpressionService;
import org.hisp.dhis.hierarchy.HierarchyViolationException;
import org.hisp.dhis.organisationunit.comparator.OrganisationUnitLevelComparator;
import org.hisp.dhis.program.Program;
import org.hisp.dhis.system.filter.OrganisationUnitPolygonCoveringCoordinateFilter;
import org.hisp.dhis.system.util.GeoUtils;
import org.hisp.dhis.system.util.ValidationUtils;
import org.hisp.dhis.user.CurrentUserService;
import org.hisp.dhis.user.User;
import org.hisp.dhis.user.UserSettingKey;
import org.hisp.dhis.user.UserSettingService;
import org.springframework.core.env.Environment;
import org.springframework.stereotype.Service;
import org.springframework.transaction.annotation.Transactional;

import com.google.common.collect.Sets;

/**
 * @author Torgeir Lorange Ostby
 */
@Service( "org.hisp.dhis.organisationunit.OrganisationUnitService" )
public class DefaultOrganisationUnitService
    implements
    OrganisationUnitService
{
    private static final String LEVEL_PREFIX = "Level ";

    private final Cache<Boolean> inUserOrgUnitHierarchyCache;

    private final Cache<Boolean> inUserOrgUnitSearchHierarchyCache;

    private static Cache<Boolean> USER_CAPTURE_ORG_COUNT_THRESHOLD_CACHE;

    // -------------------------------------------------------------------------
    // Dependencies
    // -------------------------------------------------------------------------

    private final OrganisationUnitStore organisationUnitStore;

    private final DataSetService dataSetService;

    private final OrganisationUnitLevelStore organisationUnitLevelStore;

    private CurrentUserService currentUserService;

    private final ConfigurationService configurationService;

    private final UserSettingService userSettingService;

    public DefaultOrganisationUnitService( Environment env, OrganisationUnitStore organisationUnitStore,
        DataSetService dataSetService, OrganisationUnitLevelStore organisationUnitLevelStore,
        CurrentUserService currentUserService, ConfigurationService configurationService,
        UserSettingService userSettingService, CacheProvider cacheProvider )
    {
        checkNotNull( env );
        checkNotNull( organisationUnitStore );
        checkNotNull( dataSetService );
        checkNotNull( organisationUnitLevelStore );
        checkNotNull( currentUserService );
        checkNotNull( configurationService );
        checkNotNull( userSettingService );
        checkNotNull( cacheProvider );

        this.organisationUnitStore = organisationUnitStore;
        this.dataSetService = dataSetService;
        this.organisationUnitLevelStore = organisationUnitLevelStore;
        this.currentUserService = currentUserService;
        this.configurationService = configurationService;
        this.userSettingService = userSettingService;
<<<<<<< HEAD
        this.cacheProvider = cacheProvider;
        this.inUserOrgUnitHierarchyCache = cacheProvider.newCacheBuilder( Boolean.class )
            .forRegion( "inUserOuHierarchy" ).expireAfterWrite( 3, TimeUnit.HOURS ).withInitialCapacity( 1000 )
            .forceInMemory().withMaximumSize( SystemUtils.isTestRun( env.getActiveProfiles() ) ? 0 : 20000 ).build();
        this.inUserOrgUnitSearchHierarchyCache = cacheProvider.newCacheBuilder( Boolean.class )
            .forRegion( "inUserSearchOuHierarchy" ).expireAfterWrite( 3, TimeUnit.HOURS ).withInitialCapacity( 1000 )
            .forceInMemory().withMaximumSize( SystemUtils.isTestRun( env.getActiveProfiles() ) ? 0 : 20000 ).build();
=======

        IN_USER_ORG_UNIT_HIERARCHY_CACHE = cacheProvider.newCacheBuilder( Boolean.class )
            .forRegion( "inUserOuHierarchy" ).expireAfterWrite( 3, TimeUnit.HOURS ).withInitialCapacity( 1000 )
            .forceInMemory().withMaximumSize( SystemUtils.isTestRun( env.getActiveProfiles() ) ? 0 : 20000 ).build();

        IN_USER_ORG_UNIT_SEARCH_HIERARCHY_CACHE = cacheProvider.newCacheBuilder( Boolean.class )
            .forRegion( "inUserSearchOuHierarchy" ).expireAfterWrite( 3, TimeUnit.HOURS ).withInitialCapacity( 1000 )
            .forceInMemory().withMaximumSize( SystemUtils.isTestRun( env.getActiveProfiles() ) ? 0 : 20000 ).build();

        USER_CAPTURE_ORG_COUNT_THRESHOLD_CACHE = cacheProvider.newCacheBuilder( Boolean.class )
            .forRegion( "userCaptureOuCountThreshold" ).expireAfterWrite( 3, TimeUnit.HOURS )
            .withInitialCapacity( 1000 )
            .forceInMemory().withMaximumSize( SystemUtils.isTestRun( env.getActiveProfiles() ) ? 0 : 20000 ).build();

>>>>>>> 7d878da3
    }

    /**
     * Used only by test harness. Remove after test refactoring
     */
    @Deprecated
    public void setCurrentUserService( CurrentUserService currentUserService )
    {
        this.currentUserService = currentUserService;
    }

    // -------------------------------------------------------------------------
    // OrganisationUnit
    // -------------------------------------------------------------------------

    @Override
    @Transactional
    public long addOrganisationUnit( OrganisationUnit organisationUnit )
    {
        organisationUnitStore.save( organisationUnit );
        User user = currentUserService.getCurrentUser();

        if ( organisationUnit.getParent() == null && user != null )
        {
            // Adding a new root node, add this node to the current user
            user.getOrganisationUnits().add( organisationUnit );
        }

        return organisationUnit.getId();
    }

    @Override
    @Transactional
    public void updateOrganisationUnit( OrganisationUnit organisationUnit )
    {
        organisationUnitStore.update( organisationUnit );
    }

    @Override
    @Transactional
    public void updateOrganisationUnit( OrganisationUnit organisationUnit, boolean updateHierarchy )
    {
        updateOrganisationUnit( organisationUnit );
    }

    @Override
    @Transactional
    public void deleteOrganisationUnit( OrganisationUnit organisationUnit )
        throws HierarchyViolationException
    {
        organisationUnitStore.delete( organisationUnit );
    }

    @Override
    @Transactional( readOnly = true )
    public OrganisationUnit getOrganisationUnit( long id )
    {
        return organisationUnitStore.get( id );
    }

    @Override
    @Transactional( readOnly = true )
    public List<OrganisationUnit> getAllOrganisationUnits()
    {
        return organisationUnitStore.getAll();
    }

    @Override
    @Transactional( readOnly = true )
    public List<OrganisationUnit> getAllOrganisationUnitsByLastUpdated( Date lastUpdated )
    {
        return organisationUnitStore.getAllOrganisationUnitsByLastUpdated( lastUpdated );
    }

    @Override
    @Transactional( readOnly = true )
    public List<OrganisationUnit> getOrganisationUnits( Collection<Long> identifiers )
    {
        return organisationUnitStore.getById( identifiers );
    }

    @Override
    @Transactional( readOnly = true )
    public List<OrganisationUnit> getOrganisationUnitsByUid( Collection<String> uids )
    {
        return organisationUnitStore.getByUid( uids );
    }

    @Override
    @Transactional( readOnly = true )
    public List<OrganisationUnit> getOrganisationUnitsByQuery( OrganisationUnitQueryParams params )
    {
        return organisationUnitStore.getOrganisationUnits( params );
    }

    @Override
    @Transactional( readOnly = true )
    public OrganisationUnit getOrganisationUnit( String uid )
    {
        return organisationUnitStore.getByUid( uid );
    }

    @Override
    @Transactional( readOnly = true )
    public List<OrganisationUnit> getOrganisationUnitByName( String name )
    {
        return new ArrayList<>( organisationUnitStore.getAllEqName( name ) );
    }

    @Override
    @Transactional( readOnly = true )
    public OrganisationUnit getOrganisationUnitByCode( String code )
    {
        return organisationUnitStore.getByCode( code );
    }

    @Override
    @Transactional( readOnly = true )
    public List<OrganisationUnit> getRootOrganisationUnits()
    {
        return organisationUnitStore.getRootOrganisationUnits();
    }

    @Override
    @Transactional( readOnly = true )
    public List<OrganisationUnit> getOrganisationUnits( Collection<OrganisationUnitGroup> groups,
        Collection<OrganisationUnit> parents )
    {
        OrganisationUnitQueryParams params = new OrganisationUnitQueryParams();
        params.setParents( Sets.newHashSet( parents ) );
        params.setGroups( Sets.newHashSet( groups ) );

        return organisationUnitStore.getOrganisationUnits( params );
    }

    @Override
    @Transactional( readOnly = true )
    public List<OrganisationUnit> getOrganisationUnitsWithChildren( Collection<String> parentUids )
    {
        return getOrganisationUnitsWithChildren( parentUids, null );
    }

    @Override
    @Transactional( readOnly = true )
    public List<OrganisationUnit> getOrganisationUnitsWithChildren( Collection<String> parentUids, Integer maxLevels )
    {
        List<OrganisationUnit> units = new ArrayList<>();

        for ( String uid : parentUids )
        {
            units.addAll( getOrganisationUnitWithChildren( uid, maxLevels ) );
        }

        return units;
    }

    @Override
    @Transactional( readOnly = true )
    public List<OrganisationUnit> getOrganisationUnitWithChildren( String uid )
    {
        return getOrganisationUnitWithChildren( uid, null );
    }

    @Override
    @Transactional( readOnly = true )
    public List<OrganisationUnit> getOrganisationUnitWithChildren( String uid, Integer maxLevels )
    {
        OrganisationUnit unit = getOrganisationUnit( uid );

        long id = unit != null ? unit.getId() : -1;

        return getOrganisationUnitWithChildren( id, maxLevels );
    }

    @Override
    @Transactional( readOnly = true )
    public List<OrganisationUnit> getOrganisationUnitWithChildren( long id )
    {
        return getOrganisationUnitWithChildren( id, null );
    }

    @Override
    @Transactional( readOnly = true )
    public List<OrganisationUnit> getOrganisationUnitWithChildren( long id, Integer maxLevels )
    {
        OrganisationUnit organisationUnit = getOrganisationUnit( id );

        if ( organisationUnit == null )
        {
            return new ArrayList<>();
        }

        if ( maxLevels != null && maxLevels <= 0 )
        {
            return new ArrayList<>();
        }

        int rootLevel = organisationUnit.getLevel();

        Integer levels = maxLevels != null ? (rootLevel + maxLevels - 1) : null;
        SortProperty orderBy = SortProperty
            .fromValue( userSettingService.getUserSetting( UserSettingKey.ANALYSIS_DISPLAY_PROPERTY ).toString() );

        OrganisationUnitQueryParams params = new OrganisationUnitQueryParams();
        params.setParents( Sets.newHashSet( organisationUnit ) );
        params.setMaxLevels( levels );
        params.setFetchChildren( true );
        params.setOrderBy( orderBy );

        return organisationUnitStore.getOrganisationUnits( params );
    }

    @Override
    @Transactional( readOnly = true )
    public List<OrganisationUnit> getOrganisationUnitsWithProgram( Program program )
    {
        return organisationUnitStore.getOrganisationUnitsWithProgram( program );
    }

    @Override
    @Transactional( readOnly = true )
    public List<OrganisationUnit> getOrganisationUnitsAtLevel( int level )
    {
        OrganisationUnitQueryParams params = new OrganisationUnitQueryParams();
        params.setLevels( Sets.newHashSet( level ) );

        return organisationUnitStore.getOrganisationUnits( params );
    }

    @Override
    @Transactional( readOnly = true )
    public List<OrganisationUnit> getOrganisationUnitsAtLevel( int level, OrganisationUnit parent )
    {
        OrganisationUnitQueryParams params = new OrganisationUnitQueryParams();
        params.setLevels( Sets.newHashSet( level ) );

        if ( parent != null )
        {
            params.setParents( Sets.newHashSet( parent ) );
        }

        return organisationUnitStore.getOrganisationUnits( params );
    }

    @Override
    @Transactional( readOnly = true )
    public List<OrganisationUnit> getOrganisationUnitsAtOrgUnitLevels( Collection<OrganisationUnitLevel> levels,
        Collection<OrganisationUnit> parents )
    {
        return getOrganisationUnitsAtLevels(
            levels.stream().map( OrganisationUnitLevel::getLevel ).collect( Collectors.toList() ),
            parents );
    }

    @Override
    @Transactional( readOnly = true )
    public List<OrganisationUnit> getOrganisationUnitsAtLevels( Collection<Integer> levels,
        Collection<OrganisationUnit> parents )
    {
        OrganisationUnitQueryParams params = new OrganisationUnitQueryParams();
        params.setLevels( Sets.newHashSet( levels ) );
        params.setParents( Sets.newHashSet( parents ) );

        return organisationUnitStore.getOrganisationUnits( params );
    }

    @Override
    @Transactional( readOnly = true )
    public int getNumberOfOrganisationalLevels()
    {
        return organisationUnitStore.getMaxLevel();
    }

    @Override
    @Transactional( readOnly = true )
    public List<OrganisationUnit> getOrganisationUnitsWithoutGroups()
    {
        return organisationUnitStore.getOrganisationUnitsWithoutGroups();
    }

    @Override
    @Transactional( readOnly = true )
    public Set<OrganisationUnit> getOrganisationUnitsWithCyclicReferences()
    {
        return organisationUnitStore.getOrganisationUnitsWithCyclicReferences();
    }

    @Override
    @Transactional( readOnly = true )
    public List<OrganisationUnit> getOrphanedOrganisationUnits()
    {
        return organisationUnitStore.getOrphanedOrganisationUnits();
    }

    @Override
    @Transactional( readOnly = true )
    public List<OrganisationUnit> getOrganisationUnitsViolatingExclusiveGroupSets()
    {
        return organisationUnitStore.getOrganisationUnitsViolatingExclusiveGroupSets();
    }

    @Override
    @Transactional( readOnly = true )
    public Long getOrganisationUnitHierarchyMemberCount( OrganisationUnit parent, Object member, String collectionName )
    {
        return organisationUnitStore.getOrganisationUnitHierarchyMemberCount( parent, member, collectionName );
    }

    @Override
    @Transactional( readOnly = true )
    public OrganisationUnitDataSetAssociationSet getOrganisationUnitDataSetAssociationSet( Integer maxLevels )
    {
        User user = currentUserService.getCurrentUser();

        Set<OrganisationUnit> organisationUnits = user != null ? user.getOrganisationUnits() : null;
        List<DataSet> dataSets = (user != null && user.isSuper()) ? null : dataSetService.getUserDataWrite( user );

        Map<String, Set<String>> associationSet = organisationUnitStore
            .getOrganisationUnitDataSetAssocationMap( organisationUnits, dataSets );

        OrganisationUnitDataSetAssociationSet set = new OrganisationUnitDataSetAssociationSet();

        for ( Map.Entry<String, Set<String>> entry : associationSet.entrySet() )
        {
            int index = set.getDataSetAssociationSets().indexOf( entry.getValue() );

            if ( index == -1 ) // Association set does not exist, add new
            {
                index = set.getDataSetAssociationSets().size();
                set.getDataSetAssociationSets().add( entry.getValue() );
            }

            set.getOrganisationUnitAssociationSetMap().put( entry.getKey(), index );
            set.getDistinctDataSets().addAll( entry.getValue() );
        }

        return set;
    }

    @Override
    @Transactional( readOnly = true )
    public boolean isInUserHierarchy( OrganisationUnit organisationUnit )
    {
        return isInUserHierarchy( currentUserService.getCurrentUser(), organisationUnit );
    }

    @Override
    @Transactional( readOnly = true )
    public boolean isInUserHierarchyCached( OrganisationUnit organisationUnit )
    {
        return isInUserHierarchyCached( currentUserService.getCurrentUser(), organisationUnit );
    }

    @Override
    @Transactional( readOnly = true )
    public boolean isInUserHierarchyCached( User user, OrganisationUnit organisationUnit )
    {
        String cacheKey = joinHyphen( user.getUsername(), organisationUnit.getUid() );

        return inUserOrgUnitHierarchyCache.get( cacheKey, ou -> isInUserHierarchy( user, organisationUnit ) )
            .orElse( false );
    }

    @Override
    @Transactional( readOnly = true )
    public boolean isInUserHierarchy( User user, OrganisationUnit organisationUnit )
    {
        if ( user == null || user.getOrganisationUnits() == null || user.getOrganisationUnits().isEmpty() )
        {
            return false;
        }

        return organisationUnit.isDescendant( user.getOrganisationUnits() );
    }

    @Override
    @Transactional( readOnly = true )
    public boolean isInUserSearchHierarchy( OrganisationUnit organisationUnit )
    {
        return isInUserSearchHierarchy( currentUserService.getCurrentUser(), organisationUnit );
    }

    @Override
    @Transactional( readOnly = true )
    public boolean isInUserSearchHierarchyCached( OrganisationUnit organisationUnit )
    {
        return isInUserSearchHierarchyCached( currentUserService.getCurrentUser(), organisationUnit );
    }

    @Override
    @Transactional( readOnly = true )
    public boolean isInUserSearchHierarchyCached( User user, OrganisationUnit organisationUnit )
    {
        String cacheKey = joinHyphen( user.getUsername(), organisationUnit.getUid() );

        return inUserOrgUnitSearchHierarchyCache
            .get( cacheKey, ou -> isInUserSearchHierarchy( user, organisationUnit ) ).orElse( false );
    }

    @Override
    @Transactional( readOnly = true )
    public boolean isInUserSearchHierarchy( User user, OrganisationUnit organisationUnit )
    {
        if ( user == null || user.getTeiSearchOrganisationUnitsWithFallback() == null
            || user.getTeiSearchOrganisationUnitsWithFallback().isEmpty() )
        {
            return false;
        }

        return organisationUnit.isDescendant( user.getTeiSearchOrganisationUnitsWithFallback() );
    }

    @Override
    @Transactional( readOnly = true )
    public boolean isInUserHierarchy( String uid, Set<OrganisationUnit> organisationUnits )
    {
        OrganisationUnit organisationUnit = organisationUnitStore.getByUid( uid );

        return organisationUnit != null && organisationUnit.isDescendant( organisationUnits );
    }

    @Override
    @Transactional( readOnly = true )
    public List<String> getCaptureOrganisationUnitUidsWithChildren()
    {
        User user = currentUserService.getCurrentUser();
        if ( user == null )
        {
            return new ArrayList<>();
        }
        OrganisationUnitQueryParams params = new OrganisationUnitQueryParams();
        params.setParents( user.getOrganisationUnits() );
        params.setFetchChildren( true );
        return organisationUnitStore.getOrganisationUnitUids( params );
    }

    @Override
    @Transactional( readOnly = true )
    public boolean isCaptureOrgUnitCountAboveThreshold( int threshold )
    {
        User user = currentUserService.getCurrentUser();
        if ( user == null )
        {
            return false;
        }
        return USER_CAPTURE_ORG_COUNT_THRESHOLD_CACHE.get( user.getUsername(), ou -> {

            OrganisationUnitQueryParams params = new OrganisationUnitQueryParams();
            params.setParents( user.getOrganisationUnits() );
            params.setFetchChildren( true );
            return organisationUnitStore.isOrgUnitCountAboveThreshold( params, threshold );
        } )
            .orElse( false );
    }

    // -------------------------------------------------------------------------
    // OrganisationUnitLevel
    // -------------------------------------------------------------------------

    @Override
    @Transactional
    public long addOrganisationUnitLevel( OrganisationUnitLevel organisationUnitLevel )
    {
        organisationUnitLevelStore.save( organisationUnitLevel );
        return organisationUnitLevel.getId();
    }

    @Override
    @Transactional
    public void updateOrganisationUnitLevel( OrganisationUnitLevel organisationUnitLevel )
    {
        organisationUnitLevelStore.update( organisationUnitLevel );
    }

    @Override
    @Transactional
    public void addOrUpdateOrganisationUnitLevel( OrganisationUnitLevel level )
    {
        OrganisationUnitLevel existing = getOrganisationUnitLevelByLevel( level.getLevel() );

        if ( existing == null )
        {
            addOrganisationUnitLevel( level );
        }
        else
        {
            existing.setName( level.getName() );
            existing.setOfflineLevels( level.getOfflineLevels() );

            updateOrganisationUnitLevel( existing );
        }
    }

    @Override
    @Transactional
    public void pruneOrganisationUnitLevels( Set<Integer> currentLevels )
    {
        for ( OrganisationUnitLevel level : getOrganisationUnitLevels() )
        {
            if ( !currentLevels.contains( level.getLevel() ) )
            {
                deleteOrganisationUnitLevel( level );
            }
        }
    }

    @Override
    @Transactional( readOnly = true )
    public OrganisationUnitLevel getOrganisationUnitLevel( long id )
    {
        return organisationUnitLevelStore.get( id );
    }

    @Override
    @Transactional( readOnly = true )
    public OrganisationUnitLevel getOrganisationUnitLevel( String uid )
    {
        return organisationUnitLevelStore.getByUid( uid );
    }

    @Override
    @Transactional
    public void deleteOrganisationUnitLevel( OrganisationUnitLevel organisationUnitLevel )
    {
        organisationUnitLevelStore.delete( organisationUnitLevel );
    }

    @Override
    @Transactional
    public void deleteOrganisationUnitLevels()
    {
        organisationUnitLevelStore.deleteAll();
    }

    @Override
    @Transactional( readOnly = true )
    public List<OrganisationUnitLevel> getOrganisationUnitLevels()
    {
        return ListUtils.sort( organisationUnitLevelStore.getAll(), OrganisationUnitLevelComparator.INSTANCE );
    }

    @Override
    @Transactional( readOnly = true )
    public OrganisationUnitLevel getOrganisationUnitLevelByLevel( int level )
    {
        return organisationUnitLevelStore.getByLevel( level );
    }

    @Override
    @Transactional( readOnly = true )
    public List<OrganisationUnitLevel> getOrganisationUnitLevelByName( String name )
    {
        return new ArrayList<>( organisationUnitLevelStore.getAllEqName( name ) );
    }

    @Override
    @Transactional( readOnly = true )
    public List<OrganisationUnitLevel> getFilledOrganisationUnitLevels()
    {
        Map<Integer, OrganisationUnitLevel> levelMap = getOrganisationUnitLevelMap();

        List<OrganisationUnitLevel> levels = new ArrayList<>();

        int levelNo = getNumberOfOrganisationalLevels();

        for ( int i = 0; i < levelNo; i++ )
        {
            int level = i + 1;

            OrganisationUnitLevel filledLevel = ObjectUtils.firstNonNull( levelMap.get( level ),
                new OrganisationUnitLevel( level, LEVEL_PREFIX + level ) );

            levels.add( filledLevel );
        }

        return levels;
    }

    @Override
    @Transactional( readOnly = true )
    public Map<Integer, OrganisationUnitLevel> getOrganisationUnitLevelMap()
    {
        Map<Integer, OrganisationUnitLevel> levelMap = new HashMap<>();

        List<OrganisationUnitLevel> levels = getOrganisationUnitLevels();

        for ( OrganisationUnitLevel level : levels )
        {
            levelMap.put( level.getLevel(), level );
        }

        return levelMap;
    }

    @Override
    @Transactional( readOnly = true )
    public int getNumberOfOrganisationUnits()
    {
        return organisationUnitStore.getCount();
    }

    @Override
    @Transactional( readOnly = true )
    public int getOfflineOrganisationUnitLevels()
    {
        // ---------------------------------------------------------------------
        // Get level from organisation unit of current user
        // ---------------------------------------------------------------------

        User user = currentUserService.getCurrentUser();

        if ( user != null && user.hasOrganisationUnit() )
        {
            OrganisationUnit organisationUnit = user.getOrganisationUnit();

            int level = organisationUnit.getLevel();

            OrganisationUnitLevel orgUnitLevel = getOrganisationUnitLevelByLevel( level );

            if ( orgUnitLevel != null && orgUnitLevel.getOfflineLevels() != null )
            {
                return orgUnitLevel.getOfflineLevels();
            }
        }

        // ---------------------------------------------------------------------
        // Get level from system configuration
        // ---------------------------------------------------------------------

        OrganisationUnitLevel level = configurationService.getConfiguration().getOfflineOrganisationUnitLevel();

        if ( level != null )
        {
            return level.getLevel();
        }

        // ---------------------------------------------------------------------
        // Get max level
        // ---------------------------------------------------------------------

        int max = getOrganisationUnitLevels().size();

        OrganisationUnitLevel maxLevel = getOrganisationUnitLevelByLevel( max );

        if ( maxLevel != null )
        {
            return maxLevel.getLevel();
        }

        // ---------------------------------------------------------------------
        // Return 1 level as fall back
        // ---------------------------------------------------------------------

        return 1;
    }

    @Override
    @Transactional
    public void updatePaths()
    {
        organisationUnitStore.updatePaths();
    }

    @Override
    @Transactional
    public void forceUpdatePaths()
    {
        organisationUnitStore.forceUpdatePaths();
    }

    @Override
    @Transactional( readOnly = true )
    public Integer getOrganisationUnitLevelByLevelOrUid( String level )
    {
        if ( level.matches( ExpressionService.INT_EXPRESSION ) )
        {
            int orgUnitLevel = Integer.parseInt( level );

            return orgUnitLevel > 0 ? orgUnitLevel : null;
        }
        else if ( level.matches( ExpressionService.UID_EXPRESSION ) )
        {
            OrganisationUnitLevel orgUnitLevel = getOrganisationUnitLevel( level );

            return orgUnitLevel != null ? orgUnitLevel.getLevel() : null;
        }

        return null;
    }

    /**
     * Get all the Organisation Units within the distance of a coordinate.
     */
    @Override
    @Transactional( readOnly = true )
    public List<OrganisationUnit> getOrganisationUnitWithinDistance( double longitude, double latitude,
        double distance )
    {
        List<OrganisationUnit> objects = organisationUnitStore
            .getWithinCoordinateArea( GeoUtils.getBoxShape( longitude, latitude, distance ) );

        // Go through the list and remove the ones located outside radius

        if ( objects != null && objects.size() > 0 )
        {
            Iterator<OrganisationUnit> iter = objects.iterator();

            Point2D centerPoint = new Point2D.Double( longitude, latitude );

            while ( iter.hasNext() )
            {
                OrganisationUnit orgunit = iter.next();

                double distancebetween = GeoUtils.getDistanceBetweenTwoPoints( centerPoint, ValidationUtils
                    .getCoordinatePoint2D( GeoUtils.getCoordinatesFromGeometry( orgunit.getGeometry() ) ) );

                if ( distancebetween > distance )
                {
                    iter.remove();
                }
            }
        }

        return objects;
    }

    /**
     * Get lowest level/target level Organisation Units that includes the
     * coordinates.
     */
    @Override
    @Transactional( readOnly = true )
    public List<OrganisationUnit> getOrganisationUnitByCoordinate( double longitude, double latitude,
        String topOrgUnitUid, Integer targetLevel )
    {
        List<OrganisationUnit> orgUnits = new ArrayList<>();

        if ( GeoUtils.checkGeoJsonPointValid( longitude, latitude ) )
        {
            OrganisationUnit topOrgUnit = null;

            if ( topOrgUnitUid != null && !topOrgUnitUid.isEmpty() )
            {
                topOrgUnit = getOrganisationUnit( topOrgUnitUid );
            }
            else
            {
                // Get top search point through top level org unit which
                // contains coordinate

                List<OrganisationUnit> orgUnitsTopLevel = getTopLevelOrgUnitWithPoint( longitude, latitude, 1,
                    getNumberOfOrganisationalLevels() - 1 );

                if ( orgUnitsTopLevel.size() == 1 )
                {
                    topOrgUnit = orgUnitsTopLevel.iterator().next();
                }
            }

            // Search children org units to get the lowest level org unit that
            // contains
            // coordinate

            if ( topOrgUnit != null )
            {
                List<OrganisationUnit> orgUnitChildren;

                if ( targetLevel != null )
                {
                    orgUnitChildren = getOrganisationUnitsAtLevel( targetLevel, topOrgUnit );
                }
                else
                {
                    orgUnitChildren = getOrganisationUnitWithChildren( topOrgUnit.getId() );
                }

                FilterUtils.filter( orgUnitChildren,
                    new OrganisationUnitPolygonCoveringCoordinateFilter( longitude, latitude ) );

                // Get org units with lowest level

                int bottomLevel = topOrgUnit.getLevel();

                for ( OrganisationUnit ou : orgUnitChildren )
                {
                    if ( ou.getLevel() > bottomLevel )
                    {
                        bottomLevel = ou.getLevel();
                    }
                }

                for ( OrganisationUnit ou : orgUnitChildren )
                {
                    if ( ou.getLevel() == bottomLevel )
                    {
                        orgUnits.add( ou );
                    }
                }
            }
        }

        return orgUnits;
    }

    // -------------------------------------------------------------------------
    // Supportive methods
    // -------------------------------------------------------------------------

    /**
     * Searches organisation units until finding one with polygon containing
     * point.
     */
    private List<OrganisationUnit> getTopLevelOrgUnitWithPoint( double longitude, double latitude, int searchLevel,
        int stopLevel )
    {
        for ( int i = searchLevel; i <= stopLevel; i++ )
        {
            List<OrganisationUnit> unitsAtLevel = new ArrayList<>( getOrganisationUnitsAtLevel( i ) );
            FilterUtils.filter( unitsAtLevel,
                new OrganisationUnitPolygonCoveringCoordinateFilter( longitude, latitude ) );

            if ( unitsAtLevel.size() > 0 )
            {
                return unitsAtLevel;
            }
        }

        return new ArrayList<>();
    }
}<|MERGE_RESOLUTION|>--- conflicted
+++ resolved
@@ -83,7 +83,7 @@
 
     private final Cache<Boolean> inUserOrgUnitSearchHierarchyCache;
 
-    private static Cache<Boolean> USER_CAPTURE_ORG_COUNT_THRESHOLD_CACHE;
+    private final Cache<Boolean> userCaptureOrgCountThresholdCache;
 
     // -------------------------------------------------------------------------
     // Dependencies
@@ -121,30 +121,16 @@
         this.currentUserService = currentUserService;
         this.configurationService = configurationService;
         this.userSettingService = userSettingService;
-<<<<<<< HEAD
-        this.cacheProvider = cacheProvider;
         this.inUserOrgUnitHierarchyCache = cacheProvider.newCacheBuilder( Boolean.class )
             .forRegion( "inUserOuHierarchy" ).expireAfterWrite( 3, TimeUnit.HOURS ).withInitialCapacity( 1000 )
             .forceInMemory().withMaximumSize( SystemUtils.isTestRun( env.getActiveProfiles() ) ? 0 : 20000 ).build();
         this.inUserOrgUnitSearchHierarchyCache = cacheProvider.newCacheBuilder( Boolean.class )
             .forRegion( "inUserSearchOuHierarchy" ).expireAfterWrite( 3, TimeUnit.HOURS ).withInitialCapacity( 1000 )
             .forceInMemory().withMaximumSize( SystemUtils.isTestRun( env.getActiveProfiles() ) ? 0 : 20000 ).build();
-=======
-
-        IN_USER_ORG_UNIT_HIERARCHY_CACHE = cacheProvider.newCacheBuilder( Boolean.class )
-            .forRegion( "inUserOuHierarchy" ).expireAfterWrite( 3, TimeUnit.HOURS ).withInitialCapacity( 1000 )
-            .forceInMemory().withMaximumSize( SystemUtils.isTestRun( env.getActiveProfiles() ) ? 0 : 20000 ).build();
-
-        IN_USER_ORG_UNIT_SEARCH_HIERARCHY_CACHE = cacheProvider.newCacheBuilder( Boolean.class )
-            .forRegion( "inUserSearchOuHierarchy" ).expireAfterWrite( 3, TimeUnit.HOURS ).withInitialCapacity( 1000 )
-            .forceInMemory().withMaximumSize( SystemUtils.isTestRun( env.getActiveProfiles() ) ? 0 : 20000 ).build();
-
-        USER_CAPTURE_ORG_COUNT_THRESHOLD_CACHE = cacheProvider.newCacheBuilder( Boolean.class )
+        this.userCaptureOrgCountThresholdCache = cacheProvider.newCacheBuilder( Boolean.class )
             .forRegion( "userCaptureOuCountThreshold" ).expireAfterWrite( 3, TimeUnit.HOURS )
             .withInitialCapacity( 1000 )
             .forceInMemory().withMaximumSize( SystemUtils.isTestRun( env.getActiveProfiles() ) ? 0 : 20000 ).build();
-
->>>>>>> 7d878da3
     }
 
     /**
@@ -590,7 +576,7 @@
         {
             return false;
         }
-        return USER_CAPTURE_ORG_COUNT_THRESHOLD_CACHE.get( user.getUsername(), ou -> {
+        return userCaptureOrgCountThresholdCache.get( user.getUsername(), ou -> {
 
             OrganisationUnitQueryParams params = new OrganisationUnitQueryParams();
             params.setParents( user.getOrganisationUnits() );
