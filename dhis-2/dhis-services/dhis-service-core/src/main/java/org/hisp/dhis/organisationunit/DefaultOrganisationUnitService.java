package org.hisp.dhis.organisationunit;

/*
 * Copyright (c) 2004-2018, University of Oslo
 * All rights reserved.
 *
 * Redistribution and use in source and binary forms, with or without
 * modification, are permitted provided that the following conditions are met:
 * Redistributions of source code must retain the above copyright notice, this
 * list of conditions and the following disclaimer.
 *
 * Redistributions in binary form must reproduce the above copyright notice,
 * this list of conditions and the following disclaimer in the documentation
 * and/or other materials provided with the distribution.
 * Neither the name of the HISP project nor the names of its contributors may
 * be used to endorse or promote products derived from this software without
 * specific prior written permission.
 *
 * THIS SOFTWARE IS PROVIDED BY THE COPYRIGHT HOLDERS AND CONTRIBUTORS "AS IS" AND
 * ANY EXPRESS OR IMPLIED WARRANTIES, INCLUDING, BUT NOT LIMITED TO, THE IMPLIED
 * WARRANTIES OF MERCHANTABILITY AND FITNESS FOR A PARTICULAR PURPOSE ARE
 * DISCLAIMED. IN NO EVENT SHALL THE COPYRIGHT OWNER OR CONTRIBUTORS BE LIABLE FOR
 * ANY DIRECT, INDIRECT, INCIDENTAL, SPECIAL, EXEMPLARY, OR CONSEQUENTIAL DAMAGES
 * (INCLUDING, BUT NOT LIMITED TO, PROCUREMENT OF SUBSTITUTE GOODS OR SERVICES;
 * LOSS OF USE, DATA, OR PROFITS; OR BUSINESS INTERRUPTION) HOWEVER CAUSED AND ON
 * ANY THEORY OF LIABILITY, WHETHER IN CONTRACT, STRICT LIABILITY, OR TORT
 * (INCLUDING NEGLIGENCE OR OTHERWISE) ARISING IN ANY WAY OUT OF THE USE OF THIS
 * SOFTWARE, EVEN IF ADVISED OF THE POSSIBILITY OF SUCH DAMAGE.
 */

import com.google.common.collect.Maps;
import com.google.common.collect.Sets;
import org.apache.commons.lang3.ObjectUtils;
import org.hisp.dhis.commons.collection.ListUtils;
import org.hisp.dhis.commons.filter.FilterUtils;
import org.hisp.dhis.configuration.ConfigurationService;
<<<<<<< HEAD
import org.hisp.dhis.dataset.DataSet;
import org.hisp.dhis.dataset.DataSetStore;
=======
import org.hisp.dhis.dataset.DataSetService;
>>>>>>> 59cfae93
import org.hisp.dhis.hierarchy.HierarchyViolationException;
import org.hisp.dhis.organisationunit.comparator.OrganisationUnitLevelComparator;
import org.hisp.dhis.system.filter.OrganisationUnitPolygonCoveringCoordinateFilter;
import org.hisp.dhis.system.util.GeoUtils;
import org.hisp.dhis.system.util.ValidationUtils;
import org.hisp.dhis.user.CurrentUserService;
import org.hisp.dhis.user.User;
import org.hisp.dhis.version.VersionService;
import org.springframework.beans.factory.annotation.Autowired;
import org.springframework.transaction.annotation.Transactional;

import java.awt.geom.Point2D;
import java.util.ArrayList;
import java.util.Collection;
import java.util.Date;
import java.util.HashMap;
import java.util.Iterator;
import java.util.List;
import java.util.Map;
import java.util.Set;
import java.util.stream.Collectors;

import static org.hisp.dhis.common.IdentifiableObjectUtils.getUids;

/**
 * @author Torgeir Lorange Ostby
 */
@Transactional
public class DefaultOrganisationUnitService
    implements OrganisationUnitService
{
    private static final String LEVEL_PREFIX = "Level ";

    // -------------------------------------------------------------------------
    // Dependencies
    // -------------------------------------------------------------------------

    @Autowired
    private OrganisationUnitStore organisationUnitStore;

<<<<<<< HEAD
    @Autowired
=======
    public void setOrganisationUnitStore( OrganisationUnitStore organisationUnitStore )
    {
        this.organisationUnitStore = organisationUnitStore;
    }
    
    private DataSetService dataSetService;

    public void setDataSetService( DataSetService dataSetService )
    {
        this.dataSetService = dataSetService;
    }

>>>>>>> 59cfae93
    private OrganisationUnitLevelStore organisationUnitLevelStore;

    @Autowired
    private CurrentUserService currentUserService;

    @Autowired
    private VersionService versionService;

    @Autowired
    private ConfigurationService configurationService;

    @Autowired
    private DataSetStore dataSetStore;

    // -------------------------------------------------------------------------
    // OrganisationUnit
    // -------------------------------------------------------------------------

    @Override
    public int addOrganisationUnit( OrganisationUnit organisationUnit )
    {
        organisationUnitStore.save( organisationUnit );
        User user = currentUserService.getCurrentUser();

        if ( organisationUnit.getParent() == null && user != null )
        {
            // Adding a new root node, add this node to the current user
            user.getOrganisationUnits().add( organisationUnit );
        }

        return organisationUnit.getId();
    }

    @Override
    public void updateOrganisationUnit( OrganisationUnit organisationUnit )
    {
        organisationUnitStore.update( organisationUnit );
    }

    @Override
    public void updateOrganisationUnitVersion()
    {
        versionService.updateVersion( VersionService.ORGANISATIONUNIT_VERSION );
    }

    @Override
    public void updateOrganisationUnit( OrganisationUnit organisationUnit, boolean updateHierarchy )
    {
        updateOrganisationUnit( organisationUnit );
    }

    @Override
    public void deleteOrganisationUnit( OrganisationUnit organisationUnit )
        throws HierarchyViolationException
    {
        organisationUnit = getOrganisationUnit( organisationUnit.getId() );

        if ( !organisationUnit.getChildren().isEmpty() )
        {
            throw new HierarchyViolationException( "Cannot delete an OrganisationUnit with children" );
        }

        OrganisationUnit parent = organisationUnit.getParent();

        if ( parent != null )
        {
            parent.getChildren().remove( organisationUnit );

            organisationUnitStore.update( parent );
        }

        organisationUnitStore.delete( organisationUnit );
    }

    @Override
    public OrganisationUnit getOrganisationUnit( int id )
    {
        return organisationUnitStore.get( id );
    }

    @Override
    public List<OrganisationUnit> getAllOrganisationUnits()
    {
        return organisationUnitStore.getAll();
    }

    @Override
    public List<OrganisationUnit> getAllOrganisationUnitsByLastUpdated( Date lastUpdated )
    {
        return organisationUnitStore.getAllOrganisationUnitsByLastUpdated( lastUpdated );
    }

    @Override
    public List<OrganisationUnit> getOrganisationUnits( Collection<Integer> identifiers )
    {
        return organisationUnitStore.getById( identifiers );
    }

    @Override
    public List<OrganisationUnit> getOrganisationUnitsByUid( Collection<String> uids )
    {
        return organisationUnitStore.getByUid( uids );
    }

    @Override
    public List<OrganisationUnit> getOrganisationUnitsByQuery( OrganisationUnitQueryParams params )
    {
        return organisationUnitStore.getOrganisationUnits( params );
    }

    @Override
    public OrganisationUnit getOrganisationUnit( String uid )
    {
        return organisationUnitStore.getByUid( uid );
    }

    @Override
    public List<OrganisationUnit> getOrganisationUnitByName( String name )
    {
        return new ArrayList<>( organisationUnitStore.getAllEqName( name ) );
    }

    @Override
    public OrganisationUnit getOrganisationUnitByCode( String code )
    {
        return organisationUnitStore.getByCode( code );
    }

    @Override
    public List<OrganisationUnit> getRootOrganisationUnits()
    {
        return organisationUnitStore.getRootOrganisationUnits();
    }

    @Override
    public List<OrganisationUnit> getOrganisationUnits( Collection<OrganisationUnitGroup> groups, Collection<OrganisationUnit> parents )
    {
        OrganisationUnitQueryParams params = new OrganisationUnitQueryParams();
        params.setParents( Sets.newHashSet( parents ) );
        params.setGroups( Sets.newHashSet( groups ) );

        return organisationUnitStore.getOrganisationUnits( params );
    }

    @Override
    public List<OrganisationUnit> getOrganisationUnitsWithChildren( Collection<String> parentUids )
    {
        return getOrganisationUnitsWithChildren( parentUids, null );
    }

    @Override
    public List<OrganisationUnit> getOrganisationUnitsWithChildren( Collection<String> parentUids, Integer maxLevels )
    {
        List<OrganisationUnit> units = new ArrayList<>();

        for ( String uid : parentUids )
        {
            units.addAll( getOrganisationUnitWithChildren( uid, maxLevels ) );
        }

        return units;
    }

    @Override
    public List<OrganisationUnit> getOrganisationUnitWithChildren( String uid )
    {
        return getOrganisationUnitWithChildren( uid, null );
    }

    @Override
    public List<OrganisationUnit> getOrganisationUnitWithChildren( String uid, Integer maxLevels )
    {
        OrganisationUnit unit = getOrganisationUnit( uid );

        int id = unit != null ? unit.getId() : -1;

        return getOrganisationUnitWithChildren( id, maxLevels );
    }

    @Override
    public List<OrganisationUnit> getOrganisationUnitWithChildren( int id )
    {
        return getOrganisationUnitWithChildren( id, null );
    }

    @Override
    public List<OrganisationUnit> getOrganisationUnitWithChildren( int id, Integer maxLevels )
    {
        OrganisationUnit organisationUnit = getOrganisationUnit( id );

        if ( organisationUnit == null )
        {
            return new ArrayList<>();
        }

        if ( maxLevels != null && maxLevels <= 0 )
        {
            return new ArrayList<>();
        }

        int rootLevel = organisationUnit.getLevel();

        Integer levels = maxLevels != null ? (rootLevel + maxLevels - 1) : null;

        OrganisationUnitQueryParams params = new OrganisationUnitQueryParams();
        params.setParents( Sets.newHashSet( organisationUnit ) );
        params.setMaxLevels( levels );

        return organisationUnitStore.getOrganisationUnits( params );
    }

    @Override
    public List<OrganisationUnit> getOrganisationUnitsAtLevel( int level )
    {
        OrganisationUnitQueryParams params = new OrganisationUnitQueryParams();
        params.setLevels( Sets.newHashSet( level ) );

        return organisationUnitStore.getOrganisationUnits( params );
    }

    @Override
    public List<OrganisationUnit> getOrganisationUnitsAtLevel( int level, OrganisationUnit parent )
    {
        OrganisationUnitQueryParams params = new OrganisationUnitQueryParams();
        params.setLevels( Sets.newHashSet( level ) );

        if ( parent != null )
        {
            params.setParents( Sets.newHashSet( parent ) );
        }

        return organisationUnitStore.getOrganisationUnits( params );
    }

    @Override
    public List<OrganisationUnit> getOrganisationUnitsAtOrgUnitLevels( Collection<OrganisationUnitLevel> levels, Collection<OrganisationUnit> parents )
    {
        return getOrganisationUnitsAtLevels( levels.stream().map( l -> l.getLevel() ).collect( Collectors.toList() ), parents );
    }

    @Override
    public List<OrganisationUnit> getOrganisationUnitsAtLevels( Collection<Integer> levels, Collection<OrganisationUnit> parents )
    {
        OrganisationUnitQueryParams params = new OrganisationUnitQueryParams();
        params.setLevels( Sets.newHashSet( levels ) );
        params.setParents( Sets.newHashSet( parents ) );

        return organisationUnitStore.getOrganisationUnits( params );
    }

    @Override
    public int getNumberOfOrganisationalLevels()
    {
        return organisationUnitStore.getMaxLevel();
    }

    @Override
    public List<OrganisationUnit> getOrganisationUnitsWithoutGroups()
    {
        return organisationUnitStore.getOrganisationUnitsWithoutGroups();
    }

    @Override
    public Long getOrganisationUnitHierarchyMemberCount( OrganisationUnit parent, Object member, String collectionName )
    {
        return organisationUnitStore.getOrganisationUnitHierarchyMemberCount( parent, member, collectionName );
    }

    @Override
    public OrganisationUnitDataSetAssociationSet getOrganisationUnitDataSetAssociationSet( Integer maxLevels )
    {
        Map<String, Set<String>> associationSet = Maps.newHashMap( organisationUnitStore.getOrganisationUnitDataSetAssocationMap() );

        filterUserDataSets( associationSet );
        filterChildOrganisationUnits( associationSet, maxLevels );

        OrganisationUnitDataSetAssociationSet set = new OrganisationUnitDataSetAssociationSet();

        for ( Map.Entry<String, Set<String>> entry : associationSet.entrySet() )
        {
            int index = set.getDataSetAssociationSets().indexOf( entry.getValue() );

            if ( index == -1 ) // Association set does not exist, add new
            {
                index = set.getDataSetAssociationSets().size();
                set.getDataSetAssociationSets().add( entry.getValue() );
            }

            set.getOrganisationUnitAssociationSetMap().put( entry.getKey(), index );
            set.getDistinctDataSets().addAll( entry.getValue() );
        }

        return set;
    }

    /**
     * Retains only the data sets from the map which the current user has access to.
     *
     * @param associationMap the associations between organisation unit and data sets.
     */
    private void filterUserDataSets( Map<String, Set<String>> associationMap )
    {
        User currentUser = currentUserService.getCurrentUser();

<<<<<<< HEAD
        if ( currentUser != null && !currentUser.isSuper() )
        {
            List<DataSet> accessibleDataSets = dataSetStore.getDataWriteAll();
=======
        if ( currentUser != null && !currentUser.getUserCredentials().isSuper() )
        {            
            Set<String> userDataSets = Sets.newHashSet( getUids( dataSetService.getUserDataSets() ) );
>>>>>>> 59cfae93

            if ( accessibleDataSets.isEmpty() )
            {
                associationMap.values().iterator().forEachRemaining( Set::clear );
            }
            else
            {
                Set<String> userDataSets = Sets.newHashSet( getUids( accessibleDataSets ) );

                associationMap.values().forEach( ds -> ds.retainAll( userDataSets ) );
            }
        }
    }

    /**
     * Retains only the organisation units in the sub-tree of the current user.
     *
     * @param associationMap the associations between organisation unit and data sets.
     * @param maxLevels      the maximum number of levels to include relative to
     *                       current user, inclusive.
     */
    private void filterChildOrganisationUnits( Map<String, Set<String>> associationMap, Integer maxLevels )
    {
        User currentUser = currentUserService.getCurrentUser();

        if ( currentUser != null && currentUser.getOrganisationUnits() != null )
        {
            List<String> parentIds = getUids( currentUser.getOrganisationUnits() );

            List<OrganisationUnit> organisationUnitsWithChildren = getOrganisationUnitsWithChildren( parentIds, maxLevels );

            Set<String> children = Sets.newHashSet( getUids( organisationUnitsWithChildren ) );

            associationMap.keySet().retainAll( children );
        }
    }

    @Override
    public List<OrganisationUnit> getOrganisationUnitsBetweenByName( String name, int first, int max )
    {
        return organisationUnitStore.getAllLikeName( name, first, max );
    }

    @Override
    public boolean isInUserHierarchy( OrganisationUnit organisationUnit )
    {
        return isInUserHierarchy( currentUserService.getCurrentUser(), organisationUnit );
    }

    @Override
    public boolean isInUserHierarchy( User user, OrganisationUnit organisationUnit )
    {
        if ( user == null || user.getOrganisationUnits() == null || user.getOrganisationUnits().isEmpty() )
        {
            return false;
        }

        return organisationUnit.isDescendant( user.getOrganisationUnits() );
    }

    @Override
    public boolean isInUserHierarchy( String uid, Set<OrganisationUnit> organisationUnits )
    {
        OrganisationUnit organisationUnit = organisationUnitStore.getByUid( uid );

        return organisationUnit != null ? organisationUnit.isDescendant( organisationUnits ) : false;
    }

    // -------------------------------------------------------------------------
    // OrganisationUnitHierarchy
    // -------------------------------------------------------------------------

    @Override
    public OrganisationUnitHierarchy getOrganisationUnitHierarchy()
    {
        return organisationUnitStore.getOrganisationUnitHierarchy();
    }

    @Override
    public void updateOrganisationUnitParent( int organisationUnitId, int parentId )
    {
        organisationUnitStore.updateOrganisationUnitParent( organisationUnitId, parentId );
    }

    // -------------------------------------------------------------------------
    // OrganisationUnitLevel
    // -------------------------------------------------------------------------

    @Override
    public int addOrganisationUnitLevel( OrganisationUnitLevel organisationUnitLevel )
    {
        organisationUnitLevelStore.save( organisationUnitLevel );
        return organisationUnitLevel.getId();
    }

    @Override
    public void updateOrganisationUnitLevel( OrganisationUnitLevel organisationUnitLevel )
    {
        organisationUnitLevelStore.update( organisationUnitLevel );
    }

    @Override
    public void addOrUpdateOrganisationUnitLevel( OrganisationUnitLevel level )
    {
        OrganisationUnitLevel existing = getOrganisationUnitLevelByLevel( level.getLevel() );

        if ( existing == null )
        {
            addOrganisationUnitLevel( level );
        }
        else
        {
            existing.setName( level.getName() );
            existing.setOfflineLevels( level.getOfflineLevels() );

            updateOrganisationUnitLevel( existing );
        }
    }

    @Override
    public void pruneOrganisationUnitLevels( Set<Integer> currentLevels )
    {
        for ( OrganisationUnitLevel level : getOrganisationUnitLevels() )
        {
            if ( !currentLevels.contains( level.getLevel() ) )
            {
                deleteOrganisationUnitLevel( level );
            }
        }
    }

    @Override
    public OrganisationUnitLevel getOrganisationUnitLevel( int id )
    {
        return organisationUnitLevelStore.get( id );
    }

    @Override
    public OrganisationUnitLevel getOrganisationUnitLevel( String uid )
    {
        return organisationUnitLevelStore.getByUid( uid );
    }

    @Override
    public void deleteOrganisationUnitLevel( OrganisationUnitLevel organisationUnitLevel )
    {
        organisationUnitLevelStore.delete( organisationUnitLevel );
    }

    @Override
    public void deleteOrganisationUnitLevels()
    {
        organisationUnitLevelStore.deleteAll();
    }

    @Override
    public List<OrganisationUnitLevel> getOrganisationUnitLevels()
    {
        return ListUtils.sort( organisationUnitLevelStore.getAll(),
            OrganisationUnitLevelComparator.INSTANCE );
    }

    @Override
    public OrganisationUnitLevel getOrganisationUnitLevelByLevel( int level )
    {
        return organisationUnitLevelStore.getByLevel( level );
    }

    @Override
    public List<OrganisationUnitLevel> getOrganisationUnitLevelByName( String name )
    {
        return new ArrayList<>( organisationUnitLevelStore.getAllEqName( name ) );
    }

    @Override
    public List<OrganisationUnitLevel> getFilledOrganisationUnitLevels()
    {
        Map<Integer, OrganisationUnitLevel> levelMap = getOrganisationUnitLevelMap();

        List<OrganisationUnitLevel> levels = new ArrayList<>();

        int levelNo = getNumberOfOrganisationalLevels();

        for ( int i = 0; i < levelNo; i++ )
        {
            int level = i + 1;

            OrganisationUnitLevel filledLevel = ObjectUtils.firstNonNull(
                levelMap.get( level ), new OrganisationUnitLevel( level, LEVEL_PREFIX + level ) );

            levels.add( filledLevel );
        }

        return levels;
    }

    @Override
    public Map<Integer, OrganisationUnitLevel> getOrganisationUnitLevelMap()
    {
        Map<Integer, OrganisationUnitLevel> levelMap = new HashMap<>();

        List<OrganisationUnitLevel> levels = getOrganisationUnitLevels();

        for ( OrganisationUnitLevel level : levels )
        {
            levelMap.put( level.getLevel(), level );
        }

        return levelMap;
    }

    @Override
    public int getNumberOfOrganisationUnits()
    {
        return organisationUnitStore.getCount();
    }

    @Override
    public int getOfflineOrganisationUnitLevels()
    {
        // ---------------------------------------------------------------------
        // Get level from organisation unit of current user
        // ---------------------------------------------------------------------

        User user = currentUserService.getCurrentUser();

        if ( user != null && user.hasOrganisationUnit() )
        {
            OrganisationUnit organisationUnit = user.getOrganisationUnit();

            int level = organisationUnit.getLevel();

            OrganisationUnitLevel orgUnitLevel = getOrganisationUnitLevelByLevel( level );

            if ( orgUnitLevel != null && orgUnitLevel.getOfflineLevels() != null )
            {
                return orgUnitLevel.getOfflineLevels();
            }
        }

        // ---------------------------------------------------------------------
        // Get level from system configuration
        // ---------------------------------------------------------------------

        OrganisationUnitLevel level = configurationService.getConfiguration().getOfflineOrganisationUnitLevel();

        if ( level != null )
        {
            return level.getLevel();
        }

        // ---------------------------------------------------------------------
        // Get max level
        // ---------------------------------------------------------------------

        int max = getOrganisationUnitLevels().size();

        OrganisationUnitLevel maxLevel = getOrganisationUnitLevelByLevel( max );

        if ( maxLevel != null )
        {
            return maxLevel.getLevel();
        }

        // ---------------------------------------------------------------------
        // Return 1 level as fall back
        // ---------------------------------------------------------------------

        return 1;
    }

    @Override
    public void updatePaths()
    {
        organisationUnitStore.updatePaths();
    }

    @Override
    public void forceUpdatePaths()
    {
        organisationUnitStore.forceUpdatePaths();
    }

    /**
     * Get all the Organisation Units within the distance of a coordinate.
     */
    @Override
    public List<OrganisationUnit> getOrganisationUnitWithinDistance( double longitude, double latitude,
        double distance )
    {
        List<OrganisationUnit> objects = organisationUnitStore.getWithinCoordinateArea( GeoUtils.getBoxShape(
            longitude, latitude, distance ) );

        // Go through the list and remove the ones located outside radius

        if ( objects != null && objects.size() > 0 )
        {
            Iterator<OrganisationUnit> iter = objects.iterator();

            Point2D centerPoint = new Point2D.Double( longitude, latitude );

            while ( iter.hasNext() )
            {
                OrganisationUnit orgunit = iter.next();

                double distancebetween = GeoUtils.getDistanceBetweenTwoPoints( centerPoint,
                    ValidationUtils.getCoordinatePoint2D( orgunit.getCoordinates() ) );

                if ( distancebetween > distance )
                {
                    iter.remove();
                }
            }
        }

        return objects;
    }

    /**
     * Get lowest level/target level Organisation Units that includes the coordinates.
     */
    @Override
    public List<OrganisationUnit> getOrganisationUnitByCoordinate( double longitude, double latitude,
        String topOrgUnitUid, Integer targetLevel )
    {
        List<OrganisationUnit> orgUnits = new ArrayList<>();

        if ( GeoUtils.checkGeoJsonPointValid( longitude, latitude ) )
        {
            OrganisationUnit topOrgUnit = null;

            if ( topOrgUnitUid != null && !topOrgUnitUid.isEmpty() )
            {
                topOrgUnit = getOrganisationUnit( topOrgUnitUid );
            }
            else
            {
                // Get top search point through top level org unit which contains coordinate

                List<OrganisationUnit> orgUnitsTopLevel = getTopLevelOrgUnitWithPoint( longitude, latitude, 1,
                    getNumberOfOrganisationalLevels() - 1 );

                if ( orgUnitsTopLevel.size() == 1 )
                {
                    topOrgUnit = orgUnitsTopLevel.iterator().next();
                }
            }

            // Search children org units to get the lowest level org unit that contains coordinate

            if ( topOrgUnit != null )
            {
                List<OrganisationUnit> orgUnitChildren = new ArrayList<>();

                if ( targetLevel != null )
                {
                    orgUnitChildren = getOrganisationUnitsAtLevel( targetLevel, topOrgUnit );
                }
                else
                {
                    orgUnitChildren = getOrganisationUnitWithChildren( topOrgUnit.getId() );
                }

                FilterUtils.filter( orgUnitChildren, new OrganisationUnitPolygonCoveringCoordinateFilter( longitude, latitude ) );

                // Get org units with lowest level

                int bottomLevel = topOrgUnit.getLevel();

                for ( OrganisationUnit ou : orgUnitChildren )
                {
                    if ( ou.getLevel() > bottomLevel )
                    {
                        bottomLevel = ou.getLevel();
                    }
                }

                for ( OrganisationUnit ou : orgUnitChildren )
                {
                    if ( ou.getLevel() == bottomLevel )
                    {
                        orgUnits.add( ou );
                    }
                }
            }
        }

        return orgUnits;
    }

    // -------------------------------------------------------------------------
    // Version
    // -------------------------------------------------------------------------

    @Override
    public void updateVersion()
    {
        versionService.updateVersion( VersionService.ORGANISATIONUNIT_VERSION );
    }

    // -------------------------------------------------------------------------
    // Supportive methods
    // -------------------------------------------------------------------------

    /**
     * Searches organisation units until finding one with polygon containing point.
     */
    private List<OrganisationUnit> getTopLevelOrgUnitWithPoint( double longitude, double latitude,
        int searchLevel, int stopLevel )
    {
        for ( int i = searchLevel; i <= stopLevel; i++ )
        {
            List<OrganisationUnit> unitsAtLevel = new ArrayList<>( getOrganisationUnitsAtLevel( i ) );
            FilterUtils.filter( unitsAtLevel, new OrganisationUnitPolygonCoveringCoordinateFilter( longitude, latitude ) );

            if ( unitsAtLevel.size() > 0 )
            {
                return unitsAtLevel;
            }
        }

        return new ArrayList<>();
    }

    public void setCurrentUserService( CurrentUserService currentUserService )
    {
        this.currentUserService = currentUserService;
    }
}
<|MERGE_RESOLUTION|>--- conflicted
+++ resolved
@@ -1,840 +1,842 @@
-package org.hisp.dhis.organisationunit;
-
-/*
- * Copyright (c) 2004-2018, University of Oslo
- * All rights reserved.
- *
- * Redistribution and use in source and binary forms, with or without
- * modification, are permitted provided that the following conditions are met:
- * Redistributions of source code must retain the above copyright notice, this
- * list of conditions and the following disclaimer.
- *
- * Redistributions in binary form must reproduce the above copyright notice,
- * this list of conditions and the following disclaimer in the documentation
- * and/or other materials provided with the distribution.
- * Neither the name of the HISP project nor the names of its contributors may
- * be used to endorse or promote products derived from this software without
- * specific prior written permission.
- *
- * THIS SOFTWARE IS PROVIDED BY THE COPYRIGHT HOLDERS AND CONTRIBUTORS "AS IS" AND
- * ANY EXPRESS OR IMPLIED WARRANTIES, INCLUDING, BUT NOT LIMITED TO, THE IMPLIED
- * WARRANTIES OF MERCHANTABILITY AND FITNESS FOR A PARTICULAR PURPOSE ARE
- * DISCLAIMED. IN NO EVENT SHALL THE COPYRIGHT OWNER OR CONTRIBUTORS BE LIABLE FOR
- * ANY DIRECT, INDIRECT, INCIDENTAL, SPECIAL, EXEMPLARY, OR CONSEQUENTIAL DAMAGES
- * (INCLUDING, BUT NOT LIMITED TO, PROCUREMENT OF SUBSTITUTE GOODS OR SERVICES;
- * LOSS OF USE, DATA, OR PROFITS; OR BUSINESS INTERRUPTION) HOWEVER CAUSED AND ON
- * ANY THEORY OF LIABILITY, WHETHER IN CONTRACT, STRICT LIABILITY, OR TORT
- * (INCLUDING NEGLIGENCE OR OTHERWISE) ARISING IN ANY WAY OUT OF THE USE OF THIS
- * SOFTWARE, EVEN IF ADVISED OF THE POSSIBILITY OF SUCH DAMAGE.
- */
-
-import com.google.common.collect.Maps;
-import com.google.common.collect.Sets;
-import org.apache.commons.lang3.ObjectUtils;
-import org.hisp.dhis.commons.collection.ListUtils;
-import org.hisp.dhis.commons.filter.FilterUtils;
-import org.hisp.dhis.configuration.ConfigurationService;
-<<<<<<< HEAD
-import org.hisp.dhis.dataset.DataSet;
-import org.hisp.dhis.dataset.DataSetStore;
-=======
-import org.hisp.dhis.dataset.DataSetService;
->>>>>>> 59cfae93
-import org.hisp.dhis.hierarchy.HierarchyViolationException;
-import org.hisp.dhis.organisationunit.comparator.OrganisationUnitLevelComparator;
-import org.hisp.dhis.system.filter.OrganisationUnitPolygonCoveringCoordinateFilter;
-import org.hisp.dhis.system.util.GeoUtils;
-import org.hisp.dhis.system.util.ValidationUtils;
-import org.hisp.dhis.user.CurrentUserService;
-import org.hisp.dhis.user.User;
-import org.hisp.dhis.version.VersionService;
-import org.springframework.beans.factory.annotation.Autowired;
-import org.springframework.transaction.annotation.Transactional;
-
-import java.awt.geom.Point2D;
-import java.util.ArrayList;
-import java.util.Collection;
-import java.util.Date;
-import java.util.HashMap;
-import java.util.Iterator;
-import java.util.List;
-import java.util.Map;
-import java.util.Set;
-import java.util.stream.Collectors;
-
-import static org.hisp.dhis.common.IdentifiableObjectUtils.getUids;
-
-/**
- * @author Torgeir Lorange Ostby
- */
-@Transactional
-public class DefaultOrganisationUnitService
-    implements OrganisationUnitService
-{
-    private static final String LEVEL_PREFIX = "Level ";
-
-    // -------------------------------------------------------------------------
-    // Dependencies
-    // -------------------------------------------------------------------------
-
-    @Autowired
-    private OrganisationUnitStore organisationUnitStore;
-
-<<<<<<< HEAD
-    @Autowired
-=======
-    public void setOrganisationUnitStore( OrganisationUnitStore organisationUnitStore )
-    {
-        this.organisationUnitStore = organisationUnitStore;
-    }
-    
-    private DataSetService dataSetService;
-
-    public void setDataSetService( DataSetService dataSetService )
-    {
-        this.dataSetService = dataSetService;
-    }
-
->>>>>>> 59cfae93
-    private OrganisationUnitLevelStore organisationUnitLevelStore;
-
-    @Autowired
-    private CurrentUserService currentUserService;
-
-    @Autowired
-    private VersionService versionService;
-
-    @Autowired
-    private ConfigurationService configurationService;
-
-    @Autowired
-    private DataSetStore dataSetStore;
-
-    // -------------------------------------------------------------------------
-    // OrganisationUnit
-    // -------------------------------------------------------------------------
-
-    @Override
-    public int addOrganisationUnit( OrganisationUnit organisationUnit )
-    {
-        organisationUnitStore.save( organisationUnit );
-        User user = currentUserService.getCurrentUser();
-
-        if ( organisationUnit.getParent() == null && user != null )
-        {
-            // Adding a new root node, add this node to the current user
-            user.getOrganisationUnits().add( organisationUnit );
-        }
-
-        return organisationUnit.getId();
-    }
-
-    @Override
-    public void updateOrganisationUnit( OrganisationUnit organisationUnit )
-    {
-        organisationUnitStore.update( organisationUnit );
-    }
-
-    @Override
-    public void updateOrganisationUnitVersion()
-    {
-        versionService.updateVersion( VersionService.ORGANISATIONUNIT_VERSION );
-    }
-
-    @Override
-    public void updateOrganisationUnit( OrganisationUnit organisationUnit, boolean updateHierarchy )
-    {
-        updateOrganisationUnit( organisationUnit );
-    }
-
-    @Override
-    public void deleteOrganisationUnit( OrganisationUnit organisationUnit )
-        throws HierarchyViolationException
-    {
-        organisationUnit = getOrganisationUnit( organisationUnit.getId() );
-
-        if ( !organisationUnit.getChildren().isEmpty() )
-        {
-            throw new HierarchyViolationException( "Cannot delete an OrganisationUnit with children" );
-        }
-
-        OrganisationUnit parent = organisationUnit.getParent();
-
-        if ( parent != null )
-        {
-            parent.getChildren().remove( organisationUnit );
-
-            organisationUnitStore.update( parent );
-        }
-
-        organisationUnitStore.delete( organisationUnit );
-    }
-
-    @Override
-    public OrganisationUnit getOrganisationUnit( int id )
-    {
-        return organisationUnitStore.get( id );
-    }
-
-    @Override
-    public List<OrganisationUnit> getAllOrganisationUnits()
-    {
-        return organisationUnitStore.getAll();
-    }
-
-    @Override
-    public List<OrganisationUnit> getAllOrganisationUnitsByLastUpdated( Date lastUpdated )
-    {
-        return organisationUnitStore.getAllOrganisationUnitsByLastUpdated( lastUpdated );
-    }
-
-    @Override
-    public List<OrganisationUnit> getOrganisationUnits( Collection<Integer> identifiers )
-    {
-        return organisationUnitStore.getById( identifiers );
-    }
-
-    @Override
-    public List<OrganisationUnit> getOrganisationUnitsByUid( Collection<String> uids )
-    {
-        return organisationUnitStore.getByUid( uids );
-    }
-
-    @Override
-    public List<OrganisationUnit> getOrganisationUnitsByQuery( OrganisationUnitQueryParams params )
-    {
-        return organisationUnitStore.getOrganisationUnits( params );
-    }
-
-    @Override
-    public OrganisationUnit getOrganisationUnit( String uid )
-    {
-        return organisationUnitStore.getByUid( uid );
-    }
-
-    @Override
-    public List<OrganisationUnit> getOrganisationUnitByName( String name )
-    {
-        return new ArrayList<>( organisationUnitStore.getAllEqName( name ) );
-    }
-
-    @Override
-    public OrganisationUnit getOrganisationUnitByCode( String code )
-    {
-        return organisationUnitStore.getByCode( code );
-    }
-
-    @Override
-    public List<OrganisationUnit> getRootOrganisationUnits()
-    {
-        return organisationUnitStore.getRootOrganisationUnits();
-    }
-
-    @Override
-    public List<OrganisationUnit> getOrganisationUnits( Collection<OrganisationUnitGroup> groups, Collection<OrganisationUnit> parents )
-    {
-        OrganisationUnitQueryParams params = new OrganisationUnitQueryParams();
-        params.setParents( Sets.newHashSet( parents ) );
-        params.setGroups( Sets.newHashSet( groups ) );
-
-        return organisationUnitStore.getOrganisationUnits( params );
-    }
-
-    @Override
-    public List<OrganisationUnit> getOrganisationUnitsWithChildren( Collection<String> parentUids )
-    {
-        return getOrganisationUnitsWithChildren( parentUids, null );
-    }
-
-    @Override
-    public List<OrganisationUnit> getOrganisationUnitsWithChildren( Collection<String> parentUids, Integer maxLevels )
-    {
-        List<OrganisationUnit> units = new ArrayList<>();
-
-        for ( String uid : parentUids )
-        {
-            units.addAll( getOrganisationUnitWithChildren( uid, maxLevels ) );
-        }
-
-        return units;
-    }
-
-    @Override
-    public List<OrganisationUnit> getOrganisationUnitWithChildren( String uid )
-    {
-        return getOrganisationUnitWithChildren( uid, null );
-    }
-
-    @Override
-    public List<OrganisationUnit> getOrganisationUnitWithChildren( String uid, Integer maxLevels )
-    {
-        OrganisationUnit unit = getOrganisationUnit( uid );
-
-        int id = unit != null ? unit.getId() : -1;
-
-        return getOrganisationUnitWithChildren( id, maxLevels );
-    }
-
-    @Override
-    public List<OrganisationUnit> getOrganisationUnitWithChildren( int id )
-    {
-        return getOrganisationUnitWithChildren( id, null );
-    }
-
-    @Override
-    public List<OrganisationUnit> getOrganisationUnitWithChildren( int id, Integer maxLevels )
-    {
-        OrganisationUnit organisationUnit = getOrganisationUnit( id );
-
-        if ( organisationUnit == null )
-        {
-            return new ArrayList<>();
-        }
-
-        if ( maxLevels != null && maxLevels <= 0 )
-        {
-            return new ArrayList<>();
-        }
-
-        int rootLevel = organisationUnit.getLevel();
-
-        Integer levels = maxLevels != null ? (rootLevel + maxLevels - 1) : null;
-
-        OrganisationUnitQueryParams params = new OrganisationUnitQueryParams();
-        params.setParents( Sets.newHashSet( organisationUnit ) );
-        params.setMaxLevels( levels );
-
-        return organisationUnitStore.getOrganisationUnits( params );
-    }
-
-    @Override
-    public List<OrganisationUnit> getOrganisationUnitsAtLevel( int level )
-    {
-        OrganisationUnitQueryParams params = new OrganisationUnitQueryParams();
-        params.setLevels( Sets.newHashSet( level ) );
-
-        return organisationUnitStore.getOrganisationUnits( params );
-    }
-
-    @Override
-    public List<OrganisationUnit> getOrganisationUnitsAtLevel( int level, OrganisationUnit parent )
-    {
-        OrganisationUnitQueryParams params = new OrganisationUnitQueryParams();
-        params.setLevels( Sets.newHashSet( level ) );
-
-        if ( parent != null )
-        {
-            params.setParents( Sets.newHashSet( parent ) );
-        }
-
-        return organisationUnitStore.getOrganisationUnits( params );
-    }
-
-    @Override
-    public List<OrganisationUnit> getOrganisationUnitsAtOrgUnitLevels( Collection<OrganisationUnitLevel> levels, Collection<OrganisationUnit> parents )
-    {
-        return getOrganisationUnitsAtLevels( levels.stream().map( l -> l.getLevel() ).collect( Collectors.toList() ), parents );
-    }
-
-    @Override
-    public List<OrganisationUnit> getOrganisationUnitsAtLevels( Collection<Integer> levels, Collection<OrganisationUnit> parents )
-    {
-        OrganisationUnitQueryParams params = new OrganisationUnitQueryParams();
-        params.setLevels( Sets.newHashSet( levels ) );
-        params.setParents( Sets.newHashSet( parents ) );
-
-        return organisationUnitStore.getOrganisationUnits( params );
-    }
-
-    @Override
-    public int getNumberOfOrganisationalLevels()
-    {
-        return organisationUnitStore.getMaxLevel();
-    }
-
-    @Override
-    public List<OrganisationUnit> getOrganisationUnitsWithoutGroups()
-    {
-        return organisationUnitStore.getOrganisationUnitsWithoutGroups();
-    }
-
-    @Override
-    public Long getOrganisationUnitHierarchyMemberCount( OrganisationUnit parent, Object member, String collectionName )
-    {
-        return organisationUnitStore.getOrganisationUnitHierarchyMemberCount( parent, member, collectionName );
-    }
-
-    @Override
-    public OrganisationUnitDataSetAssociationSet getOrganisationUnitDataSetAssociationSet( Integer maxLevels )
-    {
-        Map<String, Set<String>> associationSet = Maps.newHashMap( organisationUnitStore.getOrganisationUnitDataSetAssocationMap() );
-
-        filterUserDataSets( associationSet );
-        filterChildOrganisationUnits( associationSet, maxLevels );
-
-        OrganisationUnitDataSetAssociationSet set = new OrganisationUnitDataSetAssociationSet();
-
-        for ( Map.Entry<String, Set<String>> entry : associationSet.entrySet() )
-        {
-            int index = set.getDataSetAssociationSets().indexOf( entry.getValue() );
-
-            if ( index == -1 ) // Association set does not exist, add new
-            {
-                index = set.getDataSetAssociationSets().size();
-                set.getDataSetAssociationSets().add( entry.getValue() );
-            }
-
-            set.getOrganisationUnitAssociationSetMap().put( entry.getKey(), index );
-            set.getDistinctDataSets().addAll( entry.getValue() );
-        }
-
-        return set;
-    }
-
-    /**
-     * Retains only the data sets from the map which the current user has access to.
-     *
-     * @param associationMap the associations between organisation unit and data sets.
-     */
-    private void filterUserDataSets( Map<String, Set<String>> associationMap )
-    {
-        User currentUser = currentUserService.getCurrentUser();
-
-<<<<<<< HEAD
-        if ( currentUser != null && !currentUser.isSuper() )
-        {
-            List<DataSet> accessibleDataSets = dataSetStore.getDataWriteAll();
-=======
-        if ( currentUser != null && !currentUser.getUserCredentials().isSuper() )
-        {            
-            Set<String> userDataSets = Sets.newHashSet( getUids( dataSetService.getUserDataSets() ) );
->>>>>>> 59cfae93
-
-            if ( accessibleDataSets.isEmpty() )
-            {
-                associationMap.values().iterator().forEachRemaining( Set::clear );
-            }
-            else
-            {
-                Set<String> userDataSets = Sets.newHashSet( getUids( accessibleDataSets ) );
-
-                associationMap.values().forEach( ds -> ds.retainAll( userDataSets ) );
-            }
-        }
-    }
-
-    /**
-     * Retains only the organisation units in the sub-tree of the current user.
-     *
-     * @param associationMap the associations between organisation unit and data sets.
-     * @param maxLevels      the maximum number of levels to include relative to
-     *                       current user, inclusive.
-     */
-    private void filterChildOrganisationUnits( Map<String, Set<String>> associationMap, Integer maxLevels )
-    {
-        User currentUser = currentUserService.getCurrentUser();
-
-        if ( currentUser != null && currentUser.getOrganisationUnits() != null )
-        {
-            List<String> parentIds = getUids( currentUser.getOrganisationUnits() );
-
-            List<OrganisationUnit> organisationUnitsWithChildren = getOrganisationUnitsWithChildren( parentIds, maxLevels );
-
-            Set<String> children = Sets.newHashSet( getUids( organisationUnitsWithChildren ) );
-
-            associationMap.keySet().retainAll( children );
-        }
-    }
-
-    @Override
-    public List<OrganisationUnit> getOrganisationUnitsBetweenByName( String name, int first, int max )
-    {
-        return organisationUnitStore.getAllLikeName( name, first, max );
-    }
-
-    @Override
-    public boolean isInUserHierarchy( OrganisationUnit organisationUnit )
-    {
-        return isInUserHierarchy( currentUserService.getCurrentUser(), organisationUnit );
-    }
-
-    @Override
-    public boolean isInUserHierarchy( User user, OrganisationUnit organisationUnit )
-    {
-        if ( user == null || user.getOrganisationUnits() == null || user.getOrganisationUnits().isEmpty() )
-        {
-            return false;
-        }
-
-        return organisationUnit.isDescendant( user.getOrganisationUnits() );
-    }
-
-    @Override
-    public boolean isInUserHierarchy( String uid, Set<OrganisationUnit> organisationUnits )
-    {
-        OrganisationUnit organisationUnit = organisationUnitStore.getByUid( uid );
-
-        return organisationUnit != null ? organisationUnit.isDescendant( organisationUnits ) : false;
-    }
-
-    // -------------------------------------------------------------------------
-    // OrganisationUnitHierarchy
-    // -------------------------------------------------------------------------
-
-    @Override
-    public OrganisationUnitHierarchy getOrganisationUnitHierarchy()
-    {
-        return organisationUnitStore.getOrganisationUnitHierarchy();
-    }
-
-    @Override
-    public void updateOrganisationUnitParent( int organisationUnitId, int parentId )
-    {
-        organisationUnitStore.updateOrganisationUnitParent( organisationUnitId, parentId );
-    }
-
-    // -------------------------------------------------------------------------
-    // OrganisationUnitLevel
-    // -------------------------------------------------------------------------
-
-    @Override
-    public int addOrganisationUnitLevel( OrganisationUnitLevel organisationUnitLevel )
-    {
-        organisationUnitLevelStore.save( organisationUnitLevel );
-        return organisationUnitLevel.getId();
-    }
-
-    @Override
-    public void updateOrganisationUnitLevel( OrganisationUnitLevel organisationUnitLevel )
-    {
-        organisationUnitLevelStore.update( organisationUnitLevel );
-    }
-
-    @Override
-    public void addOrUpdateOrganisationUnitLevel( OrganisationUnitLevel level )
-    {
-        OrganisationUnitLevel existing = getOrganisationUnitLevelByLevel( level.getLevel() );
-
-        if ( existing == null )
-        {
-            addOrganisationUnitLevel( level );
-        }
-        else
-        {
-            existing.setName( level.getName() );
-            existing.setOfflineLevels( level.getOfflineLevels() );
-
-            updateOrganisationUnitLevel( existing );
-        }
-    }
-
-    @Override
-    public void pruneOrganisationUnitLevels( Set<Integer> currentLevels )
-    {
-        for ( OrganisationUnitLevel level : getOrganisationUnitLevels() )
-        {
-            if ( !currentLevels.contains( level.getLevel() ) )
-            {
-                deleteOrganisationUnitLevel( level );
-            }
-        }
-    }
-
-    @Override
-    public OrganisationUnitLevel getOrganisationUnitLevel( int id )
-    {
-        return organisationUnitLevelStore.get( id );
-    }
-
-    @Override
-    public OrganisationUnitLevel getOrganisationUnitLevel( String uid )
-    {
-        return organisationUnitLevelStore.getByUid( uid );
-    }
-
-    @Override
-    public void deleteOrganisationUnitLevel( OrganisationUnitLevel organisationUnitLevel )
-    {
-        organisationUnitLevelStore.delete( organisationUnitLevel );
-    }
-
-    @Override
-    public void deleteOrganisationUnitLevels()
-    {
-        organisationUnitLevelStore.deleteAll();
-    }
-
-    @Override
-    public List<OrganisationUnitLevel> getOrganisationUnitLevels()
-    {
-        return ListUtils.sort( organisationUnitLevelStore.getAll(),
-            OrganisationUnitLevelComparator.INSTANCE );
-    }
-
-    @Override
-    public OrganisationUnitLevel getOrganisationUnitLevelByLevel( int level )
-    {
-        return organisationUnitLevelStore.getByLevel( level );
-    }
-
-    @Override
-    public List<OrganisationUnitLevel> getOrganisationUnitLevelByName( String name )
-    {
-        return new ArrayList<>( organisationUnitLevelStore.getAllEqName( name ) );
-    }
-
-    @Override
-    public List<OrganisationUnitLevel> getFilledOrganisationUnitLevels()
-    {
-        Map<Integer, OrganisationUnitLevel> levelMap = getOrganisationUnitLevelMap();
-
-        List<OrganisationUnitLevel> levels = new ArrayList<>();
-
-        int levelNo = getNumberOfOrganisationalLevels();
-
-        for ( int i = 0; i < levelNo; i++ )
-        {
-            int level = i + 1;
-
-            OrganisationUnitLevel filledLevel = ObjectUtils.firstNonNull(
-                levelMap.get( level ), new OrganisationUnitLevel( level, LEVEL_PREFIX + level ) );
-
-            levels.add( filledLevel );
-        }
-
-        return levels;
-    }
-
-    @Override
-    public Map<Integer, OrganisationUnitLevel> getOrganisationUnitLevelMap()
-    {
-        Map<Integer, OrganisationUnitLevel> levelMap = new HashMap<>();
-
-        List<OrganisationUnitLevel> levels = getOrganisationUnitLevels();
-
-        for ( OrganisationUnitLevel level : levels )
-        {
-            levelMap.put( level.getLevel(), level );
-        }
-
-        return levelMap;
-    }
-
-    @Override
-    public int getNumberOfOrganisationUnits()
-    {
-        return organisationUnitStore.getCount();
-    }
-
-    @Override
-    public int getOfflineOrganisationUnitLevels()
-    {
-        // ---------------------------------------------------------------------
-        // Get level from organisation unit of current user
-        // ---------------------------------------------------------------------
-
-        User user = currentUserService.getCurrentUser();
-
-        if ( user != null && user.hasOrganisationUnit() )
-        {
-            OrganisationUnit organisationUnit = user.getOrganisationUnit();
-
-            int level = organisationUnit.getLevel();
-
-            OrganisationUnitLevel orgUnitLevel = getOrganisationUnitLevelByLevel( level );
-
-            if ( orgUnitLevel != null && orgUnitLevel.getOfflineLevels() != null )
-            {
-                return orgUnitLevel.getOfflineLevels();
-            }
-        }
-
-        // ---------------------------------------------------------------------
-        // Get level from system configuration
-        // ---------------------------------------------------------------------
-
-        OrganisationUnitLevel level = configurationService.getConfiguration().getOfflineOrganisationUnitLevel();
-
-        if ( level != null )
-        {
-            return level.getLevel();
-        }
-
-        // ---------------------------------------------------------------------
-        // Get max level
-        // ---------------------------------------------------------------------
-
-        int max = getOrganisationUnitLevels().size();
-
-        OrganisationUnitLevel maxLevel = getOrganisationUnitLevelByLevel( max );
-
-        if ( maxLevel != null )
-        {
-            return maxLevel.getLevel();
-        }
-
-        // ---------------------------------------------------------------------
-        // Return 1 level as fall back
-        // ---------------------------------------------------------------------
-
-        return 1;
-    }
-
-    @Override
-    public void updatePaths()
-    {
-        organisationUnitStore.updatePaths();
-    }
-
-    @Override
-    public void forceUpdatePaths()
-    {
-        organisationUnitStore.forceUpdatePaths();
-    }
-
-    /**
-     * Get all the Organisation Units within the distance of a coordinate.
-     */
-    @Override
-    public List<OrganisationUnit> getOrganisationUnitWithinDistance( double longitude, double latitude,
-        double distance )
-    {
-        List<OrganisationUnit> objects = organisationUnitStore.getWithinCoordinateArea( GeoUtils.getBoxShape(
-            longitude, latitude, distance ) );
-
-        // Go through the list and remove the ones located outside radius
-
-        if ( objects != null && objects.size() > 0 )
-        {
-            Iterator<OrganisationUnit> iter = objects.iterator();
-
-            Point2D centerPoint = new Point2D.Double( longitude, latitude );
-
-            while ( iter.hasNext() )
-            {
-                OrganisationUnit orgunit = iter.next();
-
-                double distancebetween = GeoUtils.getDistanceBetweenTwoPoints( centerPoint,
-                    ValidationUtils.getCoordinatePoint2D( orgunit.getCoordinates() ) );
-
-                if ( distancebetween > distance )
-                {
-                    iter.remove();
-                }
-            }
-        }
-
-        return objects;
-    }
-
-    /**
-     * Get lowest level/target level Organisation Units that includes the coordinates.
-     */
-    @Override
-    public List<OrganisationUnit> getOrganisationUnitByCoordinate( double longitude, double latitude,
-        String topOrgUnitUid, Integer targetLevel )
-    {
-        List<OrganisationUnit> orgUnits = new ArrayList<>();
-
-        if ( GeoUtils.checkGeoJsonPointValid( longitude, latitude ) )
-        {
-            OrganisationUnit topOrgUnit = null;
-
-            if ( topOrgUnitUid != null && !topOrgUnitUid.isEmpty() )
-            {
-                topOrgUnit = getOrganisationUnit( topOrgUnitUid );
-            }
-            else
-            {
-                // Get top search point through top level org unit which contains coordinate
-
-                List<OrganisationUnit> orgUnitsTopLevel = getTopLevelOrgUnitWithPoint( longitude, latitude, 1,
-                    getNumberOfOrganisationalLevels() - 1 );
-
-                if ( orgUnitsTopLevel.size() == 1 )
-                {
-                    topOrgUnit = orgUnitsTopLevel.iterator().next();
-                }
-            }
-
-            // Search children org units to get the lowest level org unit that contains coordinate
-
-            if ( topOrgUnit != null )
-            {
-                List<OrganisationUnit> orgUnitChildren = new ArrayList<>();
-
-                if ( targetLevel != null )
-                {
-                    orgUnitChildren = getOrganisationUnitsAtLevel( targetLevel, topOrgUnit );
-                }
-                else
-                {
-                    orgUnitChildren = getOrganisationUnitWithChildren( topOrgUnit.getId() );
-                }
-
-                FilterUtils.filter( orgUnitChildren, new OrganisationUnitPolygonCoveringCoordinateFilter( longitude, latitude ) );
-
-                // Get org units with lowest level
-
-                int bottomLevel = topOrgUnit.getLevel();
-
-                for ( OrganisationUnit ou : orgUnitChildren )
-                {
-                    if ( ou.getLevel() > bottomLevel )
-                    {
-                        bottomLevel = ou.getLevel();
-                    }
-                }
-
-                for ( OrganisationUnit ou : orgUnitChildren )
-                {
-                    if ( ou.getLevel() == bottomLevel )
-                    {
-                        orgUnits.add( ou );
-                    }
-                }
-            }
-        }
-
-        return orgUnits;
-    }
-
-    // -------------------------------------------------------------------------
-    // Version
-    // -------------------------------------------------------------------------
-
-    @Override
-    public void updateVersion()
-    {
-        versionService.updateVersion( VersionService.ORGANISATIONUNIT_VERSION );
-    }
-
-    // -------------------------------------------------------------------------
-    // Supportive methods
-    // -------------------------------------------------------------------------
-
-    /**
-     * Searches organisation units until finding one with polygon containing point.
-     */
-    private List<OrganisationUnit> getTopLevelOrgUnitWithPoint( double longitude, double latitude,
-        int searchLevel, int stopLevel )
-    {
-        for ( int i = searchLevel; i <= stopLevel; i++ )
-        {
-            List<OrganisationUnit> unitsAtLevel = new ArrayList<>( getOrganisationUnitsAtLevel( i ) );
-            FilterUtils.filter( unitsAtLevel, new OrganisationUnitPolygonCoveringCoordinateFilter( longitude, latitude ) );
-
-            if ( unitsAtLevel.size() > 0 )
-            {
-                return unitsAtLevel;
-            }
-        }
-
-        return new ArrayList<>();
-    }
-
-    public void setCurrentUserService( CurrentUserService currentUserService )
-    {
-        this.currentUserService = currentUserService;
-    }
-}
+package org.hisp.dhis.organisationunit;
+
+/*
+ * Copyright (c) 2004-2018, University of Oslo
+ * All rights reserved.
+ *
+ * Redistribution and use in source and binary forms, with or without
+ * modification, are permitted provided that the following conditions are met:
+ * Redistributions of source code must retain the above copyright notice, this
+ * list of conditions and the following disclaimer.
+ *
+ * Redistributions in binary form must reproduce the above copyright notice,
+ * this list of conditions and the following disclaimer in the documentation
+ * and/or other materials provided with the distribution.
+ * Neither the name of the HISP project nor the names of its contributors may
+ * be used to endorse or promote products derived from this software without
+ * specific prior written permission.
+ *
+ * THIS SOFTWARE IS PROVIDED BY THE COPYRIGHT HOLDERS AND CONTRIBUTORS "AS IS" AND
+ * ANY EXPRESS OR IMPLIED WARRANTIES, INCLUDING, BUT NOT LIMITED TO, THE IMPLIED
+ * WARRANTIES OF MERCHANTABILITY AND FITNESS FOR A PARTICULAR PURPOSE ARE
+ * DISCLAIMED. IN NO EVENT SHALL THE COPYRIGHT OWNER OR CONTRIBUTORS BE LIABLE FOR
+ * ANY DIRECT, INDIRECT, INCIDENTAL, SPECIAL, EXEMPLARY, OR CONSEQUENTIAL DAMAGES
+ * (INCLUDING, BUT NOT LIMITED TO, PROCUREMENT OF SUBSTITUTE GOODS OR SERVICES;
+ * LOSS OF USE, DATA, OR PROFITS; OR BUSINESS INTERRUPTION) HOWEVER CAUSED AND ON
+ * ANY THEORY OF LIABILITY, WHETHER IN CONTRACT, STRICT LIABILITY, OR TORT
+ * (INCLUDING NEGLIGENCE OR OTHERWISE) ARISING IN ANY WAY OUT OF THE USE OF THIS
+ * SOFTWARE, EVEN IF ADVISED OF THE POSSIBILITY OF SUCH DAMAGE.
+ */
+
+import com.google.common.collect.Maps;
+import com.google.common.collect.Sets;
+import org.apache.commons.lang3.ObjectUtils;
+import org.hisp.dhis.commons.collection.ListUtils;
+import org.hisp.dhis.commons.filter.FilterUtils;
+import org.hisp.dhis.configuration.ConfigurationService;
+import org.hisp.dhis.dataset.DataSetService;
+import org.hisp.dhis.dataset.DataSet;
+import org.hisp.dhis.dataset.DataSetStore;
+import org.hisp.dhis.hierarchy.HierarchyViolationException;
+import org.hisp.dhis.organisationunit.comparator.OrganisationUnitLevelComparator;
+import org.hisp.dhis.system.filter.OrganisationUnitPolygonCoveringCoordinateFilter;
+import org.hisp.dhis.system.util.GeoUtils;
+import org.hisp.dhis.system.util.ValidationUtils;
+import org.hisp.dhis.user.CurrentUserService;
+import org.hisp.dhis.user.User;
+import org.hisp.dhis.version.VersionService;
+import org.springframework.beans.factory.annotation.Autowired;
+import org.springframework.transaction.annotation.Transactional;
+
+import java.awt.geom.Point2D;
+import java.util.ArrayList;
+import java.util.Collection;
+import java.util.Date;
+import java.util.HashMap;
+import java.util.Iterator;
+import java.util.List;
+import java.util.Map;
+import java.util.Set;
+import java.util.stream.Collectors;
+
+import static org.hisp.dhis.common.IdentifiableObjectUtils.getUids;
+
+/**
+ * @author Torgeir Lorange Ostby
+ */
+@Transactional
+public class DefaultOrganisationUnitService
+    implements OrganisationUnitService
+{
+    private static final String LEVEL_PREFIX = "Level ";
+
+    // -------------------------------------------------------------------------
+    // Dependencies
+    // -------------------------------------------------------------------------
+
+    private OrganisationUnitStore organisationUnitStore;
+
+    public void setOrganisationUnitStore( OrganisationUnitStore organisationUnitStore )
+    {
+        this.organisationUnitStore = organisationUnitStore;
+    }
+
+    private DataSetService dataSetService;
+
+    public void setDataSetService( DataSetService dataSetService )
+    {
+        this.dataSetService = dataSetService;
+    }
+
+    private OrganisationUnitLevelStore organisationUnitLevelStore;
+
+    public void setOrganisationUnitLevelStore( OrganisationUnitLevelStore organisationUnitLevelStore )
+    {
+        this.organisationUnitLevelStore = organisationUnitLevelStore;
+    }
+
+    private CurrentUserService currentUserService;
+
+    public void setCurrentUserService( CurrentUserService currentUserService )
+    {
+        this.currentUserService = currentUserService;
+    }
+
+    private VersionService versionService;
+
+    public void setVersionService( VersionService versionService )
+    {
+        this.versionService = versionService;
+    }
+
+    private ConfigurationService configurationService;
+
+    public void setConfigurationService( ConfigurationService configurationService )
+    {
+        this.configurationService = configurationService;
+    }
+
+    private DataSetStore dataSetStore;
+
+    public void setDataSetStore( DataSetStore dataSetStore )
+    {
+        this.dataSetStore = dataSetStore;
+    }
+
+    // -------------------------------------------------------------------------
+    // OrganisationUnit
+    // -------------------------------------------------------------------------
+
+    @Override
+    public int addOrganisationUnit( OrganisationUnit organisationUnit )
+    {
+        organisationUnitStore.save( organisationUnit );
+        User user = currentUserService.getCurrentUser();
+
+        if ( organisationUnit.getParent() == null && user != null )
+        {
+            // Adding a new root node, add this node to the current user
+            user.getOrganisationUnits().add( organisationUnit );
+        }
+
+        return organisationUnit.getId();
+    }
+
+    @Override
+    public void updateOrganisationUnit( OrganisationUnit organisationUnit )
+    {
+        organisationUnitStore.update( organisationUnit );
+    }
+
+    @Override
+    public void updateOrganisationUnitVersion()
+    {
+        versionService.updateVersion( VersionService.ORGANISATIONUNIT_VERSION );
+    }
+
+    @Override
+    public void updateOrganisationUnit( OrganisationUnit organisationUnit, boolean updateHierarchy )
+    {
+        updateOrganisationUnit( organisationUnit );
+    }
+
+    @Override
+    public void deleteOrganisationUnit( OrganisationUnit organisationUnit )
+        throws HierarchyViolationException
+    {
+        organisationUnit = getOrganisationUnit( organisationUnit.getId() );
+
+        if ( !organisationUnit.getChildren().isEmpty() )
+        {
+            throw new HierarchyViolationException( "Cannot delete an OrganisationUnit with children" );
+        }
+
+        OrganisationUnit parent = organisationUnit.getParent();
+
+        if ( parent != null )
+        {
+            parent.getChildren().remove( organisationUnit );
+
+            organisationUnitStore.update( parent );
+        }
+
+        organisationUnitStore.delete( organisationUnit );
+    }
+
+    @Override
+    public OrganisationUnit getOrganisationUnit( int id )
+    {
+        return organisationUnitStore.get( id );
+    }
+
+    @Override
+    public List<OrganisationUnit> getAllOrganisationUnits()
+    {
+        return organisationUnitStore.getAll();
+    }
+
+    @Override
+    public List<OrganisationUnit> getAllOrganisationUnitsByLastUpdated( Date lastUpdated )
+    {
+        return organisationUnitStore.getAllOrganisationUnitsByLastUpdated( lastUpdated );
+    }
+
+    @Override
+    public List<OrganisationUnit> getOrganisationUnits( Collection<Integer> identifiers )
+    {
+        return organisationUnitStore.getById( identifiers );
+    }
+
+    @Override
+    public List<OrganisationUnit> getOrganisationUnitsByUid( Collection<String> uids )
+    {
+        return organisationUnitStore.getByUid( uids );
+    }
+
+    @Override
+    public List<OrganisationUnit> getOrganisationUnitsByQuery( OrganisationUnitQueryParams params )
+    {
+        return organisationUnitStore.getOrganisationUnits( params );
+    }
+
+    @Override
+    public OrganisationUnit getOrganisationUnit( String uid )
+    {
+        return organisationUnitStore.getByUid( uid );
+    }
+
+    @Override
+    public List<OrganisationUnit> getOrganisationUnitByName( String name )
+    {
+        return new ArrayList<>( organisationUnitStore.getAllEqName( name ) );
+    }
+
+    @Override
+    public OrganisationUnit getOrganisationUnitByCode( String code )
+    {
+        return organisationUnitStore.getByCode( code );
+    }
+
+    @Override
+    public List<OrganisationUnit> getRootOrganisationUnits()
+    {
+        return organisationUnitStore.getRootOrganisationUnits();
+    }
+
+    @Override
+    public List<OrganisationUnit> getOrganisationUnits( Collection<OrganisationUnitGroup> groups, Collection<OrganisationUnit> parents )
+    {
+        OrganisationUnitQueryParams params = new OrganisationUnitQueryParams();
+        params.setParents( Sets.newHashSet( parents ) );
+        params.setGroups( Sets.newHashSet( groups ) );
+
+        return organisationUnitStore.getOrganisationUnits( params );
+    }
+
+    @Override
+    public List<OrganisationUnit> getOrganisationUnitsWithChildren( Collection<String> parentUids )
+    {
+        return getOrganisationUnitsWithChildren( parentUids, null );
+    }
+
+    @Override
+    public List<OrganisationUnit> getOrganisationUnitsWithChildren( Collection<String> parentUids, Integer maxLevels )
+    {
+        List<OrganisationUnit> units = new ArrayList<>();
+
+        for ( String uid : parentUids )
+        {
+            units.addAll( getOrganisationUnitWithChildren( uid, maxLevels ) );
+        }
+
+        return units;
+    }
+
+    @Override
+    public List<OrganisationUnit> getOrganisationUnitWithChildren( String uid )
+    {
+        return getOrganisationUnitWithChildren( uid, null );
+    }
+
+    @Override
+    public List<OrganisationUnit> getOrganisationUnitWithChildren( String uid, Integer maxLevels )
+    {
+        OrganisationUnit unit = getOrganisationUnit( uid );
+
+        int id = unit != null ? unit.getId() : -1;
+
+        return getOrganisationUnitWithChildren( id, maxLevels );
+    }
+
+    @Override
+    public List<OrganisationUnit> getOrganisationUnitWithChildren( int id )
+    {
+        return getOrganisationUnitWithChildren( id, null );
+    }
+
+    @Override
+    public List<OrganisationUnit> getOrganisationUnitWithChildren( int id, Integer maxLevels )
+    {
+        OrganisationUnit organisationUnit = getOrganisationUnit( id );
+
+        if ( organisationUnit == null )
+        {
+            return new ArrayList<>();
+        }
+
+        if ( maxLevels != null && maxLevels <= 0 )
+        {
+            return new ArrayList<>();
+        }
+
+        int rootLevel = organisationUnit.getLevel();
+
+        Integer levels = maxLevels != null ? (rootLevel + maxLevels - 1) : null;
+
+        OrganisationUnitQueryParams params = new OrganisationUnitQueryParams();
+        params.setParents( Sets.newHashSet( organisationUnit ) );
+        params.setMaxLevels( levels );
+
+        return organisationUnitStore.getOrganisationUnits( params );
+    }
+
+    @Override
+    public List<OrganisationUnit> getOrganisationUnitsAtLevel( int level )
+    {
+        OrganisationUnitQueryParams params = new OrganisationUnitQueryParams();
+        params.setLevels( Sets.newHashSet( level ) );
+
+        return organisationUnitStore.getOrganisationUnits( params );
+    }
+
+    @Override
+    public List<OrganisationUnit> getOrganisationUnitsAtLevel( int level, OrganisationUnit parent )
+    {
+        OrganisationUnitQueryParams params = new OrganisationUnitQueryParams();
+        params.setLevels( Sets.newHashSet( level ) );
+
+        if ( parent != null )
+        {
+            params.setParents( Sets.newHashSet( parent ) );
+        }
+
+        return organisationUnitStore.getOrganisationUnits( params );
+    }
+
+    @Override
+    public List<OrganisationUnit> getOrganisationUnitsAtOrgUnitLevels( Collection<OrganisationUnitLevel> levels, Collection<OrganisationUnit> parents )
+    {
+        return getOrganisationUnitsAtLevels( levels.stream().map( l -> l.getLevel() ).collect( Collectors.toList() ), parents );
+    }
+
+    @Override
+    public List<OrganisationUnit> getOrganisationUnitsAtLevels( Collection<Integer> levels, Collection<OrganisationUnit> parents )
+    {
+        OrganisationUnitQueryParams params = new OrganisationUnitQueryParams();
+        params.setLevels( Sets.newHashSet( levels ) );
+        params.setParents( Sets.newHashSet( parents ) );
+
+        return organisationUnitStore.getOrganisationUnits( params );
+    }
+
+    @Override
+    public int getNumberOfOrganisationalLevels()
+    {
+        return organisationUnitStore.getMaxLevel();
+    }
+
+    @Override
+    public List<OrganisationUnit> getOrganisationUnitsWithoutGroups()
+    {
+        return organisationUnitStore.getOrganisationUnitsWithoutGroups();
+    }
+
+    @Override
+    public Long getOrganisationUnitHierarchyMemberCount( OrganisationUnit parent, Object member, String collectionName )
+    {
+        return organisationUnitStore.getOrganisationUnitHierarchyMemberCount( parent, member, collectionName );
+    }
+
+    @Override
+    public OrganisationUnitDataSetAssociationSet getOrganisationUnitDataSetAssociationSet( Integer maxLevels )
+    {
+        Map<String, Set<String>> associationSet = Maps.newHashMap( organisationUnitStore.getOrganisationUnitDataSetAssocationMap() );
+
+        filterUserDataSets( associationSet );
+        filterChildOrganisationUnits( associationSet, maxLevels );
+
+        OrganisationUnitDataSetAssociationSet set = new OrganisationUnitDataSetAssociationSet();
+
+        for ( Map.Entry<String, Set<String>> entry : associationSet.entrySet() )
+        {
+            int index = set.getDataSetAssociationSets().indexOf( entry.getValue() );
+
+            if ( index == -1 ) // Association set does not exist, add new
+            {
+                index = set.getDataSetAssociationSets().size();
+                set.getDataSetAssociationSets().add( entry.getValue() );
+            }
+
+            set.getOrganisationUnitAssociationSetMap().put( entry.getKey(), index );
+            set.getDistinctDataSets().addAll( entry.getValue() );
+        }
+
+        return set;
+    }
+
+    /**
+     * Retains only the data sets from the map which the current user has access to.
+     *
+     * @param associationMap the associations between organisation unit and data sets.
+     */
+    private void filterUserDataSets( Map<String, Set<String>> associationMap )
+    {
+        User currentUser = currentUserService.getCurrentUser();
+
+        if ( currentUser != null && !currentUser.isSuper() )
+        {
+            List<DataSet> accessibleDataSets = dataSetStore.getDataWriteAll();
+
+            if ( accessibleDataSets.isEmpty() )
+            {
+                associationMap.values().iterator().forEachRemaining( Set::clear );
+            }
+            else
+            {
+                Set<String> userDataSets = Sets.newHashSet( getUids( accessibleDataSets ) );
+
+                associationMap.values().forEach( ds -> ds.retainAll( userDataSets ) );
+            }
+        }
+    }
+
+    /**
+     * Retains only the organisation units in the sub-tree of the current user.
+     *
+     * @param associationMap the associations between organisation unit and data sets.
+     * @param maxLevels      the maximum number of levels to include relative to
+     *                       current user, inclusive.
+     */
+    private void filterChildOrganisationUnits( Map<String, Set<String>> associationMap, Integer maxLevels )
+    {
+        User currentUser = currentUserService.getCurrentUser();
+
+        if ( currentUser != null && currentUser.getOrganisationUnits() != null )
+        {
+            List<String> parentIds = getUids( currentUser.getOrganisationUnits() );
+
+            List<OrganisationUnit> organisationUnitsWithChildren = getOrganisationUnitsWithChildren( parentIds, maxLevels );
+
+            Set<String> children = Sets.newHashSet( getUids( organisationUnitsWithChildren ) );
+
+            associationMap.keySet().retainAll( children );
+        }
+    }
+
+    @Override
+    public List<OrganisationUnit> getOrganisationUnitsBetweenByName( String name, int first, int max )
+    {
+        return organisationUnitStore.getAllLikeName( name, first, max );
+    }
+
+    @Override
+    public boolean isInUserHierarchy( OrganisationUnit organisationUnit )
+    {
+        return isInUserHierarchy( currentUserService.getCurrentUser(), organisationUnit );
+    }
+
+    @Override
+    public boolean isInUserHierarchy( User user, OrganisationUnit organisationUnit )
+    {
+        if ( user == null || user.getOrganisationUnits() == null || user.getOrganisationUnits().isEmpty() )
+        {
+            return false;
+        }
+
+        return organisationUnit.isDescendant( user.getOrganisationUnits() );
+    }
+
+    @Override
+    public boolean isInUserHierarchy( String uid, Set<OrganisationUnit> organisationUnits )
+    {
+        OrganisationUnit organisationUnit = organisationUnitStore.getByUid( uid );
+
+        return organisationUnit != null ? organisationUnit.isDescendant( organisationUnits ) : false;
+    }
+
+    // -------------------------------------------------------------------------
+    // OrganisationUnitHierarchy
+    // -------------------------------------------------------------------------
+
+    @Override
+    public OrganisationUnitHierarchy getOrganisationUnitHierarchy()
+    {
+        return organisationUnitStore.getOrganisationUnitHierarchy();
+    }
+
+    @Override
+    public void updateOrganisationUnitParent( int organisationUnitId, int parentId )
+    {
+        organisationUnitStore.updateOrganisationUnitParent( organisationUnitId, parentId );
+    }
+
+    // -------------------------------------------------------------------------
+    // OrganisationUnitLevel
+    // -------------------------------------------------------------------------
+
+    @Override
+    public int addOrganisationUnitLevel( OrganisationUnitLevel organisationUnitLevel )
+    {
+        organisationUnitLevelStore.save( organisationUnitLevel );
+        return organisationUnitLevel.getId();
+    }
+
+    @Override
+    public void updateOrganisationUnitLevel( OrganisationUnitLevel organisationUnitLevel )
+    {
+        organisationUnitLevelStore.update( organisationUnitLevel );
+    }
+
+    @Override
+    public void addOrUpdateOrganisationUnitLevel( OrganisationUnitLevel level )
+    {
+        OrganisationUnitLevel existing = getOrganisationUnitLevelByLevel( level.getLevel() );
+
+        if ( existing == null )
+        {
+            addOrganisationUnitLevel( level );
+        }
+        else
+        {
+            existing.setName( level.getName() );
+            existing.setOfflineLevels( level.getOfflineLevels() );
+
+            updateOrganisationUnitLevel( existing );
+        }
+    }
+
+    @Override
+    public void pruneOrganisationUnitLevels( Set<Integer> currentLevels )
+    {
+        for ( OrganisationUnitLevel level : getOrganisationUnitLevels() )
+        {
+            if ( !currentLevels.contains( level.getLevel() ) )
+            {
+                deleteOrganisationUnitLevel( level );
+            }
+        }
+    }
+
+    @Override
+    public OrganisationUnitLevel getOrganisationUnitLevel( int id )
+    {
+        return organisationUnitLevelStore.get( id );
+    }
+
+    @Override
+    public OrganisationUnitLevel getOrganisationUnitLevel( String uid )
+    {
+        return organisationUnitLevelStore.getByUid( uid );
+    }
+
+    @Override
+    public void deleteOrganisationUnitLevel( OrganisationUnitLevel organisationUnitLevel )
+    {
+        organisationUnitLevelStore.delete( organisationUnitLevel );
+    }
+
+    @Override
+    public void deleteOrganisationUnitLevels()
+    {
+        organisationUnitLevelStore.deleteAll();
+    }
+
+    @Override
+    public List<OrganisationUnitLevel> getOrganisationUnitLevels()
+    {
+        return ListUtils.sort( organisationUnitLevelStore.getAll(),
+            OrganisationUnitLevelComparator.INSTANCE );
+    }
+
+    @Override
+    public OrganisationUnitLevel getOrganisationUnitLevelByLevel( int level )
+    {
+        return organisationUnitLevelStore.getByLevel( level );
+    }
+
+    @Override
+    public List<OrganisationUnitLevel> getOrganisationUnitLevelByName( String name )
+    {
+        return new ArrayList<>( organisationUnitLevelStore.getAllEqName( name ) );
+    }
+
+    @Override
+    public List<OrganisationUnitLevel> getFilledOrganisationUnitLevels()
+    {
+        Map<Integer, OrganisationUnitLevel> levelMap = getOrganisationUnitLevelMap();
+
+        List<OrganisationUnitLevel> levels = new ArrayList<>();
+
+        int levelNo = getNumberOfOrganisationalLevels();
+
+        for ( int i = 0; i < levelNo; i++ )
+        {
+            int level = i + 1;
+
+            OrganisationUnitLevel filledLevel = ObjectUtils.firstNonNull(
+                levelMap.get( level ), new OrganisationUnitLevel( level, LEVEL_PREFIX + level ) );
+
+            levels.add( filledLevel );
+        }
+
+        return levels;
+    }
+
+    @Override
+    public Map<Integer, OrganisationUnitLevel> getOrganisationUnitLevelMap()
+    {
+        Map<Integer, OrganisationUnitLevel> levelMap = new HashMap<>();
+
+        List<OrganisationUnitLevel> levels = getOrganisationUnitLevels();
+
+        for ( OrganisationUnitLevel level : levels )
+        {
+            levelMap.put( level.getLevel(), level );
+        }
+
+        return levelMap;
+    }
+
+    @Override
+    public int getNumberOfOrganisationUnits()
+    {
+        return organisationUnitStore.getCount();
+    }
+
+    @Override
+    public int getOfflineOrganisationUnitLevels()
+    {
+        // ---------------------------------------------------------------------
+        // Get level from organisation unit of current user
+        // ---------------------------------------------------------------------
+
+        User user = currentUserService.getCurrentUser();
+
+        if ( user != null && user.hasOrganisationUnit() )
+        {
+            OrganisationUnit organisationUnit = user.getOrganisationUnit();
+
+            int level = organisationUnit.getLevel();
+
+            OrganisationUnitLevel orgUnitLevel = getOrganisationUnitLevelByLevel( level );
+
+            if ( orgUnitLevel != null && orgUnitLevel.getOfflineLevels() != null )
+            {
+                return orgUnitLevel.getOfflineLevels();
+            }
+        }
+
+        // ---------------------------------------------------------------------
+        // Get level from system configuration
+        // ---------------------------------------------------------------------
+
+        OrganisationUnitLevel level = configurationService.getConfiguration().getOfflineOrganisationUnitLevel();
+
+        if ( level != null )
+        {
+            return level.getLevel();
+        }
+
+        // ---------------------------------------------------------------------
+        // Get max level
+        // ---------------------------------------------------------------------
+
+        int max = getOrganisationUnitLevels().size();
+
+        OrganisationUnitLevel maxLevel = getOrganisationUnitLevelByLevel( max );
+
+        if ( maxLevel != null )
+        {
+            return maxLevel.getLevel();
+        }
+
+        // ---------------------------------------------------------------------
+        // Return 1 level as fall back
+        // ---------------------------------------------------------------------
+
+        return 1;
+    }
+
+    @Override
+    public void updatePaths()
+    {
+        organisationUnitStore.updatePaths();
+    }
+
+    @Override
+    public void forceUpdatePaths()
+    {
+        organisationUnitStore.forceUpdatePaths();
+    }
+
+    /**
+     * Get all the Organisation Units within the distance of a coordinate.
+     */
+    @Override
+    public List<OrganisationUnit> getOrganisationUnitWithinDistance( double longitude, double latitude,
+        double distance )
+    {
+        List<OrganisationUnit> objects = organisationUnitStore.getWithinCoordinateArea( GeoUtils.getBoxShape(
+            longitude, latitude, distance ) );
+
+        // Go through the list and remove the ones located outside radius
+
+        if ( objects != null && objects.size() > 0 )
+        {
+            Iterator<OrganisationUnit> iter = objects.iterator();
+
+            Point2D centerPoint = new Point2D.Double( longitude, latitude );
+
+            while ( iter.hasNext() )
+            {
+                OrganisationUnit orgunit = iter.next();
+
+                double distancebetween = GeoUtils.getDistanceBetweenTwoPoints( centerPoint,
+                    ValidationUtils.getCoordinatePoint2D( orgunit.getCoordinates() ) );
+
+                if ( distancebetween > distance )
+                {
+                    iter.remove();
+                }
+            }
+        }
+
+        return objects;
+    }
+
+    /**
+     * Get lowest level/target level Organisation Units that includes the coordinates.
+     */
+    @Override
+    public List<OrganisationUnit> getOrganisationUnitByCoordinate( double longitude, double latitude,
+        String topOrgUnitUid, Integer targetLevel )
+    {
+        List<OrganisationUnit> orgUnits = new ArrayList<>();
+
+        if ( GeoUtils.checkGeoJsonPointValid( longitude, latitude ) )
+        {
+            OrganisationUnit topOrgUnit = null;
+
+            if ( topOrgUnitUid != null && !topOrgUnitUid.isEmpty() )
+            {
+                topOrgUnit = getOrganisationUnit( topOrgUnitUid );
+            }
+            else
+            {
+                // Get top search point through top level org unit which contains coordinate
+
+                List<OrganisationUnit> orgUnitsTopLevel = getTopLevelOrgUnitWithPoint( longitude, latitude, 1,
+                    getNumberOfOrganisationalLevels() - 1 );
+
+                if ( orgUnitsTopLevel.size() == 1 )
+                {
+                    topOrgUnit = orgUnitsTopLevel.iterator().next();
+                }
+            }
+
+            // Search children org units to get the lowest level org unit that contains coordinate
+
+            if ( topOrgUnit != null )
+            {
+                List<OrganisationUnit> orgUnitChildren = new ArrayList<>();
+
+                if ( targetLevel != null )
+                {
+                    orgUnitChildren = getOrganisationUnitsAtLevel( targetLevel, topOrgUnit );
+                }
+                else
+                {
+                    orgUnitChildren = getOrganisationUnitWithChildren( topOrgUnit.getId() );
+                }
+
+                FilterUtils.filter( orgUnitChildren, new OrganisationUnitPolygonCoveringCoordinateFilter( longitude, latitude ) );
+
+                // Get org units with lowest level
+
+                int bottomLevel = topOrgUnit.getLevel();
+
+                for ( OrganisationUnit ou : orgUnitChildren )
+                {
+                    if ( ou.getLevel() > bottomLevel )
+                    {
+                        bottomLevel = ou.getLevel();
+                    }
+                }
+
+                for ( OrganisationUnit ou : orgUnitChildren )
+                {
+                    if ( ou.getLevel() == bottomLevel )
+                    {
+                        orgUnits.add( ou );
+                    }
+                }
+            }
+        }
+
+        return orgUnits;
+    }
+
+    // -------------------------------------------------------------------------
+    // Version
+    // -------------------------------------------------------------------------
+
+    @Override
+    public void updateVersion()
+    {
+        versionService.updateVersion( VersionService.ORGANISATIONUNIT_VERSION );
+    }
+
+    // -------------------------------------------------------------------------
+    // Supportive methods
+    // -------------------------------------------------------------------------
+
+    /**
+     * Searches organisation units until finding one with polygon containing point.
+     */
+    private List<OrganisationUnit> getTopLevelOrgUnitWithPoint( double longitude, double latitude,
+        int searchLevel, int stopLevel )
+    {
+        for ( int i = searchLevel; i <= stopLevel; i++ )
+        {
+            List<OrganisationUnit> unitsAtLevel = new ArrayList<>( getOrganisationUnitsAtLevel( i ) );
+            FilterUtils.filter( unitsAtLevel, new OrganisationUnitPolygonCoveringCoordinateFilter( longitude, latitude ) );
+
+            if ( unitsAtLevel.size() > 0 )
+            {
+                return unitsAtLevel;
+            }
+        }
+
+        return new ArrayList<>();
+    }
+}