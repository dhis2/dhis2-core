--- conflicted
+++ resolved
@@ -30,20 +30,19 @@
 import static org.hisp.dhis.external.conf.ConfigurationKey.OIDC_LOGOUT_REDIRECT_URL;
 
 import java.io.IOException;
-
 import javax.annotation.PostConstruct;
 import javax.servlet.ServletException;
 import javax.servlet.http.HttpServletRequest;
 import javax.servlet.http.HttpServletResponse;
 
 import org.hisp.dhis.external.conf.DhisConfigurationProvider;
+
+import com.google.common.base.Strings;
 import org.springframework.beans.factory.annotation.Autowired;
 import org.springframework.security.core.Authentication;
 import org.springframework.security.oauth2.client.oidc.web.logout.OidcClientInitiatedLogoutSuccessHandler;
 import org.springframework.security.web.authentication.logout.LogoutSuccessHandler;
 import org.springframework.stereotype.Component;
-
-import com.google.common.base.Strings;
 
 /**
  * @author Morten Svanæs <msvanaes@dhis2.org>
@@ -63,19 +62,11 @@
     public void init()
     {
         String logoutUri = dhisConfigurationProvider.getProperty( OIDC_LOGOUT_REDIRECT_URL );
-<<<<<<< HEAD
         this.handler = new OidcClientInitiatedLogoutSuccessHandler( dhisOidcProviderRepository );
         if ( !Strings.isNullOrEmpty( logoutUri ) )
         {
             this.handler.setPostLogoutRedirectUri( logoutUri );
             this.handler.setDefaultTargetUrl( logoutUri );
-=======
-        if ( !Strings.isNullOrEmpty( logoutUri ) )
-        {
-            this.handler = new OidcClientInitiatedLogoutSuccessHandler( dhisOidcProviderRepository );
-            this.handler.setDefaultTargetUrl( logoutUri );
-            this.handler.setPostLogoutRedirectUri( logoutUri );
->>>>>>> 6be5e96b
         }
     }
 
@@ -85,9 +76,6 @@
         throws IOException,
         ServletException
     {
-        if ( handler != null )
-        {
-            handler.onLogoutSuccess( request, response, authentication );
-        }
+        handler.onLogoutSuccess( request, response, authentication );
     }
 }