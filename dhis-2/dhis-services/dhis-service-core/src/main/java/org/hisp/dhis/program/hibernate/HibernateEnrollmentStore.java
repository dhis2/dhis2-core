--- conflicted
+++ resolved
@@ -62,25 +62,6 @@
   }
 
   @Override
-<<<<<<< HEAD
-  public List<Enrollment> get(Program program) {
-=======
-  public List<Enrollment> get(Program program, EnrollmentStatus status) {
->>>>>>> 026b4414
-    CriteriaBuilder builder = getCriteriaBuilder();
-
-    return getList(
-        builder,
-<<<<<<< HEAD
-        newJpaParameters().addPredicate(root -> builder.equal(root.get("program"), program)));
-=======
-        newJpaParameters()
-            .addPredicate(root -> builder.equal(root.get("program"), program))
-            .addPredicate(root -> builder.equal(root.get(STATUS), status)));
->>>>>>> 026b4414
-  }
-
-  @Override
   public List<Enrollment> get(
       TrackedEntity trackedEntity, Program program, EnrollmentStatus status) {
     CriteriaBuilder builder = getCriteriaBuilder();
