--- conflicted
+++ resolved
@@ -184,24 +184,7 @@
               orHlp.or() + "pi.organisationUnit.path LIKE '" + organisationUnit.getPath() + "%'";
         }
 
-<<<<<<< HEAD
-        QueryWithOrderBy query = QueryWithOrderBy.builder()
-            .query( hql )
-            .build();
-
-        if ( params.isSorting() )
-        {
-            query = query.toBuilder()
-                .orderBy(
-                    " order by " + params.getOrder().stream()
-                        .map( orderParam -> "pi." + orderParam.getField() + " "
-                            + (orderParam.getDirection().isAscending() ? "asc" : "desc") )
-                        .collect( Collectors.joining( ", " ) ) )
-                .build();
-        }
-=======
         ouClause += ")";
->>>>>>> a2bd3557
 
         hql += hlp.whereAnd() + ouClause;
       } else {
