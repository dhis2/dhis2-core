--- conflicted
+++ resolved
@@ -1,657 +1,647 @@
-package org.hisp.dhis.program;
-
-/*
- * Copyright (c) 2004-2016, University of Oslo
- * All rights reserved.
- *
- * Redistribution and use in source and binary forms, with or without
- * modification, are permitted provided that the following conditions are met:
- * Redistributions of source code must retain the above copyright notice, this
- * list of conditions and the following disclaimer.
- *
- * Redistributions in binary form must reproduce the above copyright notice,
- * this list of conditions and the following disclaimer in the documentation
- * and/or other materials provided with the distribution.
- * Neither the name of the HISP project nor the names of its contributors may
- * be used to endorse or promote products derived from this software without
- * specific prior written permission.
- *
- * THIS SOFTWARE IS PROVIDED BY THE COPYRIGHT HOLDERS AND CONTRIBUTORS "AS IS" AND
- * ANY EXPRESS OR IMPLIED WARRANTIES, INCLUDING, BUT NOT LIMITED TO, THE IMPLIED
- * WARRANTIES OF MERCHANTABILITY AND FITNESS FOR A PARTICULAR PURPOSE ARE
- * DISCLAIMED. IN NO EVENT SHALL THE COPYRIGHT OWNER OR CONTRIBUTORS BE LIABLE FOR
- * ANY DIRECT, INDIRECT, INCIDENTAL, SPECIAL, EXEMPLARY, OR CONSEQUENTIAL DAMAGES
- * (INCLUDING, BUT NOT LIMITED TO, PROCUREMENT OF SUBSTITUTE GOODS OR SERVICES;
- * LOSS OF USE, DATA, OR PROFITS; OR BUSINESS INTERRUPTION) HOWEVER CAUSED AND ON
- * ANY THEORY OF LIABILITY, WHETHER IN CONTRACT, STRICT LIABILITY, OR TORT
- * (INCLUDING NEGLIGENCE OR OTHERWISE) ARISING IN ANY WAY OUT OF THE USE OF THIS
- * SOFTWARE, EVEN IF ADVISED OF THE POSSIBILITY OF SUCH DAMAGE.
- */
-
-<<<<<<< HEAD
-import static org.hisp.dhis.program.ProgramIndicator.KEY_ATTRIBUTE;
-import static org.hisp.dhis.program.ProgramIndicator.KEY_DATAELEMENT;
-import static org.hisp.dhis.program.ProgramIndicator.KEY_PROGRAM_VARIABLE;
-import static org.junit.Assert.assertEquals;
-import static org.junit.Assert.assertNotNull;
-import static org.junit.Assert.assertNull;
-import static org.junit.Assert.assertTrue;
-
-import java.util.Date;
-import java.util.HashSet;
-import java.util.List;
-import java.util.Set;
-
-=======
->>>>>>> 3fdaf5f0
-import org.hisp.dhis.DhisSpringTest;
-import org.hisp.dhis.common.ValueType;
-import org.hisp.dhis.constant.Constant;
-import org.hisp.dhis.constant.ConstantService;
-import org.hisp.dhis.dataelement.DataElement;
-import org.hisp.dhis.dataelement.DataElementDomain;
-import org.hisp.dhis.dataelement.DataElementService;
-import org.hisp.dhis.organisationunit.OrganisationUnit;
-import org.hisp.dhis.organisationunit.OrganisationUnitService;
-import org.hisp.dhis.system.util.DateUtils;
-import org.hisp.dhis.trackedentity.TrackedEntityAttribute;
-import org.hisp.dhis.trackedentity.TrackedEntityAttributeService;
-import org.hisp.dhis.trackedentity.TrackedEntityInstance;
-import org.hisp.dhis.trackedentity.TrackedEntityInstanceService;
-import org.hisp.dhis.trackedentityattributevalue.TrackedEntityAttributeValue;
-import org.hisp.dhis.trackedentityattributevalue.TrackedEntityAttributeValueService;
-import org.hisp.dhis.trackedentitydatavalue.TrackedEntityDataValue;
-import org.hisp.dhis.trackedentitydatavalue.TrackedEntityDataValueService;
-import org.junit.Test;
-import org.springframework.beans.factory.annotation.Autowired;
-
-import java.util.Date;
-import java.util.HashSet;
-import java.util.Set;
-
-import static org.hisp.dhis.program.ProgramIndicator.*;
-import static org.junit.Assert.*;
-
-/**
- * @author Chau Thu Tran
- */
-public class ProgramIndicatorServiceTest
-    extends DhisSpringTest
-{
-    private static final String COL_QUOTE = "\"";
-
-    @Autowired
-    private ProgramIndicatorService programIndicatorService;
-
-    @Autowired
-    private TrackedEntityAttributeService attributeService;
-
-    @Autowired
-    private TrackedEntityInstanceService entityInstanceService;
-
-    @Autowired
-    private OrganisationUnitService organisationUnitService;
-
-    @Autowired
-    private ProgramService programService;
-
-    @Autowired
-    private ProgramStageService programStageService;
-
-    @Autowired
-    private ProgramInstanceService programInstanceService;
-
-    @Autowired
-    private TrackedEntityDataValueService dataValueService;
-
-    @Autowired
-    private DataElementService dataElementService;
-
-    @Autowired
-    private ProgramStageDataElementService programStageDataElementService;
-
-    @Autowired
-    private TrackedEntityAttributeValueService attributeValueService;
-
-    @Autowired
-    private ProgramStageInstanceService programStageInstanceService;
-
-    @Autowired
-    private ConstantService constantService;
-
-    private Date incidentDate;
-
-    private Date enrollmentDate;
-
-    private ProgramStage psA;
-
-    private ProgramStage psB;
-
-    private Program programA;
-
-    private Program programB;
-
-    private ProgramInstance programInstance;
-
-    private DataElement deA;
-
-    private DataElement deB;
-
-    private TrackedEntityAttribute atA;
-
-    private TrackedEntityAttribute atB;
-
-    private ProgramIndicator indicatorA;
-
-    private ProgramIndicator indicatorB;
-
-    private ProgramIndicator indicatorC;
-
-    private ProgramIndicator indicatorD;
-
-    private ProgramIndicator indicatorE;
-
-    @Override
-    public void setUpTest()
-    {
-        OrganisationUnit organisationUnit = createOrganisationUnit( 'A' );
-        organisationUnitService.addOrganisationUnit( organisationUnit );
-
-        // ---------------------------------------------------------------------
-        // Program
-        // ---------------------------------------------------------------------
-
-        programA = createProgram( 'A', new HashSet<>(), organisationUnit );
-        programService.addProgram( programA );
-
-        psA = new ProgramStage( "StageA", programA );
-        psA.setSortOrder( 1 );
-        programStageService.saveProgramStage( psA );
-
-        psB = new ProgramStage( "StageB", programA );
-        psB.setSortOrder( 2 );
-        programStageService.saveProgramStage( psB );
-
-        Set<ProgramStage> programStages = new HashSet<>();
-        programStages.add( psA );
-        programStages.add( psB );
-        programA.setProgramStages( programStages );
-        programService.updateProgram( programA );
-
-        programB = createProgram( 'B', new HashSet<>(), organisationUnit );
-        programService.addProgram( programB );
-
-        // ---------------------------------------------------------------------
-        // Program Stage DE
-        // ---------------------------------------------------------------------
-
-        deA = createDataElement( 'A' );
-        deA.setDomainType( DataElementDomain.TRACKER );
-
-        deB = createDataElement( 'B' );
-        deB.setDomainType( DataElementDomain.TRACKER );
-
-        dataElementService.addDataElement( deA );
-        dataElementService.addDataElement( deB );
-
-        ProgramStageDataElement stageDataElementA = new ProgramStageDataElement( psA, deA, false, 1 );
-        ProgramStageDataElement stageDataElementB = new ProgramStageDataElement( psA, deB, false, 2 );
-        ProgramStageDataElement stageDataElementC = new ProgramStageDataElement( psB, deA, false, 1 );
-        ProgramStageDataElement stageDataElementD = new ProgramStageDataElement( psB, deB, false, 2 );
-
-        programStageDataElementService.addProgramStageDataElement( stageDataElementA );
-        programStageDataElementService.addProgramStageDataElement( stageDataElementB );
-        programStageDataElementService.addProgramStageDataElement( stageDataElementC );
-        programStageDataElementService.addProgramStageDataElement( stageDataElementD );
-
-        // ---------------------------------------------------------------------
-        // TrackedEntityInstance & Enrollment
-        // ---------------------------------------------------------------------
-
-        TrackedEntityInstance entityInstance = createTrackedEntityInstance( 'A', organisationUnit );
-        entityInstanceService.addTrackedEntityInstance( entityInstance );
-
-        incidentDate = DateUtils.getMediumDate( "2014-10-22" );
-        enrollmentDate = DateUtils.getMediumDate( "2014-12-31" );
-
-        programInstance = programInstanceService.enrollTrackedEntityInstance( entityInstance, programA, enrollmentDate,
-            incidentDate, organisationUnit );
-
-        incidentDate = DateUtils.getMediumDate( "2014-10-22" );
-        enrollmentDate = DateUtils.getMediumDate( "2014-12-31" );
-
-        programInstance = programInstanceService.enrollTrackedEntityInstance( entityInstance, programA, enrollmentDate,
-            incidentDate, organisationUnit );
-
-        // TODO enroll twice?
-
-        // ---------------------------------------------------------------------
-        // TrackedEntityAttribute
-        // ---------------------------------------------------------------------
-
-        atA = createTrackedEntityAttribute( 'A', ValueType.NUMBER );
-        atB = createTrackedEntityAttribute( 'B', ValueType.NUMBER );
-
-        attributeService.addTrackedEntityAttribute( atA );
-        attributeService.addTrackedEntityAttribute( atB );
-
-        TrackedEntityAttributeValue attributeValueA = new TrackedEntityAttributeValue( atA, entityInstance, "1" );
-        TrackedEntityAttributeValue attributeValueB = new TrackedEntityAttributeValue( atB, entityInstance, "2" );
-
-        attributeValueService.addTrackedEntityAttributeValue( attributeValueA );
-        attributeValueService.addTrackedEntityAttributeValue( attributeValueB );
-
-        // ---------------------------------------------------------------------
-        // TrackedEntityDataValue
-        // ---------------------------------------------------------------------
-
-        ProgramStageInstance stageInstanceA = programStageInstanceService.createProgramStageInstance( programInstance,
-            psA, enrollmentDate, incidentDate, organisationUnit );
-        ProgramStageInstance stageInstanceB = programStageInstanceService.createProgramStageInstance( programInstance,
-            psB, enrollmentDate, incidentDate, organisationUnit );
-
-        Set<ProgramStageInstance> programStageInstances = new HashSet<>();
-        programStageInstances.add( stageInstanceA );
-        programStageInstances.add( stageInstanceB );
-        programInstance.setProgramStageInstances( programStageInstances );
-        programInstance.setProgram( programA );
-
-        TrackedEntityDataValue dataValueA = new TrackedEntityDataValue( stageInstanceA, deA, "3" );
-        TrackedEntityDataValue dataValueB = new TrackedEntityDataValue( stageInstanceA, deB, "1" );
-        TrackedEntityDataValue dataValueC = new TrackedEntityDataValue( stageInstanceB, deA, "5" );
-        TrackedEntityDataValue dataValueD = new TrackedEntityDataValue( stageInstanceB, deB, "7" );
-
-        dataValueService.saveTrackedEntityDataValue( dataValueA );
-        dataValueService.saveTrackedEntityDataValue( dataValueB );
-        dataValueService.saveTrackedEntityDataValue( dataValueC );
-        dataValueService.saveTrackedEntityDataValue( dataValueD );
-
-        // ---------------------------------------------------------------------
-        // Constant
-        // ---------------------------------------------------------------------
-
-        Constant constantA = createConstant( 'A', 7.0 );
-        constantService.saveConstant( constantA );
-
-        // ---------------------------------------------------------------------
-        // ProgramIndicator
-        // ---------------------------------------------------------------------
-
-        String expressionA = "( d2:daysBetween(" + KEY_PROGRAM_VARIABLE + "{" + ProgramIndicator.VAR_ENROLLMENT_DATE + "}, " + KEY_PROGRAM_VARIABLE + "{"
-            + ProgramIndicator.VAR_INCIDENT_DATE + "}) )  / " + ProgramIndicator.KEY_CONSTANT + "{" + constantA.getUid() + "}";
-        indicatorA = createProgramIndicator( 'A', programA, expressionA, null );
-        programA.getProgramIndicators().add( indicatorA );
-
-        indicatorB = createProgramIndicator( 'B', programA, "70", null );
-        programA.getProgramIndicators().add( indicatorB );
-
-        indicatorC = createProgramIndicator( 'C', programA, "0", null );
-        programA.getProgramIndicators().add( indicatorC );
-
-        String expressionD = "0 + A + 4 + " + ProgramIndicator.KEY_PROGRAM_VARIABLE + "{" + ProgramIndicator.VAR_INCIDENT_DATE + "}";
-        indicatorD = createProgramIndicator( 'D', programB, expressionD, null );
-
-        String expressionE = KEY_DATAELEMENT + "{" + psA.getUid() + "." + deA.getUid() + "} + " + KEY_DATAELEMENT + "{"
-            + psB.getUid() + "." + deA.getUid() + "} - " + KEY_ATTRIBUTE + "{" + atA.getUid() + "} + " + KEY_ATTRIBUTE
-            + "{" + atB.getUid() + "}";
-        String filterE = KEY_DATAELEMENT + "{" + psA.getUid() + "." + deA.getUid() + "} + " + KEY_ATTRIBUTE + "{" + atA.getUid() + "} > 10";
-        indicatorE = createProgramIndicator( 'E', programB, expressionE, filterE );
-    }
-
-    // -------------------------------------------------------------------------
-    // CRUD tests
-    // -------------------------------------------------------------------------
-
-    @Test
-    public void testAddProgramIndicator()
-    {
-        int idA = programIndicatorService.addProgramIndicator( indicatorA );
-        int idB = programIndicatorService.addProgramIndicator( indicatorB );
-        int idC = programIndicatorService.addProgramIndicator( indicatorC );
-
-        assertNotNull( programIndicatorService.getProgramIndicator( idA ) );
-        assertNotNull( programIndicatorService.getProgramIndicator( idB ) );
-        assertNotNull( programIndicatorService.getProgramIndicator( idC ) );
-    }
-
-    @Test
-    public void testDeleteProgramIndicator()
-    {
-        int idA = programIndicatorService.addProgramIndicator( indicatorB );
-        int idB = programIndicatorService.addProgramIndicator( indicatorA );
-
-        assertNotNull( programIndicatorService.getProgramIndicator( idA ) );
-        assertNotNull( programIndicatorService.getProgramIndicator( idB ) );
-
-        programIndicatorService.deleteProgramIndicator( indicatorB );
-
-        assertNull( programIndicatorService.getProgramIndicator( idA ) );
-        assertNotNull( programIndicatorService.getProgramIndicator( idB ) );
-
-        programIndicatorService.deleteProgramIndicator( indicatorA );
-
-        assertNull( programIndicatorService.getProgramIndicator( idA ) );
-        assertNull( programIndicatorService.getProgramIndicator( idB ) );
-    }
-
-    @Test
-    public void testUpdateProgramIndicator()
-    {
-        int idA = programIndicatorService.addProgramIndicator( indicatorB );
-
-        assertNotNull( programIndicatorService.getProgramIndicator( idA ) );
-
-        indicatorB.setName( "B" );
-        programIndicatorService.updateProgramIndicator( indicatorB );
-
-        assertEquals( "B", programIndicatorService.getProgramIndicator( idA ).getName() );
-    }
-
-    @Test
-    public void testGetProgramIndicatorById()
-    {
-        int idA = programIndicatorService.addProgramIndicator( indicatorB );
-        int idB = programIndicatorService.addProgramIndicator( indicatorA );
-
-        assertEquals( indicatorB, programIndicatorService.getProgramIndicator( idA ) );
-        assertEquals( indicatorA, programIndicatorService.getProgramIndicator( idB ) );
-    }
-
-    @Test
-    public void testGetProgramIndicatorByName()
-    {
-        programIndicatorService.addProgramIndicator( indicatorB );
-        programIndicatorService.addProgramIndicator( indicatorA );
-
-        assertEquals( "IndicatorA", programIndicatorService.getProgramIndicator( "IndicatorA" ).getName() );
-        assertEquals( "IndicatorB", programIndicatorService.getProgramIndicator( "IndicatorB" ).getName() );
-    }
-
-    @Test
-    public void testGetAllProgramIndicators()
-    {
-        programIndicatorService.addProgramIndicator( indicatorB );
-        programIndicatorService.addProgramIndicator( indicatorA );
-
-        assertTrue( equals( programIndicatorService.getAllProgramIndicators(), indicatorB, indicatorA ) );
-    }
-
-    // -------------------------------------------------------------------------
-    // Logic tests
-    // -------------------------------------------------------------------------
-
-    @Test
-    public void testGetExpressionDescription()
-    {
-        programIndicatorService.addProgramIndicator( indicatorB );
-        programIndicatorService.addProgramIndicator( indicatorA );
-
-        String description = programIndicatorService.getExpressionDescription( indicatorB.getExpression() );
-        assertEquals( "70", description );
-
-        description = programIndicatorService.getExpressionDescription( indicatorA.getExpression() );
-        assertEquals( "( d2:daysBetween(Enrollment date, Incident date) )  / ConstantA", description );
-    }
-
-    @Test
-    public void testGetAnyValueExistsFilterEventAnalyticsSQl()
-    {
-        String expected = "\"GCyeKSqlpdk\" is not null or \"gAyeKSqlpdk\" is not null";
-        String expression = "#{OXXcwl6aPCQ.GCyeKSqlpdk} - A{gAyeKSqlpdk}";
-
-        assertEquals( expected, programIndicatorService.getAnyValueExistsClauseAnalyticsSql( expression, AnalyticsType.EVENT ) );
-    }
-    
-    @Test
-    public void testGetAnyValueExistsFilterEnrollmentAnalyticsSQl()
-    {
-        String expected = "\"gAyeKSqlpdk\" is not null or \"OXXcwl6aPCQ_GCyeKSqlpdk\" is not null";
-        String expression = "#{OXXcwl6aPCQ.GCyeKSqlpdk} - A{gAyeKSqlpdk}";
-
-        assertEquals( expected, programIndicatorService.getAnyValueExistsClauseAnalyticsSql( expression, AnalyticsType.ENROLLMENT ) );
-    }
-    
-    @Test
-    public void testGetAnalyticsSQl()
-    {
-        String expected = "coalesce(\"" + deA.getUid() + "\"::numeric,0) + coalesce(\"" + atA.getUid() + "\"::numeric,0) > 10";
-
-        assertEquals( expected, programIndicatorService.getAnalyticsSQl( indicatorE.getFilter(), AnalyticsType.EVENT, new Date(), new Date() ) );
-    }
-
-    @Test
-    public void testGetAnalyticsSQlRespectMissingValues()
-    {
-        String expected = "\"" + deA.getUid() + "\" + \"" + atA.getUid() + "\" > 10";
-
-        assertEquals( expected, programIndicatorService.getAnalyticsSQl( indicatorE.getFilter(), AnalyticsType.EVENT, false, new Date(), new Date() ) );
-    }
-    
-    @Test
-    public void testGetAnalyticsWithVariables()
-    {
-        String expected = 
-            "coalesce(case when \"EZq9VbPWgML\" < 0 then 0 else \"EZq9VbPWgML\" end, 0) + " +
-            "coalesce(\"GCyeKSqlpdk\"::numeric,0) + " +
-            "nullif(cast((case when \"EZq9VbPWgML\" >= 0 then 1 else 0 end + case when \"GCyeKSqlpdk\" >= 0 then 1 else 0 end) as double),0)";
-        
-        String expression = 
-            "d2:zing(#{OXXcwl6aPCQ.EZq9VbPWgML}) + " +
-            "#{OXXcwl6aPCQ.GCyeKSqlpdk} + " +
-            "V{zero_pos_value_count}";
-        
-        assertEquals( expected, programIndicatorService.getAnalyticsSQl( expression, AnalyticsType.EVENT, new Date(), new Date() ) );
-    }
-
-    @Test
-    public void testGetAnalyticsSqlWithFunctionsZingA()
-    {
-        String col = COL_QUOTE + deA.getUid() + COL_QUOTE;
-        String expected = "coalesce(case when " + col + " < 0 then 0 else " + col + " end, 0)";
-        String expression = "d2:zing(" + col + ")";
-
-        assertEquals( expected, programIndicatorService.getAnalyticsSQl( expression, AnalyticsType.EVENT, new Date(), new Date() ) );
-    }
-    
-    @Test
-    public void testGetAnalyticsSqlWithFunctionsZingB()
-    {
-        String expected = 
-            "coalesce(case when \"EZq9VbPWgML\" < 0 then 0 else \"EZq9VbPWgML\" end, 0) + " +
-            "coalesce(case when \"GCyeKSqlpdk\" < 0 then 0 else \"GCyeKSqlpdk\" end, 0) + " +
-            "coalesce(case when \"hsCmEqBcU23\" < 0 then 0 else \"hsCmEqBcU23\" end, 0)";        
-            
-        String expression = 
-            "d2:zing(#{OXXcwl6aPCQ.EZq9VbPWgML}) + " +
-            "d2:zing(#{OXXcwl6aPCQ.GCyeKSqlpdk}) + " +
-            "d2:zing(#{OXXcwl6aPCQ.hsCmEqBcU23})";
-        
-        assertEquals( expected, programIndicatorService.getAnalyticsSQl( expression, AnalyticsType.EVENT, new Date(), new Date() ) );
-    }
-
-    @Test
-    public void testGetAnalyticsSqlWithFunctionsOizp()
-    {
-        String col = COL_QUOTE + deA.getUid() + COL_QUOTE;
-        String expected = "coalesce(case when " + col + " >= 0 then 1 else 0 end, 0)";
-        String expression = "d2:oizp(" + col + ")";
-
-        assertEquals( expected, programIndicatorService.getAnalyticsSQl( expression, AnalyticsType.EVENT, new Date(), new Date() ) );
-    }
-    
-    @Test
-    public void testGetAnalyticsSqlWithFunctionsZpvc()
-    {
-        String expected = 
-            "nullif(cast((" +
-            "case when \"EZq9VbPWgML\" >= 0 then 1 else 0 end + " +
-            "case when \"GCyeKSqlpdk\" >= 0 then 1 else 0 end" +
-            ") as double precision),0)";
-        
-        String expression = "d2:zpvc(#{OXXcwl6aPCQ.EZq9VbPWgML},#{OXXcwl6aPCQ.GCyeKSqlpdk})";
-        
-        assertEquals( expected, programIndicatorService.getAnalyticsSQl( expression, AnalyticsType.EVENT, new Date(), new Date() ) );
-    }
-
-    @Test
-    public void testGetAnalyticsSqlWithFunctionsDaysBetween()
-    {
-        String col1 = COL_QUOTE + deA.getUid() + COL_QUOTE;
-        String col2 = COL_QUOTE + deB.getUid() + COL_QUOTE;
-        String expected = "(cast(" + col2 + " as date) - cast(" + col1 + " as date))";
-        String expression = "d2:daysBetween(" + col1 + "," + col2 + ")";
-
-        assertEquals( expected, programIndicatorService.getAnalyticsSQl( expression, AnalyticsType.EVENT, new Date(), new Date() ) );
-    }
-
-    @Test
-    public void testGetAnalyticsSqlWithFunctionsCondition()
-    {
-        String col1 = COL_QUOTE + deA.getUid() + COL_QUOTE;
-        String expected = "case when (" + col1 + " > 3) then 10 else 5 end";
-        String expression = "d2:condition('" + col1 + " > 3',10,5)";
-
-        assertEquals( expected, programIndicatorService.getAnalyticsSQl( expression, AnalyticsType.EVENT, new Date(), new Date() ) );
-    }
-    
-    @Test
-    public void testGetAnalyticsSqlWithFunctionsComposite()
-    {
-        String expected = 
-            "coalesce(case when \"EZq9VbPWgML\" < 0 then 0 else \"EZq9VbPWgML\" end, 0) + " +
-            "(cast(\"kts5J79K9gA\" as date) - cast(\"GCyeKSqlpdk\" as date)) + " +
-            "case when (\"GCyeKSqlpdk\" > 70) then 100 else 50 end + " +
-            "case when (\"HihhUWBeg7I\" < 30) then 20 else 100 end";
-        
-        String expression = 
-            "d2:zing(#{OXXcwl6aPCQ.EZq9VbPWgML}) + " +
-            "d2:daysBetween(#{OXXcwl6aPCQ.GCyeKSqlpdk},#{OXXcwl6aPCQ.kts5J79K9gA}) + " +
-            "d2:condition(\"#{OXXcwl6aPCQ.GCyeKSqlpdk} > 70\",100,50) + " +
-            "d2:condition('#{OXXcwl6aPCQ.HihhUWBeg7I} < 30',20,100)";
-        
-        assertEquals( expected, programIndicatorService.getAnalyticsSQl( expression, AnalyticsType.EVENT, new Date(), new Date() ) );
-    }
-    
-    @Test
-    public void testGetProgramStageDataElementsInExpression()
-    {
-        
-        String expression =
-            "d2:condition('#{" + psA.getUid() + "." + deA.getUid() + "} < 30',20,100)";
-        List<ProgramStageDataElement> prStDes =
-            programIndicatorService.getProgramStageDateElementsInExpression( expression, null );
-        
-        boolean psA_deA_found = false;
-        
-        for ( ProgramStageDataElement prStDe : prStDes )
-        {
-           if( prStDe.getProgramStage().getUid() == psA.getUid()
-               && prStDe.getDataElement().getUid() == deA.getUid() )
-           {
-               psA_deA_found = true;
-           }
-        }
-        
-        assertTrue( psA_deA_found );
-    }
-    
-    @Test( expected = IllegalStateException.class )
-    public void testGetAnalyticsSqlWithFunctionsInvalid()
-    {
-        String col = COL_QUOTE + deA.getUid() + COL_QUOTE;
-        String expected = "case when " + col + " >= 0 then 1 else " + col + " end";
-        String expression = "d2:xyza(" + col + ")";
-
-        assertEquals( expected, programIndicatorService.getAnalyticsSQl( expression, AnalyticsType.EVENT, new Date(), new Date() ) );
-    }
-
-    @Test
-    public void testGetAnalyticsSqlWithVariables()
-    {
-        String expected = "coalesce(\"EZq9VbPWgML\"::numeric,0) + (executiondate - enrollmentdate)";
-        String expression = "#{OXXcwl6aPCQ.EZq9VbPWgML} + (V{execution_date} - V{enrollment_date})";
-
-        assertEquals( expected, programIndicatorService.getAnalyticsSQl( expression, AnalyticsType.EVENT, new Date(), new Date() ) );
-    }
-    
-    @Test
-    public void testIsEmptyFilter()
-    {
-        String expected = "coalesce(\"EZq9VbPWgML\",'') == '' ";
-        String filter = "#{OXXcwl6aPCQ.EZq9VbPWgML} == ''";
-        
-        assertEquals( expected, programIndicatorService.getAnalyticsSQl( filter, AnalyticsType.EVENT, new Date(), new Date() ) );
-    }
-    
-    @Test
-    public void testIsZeroFilter()
-    {
-        String expected = "coalesce(\"OXXcwl6aPCQ_EZq9VbPWgML\"::numeric,0) == 0 ";
-        String filter = "#{OXXcwl6aPCQ.EZq9VbPWgML} == 0";
-        
-        assertEquals( expected, programIndicatorService.getAnalyticsSQl( filter, AnalyticsType.ENROLLMENT, new Date(), new Date() ) );        
-    }
-    
-    @Test
-    public void testIsZeroOrEmptyFilter()
-    {
-        String expected = "coalesce(\"OXXcwl6aPCQ_GCyeKSqlpdk\"::numeric,0) == 1 or " +
-            "(coalesce(\"OXXcwl6aPCQ_GCyeKSqlpdk\",'') == '' and " +
-            "coalesce(\"kts5J79K9gA\"::numeric,0) == 0 )";
-        
-        String filter = "#{OXXcwl6aPCQ.GCyeKSqlpdk} == 1 or " + 
-        "(#{OXXcwl6aPCQ.GCyeKSqlpdk}  == ''   and A{kts5J79K9gA}== 0)";
-        String actual = programIndicatorService.getAnalyticsSQl( filter, AnalyticsType.ENROLLMENT, true, new Date(), new Date() );
-        assertEquals( expected, actual );        
-    }
-    
-    @Test
-    public void testDateFunctions()
-    {
-        String expected = "(date_part('year',age(cast('2016-01-01' as date), cast(enrollmentdate as date)))) < 1 " +
-            "and (date_part('year',age(cast('2016-12-31' as date), cast(enrollmentdate as date)))) >= 1";
-        
-        String filter = "d2:yearsBetween(V{enrollment_date}, V{analytics_period_start}) < 1 " + 
-            "and d2:yearsBetween(V{enrollment_date}, V{analytics_period_end}) >= 1";
-        String actual = programIndicatorService.getAnalyticsSQl( filter, AnalyticsType.EVENT, true, DateUtils.parseDate( "2016-01-01" ) , DateUtils.parseDate( "2016-12-31" ) );
-        assertEquals( expected, actual );        
-    }
-    
-    @Test
-    public void testExpressionIsValid()
-    {
-        programIndicatorService.addProgramIndicator( indicatorB );
-        programIndicatorService.addProgramIndicator( indicatorA );
-        programIndicatorService.addProgramIndicator( indicatorD );
-
-        assertEquals( ProgramIndicator.VALID, programIndicatorService.expressionIsValid( indicatorB.getExpression() ) );
-        assertEquals( ProgramIndicator.VALID, programIndicatorService.expressionIsValid( indicatorA.getExpression() ) );
-        assertEquals( ProgramIndicator.EXPRESSION_NOT_VALID, programIndicatorService.expressionIsValid( indicatorD.getExpression() ) );
-    }
-    
-    @Test
-    public void testExpressionWithFunctionIsValid()
-    {
-        String exprA = "#{" + psA.getUid() + "." + deA.getUid() + "}";
-        String exprB = "d2:zing(#{" + psA.getUid() + "." + deA.getUid() + "})";
-        String exprC = "d2:condition('#{" + psA.getUid() + "." + deA.getUid() + "} > 10',2,1)";
-        
-        assertEquals( ProgramIndicator.VALID, programIndicatorService.expressionIsValid( exprA ) );
-        assertEquals( ProgramIndicator.VALID, programIndicatorService.expressionIsValid( exprB ) );
-        assertEquals( ProgramIndicator.VALID, programIndicatorService.expressionIsValid( exprC ) );
-    }
-
-    @Test
-    public void testFilterIsValid()
-    {
-        String filterA = KEY_DATAELEMENT + "{" + psA.getUid() + "." + deA.getUid() + "}  - " + KEY_ATTRIBUTE + "{" + atA.getUid() + "} > 10";
-        String filterB = KEY_ATTRIBUTE + "{" + atA.getUid() + "} == " + KEY_DATAELEMENT + "{" + psA.getUid() + "." + deA.getUid() + "} - 5";
-        String filterC = KEY_ATTRIBUTE + "{invaliduid} == 100";
-        String filterD = KEY_ATTRIBUTE + "{" + atA.getUid() + "} + 200";
-
-        assertEquals( ProgramIndicator.VALID, programIndicatorService.filterIsValid( filterA ) );
-        assertEquals( ProgramIndicator.VALID, programIndicatorService.filterIsValid( filterB ) );
-        assertEquals( ProgramIndicator.INVALID_IDENTIFIERS_IN_EXPRESSION, programIndicatorService.filterIsValid( filterC ) );
-        assertEquals( ProgramIndicator.FILTER_NOT_EVALUATING_TO_TRUE_OR_FALSE, programIndicatorService.filterIsValid( filterD ) );
-    }
-}
+package org.hisp.dhis.program;
+
+/*
+ * Copyright (c) 2004-2016, University of Oslo
+ * All rights reserved.
+ *
+ * Redistribution and use in source and binary forms, with or without
+ * modification, are permitted provided that the following conditions are met:
+ * Redistributions of source code must retain the above copyright notice, this
+ * list of conditions and the following disclaimer.
+ *
+ * Redistributions in binary form must reproduce the above copyright notice,
+ * this list of conditions and the following disclaimer in the documentation
+ * and/or other materials provided with the distribution.
+ * Neither the name of the HISP project nor the names of its contributors may
+ * be used to endorse or promote products derived from this software without
+ * specific prior written permission.
+ *
+ * THIS SOFTWARE IS PROVIDED BY THE COPYRIGHT HOLDERS AND CONTRIBUTORS "AS IS" AND
+ * ANY EXPRESS OR IMPLIED WARRANTIES, INCLUDING, BUT NOT LIMITED TO, THE IMPLIED
+ * WARRANTIES OF MERCHANTABILITY AND FITNESS FOR A PARTICULAR PURPOSE ARE
+ * DISCLAIMED. IN NO EVENT SHALL THE COPYRIGHT OWNER OR CONTRIBUTORS BE LIABLE FOR
+ * ANY DIRECT, INDIRECT, INCIDENTAL, SPECIAL, EXEMPLARY, OR CONSEQUENTIAL DAMAGES
+ * (INCLUDING, BUT NOT LIMITED TO, PROCUREMENT OF SUBSTITUTE GOODS OR SERVICES;
+ * LOSS OF USE, DATA, OR PROFITS; OR BUSINESS INTERRUPTION) HOWEVER CAUSED AND ON
+ * ANY THEORY OF LIABILITY, WHETHER IN CONTRACT, STRICT LIABILITY, OR TORT
+ * (INCLUDING NEGLIGENCE OR OTHERWISE) ARISING IN ANY WAY OUT OF THE USE OF THIS
+ * SOFTWARE, EVEN IF ADVISED OF THE POSSIBILITY OF SUCH DAMAGE.
+ */
+
+import static org.hisp.dhis.program.ProgramIndicator.KEY_ATTRIBUTE;
+import static org.hisp.dhis.program.ProgramIndicator.KEY_DATAELEMENT;
+import static org.hisp.dhis.program.ProgramIndicator.KEY_PROGRAM_VARIABLE;
+import static org.junit.Assert.assertEquals;
+import static org.junit.Assert.assertNotNull;
+import static org.junit.Assert.assertNull;
+import static org.junit.Assert.assertTrue;
+
+import java.util.Date;
+import java.util.HashSet;
+import java.util.List;
+import java.util.Set;
+
+import org.hisp.dhis.DhisSpringTest;
+import org.hisp.dhis.common.ValueType;
+import org.hisp.dhis.constant.Constant;
+import org.hisp.dhis.constant.ConstantService;
+import org.hisp.dhis.dataelement.DataElement;
+import org.hisp.dhis.dataelement.DataElementDomain;
+import org.hisp.dhis.dataelement.DataElementService;
+import org.hisp.dhis.organisationunit.OrganisationUnit;
+import org.hisp.dhis.organisationunit.OrganisationUnitService;
+import org.hisp.dhis.system.util.DateUtils;
+import org.hisp.dhis.trackedentity.TrackedEntityAttribute;
+import org.hisp.dhis.trackedentity.TrackedEntityAttributeService;
+import org.hisp.dhis.trackedentity.TrackedEntityInstance;
+import org.hisp.dhis.trackedentity.TrackedEntityInstanceService;
+import org.hisp.dhis.trackedentityattributevalue.TrackedEntityAttributeValue;
+import org.hisp.dhis.trackedentityattributevalue.TrackedEntityAttributeValueService;
+import org.hisp.dhis.trackedentitydatavalue.TrackedEntityDataValue;
+import org.hisp.dhis.trackedentitydatavalue.TrackedEntityDataValueService;
+import org.junit.Test;
+import org.springframework.beans.factory.annotation.Autowired;
+
+/**
+ * @author Chau Thu Tran
+ */
+public class ProgramIndicatorServiceTest
+    extends DhisSpringTest
+{
+    private static final String COL_QUOTE = "\"";
+
+    @Autowired
+    private ProgramIndicatorService programIndicatorService;
+
+    @Autowired
+    private TrackedEntityAttributeService attributeService;
+
+    @Autowired
+    private TrackedEntityInstanceService entityInstanceService;
+
+    @Autowired
+    private OrganisationUnitService organisationUnitService;
+
+    @Autowired
+    private ProgramService programService;
+
+    @Autowired
+    private ProgramStageService programStageService;
+
+    @Autowired
+    private ProgramInstanceService programInstanceService;
+
+    @Autowired
+    private TrackedEntityDataValueService dataValueService;
+
+    @Autowired
+    private DataElementService dataElementService;
+
+    @Autowired
+    private ProgramStageDataElementService programStageDataElementService;
+
+    @Autowired
+    private TrackedEntityAttributeValueService attributeValueService;
+
+    @Autowired
+    private ProgramStageInstanceService programStageInstanceService;
+
+    @Autowired
+    private ConstantService constantService;
+
+    private Date incidentDate;
+
+    private Date enrollmentDate;
+
+    private ProgramStage psA;
+
+    private ProgramStage psB;
+
+    private Program programA;
+
+    private Program programB;
+
+    private ProgramInstance programInstance;
+
+    private DataElement deA;
+
+    private DataElement deB;
+
+    private TrackedEntityAttribute atA;
+
+    private TrackedEntityAttribute atB;
+
+    private ProgramIndicator indicatorA;
+
+    private ProgramIndicator indicatorB;
+
+    private ProgramIndicator indicatorC;
+
+    private ProgramIndicator indicatorD;
+
+    private ProgramIndicator indicatorE;
+
+    @Override
+    public void setUpTest()
+    {
+        OrganisationUnit organisationUnit = createOrganisationUnit( 'A' );
+        organisationUnitService.addOrganisationUnit( organisationUnit );
+
+        // ---------------------------------------------------------------------
+        // Program
+        // ---------------------------------------------------------------------
+
+        programA = createProgram( 'A', new HashSet<>(), organisationUnit );
+        programService.addProgram( programA );
+
+        psA = new ProgramStage( "StageA", programA );
+        psA.setSortOrder( 1 );
+        programStageService.saveProgramStage( psA );
+
+        psB = new ProgramStage( "StageB", programA );
+        psB.setSortOrder( 2 );
+        programStageService.saveProgramStage( psB );
+
+        Set<ProgramStage> programStages = new HashSet<>();
+        programStages.add( psA );
+        programStages.add( psB );
+        programA.setProgramStages( programStages );
+        programService.updateProgram( programA );
+
+        programB = createProgram( 'B', new HashSet<>(), organisationUnit );
+        programService.addProgram( programB );
+
+        // ---------------------------------------------------------------------
+        // Program Stage DE
+        // ---------------------------------------------------------------------
+
+        deA = createDataElement( 'A' );
+        deA.setDomainType( DataElementDomain.TRACKER );
+
+        deB = createDataElement( 'B' );
+        deB.setDomainType( DataElementDomain.TRACKER );
+
+        dataElementService.addDataElement( deA );
+        dataElementService.addDataElement( deB );
+
+        ProgramStageDataElement stageDataElementA = new ProgramStageDataElement( psA, deA, false, 1 );
+        ProgramStageDataElement stageDataElementB = new ProgramStageDataElement( psA, deB, false, 2 );
+        ProgramStageDataElement stageDataElementC = new ProgramStageDataElement( psB, deA, false, 1 );
+        ProgramStageDataElement stageDataElementD = new ProgramStageDataElement( psB, deB, false, 2 );
+
+        programStageDataElementService.addProgramStageDataElement( stageDataElementA );
+        programStageDataElementService.addProgramStageDataElement( stageDataElementB );
+        programStageDataElementService.addProgramStageDataElement( stageDataElementC );
+        programStageDataElementService.addProgramStageDataElement( stageDataElementD );
+
+        // ---------------------------------------------------------------------
+        // TrackedEntityInstance & Enrollment
+        // ---------------------------------------------------------------------
+
+        TrackedEntityInstance entityInstance = createTrackedEntityInstance( 'A', organisationUnit );
+        entityInstanceService.addTrackedEntityInstance( entityInstance );
+
+        incidentDate = DateUtils.getMediumDate( "2014-10-22" );
+        enrollmentDate = DateUtils.getMediumDate( "2014-12-31" );
+
+        programInstance = programInstanceService.enrollTrackedEntityInstance( entityInstance, programA, enrollmentDate,
+            incidentDate, organisationUnit );
+
+        incidentDate = DateUtils.getMediumDate( "2014-10-22" );
+        enrollmentDate = DateUtils.getMediumDate( "2014-12-31" );
+
+        programInstance = programInstanceService.enrollTrackedEntityInstance( entityInstance, programA, enrollmentDate,
+            incidentDate, organisationUnit );
+
+        // TODO enroll twice?
+
+        // ---------------------------------------------------------------------
+        // TrackedEntityAttribute
+        // ---------------------------------------------------------------------
+
+        atA = createTrackedEntityAttribute( 'A', ValueType.NUMBER );
+        atB = createTrackedEntityAttribute( 'B', ValueType.NUMBER );
+
+        attributeService.addTrackedEntityAttribute( atA );
+        attributeService.addTrackedEntityAttribute( atB );
+
+        TrackedEntityAttributeValue attributeValueA = new TrackedEntityAttributeValue( atA, entityInstance, "1" );
+        TrackedEntityAttributeValue attributeValueB = new TrackedEntityAttributeValue( atB, entityInstance, "2" );
+
+        attributeValueService.addTrackedEntityAttributeValue( attributeValueA );
+        attributeValueService.addTrackedEntityAttributeValue( attributeValueB );
+
+        // ---------------------------------------------------------------------
+        // TrackedEntityDataValue
+        // ---------------------------------------------------------------------
+
+        ProgramStageInstance stageInstanceA = programStageInstanceService.createProgramStageInstance( programInstance,
+            psA, enrollmentDate, incidentDate, organisationUnit );
+        ProgramStageInstance stageInstanceB = programStageInstanceService.createProgramStageInstance( programInstance,
+            psB, enrollmentDate, incidentDate, organisationUnit );
+
+        Set<ProgramStageInstance> programStageInstances = new HashSet<>();
+        programStageInstances.add( stageInstanceA );
+        programStageInstances.add( stageInstanceB );
+        programInstance.setProgramStageInstances( programStageInstances );
+        programInstance.setProgram( programA );
+
+        TrackedEntityDataValue dataValueA = new TrackedEntityDataValue( stageInstanceA, deA, "3" );
+        TrackedEntityDataValue dataValueB = new TrackedEntityDataValue( stageInstanceA, deB, "1" );
+        TrackedEntityDataValue dataValueC = new TrackedEntityDataValue( stageInstanceB, deA, "5" );
+        TrackedEntityDataValue dataValueD = new TrackedEntityDataValue( stageInstanceB, deB, "7" );
+
+        dataValueService.saveTrackedEntityDataValue( dataValueA );
+        dataValueService.saveTrackedEntityDataValue( dataValueB );
+        dataValueService.saveTrackedEntityDataValue( dataValueC );
+        dataValueService.saveTrackedEntityDataValue( dataValueD );
+
+        // ---------------------------------------------------------------------
+        // Constant
+        // ---------------------------------------------------------------------
+
+        Constant constantA = createConstant( 'A', 7.0 );
+        constantService.saveConstant( constantA );
+
+        // ---------------------------------------------------------------------
+        // ProgramIndicator
+        // ---------------------------------------------------------------------
+
+        String expressionA = "( d2:daysBetween(" + KEY_PROGRAM_VARIABLE + "{" + ProgramIndicator.VAR_ENROLLMENT_DATE + "}, " + KEY_PROGRAM_VARIABLE + "{"
+            + ProgramIndicator.VAR_INCIDENT_DATE + "}) )  / " + ProgramIndicator.KEY_CONSTANT + "{" + constantA.getUid() + "}";
+        indicatorA = createProgramIndicator( 'A', programA, expressionA, null );
+        programA.getProgramIndicators().add( indicatorA );
+
+        indicatorB = createProgramIndicator( 'B', programA, "70", null );
+        programA.getProgramIndicators().add( indicatorB );
+
+        indicatorC = createProgramIndicator( 'C', programA, "0", null );
+        programA.getProgramIndicators().add( indicatorC );
+
+        String expressionD = "0 + A + 4 + " + ProgramIndicator.KEY_PROGRAM_VARIABLE + "{" + ProgramIndicator.VAR_INCIDENT_DATE + "}";
+        indicatorD = createProgramIndicator( 'D', programB, expressionD, null );
+
+        String expressionE = KEY_DATAELEMENT + "{" + psA.getUid() + "." + deA.getUid() + "} + " + KEY_DATAELEMENT + "{"
+            + psB.getUid() + "." + deA.getUid() + "} - " + KEY_ATTRIBUTE + "{" + atA.getUid() + "} + " + KEY_ATTRIBUTE
+            + "{" + atB.getUid() + "}";
+        String filterE = KEY_DATAELEMENT + "{" + psA.getUid() + "." + deA.getUid() + "} + " + KEY_ATTRIBUTE + "{" + atA.getUid() + "} > 10";
+        indicatorE = createProgramIndicator( 'E', programB, expressionE, filterE );
+    }
+
+    // -------------------------------------------------------------------------
+    // CRUD tests
+    // -------------------------------------------------------------------------
+
+    @Test
+    public void testAddProgramIndicator()
+    {
+        int idA = programIndicatorService.addProgramIndicator( indicatorA );
+        int idB = programIndicatorService.addProgramIndicator( indicatorB );
+        int idC = programIndicatorService.addProgramIndicator( indicatorC );
+
+        assertNotNull( programIndicatorService.getProgramIndicator( idA ) );
+        assertNotNull( programIndicatorService.getProgramIndicator( idB ) );
+        assertNotNull( programIndicatorService.getProgramIndicator( idC ) );
+    }
+
+    @Test
+    public void testDeleteProgramIndicator()
+    {
+        int idA = programIndicatorService.addProgramIndicator( indicatorB );
+        int idB = programIndicatorService.addProgramIndicator( indicatorA );
+
+        assertNotNull( programIndicatorService.getProgramIndicator( idA ) );
+        assertNotNull( programIndicatorService.getProgramIndicator( idB ) );
+
+        programIndicatorService.deleteProgramIndicator( indicatorB );
+
+        assertNull( programIndicatorService.getProgramIndicator( idA ) );
+        assertNotNull( programIndicatorService.getProgramIndicator( idB ) );
+
+        programIndicatorService.deleteProgramIndicator( indicatorA );
+
+        assertNull( programIndicatorService.getProgramIndicator( idA ) );
+        assertNull( programIndicatorService.getProgramIndicator( idB ) );
+    }
+
+    @Test
+    public void testUpdateProgramIndicator()
+    {
+        int idA = programIndicatorService.addProgramIndicator( indicatorB );
+
+        assertNotNull( programIndicatorService.getProgramIndicator( idA ) );
+
+        indicatorB.setName( "B" );
+        programIndicatorService.updateProgramIndicator( indicatorB );
+
+        assertEquals( "B", programIndicatorService.getProgramIndicator( idA ).getName() );
+    }
+
+    @Test
+    public void testGetProgramIndicatorById()
+    {
+        int idA = programIndicatorService.addProgramIndicator( indicatorB );
+        int idB = programIndicatorService.addProgramIndicator( indicatorA );
+
+        assertEquals( indicatorB, programIndicatorService.getProgramIndicator( idA ) );
+        assertEquals( indicatorA, programIndicatorService.getProgramIndicator( idB ) );
+    }
+
+    @Test
+    public void testGetProgramIndicatorByName()
+    {
+        programIndicatorService.addProgramIndicator( indicatorB );
+        programIndicatorService.addProgramIndicator( indicatorA );
+
+        assertEquals( "IndicatorA", programIndicatorService.getProgramIndicator( "IndicatorA" ).getName() );
+        assertEquals( "IndicatorB", programIndicatorService.getProgramIndicator( "IndicatorB" ).getName() );
+    }
+
+    @Test
+    public void testGetAllProgramIndicators()
+    {
+        programIndicatorService.addProgramIndicator( indicatorB );
+        programIndicatorService.addProgramIndicator( indicatorA );
+
+        assertTrue( equals( programIndicatorService.getAllProgramIndicators(), indicatorB, indicatorA ) );
+    }
+
+    // -------------------------------------------------------------------------
+    // Logic tests
+    // -------------------------------------------------------------------------
+
+    @Test
+    public void testGetExpressionDescription()
+    {
+        programIndicatorService.addProgramIndicator( indicatorB );
+        programIndicatorService.addProgramIndicator( indicatorA );
+
+        String description = programIndicatorService.getExpressionDescription( indicatorB.getExpression() );
+        assertEquals( "70", description );
+
+        description = programIndicatorService.getExpressionDescription( indicatorA.getExpression() );
+        assertEquals( "( d2:daysBetween(Enrollment date, Incident date) )  / ConstantA", description );
+    }
+
+    @Test
+    public void testGetAnyValueExistsFilterEventAnalyticsSQl()
+    {
+        String expected = "\"GCyeKSqlpdk\" is not null or \"gAyeKSqlpdk\" is not null";
+        String expression = "#{OXXcwl6aPCQ.GCyeKSqlpdk} - A{gAyeKSqlpdk}";
+
+        assertEquals( expected, programIndicatorService.getAnyValueExistsClauseAnalyticsSql( expression, AnalyticsType.EVENT ) );
+    }
+    
+    @Test
+    public void testGetAnyValueExistsFilterEnrollmentAnalyticsSQl()
+    {
+        String expected = "\"gAyeKSqlpdk\" is not null or \"OXXcwl6aPCQ_GCyeKSqlpdk\" is not null";
+        String expression = "#{OXXcwl6aPCQ.GCyeKSqlpdk} - A{gAyeKSqlpdk}";
+
+        assertEquals( expected, programIndicatorService.getAnyValueExistsClauseAnalyticsSql( expression, AnalyticsType.ENROLLMENT ) );
+    }
+    
+    @Test
+    public void testGetAnalyticsSQl()
+    {
+        String expected = "coalesce(\"" + deA.getUid() + "\"::numeric,0) + coalesce(\"" + atA.getUid() + "\"::numeric,0) > 10";
+
+        assertEquals( expected, programIndicatorService.getAnalyticsSQl( indicatorE.getFilter(), AnalyticsType.EVENT, new Date(), new Date() ) );
+    }
+
+    @Test
+    public void testGetAnalyticsSQlRespectMissingValues()
+    {
+        String expected = "\"" + deA.getUid() + "\" + \"" + atA.getUid() + "\" > 10";
+
+        assertEquals( expected, programIndicatorService.getAnalyticsSQl( indicatorE.getFilter(), AnalyticsType.EVENT, false, new Date(), new Date() ) );
+    }
+    
+    @Test
+    public void testGetAnalyticsWithVariables()
+    {
+        String expected = 
+            "coalesce(case when \"EZq9VbPWgML\" < 0 then 0 else \"EZq9VbPWgML\" end, 0) + " +
+            "coalesce(\"GCyeKSqlpdk\"::numeric,0) + " +
+            "nullif(cast((case when \"EZq9VbPWgML\" >= 0 then 1 else 0 end + case when \"GCyeKSqlpdk\" >= 0 then 1 else 0 end) as double),0)";
+        
+        String expression = 
+            "d2:zing(#{OXXcwl6aPCQ.EZq9VbPWgML}) + " +
+            "#{OXXcwl6aPCQ.GCyeKSqlpdk} + " +
+            "V{zero_pos_value_count}";
+        
+        assertEquals( expected, programIndicatorService.getAnalyticsSQl( expression, AnalyticsType.EVENT, new Date(), new Date() ) );
+    }
+
+    @Test
+    public void testGetAnalyticsSqlWithFunctionsZingA()
+    {
+        String col = COL_QUOTE + deA.getUid() + COL_QUOTE;
+        String expected = "coalesce(case when " + col + " < 0 then 0 else " + col + " end, 0)";
+        String expression = "d2:zing(" + col + ")";
+
+        assertEquals( expected, programIndicatorService.getAnalyticsSQl( expression, AnalyticsType.EVENT, new Date(), new Date() ) );
+    }
+    
+    @Test
+    public void testGetAnalyticsSqlWithFunctionsZingB()
+    {
+        String expected = 
+            "coalesce(case when \"EZq9VbPWgML\" < 0 then 0 else \"EZq9VbPWgML\" end, 0) + " +
+            "coalesce(case when \"GCyeKSqlpdk\" < 0 then 0 else \"GCyeKSqlpdk\" end, 0) + " +
+            "coalesce(case when \"hsCmEqBcU23\" < 0 then 0 else \"hsCmEqBcU23\" end, 0)";        
+            
+        String expression = 
+            "d2:zing(#{OXXcwl6aPCQ.EZq9VbPWgML}) + " +
+            "d2:zing(#{OXXcwl6aPCQ.GCyeKSqlpdk}) + " +
+            "d2:zing(#{OXXcwl6aPCQ.hsCmEqBcU23})";
+        
+        assertEquals( expected, programIndicatorService.getAnalyticsSQl( expression, AnalyticsType.EVENT, new Date(), new Date() ) );
+    }
+
+    @Test
+    public void testGetAnalyticsSqlWithFunctionsOizp()
+    {
+        String col = COL_QUOTE + deA.getUid() + COL_QUOTE;
+        String expected = "coalesce(case when " + col + " >= 0 then 1 else 0 end, 0)";
+        String expression = "d2:oizp(" + col + ")";
+
+        assertEquals( expected, programIndicatorService.getAnalyticsSQl( expression, AnalyticsType.EVENT, new Date(), new Date() ) );
+    }
+    
+    @Test
+    public void testGetAnalyticsSqlWithFunctionsZpvc()
+    {
+        String expected = 
+            "nullif(cast((" +
+            "case when \"EZq9VbPWgML\" >= 0 then 1 else 0 end + " +
+            "case when \"GCyeKSqlpdk\" >= 0 then 1 else 0 end" +
+            ") as double precision),0)";
+        
+        String expression = "d2:zpvc(#{OXXcwl6aPCQ.EZq9VbPWgML},#{OXXcwl6aPCQ.GCyeKSqlpdk})";
+        
+        assertEquals( expected, programIndicatorService.getAnalyticsSQl( expression, AnalyticsType.EVENT, new Date(), new Date() ) );
+    }
+
+    @Test
+    public void testGetAnalyticsSqlWithFunctionsDaysBetween()
+    {
+        String col1 = COL_QUOTE + deA.getUid() + COL_QUOTE;
+        String col2 = COL_QUOTE + deB.getUid() + COL_QUOTE;
+        String expected = "(cast(" + col2 + " as date) - cast(" + col1 + " as date))";
+        String expression = "d2:daysBetween(" + col1 + "," + col2 + ")";
+
+        assertEquals( expected, programIndicatorService.getAnalyticsSQl( expression, AnalyticsType.EVENT, new Date(), new Date() ) );
+    }
+
+    @Test
+    public void testGetAnalyticsSqlWithFunctionsCondition()
+    {
+        String col1 = COL_QUOTE + deA.getUid() + COL_QUOTE;
+        String expected = "case when (" + col1 + " > 3) then 10 else 5 end";
+        String expression = "d2:condition('" + col1 + " > 3',10,5)";
+
+        assertEquals( expected, programIndicatorService.getAnalyticsSQl( expression, AnalyticsType.EVENT, new Date(), new Date() ) );
+    }
+    
+    @Test
+    public void testGetAnalyticsSqlWithFunctionsComposite()
+    {
+        String expected = 
+            "coalesce(case when \"EZq9VbPWgML\" < 0 then 0 else \"EZq9VbPWgML\" end, 0) + " +
+            "(cast(\"kts5J79K9gA\" as date) - cast(\"GCyeKSqlpdk\" as date)) + " +
+            "case when (\"GCyeKSqlpdk\" > 70) then 100 else 50 end + " +
+            "case when (\"HihhUWBeg7I\" < 30) then 20 else 100 end";
+        
+        String expression = 
+            "d2:zing(#{OXXcwl6aPCQ.EZq9VbPWgML}) + " +
+            "d2:daysBetween(#{OXXcwl6aPCQ.GCyeKSqlpdk},#{OXXcwl6aPCQ.kts5J79K9gA}) + " +
+            "d2:condition(\"#{OXXcwl6aPCQ.GCyeKSqlpdk} > 70\",100,50) + " +
+            "d2:condition('#{OXXcwl6aPCQ.HihhUWBeg7I} < 30',20,100)";
+        
+        assertEquals( expected, programIndicatorService.getAnalyticsSQl( expression, AnalyticsType.EVENT, new Date(), new Date() ) );
+    }
+    
+    @Test
+    public void testGetProgramStageDataElementsInExpression()
+    {
+        
+        String expression =
+            "d2:condition('#{" + psA.getUid() + "." + deA.getUid() + "} < 30',20,100)";
+        List<ProgramStageDataElement> prStDes =
+            programIndicatorService.getProgramStageDateElementsInExpression( expression, null );
+        
+        boolean psA_deA_found = false;
+        
+        for ( ProgramStageDataElement prStDe : prStDes )
+        {
+           if( prStDe.getProgramStage().getUid() == psA.getUid()
+               && prStDe.getDataElement().getUid() == deA.getUid() )
+           {
+               psA_deA_found = true;
+           }
+        }
+        
+        assertTrue( psA_deA_found );
+    }
+    
+    @Test( expected = IllegalStateException.class )
+    public void testGetAnalyticsSqlWithFunctionsInvalid()
+    {
+        String col = COL_QUOTE + deA.getUid() + COL_QUOTE;
+        String expected = "case when " + col + " >= 0 then 1 else " + col + " end";
+        String expression = "d2:xyza(" + col + ")";
+
+        assertEquals( expected, programIndicatorService.getAnalyticsSQl( expression, AnalyticsType.EVENT, new Date(), new Date() ) );
+    }
+
+    @Test
+    public void testGetAnalyticsSqlWithVariables()
+    {
+        String expected = "coalesce(\"EZq9VbPWgML\"::numeric,0) + (executiondate - enrollmentdate)";
+        String expression = "#{OXXcwl6aPCQ.EZq9VbPWgML} + (V{execution_date} - V{enrollment_date})";
+
+        assertEquals( expected, programIndicatorService.getAnalyticsSQl( expression, AnalyticsType.EVENT, new Date(), new Date() ) );
+    }
+    
+    @Test
+    public void testIsEmptyFilter()
+    {
+        String expected = "coalesce(\"EZq9VbPWgML\",'') == '' ";
+        String filter = "#{OXXcwl6aPCQ.EZq9VbPWgML} == ''";
+        
+        assertEquals( expected, programIndicatorService.getAnalyticsSQl( filter, AnalyticsType.EVENT, new Date(), new Date() ) );
+    }
+    
+    @Test
+    public void testIsZeroFilter()
+    {
+        String expected = "coalesce(\"OXXcwl6aPCQ_EZq9VbPWgML\"::numeric,0) == 0 ";
+        String filter = "#{OXXcwl6aPCQ.EZq9VbPWgML} == 0";
+        
+        assertEquals( expected, programIndicatorService.getAnalyticsSQl( filter, AnalyticsType.ENROLLMENT, new Date(), new Date() ) );        
+    }
+    
+    @Test
+    public void testIsZeroOrEmptyFilter()
+    {
+        String expected = "coalesce(\"OXXcwl6aPCQ_GCyeKSqlpdk\"::numeric,0) == 1 or " +
+            "(coalesce(\"OXXcwl6aPCQ_GCyeKSqlpdk\",'') == '' and " +
+            "coalesce(\"kts5J79K9gA\"::numeric,0) == 0 )";
+        
+        String filter = "#{OXXcwl6aPCQ.GCyeKSqlpdk} == 1 or " + 
+        "(#{OXXcwl6aPCQ.GCyeKSqlpdk}  == ''   and A{kts5J79K9gA}== 0)";
+        String actual = programIndicatorService.getAnalyticsSQl( filter, AnalyticsType.ENROLLMENT, true, new Date(), new Date() );
+        assertEquals( expected, actual );        
+    }
+    
+    @Test
+    public void testDateFunctions()
+    {
+        String expected = "(date_part('year',age(cast('2016-01-01' as date), cast(enrollmentdate as date)))) < 1 " +
+            "and (date_part('year',age(cast('2016-12-31' as date), cast(enrollmentdate as date)))) >= 1";
+        
+        String filter = "d2:yearsBetween(V{enrollment_date}, V{analytics_period_start}) < 1 " + 
+            "and d2:yearsBetween(V{enrollment_date}, V{analytics_period_end}) >= 1";
+        String actual = programIndicatorService.getAnalyticsSQl( filter, AnalyticsType.EVENT, true, DateUtils.parseDate( "2016-01-01" ) , DateUtils.parseDate( "2016-12-31" ) );
+        assertEquals( expected, actual );        
+    }
+    
+    @Test
+    public void testExpressionIsValid()
+    {
+        programIndicatorService.addProgramIndicator( indicatorB );
+        programIndicatorService.addProgramIndicator( indicatorA );
+        programIndicatorService.addProgramIndicator( indicatorD );
+
+        assertEquals( ProgramIndicator.VALID, programIndicatorService.expressionIsValid( indicatorB.getExpression() ) );
+        assertEquals( ProgramIndicator.VALID, programIndicatorService.expressionIsValid( indicatorA.getExpression() ) );
+        assertEquals( ProgramIndicator.EXPRESSION_NOT_VALID, programIndicatorService.expressionIsValid( indicatorD.getExpression() ) );
+    }
+    
+    @Test
+    public void testExpressionWithFunctionIsValid()
+    {
+        String exprA = "#{" + psA.getUid() + "." + deA.getUid() + "}";
+        String exprB = "d2:zing(#{" + psA.getUid() + "." + deA.getUid() + "})";
+        String exprC = "d2:condition('#{" + psA.getUid() + "." + deA.getUid() + "} > 10',2,1)";
+        
+        assertEquals( ProgramIndicator.VALID, programIndicatorService.expressionIsValid( exprA ) );
+        assertEquals( ProgramIndicator.VALID, programIndicatorService.expressionIsValid( exprB ) );
+        assertEquals( ProgramIndicator.VALID, programIndicatorService.expressionIsValid( exprC ) );
+    }
+
+    @Test
+    public void testFilterIsValid()
+    {
+        String filterA = KEY_DATAELEMENT + "{" + psA.getUid() + "." + deA.getUid() + "}  - " + KEY_ATTRIBUTE + "{" + atA.getUid() + "} > 10";
+        String filterB = KEY_ATTRIBUTE + "{" + atA.getUid() + "} == " + KEY_DATAELEMENT + "{" + psA.getUid() + "." + deA.getUid() + "} - 5";
+        String filterC = KEY_ATTRIBUTE + "{invaliduid} == 100";
+        String filterD = KEY_ATTRIBUTE + "{" + atA.getUid() + "} + 200";
+
+        assertEquals( ProgramIndicator.VALID, programIndicatorService.filterIsValid( filterA ) );
+        assertEquals( ProgramIndicator.VALID, programIndicatorService.filterIsValid( filterB ) );
+        assertEquals( ProgramIndicator.INVALID_IDENTIFIERS_IN_EXPRESSION, programIndicatorService.filterIsValid( filterC ) );
+        assertEquals( ProgramIndicator.FILTER_NOT_EVALUATING_TO_TRUE_OR_FALSE, programIndicatorService.filterIsValid( filterD ) );
+    }
+}