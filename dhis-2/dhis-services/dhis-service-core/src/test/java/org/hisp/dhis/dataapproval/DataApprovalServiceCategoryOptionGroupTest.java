--- conflicted
+++ resolved
@@ -273,25 +273,13 @@
         User user = mockCurrentUserService.getCurrentUser();
         user.setFirstName( "Test" );
         user.setSurname( userName );
-<<<<<<< HEAD
         user.setUsername( userName );
-
         for ( UserAuthorityGroup role : user.getUserAuthorityGroups() )
-=======
-        UserCredentials credentials = user.getUserCredentials();
-        credentials.setUsername( userName );
-        for ( UserAuthorityGroup role : credentials.getUserAuthorityGroups() )
->>>>>>> 18b02f71
         {
             // Arbitrary name
             role.setName( CodeGenerator.generateUid() );
             userService.addUserAuthorityGroup( role );
         }
-<<<<<<< HEAD
-
-=======
-        userService.addUserCredentials( credentials );
->>>>>>> 18b02f71
         userService.addUser( user );
         return mockCurrentUserService;
     }
