/*
 * Copyright (c) 2004-2021, University of Oslo
 * All rights reserved.
 *
 * Redistribution and use in source and binary forms, with or without
 * modification, are permitted provided that the following conditions are met:
 * Redistributions of source code must retain the above copyright notice, this
 * list of conditions and the following disclaimer.
 *
 * Redistributions in binary form must reproduce the above copyright notice,
 * this list of conditions and the following disclaimer in the documentation
 * and/or other materials provided with the distribution.
 * Neither the name of the HISP project nor the names of its contributors may
 * be used to endorse or promote products derived from this software without
 * specific prior written permission.
 *
 * THIS SOFTWARE IS PROVIDED BY THE COPYRIGHT HOLDERS AND CONTRIBUTORS "AS IS" AND
 * ANY EXPRESS OR IMPLIED WARRANTIES, INCLUDING, BUT NOT LIMITED TO, THE IMPLIED
 * WARRANTIES OF MERCHANTABILITY AND FITNESS FOR A PARTICULAR PURPOSE ARE
 * DISCLAIMED. IN NO EVENT SHALL THE COPYRIGHT OWNER OR CONTRIBUTORS BE LIABLE FOR
 * ANY DIRECT, INDIRECT, INCIDENTAL, SPECIAL, EXEMPLARY, OR CONSEQUENTIAL DAMAGES
 * (INCLUDING, BUT NOT LIMITED TO, PROCUREMENT OF SUBSTITUTE GOODS OR SERVICES;
 * LOSS OF USE, DATA, OR PROFITS; OR BUSINESS INTERRUPTION) HOWEVER CAUSED AND ON
 * ANY THEORY OF LIABILITY, WHETHER IN CONTRACT, STRICT LIABILITY, OR TORT
 * (INCLUDING NEGLIGENCE OR OTHERWISE) ARISING IN ANY WAY OUT OF THE USE OF THIS
 * SOFTWARE, EVEN IF ADVISED OF THE POSSIBILITY OF SUCH DAMAGE.
 */
package org.hisp.dhis.program;

import static org.hamcrest.MatcherAssert.assertThat;
import static org.hamcrest.Matchers.startsWith;
import static org.junit.Assert.*;

import java.util.Calendar;
import java.util.Date;
import java.util.GregorianCalendar;
import java.util.HashSet;

import org.hisp.dhis.DhisSpringTest;
import org.hisp.dhis.organisationunit.OrganisationUnit;
import org.hisp.dhis.organisationunit.OrganisationUnitService;
import org.hisp.dhis.util.DateUtils;
import org.junit.Test;
import org.springframework.beans.factory.annotation.Autowired;

/**
 * @author Jim Grace
 */
public class ProgramIndicatorServiceVariableTest
    extends DhisSpringTest
{
    @Autowired
    private ProgramIndicatorService programIndicatorService;

    @Autowired
    private OrganisationUnitService organisationUnitService;

    @Autowired
    private ProgramService programService;

    private Program programA;

    private ProgramIndicator piA;

    private ProgramIndicator piB;

    private Date startDate = new GregorianCalendar( 2020, Calendar.JANUARY, 1 ).getTime();

    private Date endDate = new GregorianCalendar( 2020, Calendar.JANUARY, 31 ).getTime();

    @Override
    public void setUpTest()
    {
        OrganisationUnit organisationUnit = createOrganisationUnit( 'A' );
        organisationUnitService.addOrganisationUnit( organisationUnit );

        programA = createProgram( 'A', new HashSet<>(), organisationUnit );
        programA.setUid( "Program000A" );
        programService.addProgram( programA );

        piA = createProgramIndicator( 'A', programA, "20", null );
        programA.getProgramIndicators().add( piA );

        piB = createProgramIndicator( 'B', programA, "70", null );
        piB.setAnalyticsType( AnalyticsType.ENROLLMENT );
        programA.getProgramIndicators().add( piB );
    }

    private String getSql( String expression )
    {
        return programIndicatorService.getAnalyticsSql( expression, piA, startDate, endDate );
    }

    private String getSqlEnrollment( String expression )
    {
        return programIndicatorService.getAnalyticsSql( expression, piB, startDate, endDate );
    }

    // -------------------------------------------------------------------------
    // Program variables tests (in alphabetical order)
    // -------------------------------------------------------------------------

    @Test
    public void testAnalyticsPeriodEnd()
    {
        assertEquals( "'2020-01-31'",
            getSql( "V{analytics_period_end}" ) );

        assertEquals( "'2020-01-31'",
            getSqlEnrollment( "V{analytics_period_end}" ) );
    }

    @Test
    public void testAnalyticsPeriodStart()
    {
        assertEquals( "'2020-01-01'",
            getSql( "V{analytics_period_start}" ) );

        assertEquals( "'2020-01-01'",
            getSqlEnrollment( "V{analytics_period_start}" ) );
    }

    @Test
    public void testCreationDate()
    {
        assertEquals( "created",
            getSql( "V{creation_date}" ) );

        assertEquals(
            "(select created from analytics_event_Program000A where analytics_event_Program000A.pi = ax.pi and created is not null and executiondate < cast( '2020-02-01' as date ) and executiondate >= cast( '2020-01-01' as date ) order by executiondate desc limit 1 )",
            getSqlEnrollment( "V{creation_date}" ) );
    }

    @Test
    public void testCurrentDate()
    {
        String today = "'" + DateUtils.getLongDateString().substring( 0, 10 );

        assertThat( getSql( "V{current_date}" ), startsWith( today ) );

        assertThat( getSqlEnrollment( "V{current_date}" ), startsWith( today ) );
    }

    @Test
    public void testDueDate()
    {
        assertEquals( "duedate",
            getSql( "V{due_date}" ) );

<<<<<<< HEAD
        assertEquals( "(select duedate from analytics_event_Program000A where analytics_event_Program000A.pi = ax.pi and duedate is not null and executiondate < cast( '2020-01-02' as date ) and executiondate >= cast( '2020-01-01' as date ) order by executiondate desc limit 1 )",
=======
        assertEquals(
            "(select duedate from analytics_event_Program000A where analytics_event_Program000A.pi = ax.pi and duedate is not null and executiondate < cast( '2020-02-01' as date ) and executiondate >= cast( '2020-01-01' as date ) order by executiondate desc limit 1 )",
>>>>>>> b7818300
            getSqlEnrollment( "V{due_date}" ) );
    }

    @Test
    public void testEnrollmentCount()
    {
        assertEquals( "distinct pi",
            getSql( "V{enrollment_count}" ) );

        assertEquals( "distinct pi",
            getSqlEnrollment( "V{enrollment_count}" ) );
    }

    @Test
    public void testEnrollmentDate()
    {
        assertEquals( "enrollmentdate",
            getSql( "V{enrollment_date}" ) );

        assertEquals( "enrollmentdate",
            getSqlEnrollment( "V{enrollment_date}" ) );
    }

    @Test
    public void testEnrollmentStatus()
    {
        assertEquals( "pistatus",
            getSql( "V{enrollment_status}" ) );

        assertEquals( "enrollmentstatus",
            getSqlEnrollment( "V{enrollment_status}" ) );
    }

    @Test
    public void testEventStatus()
    {
        assertEquals( "psistatus",
            getSql( "V{event_status}" ) );

        assertEquals(
            "(select psistatus from analytics_event_Program000A where analytics_event_Program000A.pi = ax.pi and psistatus is not null and executiondate < cast( '2020-02-01' as date ) and executiondate >= cast( '2020-01-01' as date ) order by executiondate desc limit 1 )",
            getSqlEnrollment( "V{event_status}" ) );
    }

    @Test
    public void testEventCount()
    {
        assertEquals( "distinct psi",
            getSql( "V{event_count}" ) );

        assertEquals( "distinct psi",
            getSqlEnrollment( "V{event_count}" ) );
    }

    @Test
    public void testExecutionDate()
    {
        assertEquals( "executiondate",
            getSql( "V{execution_date}" ) );

        assertEquals(
            "(select executiondate from analytics_event_Program000A where analytics_event_Program000A.pi = ax.pi and executiondate is not null and executiondate < cast( '2020-02-01' as date ) and executiondate >= cast( '2020-01-01' as date ) order by executiondate desc limit 1 )",
            getSqlEnrollment( "V{execution_date}" ) );
    }

    @Test
    public void testEventDate()
    {
        assertEquals( "executiondate",
            getSql( "V{event_date}" ) );

        assertEquals(
            "(select executiondate from analytics_event_Program000A where analytics_event_Program000A.pi = ax.pi and executiondate is not null and executiondate < cast( '2020-02-01' as date ) and executiondate >= cast( '2020-01-01' as date ) order by executiondate desc limit 1 )",
            getSqlEnrollment( "V{event_date}" ) );
    }

    @Test
    public void testIncidentDate()
    {
        assertEquals( "incidentdate",
            getSql( "V{incident_date}" ) );

        assertEquals( "incidentdate",
            getSqlEnrollment( "V{incident_date}" ) );
    }

    @Test
    public void testOrgUnitCount()
    {
        assertEquals( "distinct ou",
            getSql( "V{org_unit_count}" ) );

        assertEquals( "distinct ou",
            getSqlEnrollment( "V{org_unit_count}" ) );
    }

    @Test
    public void testProgramStageId()
    {
        assertEquals( "ps",
            getSql( "V{program_stage_id}" ) );

        assertEquals( "''",
            getSqlEnrollment( "V{program_stage_id}" ) );
    }

    @Test
    public void testProgramStageName()
    {
        assertEquals( "(select name from programstage where uid = ps)",
            getSql( "V{program_stage_name}" ) );

        assertEquals( "''",
            getSqlEnrollment( "V{program_stage_name}" ) );
    }

    @Test
    public void testSyncDate()
    {
        assertEquals( "lastupdated",
            getSql( "V{sync_date}" ) );

        assertEquals( "lastupdated",
            getSqlEnrollment( "V{sync_date}" ) );
    }

    @Test
    public void testTeiCount()
    {
        assertEquals( "distinct tei",
            getSql( "V{tei_count}" ) );

        assertEquals( "distinct tei",
            getSqlEnrollment( "V{tei_count}" ) );
    }

    @Test
    public void testValueCount()
    {
        assertEquals( "nullif(cast(() as double),0)",
            getSql( "V{value_count}" ) );

        assertEquals( "nullif(cast(() as double),0)",
            getSqlEnrollment( "V{value_count}" ) );
    }

    @Test
    public void testZeroPosValueCount()
    {
        assertEquals( "nullif(cast(() as double),0)",
            getSql( "V{zero_pos_value_count}" ) );

        assertEquals( "nullif(cast(() as double),0)",
            getSqlEnrollment( "V{zero_pos_value_count}" ) );
    }
}<|MERGE_RESOLUTION|>--- conflicted
+++ resolved
@@ -147,12 +147,7 @@
         assertEquals( "duedate",
             getSql( "V{due_date}" ) );
 
-<<<<<<< HEAD
-        assertEquals( "(select duedate from analytics_event_Program000A where analytics_event_Program000A.pi = ax.pi and duedate is not null and executiondate < cast( '2020-01-02' as date ) and executiondate >= cast( '2020-01-01' as date ) order by executiondate desc limit 1 )",
-=======
-        assertEquals(
-            "(select duedate from analytics_event_Program000A where analytics_event_Program000A.pi = ax.pi and duedate is not null and executiondate < cast( '2020-02-01' as date ) and executiondate >= cast( '2020-01-01' as date ) order by executiondate desc limit 1 )",
->>>>>>> b7818300
+        assertEquals( "(select duedate from analytics_event_Program000A where analytics_event_Program000A.pi = ax.pi and duedate is not null and executiondate < cast( '2020-02-01' as date ) and executiondate >= cast( '2020-01-01' as date ) order by executiondate desc limit 1 )",
             getSqlEnrollment( "V{due_date}" ) );
     }
 
