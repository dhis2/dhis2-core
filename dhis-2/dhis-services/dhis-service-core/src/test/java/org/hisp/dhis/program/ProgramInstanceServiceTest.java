--- conflicted
+++ resolved
@@ -88,8 +88,6 @@
 
     private OrganisationUnit organisationUnitB;
 
-    private OrganisationUnit organisationUnitC;
-
     private ProgramStageInstance programStageInstanceA;
 
     private ProgramInstance programInstanceA;
@@ -110,12 +108,6 @@
 
         organisationUnitB = createOrganisationUnit( 'B' );
         organisationUnitService.addOrganisationUnit( organisationUnitB );
-<<<<<<< HEAD
-
-        organisationUnitC = createOrganisationUnit( 'C' );
-        organisationUnitService.addOrganisationUnit( organisationUnitC );
-=======
->>>>>>> 57770ac3
 
         programA = createProgram( 'A', new HashSet<>(), organisationUnitA );
 
