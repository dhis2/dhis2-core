/*
 * Copyright (c) 2004-2021, University of Oslo
 * All rights reserved.
 *
 * Redistribution and use in source and binary forms, with or without
 * modification, are permitted provided that the following conditions are met:
 * Redistributions of source code must retain the above copyright notice, this
 * list of conditions and the following disclaimer.
 *
 * Redistributions in binary form must reproduce the above copyright notice,
 * this list of conditions and the following disclaimer in the documentation
 * and/or other materials provided with the distribution.
 * Neither the name of the HISP project nor the names of its contributors may
 * be used to endorse or promote products derived from this software without
 * specific prior written permission.
 *
 * THIS SOFTWARE IS PROVIDED BY THE COPYRIGHT HOLDERS AND CONTRIBUTORS "AS IS" AND
 * ANY EXPRESS OR IMPLIED WARRANTIES, INCLUDING, BUT NOT LIMITED TO, THE IMPLIED
 * WARRANTIES OF MERCHANTABILITY AND FITNESS FOR A PARTICULAR PURPOSE ARE
 * DISCLAIMED. IN NO EVENT SHALL THE COPYRIGHT OWNER OR CONTRIBUTORS BE LIABLE FOR
 * ANY DIRECT, INDIRECT, INCIDENTAL, SPECIAL, EXEMPLARY, OR CONSEQUENTIAL DAMAGES
 * (INCLUDING, BUT NOT LIMITED TO, PROCUREMENT OF SUBSTITUTE GOODS OR SERVICES;
 * LOSS OF USE, DATA, OR PROFITS; OR BUSINESS INTERRUPTION) HOWEVER CAUSED AND ON
 * ANY THEORY OF LIABILITY, WHETHER IN CONTRACT, STRICT LIABILITY, OR TORT
 * (INCLUDING NEGLIGENCE OR OTHERWISE) ARISING IN ANY WAY OUT OF THE USE OF THIS
 * SOFTWARE, EVEN IF ADVISED OF THE POSSIBILITY OF SUCH DAMAGE.
 */
package org.hisp.dhis.security.oidc;

import static org.hamcrest.MatcherAssert.assertThat;
import static org.hamcrest.Matchers.hasSize;

import java.util.List;
import java.util.Properties;

import org.junit.Test;

/**
 * @author Morten Svanæs <msvanaes@dhis2.org>
 */
public class GenericOidcProviderBuilderConfigParserTest
{
    @Test
    public void parseConfigAllValidParameters()
    {
        Properties p = new Properties();
        p.put( "oidc.provider.idporten.client_id", "testClientId" );
        p.put( "oidc.provider.idporten.client_secret", "testClientSecret!#!?" );
        p.put( "oidc.provider.idporten.authorization_uri", "https://oidc-ver2.difi.no/authorize" );
        p.put( "oidc.provider.idporten.token_uri", "https://oidc-ver2.difi.no/token" );
        p.put( "oidc.provider.idporten.user_info_uri", "https://oidc-ver2.difi.no/userinfo" );
        p.put( "oidc.provider.idporten.jwk_uri", "https://oidc-ver2.difi.no/jwk" );
        p.put( "oidc.provider.idporten.end_session_endpoint", "https://oidc-ver2.difi.no/endsession" );
        p.put( "oidc.provider.idporten.scopes", "pid" );
        p.put( "oidc.provider.idporten.mapping_claim", "helseid://claims/identity/pid" );
        p.put( "oidc.provider.idporten.display_alias", "IdPorten" );
        p.put( "oidc.provider.idporten.enable_logout", "true" );
<<<<<<< HEAD
        p.put( "oidc.provider.idporten.login_image", "../security/idporten-logo.svg" );
=======
        p.put( "oidc.provider.idporten.login_image", "../oidc/idporten-logo.svg" );
>>>>>>> c6affcab
        p.put( "oidc.provider.idporten.login_image_padding", "0px 0px" );
        p.put( "oidc.provider.idporten.extra_request_parameters", "acr_value 4,test_param five" );
        p.put( "oidc.provider.idporten.enable_pkce", "false" );

        List<DhisOidcClientRegistration> parse = GenericOidcProviderConfigParser.parse( p );

        assertThat( parse, hasSize( 1 ) );
    }

    @Test
    public void parseValidMinimumConfig()
    {
        Properties p = new Properties();
        p.put( "oidc.provider.idporten.client_id", "testClientId" );
        p.put( "oidc.provider.idporten.client_secret", "testClientSecret!#!?" );
        p.put( "oidc.provider.idporten.authorization_uri", "https://oidc-ver2.difi.no/authorize" );
        p.put( "oidc.provider.idporten.token_uri", "https://oidc-ver2.difi.no/token" );
        p.put( "oidc.provider.idporten.user_info_uri", "https://oidc-ver2.difi.no/userinfo" );
        p.put( "oidc.provider.idporten.jwk_uri", "https://oidc-ver2.difi.no/jwk" );
        p.put( "oidc.provider.idporten.end_session_endpoint", "https://oidc-ver2.difi.no/endsession" );

        List<DhisOidcClientRegistration> parse = GenericOidcProviderConfigParser.parse( p );

        assertThat( parse, hasSize( 1 ) );
    }

    @Test
    public void parseConfigMissingRequiredParameter()
    {
        Properties p = new Properties();
        p.put( "oidc.provider.idporten.client_id", "testClientId" );
        p.put( "oidc.provider.idporten.client_secret", "testClientSecret!#!?" );
        p.put( "oidc.provider.idporten.token_uri", "https://oidc-ver2.difi.no/token" );
        p.put( "oidc.provider.idporten.user_info_uri", "https://oidc-ver2.difi.no/userinfo" );
        p.put( "oidc.provider.idporten.jwk_uri", "https://oidc-ver2.difi.no/jwk" );
        p.put( "oidc.provider.idporten.end_session_endpoint", "https://oidc-ver2.difi.no/endsession" );

        List<DhisOidcClientRegistration> parse = GenericOidcProviderConfigParser.parse( p );

        assertThat( parse, hasSize( 0 ) );
    }

    @Test
    public void parseConfigMalformedKeyNameParameter()
    {
        Properties p = new Properties();
        p.put( "oidc.provider.idporten.client_id", "testClientId" );
        p.put( "oidc.provider.idporten.client_secret", "testClientSecret!#!?" );
        p.put( "oidc.provider.idporten.INVALID_PROPERTY_NAME", "https://oidc-ver2.difi.no/authorize" );
        p.put( "oidc.provider.idporten.token_uri", "https://oidc-ver2.difi.no/token" );
        p.put( "oidc.provider.idporten.user_info_uri", "https://oidc-ver2.difi.no/userinfo" );
        p.put( "oidc.provider.idporten.jwk_uri", "https://oidc-ver2.difi.no/jwk" );
        p.put( "oidc.provider.idporten.end_session_endpoint", "https://oidc-ver2.difi.no/endsession" );

        List<DhisOidcClientRegistration> parse = GenericOidcProviderConfigParser.parse( p );

        assertThat( parse, hasSize( 0 ) );
    }

    @Test
    public void parseConfigInvalidURIParameter()
    {
        Properties p = new Properties();
        p.put( "oidc.provider.idporten.client_id", "testClientId" );
        p.put( "oidc.provider.idporten.client_secret", "testClientSecret!#!?" );
        p.put( "oidc.provider.idporten.authorization_uri", "INVALID_URI_SCHEME://oidc-ver2.difi.no/authorize" );
        p.put( "oidc.provider.idporten.token_uri", "https://oidc-ver2.difi.no/token" );
        p.put( "oidc.provider.idporten.user_info_uri", "https://oidc-ver2.difi.no/userinfo" );
        p.put( "oidc.provider.idporten.jwk_uri", "https://oidc-ver2.difi.no/jwk" );
        p.put( "oidc.provider.idporten.end_session_endpoint", "https://oidc-ver2.difi.no/endsession" );

        List<DhisOidcClientRegistration> parse = GenericOidcProviderConfigParser.parse( p );

        assertThat( parse, hasSize( 0 ) );
    }
}<|MERGE_RESOLUTION|>--- conflicted
+++ resolved
@@ -55,11 +55,7 @@
         p.put( "oidc.provider.idporten.mapping_claim", "helseid://claims/identity/pid" );
         p.put( "oidc.provider.idporten.display_alias", "IdPorten" );
         p.put( "oidc.provider.idporten.enable_logout", "true" );
-<<<<<<< HEAD
-        p.put( "oidc.provider.idporten.login_image", "../security/idporten-logo.svg" );
-=======
         p.put( "oidc.provider.idporten.login_image", "../oidc/idporten-logo.svg" );
->>>>>>> c6affcab
         p.put( "oidc.provider.idporten.login_image_padding", "0px 0px" );
         p.put( "oidc.provider.idporten.extra_request_parameters", "acr_value 4,test_param five" );
         p.put( "oidc.provider.idporten.enable_pkce", "false" );
