--- conflicted
+++ resolved
@@ -38,7 +38,6 @@
 import org.hisp.dhis.period.Period;
 import org.hisp.dhis.period.PeriodService;
 import org.hisp.dhis.period.PeriodType;
-import org.hisp.dhis.user.User;
 import org.hisp.quick.BatchHandler;
 import org.hisp.quick.BatchHandlerFactory;
 import org.junit.Test;
@@ -94,16 +93,10 @@
     private Date now = new Date();
 
     private String storedBy = "johndoe";
-<<<<<<< HEAD
+    private String lastUpdatedBy = "johndoe";
 
     private CompleteDataSetRegistrationStore completeDataSetRegistrationStore = mock( CompleteDataSetRegistrationStore.class );
-    
-=======
-    private String lastUpdatedBy = "johndoe";
-
-    private CompleteDataSetRegistrationStore completeDataSetRegistrationStore = mock( CompleteDataSetRegistrationStore.class );
-
->>>>>>> c7300b88
+
     // -------------------------------------------------------------------------
     // Fixture
     // -------------------------------------------------------------------------
@@ -130,18 +123,6 @@
 
         idObjectManager.save( unitA );
         idObjectManager.save( unitB );
-<<<<<<< HEAD
-        
-        attributeOptionCombo = categoryService.getDefaultCategoryOptionCombo();
-
-        User lastUpdatedBy = new User();
-        lastUpdatedBy.setId( 1 );
-
-        regA = new CompleteDataSetRegistration( dataSetA, periodA, unitA, attributeOptionCombo, now, storedBy,lastUpdatedBy,now,true );
-        regB = new CompleteDataSetRegistration( dataSetA, periodA, unitB, attributeOptionCombo, now, storedBy,lastUpdatedBy, now,true );
-        regC = new CompleteDataSetRegistration( dataSetA, periodB, unitA, attributeOptionCombo, now, storedBy, lastUpdatedBy, now,true );
-        regD = new CompleteDataSetRegistration( dataSetA, periodB, unitB, attributeOptionCombo, now, storedBy,lastUpdatedBy, now,true );
-=======
 
         attributeOptionCombo = categoryService.getDefaultCategoryOptionCombo();
 
@@ -149,7 +130,6 @@
         regB = new CompleteDataSetRegistration( dataSetA, periodA, unitB, attributeOptionCombo, now, storedBy, lastUpdatedBy, now, true );
         regC = new CompleteDataSetRegistration( dataSetA, periodB, unitA, attributeOptionCombo, now, storedBy, lastUpdatedBy, now, true );
         regD = new CompleteDataSetRegistration( dataSetA, periodB, unitB, attributeOptionCombo, now, storedBy, lastUpdatedBy, now, true );
->>>>>>> c7300b88
 
         batchHandler.init();
     }
