--- conflicted
+++ resolved
@@ -430,11 +430,7 @@
         fetchedDataValue = createDataValue( dataElement, period, organisationUnitA, FETCHED_DATA_VALUE, categoryOptionCombo );
 
         fetchedCompleteDataSetRegistration = new CompleteDataSetRegistration( dataSet, period, organisationUnitA,
-<<<<<<< HEAD
-                categoryOptionCombo, new Date(), STORED_BY, user, new Date(), true );
-=======
             categoryOptionCombo, new Date(), STORED_BY, LAST_UPDATED_BY, new Date(), true );
->>>>>>> c7300b88
 
         smsCode = new SMSCode();
         smsCode.setCode( "de" );
