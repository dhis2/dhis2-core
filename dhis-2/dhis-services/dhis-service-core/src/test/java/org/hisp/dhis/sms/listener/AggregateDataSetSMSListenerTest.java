--- conflicted
+++ resolved
@@ -233,11 +233,8 @@
 
         incomingSmsAggregate = createSMSFromSubmission( createAggregateDatasetSubmission() );
 
-<<<<<<< HEAD
         AggregateDatasetSmsSubmission subm = createAggregateDatasetSubmission();
-=======
-        AggregateDatasetSMSSubmission subm = createAggregateDatasetSubmission();
->>>>>>> c8a76021
+
         subm.setValues( null );
         incomingSmsAggregateNoValues = createSMSFromSubmission( subm );
     }
