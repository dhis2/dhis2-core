--- conflicted
+++ resolved
@@ -448,13 +448,9 @@
         assertEquals( 2, dataElementStore.getCountGeLastUpdated( dataElementA.getLastUpdated() ) );
     }
 
-<<<<<<< HEAD
     @Override
     public boolean emptyDatabaseAfterTest()
-=======
-    @Override public boolean emptyDatabaseAfterTest()
->>>>>>> d459d22e
     {
         return true;
     }
-}
+}