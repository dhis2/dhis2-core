/*
 * Copyright (c) 2004-2021, University of Oslo
 * All rights reserved.
 *
 * Redistribution and use in source and binary forms, with or without
 * modification, are permitted provided that the following conditions are met:
 * Redistributions of source code must retain the above copyright notice, this
 * list of conditions and the following disclaimer.
 *
 * Redistributions in binary form must reproduce the above copyright notice,
 * this list of conditions and the following disclaimer in the documentation
 * and/or other materials provided with the distribution.
 * Neither the name of the HISP project nor the names of its contributors may
 * be used to endorse or promote products derived from this software without
 * specific prior written permission.
 *
 * THIS SOFTWARE IS PROVIDED BY THE COPYRIGHT HOLDERS AND CONTRIBUTORS "AS IS" AND
 * ANY EXPRESS OR IMPLIED WARRANTIES, INCLUDING, BUT NOT LIMITED TO, THE IMPLIED
 * WARRANTIES OF MERCHANTABILITY AND FITNESS FOR A PARTICULAR PURPOSE ARE
 * DISCLAIMED. IN NO EVENT SHALL THE COPYRIGHT OWNER OR CONTRIBUTORS BE LIABLE FOR
 * ANY DIRECT, INDIRECT, INCIDENTAL, SPECIAL, EXEMPLARY, OR CONSEQUENTIAL DAMAGES
 * (INCLUDING, BUT NOT LIMITED TO, PROCUREMENT OF SUBSTITUTE GOODS OR SERVICES;
 * LOSS OF USE, DATA, OR PROFITS; OR BUSINESS INTERRUPTION) HOWEVER CAUSED AND ON
 * ANY THEORY OF LIABILITY, WHETHER IN CONTRACT, STRICT LIABILITY, OR TORT
 * (INCLUDING NEGLIGENCE OR OTHERWISE) ARISING IN ANY WAY OUT OF THE USE OF THIS
 * SOFTWARE, EVEN IF ADVISED OF THE POSSIBILITY OF SUCH DAMAGE.
 */
package org.hisp.dhis.deduplication.hibernate;

import static org.junit.Assert.assertEquals;
import static org.junit.Assert.assertNotNull;

import java.util.List;

import org.hisp.dhis.IntegrationTestBase;
import org.hisp.dhis.deduplication.PotentialDuplicateStore;
import org.hisp.dhis.organisationunit.OrganisationUnit;
import org.hisp.dhis.organisationunit.OrganisationUnitService;
import org.hisp.dhis.relationship.Relationship;
import org.hisp.dhis.relationship.RelationshipService;
import org.hisp.dhis.relationship.RelationshipType;
import org.hisp.dhis.relationship.RelationshipTypeService;
import org.hisp.dhis.trackedentity.TrackedEntityInstance;
import org.hisp.dhis.trackedentity.TrackedEntityInstanceService;
import org.junit.Before;
import org.junit.Test;
import org.springframework.beans.factory.annotation.Autowired;

import com.google.common.collect.Lists;

public class PotentialDuplicateStoreRelationshipTest
    extends IntegrationTestBase
{
    @Autowired
    private PotentialDuplicateStore potentialDuplicateStore;

    @Autowired
    private TrackedEntityInstanceService trackedEntityInstanceService;

    @Autowired
    private RelationshipService relationshipService;

    @Autowired
    private RelationshipTypeService relationshipTypeService;

    @Autowired
    private OrganisationUnitService organisationUnitService;

    private TrackedEntityInstance original;

    private TrackedEntityInstance duplicate;

    private TrackedEntityInstance extra1;

    private TrackedEntityInstance extra2;

    private RelationshipType relationshipTypeBiDirectional;

    private RelationshipType relationshipTypeUniDirectional;

    @Before
    public void setUp()
    {
        OrganisationUnit ou = createOrganisationUnit( "OU_A" );
        organisationUnitService.addOrganisationUnit( ou );

        original = createTrackedEntityInstance( ou );
        duplicate = createTrackedEntityInstance( ou );
        extra1 = createTrackedEntityInstance( ou );
        extra2 = createTrackedEntityInstance( ou );

        trackedEntityInstanceService.addTrackedEntityInstance( original );
        trackedEntityInstanceService.addTrackedEntityInstance( duplicate );
        trackedEntityInstanceService.addTrackedEntityInstance( extra1 );
        trackedEntityInstanceService.addTrackedEntityInstance( extra2 );

        relationshipTypeBiDirectional = createRelationshipType( 'A' );
        relationshipTypeUniDirectional = createRelationshipType( 'B' );

<<<<<<< HEAD
=======
        relationshipTypeBiDirectional.setBidirectional( true );
        relationshipTypeUniDirectional.setBidirectional( false );

>>>>>>> ab77b090
        relationshipTypeService.addRelationshipType( relationshipTypeBiDirectional );
        relationshipTypeService.addRelationshipType( relationshipTypeUniDirectional );
    }

    @Test
    public void moveSingleBiDirectionalRelationship()
    {
        Relationship bi1 = createTeiToTeiRelationship( original, extra2, relationshipTypeBiDirectional );
        Relationship bi2 = createTeiToTeiRelationship( duplicate, extra1, relationshipTypeBiDirectional );
        Relationship bi3 = createTeiToTeiRelationship( duplicate, extra2, relationshipTypeBiDirectional );
        Relationship bi4 = createTeiToTeiRelationship( extra1, extra2, relationshipTypeBiDirectional );

        relationshipService.addRelationship( bi1 );
        relationshipService.addRelationship( bi2 );
        relationshipService.addRelationship( bi3 );
        relationshipService.addRelationship( bi4 );

        transactionTemplate.execute( status -> {
            List<String> relationships = Lists.newArrayList( bi2.getUid() );
            potentialDuplicateStore.moveRelationships( original.getUid(), duplicate.getUid(), relationships );
            return null;
        } );

        transactionTemplate.execute( status -> {
            dbmsManager.clearSession();

            Relationship _bi1 = relationshipService.getRelationship( bi1.getUid() );
            Relationship _bi2 = relationshipService.getRelationship( bi2.getUid() );
            Relationship _bi3 = relationshipService.getRelationship( bi3.getUid() );
            Relationship _bi4 = relationshipService.getRelationship( bi4.getUid() );

            assertNotNull( _bi1 );
            assertEquals( original.getUid(), _bi1.getFrom().getTrackedEntityInstance().getUid() );
            assertEquals( extra2.getUid(), _bi1.getTo().getTrackedEntityInstance().getUid() );

            assertNotNull( _bi2 );
            assertEquals( original.getUid(), _bi2.getFrom().getTrackedEntityInstance().getUid() );
            assertEquals( extra1.getUid(), _bi2.getTo().getTrackedEntityInstance().getUid() );

            assertNotNull( _bi3 );
            assertEquals( duplicate.getUid(), _bi3.getFrom().getTrackedEntityInstance().getUid() );
            assertEquals( extra2.getUid(), _bi3.getTo().getTrackedEntityInstance().getUid() );

            assertNotNull( _bi4 );
            assertEquals( extra1.getUid(), _bi4.getFrom().getTrackedEntityInstance().getUid() );
            assertEquals( extra2.getUid(), _bi4.getTo().getTrackedEntityInstance().getUid() );

            return null;
        } );

    }

    @Test
    public void moveSingleUniDirectionalRelationship()
    {
        Relationship uni1 = createTeiToTeiRelationship( original, extra2, relationshipTypeUniDirectional );
        Relationship uni2 = createTeiToTeiRelationship( duplicate, extra1, relationshipTypeUniDirectional );
        Relationship uni3 = createTeiToTeiRelationship( extra2, duplicate, relationshipTypeUniDirectional );
        Relationship uni4 = createTeiToTeiRelationship( extra1, extra2, relationshipTypeUniDirectional );

        relationshipService.addRelationship( uni1 );
        relationshipService.addRelationship( uni2 );
        relationshipService.addRelationship( uni3 );
        relationshipService.addRelationship( uni4 );

        transactionTemplate.execute( status -> {
            List<String> relationships = Lists.newArrayList( uni3.getUid() );
            potentialDuplicateStore.moveRelationships( original.getUid(), duplicate.getUid(), relationships );
            return null;
        } );

        transactionTemplate.execute( status -> {
            dbmsManager.clearSession();

            Relationship _uni1 = relationshipService.getRelationship( uni1.getUid() );
            Relationship _uni2 = relationshipService.getRelationship( uni2.getUid() );
            Relationship _uni3 = relationshipService.getRelationship( uni3.getUid() );
            Relationship _uni4 = relationshipService.getRelationship( uni4.getUid() );

            assertNotNull( _uni1 );
            assertEquals( original.getUid(), _uni1.getFrom().getTrackedEntityInstance().getUid() );
            assertEquals( extra2.getUid(), _uni1.getTo().getTrackedEntityInstance().getUid() );

            assertNotNull( _uni2 );
            assertEquals( duplicate.getUid(), _uni2.getFrom().getTrackedEntityInstance().getUid() );
            assertEquals( extra1.getUid(), _uni2.getTo().getTrackedEntityInstance().getUid() );

            assertNotNull( _uni3 );
            assertEquals( extra2.getUid(), _uni3.getFrom().getTrackedEntityInstance().getUid() );
            assertEquals( original.getUid(), _uni3.getTo().getTrackedEntityInstance().getUid() );

            assertNotNull( _uni4 );
            assertEquals( extra1.getUid(), _uni4.getFrom().getTrackedEntityInstance().getUid() );
            assertEquals( extra2.getUid(), _uni4.getTo().getTrackedEntityInstance().getUid() );

            return null;
        } );

    }

    @Test
    public void moveMultipleRelationship()
    {
        Relationship uni1 = createTeiToTeiRelationship( original, extra2, relationshipTypeUniDirectional );
        Relationship uni2 = createTeiToTeiRelationship( duplicate, extra1, relationshipTypeUniDirectional );
        Relationship bi1 = createTeiToTeiRelationship( extra2, duplicate, relationshipTypeUniDirectional );
        Relationship bi2 = createTeiToTeiRelationship( extra1, extra2, relationshipTypeUniDirectional );

        relationshipService.addRelationship( uni1 );
        relationshipService.addRelationship( uni2 );
        relationshipService.addRelationship( bi1 );
        relationshipService.addRelationship( bi2 );

        transactionTemplate.execute( status -> {
            List<String> relationships = Lists.newArrayList( uni2.getUid(), bi1.getUid() );
            potentialDuplicateStore.moveRelationships( original.getUid(), duplicate.getUid(), relationships );
            return null;
        } );

        transactionTemplate.execute( status -> {
            dbmsManager.clearSession();

            Relationship _uni1 = relationshipService.getRelationship( uni1.getUid() );
            Relationship _uni2 = relationshipService.getRelationship( uni2.getUid() );
            Relationship _bi1 = relationshipService.getRelationship( bi1.getUid() );
            Relationship _bi2 = relationshipService.getRelationship( bi2.getUid() );

            assertNotNull( _uni1 );
            assertEquals( original.getUid(), _uni1.getFrom().getTrackedEntityInstance().getUid() );
            assertEquals( extra2.getUid(), _uni1.getTo().getTrackedEntityInstance().getUid() );

            assertNotNull( _uni2 );
            assertEquals( original.getUid(), _uni2.getFrom().getTrackedEntityInstance().getUid() );
            assertEquals( extra1.getUid(), _uni2.getTo().getTrackedEntityInstance().getUid() );

            assertNotNull( _bi1 );
            assertEquals( extra2.getUid(), _bi1.getFrom().getTrackedEntityInstance().getUid() );
            assertEquals( original.getUid(), _bi1.getTo().getTrackedEntityInstance().getUid() );

            assertNotNull( _bi2 );
            assertEquals( extra1.getUid(), _bi2.getFrom().getTrackedEntityInstance().getUid() );
            assertEquals( extra2.getUid(), _bi2.getTo().getTrackedEntityInstance().getUid() );

            return null;
        } );

    }

}<|MERGE_RESOLUTION|>--- conflicted
+++ resolved
@@ -97,12 +97,9 @@
         relationshipTypeBiDirectional = createRelationshipType( 'A' );
         relationshipTypeUniDirectional = createRelationshipType( 'B' );
 
-<<<<<<< HEAD
-=======
         relationshipTypeBiDirectional.setBidirectional( true );
         relationshipTypeUniDirectional.setBidirectional( false );
 
->>>>>>> ab77b090
         relationshipTypeService.addRelationshipType( relationshipTypeBiDirectional );
         relationshipTypeService.addRelationshipType( relationshipTypeUniDirectional );
     }
