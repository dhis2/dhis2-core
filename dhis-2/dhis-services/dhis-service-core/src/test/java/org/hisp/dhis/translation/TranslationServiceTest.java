--- conflicted
+++ resolved
@@ -41,10 +41,7 @@
 import org.hisp.dhis.common.ValueType;
 import org.hisp.dhis.dataelement.DataElement;
 import org.hisp.dhis.eventchart.EventChart;
-<<<<<<< HEAD
-=======
 import org.hisp.dhis.mapping.*;
->>>>>>> c6affcab
 import org.hisp.dhis.option.Option;
 import org.hisp.dhis.option.OptionSet;
 import org.hisp.dhis.organisationunit.OrganisationUnit;
@@ -335,8 +332,6 @@
         assertEquals( "translated Title", updated.getDisplayTitle() );
         assertEquals( "translated SubTitle", updated.getDisplaySubtitle() );
     }
-<<<<<<< HEAD
-=======
 
     @Test
     public void testExternalMapLayerTranslations()
@@ -359,5 +354,4 @@
         assertEquals( "translated Name", updatedMap.getDisplayName() );
 
     }
->>>>>>> c6affcab
 }