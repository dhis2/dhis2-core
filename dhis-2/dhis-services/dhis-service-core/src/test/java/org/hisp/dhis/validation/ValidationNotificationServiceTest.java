package org.hisp.dhis.validation;

/*
 * Copyright (c) 2004-2018, University of Oslo
 * All rights reserved.
 *
 * Redistribution and use in source and binary forms, with or without
 * modification, are permitted provided that the following conditions are met:
 * Redistributions of source code must retain the above copyright notice, this
 * list of conditions and the following disclaimer.
 *
 * Redistributions in binary form must reproduce the above copyright notice,
 * this list of conditions and the following disclaimer in the documentation
 * and/or other materials provided with the distribution.
 * Neither the name of the HISP project nor the names of its contributors may
 * be used to endorse or promote products derived from this software without
 * specific prior written permission.
 *
 * THIS SOFTWARE IS PROVIDED BY THE COPYRIGHT HOLDERS AND CONTRIBUTORS "AS IS" AND
 * ANY EXPRESS OR IMPLIED WARRANTIES, INCLUDING, BUT NOT LIMITED TO, THE IMPLIED
 * WARRANTIES OF MERCHANTABILITY AND FITNESS FOR A PARTICULAR PURPOSE ARE
 * DISCLAIMED. IN NO EVENT SHALL THE COPYRIGHT OWNER OR CONTRIBUTORS BE LIABLE FOR
 * ANY DIRECT, INDIRECT, INCIDENTAL, SPECIAL, EXEMPLARY, OR CONSEQUENTIAL DAMAGES
 * (INCLUDING, BUT NOT LIMITED TO, PROCUREMENT OF SUBSTITUTE GOODS OR SERVICES;
 * LOSS OF USE, DATA, OR PROFITS; OR BUSINESS INTERRUPTION) HOWEVER CAUSED AND ON
 * ANY THEORY OF LIABILITY, WHETHER IN CONTRACT, STRICT LIABILITY, OR TORT
 * (INCLUDING NEGLIGENCE OR OTHERWISE) ARISING IN ANY WAY OUT OF THE USE OF THIS
 * SOFTWARE, EVEN IF ADVISED OF THE POSSIBILITY OF SUCH DAMAGE.
 */

import com.google.common.collect.Sets;
import org.apache.commons.lang.StringUtils;
import org.apache.commons.lang3.RandomUtils;
import org.hisp.dhis.DhisConvenienceTest;
import org.hisp.dhis.dataelement.DataElementCategoryOptionCombo;
import org.hisp.dhis.expression.Operator;
import org.hisp.dhis.message.MessageConversationParams;
import org.hisp.dhis.message.MessageService;
import org.hisp.dhis.message.MessageType;
import org.hisp.dhis.notification.NotificationMessage;
import org.hisp.dhis.notification.ValidationNotificationMessageRenderer;
import org.hisp.dhis.organisationunit.OrganisationUnit;
import org.hisp.dhis.period.DefaultPeriodService;
import org.hisp.dhis.period.Period;
import org.hisp.dhis.period.PeriodType;
import org.hisp.dhis.period.QuarterlyPeriodType;
import org.hisp.dhis.user.User;
import org.hisp.dhis.user.UserGroup;
import org.hisp.dhis.validation.notification.DefaultValidationNotificationService;
import org.hisp.dhis.validation.notification.ValidationNotificationTemplate;
import org.junit.Before;
import org.junit.Test;
import org.junit.runner.RunWith;
import org.mockito.InjectMocks;
import org.mockito.Mock;
import org.mockito.runners.MockitoJUnitRunner;

import java.util.*;
import java.util.stream.Collectors;
import java.util.stream.IntStream;

import static org.junit.Assert.assertEquals;
import static org.junit.Assert.assertTrue;
import static org.mockito.Matchers.*;
import static org.mockito.Mockito.any;
import static org.mockito.Mockito.when;

/**
 * Tests for the business logic implemented in ValidationNotificationService.
 * <p>
 * The actual rendering of the messages is not tested here, only the logic
 * responsible for generating and sending the messages/summaries for each recipient.
 * <p>
 * See {@link org.hisp.dhis.notification.BaseNotificationMessageRendererTest}.
 *
 * @author Halvdan Hoem Grelland
 */
@RunWith( MockitoJUnitRunner.class )
public class ValidationNotificationServiceTest
    extends DhisConvenienceTest
{
    // -------------------------------------------------------------------------
    // Setup
    // -------------------------------------------------------------------------

    private static final String STATIC_MOCK_SUBJECT = "Subject goes here";

    private static final String STATIC_MOCK_MESSAGE = "Message goes here";

    @Mock
    private ValidationNotificationMessageRenderer renderer;

    @Mock
    private MessageService messageService;

    @InjectMocks
    private DefaultValidationNotificationService service;

    @InjectMocks
    private DefaultPeriodService periodService;

    private List<MockMessage> sentMessages;

    private MessageConversationParams.Builder builder;

    /**
     * We mock the sending of messages to write to a local List (which we can inspect).
     * Also, the renderer is replaced with a mock which returns a static subject/message-pair.
     */
    @Before
    @SuppressWarnings("unchecked")
    public void initTest()
    {
        sentMessages = new ArrayList<>();

        // Stub MessageService.sendMessage(..) so that it appends any outgoing messages to our List
        when(
            messageService.sendMessage( any() )
        ).then( invocation ->
            {
                sentMessages.add( new MockMessage( invocation.getArguments() ) );
                return 42;
            }
        );

        when(
            messageService
                .createValidationResultMessage( anyListOf( User.class ), anyString(), anyString() )
        ).then( invocation ->
            {
                builder = new MessageConversationParams.Builder( (Set<User>) invocation.getArguments()[0] , null,
                    invocation.getArgumentAt( 1, String.class ), invocation.getArgumentAt( 2, String.class ),
                    MessageType.VALIDATION_RESULT );
                return builder;
            }
        );

        // Stub renderer
        when(
            renderer.render( any(), any() )
        ).thenReturn(
            new NotificationMessage( STATIC_MOCK_SUBJECT, STATIC_MOCK_MESSAGE )
        );
    }

    // -------------------------------------------------------------------------
    // Test fixtures
    // -------------------------------------------------------------------------

    private OrganisationUnit orgUnitA;

    private DataElementCategoryOptionCombo catOptCombo = createCategoryOptionCombo( 'A', 'r', 'i', 'b', 'a' );

    private ValidationRule valRuleA;

    private UserGroup userGroupA;

    int idCounter = 0;

    private void setUpEntitiesA()
    {
        User userA = createUser( 'A' );

        orgUnitA = createOrganisationUnit( 'A' );
        orgUnitA.addUser( userA );

        userGroupA = createUserGroup( 'A', Sets.newHashSet( userA ) );
        userA.setGroups( Sets.newHashSet( userGroupA ) );

        valRuleA = createValidationRule(
            'A',
            Operator.equal_to,
            createExpression2( 'A', "X" ),
            createExpression2( 'B', "Y" ),
            PeriodType.getPeriodTypeByName( QuarterlyPeriodType.NAME )
        );

        ValidationNotificationTemplate templateA = createValidationNotificationTemplate( "Template A" );
        templateA.addValidationRule( valRuleA );
        templateA.setRecipientUserGroups( Sets.newHashSet( userGroupA ) );
    }

    private ValidationResult createValidationResult( OrganisationUnit ou, ValidationRule rule )
    {
        Period period = createPeriod( "2017Q1" );
        ValidationResult vr = new ValidationResult(
            rule,
            period,
            ou,
            catOptCombo,
            RandomUtils.nextDouble( 10, 1000 ),
            RandomUtils.nextDouble( 10, 1000 ),
            periodService.getDayInPeriod( period, new Date() )
        );

        vr.setId( idCounter++ );

        return vr;
    }

    private ValidationResult createValidationResultA()
    {
        Period period = createPeriod( "2017Q1" );
        ValidationResult vr = new ValidationResult(
            valRuleA,
            period,
            orgUnitA,
            catOptCombo,
            RandomUtils.nextDouble( 10, 1000 ),
            RandomUtils.nextDouble( 10, 1000 ),
            periodService.getDayInPeriod( period, new Date() )
        );

        vr.setId( idCounter++ );

        return vr;
    }

    /*
     * Configure org unit hierarchy like so:
     *
     *                  Root
     *                 /   \
     *       lvlOneLeft    lvlOneRight
     *               / \
     *  lvlTwoLeftLeft  lvlTwoLeftRight
     */
    private static void configureHierarchy( OrganisationUnit root, OrganisationUnit lvlOneLeft,
        OrganisationUnit lvlOneRight,
        OrganisationUnit lvlTwoLeftLeft, OrganisationUnit lvlTwoLeftRight )
    {
        root.getChildren().addAll( Sets.newHashSet( lvlOneLeft, lvlOneRight ) );
        lvlOneLeft.setParent( root );
        lvlOneRight.setParent( root );

        lvlOneLeft.getChildren().addAll( Sets.newHashSet( lvlTwoLeftLeft, lvlTwoLeftRight ) );
        lvlTwoLeftLeft.setParent( lvlOneLeft );
        lvlTwoLeftRight.setParent( lvlOneLeft );
    }

    // -------------------------------------------------------------------------
    // Tests
    // -------------------------------------------------------------------------

    @Test
    public void testNoValidationResultsCausesNoNotificationsSent()
        throws Exception
    {
        Set<ValidationResult> emptyResultsSet = Collections.emptySet();

        service.sendNotifications( emptyResultsSet );

        assertTrue( "No messages should have been sent but was " + sentMessages.size(), sentMessages.isEmpty() );
    }

    @Test
    public void testValidationResultGeneratesNotification()
        throws Exception
    {
        setUpEntitiesA();
        ValidationResult validationResult = createValidationResultA();

        service.sendNotifications( Sets.newHashSet( validationResult ) );

        assertEquals( "A single message should have been sent", 1, sentMessages.size() );
    }

    @Test
    public void testValidationResultGeneratesSingleNotificationForMultipleUsers()
        throws Exception
    {
        setUpEntitiesA();
        User userB = createUser( 'B' );
        userGroupA.addUser( userB );

        ValidationResult validationResult = createValidationResultA();

        service.sendNotifications( Sets.newHashSet( validationResult ) );

        assertEquals( 1, sentMessages.size() );
        assertEquals( 2, sentMessages.get( 0 ).users.size() );
    }

    @Test
    public void testMultipleValidationResultsAreSummarized()
        throws Exception
    {
        setUpEntitiesA();

        Set<ValidationResult> results = IntStream.iterate( 0, i -> i + 1 ).limit( 10 )
            .boxed()
            .map( i -> createValidationResultA() )
            .collect( Collectors.toSet() );

        service.sendNotifications( results );

        assertEquals( "The validation results should form a single summarized message", 1, sentMessages.size() );

        String text = sentMessages.iterator().next().text;

        assertEquals(
            "Wrong number of messages in the summarized message", 10,
            StringUtils.countMatches( text, STATIC_MOCK_SUBJECT ) );
    }

    @Test
    public void testNotifyParentOfUserInGroup()
    {
        OrganisationUnit root = createOrganisationUnit( 'R' ),
            lvlOneLeft = createOrganisationUnit( '1' ),
            lvlOneRight = createOrganisationUnit( '2' ),
            lvlTwoLeftLeft = createOrganisationUnit( '3' ),
            lvlTwoLeftRight = createOrganisationUnit( '4' );

        configureHierarchy( root, lvlOneLeft, lvlOneRight, lvlTwoLeftLeft, lvlTwoLeftRight );

        // Users
        User uB = createUser( 'B' ),
            uC = createUser( 'C' ),
            uD = createUser( 'D' ),
<<<<<<< HEAD
            uE = createUser( 'E' ),
            uF = createUser( 'F' );
=======
            uE = createUser( 'E' );
>>>>>>> c0038435

        UserGroup groupA = createUserGroup( 'A', Sets.newHashSet() );
        groupA.addUser( uD );
        groupA.addUser( uE );

        lvlOneLeft.addUser( uB );
        lvlOneRight.addUser( uC );
        lvlTwoLeftLeft.addUser( uD );
        lvlTwoLeftRight.addUser( uE );

        ValidationRule rule = createValidationRule(
            'V',
            Operator.equal_to,
            createExpression2( 'A', "X" ),
            createExpression2( 'B', "Y" ),
            PeriodType.getPeriodTypeByName( QuarterlyPeriodType.NAME )
        );

        ValidationNotificationTemplate template = createValidationNotificationTemplate( "My fancy template" );
        template.setNotifyParentOrganisationUnitOnly( true );

        template.addValidationRule( rule );
        template.setRecipientUserGroups( Sets.newHashSet( groupA ) );

        final ValidationResult validationResult = createValidationResult( lvlOneLeft, rule );

        service.sendNotifications( Sets.newHashSet( validationResult ) );

        assertEquals( 1, sentMessages.size() );

        Set<User> rcpt = sentMessages.iterator().next().users;

        assertEquals( 1, rcpt.size() );
    }

    @Test
    public void testNotifyUsersInHierarchyLimitsRecipients()
        throws Exception
    {
        // Complicated fixtures. Sorry to whomever has to read this...

        // Org units
        OrganisationUnit root = createOrganisationUnit( 'R' ),
            lvlOneLeft = createOrganisationUnit( '1' ),
            lvlOneRight = createOrganisationUnit( '2' ),
            lvlTwoLeftLeft = createOrganisationUnit( '3' ),
            lvlTwoLeftRight = createOrganisationUnit( '4' );

        configureHierarchy( root, lvlOneLeft, lvlOneRight, lvlTwoLeftLeft, lvlTwoLeftRight );

        // Users
        User uA = createUser( 'A' ),
            uB = createUser( 'B' ),
            uC = createUser( 'C' ),
            uD = createUser( 'D' ),
            uE = createUser( 'E' ),
            uF = createUser( 'F' ),
            uG = createUser( 'G' );

        root.addUser( uA );

        lvlOneLeft.addUser( uB );
        lvlOneLeft.addUser( uC );

        lvlOneRight.addUser( uD );
        lvlOneRight.addUser( uE );

        lvlTwoLeftLeft.addUser( uF );
        lvlTwoLeftRight.addUser( uG );

        // User groups
        UserGroup ugA = createUserGroup( 'A', Sets.newHashSet() );
        ugA.addUser( uB );
        ugA.addUser( uC );
        ugA.addUser( uD );
        ugA.addUser( uE );
        ugA.addUser( uF );
        ugA.addUser( uG );

        UserGroup ugB = createUserGroup( 'B', Sets.newHashSet() );
        ugB.addUser( uA );

        // Validation rule and template
        ValidationRule rule = createValidationRule(
            'V',
            Operator.equal_to,
            createExpression2( 'A', "X" ),
            createExpression2( 'B', "Y" ),
            PeriodType.getPeriodTypeByName( QuarterlyPeriodType.NAME )
        );

        ValidationNotificationTemplate template = createValidationNotificationTemplate( "My fancy template" );
        template.setNotifyUsersInHierarchyOnly( true );

        template.addValidationRule( rule );
        template.setRecipientUserGroups( Sets.newHashSet( ugA ) );

        // Create a validationResult that emanates from the middle of the left branch
        final ValidationResult resultFromMiddleLeft = createValidationResult( lvlOneLeft, rule );

        // Perform tests

        // Uno

        service.sendNotifications( Sets.newHashSet( resultFromMiddleLeft ) );

        assertEquals( 1, sentMessages.size() );

        Set<User> rcpt = sentMessages.iterator().next().users;

        assertEquals( 2, rcpt.size() );
        assertTrue( rcpt.containsAll( Sets.newHashSet( uB, uC ) ) );

        // Dos

        sentMessages = new ArrayList<>();

        // Add the second group (with user F) to the recipients
        template.getRecipientUserGroups().add( ugB );

        service.sendNotifications( Sets.newHashSet( resultFromMiddleLeft ) );

        assertEquals( 1, sentMessages.size() );
        rcpt = sentMessages.iterator().next().users;

        // We now expect user A, which is on the root org unit and in group B to also be among the recipients
        assertEquals( 3, rcpt.size() );
        assertTrue( rcpt.containsAll( Sets.newHashSet( uA, uB, uC ) ) );

        // Tres

        sentMessages = new ArrayList<>();

        // Keep the hierarchy as is, but emanate the validation result from the bottom left of the tree

        final ValidationResult resultFromBottomLeft = createValidationResult( lvlTwoLeftLeft, rule );

        service.sendNotifications( Sets.newHashSet( resultFromBottomLeft ) );

        assertEquals( 1, sentMessages.size() );

        rcpt = sentMessages.iterator().next().users;

        assertEquals( 4, rcpt.size() );
        assertTrue( rcpt.containsAll( Sets.newHashSet( uA, uB, uC, uF ) ) );
    }

    // -------------------------------------------------------------------------
    // Mock classes
    // -------------------------------------------------------------------------

    /**
     * Mocks the input to MessageService.sendValidationResultMessage(..)
     */
    static class MockMessage
    {
        final String subject, text, metaData;

        final Set<User> users;

        final User sender;

        final boolean includeFeedbackRecipients, forceNotifications;

        /**
         * Danger danger! Will break if MessageService API changes.
         */
        MockMessage( Object[] args )
        {
            MessageConversationParams params = (MessageConversationParams) args[0];
            this.subject = params.getSubject();
            this.text = params.getText();
            this.metaData = params.getMetadata();
            this.users = params.getRecipients();
            this.sender = params.getSender();
            this.includeFeedbackRecipients = false;
            this.forceNotifications = params.isForceNotification();
        }
    }
}<|MERGE_RESOLUTION|>--- conflicted
+++ resolved
@@ -318,12 +318,7 @@
         User uB = createUser( 'B' ),
             uC = createUser( 'C' ),
             uD = createUser( 'D' ),
-<<<<<<< HEAD
-            uE = createUser( 'E' ),
-            uF = createUser( 'F' );
-=======
             uE = createUser( 'E' );
->>>>>>> c0038435
 
         UserGroup groupA = createUserGroup( 'A', Sets.newHashSet() );
         groupA.addUser( uD );
