package org.hisp.dhis.query;

/*
 * Copyright (c) 2004-2016, University of Oslo
 * All rights reserved.
 *
 * Redistribution and use in source and binary forms, with or without
 * modification, are permitted provided that the following conditions are met:
 * Redistributions of source code must retain the above copyright notice, this
 * list of conditions and the following disclaimer.
 *
 * Redistributions in binary form must reproduce the above copyright notice,
 * this list of conditions and the following disclaimer in the documentation
 * and/or other materials provided with the distribution.
 * Neither the name of the HISP project nor the names of its contributors may
 * be used to endorse or promote products derived from this software without
 * specific prior written permission.
 *
 * THIS SOFTWARE IS PROVIDED BY THE COPYRIGHT HOLDERS AND CONTRIBUTORS "AS IS" AND
 * ANY EXPRESS OR IMPLIED WARRANTIES, INCLUDING, BUT NOT LIMITED TO, THE IMPLIED
 * WARRANTIES OF MERCHANTABILITY AND FITNESS FOR A PARTICULAR PURPOSE ARE
 * DISCLAIMED. IN NO EVENT SHALL THE COPYRIGHT OWNER OR CONTRIBUTORS BE LIABLE FOR
 * ANY DIRECT, INDIRECT, INCIDENTAL, SPECIAL, EXEMPLARY, OR CONSEQUENTIAL DAMAGES
 * (INCLUDING, BUT NOT LIMITED TO, PROCUREMENT OF SUBSTITUTE GOODS OR SERVICES;
 * LOSS OF USE, DATA, OR PROFITS; OR BUSINESS INTERRUPTION) HOWEVER CAUSED AND ON
 * ANY THEORY OF LIABILITY, WHETHER IN CONTRACT, STRICT LIABILITY, OR TORT
 * (INCLUDING NEGLIGENCE OR OTHERWISE) ARISING IN ANY WAY OUT OF THE USE OF THIS
 * SOFTWARE, EVEN IF ADVISED OF THE POSSIBILITY OF SUCH DAMAGE.
 */

import com.google.common.collect.Lists;
import org.hisp.dhis.DhisSpringTest;
import org.hisp.dhis.common.IdentifiableObject;
import org.hisp.dhis.common.IdentifiableObjectManager;
import org.hisp.dhis.common.ValueType;
import org.hisp.dhis.dataelement.DataElement;
import org.hisp.dhis.dataelement.DataElementGroup;
import org.hisp.dhis.query.operators.MatchMode;
import org.hisp.dhis.schema.Schema;
import org.hisp.dhis.schema.SchemaService;
import org.jfree.data.time.Year;
import org.junit.Before;
import org.junit.Ignore;
import org.junit.Test;
import org.springframework.beans.factory.annotation.Autowired;

import java.util.Collection;
import java.util.List;

import static org.junit.Assert.*;

/**
 * @author Morten Olav Hansen <mortenoh@gmail.com>
 */
public class CriteriaQueryEngineTest
    extends DhisSpringTest
{
    @Autowired
    private SchemaService schemaService;

    @Autowired
    private CriteriaQueryEngine<? extends IdentifiableObject> queryEngine;

    @Autowired
    private IdentifiableObjectManager identifiableObjectManager;

    @Before
    public void createDataElements()
    {
        DataElement dataElementA = createDataElement( 'A' );
        dataElementA.setValueType( ValueType.NUMBER );

        DataElement dataElementB = createDataElement( 'B' );
        dataElementB.setValueType( ValueType.BOOLEAN );

        DataElement dataElementC = createDataElement( 'C' );
        dataElementC.setValueType( ValueType.INTEGER );

        DataElement dataElementD = createDataElement( 'D' );
        dataElementD.setValueType( ValueType.NUMBER );

        DataElement dataElementE = createDataElement( 'E' );
        dataElementE.setValueType( ValueType.BOOLEAN );

        DataElement dataElementF = createDataElement( 'F' );
        dataElementF.setValueType( ValueType.INTEGER );

        dataElementA.setCreated( Year.parseYear( "2001" ).getStart() );
        dataElementB.setCreated( Year.parseYear( "2002" ).getStart() );
        dataElementC.setCreated( Year.parseYear( "2003" ).getStart() );
        dataElementD.setCreated( Year.parseYear( "2004" ).getStart() );
        dataElementE.setCreated( Year.parseYear( "2005" ).getStart() );
        dataElementF.setCreated( Year.parseYear( "2006" ).getStart() );

        identifiableObjectManager.save( dataElementB );
        identifiableObjectManager.save( dataElementE );
        identifiableObjectManager.save( dataElementA );
        identifiableObjectManager.save( dataElementC );
        identifiableObjectManager.save( dataElementF );
        identifiableObjectManager.save( dataElementD );

        DataElementGroup dataElementGroupA = createDataElementGroup( 'A' );
        dataElementGroupA.addDataElement( dataElementA );
        dataElementGroupA.addDataElement( dataElementB );
        dataElementGroupA.addDataElement( dataElementC );
        dataElementGroupA.addDataElement( dataElementD );

        DataElementGroup dataElementGroupB = createDataElementGroup( 'B' );
        dataElementGroupB.addDataElement( dataElementE );
        dataElementGroupB.addDataElement( dataElementF );

        identifiableObjectManager.save( dataElementGroupA );
        identifiableObjectManager.save( dataElementGroupB );
    }

    private boolean collectionContainsUid( Collection<? extends IdentifiableObject> collection, String uid )
    {
        for ( IdentifiableObject identifiableObject : collection )
        {
            if ( identifiableObject.getUid().equals( uid ) )
            {
                return true;
            }
        }

        return false;
    }

    @Test
    public void getAllQuery()
    {
        Query query = Query.from( schemaService.getDynamicSchema( DataElement.class ) );
        assertEquals( 6, queryEngine.query( query ).size() );
    }

    @Test
    public void getMinMaxQuery()
    {
        Query query = Query.from( schemaService.getDynamicSchema( DataElement.class ) );
        query.setFirstResult( 2 );
        query.setMaxResults( 10 );

        assertEquals( 4, queryEngine.query( query ).size() );

        query = Query.from( schemaService.getDynamicSchema( DataElement.class ) );
        query.setFirstResult( 2 );
        query.setMaxResults( 2 );

        assertEquals( 2, queryEngine.query( query ).size() );
    }

    @Test
    public void getEqQuery()
    {
        Query query = Query.from( schemaService.getDynamicSchema( DataElement.class ) );
        query.add( Restrictions.eq( "id", "deabcdefghA" ) );
        List<? extends IdentifiableObject> objects = queryEngine.query( query );

        assertEquals( 1, objects.size() );
        assertEquals( "deabcdefghA", objects.get( 0 ).getUid() );
    }

    @Test
    public void getNeQuery()
    {
        Query query = Query.from( schemaService.getDynamicSchema( DataElement.class ) );
        query.add( Restrictions.ne( "id", "deabcdefghA" ) );
        List<? extends IdentifiableObject> objects = queryEngine.query( query );

        assertEquals( 5, objects.size() );

        assertFalse( collectionContainsUid( objects, "deabcdefghA" ) );
        assertTrue( collectionContainsUid( objects, "deabcdefghB" ) );
        assertTrue( collectionContainsUid( objects, "deabcdefghC" ) );
        assertTrue( collectionContainsUid( objects, "deabcdefghD" ) );
        assertTrue( collectionContainsUid( objects, "deabcdefghE" ) );
        assertTrue( collectionContainsUid( objects, "deabcdefghF" ) );
    }

    @Test
    public void getLikeQuery()
    {
        Query query = Query.from( schemaService.getDynamicSchema( DataElement.class ) );
        query.add( Restrictions.like( "name", "F", MatchMode.ANYWHERE ) );
        List<? extends IdentifiableObject> objects = queryEngine.query( query );

        assertEquals( 1, objects.size() );
        assertEquals( "deabcdefghF", objects.get( 0 ).getUid() );
    }

    @Test
    public void getGtQuery()
    {
        Query query = Query.from( schemaService.getDynamicSchema( DataElement.class ) );
        query.add( Restrictions.gt( "created", Year.parseYear( "2003" ).getStart() ) );
        List<? extends IdentifiableObject> objects = queryEngine.query( query );

        assertEquals( 3, objects.size() );

        assertTrue( collectionContainsUid( objects, "deabcdefghD" ) );
        assertTrue( collectionContainsUid( objects, "deabcdefghE" ) );
        assertTrue( collectionContainsUid( objects, "deabcdefghF" ) );
    }

    @Test
    public void getLtQuery()
    {
        Query query = Query.from( schemaService.getDynamicSchema( DataElement.class ) );
        query.add( Restrictions.lt( "created", Year.parseYear( "2003" ).getStart() ) );
        List<? extends IdentifiableObject> objects = queryEngine.query( query );

        assertEquals( 2, objects.size() );

        assertTrue( collectionContainsUid( objects, "deabcdefghA" ) );
        assertTrue( collectionContainsUid( objects, "deabcdefghB" ) );
    }

    @Test
    public void getGeQuery()
    {
        Query query = Query.from( schemaService.getDynamicSchema( DataElement.class ) );
        query.add( Restrictions.ge( "created", Year.parseYear( "2003" ).getStart() ) );
        List<? extends IdentifiableObject> objects = queryEngine.query( query );

        assertEquals( 4, objects.size() );

        assertTrue( collectionContainsUid( objects, "deabcdefghC" ) );
        assertTrue( collectionContainsUid( objects, "deabcdefghD" ) );
        assertTrue( collectionContainsUid( objects, "deabcdefghE" ) );
        assertTrue( collectionContainsUid( objects, "deabcdefghF" ) );
    }

    @Test
    public void getLeQuery()
    {
        Query query = Query.from( schemaService.getDynamicSchema( DataElement.class ) );
        query.add( Restrictions.le( "created", Year.parseYear( "2003" ).getStart() ) );
        List<? extends IdentifiableObject> objects = queryEngine.query( query );

        assertEquals( 3, objects.size() );

        assertTrue( collectionContainsUid( objects, "deabcdefghA" ) );
        assertTrue( collectionContainsUid( objects, "deabcdefghB" ) );
        assertTrue( collectionContainsUid( objects, "deabcdefghC" ) );
    }

    @Test
    public void getBetweenQuery()
    {
        Query query = Query.from( schemaService.getDynamicSchema( DataElement.class ) );
        query.add( Restrictions.between( "created", Year.parseYear( "2003" ).getStart(), Year.parseYear( "2005" ).getStart() ) );
        List<? extends IdentifiableObject> objects = queryEngine.query( query );

        assertEquals( 3, objects.size() );

        assertTrue( collectionContainsUid( objects, "deabcdefghC" ) );
        assertTrue( collectionContainsUid( objects, "deabcdefghD" ) );
        assertTrue( collectionContainsUid( objects, "deabcdefghE" ) );
    }

    @Test
    public void testDateRange()
    {
        Query query = Query.from( schemaService.getDynamicSchema( DataElement.class ) );

        query.add( Restrictions.ge( "created", Year.parseYear( "2002" ).getStart() ) );
        query.add( Restrictions.le( "created", Year.parseYear( "2004" ).getStart() ) );

        List<? extends IdentifiableObject> objects = queryEngine.query( query );

        assertEquals( 3, objects.size() );

        assertTrue( collectionContainsUid( objects, "deabcdefghB" ) );
        assertTrue( collectionContainsUid( objects, "deabcdefghC" ) );
        assertTrue( collectionContainsUid( objects, "deabcdefghD" ) );
    }

    @Test
    public void getInQuery()
    {
        Query query = Query.from( schemaService.getDynamicSchema( DataElement.class ) );
        query.add( Restrictions.in( "id", Lists.newArrayList( "deabcdefghD", "deabcdefghF" ) ) );
        List<? extends IdentifiableObject> objects = queryEngine.query( query );

        assertEquals( 2, objects.size() );

        assertTrue( collectionContainsUid( objects, "deabcdefghD" ) );
        assertTrue( collectionContainsUid( objects, "deabcdefghF" ) );
    }

    @Test
    public void sortNameDesc()
    {
        Schema schema = schemaService.getDynamicSchema( DataElement.class );

        Query query = Query.from( schema );
        query.addOrder( new Order( schema.getProperty( "name" ), Direction.DESCENDING ) );
        List<? extends IdentifiableObject> objects = queryEngine.query( query );

        assertEquals( 6, objects.size() );

        assertEquals( "deabcdefghF", objects.get( 0 ).getUid() );
        assertEquals( "deabcdefghE", objects.get( 1 ).getUid() );
        assertEquals( "deabcdefghD", objects.get( 2 ).getUid() );
        assertEquals( "deabcdefghC", objects.get( 3 ).getUid() );
        assertEquals( "deabcdefghB", objects.get( 4 ).getUid() );
        assertEquals( "deabcdefghA", objects.get( 5 ).getUid() );
    }

    @Test
    public void sortNameAsc()
    {
        Schema schema = schemaService.getDynamicSchema( DataElement.class );

        Query query = Query.from( schema );
        query.addOrder( new Order( schema.getProperty( "name" ), Direction.ASCENDING ) );
        List<? extends IdentifiableObject> objects = queryEngine.query( query );

        assertEquals( 6, objects.size() );

        assertEquals( "deabcdefghA", objects.get( 0 ).getUid() );
        assertEquals( "deabcdefghB", objects.get( 1 ).getUid() );
        assertEquals( "deabcdefghC", objects.get( 2 ).getUid() );
        assertEquals( "deabcdefghD", objects.get( 3 ).getUid() );
        assertEquals( "deabcdefghE", objects.get( 4 ).getUid() );
        assertEquals( "deabcdefghF", objects.get( 5 ).getUid() );
    }

    @Test
    public void sortCreatedDesc()
    {
        Schema schema = schemaService.getDynamicSchema( DataElement.class );

        Query query = Query.from( schema );
        query.addOrder( new Order( schema.getProperty( "created" ), Direction.DESCENDING ) );
        List<? extends IdentifiableObject> objects = queryEngine.query( query );

        assertEquals( 6, objects.size() );

        assertEquals( "deabcdefghF", objects.get( 0 ).getUid() );
        assertEquals( "deabcdefghE", objects.get( 1 ).getUid() );
        assertEquals( "deabcdefghD", objects.get( 2 ).getUid() );
        assertEquals( "deabcdefghC", objects.get( 3 ).getUid() );
        assertEquals( "deabcdefghB", objects.get( 4 ).getUid() );
        assertEquals( "deabcdefghA", objects.get( 5 ).getUid() );
    }

    @Test
    public void sortCreatedAsc()
    {
        Schema schema = schemaService.getDynamicSchema( DataElement.class );

        Query query = Query.from( schema );
        query.addOrder( new Order( schema.getProperty( "created" ), Direction.ASCENDING ) );
        List<? extends IdentifiableObject> objects = queryEngine.query( query );

        assertEquals( 6, objects.size() );

        assertEquals( "deabcdefghA", objects.get( 0 ).getUid() );
        assertEquals( "deabcdefghB", objects.get( 1 ).getUid() );
        assertEquals( "deabcdefghC", objects.get( 2 ).getUid() );
        assertEquals( "deabcdefghD", objects.get( 3 ).getUid() );
        assertEquals( "deabcdefghE", objects.get( 4 ).getUid() );
        assertEquals( "deabcdefghF", objects.get( 5 ).getUid() );
    }

    @Test
    public void testDoubleEqConjunction()
    {
        Query query = Query.from( schemaService.getDynamicSchema( DataElement.class ) );

        Conjunction conjunction = query.conjunction();
        conjunction.add( Restrictions.eq( "id", "deabcdefghD" ) );
        conjunction.add( Restrictions.eq( "id", "deabcdefghF" ) );
        query.add( conjunction );

        List<? extends IdentifiableObject> objects = queryEngine.query( query );

        assertEquals( 0, objects.size() );
    }

    @Test
    public void testDoubleEqDisjunction()
    {
        Query query = Query.from( schemaService.getDynamicSchema( DataElement.class ) );

        Disjunction disjunction = query.disjunction();
        disjunction.add( Restrictions.eq( "id", "deabcdefghD" ) );
        disjunction.add( Restrictions.eq( "id", "deabcdefghF" ) );
        query.add( disjunction );

        List<? extends IdentifiableObject> objects = queryEngine.query( query );

        assertEquals( 2, objects.size() );

        assertTrue( collectionContainsUid( objects, "deabcdefghD" ) );
        assertTrue( collectionContainsUid( objects, "deabcdefghF" ) );
    }

    @Test
    public void testDateRangeWithConjunction()
    {
        Query query = Query.from( schemaService.getDynamicSchema( DataElement.class ) );

        Conjunction conjunction = query.conjunction();
        conjunction.add( Restrictions.ge( "created", Year.parseYear( "2002" ).getStart() ) );
        conjunction.add( Restrictions.le( "created", Year.parseYear( "2004" ).getStart() ) );
        query.add( conjunction );

        List<? extends IdentifiableObject> objects = queryEngine.query( query );

        assertEquals( 3, objects.size() );

        assertTrue( collectionContainsUid( objects, "deabcdefghB" ) );
        assertTrue( collectionContainsUid( objects, "deabcdefghC" ) );
        assertTrue( collectionContainsUid( objects, "deabcdefghD" ) );
    }

    @Test
    public void testIsNull()
    {
        Query query = Query.from( schemaService.getDynamicSchema( DataElement.class ) );
        query.add( Restrictions.isNull( "categoryCombo" ) );

        List<? extends IdentifiableObject> objects = queryEngine.query( query );

        assertEquals( 0, objects.size() );
    }

    @Test
    public void testIsNotNull()
    {
        Query query = Query.from( schemaService.getDynamicSchema( DataElement.class ) );
        query.add( Restrictions.isNotNull( "categoryCombo" ) );

        List<? extends IdentifiableObject> objects = queryEngine.query( query );

        assertEquals( 6, objects.size() );

        assertTrue( collectionContainsUid( objects, "deabcdefghA" ) );
        assertTrue( collectionContainsUid( objects, "deabcdefghB" ) );
        assertTrue( collectionContainsUid( objects, "deabcdefghC" ) );
        assertTrue( collectionContainsUid( objects, "deabcdefghD" ) );
        assertTrue( collectionContainsUid( objects, "deabcdefghE" ) );
        assertTrue( collectionContainsUid( objects, "deabcdefghF" ) );
    }

    @Test
    @Ignore
    public void testCollectionEqSize4()
    {
        Query query = Query.from( schemaService.getDynamicSchema( DataElementGroup.class ) );
        query.add( Restrictions.eq( "dataElements", 4 ) );
        List<? extends IdentifiableObject> objects = queryEngine.query( query );

        assertEquals( 1, objects.size() );
        assertEquals( "abcdefghijA", objects.get( 0 ).getUid() );
    }

    @Test
    @Ignore
    public void testCollectionEqSize2()
    {
        Query query = Query.from( schemaService.getDynamicSchema( DataElementGroup.class ) );
        query.add( Restrictions.eq( "dataElements", 2 ) );
        List<? extends IdentifiableObject> objects = queryEngine.query( query );

        assertEquals( 1, objects.size() );
        assertEquals( "abcdefghijB", objects.get( 0 ).getUid() );
    }

    @Test
<<<<<<< HEAD
    @Ignore
    public void testIdentifiableSearch()
    {
        Query query = Query.from( schemaService.getDynamicSchema( DataElementGroup.class ) );

        Junction junction = query.getRootJunction();

        Restriction displayNameRestriction = Restrictions.eq( "name", "de" );
        Restriction uidRestriction = Restrictions.eq( "id", "de" );
        Restriction codeRestriction = Restrictions.eq( "code", "de" );

        Junction identifiableJunction = new Disjunction( schemaService.getDynamicSchema( DataElementGroup.class ) );
        identifiableJunction.add( displayNameRestriction );
        identifiableJunction.add( uidRestriction );
        identifiableJunction.add( codeRestriction );

        junction.add( identifiableJunction );

        List<? extends IdentifiableObject> objects = queryEngine.query( query );
        assertEquals( 6, objects.size() );
    }

=======
    public void testIdentifiableSearch1()
    {
        Query query = Query.from( schemaService.getDynamicSchema( DataElementGroup.class ), Junction.Type.OR );
        query.add( Restrictions.eq( "name", "DataElementGroupA" ) );
        query.add( Restrictions.eq( "name", "DataElementGroupB" ) );

        List<? extends IdentifiableObject> objects = queryEngine.query( query );

        assertEquals( 2, objects.size() );
    }

    @Test
    public void testIdentifiableSearch2()
    {
        Query query = Query.from( schemaService.getDynamicSchema( DataElementGroup.class ), Junction.Type.OR );

        Junction junction = query.getRootJunction();

        Junction disjunction = new Disjunction( schemaService.getDynamicSchema( DataElementGroup.class ) );
        disjunction.add( Restrictions.eq( "name", "DataElementGroupA" ) );
        disjunction.add( Restrictions.eq( "name", "DataElementGroupB" ) );
        junction.add( disjunction );

        List<? extends IdentifiableObject> objects = queryEngine.query( query );

        assertEquals( 2, objects.size() );
    }
>>>>>>> 9a0b19e0
}<|MERGE_RESOLUTION|>--- conflicted
+++ resolved
@@ -470,35 +470,11 @@
     }
 
     @Test
-<<<<<<< HEAD
-    @Ignore
-    public void testIdentifiableSearch()
-    {
-        Query query = Query.from( schemaService.getDynamicSchema( DataElementGroup.class ) );
-
-        Junction junction = query.getRootJunction();
-
-        Restriction displayNameRestriction = Restrictions.eq( "name", "de" );
-        Restriction uidRestriction = Restrictions.eq( "id", "de" );
-        Restriction codeRestriction = Restrictions.eq( "code", "de" );
-
-        Junction identifiableJunction = new Disjunction( schemaService.getDynamicSchema( DataElementGroup.class ) );
-        identifiableJunction.add( displayNameRestriction );
-        identifiableJunction.add( uidRestriction );
-        identifiableJunction.add( codeRestriction );
-
-        junction.add( identifiableJunction );
-
-        List<? extends IdentifiableObject> objects = queryEngine.query( query );
-        assertEquals( 6, objects.size() );
-    }
-
-=======
     public void testIdentifiableSearch1()
     {
         Query query = Query.from( schemaService.getDynamicSchema( DataElementGroup.class ), Junction.Type.OR );
         query.add( Restrictions.eq( "name", "DataElementGroupA" ) );
-        query.add( Restrictions.eq( "name", "DataElementGroupB" ) );
+        query.add( Restrictions.eq( "name", "DataElementGroupA" ) );
 
         List<? extends IdentifiableObject> objects = queryEngine.query( query );
 
@@ -521,5 +497,26 @@
 
         assertEquals( 2, objects.size() );
     }
->>>>>>> 9a0b19e0
+
+    @Test
+    public void testIdentifiableSearch3()
+    {
+        Query query = Query.from( schemaService.getDynamicSchema( DataElement.class ), Junction.Type.OR );
+
+        Junction junction = query.getRootJunction();
+
+        Restriction displayNameRestriction = Restrictions.eq( "name", "deF" );
+        Restriction uidRestriction = Restrictions.eq( "id", "deF" );
+        Restriction codeRestriction = Restrictions.eq( "code", "deF" );
+
+        Junction identifiableJunction = new Disjunction( schemaService.getDynamicSchema( DataElement.class ) );
+        identifiableJunction.add( displayNameRestriction );
+        identifiableJunction.add( uidRestriction );
+        identifiableJunction.add( codeRestriction );
+
+        junction.add( identifiableJunction );
+
+        List<? extends IdentifiableObject> objects = queryEngine.query( query );
+        assertEquals( 1, objects.size() );
+    }
 }