--- conflicted
+++ resolved
@@ -325,12 +325,9 @@
     {
         DataElementGroup dataElementGroup = fromJson( "preheat/degAUidRef.json", DataElementGroup.class );
         defaultSetup();
-<<<<<<< HEAD
 
         List<User> allUsers = userService.getAllUsers();
 
-=======
->>>>>>> 18b02f71
         PreheatParams params = new PreheatParams();
         params.setPreheatMode( PreheatMode.REFERENCE );
         params.getObjects().put( DataElementGroup.class, Lists.newArrayList( dataElementGroup ) );
@@ -341,18 +338,11 @@
         assertContains( members, "DataElementA", "DataElementCodeA" );
         assertContains( members, "DataElementB", "DataElementCodeB" );
         assertContains( members, "DataElementC", "DataElementCodeC" );
-<<<<<<< HEAD
-
         User createdBy = dataElementGroup.getCreatedBy();
 
         assertEquals( "FirstNameA", createdBy.getFirstName() );
         assertEquals( "SurnameA", createdBy.getSurname() );
         assertEquals( "UserCodeA", createdBy.getCode() );
-=======
-        assertEquals( "FirstNameA", dataElementGroup.getCreatedBy().getFirstName() );
-        assertEquals( "SurnameA", dataElementGroup.getCreatedBy().getSurname() );
-        assertEquals( "UserCodeA", dataElementGroup.getCreatedBy().getCode() );
->>>>>>> 18b02f71
     }
 
     @Test
@@ -418,12 +408,7 @@
         params.setPreheatMode( PreheatMode.REFERENCE );
         params.setObjects( metadata );
         Preheat preheat = preheatService.preheat( params );
-<<<<<<< HEAD
-
         assertEquals( 2, preheat.getKlassKeyCount( PreheatIdentifier.UID ) );
-=======
-        assertEquals( 3, preheat.getKlassKeyCount( PreheatIdentifier.UID ) );
->>>>>>> 18b02f71
     }
 
     @Test
@@ -475,12 +460,7 @@
         assertTrue( preheat.hasKlassKeys( PreheatIdentifier.CODE ) );
         assertTrue( preheat.hasKlassKeys( PreheatIdentifier.UID ) );
         assertEquals( 1, preheat.getKlassKeyCount( PreheatIdentifier.CODE ) );
-<<<<<<< HEAD
         assertEquals( 1, preheat.getKlassKeyCount( PreheatIdentifier.UID ) );
-
-=======
-        assertEquals( 2, preheat.getKlassKeyCount( PreheatIdentifier.UID ) );
->>>>>>> 18b02f71
         assertNull( preheat.get( PreheatIdentifier.CODE, User.class, "some-user-uid" ) );
         assertNotNull( preheat.get( PreheatIdentifier.CODE, User.class, user1.getUid() ) );
     }
