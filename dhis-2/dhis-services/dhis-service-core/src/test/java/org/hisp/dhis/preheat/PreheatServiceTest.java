/*
 * Copyright (c) 2004-2021, University of Oslo
 * All rights reserved.
 *
 * Redistribution and use in source and binary forms, with or without
 * modification, are permitted provided that the following conditions are met:
 * Redistributions of source code must retain the above copyright notice, this
 * list of conditions and the following disclaimer.
 *
 * Redistributions in binary form must reproduce the above copyright notice,
 * this list of conditions and the following disclaimer in the documentation
 * and/or other materials provided with the distribution.
 * Neither the name of the HISP project nor the names of its contributors may
 * be used to endorse or promote products derived from this software without
 * specific prior written permission.
 *
 * THIS SOFTWARE IS PROVIDED BY THE COPYRIGHT HOLDERS AND CONTRIBUTORS "AS IS" AND
 * ANY EXPRESS OR IMPLIED WARRANTIES, INCLUDING, BUT NOT LIMITED TO, THE IMPLIED
 * WARRANTIES OF MERCHANTABILITY AND FITNESS FOR A PARTICULAR PURPOSE ARE
 * DISCLAIMED. IN NO EVENT SHALL THE COPYRIGHT OWNER OR CONTRIBUTORS BE LIABLE FOR
 * ANY DIRECT, INDIRECT, INCIDENTAL, SPECIAL, EXEMPLARY, OR CONSEQUENTIAL DAMAGES
 * (INCLUDING, BUT NOT LIMITED TO, PROCUREMENT OF SUBSTITUTE GOODS OR SERVICES;
 * LOSS OF USE, DATA, OR PROFITS; OR BUSINESS INTERRUPTION) HOWEVER CAUSED AND ON
 * ANY THEORY OF LIABILITY, WHETHER IN CONTRACT, STRICT LIABILITY, OR TORT
 * (INCLUDING NEGLIGENCE OR OTHERWISE) ARISING IN ANY WAY OUT OF THE USE OF THIS
 * SOFTWARE, EVEN IF ADVISED OF THE POSSIBILITY OF SUCH DAMAGE.
 */
package org.hisp.dhis.preheat;

/*
 * Copyright (c) 2004-2021, University of Oslo
 * All rights reserved.
 *
 * Redistribution and use in source and binary forms, with or without
 * modification, are permitted provided that the following conditions are met:
 * Redistributions of source code must retain the above copyright notice, this
 * list of conditions and the following disclaimer.
 *
 * Redistributions in binary form must reproduce the above copyright notice,
 * this list of conditions and the following disclaimer in the documentation
 * and/or other materials provided with the distribution.
 * Neither the name of the HISP project nor the names of its contributors may
 * be used to endorse or promote products derived from this software without
 * specific prior written permission.
 *
 * THIS SOFTWARE IS PROVIDED BY THE COPYRIGHT HOLDERS AND CONTRIBUTORS "AS IS" AND
 * ANY EXPRESS OR IMPLIED WARRANTIES, INCLUDING, BUT NOT LIMITED TO, THE IMPLIED
 * WARRANTIES OF MERCHANTABILITY AND FITNESS FOR A PARTICULAR PURPOSE ARE
 * DISCLAIMED. IN NO EVENT SHALL THE COPYRIGHT OWNER OR CONTRIBUTORS BE LIABLE FOR
 * ANY DIRECT, INDIRECT, INCIDENTAL, SPECIAL, EXEMPLARY, OR CONSEQUENTIAL DAMAGES
 * (INCLUDING, BUT NOT LIMITED TO, PROCUREMENT OF SUBSTITUTE GOODS OR SERVICES;
 * LOSS OF USE, DATA, OR PROFITS; OR BUSINESS INTERRUPTION) HOWEVER CAUSED AND ON
 * ANY THEORY OF LIABILITY, WHETHER IN CONTRACT, STRICT LIABILITY, OR TORT
 * (INCLUDING NEGLIGENCE OR OTHERWISE) ARISING IN ANY WAY OUT OF THE USE OF THIS
 * SOFTWARE, EVEN IF ADVISED OF THE POSSIBILITY OF SUCH DAMAGE.
 */

import static org.junit.Assert.*;

import java.util.ArrayList;
import java.util.HashMap;
import java.util.List;
import java.util.Map;
import java.util.Set;

import org.hisp.dhis.TransactionalIntegrationTest;
import org.hisp.dhis.attribute.Attribute;
import org.hisp.dhis.attribute.AttributeService;
import org.hisp.dhis.attribute.AttributeValue;
import org.hisp.dhis.category.CategoryCombo;
import org.hisp.dhis.common.IdentifiableObject;
import org.hisp.dhis.common.IdentifiableObjectManager;
import org.hisp.dhis.common.ValueType;
import org.hisp.dhis.dataelement.DataElement;
import org.hisp.dhis.dataelement.DataElementGroup;
import org.hisp.dhis.dataset.DataSet;
import org.hisp.dhis.dataset.DataSetElement;
import org.hisp.dhis.legend.LegendSet;
import org.hisp.dhis.option.OptionSet;
import org.hisp.dhis.render.RenderService;
import org.hisp.dhis.user.User;
import org.hisp.dhis.user.UserService;
import org.junit.Test;
import org.springframework.beans.factory.annotation.Autowired;

import com.google.common.collect.Lists;

/**
 * @author Morten Olav Hansen <mortenoh@gmail.com>
 */
public class PreheatServiceTest
    extends TransactionalIntegrationTest
{
    @Autowired
    private PreheatService preheatService;

    @Autowired
    private IdentifiableObjectManager manager;

    @Autowired
    private RenderService _renderService;

    @Autowired
    private AttributeService attributeService;

    @Autowired
    private UserService _userService;

    @Override
    public boolean emptyDatabaseAfterTest()
    {
        return true;
    }

    @Override
    protected void setUpTest()
        throws Exception
    {
        renderService = _renderService;
        userService = _userService;
    }

    @Test
    public void testCollectNoObjectsDE()
    {
        DataElement dataElement = createDataElement( 'A' );
        Map<Class<? extends IdentifiableObject>, Set<String>> references = preheatService.collectReferences(
            dataElement ).get( PreheatIdentifier.UID );

        assertFalse( references.containsKey( OptionSet.class ) );
        assertFalse( references.containsKey( LegendSet.class ) );
        assertTrue( references.containsKey( CategoryCombo.class ) );
        assertFalse( references.containsKey( User.class ) );
    }

    @Test
    public void testCollectNoObjectsDEG()
    {
        DataElementGroup dataElementGroup = createDataElementGroup( 'A' );
        Map<Class<? extends IdentifiableObject>, Set<String>> references = preheatService.collectReferences(
            dataElementGroup ).get( PreheatIdentifier.UID );

        assertFalse( references.containsKey( DataElement.class ) );
        assertFalse( references.containsKey( User.class ) );
    }

    @Test
    public void testCollectReferenceUidDEG1()
    {
        DataElementGroup deg1 = createDataElementGroup( 'A' );

        DataElement de1 = createDataElement( 'A' );
        DataElement de2 = createDataElement( 'B' );
        DataElement de3 = createDataElement( 'C' );

        User user = createUser( 'A' );

        deg1.addDataElement( de1 );
        deg1.addDataElement( de2 );
        deg1.addDataElement( de3 );

        deg1.setCreatedBy( user );

        Map<Class<? extends IdentifiableObject>, Set<String>> references = preheatService.collectReferences( deg1 )
            .get( PreheatIdentifier.UID );

        assertTrue( references.containsKey( DataElement.class ) );
        assertTrue( references.containsKey( User.class ) );

        assertEquals( 3, references.get( DataElement.class ).size() );
        assertEquals( 1, references.get( User.class ).size() );

        assertTrue( references.get( DataElement.class ).contains( de1.getUid() ) );
        assertTrue( references.get( DataElement.class ).contains( de2.getUid() ) );
        assertTrue( references.get( DataElement.class ).contains( de3.getUid() ) );

        assertTrue( references.get( User.class ).contains( user.getUid() ) );
    }

    @Test
    public void testCollectReferenceUidDEG2()
    {
        DataElementGroup deg1 = createDataElementGroup( 'A' );
        DataElementGroup deg2 = createDataElementGroup( 'B' );

        DataElement de1 = createDataElement( 'A' );
        DataElement de2 = createDataElement( 'B' );
        DataElement de3 = createDataElement( 'C' );

        deg1.addDataElement( de1 );
        deg1.addDataElement( de2 );
        deg2.addDataElement( de3 );

        Map<Class<? extends IdentifiableObject>, Set<String>> references = preheatService.collectReferences(
            Lists.newArrayList( deg1, deg2 ) ).get( PreheatIdentifier.UID );

        assertTrue( references.containsKey( DataElement.class ) );
        assertEquals( 3, references.get( DataElement.class ).size() );

        assertTrue( references.get( DataElement.class ).contains( de1.getUid() ) );
        assertTrue( references.get( DataElement.class ).contains( de2.getUid() ) );
        assertTrue( references.get( DataElement.class ).contains( de3.getUid() ) );
    }

    @Test
    public void testCollectReferenceCodeDEG1()
    {
        DataElementGroup dataElementGroup = createDataElementGroup( 'A' );

        DataElement de1 = createDataElement( 'A' );
        DataElement de2 = createDataElement( 'B' );
        DataElement de3 = createDataElement( 'C' );

        User user = createUser( 'A' );

        dataElementGroup.addDataElement( de1 );
        dataElementGroup.addDataElement( de2 );
        dataElementGroup.addDataElement( de3 );

        dataElementGroup.setCreatedBy( user );

        Map<Class<? extends IdentifiableObject>, Set<String>> references = preheatService
            .collectReferences( dataElementGroup )
            .get( PreheatIdentifier.CODE );

        assertTrue( references.containsKey( DataElement.class ) );
        assertTrue( references.containsKey( User.class ) );

        assertEquals( 3, references.get( DataElement.class ).size() );
        assertEquals( 1, references.get( User.class ).size() );

        assertTrue( references.get( DataElement.class ).contains( de1.getCode() ) );
        assertTrue( references.get( DataElement.class ).contains( de2.getCode() ) );
        assertTrue( references.get( DataElement.class ).contains( de3.getCode() ) );

        assertTrue( references.get( User.class ).contains( user.getCode() ) );
    }

    @Test
    public void testCollectReferenceCodeDEG2()
    {
        DataElementGroup deg1 = createDataElementGroup( 'A' );
        DataElementGroup deg2 = createDataElementGroup( 'B' );

        DataElement de1 = createDataElement( 'A' );
        DataElement de2 = createDataElement( 'B' );
        DataElement de3 = createDataElement( 'C' );

        deg1.addDataElement( de1 );
        deg1.addDataElement( de2 );
        deg2.addDataElement( de3 );

        Map<Class<? extends IdentifiableObject>, Set<String>> references = preheatService.collectReferences(
            Lists.newArrayList( deg1, deg2 ) ).get( PreheatIdentifier.CODE );

        assertTrue( references.containsKey( DataElement.class ) );
        assertEquals( 3, references.get( DataElement.class ).size() );

        assertTrue( references.get( DataElement.class ).contains( de1.getCode() ) );
        assertTrue( references.get( DataElement.class ).contains( de2.getCode() ) );
        assertTrue( references.get( DataElement.class ).contains( de3.getCode() ) );
    }

    @Test
<<<<<<< HEAD
    @SuppressWarnings( "unchecked" )
    public void testPreheatAllUID()
    {
        DataElementGroup dataElementGroup = new DataElementGroup( "DataElementGroupA" );
        dataElementGroup.setAutoFields();

        DataElement de1 = createDataElement( 'A' );
        DataElement de2 = createDataElement( 'B' );
        DataElement de3 = createDataElement( 'C' );

        manager.save( de1 );
        manager.save( de2 );
        manager.save( de3 );

        User user = createUser( 'A' );
        manager.save( user );

        dataElementGroup.addDataElement( de1 );
        dataElementGroup.addDataElement( de2 );
        dataElementGroup.addDataElement( de3 );

        dataElementGroup.setCreatedBy( user );
        manager.save( dataElementGroup );

        PreheatParams params = new PreheatParams();
        params.setPreheatMode( PreheatMode.ALL );
        params.setClasses( Sets.newHashSet( DataElement.class, DataElementGroup.class, User.class ) );

        preheatService.validate( params );
        Preheat preheat = preheatService.preheat( params );

        assertFalse( preheat.isEmpty() );
        assertFalse( preheat.isEmpty( PreheatIdentifier.UID ) );
        assertFalse( preheat.isEmpty( PreheatIdentifier.UID, DataElement.class ) );
        assertFalse( preheat.isEmpty( PreheatIdentifier.UID, DataElementGroup.class ) );
        assertFalse( preheat.isEmpty( PreheatIdentifier.UID, User.class ) );

        assertTrue( preheat.containsKey( PreheatIdentifier.UID, DataElement.class, de1.getUid() ) );
        assertTrue( preheat.containsKey( PreheatIdentifier.UID, DataElement.class, de2.getUid() ) );
        assertTrue( preheat.containsKey( PreheatIdentifier.UID, DataElement.class, de3.getUid() ) );
        assertTrue( preheat.containsKey( PreheatIdentifier.UID, DataElementGroup.class, dataElementGroup.getUid() ) );
        assertTrue( preheat.containsKey( PreheatIdentifier.UID, User.class, user.getUid() ) );
    }

    @Test
    public void testPreheatAllMetadataUID()
    {
        DataElementGroup dataElementGroup = new DataElementGroup( "DataElementGroupA" );
        dataElementGroup.setAutoFields();

        DataElement de1 = createDataElement( 'A' );
        DataElement de2 = createDataElement( 'B' );
        DataElement de3 = createDataElement( 'C' );

        manager.save( de1 );
        manager.save( de2 );
        manager.save( de3 );

        User user = createUser( 'A' );
        manager.save( user );

        dataElementGroup.addDataElement( de1 );
        dataElementGroup.addDataElement( de2 );
        dataElementGroup.addDataElement( de3 );

        dataElementGroup.setCreatedBy( user );
        manager.save( dataElementGroup );

        PreheatParams params = new PreheatParams();
        params.setPreheatMode( PreheatMode.ALL );

        preheatService.validate( params );
        Preheat preheat = preheatService.preheat( params );

        assertFalse( preheat.isEmpty() );
        assertFalse( preheat.isEmpty( PreheatIdentifier.UID ) );
        assertFalse( preheat.isEmpty( PreheatIdentifier.UID, DataElement.class ) );
        assertFalse( preheat.isEmpty( PreheatIdentifier.UID, DataElementGroup.class ) );
        assertFalse( preheat.isEmpty( PreheatIdentifier.UID, User.class ) );

        assertTrue( preheat.containsKey( PreheatIdentifier.UID, DataElement.class, de1.getUid() ) );
        assertTrue( preheat.containsKey( PreheatIdentifier.UID, DataElement.class, de2.getUid() ) );
        assertTrue( preheat.containsKey( PreheatIdentifier.UID, DataElement.class, de3.getUid() ) );
        assertTrue( preheat.containsKey( PreheatIdentifier.UID, DataElementGroup.class, dataElementGroup.getUid() ) );
        assertTrue( preheat.containsKey( PreheatIdentifier.UID, User.class, user.getUid() ) );
    }

    @Test
=======
>>>>>>> 43e0ec70
    public void testPreheatReferenceUID()
    {
        DataElementGroup dataElementGroup = new DataElementGroup( "DataElementGroupA" );
        dataElementGroup.setAutoFields();

        DataElement de1 = createDataElement( 'A' );
        DataElement de2 = createDataElement( 'B' );
        DataElement de3 = createDataElement( 'C' );

        manager.save( de1 );
        manager.save( de2 );
        manager.save( de3 );

        User user = createUser( 'A' );
        manager.save( user );

        dataElementGroup.addDataElement( de1 );
        dataElementGroup.addDataElement( de2 );
        dataElementGroup.addDataElement( de3 );

        dataElementGroup.setCreatedBy( user );
        manager.save( dataElementGroup );

        PreheatParams params = new PreheatParams();
        params.setPreheatMode( PreheatMode.REFERENCE );

        params.getObjects().put( DataElement.class, Lists.newArrayList( de1, de2 ) );
        params.getObjects().put( User.class, Lists.newArrayList( user ) );

        preheatService.validate( params );
        Preheat preheat = preheatService.preheat( params );

        assertFalse( preheat.isEmpty() );
        assertFalse( preheat.isEmpty( PreheatIdentifier.UID ) );
        assertFalse( preheat.isEmpty( PreheatIdentifier.UID, DataElement.class ) );
        assertTrue( preheat.isEmpty( PreheatIdentifier.UID, DataElementGroup.class ) );
        assertFalse( preheat.isEmpty( PreheatIdentifier.UID, User.class ) );

        assertTrue( preheat.containsKey( PreheatIdentifier.UID, DataElement.class, de1.getUid() ) );
        assertTrue( preheat.containsKey( PreheatIdentifier.UID, DataElement.class, de2.getUid() ) );
        assertFalse( preheat.containsKey( PreheatIdentifier.UID, DataElement.class, de3.getUid() ) );
        assertFalse( preheat.containsKey( PreheatIdentifier.UID, DataElementGroup.class, dataElementGroup.getUid() ) );
        assertTrue( preheat.containsKey( PreheatIdentifier.UID, User.class, user.getUid() ) );
    }

    @Test
    public void testPreheatReferenceCODE()
    {
        DataElementGroup dataElementGroup = new DataElementGroup( "DataElementGroupA" );
        dataElementGroup.setAutoFields();

        DataElement de1 = createDataElement( 'A' );
        DataElement de2 = createDataElement( 'B' );
        DataElement de3 = createDataElement( 'C' );

        manager.save( de1 );
        manager.save( de2 );
        manager.save( de3 );

        User user = createUser( 'A' );
        manager.save( user );

        dataElementGroup.addDataElement( de1 );
        dataElementGroup.addDataElement( de2 );
        dataElementGroup.addDataElement( de3 );

        dataElementGroup.setCreatedBy( user );
        manager.save( dataElementGroup );

        PreheatParams params = new PreheatParams();
        params.setPreheatIdentifier( PreheatIdentifier.CODE );
        params.setPreheatMode( PreheatMode.REFERENCE );

        params.getObjects().put( DataElement.class, Lists.newArrayList( de1, de2 ) );
        params.getObjects().put( User.class, Lists.newArrayList( user ) );

        preheatService.validate( params );
        Preheat preheat = preheatService.preheat( params );

        assertFalse( preheat.isEmpty() );
        assertFalse( preheat.isEmpty( PreheatIdentifier.CODE ) );
        assertFalse( preheat.isEmpty( PreheatIdentifier.CODE, DataElement.class ) );
        assertTrue( preheat.isEmpty( PreheatIdentifier.CODE, DataElementGroup.class ) );

        assertTrue( preheat.containsKey( PreheatIdentifier.CODE, DataElement.class, de1.getCode() ) );
        assertTrue( preheat.containsKey( PreheatIdentifier.CODE, DataElement.class, de2.getCode() ) );
        assertFalse( preheat.containsKey( PreheatIdentifier.CODE, DataElement.class, de3.getCode() ) );
        assertFalse(
            preheat.containsKey( PreheatIdentifier.CODE, DataElementGroup.class, dataElementGroup.getCode() ) );
    }

    @Test
    public void testPreheatReferenceWithScanUID()
    {
        DataElementGroup dataElementGroup = fromJson( "preheat/degAUidRef.json", DataElementGroup.class );
        defaultSetup();

        PreheatParams params = new PreheatParams();
        params.setPreheatMode( PreheatMode.REFERENCE );
        params.getObjects().put( DataElementGroup.class, Lists.newArrayList( dataElementGroup ) );

        preheatService.validate( params );
        Preheat preheat = preheatService.preheat( params );

        assertFalse( preheat.isEmpty() );
        assertFalse( preheat.isEmpty( PreheatIdentifier.UID ) );
        assertFalse( preheat.isEmpty( PreheatIdentifier.UID, DataElement.class ) );
        assertFalse( preheat.isEmpty( PreheatIdentifier.UID, DataElementGroup.class ) );
        assertFalse( preheat.isEmpty( PreheatIdentifier.UID, User.class ) );

        assertTrue( preheat.containsKey( PreheatIdentifier.UID, DataElement.class, "deabcdefghA" ) );
        assertTrue( preheat.containsKey( PreheatIdentifier.UID, DataElement.class, "deabcdefghB" ) );
        assertTrue( preheat.containsKey( PreheatIdentifier.UID, DataElement.class, "deabcdefghC" ) );
        assertTrue( preheat.containsKey( PreheatIdentifier.UID, User.class, "userabcdefA" ) );
    }

    @Test
    public void testPreheatReferenceWithScanCODE()
    {
        DataElementGroup dataElementGroup = fromJson( "preheat/degACodeRef.json", DataElementGroup.class );
        defaultSetup();

        PreheatParams params = new PreheatParams();
        params.setPreheatIdentifier( PreheatIdentifier.CODE );
        params.setPreheatMode( PreheatMode.REFERENCE );
        params.getObjects().put( DataElementGroup.class, Lists.newArrayList( dataElementGroup ) );

        preheatService.validate( params );
        Preheat preheat = preheatService.preheat( params );

        assertFalse( preheat.isEmpty() );
        assertFalse( preheat.isEmpty( PreheatIdentifier.CODE ) );
        assertFalse( preheat.isEmpty( PreheatIdentifier.CODE, DataElement.class ) );
        assertTrue( preheat.isEmpty( PreheatIdentifier.CODE, DataElementGroup.class ) );

        assertTrue( preheat.containsKey( PreheatIdentifier.CODE, DataElement.class, "DataElementCodeA" ) );
        assertTrue( preheat.containsKey( PreheatIdentifier.CODE, DataElement.class, "DataElementCodeB" ) );
        assertTrue( preheat.containsKey( PreheatIdentifier.CODE, DataElement.class, "DataElementCodeC" ) );
    }

    @Test
    public void testPreheatReferenceConnectUID()
    {
        DataElementGroup dataElementGroup = fromJson( "preheat/degAUidRef.json", DataElementGroup.class );
        defaultSetup();

        PreheatParams params = new PreheatParams();
        params.setPreheatMode( PreheatMode.REFERENCE );
        params.getObjects().put( DataElementGroup.class, Lists.newArrayList( dataElementGroup ) );

        preheatService.validate( params );
        Preheat preheat = preheatService.preheat( params );
        preheatService.connectReferences( dataElementGroup, preheat, PreheatIdentifier.UID );

        List<DataElement> members = new ArrayList<>( dataElementGroup.getMembers() );

        assertContains( members, "DataElementA", "DataElementCodeA" );
        assertContains( members, "DataElementB", "DataElementCodeB" );
        assertContains( members, "DataElementC", "DataElementCodeC" );

        assertEquals( "FirstNameA", dataElementGroup.getCreatedBy().getFirstName() );
        assertEquals( "SurnameA", dataElementGroup.getCreatedBy().getSurname() );
        assertEquals( "UserCodeA", dataElementGroup.getCreatedBy().getCode() );
    }

    @Test
    public void testPreheatReferenceConnectCODE()
    {
        DataElementGroup dataElementGroup = fromJson( "preheat/degACodeRef.json", DataElementGroup.class );
        defaultSetup();

        PreheatParams params = new PreheatParams();
        params.setPreheatIdentifier( PreheatIdentifier.CODE );
        params.setPreheatMode( PreheatMode.REFERENCE );
        params.getObjects().put( DataElementGroup.class, Lists.newArrayList( dataElementGroup ) );

        preheatService.validate( params );
        Preheat preheat = preheatService.preheat( params );
        preheatService.connectReferences( dataElementGroup, preheat, PreheatIdentifier.CODE );

        List<DataElement> members = new ArrayList<>( dataElementGroup.getMembers() );

        assertContains( members, "DataElementA", "DataElementCodeA" );
        assertContains( members, "DataElementB", "DataElementCodeB" );
        assertContains( members, "DataElementC", "DataElementCodeC" );

        assertEquals( "FirstNameA", dataElementGroup.getCreatedBy().getFirstName() );
        assertEquals( "SurnameA", dataElementGroup.getCreatedBy().getSurname() );
        assertEquals( "UserCodeA", dataElementGroup.getCreatedBy().getCode() );
    }

    @Test
    public void testPreheatWithDataSetElements()
    {
        Map<Class<? extends IdentifiableObject>, List<IdentifiableObject>> metadata = new HashMap<>();

        DataElement de1 = createDataElement( 'A' );
        DataElement de2 = createDataElement( 'B' );
        DataElement de3 = createDataElement( 'C' );

        manager.save( de1 );
        manager.save( de2 );
        manager.save( de3 );

        DataSet dataSet = createDataSet( 'A' );
        dataSet.setAutoFields();

        dataSet.getDataSetElements().add( new DataSetElement( dataSet, de1 ) );
        dataSet.getDataSetElements().add( new DataSetElement( dataSet, de2 ) );
        dataSet.getDataSetElements().add( new DataSetElement( dataSet, de3 ) );

        metadata.put( DataSet.class, new ArrayList<>() );
        metadata.get( DataSet.class ).add( dataSet );

        PreheatParams params = new PreheatParams();
        params.setPreheatIdentifier( PreheatIdentifier.UID );
        params.setPreheatMode( PreheatMode.REFERENCE );
        params.setObjects( metadata );

        preheatService.validate( params );
        Preheat preheat = preheatService.preheat( params );

        Map<String, IdentifiableObject> map = preheat.getMap().get( PreheatIdentifier.UID ).get( DataElement.class );
        assertEquals( 3, map.size() );
    }

    @Test
    public void testUserPreheatCollection()
    {
        Map<Class<? extends IdentifiableObject>, List<IdentifiableObject>> metadata = new HashMap<>();

        User user1 = createUser( "aaa" );
        User user2 = createUser( "bbb" );
        User user3 = createUser( "ccc" );

        metadata.put( User.class, new ArrayList<>() );
        metadata.get( User.class ).add( user1 );
        metadata.get( User.class ).add( user2 );
        metadata.get( User.class ).add( user3 );

        PreheatParams params = new PreheatParams();
        params.setPreheatIdentifier( PreheatIdentifier.CODE );
        params.setPreheatMode( PreheatMode.REFERENCE );
        params.setObjects( metadata );

        Preheat preheat = preheatService.preheat( params );

        Map<Class<? extends IdentifiableObject>, Map<String, IdentifiableObject>> object = preheat.getMap()
            .get( PreheatIdentifier.UID );

        assertNotNull( object );
        assertFalse( object.isEmpty() );
        assertEquals( 3, object.size() );
    }

    @Test
    public void testDataElementUserByUidPreheat()
    {
        Map<Class<? extends IdentifiableObject>, List<IdentifiableObject>> metadata = new HashMap<>();

        User user1 = createUser( "aaa" );
        DataElement dataElement1 = createDataElement( 'A' );
        dataElement1.setUser( user1 );

        DataElement dataElement2 = createDataElement( 'B' );
        dataElement2.setUser( user1 );

        DataElement dataElement3 = createDataElement( 'C' );
        dataElement3.setUser( user1 );

        metadata.put( DataElement.class, new ArrayList<>() );
        metadata.get( DataElement.class ).add( dataElement1 );
        metadata.get( DataElement.class ).add( dataElement2 );
        metadata.get( DataElement.class ).add( dataElement3 );

        PreheatParams params = new PreheatParams();
        params.setPreheatIdentifier( PreheatIdentifier.CODE );
        params.setPreheatMode( PreheatMode.REFERENCE );
        params.setObjects( metadata );

        Preheat preheat = preheatService.preheat( params );
        assertNotNull( preheat.getMap().get( PreheatIdentifier.CODE ) );
        assertNotNull( preheat.getMap().get( PreheatIdentifier.UID ) );

        assertFalse( preheat.getMap().get( PreheatIdentifier.CODE ).isEmpty() );
        assertFalse( preheat.getMap().get( PreheatIdentifier.UID ).isEmpty() );

        assertEquals( 1, preheat.getMap().get( PreheatIdentifier.CODE ).size() );
        assertEquals( 2, preheat.getMap().get( PreheatIdentifier.UID ).size() );
    }

    @Test
    public void testDataElementByCodeUserByUidGetUserByUidPreheat()
    {
        Map<Class<? extends IdentifiableObject>, List<IdentifiableObject>> metadata = new HashMap<>();

        User user1 = createUser( "aaa" );
        DataElement dataElement1 = createDataElement( 'A' );
        dataElement1.setUser( user1 );

        DataElement dataElement2 = createDataElement( 'B' );
        dataElement2.setUser( user1 );

        DataElement dataElement3 = createDataElement( 'C' );
        dataElement3.setUser( user1 );

        metadata.put( DataElement.class, new ArrayList<>() );
        metadata.get( DataElement.class ).add( dataElement1 );
        metadata.get( DataElement.class ).add( dataElement2 );
        metadata.get( DataElement.class ).add( dataElement3 );

        PreheatParams params = new PreheatParams();
        params.setPreheatIdentifier( PreheatIdentifier.CODE );
        params.setPreheatMode( PreheatMode.REFERENCE );
        params.setObjects( metadata );

        Preheat preheat = preheatService.preheat( params );
        assertNotNull( preheat.getMap().get( PreheatIdentifier.CODE ) );
        assertNotNull( preheat.getMap().get( PreheatIdentifier.UID ) );

        assertFalse( preheat.getMap().get( PreheatIdentifier.CODE ).isEmpty() );
        assertFalse( preheat.getMap().get( PreheatIdentifier.UID ).isEmpty() );

        assertEquals( 1, preheat.getMap().get( PreheatIdentifier.CODE ).size() );
        assertEquals( 2, preheat.getMap().get( PreheatIdentifier.UID ).size() );

        assertNull( preheat.get( PreheatIdentifier.CODE, User.class, "some-user-uid" ) );
        assertNotNull( preheat.get( PreheatIdentifier.CODE, User.class, user1.getUid() ) );
    }

    private void defaultSetup()
    {
        DataElement de1 = createDataElement( 'A' );
        DataElement de2 = createDataElement( 'B' );
        DataElement de3 = createDataElement( 'C' );

        manager.save( de1 );
        manager.save( de2 );
        manager.save( de3 );

        User user = createUser( 'A' );
        manager.save( user );
    }

    private void defaultSetupWithAttributes()
    {
        Attribute attribute = new Attribute( "AttributeA", ValueType.TEXT );
        attribute.setUnique( true );
        attribute.setMandatory( true );
        attribute.setDataElementAttribute( true );

        manager.save( attribute );

        AttributeValue attributeValue1 = new AttributeValue( "Value1", attribute );
        AttributeValue attributeValue2 = new AttributeValue( "Value2", attribute );
        AttributeValue attributeValue3 = new AttributeValue( "Value3", attribute );

        DataElement de1 = createDataElement( 'A' );
        DataElement de2 = createDataElement( 'B' );
        DataElement de3 = createDataElement( 'C' );

        attributeService.addAttributeValue( de1, attributeValue1 );
        attributeService.addAttributeValue( de2, attributeValue2 );
        attributeService.addAttributeValue( de3, attributeValue3 );

        manager.save( de1 );
        manager.save( de2 );
        manager.save( de3 );

        User user = createUser( 'A' );
        manager.save( user );
    }

    private void assertContains( List<DataElement> dataElements, String name, String code )
    {

        for ( DataElement dataElement : dataElements )
        {

            if ( dataElement.getCode().equals( code ) && dataElement.getName().equals( name ) )
            {

                return;
            }
        }
        fail( "The collection does not contain a DataElement with name: [" + name + "] and code: [" + code + "]" );
    }
}<|MERGE_RESOLUTION|>--- conflicted
+++ resolved
@@ -262,9 +262,7 @@
     }
 
     @Test
-<<<<<<< HEAD
-    @SuppressWarnings( "unchecked" )
-    public void testPreheatAllUID()
+    public void testPreheatReferenceUID()
     {
         DataElementGroup dataElementGroup = new DataElementGroup( "DataElementGroupA" );
         dataElementGroup.setAutoFields();
@@ -288,8 +286,82 @@
         manager.save( dataElementGroup );
 
         PreheatParams params = new PreheatParams();
-        params.setPreheatMode( PreheatMode.ALL );
-        params.setClasses( Sets.newHashSet( DataElement.class, DataElementGroup.class, User.class ) );
+        params.setPreheatMode( PreheatMode.REFERENCE );
+
+        params.getObjects().put( DataElement.class, Lists.newArrayList( de1, de2 ) );
+        params.getObjects().put( User.class, Lists.newArrayList( user ) );
+
+        preheatService.validate( params );
+        Preheat preheat = preheatService.preheat( params );
+
+        assertFalse( preheat.isEmpty() );
+        assertFalse( preheat.isEmpty( PreheatIdentifier.UID ) );
+        assertFalse( preheat.isEmpty( PreheatIdentifier.UID, DataElement.class ) );
+        assertTrue( preheat.isEmpty( PreheatIdentifier.UID, DataElementGroup.class ) );
+        assertFalse( preheat.isEmpty( PreheatIdentifier.UID, User.class ) );
+
+        assertTrue( preheat.containsKey( PreheatIdentifier.UID, DataElement.class, de1.getUid() ) );
+        assertTrue( preheat.containsKey( PreheatIdentifier.UID, DataElement.class, de2.getUid() ) );
+        assertFalse( preheat.containsKey( PreheatIdentifier.UID, DataElement.class, de3.getUid() ) );
+        assertFalse( preheat.containsKey( PreheatIdentifier.UID, DataElementGroup.class, dataElementGroup.getUid() ) );
+        assertTrue( preheat.containsKey( PreheatIdentifier.UID, User.class, user.getUid() ) );
+    }
+
+    @Test
+    public void testPreheatReferenceCODE()
+    {
+        DataElementGroup dataElementGroup = new DataElementGroup( "DataElementGroupA" );
+        dataElementGroup.setAutoFields();
+
+        DataElement de1 = createDataElement( 'A' );
+        DataElement de2 = createDataElement( 'B' );
+        DataElement de3 = createDataElement( 'C' );
+
+        manager.save( de1 );
+        manager.save( de2 );
+        manager.save( de3 );
+
+        User user = createUser( 'A' );
+        manager.save( user );
+
+        dataElementGroup.addDataElement( de1 );
+        dataElementGroup.addDataElement( de2 );
+        dataElementGroup.addDataElement( de3 );
+
+        dataElementGroup.setCreatedBy( user );
+        manager.save( dataElementGroup );
+
+        PreheatParams params = new PreheatParams();
+        params.setPreheatIdentifier( PreheatIdentifier.CODE );
+        params.setPreheatMode( PreheatMode.REFERENCE );
+
+        params.getObjects().put( DataElement.class, Lists.newArrayList( de1, de2 ) );
+        params.getObjects().put( User.class, Lists.newArrayList( user ) );
+
+        preheatService.validate( params );
+        Preheat preheat = preheatService.preheat( params );
+
+        assertFalse( preheat.isEmpty() );
+        assertFalse( preheat.isEmpty( PreheatIdentifier.CODE ) );
+        assertFalse( preheat.isEmpty( PreheatIdentifier.CODE, DataElement.class ) );
+        assertTrue( preheat.isEmpty( PreheatIdentifier.CODE, DataElementGroup.class ) );
+
+        assertTrue( preheat.containsKey( PreheatIdentifier.CODE, DataElement.class, de1.getCode() ) );
+        assertTrue( preheat.containsKey( PreheatIdentifier.CODE, DataElement.class, de2.getCode() ) );
+        assertFalse( preheat.containsKey( PreheatIdentifier.CODE, DataElement.class, de3.getCode() ) );
+        assertFalse(
+            preheat.containsKey( PreheatIdentifier.CODE, DataElementGroup.class, dataElementGroup.getCode() ) );
+    }
+
+    @Test
+    public void testPreheatReferenceWithScanUID()
+    {
+        DataElementGroup dataElementGroup = fromJson( "preheat/degAUidRef.json", DataElementGroup.class );
+        defaultSetup();
+
+        PreheatParams params = new PreheatParams();
+        params.setPreheatMode( PreheatMode.REFERENCE );
+        params.getObjects().put( DataElementGroup.class, Lists.newArrayList( dataElementGroup ) );
 
         preheatService.validate( params );
         Preheat preheat = preheatService.preheat( params );
@@ -300,134 +372,22 @@
         assertFalse( preheat.isEmpty( PreheatIdentifier.UID, DataElementGroup.class ) );
         assertFalse( preheat.isEmpty( PreheatIdentifier.UID, User.class ) );
 
-        assertTrue( preheat.containsKey( PreheatIdentifier.UID, DataElement.class, de1.getUid() ) );
-        assertTrue( preheat.containsKey( PreheatIdentifier.UID, DataElement.class, de2.getUid() ) );
-        assertTrue( preheat.containsKey( PreheatIdentifier.UID, DataElement.class, de3.getUid() ) );
-        assertTrue( preheat.containsKey( PreheatIdentifier.UID, DataElementGroup.class, dataElementGroup.getUid() ) );
-        assertTrue( preheat.containsKey( PreheatIdentifier.UID, User.class, user.getUid() ) );
-    }
-
-    @Test
-    public void testPreheatAllMetadataUID()
-    {
-        DataElementGroup dataElementGroup = new DataElementGroup( "DataElementGroupA" );
-        dataElementGroup.setAutoFields();
-
-        DataElement de1 = createDataElement( 'A' );
-        DataElement de2 = createDataElement( 'B' );
-        DataElement de3 = createDataElement( 'C' );
-
-        manager.save( de1 );
-        manager.save( de2 );
-        manager.save( de3 );
-
-        User user = createUser( 'A' );
-        manager.save( user );
-
-        dataElementGroup.addDataElement( de1 );
-        dataElementGroup.addDataElement( de2 );
-        dataElementGroup.addDataElement( de3 );
-
-        dataElementGroup.setCreatedBy( user );
-        manager.save( dataElementGroup );
-
-        PreheatParams params = new PreheatParams();
-        params.setPreheatMode( PreheatMode.ALL );
-
-        preheatService.validate( params );
-        Preheat preheat = preheatService.preheat( params );
-
-        assertFalse( preheat.isEmpty() );
-        assertFalse( preheat.isEmpty( PreheatIdentifier.UID ) );
-        assertFalse( preheat.isEmpty( PreheatIdentifier.UID, DataElement.class ) );
-        assertFalse( preheat.isEmpty( PreheatIdentifier.UID, DataElementGroup.class ) );
-        assertFalse( preheat.isEmpty( PreheatIdentifier.UID, User.class ) );
-
-        assertTrue( preheat.containsKey( PreheatIdentifier.UID, DataElement.class, de1.getUid() ) );
-        assertTrue( preheat.containsKey( PreheatIdentifier.UID, DataElement.class, de2.getUid() ) );
-        assertTrue( preheat.containsKey( PreheatIdentifier.UID, DataElement.class, de3.getUid() ) );
-        assertTrue( preheat.containsKey( PreheatIdentifier.UID, DataElementGroup.class, dataElementGroup.getUid() ) );
-        assertTrue( preheat.containsKey( PreheatIdentifier.UID, User.class, user.getUid() ) );
-    }
-
-    @Test
-=======
->>>>>>> 43e0ec70
-    public void testPreheatReferenceUID()
-    {
-        DataElementGroup dataElementGroup = new DataElementGroup( "DataElementGroupA" );
-        dataElementGroup.setAutoFields();
-
-        DataElement de1 = createDataElement( 'A' );
-        DataElement de2 = createDataElement( 'B' );
-        DataElement de3 = createDataElement( 'C' );
-
-        manager.save( de1 );
-        manager.save( de2 );
-        manager.save( de3 );
-
-        User user = createUser( 'A' );
-        manager.save( user );
-
-        dataElementGroup.addDataElement( de1 );
-        dataElementGroup.addDataElement( de2 );
-        dataElementGroup.addDataElement( de3 );
-
-        dataElementGroup.setCreatedBy( user );
-        manager.save( dataElementGroup );
-
-        PreheatParams params = new PreheatParams();
-        params.setPreheatMode( PreheatMode.REFERENCE );
-
-        params.getObjects().put( DataElement.class, Lists.newArrayList( de1, de2 ) );
-        params.getObjects().put( User.class, Lists.newArrayList( user ) );
-
-        preheatService.validate( params );
-        Preheat preheat = preheatService.preheat( params );
-
-        assertFalse( preheat.isEmpty() );
-        assertFalse( preheat.isEmpty( PreheatIdentifier.UID ) );
-        assertFalse( preheat.isEmpty( PreheatIdentifier.UID, DataElement.class ) );
-        assertTrue( preheat.isEmpty( PreheatIdentifier.UID, DataElementGroup.class ) );
-        assertFalse( preheat.isEmpty( PreheatIdentifier.UID, User.class ) );
-
-        assertTrue( preheat.containsKey( PreheatIdentifier.UID, DataElement.class, de1.getUid() ) );
-        assertTrue( preheat.containsKey( PreheatIdentifier.UID, DataElement.class, de2.getUid() ) );
-        assertFalse( preheat.containsKey( PreheatIdentifier.UID, DataElement.class, de3.getUid() ) );
-        assertFalse( preheat.containsKey( PreheatIdentifier.UID, DataElementGroup.class, dataElementGroup.getUid() ) );
-        assertTrue( preheat.containsKey( PreheatIdentifier.UID, User.class, user.getUid() ) );
-    }
-
-    @Test
-    public void testPreheatReferenceCODE()
-    {
-        DataElementGroup dataElementGroup = new DataElementGroup( "DataElementGroupA" );
-        dataElementGroup.setAutoFields();
-
-        DataElement de1 = createDataElement( 'A' );
-        DataElement de2 = createDataElement( 'B' );
-        DataElement de3 = createDataElement( 'C' );
-
-        manager.save( de1 );
-        manager.save( de2 );
-        manager.save( de3 );
-
-        User user = createUser( 'A' );
-        manager.save( user );
-
-        dataElementGroup.addDataElement( de1 );
-        dataElementGroup.addDataElement( de2 );
-        dataElementGroup.addDataElement( de3 );
-
-        dataElementGroup.setCreatedBy( user );
-        manager.save( dataElementGroup );
+        assertTrue( preheat.containsKey( PreheatIdentifier.UID, DataElement.class, "deabcdefghA" ) );
+        assertTrue( preheat.containsKey( PreheatIdentifier.UID, DataElement.class, "deabcdefghB" ) );
+        assertTrue( preheat.containsKey( PreheatIdentifier.UID, DataElement.class, "deabcdefghC" ) );
+        assertTrue( preheat.containsKey( PreheatIdentifier.UID, User.class, "userabcdefA" ) );
+    }
+
+    @Test
+    public void testPreheatReferenceWithScanCODE()
+    {
+        DataElementGroup dataElementGroup = fromJson( "preheat/degACodeRef.json", DataElementGroup.class );
+        defaultSetup();
 
         PreheatParams params = new PreheatParams();
         params.setPreheatIdentifier( PreheatIdentifier.CODE );
         params.setPreheatMode( PreheatMode.REFERENCE );
-
-        params.getObjects().put( DataElement.class, Lists.newArrayList( de1, de2 ) );
-        params.getObjects().put( User.class, Lists.newArrayList( user ) );
+        params.getObjects().put( DataElementGroup.class, Lists.newArrayList( dataElementGroup ) );
 
         preheatService.validate( params );
         Preheat preheat = preheatService.preheat( params );
@@ -437,57 +397,6 @@
         assertFalse( preheat.isEmpty( PreheatIdentifier.CODE, DataElement.class ) );
         assertTrue( preheat.isEmpty( PreheatIdentifier.CODE, DataElementGroup.class ) );
 
-        assertTrue( preheat.containsKey( PreheatIdentifier.CODE, DataElement.class, de1.getCode() ) );
-        assertTrue( preheat.containsKey( PreheatIdentifier.CODE, DataElement.class, de2.getCode() ) );
-        assertFalse( preheat.containsKey( PreheatIdentifier.CODE, DataElement.class, de3.getCode() ) );
-        assertFalse(
-            preheat.containsKey( PreheatIdentifier.CODE, DataElementGroup.class, dataElementGroup.getCode() ) );
-    }
-
-    @Test
-    public void testPreheatReferenceWithScanUID()
-    {
-        DataElementGroup dataElementGroup = fromJson( "preheat/degAUidRef.json", DataElementGroup.class );
-        defaultSetup();
-
-        PreheatParams params = new PreheatParams();
-        params.setPreheatMode( PreheatMode.REFERENCE );
-        params.getObjects().put( DataElementGroup.class, Lists.newArrayList( dataElementGroup ) );
-
-        preheatService.validate( params );
-        Preheat preheat = preheatService.preheat( params );
-
-        assertFalse( preheat.isEmpty() );
-        assertFalse( preheat.isEmpty( PreheatIdentifier.UID ) );
-        assertFalse( preheat.isEmpty( PreheatIdentifier.UID, DataElement.class ) );
-        assertFalse( preheat.isEmpty( PreheatIdentifier.UID, DataElementGroup.class ) );
-        assertFalse( preheat.isEmpty( PreheatIdentifier.UID, User.class ) );
-
-        assertTrue( preheat.containsKey( PreheatIdentifier.UID, DataElement.class, "deabcdefghA" ) );
-        assertTrue( preheat.containsKey( PreheatIdentifier.UID, DataElement.class, "deabcdefghB" ) );
-        assertTrue( preheat.containsKey( PreheatIdentifier.UID, DataElement.class, "deabcdefghC" ) );
-        assertTrue( preheat.containsKey( PreheatIdentifier.UID, User.class, "userabcdefA" ) );
-    }
-
-    @Test
-    public void testPreheatReferenceWithScanCODE()
-    {
-        DataElementGroup dataElementGroup = fromJson( "preheat/degACodeRef.json", DataElementGroup.class );
-        defaultSetup();
-
-        PreheatParams params = new PreheatParams();
-        params.setPreheatIdentifier( PreheatIdentifier.CODE );
-        params.setPreheatMode( PreheatMode.REFERENCE );
-        params.getObjects().put( DataElementGroup.class, Lists.newArrayList( dataElementGroup ) );
-
-        preheatService.validate( params );
-        Preheat preheat = preheatService.preheat( params );
-
-        assertFalse( preheat.isEmpty() );
-        assertFalse( preheat.isEmpty( PreheatIdentifier.CODE ) );
-        assertFalse( preheat.isEmpty( PreheatIdentifier.CODE, DataElement.class ) );
-        assertTrue( preheat.isEmpty( PreheatIdentifier.CODE, DataElementGroup.class ) );
-
         assertTrue( preheat.containsKey( PreheatIdentifier.CODE, DataElement.class, "DataElementCodeA" ) );
         assertTrue( preheat.containsKey( PreheatIdentifier.CODE, DataElement.class, "DataElementCodeB" ) );
         assertTrue( preheat.containsKey( PreheatIdentifier.CODE, DataElement.class, "DataElementCodeC" ) );
