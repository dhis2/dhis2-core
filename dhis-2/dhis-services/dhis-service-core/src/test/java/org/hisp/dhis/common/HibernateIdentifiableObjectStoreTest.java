--- conflicted
+++ resolved
@@ -134,13 +134,8 @@
 
         DataElement dataElement = createDataElement( 'A' );
         String dataElementUid = "deabcdefghA";
-<<<<<<< HEAD
-        dataElement.setUid(dataElementUid);
-        dataElement.setCreatedBy(admin);
-=======
         dataElement.setUid( dataElementUid );
-        dataElement.setUser( admin );
->>>>>>> da05f641
+        dataElement.setCreatedBy( admin );
 
         Sharing sharing = Sharing.builder()
             .external( false )
