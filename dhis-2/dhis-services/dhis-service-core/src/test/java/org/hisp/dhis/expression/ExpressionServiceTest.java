--- conflicted
+++ resolved
@@ -597,14 +597,9 @@
         expressionService.getExpressionDimensionalItemMaps( expr, parseType, dataType,
             itemMap, itemMap );
 
-<<<<<<< HEAD
         Object value = expressionService.getExpressionValue( expr, parseType, itemMap, valueMap,
-            constantMap, ORG_UNIT_COUNT_MAP, DAYS, missingValueStrategy, TEST_SAMPLE_PERIODS, samples, dataType );
-=======
-        Object value = expressionService.getExpressionValue( expr, parseType,
-            valueMap, constantMap, ORG_UNIT_COUNT_MAP, null, DAYS, missingValueStrategy,
-            null, TEST_SAMPLE_PERIODS, samples );
->>>>>>> a7796ca1
+            constantMap, ORG_UNIT_COUNT_MAP, null, DAYS, missingValueStrategy,
+            null, TEST_SAMPLE_PERIODS, samples, dataType );
 
         return result( value, itemMap.values() );
     }
