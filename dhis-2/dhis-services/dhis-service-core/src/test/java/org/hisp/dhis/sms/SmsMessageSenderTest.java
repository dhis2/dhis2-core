--- conflicted
+++ resolved
@@ -175,12 +175,7 @@
     public void testSendMessageWithGatewayConfig()
     {
 
-<<<<<<< HEAD
-        when( systemSettingManager.getSystemSetting( SettingKey.SMS_MAX_LENGTH, Integer.class ) )
-=======
-        when( systemSettingManager.getSystemSetting( SettingKey.SMS_MAX_LENGTH ) )
->>>>>>> d6a4dd90
-            .thenReturn( maxSmsLength );
+        when( systemSettingManager.getSystemSetting( SettingKey.SMS_MAX_LENGTH ) ).thenReturn( maxSmsLength );
 
         // stub for GateAdministrationService
         when( gatewayAdministrationService.getDefaultGateway() ).thenReturn( smsGatewayConfig );
@@ -235,12 +230,7 @@
     @Test
     public void testSendMessageWithListOfUsers()
     {
-<<<<<<< HEAD
-        when( systemSettingManager.getSystemSetting( SettingKey.SMS_MAX_LENGTH, Integer.class ) )
-=======
-        when( systemSettingManager.getSystemSetting( SettingKey.SMS_MAX_LENGTH ) )
->>>>>>> d6a4dd90
-            .thenReturn( maxSmsLength );
+        when( systemSettingManager.getSystemSetting( SettingKey.SMS_MAX_LENGTH ) ).thenReturn( maxSmsLength );
 
         when( gatewayAdministrationService.getDefaultGateway() ).thenReturn( smsGatewayConfig );
         when( userSettingService.getUserSetting( any(), any() ) ).thenReturn( Boolean.TRUE );
@@ -281,12 +271,7 @@
     @Test
     public void testSendMessageWithSingleRecipient()
     {
-<<<<<<< HEAD
-        when( systemSettingManager.getSystemSetting( SettingKey.SMS_MAX_LENGTH, Integer.class ) )
-=======
-        when( systemSettingManager.getSystemSetting( SettingKey.SMS_MAX_LENGTH ) )
->>>>>>> d6a4dd90
-            .thenReturn( maxSmsLength );
+        when( systemSettingManager.getSystemSetting( SettingKey.SMS_MAX_LENGTH ) ).thenReturn( maxSmsLength );
 
         when( bulkSmsGateway.accept( any() ) ).thenReturn( true );
         when( gatewayAdministrationService.getDefaultGateway() ).thenReturn( smsGatewayConfig );
@@ -303,12 +288,7 @@
     public void testSendMessageFailed()
     {
 
-<<<<<<< HEAD
-        when( systemSettingManager.getSystemSetting( SettingKey.SMS_MAX_LENGTH, Integer.class ) )
-=======
-        when( systemSettingManager.getSystemSetting( SettingKey.SMS_MAX_LENGTH ) )
->>>>>>> d6a4dd90
-            .thenReturn( maxSmsLength );
+        when( systemSettingManager.getSystemSetting( SettingKey.SMS_MAX_LENGTH ) ).thenReturn( maxSmsLength );
 
         // stub for GateAdministrationService
         when( gatewayAdministrationService.getDefaultGateway() ).thenReturn( smsGatewayConfig );
@@ -329,12 +309,7 @@
     public void testNumberNormalization()
     {
 
-<<<<<<< HEAD
-        when( systemSettingManager.getSystemSetting( SettingKey.SMS_MAX_LENGTH, Integer.class ) )
-=======
-        when( systemSettingManager.getSystemSetting( SettingKey.SMS_MAX_LENGTH ) )
->>>>>>> d6a4dd90
-            .thenReturn( maxSmsLength );
+        when( systemSettingManager.getSystemSetting( SettingKey.SMS_MAX_LENGTH ) ).thenReturn( maxSmsLength );
 
         // stub for GateAdministrationService
         when( gatewayAdministrationService.getDefaultGateway() ).thenReturn( smsGatewayConfig );
@@ -364,12 +339,7 @@
     @SuppressWarnings( "unchecked" )
     public void testSendMessageWithMaxRecipients()
     {
-<<<<<<< HEAD
-        when( systemSettingManager.getSystemSetting( SettingKey.SMS_MAX_LENGTH, Integer.class ) )
-=======
-        when( systemSettingManager.getSystemSetting( SettingKey.SMS_MAX_LENGTH ) )
->>>>>>> d6a4dd90
-            .thenReturn( maxSmsLength );
+        when( systemSettingManager.getSystemSetting( SettingKey.SMS_MAX_LENGTH ) ).thenReturn( maxSmsLength );
 
         when( gatewayAdministrationService.getDefaultGateway() ).thenReturn( smsGatewayConfig );
         mockGateway();
@@ -396,12 +366,7 @@
     public void testSendMessageWithSmsLengthGreaterThanDefaultMaxSmsLength()
     {
 
-<<<<<<< HEAD
-        when( systemSettingManager.getSystemSetting( SettingKey.SMS_MAX_LENGTH, Integer.class ) )
-=======
-        when( systemSettingManager.getSystemSetting( SettingKey.SMS_MAX_LENGTH ) )
->>>>>>> d6a4dd90
-            .thenReturn( maxSmsLength );
+        when( systemSettingManager.getSystemSetting( SettingKey.SMS_MAX_LENGTH ) ).thenReturn( maxSmsLength );
 
         when( gatewayAdministrationService.getDefaultGateway() ).thenReturn( smsGatewayConfig );
         mockGateway();
@@ -428,11 +393,8 @@
 
         assertFalse( status.isOk() );
         assertEquals( GatewayResponse.SMS_TEXT_MESSAGE_TOO_LONG, status.getResponseObject() );
-<<<<<<< HEAD
-        verify( systemSettingManager, times( 0 ) ).getSystemSetting( SettingKey.SMS_MAX_LENGTH, Integer.class );
-=======
+
         verify( systemSettingManager, times( 0 ) ).getSystemSetting( SettingKey.SMS_MAX_LENGTH );
->>>>>>> d6a4dd90
     }
 
     @Test
