--- conflicted
+++ resolved
@@ -46,12 +46,8 @@
  */
 class SecurityServiceTest extends DhisSpringTest
 {
-<<<<<<< HEAD
+
     private User user;
-=======
-
-    private UserCredentials credentials;
->>>>>>> 18b02f71
 
     private User otherUser;
 
@@ -70,35 +66,17 @@
     @Override
     public void setUpTest()
     {
-<<<<<<< HEAD
         user = new User();
         user.setUsername( "johndoe" );
         user.setPassword( "" );
         user.setAutoFields();
-
         User userA = createUser( 'A' );
         userA.setEmail( "validA@email.com" );
 
         userService.addUser( user );
-
         otherUser = new User();
         otherUser.setUsername( "janesmith" );
         otherUser.setPassword( "" );
-
-=======
-        credentials = new UserCredentials();
-        credentials.setUsername( "johndoe" );
-        credentials.setPassword( "" );
-        credentials.setAutoFields();
-        User userA = createUser( 'A' );
-        userA.setEmail( "validA@email.com" );
-        userA.setUserCredentials( credentials );
-        credentials.setUserInfo( userA );
-        userService.addUserCredentials( credentials );
-        otherCredentials = new UserCredentials();
-        otherCredentials.setUsername( "janesmith" );
-        otherCredentials.setPassword( "" );
->>>>>>> 18b02f71
         User userB = createUser( 'B' );
         userB.setEmail( "validB@email.com" );
         userService.addUser( otherUser );
@@ -147,37 +125,18 @@
     @Test
     void testRestoreRecoverPassword()
     {
-<<<<<<< HEAD
-        String encodedTokens = securityService
-            .generateAndPersistTokens( user, RestoreOptions.RECOVER_PASSWORD_OPTION );
-
+        String encodedTokens = securityService.generateAndPersistTokens( user,
+            RestoreOptions.RECOVER_PASSWORD_OPTION );
         assertNotNull( encodedTokens );
         assertNotNull( user.getRestoreToken() );
         assertNotNull( user.getIdToken() );
         assertNotNull( user.getRestoreExpiry() );
-
         String[] idAndHashedToken = securityService.decodeEncodedTokens( encodedTokens );
         String idToken = idAndHashedToken[0];
         String restoreToken = idAndHashedToken[1];
-
         User credentials = userService.getUserByIdToken( idToken );
         assertNotNull( credentials );
         assertEquals( credentials, this.user );
-
-=======
-        String encodedTokens = securityService.generateAndPersistTokens( credentials,
-            RestoreOptions.RECOVER_PASSWORD_OPTION );
-        assertNotNull( encodedTokens );
-        assertNotNull( credentials.getRestoreToken() );
-        assertNotNull( credentials.getIdToken() );
-        assertNotNull( credentials.getRestoreExpiry() );
-        String[] idAndHashedToken = securityService.decodeEncodedTokens( encodedTokens );
-        String idToken = idAndHashedToken[0];
-        String restoreToken = idAndHashedToken[1];
-        UserCredentials credentials = userService.getUserCredentialsByIdToken( idToken );
-        assertNotNull( credentials );
-        assertEquals( credentials, this.credentials );
->>>>>>> 18b02f71
         RestoreOptions restoreOptions = securityService.getRestoreOptions( restoreToken );
         assertEquals( RestoreOptions.RECOVER_PASSWORD_OPTION, restoreOptions );
         assertEquals( RestoreType.RECOVER_PASSWORD, restoreOptions.getRestoreType() );
@@ -186,24 +145,14 @@
         // verifyToken()
         //
         assertNotNull(
-<<<<<<< HEAD
             securityService.verifyRestoreToken( otherUser, restoreToken, RestoreType.RECOVER_PASSWORD ) );
-
-=======
-            securityService.verifyRestoreToken( otherCredentials, restoreToken, RestoreType.RECOVER_PASSWORD ) );
->>>>>>> 18b02f71
         assertNotNull( securityService.verifyRestoreToken( credentials, "wrongToken", RestoreType.RECOVER_PASSWORD ) );
         assertNotNull( securityService.verifyRestoreToken( credentials, restoreToken, RestoreType.INVITE ) );
         assertNull( securityService.verifyRestoreToken( credentials, restoreToken, RestoreType.RECOVER_PASSWORD ) );
         //
         // canRestoreNow()
         //
-<<<<<<< HEAD
         assertFalse( securityService.canRestore( otherUser, restoreToken, RestoreType.RECOVER_PASSWORD ) );
-
-=======
-        assertFalse( securityService.canRestore( otherCredentials, restoreToken, RestoreType.RECOVER_PASSWORD ) );
->>>>>>> 18b02f71
         assertFalse( securityService.canRestore( credentials, "wrongToken", RestoreType.RECOVER_PASSWORD ) );
         assertFalse( securityService.canRestore( credentials, restoreToken, RestoreType.INVITE ) );
         assertTrue( securityService.canRestore( credentials, restoreToken, RestoreType.RECOVER_PASSWORD ) );
@@ -211,13 +160,7 @@
         // restore()
         //
         String password = "NewPassword1";
-<<<<<<< HEAD
-
         assertFalse( securityService.restore( otherUser, restoreToken, password, RestoreType.INVITE ) );
-
-=======
-        assertFalse( securityService.restore( otherCredentials, restoreToken, password, RestoreType.INVITE ) );
->>>>>>> 18b02f71
         assertFalse( securityService.restore( credentials, "wrongToken", password, RestoreType.INVITE ) );
         assertFalse( securityService.restore( credentials, restoreToken, password, RestoreType.INVITE ) );
         assertTrue( securityService.restore( credentials, restoreToken, password, RestoreType.RECOVER_PASSWORD ) );
@@ -230,23 +173,12 @@
     @Test
     void testRestoreInvite()
     {
-<<<<<<< HEAD
-        String encodedTokens = securityService
-            .generateAndPersistTokens( user, RestoreOptions.INVITE_WITH_DEFINED_USERNAME );
-
+        String encodedTokens = securityService.generateAndPersistTokens( user,
+            RestoreOptions.INVITE_WITH_DEFINED_USERNAME );
         assertNotNull( encodedTokens );
         assertNotNull( user.getRestoreToken() );
         assertNotNull( user.getIdToken() );
         assertNotNull( user.getRestoreExpiry() );
-
-=======
-        String encodedTokens = securityService.generateAndPersistTokens( credentials,
-            RestoreOptions.INVITE_WITH_DEFINED_USERNAME );
-        assertNotNull( encodedTokens );
-        assertNotNull( credentials.getRestoreToken() );
-        assertNotNull( credentials.getIdToken() );
-        assertNotNull( credentials.getRestoreExpiry() );
->>>>>>> 18b02f71
         String[] idAndHashedToken = securityService.decodeEncodedTokens( encodedTokens );
         String idToken = idAndHashedToken[0];
         String restoreToken = idAndHashedToken[1];
@@ -254,77 +186,33 @@
         assertEquals( RestoreOptions.INVITE_WITH_DEFINED_USERNAME, restoreOptions );
         assertEquals( RestoreType.INVITE, restoreOptions.getRestoreType() );
         assertFalse( restoreOptions.isUsernameChoice() );
-<<<<<<< HEAD
-
         User credentials = userService.getUserByIdToken( idToken );
         assertNotNull( credentials );
         assertEquals( credentials, this.user );
-
         //
         // verifyToken()
         //
         assertNotNull( securityService.verifyRestoreToken( otherUser, restoreToken, RestoreType.INVITE ) );
-
         assertNotNull( securityService.verifyRestoreToken( this.user, "wrongToken", RestoreType.INVITE ) );
-
         assertNotNull(
             securityService.verifyRestoreToken( this.user, restoreToken, RestoreType.RECOVER_PASSWORD ) );
-
         assertNull( securityService.verifyRestoreToken( this.user, restoreToken, RestoreType.INVITE ) );
-
         //
         // canRestoreNow()
         //
         assertFalse( securityService.canRestore( otherUser, restoreToken, RestoreType.INVITE ) );
-
         assertFalse( securityService.canRestore( this.user, "wrongToken", RestoreType.INVITE ) );
-
         assertFalse( securityService.canRestore( this.user, restoreToken, RestoreType.RECOVER_PASSWORD ) );
-
         assertTrue( securityService.canRestore( this.user, restoreToken, RestoreType.INVITE ) );
-
-=======
-        UserCredentials credentials = userService.getUserCredentialsByIdToken( idToken );
-        assertNotNull( credentials );
-        assertEquals( credentials, this.credentials );
-        //
-        // verifyToken()
-        //
-        assertNotNull( securityService.verifyRestoreToken( otherCredentials, restoreToken, RestoreType.INVITE ) );
-        assertNotNull( securityService.verifyRestoreToken( this.credentials, "wrongToken", RestoreType.INVITE ) );
-        assertNotNull(
-            securityService.verifyRestoreToken( this.credentials, restoreToken, RestoreType.RECOVER_PASSWORD ) );
-        assertNull( securityService.verifyRestoreToken( this.credentials, restoreToken, RestoreType.INVITE ) );
-        //
-        // canRestoreNow()
-        //
-        assertFalse( securityService.canRestore( otherCredentials, restoreToken, RestoreType.INVITE ) );
-        assertFalse( securityService.canRestore( this.credentials, "wrongToken", RestoreType.INVITE ) );
-        assertFalse( securityService.canRestore( this.credentials, restoreToken, RestoreType.RECOVER_PASSWORD ) );
-        assertTrue( securityService.canRestore( this.credentials, restoreToken, RestoreType.INVITE ) );
->>>>>>> 18b02f71
         //
         // restore()
         //
         String password = "NewPassword1";
-<<<<<<< HEAD
-
         assertFalse( securityService.restore( otherUser, restoreToken, password, RestoreType.INVITE ) );
-
         assertFalse( securityService.restore( this.user, "wrongToken", password, RestoreType.INVITE ) );
-
         assertFalse(
             securityService.restore( this.user, restoreToken, password, RestoreType.RECOVER_PASSWORD ) );
-
         assertTrue( securityService.restore( this.user, restoreToken, password, RestoreType.INVITE ) );
-
-=======
-        assertFalse( securityService.restore( otherCredentials, restoreToken, password, RestoreType.INVITE ) );
-        assertFalse( securityService.restore( this.credentials, "wrongToken", password, RestoreType.INVITE ) );
-        assertFalse(
-            securityService.restore( this.credentials, restoreToken, password, RestoreType.RECOVER_PASSWORD ) );
-        assertTrue( securityService.restore( this.credentials, restoreToken, password, RestoreType.INVITE ) );
->>>>>>> 18b02f71
         //
         // check password
         //
@@ -334,13 +222,8 @@
     @Test
     void testRestoreInviteWithUsernameChoice()
     {
-<<<<<<< HEAD
-        String encodedTokens = securityService
-            .generateAndPersistTokens( user, RestoreOptions.INVITE_WITH_USERNAME_CHOICE );
-=======
-        String encodedTokens = securityService.generateAndPersistTokens( credentials,
+        String encodedTokens = securityService.generateAndPersistTokens( user,
             RestoreOptions.INVITE_WITH_USERNAME_CHOICE );
->>>>>>> 18b02f71
         String[] idAndHashedToken = securityService.decodeEncodedTokens( encodedTokens );
         String restoreToken = idAndHashedToken[1];
         RestoreOptions restoreOptions = securityService.getRestoreOptions( restoreToken );
