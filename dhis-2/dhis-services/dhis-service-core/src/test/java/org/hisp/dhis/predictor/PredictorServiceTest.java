--- conflicted
+++ resolved
@@ -1,659 +1,650 @@
-package org.hisp.dhis.predictor;
-
-/*
- * Copyright (c) 2004-2016, University of Oslo
- * All rights reserved.
- *
- * Redistribution and use in source and binary forms, with or without
- * modification, are permitted provided that the following conditions are met:
- * Redistributions of source code must retain the above copyright notice, this
- * list of conditions and the following disclaimer.
- *
- * Redistributions in binary form must reproduce the above copyright notice,
- * this list of conditions and the following disclaimer in the documentation
- * and/or other materials provided with the distribution.
- * Neither the name of the HISP project nor the names of its contributors may
- * be used to endorse or promote products derived from this software without
- * specific prior written permission.
- *
- * THIS SOFTWARE IS PROVIDED BY THE COPYRIGHT HOLDERS AND CONTRIBUTORS "AS IS" AND
- * ANY EXPRESS OR IMPLIED WARRANTIES, INCLUDING, BUT NOT LIMITED TO, THE IMPLIED
- * WARRANTIES OF MERCHANTABILITY AND FITNESS FOR A PARTICULAR PURPOSE ARE
- * DISCLAIMED. IN NO EVENT SHALL THE COPYRIGHT OWNER OR CONTRIBUTORS BE LIABLE FOR
- * ANY DIRECT, INDIRECT, INCIDENTAL, SPECIAL, EXEMPLARY, OR CONSEQUENTIAL DAMAGES
- * (INCLUDING, BUT NOT LIMITED TO, PROCUREMENT OF SUBSTITUTE GOODS OR SERVICES;
- * LOSS OF USE, DATA, OR PROFITS; OR BUSINESS INTERRUPTION) HOWEVER CAUSED AND ON
- * ANY THEORY OF LIABILITY, WHETHER IN CONTRACT, STRICT LIABILITY, OR TORT
- * (INCLUDING NEGLIGENCE OR OTHERWISE) ARISING IN ANY WAY OUT OF THE USE OF THIS
- * SOFTWARE, EVEN IF ADVISED OF THE POSSIBILITY OF SUCH DAMAGE.
- */
-
-import org.hisp.dhis.DhisSpringTest;
-import org.hisp.dhis.IntegrationTest;
-import org.hisp.dhis.analytics.AggregationType;
-import org.hisp.dhis.common.ValueType;
-import org.hisp.dhis.dataelement.DataElement;
-import org.hisp.dhis.dataelement.DataElementCategoryOptionCombo;
-import org.hisp.dhis.dataelement.DataElementCategoryService;
-import org.hisp.dhis.dataelement.DataElementService;
-import org.hisp.dhis.dataset.DataSet;
-import org.hisp.dhis.dataset.DataSetService;
-import org.hisp.dhis.datavalue.DataValue;
-import org.hisp.dhis.datavalue.DataValueService;
-import org.hisp.dhis.expression.Expression;
-import org.hisp.dhis.expression.ExpressionService;
-import org.hisp.dhis.organisationunit.OrganisationUnit;
-import org.hisp.dhis.organisationunit.OrganisationUnitLevel;
-import org.hisp.dhis.organisationunit.OrganisationUnitService;
-import org.hisp.dhis.period.Period;
-import org.hisp.dhis.period.PeriodType;
-import org.joda.time.DateTime;
-import org.junit.Test;
-import org.junit.experimental.categories.Category;
-import org.springframework.beans.factory.annotation.Autowired;
-
-import com.google.common.collect.Lists;
-import com.google.common.collect.Sets;
-
-import java.util.Collection;
-import java.util.Date;
-import java.util.HashSet;
-import java.util.List;
-import java.util.Set;
-
-import static org.junit.Assert.*;
-
-/**
- * @author Lars Helge Overland
- */
-public class PredictorServiceTest
-    extends DhisSpringTest 
-{
-    @Autowired
-    private PredictorService predictorService;
-
-    @Autowired
-    private DataElementService dataElementService;
-
-    @Autowired
-    private OrganisationUnitService organisationUnitService;
-
-    @Autowired
-    private DataElementCategoryService categoryService;
-
-    @Autowired
-    private ExpressionService expressionService;
-
-    @Autowired
-    private DataValueService dataValueService;
-
-    @Autowired
-    private DataSetService dataSetService;
-
-    private OrganisationUnitLevel orgUnitLevel1;
-    
-    private DataElement dataElementA;
-
-    private DataElement dataElementB;
-
-    private DataElement dataElementC;
-
-    private DataElement dataElementD;
-
-    private DataElement dataElementX;
-
-    private DataElementCategoryOptionCombo defaultCombo;
-
-    private Set<DataElement> dataElements;
-
-    private OrganisationUnit sourceA, sourceB, sourceC, sourceD, sourceE, sourceF, sourceG;
-
-    private Set<DataElementCategoryOptionCombo> optionCombos;
-
-    private Expression expressionA;
-
-    private Expression expressionB;
-
-    private PeriodType periodTypeMonthly;
-
-    private DataSet dataSetMonthly;
-
-    // -------------------------------------------------------------------------
-    // Fixture
-    // -------------------------------------------------------------------------
-
-    @Override
-    public void setUpTest()
-        throws Exception
-    {
-        periodTypeMonthly = PeriodType.getPeriodTypeByName( "Monthly" );
-        dataSetMonthly = createDataSet( 'M', periodTypeMonthly );
-        dataSetService.addDataSet( dataSetMonthly );
-
-        orgUnitLevel1 = new OrganisationUnitLevel( 1, "Level1" );
-        
-        dataElementA = createDataElement( 'A' );
-        dataElementB = createDataElement( 'B' );
-        dataElementC = createDataElement( 'C' );
-        dataElementD = createDataElement( 'D' );
-        dataElementX = createDataElement( 'X', ValueType.NUMBER, AggregationType.NONE );
-
-        dataElementA.addDataSetElement( dataSetMonthly );
-        dataElementB.addDataSetElement( dataSetMonthly );
-        dataElementC.addDataSetElement( dataSetMonthly );
-        dataElementD.addDataSetElement( dataSetMonthly );
-
-        dataElementService.addDataElement( dataElementA );
-        dataElementService.addDataElement( dataElementB );
-        dataElementService.addDataElement( dataElementC );
-        dataElementService.addDataElement( dataElementD );
-        dataElementService.addDataElement( dataElementX );
-
-        dataElementService.updateDataElement( dataElementA );
-        dataElementService.updateDataElement( dataElementB );
-        dataElementService.updateDataElement( dataElementC );
-        dataElementService.updateDataElement( dataElementD );
-        dataElementService.updateDataElement( dataElementX );
-
-        dataElements = new HashSet<>();
-
-        dataElements.add( dataElementA );
-        dataElements.add( dataElementB );
-        dataElements.add( dataElementC );
-        dataElements.add( dataElementD );
-
-        DataElementCategoryOptionCombo categoryOptionCombo = categoryService.getDefaultDataElementCategoryOptionCombo();
-
-        defaultCombo = categoryService.getDefaultDataElementCategoryOptionCombo();
-
-        optionCombos = new HashSet<>();
-        optionCombos.add( categoryOptionCombo );
-
-        expressionA = createExpression(
-            "AVG(#{" + dataElementA.getUid() + "})+" + "1.5*STDEV(#{" + dataElementA.getUid() + "})", "descriptionA" );
-        expressionB = new Expression( "expressionB", "descriptionB", dataElements );
-
-        expressionService.addExpression( expressionB );
-        expressionService.addExpression( expressionA );
-
-        sourceA = createOrganisationUnit( 'A' );
-        sourceB = createOrganisationUnit( 'B' );
-        sourceC = createOrganisationUnit( 'C', sourceB );
-        sourceD = createOrganisationUnit( 'D', sourceB );
-        sourceE = createOrganisationUnit( 'E', sourceD );
-        sourceF = createOrganisationUnit( 'F', sourceD );
-        sourceG = createOrganisationUnit( 'G' );
-
-        organisationUnitService.addOrganisationUnit( sourceA );
-        organisationUnitService.addOrganisationUnit( sourceB );
-        organisationUnitService.addOrganisationUnit( sourceC );
-        organisationUnitService.addOrganisationUnit( sourceD );
-        organisationUnitService.addOrganisationUnit( sourceE );
-        organisationUnitService.addOrganisationUnit( sourceF );
-        organisationUnitService.addOrganisationUnit( sourceG );
-
-        joinDataSetToSource( dataSetMonthly, sourceA );
-        joinDataSetToSource( dataSetMonthly, sourceB );
-        joinDataSetToSource( dataSetMonthly, sourceC );
-        joinDataSetToSource( dataSetMonthly, sourceD );
-        joinDataSetToSource( dataSetMonthly, sourceE );
-        joinDataSetToSource( dataSetMonthly, sourceF );
-        joinDataSetToSource( dataSetMonthly, sourceG );
-
-        dataSetMonthly.addDataSetElement( dataElementA );
-        dataSetMonthly.addDataSetElement( dataElementB );
-        dataSetMonthly.addDataSetElement( dataElementC );
-        dataSetMonthly.addDataSetElement( dataElementD );
-
-<<<<<<< HEAD
-        dataElementA.addDataSetElement( dataSetMonthly );
-        dataElementB.addDataSetElement( dataSetMonthly );
-        dataElementC.addDataSetElement( dataSetMonthly );
-        dataElementD.addDataSetElement( dataSetMonthly );
-
-        setupTestData();
-=======
-        dataElementA.getDataSets().add( dataSetMonthly );
-        dataElementB.getDataSets().add( dataSetMonthly );
-        dataElementC.getDataSets().add( dataSetMonthly );
-        dataElementD.getDataSets().add( dataSetMonthly );
->>>>>>> 4b77d111
-    }
-
-    // -------------------------------------------------------------------------
-    // Supportive methods
-    // -------------------------------------------------------------------------
-
-    private Period makeMonth( int year, int month )
-    {
-        Date start = getDate( year, month, 1 );
-        Period period = periodTypeMonthly.createPeriod( start );
-        Date end = getDate( year, month, period.getDaysInPeriod() );
-        return createPeriod( periodTypeMonthly, start, end );
-    }
-
-    private Date monthStart( int year, int month )
-    {
-        DateTime starting = new DateTime( year, month, 1, 0, 0 );
-
-        return starting.toDate();
-    }
-
-    private Expression createExpression( String string, String description )
-    {
-        Set<DataElement> elts = expressionService.getDataElementsInExpression( string );
-        return new Expression( string, description, elts );
-    }
-
-    private void joinDataSetToSource( DataSet dataSet, OrganisationUnit source )
-    {
-        source.getDataSets().add( dataSet );
-        dataSet.getSources().add( source );
-    }
-
-    private Set<DataElement> dataElementSet( DataElement elt1 )
-    {
-        HashSet<DataElement> result = new HashSet<DataElement>();
-        result.add( elt1 );
-        return result;
-    }
-
-    private void useDataValue( DataElement e, Period p, OrganisationUnit s, Number value )
-    {
-        dataValueService.addDataValue( createDataValue( e, p, s, value.toString(), defaultCombo, defaultCombo ) );
-    }
-
-    private Double getPredictionAt( Collection<DataValue> predictions, OrganisationUnit unit, Period period )
-    {
-        for ( DataValue dv : predictions )
-        {
-            if ( ( unit == dv.getSource() ) && ( period.equals( dv.getPeriod() ) ) )
-            {
-                return Double.valueOf( dv.getValue() );
-            }
-        }
-        
-        return null;
-    }
-
-    private Double getDataValue( DataElement dataElement, OrganisationUnit source, Period period )
-    {
-        Collection<DataValue> results = dataValueService.getDataValues( dataElement, period, Sets.newHashSet( source ) );
-        
-        for ( DataValue v : results )
-        {
-            return Double.valueOf( v.getValue() );
-        }
-        
-        return null;
-    }
-
-    private void setupTestData()
-    {
-        useDataValue( dataElementA, makeMonth( 2001, 6 ), sourceA, 5 );
-        useDataValue( dataElementA, makeMonth( 2001, 7 ), sourceA, 3 );
-        useDataValue( dataElementA, makeMonth( 2001, 8 ), sourceA, 8 );
-        useDataValue( dataElementA, makeMonth( 2001, 9 ), sourceA, 4 );
-        useDataValue( dataElementA, makeMonth( 2001, 10 ), sourceA, 7 );
-
-        useDataValue( dataElementA, makeMonth( 2002, 6 ), sourceA, 8 );
-        useDataValue( dataElementA, makeMonth( 2002, 7 ), sourceA, 4 );
-        useDataValue( dataElementA, makeMonth( 2002, 8 ), sourceA, 10 );
-        useDataValue( dataElementA, makeMonth( 2002, 9 ), sourceA, 5 );
-        useDataValue( dataElementA, makeMonth( 2002, 10 ), sourceA, 7 );
-
-        useDataValue( dataElementA, makeMonth( 2003, 5 ), sourceA, 9 );
-        useDataValue( dataElementA, makeMonth( 2003, 6 ), sourceA, 11 );
-        useDataValue( dataElementA, makeMonth( 2003, 7 ), sourceA, 6 );
-        useDataValue( dataElementA, makeMonth( 2003, 8 ), sourceA, 7 );
-        useDataValue( dataElementA, makeMonth( 2003, 9 ), sourceA, 9 );
-        useDataValue( dataElementA, makeMonth( 2003, 10 ), sourceA, 10 );
-
-        useDataValue( dataElementB, makeMonth( 2003, 6 ), sourceA, 1 );
-        useDataValue( dataElementB, makeMonth( 2003, 7 ), sourceA, 1 );
-        useDataValue( dataElementB, makeMonth( 2003, 8 ), sourceA, 1 );
-        useDataValue( dataElementB, makeMonth( 2003, 9 ), sourceA, 1 );
-        useDataValue( dataElementB, makeMonth( 2003, 10 ), sourceA, 1 );
-
-        useDataValue( dataElementA, makeMonth( 2004, 5 ), sourceA, 4 );
-        useDataValue( dataElementA, makeMonth( 2004, 6 ), sourceA, 8 );
-        useDataValue( dataElementA, makeMonth( 2004, 7 ), sourceA, 4 );
-        useDataValue( dataElementA, makeMonth( 2004, 8 ), sourceA, 7 );
-        useDataValue( dataElementA, makeMonth( 2004, 9 ), sourceA, 5 );
-        useDataValue( dataElementA, makeMonth( 2004, 10 ), sourceA, 6 );
-
-        useDataValue( dataElementB, makeMonth( 2003, 5 ), sourceC, 1 );
-        useDataValue( dataElementB, makeMonth( 2003, 6 ), sourceC, 1 );
-        useDataValue( dataElementB, makeMonth( 2003, 7 ), sourceC, 1 );
-        useDataValue( dataElementB, makeMonth( 2003, 5 ), sourceE, 1 );
-        useDataValue( dataElementB, makeMonth( 2003, 6 ), sourceE, 1 );
-        useDataValue( dataElementB, makeMonth( 2003, 7 ), sourceE, 1 );
-        useDataValue( dataElementB, makeMonth( 2003, 5 ), sourceF, 1 );
-        useDataValue( dataElementB, makeMonth( 2003, 6 ), sourceF, 1 );
-        useDataValue( dataElementB, makeMonth( 2003, 7 ), sourceF, 1 );
-        useDataValue( dataElementB, makeMonth( 2003, 9 ), sourceF, 1 );
-        useDataValue( dataElementB, makeMonth( 2003, 10 ), sourceF, 1 );
-
-        useDataValue( dataElementA, makeMonth( 2001, 6 ), sourceC, 6 );
-        useDataValue( dataElementA, makeMonth( 2001, 7 ), sourceC, 4 );
-        useDataValue( dataElementA, makeMonth( 2001, 8 ), sourceC, 7 );
-        useDataValue( dataElementA, makeMonth( 2001, 9 ), sourceC, 4 );
-        useDataValue( dataElementA, makeMonth( 2001, 10 ), sourceC, 7 );
-
-        useDataValue( dataElementA, makeMonth( 2002, 6 ), sourceC, 7 );
-        useDataValue( dataElementA, makeMonth( 2002, 7 ), sourceC, 4 );
-        useDataValue( dataElementA, makeMonth( 2002, 8 ), sourceC, 11 );
-        useDataValue( dataElementA, makeMonth( 2002, 9 ), sourceC, 5 );
-        useDataValue( dataElementA, makeMonth( 2002, 10 ), sourceC, 6 );
-
-        useDataValue( dataElementA, makeMonth( 2003, 5 ), sourceC, 10 );
-        useDataValue( dataElementA, makeMonth( 2003, 6 ), sourceC, 10 );
-        useDataValue( dataElementA, makeMonth( 2003, 7 ), sourceC, 7 );
-        useDataValue( dataElementA, makeMonth( 2003, 8 ), sourceC, 7 );
-        useDataValue( dataElementA, makeMonth( 2003, 9 ), sourceC, 8 );
-        useDataValue( dataElementA, makeMonth( 2003, 10 ), sourceC, 9 );
-
-        useDataValue( dataElementA, makeMonth( 2004, 5 ), sourceC, 5 );
-        useDataValue( dataElementA, makeMonth( 2004, 6 ), sourceC, 9 );
-        useDataValue( dataElementA, makeMonth( 2004, 7 ), sourceC, 6 );
-        useDataValue( dataElementA, makeMonth( 2004, 8 ), sourceC, 7 );
-        useDataValue( dataElementA, makeMonth( 2004, 9 ), sourceC, 6 );
-        useDataValue( dataElementA, makeMonth( 2004, 10 ), sourceC, 5 );
-
-        useDataValue( dataElementA, makeMonth( 2001, 6 ), sourceE, 2 );
-        useDataValue( dataElementA, makeMonth( 2001, 7 ), sourceE, 1 );
-        useDataValue( dataElementA, makeMonth( 2001, 8 ), sourceE, 3 );
-        useDataValue( dataElementA, makeMonth( 2001, 9 ), sourceE, 2 );
-        useDataValue( dataElementA, makeMonth( 2001, 10 ), sourceE, 1 );
-
-        useDataValue( dataElementA, makeMonth( 2002, 6 ), sourceE, 3 );
-        useDataValue( dataElementA, makeMonth( 2002, 7 ), sourceE, 2 );
-        useDataValue( dataElementA, makeMonth( 2002, 8 ), sourceE, 1 );
-        useDataValue( dataElementA, makeMonth( 2002, 9 ), sourceE, 2 );
-        useDataValue( dataElementA, makeMonth( 2002, 10 ), sourceE, 2 );
-
-        useDataValue( dataElementA, makeMonth( 2003, 5 ), sourceE, 4 );
-        useDataValue( dataElementA, makeMonth( 2003, 6 ), sourceE, 4 );
-        useDataValue( dataElementA, makeMonth( 2003, 7 ), sourceE, 3 );
-        useDataValue( dataElementA, makeMonth( 2003, 8 ), sourceE, 2 );
-        useDataValue( dataElementA, makeMonth( 2003, 9 ), sourceE, 2 );
-        useDataValue( dataElementA, makeMonth( 2003, 10 ), sourceE, 1 );
-
-        useDataValue( dataElementA, makeMonth( 2004, 5 ), sourceE, 5 );
-        useDataValue( dataElementA, makeMonth( 2004, 6 ), sourceE, 7 );
-        useDataValue( dataElementA, makeMonth( 2004, 7 ), sourceE, 5 );
-        useDataValue( dataElementA, makeMonth( 2004, 8 ), sourceE, 4 );
-        useDataValue( dataElementA, makeMonth( 2004, 9 ), sourceE, 4 );
-        useDataValue( dataElementA, makeMonth( 2004, 10 ), sourceE, 3 );
-
-        useDataValue( dataElementA, makeMonth( 2001, 6 ), sourceF, 3 );
-        useDataValue( dataElementA, makeMonth( 2001, 7 ), sourceF, 2 );
-        useDataValue( dataElementA, makeMonth( 2001, 8 ), sourceF, 4 );
-        useDataValue( dataElementA, makeMonth( 2001, 9 ), sourceF, 3 );
-        useDataValue( dataElementA, makeMonth( 2001, 10 ), sourceF, 2 );
-
-        useDataValue( dataElementA, makeMonth( 2002, 6 ), sourceF, 4 );
-        useDataValue( dataElementA, makeMonth( 2002, 7 ), sourceF, 3 );
-        useDataValue( dataElementA, makeMonth( 2002, 8 ), sourceF, 2 );
-        useDataValue( dataElementA, makeMonth( 2002, 9 ), sourceF, 3 );
-        useDataValue( dataElementA, makeMonth( 2002, 10 ), sourceF, 3 );
-
-        useDataValue( dataElementA, makeMonth( 2003, 5 ), sourceF, 5 );
-        useDataValue( dataElementA, makeMonth( 2003, 6 ), sourceF, 5 );
-        useDataValue( dataElementA, makeMonth( 2003, 7 ), sourceF, 4 );
-        useDataValue( dataElementA, makeMonth( 2003, 8 ), sourceF, 3 );
-        useDataValue( dataElementA, makeMonth( 2003, 9 ), sourceF, 3 );
-        useDataValue( dataElementA, makeMonth( 2003, 10 ), sourceF, 2 );
-
-        useDataValue( dataElementA, makeMonth( 2004, 5 ), sourceF, 6 );
-        useDataValue( dataElementA, makeMonth( 2004, 6 ), sourceF, 8 );
-        useDataValue( dataElementA, makeMonth( 2004, 7 ), sourceF, 6 );
-        useDataValue( dataElementA, makeMonth( 2004, 8 ), sourceF, 5 );
-        useDataValue( dataElementA, makeMonth( 2004, 9 ), sourceF, 5 );
-        useDataValue( dataElementA, makeMonth( 2004, 10 ), sourceF, 4 );
-    }
-
-    // -------------------------------------------------------------------------
-    // Tests
-    // -------------------------------------------------------------------------
-
-    @Test
-    public void testSaveGetPredictor()
-    {
-        Predictor predictor = createPredictor( dataElementX, "A", expressionA, expressionB, periodTypeMonthly, orgUnitLevel1, 6, 1, 0 );
-        Set<OrganisationUnitLevel> levels = new HashSet<OrganisationUnitLevel>();
-        levels.add( orgUnitLevel1 );
-
-        int id = predictorService.addPredictor( predictor );
-
-        predictor = predictorService.getPredictor( id );
-
-        assertEquals( predictor.getName(), "PredictorA" );
-        assertEquals( predictor.getDescription(), "DescriptionA" );
-        assertNotNull( predictor.getGenerator().getExpression() );
-        // TODO Need a good skipTest test
-        assertEquals( predictor.getPeriodType(), periodTypeMonthly );
-        assertEquals( predictor.getOutput(), dataElementX );
-        assertEquals( predictor.getAnnualSampleCount(), new Integer( 0 ) );
-        assertEquals( predictor.getSequentialSampleCount(), new Integer( 6 ) );
-        assertEquals( predictor.getSequentialSkipCount(), new Integer( 1 ) );
-        assertEquals( predictor.getOrganisationUnitLevels(), levels );
-    }
-
-    @Test
-    public void testUpdatePredictor()
-    {
-        Predictor predictor = createPredictor( dataElementX, "A", expressionA, expressionB, periodTypeMonthly, orgUnitLevel1, 6, 1, 0 );
-
-        int id = predictorService.addPredictor( predictor );
-
-        predictor = predictorService.getPredictor( id );
-
-        assertEquals( predictor.getName(), "PredictorA" );
-        assertEquals( predictor.getDescription(), "DescriptionA" );
-        assertNotNull( predictor.getGenerator().getExpression() );
-        assertEquals( predictor.getPeriodType(), periodTypeMonthly );
-
-        predictor.setName( "PredictorB" );
-        predictor.setDescription( "DescriptionB" );
-        predictor.setSequentialSkipCount( 2 );
-
-        predictorService.updatePredictor( predictor );
-
-        predictor = predictorService.getPredictor( id );
-
-        assertEquals( predictor.getName(), "PredictorB" );
-        assertEquals( predictor.getDescription(), "DescriptionB" );
-        assertEquals( predictor.getSequentialSkipCount(), new Integer( 2 ) );
-
-    }
-
-    @Test
-    public void testDeletePredictor()
-    {
-        Predictor predictorA = createPredictor( dataElementX, "A", expressionA, expressionB, periodTypeMonthly, orgUnitLevel1, 6, 1, 0 );
-        Predictor predictorB = createPredictor( dataElementX, "B", expressionA, expressionB, periodTypeMonthly, orgUnitLevel1, 6, 1, 0 );
-
-        int idA = predictorService.addPredictor( predictorA );
-        int idB = predictorService.addPredictor( predictorB );
-
-        assertNotNull( predictorService.getPredictor( idA ) );
-        assertNotNull( predictorService.getPredictor( idB ) );
-
-        predictorA.clearExpressions();
-
-        predictorService.deletePredictor( predictorA );
-
-        assertNull( predictorService.getPredictor( idA ) );
-        assertNotNull( predictorService.getPredictor( idB ) );
-
-        predictorB.clearExpressions();
-
-        predictorService.deletePredictor( predictorB );
-
-        assertNull( predictorService.getPredictor( idA ) );
-        assertNull( predictorService.getPredictor( idB ) );
-    }
-
-    @Test
-    public void testGetAllPredictors()
-    {
-        Predictor predictorA = createPredictor( dataElementX, "A", expressionA, expressionB, periodTypeMonthly, orgUnitLevel1, 6, 1, 0 );
-        Predictor predictorB = createPredictor( dataElementX, "B", expressionA, expressionB, periodTypeMonthly, orgUnitLevel1, 6, 1, 0 );
-
-        predictorService.addPredictor( predictorA );
-        predictorService.addPredictor( predictorB );
-
-        List<Predictor> predictors = predictorService.getAllPredictors();
-
-        assertTrue( predictors.size() == 2 );
-        assertTrue( predictors.contains( predictorA ) );
-        assertTrue( predictors.contains( predictorB ) );
-    }
-
-    @Test
-    public void testGetPredictorByName()
-    {
-        Predictor predictorA = createPredictor( dataElementX, "A", expressionA, expressionB, periodTypeMonthly, orgUnitLevel1, 6, 1, 0 );
-        Predictor predictorB = createPredictor( dataElementX, "B", expressionA, expressionB, periodTypeMonthly, orgUnitLevel1, 6, 1, 0 );
-
-        int id = predictorService.addPredictor( predictorA );
-        predictorService.addPredictor( predictorB );
-
-        List<Predictor> p = predictorService.getPredictorsByName( "PredictorA" );
-
-        assertEquals( p.size(), 1 );
-        assertEquals( p.get( 0 ).getId(), id );
-
-        assertEquals( p.get( 0 ).getName(), "PredictorA" );
-    }
-
-    @Test
-    public void testGetPredictorCount()
-    {
-        Set<DataElement> dataElementsA = new HashSet<>();
-        dataElementsA.add( dataElementA );
-        dataElementsA.add( dataElementB );
-
-        Set<DataElement> dataElementsB = new HashSet<>();
-        dataElementsB.add( dataElementC );
-        dataElementsB.add( dataElementD );
-
-        Set<DataElement> dataElementsC = new HashSet<>();
-
-        Set<DataElement> dataElementsD = new HashSet<>();
-        dataElementsD.addAll( dataElementsA );
-        dataElementsD.addAll( dataElementsB );
-
-        Expression expression1 = new Expression( "Expression1", "Expression1", dataElementsA );
-        Expression expression2 = new Expression( "Expression2", "Expression2", dataElementsB );
-        Expression expression3 = new Expression( "Expression3", "Expression3", dataElementsC );
-
-        expressionService.addExpression( expression1 );
-        expressionService.addExpression( expression2 );
-        expressionService.addExpression( expression3 );
-
-        Predictor predictorA = createPredictor( dataElementX, "A", expressionA, expressionB, periodTypeMonthly, orgUnitLevel1, 6, 1, 0 );
-        Predictor predictorB = createPredictor( dataElementX, "B", expressionA, expressionB, periodTypeMonthly, orgUnitLevel1, 6, 1, 0 );
-        Predictor predictorC = createPredictor( dataElementX, "C", expressionA, expressionB, periodTypeMonthly, orgUnitLevel1, 6, 1, 0 );
-
-        predictorService.addPredictor( predictorA );
-        predictorService.addPredictor( predictorB );
-        predictorService.addPredictor( predictorC );
-
-        assertNotNull( predictorService.getPredictorCount() );
-        assertEquals( 3, predictorService.getPredictorCount() );
-    }
-
-    @Test
-    @Category( IntegrationTest.class )
-    public void testGetPredictionsSequential()
-    {
-        setupTestData();
-        
-        String auid = dataElementA.getUid();
-        Predictor p = createPredictor( dataElementX, "GetPredictionsSequential",
-            new Expression( "AVG(#{" + auid + "})+1.5*STDDEV(#{" + auid + "})", "descriptionA",
-                dataElementSet( dataElementA ) ),
-            null, periodTypeMonthly, orgUnitLevel1, 3, 1, 0 );
-
-        Iterable<DataValue> stream = predictorService.getPredictions( p, monthStart( 2001, 7 ),
-            monthStart( 2001, 12 ) );
-        List<DataValue> predictions = Lists.newArrayList( stream );
-
-        // displayDataValues( predictions );
-
-        assertEquals( 8, predictions.size() );
-        assertEquals( new Double( 5.0 ), getPredictionAt( predictions, sourceA, makeMonth( 2001, 8 ) ) );
-        assertEquals( new Double( 5.5 ), getPredictionAt( predictions, sourceA, makeMonth( 2001, 9 ) ) );
-    }
-
-    @Test
-    @Category( IntegrationTest.class )
-    public void testGetPredictionsSeasonal()
-    {
-        setupTestData();
-        
-        String auid = dataElementA.getUid();
-        Predictor p = createPredictor( dataElementX, "GetPredictionsSeasonal",
-            new Expression( "AVG(#{" + auid + "})+1.5*STDDEV(#{" + auid + "})", "descriptionA",
-                dataElementSet( dataElementA ) ),
-            null, periodTypeMonthly, orgUnitLevel1, 3, 1, 2 );
-
-        Iterable<DataValue> stream = predictorService.getPredictions( p, monthStart( 2001, 7 ),
-            monthStart( 2005, 12 ) );
-        List<DataValue> predictions = Lists.newArrayList( stream );
-
-        // displayDataValues(predictions);
-        assertEquals( 100, predictions.size() );
-        assertEquals( new Double( 5.0 ), getPredictionAt( predictions, sourceA, makeMonth( 2001, 8 ) ) );
-        assertEquals( new Double( 5.5 ), getPredictionAt( predictions, sourceA, makeMonth( 2001, 9 ) ) );
-        assertEquals( new Double( 10.93693177121688 ), getPredictionAt( predictions, sourceA, makeMonth( 2004, 7 ) ) );
-        assertEquals( new Double( 10.846601043114951 ), getPredictionAt( predictions, sourceA, makeMonth( 2004, 8 ) ) );
-        // This value is derived from organisation units beneath the actual *sourceB*.
-        assertEquals( new Double( 18.143692420072007 ), getPredictionAt( predictions, sourceB, makeMonth( 2004, 7 ) ) );
-    }
-
-    @Test
-    @Category( IntegrationTest.class )
-    public void testGetPredictionsSeasonalWithOutbreak()
-    {
-        setupTestData();
-        
-        String auid = dataElementA.getUid();
-        Predictor p = createPredictor( dataElementX, "GetPredictionsSeasonalWithOutbreak",
-            createExpression( "AVG(#{" + auid + "})+1.5*STDDEV(#{" + auid + "})", "descriptionA" ),
-            createExpression( "#{" + dataElementB.getUid() + "}", "outbreak" ), periodTypeMonthly, orgUnitLevel1, 3, 1, 2 );
-
-        Iterable<DataValue> stream = predictorService.getPredictions( p, monthStart( 2001, 7 ),
-            monthStart( 2005, 12 ) );
-        List<DataValue> predictions = Lists.newArrayList( stream );
-
-        assertEquals( 99, predictions.size() );
-        assertEquals( new Double( 5.0 ), getPredictionAt( predictions, sourceA, makeMonth( 2001, 8 ) ) );
-        assertEquals( new Double( 5.5 ), getPredictionAt( predictions, sourceA, makeMonth( 2001, 9 ) ) );
-        assertEquals( new Double( 10.088860517433634 ), getPredictionAt( predictions, sourceA, makeMonth( 2004, 7 ) ) );
-        assertEquals( new Double( 10.095418256997062 ), getPredictionAt( predictions, sourceA, makeMonth( 2004, 8 ) ) );
-        // This value is derived from organisation units beneath the actual *sourceB*.
-        assertEquals( new Double( 15.754231583479712 ), getPredictionAt( predictions, sourceB, makeMonth( 2004, 7 ) ) );
-    }
-
-    @Test
-    @Category( IntegrationTest.class )
-    public void testPredictSequential()
-    {
-        setupTestData();
-        
-        String auid = dataElementA.getUid();
-        Predictor p = createPredictor( dataElementX, "PredictSequential",
-            new Expression( "AVG(#{" + auid + "})+1.5*STDDEV(#{" + auid + "})", "descriptionA",
-                dataElementSet( dataElementA ) ),
-            null, periodTypeMonthly, orgUnitLevel1, 3, 1, 0 );
-
-        predictorService.predict( p, monthStart( 2001, 7 ), monthStart( 2001, 12 ) );
-
-        assertEquals( new Double( 5.5 ), getDataValue( dataElementX, sourceA, makeMonth( 2001, 9 ) ) );
-        assertEquals( new Double( 5.0 ), getDataValue( dataElementX, sourceA, makeMonth( 2001, 8 ) ) );
-    }
-}
-
+package org.hisp.dhis.predictor;
+
+/*
+ * Copyright (c) 2004-2016, University of Oslo
+ * All rights reserved.
+ *
+ * Redistribution and use in source and binary forms, with or without
+ * modification, are permitted provided that the following conditions are met:
+ * Redistributions of source code must retain the above copyright notice, this
+ * list of conditions and the following disclaimer.
+ *
+ * Redistributions in binary form must reproduce the above copyright notice,
+ * this list of conditions and the following disclaimer in the documentation
+ * and/or other materials provided with the distribution.
+ * Neither the name of the HISP project nor the names of its contributors may
+ * be used to endorse or promote products derived from this software without
+ * specific prior written permission.
+ *
+ * THIS SOFTWARE IS PROVIDED BY THE COPYRIGHT HOLDERS AND CONTRIBUTORS "AS IS" AND
+ * ANY EXPRESS OR IMPLIED WARRANTIES, INCLUDING, BUT NOT LIMITED TO, THE IMPLIED
+ * WARRANTIES OF MERCHANTABILITY AND FITNESS FOR A PARTICULAR PURPOSE ARE
+ * DISCLAIMED. IN NO EVENT SHALL THE COPYRIGHT OWNER OR CONTRIBUTORS BE LIABLE FOR
+ * ANY DIRECT, INDIRECT, INCIDENTAL, SPECIAL, EXEMPLARY, OR CONSEQUENTIAL DAMAGES
+ * (INCLUDING, BUT NOT LIMITED TO, PROCUREMENT OF SUBSTITUTE GOODS OR SERVICES;
+ * LOSS OF USE, DATA, OR PROFITS; OR BUSINESS INTERRUPTION) HOWEVER CAUSED AND ON
+ * ANY THEORY OF LIABILITY, WHETHER IN CONTRACT, STRICT LIABILITY, OR TORT
+ * (INCLUDING NEGLIGENCE OR OTHERWISE) ARISING IN ANY WAY OUT OF THE USE OF THIS
+ * SOFTWARE, EVEN IF ADVISED OF THE POSSIBILITY OF SUCH DAMAGE.
+ */
+
+import org.hisp.dhis.DhisSpringTest;
+import org.hisp.dhis.IntegrationTest;
+import org.hisp.dhis.analytics.AggregationType;
+import org.hisp.dhis.common.ValueType;
+import org.hisp.dhis.dataelement.DataElement;
+import org.hisp.dhis.dataelement.DataElementCategoryOptionCombo;
+import org.hisp.dhis.dataelement.DataElementCategoryService;
+import org.hisp.dhis.dataelement.DataElementService;
+import org.hisp.dhis.dataset.DataSet;
+import org.hisp.dhis.dataset.DataSetService;
+import org.hisp.dhis.datavalue.DataValue;
+import org.hisp.dhis.datavalue.DataValueService;
+import org.hisp.dhis.expression.Expression;
+import org.hisp.dhis.expression.ExpressionService;
+import org.hisp.dhis.organisationunit.OrganisationUnit;
+import org.hisp.dhis.organisationunit.OrganisationUnitLevel;
+import org.hisp.dhis.organisationunit.OrganisationUnitService;
+import org.hisp.dhis.period.Period;
+import org.hisp.dhis.period.PeriodType;
+import org.joda.time.DateTime;
+import org.junit.Test;
+import org.junit.experimental.categories.Category;
+import org.springframework.beans.factory.annotation.Autowired;
+
+import com.google.common.collect.Lists;
+import com.google.common.collect.Sets;
+
+import java.util.Collection;
+import java.util.Date;
+import java.util.HashSet;
+import java.util.List;
+import java.util.Set;
+
+import static org.junit.Assert.*;
+
+/**
+ * @author Lars Helge Overland
+ */
+public class PredictorServiceTest
+    extends DhisSpringTest 
+{
+    @Autowired
+    private PredictorService predictorService;
+
+    @Autowired
+    private DataElementService dataElementService;
+
+    @Autowired
+    private OrganisationUnitService organisationUnitService;
+
+    @Autowired
+    private DataElementCategoryService categoryService;
+
+    @Autowired
+    private ExpressionService expressionService;
+
+    @Autowired
+    private DataValueService dataValueService;
+
+    @Autowired
+    private DataSetService dataSetService;
+
+    private OrganisationUnitLevel orgUnitLevel1;
+    
+    private DataElement dataElementA;
+
+    private DataElement dataElementB;
+
+    private DataElement dataElementC;
+
+    private DataElement dataElementD;
+
+    private DataElement dataElementX;
+
+    private DataElementCategoryOptionCombo defaultCombo;
+
+    private Set<DataElement> dataElements;
+
+    private OrganisationUnit sourceA, sourceB, sourceC, sourceD, sourceE, sourceF, sourceG;
+
+    private Set<DataElementCategoryOptionCombo> optionCombos;
+
+    private Expression expressionA;
+
+    private Expression expressionB;
+
+    private PeriodType periodTypeMonthly;
+
+    private DataSet dataSetMonthly;
+
+    // -------------------------------------------------------------------------
+    // Fixture
+    // -------------------------------------------------------------------------
+
+    @Override
+    public void setUpTest()
+        throws Exception
+    {
+        periodTypeMonthly = PeriodType.getPeriodTypeByName( "Monthly" );
+        dataSetMonthly = createDataSet( 'M', periodTypeMonthly );
+        dataSetService.addDataSet( dataSetMonthly );
+
+        orgUnitLevel1 = new OrganisationUnitLevel( 1, "Level1" );
+        
+        dataElementA = createDataElement( 'A' );
+        dataElementB = createDataElement( 'B' );
+        dataElementC = createDataElement( 'C' );
+        dataElementD = createDataElement( 'D' );
+        dataElementX = createDataElement( 'X', ValueType.NUMBER, AggregationType.NONE );
+
+        dataElementA.addDataSetElement( dataSetMonthly );
+        dataElementB.addDataSetElement( dataSetMonthly );
+        dataElementC.addDataSetElement( dataSetMonthly );
+        dataElementD.addDataSetElement( dataSetMonthly );
+
+        dataElementService.addDataElement( dataElementA );
+        dataElementService.addDataElement( dataElementB );
+        dataElementService.addDataElement( dataElementC );
+        dataElementService.addDataElement( dataElementD );
+        dataElementService.addDataElement( dataElementX );
+
+        dataElementService.updateDataElement( dataElementA );
+        dataElementService.updateDataElement( dataElementB );
+        dataElementService.updateDataElement( dataElementC );
+        dataElementService.updateDataElement( dataElementD );
+        dataElementService.updateDataElement( dataElementX );
+
+        dataElements = new HashSet<>();
+
+        dataElements.add( dataElementA );
+        dataElements.add( dataElementB );
+        dataElements.add( dataElementC );
+        dataElements.add( dataElementD );
+
+        DataElementCategoryOptionCombo categoryOptionCombo = categoryService.getDefaultDataElementCategoryOptionCombo();
+
+        defaultCombo = categoryService.getDefaultDataElementCategoryOptionCombo();
+
+        optionCombos = new HashSet<>();
+        optionCombos.add( categoryOptionCombo );
+
+        expressionA = createExpression(
+            "AVG(#{" + dataElementA.getUid() + "})+" + "1.5*STDEV(#{" + dataElementA.getUid() + "})", "descriptionA" );
+        expressionB = new Expression( "expressionB", "descriptionB", dataElements );
+
+        expressionService.addExpression( expressionB );
+        expressionService.addExpression( expressionA );
+
+        sourceA = createOrganisationUnit( 'A' );
+        sourceB = createOrganisationUnit( 'B' );
+        sourceC = createOrganisationUnit( 'C', sourceB );
+        sourceD = createOrganisationUnit( 'D', sourceB );
+        sourceE = createOrganisationUnit( 'E', sourceD );
+        sourceF = createOrganisationUnit( 'F', sourceD );
+        sourceG = createOrganisationUnit( 'G' );
+
+        organisationUnitService.addOrganisationUnit( sourceA );
+        organisationUnitService.addOrganisationUnit( sourceB );
+        organisationUnitService.addOrganisationUnit( sourceC );
+        organisationUnitService.addOrganisationUnit( sourceD );
+        organisationUnitService.addOrganisationUnit( sourceE );
+        organisationUnitService.addOrganisationUnit( sourceF );
+        organisationUnitService.addOrganisationUnit( sourceG );
+
+        joinDataSetToSource( dataSetMonthly, sourceA );
+        joinDataSetToSource( dataSetMonthly, sourceB );
+        joinDataSetToSource( dataSetMonthly, sourceC );
+        joinDataSetToSource( dataSetMonthly, sourceD );
+        joinDataSetToSource( dataSetMonthly, sourceE );
+        joinDataSetToSource( dataSetMonthly, sourceF );
+        joinDataSetToSource( dataSetMonthly, sourceG );
+
+        dataSetMonthly.addDataSetElement( dataElementA );
+        dataSetMonthly.addDataSetElement( dataElementB );
+        dataSetMonthly.addDataSetElement( dataElementC );
+        dataSetMonthly.addDataSetElement( dataElementD );
+
+        dataElementA.getDataSets().add( dataSetMonthly );
+        dataElementB.getDataSets().add( dataSetMonthly );
+        dataElementC.getDataSets().add( dataSetMonthly );
+        dataElementD.getDataSets().add( dataSetMonthly );
+    }
+
+    // -------------------------------------------------------------------------
+    // Supportive methods
+    // -------------------------------------------------------------------------
+
+    private Period makeMonth( int year, int month )
+    {
+        Date start = getDate( year, month, 1 );
+        Period period = periodTypeMonthly.createPeriod( start );
+        Date end = getDate( year, month, period.getDaysInPeriod() );
+        return createPeriod( periodTypeMonthly, start, end );
+    }
+
+    private Date monthStart( int year, int month )
+    {
+        DateTime starting = new DateTime( year, month, 1, 0, 0 );
+
+        return starting.toDate();
+    }
+
+    private Expression createExpression( String string, String description )
+    {
+        Set<DataElement> elts = expressionService.getDataElementsInExpression( string );
+        return new Expression( string, description, elts );
+    }
+
+    private void joinDataSetToSource( DataSet dataSet, OrganisationUnit source )
+    {
+        source.getDataSets().add( dataSet );
+        dataSet.getSources().add( source );
+    }
+
+    private Set<DataElement> dataElementSet( DataElement elt1 )
+    {
+        HashSet<DataElement> result = new HashSet<DataElement>();
+        result.add( elt1 );
+        return result;
+    }
+
+    private void useDataValue( DataElement e, Period p, OrganisationUnit s, Number value )
+    {
+        dataValueService.addDataValue( createDataValue( e, p, s, value.toString(), defaultCombo, defaultCombo ) );
+    }
+
+    private Double getPredictionAt( Collection<DataValue> predictions, OrganisationUnit unit, Period period )
+    {
+        for ( DataValue dv : predictions )
+        {
+            if ( ( unit == dv.getSource() ) && ( period.equals( dv.getPeriod() ) ) )
+            {
+                return Double.valueOf( dv.getValue() );
+            }
+        }
+        
+        return null;
+    }
+
+    private Double getDataValue( DataElement dataElement, OrganisationUnit source, Period period )
+    {
+        Collection<DataValue> results = dataValueService.getDataValues( dataElement, period, Sets.newHashSet( source ) );
+        
+        for ( DataValue v : results )
+        {
+            return Double.valueOf( v.getValue() );
+        }
+        
+        return null;
+    }
+
+    private void setupTestData()
+    {
+        useDataValue( dataElementA, makeMonth( 2001, 6 ), sourceA, 5 );
+        useDataValue( dataElementA, makeMonth( 2001, 7 ), sourceA, 3 );
+        useDataValue( dataElementA, makeMonth( 2001, 8 ), sourceA, 8 );
+        useDataValue( dataElementA, makeMonth( 2001, 9 ), sourceA, 4 );
+        useDataValue( dataElementA, makeMonth( 2001, 10 ), sourceA, 7 );
+
+        useDataValue( dataElementA, makeMonth( 2002, 6 ), sourceA, 8 );
+        useDataValue( dataElementA, makeMonth( 2002, 7 ), sourceA, 4 );
+        useDataValue( dataElementA, makeMonth( 2002, 8 ), sourceA, 10 );
+        useDataValue( dataElementA, makeMonth( 2002, 9 ), sourceA, 5 );
+        useDataValue( dataElementA, makeMonth( 2002, 10 ), sourceA, 7 );
+
+        useDataValue( dataElementA, makeMonth( 2003, 5 ), sourceA, 9 );
+        useDataValue( dataElementA, makeMonth( 2003, 6 ), sourceA, 11 );
+        useDataValue( dataElementA, makeMonth( 2003, 7 ), sourceA, 6 );
+        useDataValue( dataElementA, makeMonth( 2003, 8 ), sourceA, 7 );
+        useDataValue( dataElementA, makeMonth( 2003, 9 ), sourceA, 9 );
+        useDataValue( dataElementA, makeMonth( 2003, 10 ), sourceA, 10 );
+
+        useDataValue( dataElementB, makeMonth( 2003, 6 ), sourceA, 1 );
+        useDataValue( dataElementB, makeMonth( 2003, 7 ), sourceA, 1 );
+        useDataValue( dataElementB, makeMonth( 2003, 8 ), sourceA, 1 );
+        useDataValue( dataElementB, makeMonth( 2003, 9 ), sourceA, 1 );
+        useDataValue( dataElementB, makeMonth( 2003, 10 ), sourceA, 1 );
+
+        useDataValue( dataElementA, makeMonth( 2004, 5 ), sourceA, 4 );
+        useDataValue( dataElementA, makeMonth( 2004, 6 ), sourceA, 8 );
+        useDataValue( dataElementA, makeMonth( 2004, 7 ), sourceA, 4 );
+        useDataValue( dataElementA, makeMonth( 2004, 8 ), sourceA, 7 );
+        useDataValue( dataElementA, makeMonth( 2004, 9 ), sourceA, 5 );
+        useDataValue( dataElementA, makeMonth( 2004, 10 ), sourceA, 6 );
+
+        useDataValue( dataElementB, makeMonth( 2003, 5 ), sourceC, 1 );
+        useDataValue( dataElementB, makeMonth( 2003, 6 ), sourceC, 1 );
+        useDataValue( dataElementB, makeMonth( 2003, 7 ), sourceC, 1 );
+        useDataValue( dataElementB, makeMonth( 2003, 5 ), sourceE, 1 );
+        useDataValue( dataElementB, makeMonth( 2003, 6 ), sourceE, 1 );
+        useDataValue( dataElementB, makeMonth( 2003, 7 ), sourceE, 1 );
+        useDataValue( dataElementB, makeMonth( 2003, 5 ), sourceF, 1 );
+        useDataValue( dataElementB, makeMonth( 2003, 6 ), sourceF, 1 );
+        useDataValue( dataElementB, makeMonth( 2003, 7 ), sourceF, 1 );
+        useDataValue( dataElementB, makeMonth( 2003, 9 ), sourceF, 1 );
+        useDataValue( dataElementB, makeMonth( 2003, 10 ), sourceF, 1 );
+
+        useDataValue( dataElementA, makeMonth( 2001, 6 ), sourceC, 6 );
+        useDataValue( dataElementA, makeMonth( 2001, 7 ), sourceC, 4 );
+        useDataValue( dataElementA, makeMonth( 2001, 8 ), sourceC, 7 );
+        useDataValue( dataElementA, makeMonth( 2001, 9 ), sourceC, 4 );
+        useDataValue( dataElementA, makeMonth( 2001, 10 ), sourceC, 7 );
+
+        useDataValue( dataElementA, makeMonth( 2002, 6 ), sourceC, 7 );
+        useDataValue( dataElementA, makeMonth( 2002, 7 ), sourceC, 4 );
+        useDataValue( dataElementA, makeMonth( 2002, 8 ), sourceC, 11 );
+        useDataValue( dataElementA, makeMonth( 2002, 9 ), sourceC, 5 );
+        useDataValue( dataElementA, makeMonth( 2002, 10 ), sourceC, 6 );
+
+        useDataValue( dataElementA, makeMonth( 2003, 5 ), sourceC, 10 );
+        useDataValue( dataElementA, makeMonth( 2003, 6 ), sourceC, 10 );
+        useDataValue( dataElementA, makeMonth( 2003, 7 ), sourceC, 7 );
+        useDataValue( dataElementA, makeMonth( 2003, 8 ), sourceC, 7 );
+        useDataValue( dataElementA, makeMonth( 2003, 9 ), sourceC, 8 );
+        useDataValue( dataElementA, makeMonth( 2003, 10 ), sourceC, 9 );
+
+        useDataValue( dataElementA, makeMonth( 2004, 5 ), sourceC, 5 );
+        useDataValue( dataElementA, makeMonth( 2004, 6 ), sourceC, 9 );
+        useDataValue( dataElementA, makeMonth( 2004, 7 ), sourceC, 6 );
+        useDataValue( dataElementA, makeMonth( 2004, 8 ), sourceC, 7 );
+        useDataValue( dataElementA, makeMonth( 2004, 9 ), sourceC, 6 );
+        useDataValue( dataElementA, makeMonth( 2004, 10 ), sourceC, 5 );
+
+        useDataValue( dataElementA, makeMonth( 2001, 6 ), sourceE, 2 );
+        useDataValue( dataElementA, makeMonth( 2001, 7 ), sourceE, 1 );
+        useDataValue( dataElementA, makeMonth( 2001, 8 ), sourceE, 3 );
+        useDataValue( dataElementA, makeMonth( 2001, 9 ), sourceE, 2 );
+        useDataValue( dataElementA, makeMonth( 2001, 10 ), sourceE, 1 );
+
+        useDataValue( dataElementA, makeMonth( 2002, 6 ), sourceE, 3 );
+        useDataValue( dataElementA, makeMonth( 2002, 7 ), sourceE, 2 );
+        useDataValue( dataElementA, makeMonth( 2002, 8 ), sourceE, 1 );
+        useDataValue( dataElementA, makeMonth( 2002, 9 ), sourceE, 2 );
+        useDataValue( dataElementA, makeMonth( 2002, 10 ), sourceE, 2 );
+
+        useDataValue( dataElementA, makeMonth( 2003, 5 ), sourceE, 4 );
+        useDataValue( dataElementA, makeMonth( 2003, 6 ), sourceE, 4 );
+        useDataValue( dataElementA, makeMonth( 2003, 7 ), sourceE, 3 );
+        useDataValue( dataElementA, makeMonth( 2003, 8 ), sourceE, 2 );
+        useDataValue( dataElementA, makeMonth( 2003, 9 ), sourceE, 2 );
+        useDataValue( dataElementA, makeMonth( 2003, 10 ), sourceE, 1 );
+
+        useDataValue( dataElementA, makeMonth( 2004, 5 ), sourceE, 5 );
+        useDataValue( dataElementA, makeMonth( 2004, 6 ), sourceE, 7 );
+        useDataValue( dataElementA, makeMonth( 2004, 7 ), sourceE, 5 );
+        useDataValue( dataElementA, makeMonth( 2004, 8 ), sourceE, 4 );
+        useDataValue( dataElementA, makeMonth( 2004, 9 ), sourceE, 4 );
+        useDataValue( dataElementA, makeMonth( 2004, 10 ), sourceE, 3 );
+
+        useDataValue( dataElementA, makeMonth( 2001, 6 ), sourceF, 3 );
+        useDataValue( dataElementA, makeMonth( 2001, 7 ), sourceF, 2 );
+        useDataValue( dataElementA, makeMonth( 2001, 8 ), sourceF, 4 );
+        useDataValue( dataElementA, makeMonth( 2001, 9 ), sourceF, 3 );
+        useDataValue( dataElementA, makeMonth( 2001, 10 ), sourceF, 2 );
+
+        useDataValue( dataElementA, makeMonth( 2002, 6 ), sourceF, 4 );
+        useDataValue( dataElementA, makeMonth( 2002, 7 ), sourceF, 3 );
+        useDataValue( dataElementA, makeMonth( 2002, 8 ), sourceF, 2 );
+        useDataValue( dataElementA, makeMonth( 2002, 9 ), sourceF, 3 );
+        useDataValue( dataElementA, makeMonth( 2002, 10 ), sourceF, 3 );
+
+        useDataValue( dataElementA, makeMonth( 2003, 5 ), sourceF, 5 );
+        useDataValue( dataElementA, makeMonth( 2003, 6 ), sourceF, 5 );
+        useDataValue( dataElementA, makeMonth( 2003, 7 ), sourceF, 4 );
+        useDataValue( dataElementA, makeMonth( 2003, 8 ), sourceF, 3 );
+        useDataValue( dataElementA, makeMonth( 2003, 9 ), sourceF, 3 );
+        useDataValue( dataElementA, makeMonth( 2003, 10 ), sourceF, 2 );
+
+        useDataValue( dataElementA, makeMonth( 2004, 5 ), sourceF, 6 );
+        useDataValue( dataElementA, makeMonth( 2004, 6 ), sourceF, 8 );
+        useDataValue( dataElementA, makeMonth( 2004, 7 ), sourceF, 6 );
+        useDataValue( dataElementA, makeMonth( 2004, 8 ), sourceF, 5 );
+        useDataValue( dataElementA, makeMonth( 2004, 9 ), sourceF, 5 );
+        useDataValue( dataElementA, makeMonth( 2004, 10 ), sourceF, 4 );
+    }
+
+    // -------------------------------------------------------------------------
+    // Tests
+    // -------------------------------------------------------------------------
+
+    @Test
+    public void testSaveGetPredictor()
+    {
+        Predictor predictor = createPredictor( dataElementX, "A", expressionA, expressionB, periodTypeMonthly, orgUnitLevel1, 6, 1, 0 );
+        Set<OrganisationUnitLevel> levels = new HashSet<OrganisationUnitLevel>();
+        levels.add( orgUnitLevel1 );
+
+        int id = predictorService.addPredictor( predictor );
+
+        predictor = predictorService.getPredictor( id );
+
+        assertEquals( predictor.getName(), "PredictorA" );
+        assertEquals( predictor.getDescription(), "DescriptionA" );
+        assertNotNull( predictor.getGenerator().getExpression() );
+        // TODO Need a good skipTest test
+        assertEquals( predictor.getPeriodType(), periodTypeMonthly );
+        assertEquals( predictor.getOutput(), dataElementX );
+        assertEquals( predictor.getAnnualSampleCount(), new Integer( 0 ) );
+        assertEquals( predictor.getSequentialSampleCount(), new Integer( 6 ) );
+        assertEquals( predictor.getSequentialSkipCount(), new Integer( 1 ) );
+        assertEquals( predictor.getOrganisationUnitLevels(), levels );
+    }
+
+    @Test
+    public void testUpdatePredictor()
+    {
+        Predictor predictor = createPredictor( dataElementX, "A", expressionA, expressionB, periodTypeMonthly, orgUnitLevel1, 6, 1, 0 );
+
+        int id = predictorService.addPredictor( predictor );
+
+        predictor = predictorService.getPredictor( id );
+
+        assertEquals( predictor.getName(), "PredictorA" );
+        assertEquals( predictor.getDescription(), "DescriptionA" );
+        assertNotNull( predictor.getGenerator().getExpression() );
+        assertEquals( predictor.getPeriodType(), periodTypeMonthly );
+
+        predictor.setName( "PredictorB" );
+        predictor.setDescription( "DescriptionB" );
+        predictor.setSequentialSkipCount( 2 );
+
+        predictorService.updatePredictor( predictor );
+
+        predictor = predictorService.getPredictor( id );
+
+        assertEquals( predictor.getName(), "PredictorB" );
+        assertEquals( predictor.getDescription(), "DescriptionB" );
+        assertEquals( predictor.getSequentialSkipCount(), new Integer( 2 ) );
+
+    }
+
+    @Test
+    public void testDeletePredictor()
+    {
+        Predictor predictorA = createPredictor( dataElementX, "A", expressionA, expressionB, periodTypeMonthly, orgUnitLevel1, 6, 1, 0 );
+        Predictor predictorB = createPredictor( dataElementX, "B", expressionA, expressionB, periodTypeMonthly, orgUnitLevel1, 6, 1, 0 );
+
+        int idA = predictorService.addPredictor( predictorA );
+        int idB = predictorService.addPredictor( predictorB );
+
+        assertNotNull( predictorService.getPredictor( idA ) );
+        assertNotNull( predictorService.getPredictor( idB ) );
+
+        predictorA.clearExpressions();
+
+        predictorService.deletePredictor( predictorA );
+
+        assertNull( predictorService.getPredictor( idA ) );
+        assertNotNull( predictorService.getPredictor( idB ) );
+
+        predictorB.clearExpressions();
+
+        predictorService.deletePredictor( predictorB );
+
+        assertNull( predictorService.getPredictor( idA ) );
+        assertNull( predictorService.getPredictor( idB ) );
+    }
+
+    @Test
+    public void testGetAllPredictors()
+    {
+        Predictor predictorA = createPredictor( dataElementX, "A", expressionA, expressionB, periodTypeMonthly, orgUnitLevel1, 6, 1, 0 );
+        Predictor predictorB = createPredictor( dataElementX, "B", expressionA, expressionB, periodTypeMonthly, orgUnitLevel1, 6, 1, 0 );
+
+        predictorService.addPredictor( predictorA );
+        predictorService.addPredictor( predictorB );
+
+        List<Predictor> predictors = predictorService.getAllPredictors();
+
+        assertTrue( predictors.size() == 2 );
+        assertTrue( predictors.contains( predictorA ) );
+        assertTrue( predictors.contains( predictorB ) );
+    }
+
+    @Test
+    public void testGetPredictorByName()
+    {
+        Predictor predictorA = createPredictor( dataElementX, "A", expressionA, expressionB, periodTypeMonthly, orgUnitLevel1, 6, 1, 0 );
+        Predictor predictorB = createPredictor( dataElementX, "B", expressionA, expressionB, periodTypeMonthly, orgUnitLevel1, 6, 1, 0 );
+
+        int id = predictorService.addPredictor( predictorA );
+        predictorService.addPredictor( predictorB );
+
+        List<Predictor> p = predictorService.getPredictorsByName( "PredictorA" );
+
+        assertEquals( p.size(), 1 );
+        assertEquals( p.get( 0 ).getId(), id );
+
+        assertEquals( p.get( 0 ).getName(), "PredictorA" );
+    }
+
+    @Test
+    public void testGetPredictorCount()
+    {
+        Set<DataElement> dataElementsA = new HashSet<>();
+        dataElementsA.add( dataElementA );
+        dataElementsA.add( dataElementB );
+
+        Set<DataElement> dataElementsB = new HashSet<>();
+        dataElementsB.add( dataElementC );
+        dataElementsB.add( dataElementD );
+
+        Set<DataElement> dataElementsC = new HashSet<>();
+
+        Set<DataElement> dataElementsD = new HashSet<>();
+        dataElementsD.addAll( dataElementsA );
+        dataElementsD.addAll( dataElementsB );
+
+        Expression expression1 = new Expression( "Expression1", "Expression1", dataElementsA );
+        Expression expression2 = new Expression( "Expression2", "Expression2", dataElementsB );
+        Expression expression3 = new Expression( "Expression3", "Expression3", dataElementsC );
+
+        expressionService.addExpression( expression1 );
+        expressionService.addExpression( expression2 );
+        expressionService.addExpression( expression3 );
+
+        Predictor predictorA = createPredictor( dataElementX, "A", expressionA, expressionB, periodTypeMonthly, orgUnitLevel1, 6, 1, 0 );
+        Predictor predictorB = createPredictor( dataElementX, "B", expressionA, expressionB, periodTypeMonthly, orgUnitLevel1, 6, 1, 0 );
+        Predictor predictorC = createPredictor( dataElementX, "C", expressionA, expressionB, periodTypeMonthly, orgUnitLevel1, 6, 1, 0 );
+
+        predictorService.addPredictor( predictorA );
+        predictorService.addPredictor( predictorB );
+        predictorService.addPredictor( predictorC );
+
+        assertNotNull( predictorService.getPredictorCount() );
+        assertEquals( 3, predictorService.getPredictorCount() );
+    }
+
+    @Test
+    @Category( IntegrationTest.class )
+    public void testGetPredictionsSequential()
+    {
+        setupTestData();
+        
+        String auid = dataElementA.getUid();
+        Predictor p = createPredictor( dataElementX, "GetPredictionsSequential",
+            new Expression( "AVG(#{" + auid + "})+1.5*STDDEV(#{" + auid + "})", "descriptionA",
+                dataElementSet( dataElementA ) ),
+            null, periodTypeMonthly, orgUnitLevel1, 3, 1, 0 );
+
+        Iterable<DataValue> stream = predictorService.getPredictions( p, monthStart( 2001, 7 ),
+            monthStart( 2001, 12 ) );
+        List<DataValue> predictions = Lists.newArrayList( stream );
+
+        // displayDataValues( predictions );
+
+        assertEquals( 8, predictions.size() );
+        assertEquals( new Double( 5.0 ), getPredictionAt( predictions, sourceA, makeMonth( 2001, 8 ) ) );
+        assertEquals( new Double( 5.5 ), getPredictionAt( predictions, sourceA, makeMonth( 2001, 9 ) ) );
+    }
+
+    @Test
+    @Category( IntegrationTest.class )
+    public void testGetPredictionsSeasonal()
+    {
+        setupTestData();
+        
+        String auid = dataElementA.getUid();
+        Predictor p = createPredictor( dataElementX, "GetPredictionsSeasonal",
+            new Expression( "AVG(#{" + auid + "})+1.5*STDDEV(#{" + auid + "})", "descriptionA",
+                dataElementSet( dataElementA ) ),
+            null, periodTypeMonthly, orgUnitLevel1, 3, 1, 2 );
+
+        Iterable<DataValue> stream = predictorService.getPredictions( p, monthStart( 2001, 7 ),
+            monthStart( 2005, 12 ) );
+        List<DataValue> predictions = Lists.newArrayList( stream );
+
+        // displayDataValues(predictions);
+        assertEquals( 100, predictions.size() );
+        assertEquals( new Double( 5.0 ), getPredictionAt( predictions, sourceA, makeMonth( 2001, 8 ) ) );
+        assertEquals( new Double( 5.5 ), getPredictionAt( predictions, sourceA, makeMonth( 2001, 9 ) ) );
+        assertEquals( new Double( 10.93693177121688 ), getPredictionAt( predictions, sourceA, makeMonth( 2004, 7 ) ) );
+        assertEquals( new Double( 10.846601043114951 ), getPredictionAt( predictions, sourceA, makeMonth( 2004, 8 ) ) );
+        // This value is derived from organisation units beneath the actual *sourceB*.
+        assertEquals( new Double( 18.143692420072007 ), getPredictionAt( predictions, sourceB, makeMonth( 2004, 7 ) ) );
+    }
+
+    @Test
+    @Category( IntegrationTest.class )
+    public void testGetPredictionsSeasonalWithOutbreak()
+    {
+        setupTestData();
+        
+        String auid = dataElementA.getUid();
+        Predictor p = createPredictor( dataElementX, "GetPredictionsSeasonalWithOutbreak",
+            createExpression( "AVG(#{" + auid + "})+1.5*STDDEV(#{" + auid + "})", "descriptionA" ),
+            createExpression( "#{" + dataElementB.getUid() + "}", "outbreak" ), periodTypeMonthly, orgUnitLevel1, 3, 1, 2 );
+
+        Iterable<DataValue> stream = predictorService.getPredictions( p, monthStart( 2001, 7 ),
+            monthStart( 2005, 12 ) );
+        List<DataValue> predictions = Lists.newArrayList( stream );
+
+        assertEquals( 99, predictions.size() );
+        assertEquals( new Double( 5.0 ), getPredictionAt( predictions, sourceA, makeMonth( 2001, 8 ) ) );
+        assertEquals( new Double( 5.5 ), getPredictionAt( predictions, sourceA, makeMonth( 2001, 9 ) ) );
+        assertEquals( new Double( 10.088860517433634 ), getPredictionAt( predictions, sourceA, makeMonth( 2004, 7 ) ) );
+        assertEquals( new Double( 10.095418256997062 ), getPredictionAt( predictions, sourceA, makeMonth( 2004, 8 ) ) );
+        // This value is derived from organisation units beneath the actual *sourceB*.
+        assertEquals( new Double( 15.754231583479712 ), getPredictionAt( predictions, sourceB, makeMonth( 2004, 7 ) ) );
+    }
+
+    @Test
+    @Category( IntegrationTest.class )
+    public void testPredictSequential()
+    {
+        setupTestData();
+        
+        String auid = dataElementA.getUid();
+        Predictor p = createPredictor( dataElementX, "PredictSequential",
+            new Expression( "AVG(#{" + auid + "})+1.5*STDDEV(#{" + auid + "})", "descriptionA",
+                dataElementSet( dataElementA ) ),
+            null, periodTypeMonthly, orgUnitLevel1, 3, 1, 0 );
+
+        predictorService.predict( p, monthStart( 2001, 7 ), monthStart( 2001, 12 ) );
+
+        assertEquals( new Double( 5.5 ), getDataValue( dataElementX, sourceA, makeMonth( 2001, 9 ) ) );
+        assertEquals( new Double( 5.0 ), getDataValue( dataElementX, sourceA, makeMonth( 2001, 8 ) ) );
+    }
+}
+