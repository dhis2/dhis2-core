/*
 * Copyright (c) 2004-2021, University of Oslo
 * All rights reserved.
 *
 * Redistribution and use in source and binary forms, with or without
 * modification, are permitted provided that the following conditions are met:
 * Redistributions of source code must retain the above copyright notice, this
 * list of conditions and the following disclaimer.
 *
 * Redistributions in binary form must reproduce the above copyright notice,
 * this list of conditions and the following disclaimer in the documentation
 * and/or other materials provided with the distribution.
 * Neither the name of the HISP project nor the names of its contributors may
 * be used to endorse or promote products derived from this software without
 * specific prior written permission.
 *
 * THIS SOFTWARE IS PROVIDED BY THE COPYRIGHT HOLDERS AND CONTRIBUTORS "AS IS" AND
 * ANY EXPRESS OR IMPLIED WARRANTIES, INCLUDING, BUT NOT LIMITED TO, THE IMPLIED
 * WARRANTIES OF MERCHANTABILITY AND FITNESS FOR A PARTICULAR PURPOSE ARE
 * DISCLAIMED. IN NO EVENT SHALL THE COPYRIGHT OWNER OR CONTRIBUTORS BE LIABLE FOR
 * ANY DIRECT, INDIRECT, INCIDENTAL, SPECIAL, EXEMPLARY, OR CONSEQUENTIAL DAMAGES
 * (INCLUDING, BUT NOT LIMITED TO, PROCUREMENT OF SUBSTITUTE GOODS OR SERVICES;
 * LOSS OF USE, DATA, OR PROFITS; OR BUSINESS INTERRUPTION) HOWEVER CAUSED AND ON
 * ANY THEORY OF LIABILITY, WHETHER IN CONTRACT, STRICT LIABILITY, OR TORT
 * (INCLUDING NEGLIGENCE OR OTHERWISE) ARISING IN ANY WAY OUT OF THE USE OF THIS
 * SOFTWARE, EVEN IF ADVISED OF THE POSSIBILITY OF SUCH DAMAGE.
 */
package org.hisp.dhis.expression;

import static org.hamcrest.MatcherAssert.assertThat;
import static org.hamcrest.Matchers.hasItem;
import static org.hamcrest.Matchers.hasItems;
import static org.hamcrest.Matchers.hasSize;
import static org.hamcrest.Matchers.is;
import static org.hisp.dhis.category.CategoryCombo.DEFAULT_CATEGORY_COMBO_NAME;
import static org.hisp.dhis.common.DimensionItemType.DATA_ELEMENT;
import static org.hisp.dhis.expression.Expression.SEPARATOR;
import static org.hisp.dhis.expression.ExpressionService.SYMBOL_DAYS;
import static org.hisp.dhis.expression.ExpressionService.SYMBOL_WILDCARD;
import static org.hisp.dhis.expression.MissingValueStrategy.NEVER_SKIP;
import static org.hisp.dhis.expression.ParseType.INDICATOR_EXPRESSION;
import static org.hisp.dhis.expression.ParseType.PREDICTOR_EXPRESSION;
import static org.hisp.dhis.expression.ParseType.VALIDATION_RULE_EXPRESSION;
import static org.hisp.dhis.utils.Assertions.assertMapEquals;
import static org.junit.Assert.assertEquals;
import static org.junit.Assert.assertFalse;
import static org.junit.Assert.assertNotNull;
import static org.junit.Assert.assertNull;
import static org.junit.Assert.assertTrue;
import static org.mockito.Mockito.verify;
import static org.mockito.Mockito.when;

import java.util.ArrayList;
import java.util.Arrays;
import java.util.Collections;
import java.util.HashMap;
import java.util.List;
import java.util.Map;
import java.util.Set;

import org.apache.commons.math3.util.Precision;
import org.hisp.dhis.DhisSpringTest;
import org.hisp.dhis.analytics.DataType;
import org.hisp.dhis.cache.CacheProvider;
import org.hisp.dhis.category.Category;
import org.hisp.dhis.category.CategoryCombo;
import org.hisp.dhis.category.CategoryOption;
import org.hisp.dhis.category.CategoryOptionCombo;
import org.hisp.dhis.category.CategoryService;
import org.hisp.dhis.common.CodeGenerator;
import org.hisp.dhis.common.DataDimensionType;
import org.hisp.dhis.common.DimensionItemType;
import org.hisp.dhis.common.DimensionService;
import org.hisp.dhis.common.DimensionalItemId;
import org.hisp.dhis.common.DimensionalItemObject;
import org.hisp.dhis.common.IdentifiableObjectManager;
import org.hisp.dhis.common.ReportingRate;
import org.hisp.dhis.constant.Constant;
import org.hisp.dhis.constant.ConstantService;
import org.hisp.dhis.dataelement.DataElement;
import org.hisp.dhis.dataelement.DataElementOperand;
import org.hisp.dhis.dataelement.DataElementService;
import org.hisp.dhis.dataset.DataSet;
import org.hisp.dhis.hibernate.HibernateGenericStore;
import org.hisp.dhis.indicator.Indicator;
import org.hisp.dhis.indicator.IndicatorType;
import org.hisp.dhis.indicator.IndicatorValue;
import org.hisp.dhis.organisationunit.OrganisationUnit;
import org.hisp.dhis.organisationunit.OrganisationUnitGroup;
import org.hisp.dhis.organisationunit.OrganisationUnitGroupService;
import org.hisp.dhis.organisationunit.OrganisationUnitService;
import org.hisp.dhis.period.Period;
import org.hisp.dhis.program.ProgramDataElementDimensionItem;
import org.hisp.dhis.program.ProgramIndicator;
import org.hisp.dhis.program.ProgramTrackedEntityAttributeDimensionItem;
import org.hisp.dhis.random.BeanRandomizer;
import org.junit.Before;
import org.junit.Rule;
import org.junit.Test;
import org.mockito.Mock;
import org.mockito.junit.MockitoJUnit;
import org.mockito.junit.MockitoRule;
import org.springframework.beans.factory.annotation.Autowired;

import com.google.common.collect.ImmutableList;
import com.google.common.collect.ImmutableMap;
import com.google.common.collect.Lists;
import com.google.common.collect.Sets;

/**
 * @author Luciano Fiandesio
 */
public class ExpressionService2Test extends DhisSpringTest
{
    @Mock
    private HibernateGenericStore<Expression> hibernateGenericStore;

    @Mock
    private DataElementService dataElementService;

    @Mock
    private CategoryService categoryService;

    @Mock
    private ConstantService constantService;

    @Mock
    private OrganisationUnitService organisationUnitService;

    @Mock
    private OrganisationUnitGroupService organisationUnitGroupService;

    @Mock
    private DimensionService dimensionService;

    @Mock
    private IdentifiableObjectManager idObjectManager;

    @Rule
    public MockitoRule mockitoRule = MockitoJUnit.rule();

    @Autowired
    private CacheProvider cacheProvider;

    private DefaultExpressionService target;

    private CategoryOption categoryOptionA;

    private CategoryOption categoryOptionB;

    private CategoryOption categoryOptionC;

    private CategoryOption categoryOptionD;

    private Category categoryA;

    private Category categoryB;

    private CategoryCombo categoryCombo;

    private DataElement deA;

    private DataElement deB;

    private DataElement deC;

    private DataElement deD;

    private DataElement deE;

    private DataElementOperand opA;

    private DataElementOperand opB;

    private DataElementOperand opC;

    private DataElementOperand opD;

    private DataElementOperand opE;

    private DataElementOperand opF;

    private ProgramTrackedEntityAttributeDimensionItem pteaA;

    private ProgramDataElementDimensionItem pdeA;

    private ProgramIndicator piA;

    private Period period;

    private OrganisationUnit unitA;

    private OrganisationUnit unitB;

    private OrganisationUnit unitC;

    private CategoryOptionCombo coc;

    private CategoryOptionCombo cocA;

    private CategoryOptionCombo cocB;

    private Constant constantA;

    private Constant constantB;

    private OrganisationUnitGroup groupA;

    private OrganisationUnitGroup groupB;

    private ReportingRate reportingRate;

    private String expressionA;

    private String expressionB;

    private String expressionC;

    private String expressionD;

    private String expressionE;

    private String expressionF;

    private String expressionG;

    private String expressionH;

    private String expressionI;

    private String expressionK;

    private String expressionJ;

    private String expressionL;

    private String expressionM;

    private String expressionN;

    private String expressionO;

    private String expressionP;

    private String expressionR;

    private BeanRandomizer rnd;

    private static final double DELTA = 0.01;

    @Before
    public void setUp()
    {
        target = new DefaultExpressionService( hibernateGenericStore, dataElementService, constantService,
            organisationUnitService, organisationUnitGroupService, dimensionService, idObjectManager, cacheProvider );

        rnd = new BeanRandomizer();

        categoryOptionA = new CategoryOption( "Under 5" );
        categoryOptionB = new CategoryOption( "Over 5" );
        categoryOptionC = new CategoryOption( "Male" );
        categoryOptionD = new CategoryOption( "Female" );

        categoryA = new Category( "Age", DataDimensionType.DISAGGREGATION );
        categoryB = new Category( "Gender", DataDimensionType.DISAGGREGATION );

        categoryA.getCategoryOptions().add( categoryOptionA );
        categoryA.getCategoryOptions().add( categoryOptionB );
        categoryB.getCategoryOptions().add( categoryOptionC );
        categoryB.getCategoryOptions().add( categoryOptionD );

        categoryCombo = new CategoryCombo( "Age and gender", DataDimensionType.DISAGGREGATION );
        categoryCombo.getCategories().add( categoryA );
        categoryCombo.getCategories().add( categoryB );
        categoryCombo.generateOptionCombos();

        List<CategoryOptionCombo> optionCombos = Lists.newArrayList( categoryCombo.getOptionCombos() );

        cocA = optionCombos.get( 0 );
        cocA.setUid( CodeGenerator.generateUid() );
        cocB = optionCombos.get( 1 );
        cocB.setUid( CodeGenerator.generateUid() );

        deA = createDataElement( 'A' );
        deB = createDataElement( 'B' );
        deC = createDataElement( 'C' );
        deD = createDataElement( 'D' );
        deE = createDataElement( 'E', categoryCombo );

        coc = rnd.randomObject( CategoryOptionCombo.class );
        coc.setName( DEFAULT_CATEGORY_COMBO_NAME );

        optionCombos.add( coc );

        opA = new DataElementOperand( deA, coc );
        opB = new DataElementOperand( deB, coc );
        opC = new DataElementOperand( deC, coc );
        opD = new DataElementOperand( deD, coc );
        opE = new DataElementOperand( deB, cocA );
        opF = new DataElementOperand( deA, cocA, cocB );

        period = createPeriod( getDate( 2000, 1, 1 ), getDate( 2000, 1, 31 ) );

        pteaA = rnd.randomObject( ProgramTrackedEntityAttributeDimensionItem.class );
        pdeA = rnd.randomObject( ProgramDataElementDimensionItem.class );
        piA = rnd.randomObject( ProgramIndicator.class );

        unitA = createOrganisationUnit( 'A' );
        unitB = createOrganisationUnit( 'B' );
        unitC = createOrganisationUnit( 'C' );

        constantA = rnd.randomObject( Constant.class );
        constantA.setName( "ConstantA" );
        constantA.setValue( 2.0 );

        constantB = rnd.randomObject( Constant.class );
        constantB.setName( "ConstantB" );
        constantB.setValue( 5.0 );

        groupA = createOrganisationUnitGroup( 'A' );
        groupA.addOrganisationUnit( unitA );
        groupA.addOrganisationUnit( unitB );
        groupA.addOrganisationUnit( unitC );

        groupB = createOrganisationUnitGroup( 'B' );
        groupB.addOrganisationUnit( unitB );

        DataSet dataSetA = createDataSet( 'A' );
        dataSetA.setUid( "a23dataSetA" );
        dataSetA.addOrganisationUnit( unitA );

        reportingRate = new ReportingRate( dataSetA );

        expressionA = "#{" + opA.getDimensionItem() + "}+#{" + opB.getDimensionItem() + "}";
        expressionB = "#{" + deC.getUid() + SEPARATOR + coc.getUid() + "}-#{" + deD.getUid() + SEPARATOR + coc.getUid()
            + "}";
        expressionC = "#{" + deA.getUid() + SEPARATOR + coc.getUid() + "}+#{" + deE.getUid() + "}-10";
        expressionD = "#{" + deA.getUid() + SEPARATOR + coc.getUid() + "}+" + SYMBOL_DAYS;
        expressionE = "#{" + deA.getUid() + SEPARATOR + coc.getUid() + "}*C{" + constantA.getUid() + "}";
        expressionF = "#{" + deA.getUid() + SEPARATOR + coc.getUid() + "}";
        expressionG = expressionF + "+#{" + deB.getUid() + "}-#{" + deC.getUid() + "}";
        expressionH = "#{" + deA.getUid() + SEPARATOR + coc.getUid() + "}*OUG{" + groupA.getUid() + "}";
        expressionI = "#{" + opA.getDimensionItem() + "}*" + "#{" + deB.getDimensionItem() + "}+" +
            "C{" + constantA.getUid() + "}+5-" + "D{" + pdeA.getDimensionItem() + "}+" +
            "A{" + pteaA.getDimensionItem() + "}-10+" + "I{" + piA.getDimensionItem() + "}";
        expressionJ = "#{" + opA.getDimensionItem() + "}+#{" + opB.getDimensionItem() + "}";
        expressionK = "1.5*avg(" + expressionJ + ")";
        expressionL = expressionA + "+avg(" + expressionJ + ")+1.5*stddev(" + expressionJ + ")+" + expressionB;
        expressionM = "#{" + deA.getUid() + SEPARATOR + SYMBOL_WILDCARD + "}-#{" + deB.getUid() + SEPARATOR
            + coc.getUid() + "}";
        expressionN = "#{" + deA.getUid() + SEPARATOR + cocA.getUid() + SEPARATOR + cocB.getUid() + "}-#{"
            + deB.getUid() + SEPARATOR + cocA.getUid() + "}";
        expressionO = "#{" + opA.getDimensionItem() + "}+sum(#{" + opB.getDimensionItem() + "})";
        expressionP = "#{" + deB.getUid() + SEPARATOR + coc.getUid() + "}";
        expressionR = "#{" + deB.getUid() + SEPARATOR + coc.getUid() + "}" + " + R{" + reportingRate.getUid() +
            ".REPORTING_RATE}";
    }

    private DimensionalItemId getId( DimensionalItemObject o )
    {
        DimensionItemType type = o.getDimensionItemType();

        switch ( type )
        {
        case DATA_ELEMENT:
            return new DimensionalItemId( type, o.getUid() );

        case DATA_ELEMENT_OPERAND:
            DataElementOperand deo = (DataElementOperand) o;

            return new DimensionalItemId( type,
                deo.getDataElement().getUid(),
                deo.getCategoryOptionCombo() == null ? null : deo.getCategoryOptionCombo().getUid(),
                deo.getAttributeOptionCombo() == null ? null : deo.getAttributeOptionCombo().getUid() );

        case REPORTING_RATE:
            ReportingRate rr = (ReportingRate) o;

            return new DimensionalItemId( type,
                rr.getDataSet().getUid(),
                rr.getMetric().name() );

        case PROGRAM_DATA_ELEMENT:
            ProgramDataElementDimensionItem pde = (ProgramDataElementDimensionItem) o;

            return new DimensionalItemId( type,
                pde.getProgram().getUid(),
                pde.getDataElement().getUid() );

        case PROGRAM_ATTRIBUTE:
            ProgramTrackedEntityAttributeDimensionItem pa = (ProgramTrackedEntityAttributeDimensionItem) o;

            return new DimensionalItemId( type,
                pa.getProgram().getUid(),
                pa.getAttribute().getUid() );

        case PROGRAM_INDICATOR:
            return new DimensionalItemId( type, o.getUid() );

        default:
            return null;
        }
    }

    private Double exprValue( String expression, Map<DimensionalItemId, DimensionalItemObject> itemMap,
        Map<DimensionalItemObject, Object> valueMap, Map<String, Integer> orgUnitCountMap, Integer days )
    {
        return target.getExpressionValue( expression, INDICATOR_EXPRESSION, itemMap, valueMap,
            constantMap(), orgUnitCountMap, days, NEVER_SKIP );
    }

    @Test
    public void testGetExpressionElementAndOptionComboIds()
    {
        Set<String> ids = target.getExpressionElementAndOptionComboIds( expressionC, VALIDATION_RULE_EXPRESSION );

        assertEquals( 2, ids.size() );
        assertTrue( ids.contains( deA.getUid() + SEPARATOR + coc.getUid() ) );
        assertTrue( ids.contains( deE.getUid() ) );
    }

    @Test
    public void testGetExpressionDimensionalItemIdsNullOrEmpty()
    {
        Set<DimensionalItemId> itemIds = target.getExpressionDimensionalItemIds( null, INDICATOR_EXPRESSION );
        assertEquals( 0, itemIds.size() );

        itemIds = target.getExpressionDimensionalItemIds( "", INDICATOR_EXPRESSION );
        assertEquals( 0, itemIds.size() );
    }

    @Test
    public void testGetExpressionDimensionalItemIds()
    {
        when( constantService.getConstantMap() ).thenReturn(
            ImmutableMap.<String, Constant> builder()
                .put( constantA.getUid(), constantA )
                .put( constantB.getUid(), constantB )
                .build() );

        Set<DimensionalItemId> itemIds = target.getExpressionDimensionalItemIds( expressionI, INDICATOR_EXPRESSION );

        assertEquals( 5, itemIds.size() );
        assertTrue( itemIds.contains( getId( opA ) ) );
        assertTrue( itemIds.contains( getId( deB ) ) );
        assertTrue( itemIds.contains( getId( pdeA ) ) );
        assertTrue( itemIds.contains( getId( pteaA ) ) );
        assertTrue( itemIds.contains( getId( piA ) ) );
    }

    @Test
    public void testGetExpressionDimensionalItemMapsNullOrEmpty()
    {
        Map<DimensionalItemId, DimensionalItemObject> itemMap = new HashMap<>();
        Map<DimensionalItemId, DimensionalItemObject> sampleItemMap = new HashMap<>();

        target.getExpressionDimensionalItemMaps( null, INDICATOR_EXPRESSION, DataType.NUMERIC, itemMap, sampleItemMap );
        assertEquals( 0, itemMap.size() );
        assertEquals( 0, sampleItemMap.size() );

        target.getExpressionDimensionalItemMaps( "", INDICATOR_EXPRESSION, DataType.NUMERIC, itemMap, sampleItemMap );
        assertEquals( 0, itemMap.size() );
        assertEquals( 0, sampleItemMap.size() );
    }

    @Test
    public void testGetExpressionDimensionalItemMaps()
    {
        Set<DimensionalItemId> itemIds = Sets.newHashSet(
            getId( opA ), getId( opB ), getId( opC ), getId( opD ) );

        Set<DimensionalItemId> sampleIds = Sets.newHashSet(
            getId( opA ), getId( opB ) );

        Map<DimensionalItemId, DimensionalItemObject> expectedItemMap = ImmutableMap.of(
            getId( opA ), opA,
            getId( opB ), opB,
            getId( opC ), opC,
            getId( opD ), opD );

        Map<DimensionalItemId, DimensionalItemObject> expectedSampleMap = ImmutableMap.of(
            getId( opA ), opA,
            getId( opB ), opB );

        when( dimensionService.getDataDimensionalItemObjectMap( itemIds ) ).thenReturn( expectedItemMap );
        when( dimensionService.getDataDimensionalItemObjectMap( sampleIds ) ).thenReturn( expectedSampleMap );

        when( constantService.getConstantMap() ).thenReturn(
            ImmutableMap.<String, Constant> builder()
                .put( constantA.getUid(), constantA )
                .put( constantB.getUid(), constantB )
                .build() );

        Map<DimensionalItemId, DimensionalItemObject> resultItemMap = new HashMap<>();
        Map<DimensionalItemId, DimensionalItemObject> resultSampleMap = new HashMap<>();

        target.getExpressionDimensionalItemMaps( expressionL, PREDICTOR_EXPRESSION, DataType.NUMERIC,
            resultItemMap, resultSampleMap );

        assertMapEquals( expectedItemMap, resultItemMap );
        assertMapEquals( expectedSampleMap, resultSampleMap );
    }

    @Test
    public void testGetIndicatorDimensionalItemMap()
    {
        Set<DimensionalItemId> itemIds = Sets.newHashSet(
            getId( opA ), getId( opB ), getId( deB ), getId( pdeA ), getId( pteaA ), getId( piA ) );

        Set<DimensionalItemObject> itemObjects = Sets.newHashSet( opA, opB, deB, pdeA, pteaA, piA );

        ImmutableMap<DimensionalItemId, DimensionalItemObject> itemMap = ImmutableMap
            .<DimensionalItemId, DimensionalItemObject> builder()
            .put( getId( opA ), opA )
            .put( getId( opB ), opB )
            .put( getId( deB ), deB )
            .put( getId( pdeA ), pdeA )
            .put( getId( pteaA ), pteaA )
            .put( getId( piA ), piA )
            .build();

        when( dimensionService.getDataDimensionalItemObjectMap( itemIds ) ).thenReturn( itemMap );

        when( constantService.getConstantMap() ).thenReturn(
            ImmutableMap.<String, Constant> builder()
                .put( constantA.getUid(), constantA )
                .put( constantB.getUid(), constantB )
                .build() );

        Indicator indicator = createIndicator( 'A', null );
        indicator.setNumerator( expressionI );
        indicator.setDenominator( expressionA );

        Set<Indicator> indicators = Sets.newHashSet( indicator );

        Map<DimensionalItemId, DimensionalItemObject> result = target.getIndicatorDimensionalItemMap( indicators );

        assertMapEquals( itemMap, result );
    }

    @Test
    public void testGetExpressionDataElements()
    {
        when( dataElementService.getDataElement( opA.getDimensionItem().split( "\\." )[0] ) )
            .thenReturn( opA.getDataElement() );
        when( dataElementService.getDataElement( opB.getDimensionItem().split( "\\." )[0] ) )
            .thenReturn( opB.getDataElement() );
        Set<DataElement> dataElements = target.getExpressionDataElements( expressionA, INDICATOR_EXPRESSION );

        assertThat( dataElements, hasSize( 2 ) );
        assertThat( dataElements, hasItems( opA.getDataElement(), opB.getDataElement() ) );

        // Expression G
        when( dataElementService.getDataElement( deA.getUid() ) ).thenReturn( deA );
        when( dataElementService.getDataElement( deB.getUid() ) ).thenReturn( deB );
        when( dataElementService.getDataElement( deC.getUid() ) ).thenReturn( deC );

        dataElements = target.getExpressionDataElements( expressionG, INDICATOR_EXPRESSION );

        assertThat( dataElements, hasSize( 3 ) );
        assertThat( dataElements, hasItems( deA, deB, deC ) );

        dataElements = target.getExpressionDataElements( expressionM, INDICATOR_EXPRESSION );

        assertThat( dataElements, hasSize( 2 ) );
        assertThat( dataElements, hasItems( deA, deB ) );
    }

    @Test
    public void testExpressionDimensionalItemMapsReportingRates()
    {
        Set<DimensionalItemId> itemIds = Sets.newHashSet( getId( reportingRate ), getId( opB ) );

        Map<DimensionalItemId, DimensionalItemObject> expectedItemMap = ImmutableMap.of(
            getId( reportingRate ), reportingRate,
            getId( opB ), opB );

        when( dimensionService.getDataDimensionalItemObjectMap( itemIds ) ).thenReturn( expectedItemMap );

        Map<DimensionalItemId, DimensionalItemObject> resultItemMap = new HashMap<>();
        Map<DimensionalItemId, DimensionalItemObject> resultSampleMap = new HashMap<>();

        target.getExpressionDimensionalItemMaps( expressionR, INDICATOR_EXPRESSION, DataType.NUMERIC,
            resultItemMap, resultSampleMap );

        assertEquals( expectedItemMap, resultItemMap );
        assertEquals( 0, resultSampleMap.size() );
    }

    @Test
    public void testGetExpressionOptionComboIds()
    {
        Set<String> comboIds = target.getExpressionOptionComboIds( expressionG, INDICATOR_EXPRESSION );

        assertNotNull( comboIds );
        assertThat( comboIds, hasSize( 1 ) );
        assertThat( comboIds, hasItem( coc.getUid() ) );
    }

    @Test
    public void testExpressionIsValid()
    {
        when( constantService.getConstantMap() ).thenReturn(
            ImmutableMap.<String, Constant> builder()
                .put( constantA.getUid(), constantA )
                .put( constantB.getUid(), constantB )
                .build() );
        when( dimensionService.getDataDimensionalItemObject( getId( deA ) ) ).thenReturn( deA );
        when( dimensionService.getDataDimensionalItemObject( getId( deE ) ) ).thenReturn( deE );
        when( dimensionService.getDataDimensionalItemObject( getId( opA ) ) ).thenReturn( opA );
        when( dimensionService.getDataDimensionalItemObject( getId( opB ) ) ).thenReturn( opB );
        when( dimensionService.getDataDimensionalItemObject( getId( opC ) ) ).thenReturn( opC );
        when( dimensionService.getDataDimensionalItemObject( getId( opD ) ) ).thenReturn( opD );
        when( dimensionService.getDataDimensionalItemObject( getId( opE ) ) ).thenReturn( opE );
        when( dimensionService.getDataDimensionalItemObject( getId( opF ) ) ).thenReturn( opF );
        when( dimensionService.getDataDimensionalItemObject( getId( reportingRate ) ) ).thenReturn( reportingRate );
        when( organisationUnitGroupService.getOrganisationUnitGroup( groupA.getUid() ) ).thenReturn( groupA );

        assertTrue( target.expressionIsValid( expressionA, VALIDATION_RULE_EXPRESSION ).isValid() );
        assertTrue( target.expressionIsValid( expressionB, VALIDATION_RULE_EXPRESSION ).isValid() );
        assertTrue( target.expressionIsValid( expressionC, VALIDATION_RULE_EXPRESSION ).isValid() );
        assertTrue( target.expressionIsValid( expressionD, VALIDATION_RULE_EXPRESSION ).isValid() );
        assertTrue( target.expressionIsValid( expressionE, VALIDATION_RULE_EXPRESSION ).isValid() );
        assertTrue( target.expressionIsValid( expressionH, VALIDATION_RULE_EXPRESSION ).isValid() );
        assertFalse( target.expressionIsValid( expressionK, VALIDATION_RULE_EXPRESSION ).isValid() );
        assertFalse( target.expressionIsValid( expressionL, VALIDATION_RULE_EXPRESSION ).isValid() );
        assertTrue( target.expressionIsValid( expressionM, VALIDATION_RULE_EXPRESSION ).isValid() );
        assertTrue( target.expressionIsValid( expressionN, VALIDATION_RULE_EXPRESSION ).isValid() );
        assertTrue( target.expressionIsValid( expressionR, VALIDATION_RULE_EXPRESSION ).isValid() );

        assertTrue( target.expressionIsValid( expressionK, PREDICTOR_EXPRESSION ).isValid() );
        assertTrue( target.expressionIsValid( expressionL, PREDICTOR_EXPRESSION ).isValid() );

        String expression = "#{nonExisting" + SEPARATOR + coc.getUid() + "} + 12";

        assertEquals( ExpressionValidationOutcome.EXPRESSION_IS_NOT_WELL_FORMED,
            target.expressionIsValid( expression, VALIDATION_RULE_EXPRESSION ) );

        expression = "#{" + deA.getUid() + SEPARATOR + "999} + 12";

        assertEquals( ExpressionValidationOutcome.EXPRESSION_IS_NOT_WELL_FORMED, target
            .expressionIsValid( expression, INDICATOR_EXPRESSION ) );

        expression = "#{" + deA.getUid() + SEPARATOR + coc.getUid() + "} + ( 12";

        assertEquals( ExpressionValidationOutcome.EXPRESSION_IS_NOT_WELL_FORMED,
            target.expressionIsValid( expression, VALIDATION_RULE_EXPRESSION ) );

        expression = "12 x 4";

        assertEquals( ExpressionValidationOutcome.EXPRESSION_IS_NOT_WELL_FORMED,
            target.expressionIsValid( expression, VALIDATION_RULE_EXPRESSION ) );

        expression = "1.5*AVG(" + target;

        assertEquals( ExpressionValidationOutcome.EXPRESSION_IS_NOT_WELL_FORMED,
            target.expressionIsValid( expression, VALIDATION_RULE_EXPRESSION ) );

        expression = "12 + C{nonExisting}";

        assertEquals( ExpressionValidationOutcome.EXPRESSION_IS_NOT_WELL_FORMED,
            target.expressionIsValid( expression, VALIDATION_RULE_EXPRESSION ) );

        expression = "12 + OUG{nonExisting}";

        assertEquals( ExpressionValidationOutcome.EXPRESSION_IS_NOT_WELL_FORMED,
            target.expressionIsValid( expression, VALIDATION_RULE_EXPRESSION ) );
    }

    @Test
    public void testGetExpressionDescription()
    {
        when( constantService.getConstantMap() ).thenReturn(
            ImmutableMap.<String, Constant> builder()
                .put( constantA.getUid(), constantA )
                .put( constantB.getUid(), constantB )
                .build() );
        when( dimensionService.getDataDimensionalItemObject( getId( opA ) ) ).thenReturn( opA );
        when( dimensionService.getDataDimensionalItemObject( getId( opB ) ) ).thenReturn( opB );

        String description = target.getExpressionDescription( expressionA, INDICATOR_EXPRESSION );
        assertThat( description, is( opA.getDisplayName() + "+" + opB.getDisplayName() ) );

        description = target.getExpressionDescription( expressionD, INDICATOR_EXPRESSION );
        assertThat( description, is( opA.getDisplayName() + "+" + ExpressionService.DAYS_DESCRIPTION ) );

        description = target.getExpressionDescription( expressionE, INDICATOR_EXPRESSION );
        assertThat( description, is( opA.getDisplayName() + "*" + constantA.getDisplayName() ) );

        when( organisationUnitGroupService.getOrganisationUnitGroup( groupA.getUid() ) ).thenReturn( groupA );
        description = target.getExpressionDescription( expressionH, INDICATOR_EXPRESSION );
        assertThat( description, is( opA.getDisplayName() + "*" + groupA.getDisplayName() ) );

        when( dimensionService.getDataDimensionalItemObject( getId( deA ) ) ).thenReturn( deA );
        description = target.getExpressionDescription( expressionM, INDICATOR_EXPRESSION );
        assertThat( description, is( deA.getDisplayName() + "-" + deB.getDisplayName() + " " + coc.getDisplayName() ) );

        when( dimensionService.getDataDimensionalItemObject( getId( reportingRate ) ) ).thenReturn( reportingRate );
        description = target.getExpressionDescription( expressionR, INDICATOR_EXPRESSION );
        assertThat( description,
            is( deB.getDisplayName() + " " + coc.getDisplayName() + " + " + reportingRate.getDisplayName() ) );
    }

    @Test
    public void testGetExpressionValue()
    {
        Map<DimensionalItemId, DimensionalItemObject> itemMap = ImmutableMap
            .<DimensionalItemId, DimensionalItemObject> builder()
            .put( getId( opA ), opA )
            .put( getId( opB ), opB )
            .put( getId( opE ), opE )
            .put( getId( opF ), opF )
            .put( getId( reportingRate ), reportingRate )
            .build();

        Map<DimensionalItemObject, Object> valueMap = new HashMap<>();
        valueMap.put( opA, 12d );
        valueMap.put( opB, 34d );
        valueMap.put( opE, 16d );
        valueMap.put( opF, 26d );
        valueMap.put( reportingRate, 20d );

        Map<String, Integer> orgUnitCountMap = new HashMap<>();
        orgUnitCountMap.put( groupA.getUid(), groupA.getMembers().size() );

<<<<<<< HEAD
        assertEquals( 46d, exprValue( expressionA, itemMap, valueMap, null, null ), DELTA );
        assertEquals( 17d, exprValue( expressionD, itemMap, valueMap, null, 5 ), DELTA );
        assertEquals( 24d, exprValue( expressionE, itemMap, valueMap, null, null ), DELTA );
        assertEquals( 36d, exprValue( expressionH, itemMap, valueMap, orgUnitCountMap, null ), DELTA );
        assertEquals( 10d, exprValue( expressionN, itemMap, valueMap, orgUnitCountMap, null ), DELTA );
        assertEquals( 54d, exprValue( expressionR, itemMap, valueMap, orgUnitCountMap, null ), DELTA );
=======
        assertEquals( 46d, target.getExpressionValue( expressionA, INDICATOR_EXPRESSION,
            valueMap, constantMap(), null, null, null, NEVER_SKIP, null ), DELTA );

        assertEquals( 17d, target.getExpressionValue( expressionD, INDICATOR_EXPRESSION,
            valueMap, constantMap(), null, null, 5, NEVER_SKIP, null ), DELTA );

        assertEquals( 24d, target.getExpressionValue( expressionE, INDICATOR_EXPRESSION,
            valueMap, constantMap(), null, null, null, NEVER_SKIP, null ), DELTA );

        assertEquals( 36d, target.getExpressionValue( expressionH, INDICATOR_EXPRESSION,
            valueMap, constantMap(), orgUnitCountMap, null, null, NEVER_SKIP, null ), DELTA );

        assertEquals( 10d, target.getExpressionValue( expressionN, INDICATOR_EXPRESSION,
            valueMap, constantMap(), orgUnitCountMap, null, null, NEVER_SKIP, null ), DELTA );

        assertEquals( 54d, target.getExpressionValue( expressionR, INDICATOR_EXPRESSION,
            valueMap, constantMap(), orgUnitCountMap, null, null, NEVER_SKIP, null ), DELTA );
>>>>>>> a7796ca1
    }

    @Test
    public void testGetIndicatorDimensionalItemMap2()
    {
        Set<DimensionalItemId> itemIds = Sets.newHashSet( getId( opA ) );

        Map<DimensionalItemId, DimensionalItemObject> expectedItemMap = ImmutableMap.of(
            getId( opA ), opA );

        when( dimensionService.getDataDimensionalItemObjectMap( itemIds ) ).thenReturn( expectedItemMap );

        when( constantService.getConstantMap() ).thenReturn(
            ImmutableMap.<String, Constant> builder()
                .put( constantA.getUid(), constantA )
                .put( constantB.getUid(), constantB )
                .build() );

        IndicatorType indicatorType = new IndicatorType( "A", 100, false );

        Indicator indicatorA = createIndicator( 'A', indicatorType );
        indicatorA.setNumerator( expressionE );
        indicatorA.setDenominator( expressionF );

        List<Indicator> indicators = Arrays.asList( indicatorA );

        Map<DimensionalItemId, DimensionalItemObject> itemMap = target.getIndicatorDimensionalItemMap( indicators );

        List<Period> periods = Collections.singletonList( period );

        Map<DimensionalItemObject, Object> valueMap = new HashMap<>();

        valueMap.put( new DataElementOperand( deA, coc ), 12d );

        IndicatorValue value = target.getIndicatorValueObject( indicatorA, Collections.singletonList( period ),
            itemMap, valueMap, constantMap(), null );

        assertNotNull( value );
        assertEquals( 24d, value.getNumeratorValue(), DELTA );
        assertEquals( 12d, value.getDenominatorValue(), DELTA );
        assertEquals( 100, value.getMultiplier() );
        assertEquals( 1, value.getDivisor() );
        assertEquals( 100d, value.getFactor(), DELTA );
        assertEquals( 200d, value.getValue(), DELTA );
    }

    @Test
    public void testGetIndicatorDimensionalItemMap3()
    {
        Set<DimensionalItemId> itemIds = Sets.newHashSet( getId( opA ), getId( opE ), getId( opF ) );

        Map<DimensionalItemId, DimensionalItemObject> expectedItemMap = ImmutableMap.of(
            getId( opA ), opA,
            getId( opE ), opE,
            getId( opF ), opF );

        when( dimensionService.getDataDimensionalItemObjectMap( itemIds ) ).thenReturn( expectedItemMap );

        when( constantService.getConstantMap() ).thenReturn(
            ImmutableMap.<String, Constant> builder()
                .put( constantA.getUid(), constantA )
                .put( constantB.getUid(), constantB )
                .build() );

        IndicatorType indicatorType = new IndicatorType( "A", 100, false );

        Indicator indicatorB = createIndicator( 'B', indicatorType );
        indicatorB.setNumerator( expressionN );
        indicatorB.setDenominator( expressionF );
        indicatorB.setAnnualized( true );

        List<Indicator> indicators = Arrays.asList( indicatorB );

        Map<DimensionalItemId, DimensionalItemObject> itemMap = target.getIndicatorDimensionalItemMap( indicators );

        Map<DimensionalItemObject, Object> valueMap = new HashMap<>();

        valueMap.put( new DataElementOperand( deA, coc ), 12d );
        valueMap.put( new DataElementOperand( deB, coc ), 34d );
        valueMap.put( new DataElementOperand( deA, cocA, cocB ), 46d );
        valueMap.put( new DataElementOperand( deB, cocA ), 10d );

        IndicatorValue value = target.getIndicatorValueObject( indicatorB, Collections.singletonList( period ),
            itemMap, valueMap, constantMap(), null );

        assertNotNull( value );
        assertEquals( 36d, value.getNumeratorValue(), DELTA );
        assertEquals( 12d, value.getDenominatorValue(), DELTA );
        assertEquals( 36500, value.getMultiplier() );
        assertEquals( 31, value.getDivisor() );
        assertEquals( 1177.419, value.getFactor(), DELTA );
        assertEquals( 3532.258, value.getValue(), DELTA );
    }

    @Test
    public void testSubstituteIndicatorExpressions()
    {
        String expressionZ = "if(\"A\" < 'B' and true,0,0)";

        IndicatorType indicatorType = new IndicatorType( "A", 100, false );

        Indicator indicatorA = createIndicator( 'A', indicatorType );
        indicatorA.setNumerator( expressionD );
        indicatorA.setDenominator( expressionE );

        Indicator indicatorB = createIndicator( 'B', indicatorType );
        indicatorB.setNumerator( expressionH );
        indicatorB.setDenominator( expressionZ );

        List<Indicator> indicators = Lists.newArrayList( indicatorA, indicatorB );

        List<Constant> constants = ImmutableList.<Constant> builder()
            .add( constantA )
            .add( constantB )
            .build();

        List<OrganisationUnitGroup> orgUnitGroups = ImmutableList.<OrganisationUnitGroup> builder()
            .add( groupA )
            .build();

        when( idObjectManager.getAllNoAcl( Constant.class ) ).thenReturn( constants );
        when( idObjectManager.getAllNoAcl( OrganisationUnitGroup.class ) ).thenReturn( orgUnitGroups );

        target.substituteIndicatorExpressions( indicators );

        assertEquals( "#{deabcdefghA." + coc.getUid() + "}+[days]", indicatorA.getExplodedNumerator() );
        assertEquals( "#{deabcdefghA." + coc.getUid() + "}*2.0", indicatorA.getExplodedDenominator() );
        assertEquals( "#{deabcdefghA." + coc.getUid() + "}*3", indicatorB.getExplodedNumerator() );
        assertEquals( expressionZ, indicatorB.getExplodedDenominator() );
    }

    // -------------------------------------------------------------------------
    // CRUD tests
    // -------------------------------------------------------------------------

    @Test
    public void verifyExpressionIsUpdated()
    {
        Expression expression = rnd.randomObject( Expression.class );
        target.updateExpression( expression );
        verify( hibernateGenericStore ).update( expression );
    }

    @Test
    public void verifyExpressionIsDeleted()
    {
        Expression expression = rnd.randomObject( Expression.class );
        target.deleteExpression( expression );
        verify( hibernateGenericStore ).delete( expression );
    }

    @Test
    public void verifyExpressionIsAdded()
    {
        Expression expression = rnd.randomObject( Expression.class );
        long id = target.addExpression( expression );
        assertThat( id, is( expression.getId() ) );
        verify( hibernateGenericStore ).save( expression );
    }

    @Test
    public void verifyAllExpressionsCanBeFetched()
    {
        when( hibernateGenericStore.getAll() ).thenReturn( Lists.newArrayList( rnd.randomObject( Expression.class ) ) );
        List<Expression> expressions = target.getAllExpressions();
        assertThat( expressions, hasSize( 1 ) );
        verify( hibernateGenericStore ).getAll();
    }

    @Test
    public void testGetExpressionOrgUnitGroups()
    {
        when( organisationUnitGroupService.getOrganisationUnitGroup( groupA.getUid() ) ).thenReturn( groupA );
        Set<OrganisationUnitGroup> groups = target.getExpressionOrgUnitGroups( expressionH, INDICATOR_EXPRESSION );
        assertThat( groups, hasSize( 1 ) );
        assertThat( groups, hasItem( groupA ) );

        groups = target.getExpressionOrgUnitGroups( null, INDICATOR_EXPRESSION );

        assertNotNull( groups );
        assertThat( groups, hasSize( 0 ) );
    }

    @Test
    public void testAnnualizedIndicatorValueWhenHavingMultiplePeriods()
    {
        Set<DimensionalItemId> itemIds = Sets.newHashSet( getId( opA ) );

        Map<DimensionalItemId, DimensionalItemObject> expectedItemMap = ImmutableMap.of(
            getId( opA ), opA );

        when( dimensionService.getDataDimensionalItemObjectMap( itemIds ) ).thenReturn( expectedItemMap );

        when( constantService.getConstantMap() ).thenReturn(
            ImmutableMap.<String, Constant> builder()
                .put( constantA.getUid(), constantA )
                .put( constantB.getUid(), constantB )
                .build() );

        List<Period> periods = new ArrayList<>( 6 );

        periods.add( createPeriod( "200001" ) );
        periods.add( createPeriod( "200002" ) );
        periods.add( createPeriod( "200003" ) );
        periods.add( createPeriod( "200004" ) );
        periods.add( createPeriod( "200005" ) );
        periods.add( createPeriod( "200006" ) );

        IndicatorType indicatorType = new IndicatorType( "A", 100, false );

        Indicator indicatorA = createIndicator( 'A', indicatorType );
        indicatorA.setAnnualized( true );
        indicatorA.setNumerator( expressionE );
        indicatorA.setDenominator( expressionF );

        Map<DimensionalItemObject, Object> valueMap = new HashMap<>();

        valueMap.put( new DataElementOperand( deA, coc ), 12d );
        valueMap.put( new DataElementOperand( deB, coc ), 34d );
        valueMap.put( new DataElementOperand( deA, cocA, cocB ), 46d );
        valueMap.put( new DataElementOperand( deB, cocA ), 10d );

        Map<DimensionalItemId, DimensionalItemObject> itemMap = target
            .getIndicatorDimensionalItemMap( Arrays.asList( indicatorA ) );

        IndicatorValue value = target.getIndicatorValueObject(
            indicatorA, periods, itemMap, valueMap, constantMap(), null );

        assertNotNull( value );
        assertEquals( 24d, value.getNumeratorValue(), DELTA );
        assertEquals( 12d, value.getDenominatorValue(), DELTA );
        assertEquals( 36500, value.getMultiplier() );
        assertEquals( 182, value.getDivisor() );
        assertEquals( 200.55d, Precision.round( value.getFactor(), 2 ), DELTA );
        assertEquals( 401.1d, Precision.round( value.getValue(), 2 ), DELTA );
    }

    @Test
    public void testAnnualizedIndicatorValueWhenHavingNullPeriods()
    {
        Set<DimensionalItemId> itemIds = Sets.newHashSet( getId( opA ) );

        Map<DimensionalItemId, DimensionalItemObject> expectedItemMap = ImmutableMap.of(
            getId( opA ), opA );

        when( dimensionService.getDataDimensionalItemObjectMap( itemIds ) ).thenReturn( expectedItemMap );

        when( constantService.getConstantMap() ).thenReturn(
            ImmutableMap.<String, Constant> builder()
                .put( constantA.getUid(), constantA )
                .put( constantB.getUid(), constantB )
                .build() );

        IndicatorType indicatorType = new IndicatorType( "A", 100, false );

        Indicator indicatorA = createIndicator( 'A', indicatorType );
        indicatorA.setAnnualized( true );
        indicatorA.setNumerator( expressionE );
        indicatorA.setDenominator( expressionF );

        Map<DimensionalItemObject, Object> valueMap = new HashMap<>();

        valueMap.put( new DataElementOperand( deA, coc ), 12d );
        valueMap.put( new DataElementOperand( deB, coc ), 34d );
        valueMap.put( new DataElementOperand( deA, cocA, cocB ), 46d );
        valueMap.put( new DataElementOperand( deB, cocA ), 10d );

        Map<DimensionalItemId, DimensionalItemObject> itemMap = target
            .getIndicatorDimensionalItemMap( Arrays.asList( indicatorA ) );

        IndicatorValue value = target.getIndicatorValueObject(
            indicatorA, null, itemMap, valueMap, constantMap(), null );

        assertNotNull( value );
        assertEquals( 24d, value.getNumeratorValue(), DELTA );
        assertEquals( 12d, value.getDenominatorValue(), DELTA );
        assertEquals( 100, value.getMultiplier() );
        assertEquals( 1, value.getDivisor() );
        assertEquals( 100.0d, Precision.round( value.getFactor(), 2 ), DELTA );
        assertEquals( 200.0d, Precision.round( value.getValue(), 2 ), DELTA );
    }

    @Test
    public void testGetNullWithoutNumeratorDataWithDenominatorData()
    {
        IndicatorType indicatorType = new IndicatorType( "A", 100, false );

        Indicator indicatorA = createIndicator( 'A', indicatorType );
        indicatorA.setNumerator( expressionF );
        indicatorA.setDenominator( expressionP );

        Map<DimensionalItemObject, Object> valueMap = new HashMap<>();

        valueMap.put( new DataElementOperand( deB, coc ), 12d );
        valueMap.put( new DataElementOperand( deC, coc ), 18d );

        Map<DimensionalItemId, DimensionalItemObject> itemMap = target
            .getIndicatorDimensionalItemMap( Arrays.asList( indicatorA ) );

        IndicatorValue value = target.getIndicatorValueObject(
            indicatorA, null, itemMap, valueMap, constantMap(), null );

        assertNull( value );
    }

    @Test
    public void testGetNullWithNumeratorDataWithZeroDenominatorData()
    {
        IndicatorType indicatorType = new IndicatorType( "A", 100, false );

        Indicator indicatorA = createIndicator( 'A', indicatorType );
        indicatorA.setNumerator( expressionF );
        indicatorA.setDenominator( expressionP );

        Map<DimensionalItemObject, Object> valueMap = new HashMap<>();

        valueMap.put( new DataElementOperand( deA, coc ), 12d );
        valueMap.put( new DataElementOperand( deB, coc ), 0d );

        Map<DimensionalItemId, DimensionalItemObject> itemMap = target
            .getIndicatorDimensionalItemMap( Arrays.asList( indicatorA ) );

        IndicatorValue value = target.getIndicatorValueObject(
            indicatorA, null, itemMap, valueMap, constantMap(), null );

        assertNull( value );
    }

    private Map<String, Constant> constantMap()
    {
        Map<String, Constant> constantMap = new HashMap<>();
        constantMap.put( constantA.getUid(), new Constant( "two", 2.0 ) );
        return constantMap;
    }
}<|MERGE_RESOLUTION|>--- conflicted
+++ resolved
@@ -406,7 +406,7 @@
         Map<DimensionalItemObject, Object> valueMap, Map<String, Integer> orgUnitCountMap, Integer days )
     {
         return target.getExpressionValue( expression, INDICATOR_EXPRESSION, itemMap, valueMap,
-            constantMap(), orgUnitCountMap, days, NEVER_SKIP );
+            constantMap(), orgUnitCountMap, null, days, NEVER_SKIP, null );
     }
 
     @Test
@@ -723,32 +723,12 @@
         Map<String, Integer> orgUnitCountMap = new HashMap<>();
         orgUnitCountMap.put( groupA.getUid(), groupA.getMembers().size() );
 
-<<<<<<< HEAD
         assertEquals( 46d, exprValue( expressionA, itemMap, valueMap, null, null ), DELTA );
         assertEquals( 17d, exprValue( expressionD, itemMap, valueMap, null, 5 ), DELTA );
         assertEquals( 24d, exprValue( expressionE, itemMap, valueMap, null, null ), DELTA );
         assertEquals( 36d, exprValue( expressionH, itemMap, valueMap, orgUnitCountMap, null ), DELTA );
         assertEquals( 10d, exprValue( expressionN, itemMap, valueMap, orgUnitCountMap, null ), DELTA );
         assertEquals( 54d, exprValue( expressionR, itemMap, valueMap, orgUnitCountMap, null ), DELTA );
-=======
-        assertEquals( 46d, target.getExpressionValue( expressionA, INDICATOR_EXPRESSION,
-            valueMap, constantMap(), null, null, null, NEVER_SKIP, null ), DELTA );
-
-        assertEquals( 17d, target.getExpressionValue( expressionD, INDICATOR_EXPRESSION,
-            valueMap, constantMap(), null, null, 5, NEVER_SKIP, null ), DELTA );
-
-        assertEquals( 24d, target.getExpressionValue( expressionE, INDICATOR_EXPRESSION,
-            valueMap, constantMap(), null, null, null, NEVER_SKIP, null ), DELTA );
-
-        assertEquals( 36d, target.getExpressionValue( expressionH, INDICATOR_EXPRESSION,
-            valueMap, constantMap(), orgUnitCountMap, null, null, NEVER_SKIP, null ), DELTA );
-
-        assertEquals( 10d, target.getExpressionValue( expressionN, INDICATOR_EXPRESSION,
-            valueMap, constantMap(), orgUnitCountMap, null, null, NEVER_SKIP, null ), DELTA );
-
-        assertEquals( 54d, target.getExpressionValue( expressionR, INDICATOR_EXPRESSION,
-            valueMap, constantMap(), orgUnitCountMap, null, null, NEVER_SKIP, null ), DELTA );
->>>>>>> a7796ca1
     }
 
     @Test
