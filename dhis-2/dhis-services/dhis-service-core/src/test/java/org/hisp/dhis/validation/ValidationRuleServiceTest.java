package org.hisp.dhis.validation;

/*
 * Copyright (c) 2004-2016, University of Oslo
 * All rights reserved.
 *
 * Redistribution and use in source and binary forms, with or without
 * modification, are permitted provided that the following conditions are met:
 * Redistributions of source code must retain the above copyright notice, this
 * list of conditions and the following disclaimer.
 *
 * Redistributions in binary form must reproduce the above copyright notice,
 * this list of conditions and the following disclaimer in the documentation
 * and/or other materials provided with the distribution.
 * Neither the name of the HISP project nor the names of its contributors may
 * be used to endorse or promote products derived from this software without
 * specific prior written permission.
 *
 * THIS SOFTWARE IS PROVIDED BY THE COPYRIGHT HOLDERS AND CONTRIBUTORS "AS IS" AND
 * ANY EXPRESS OR IMPLIED WARRANTIES, INCLUDING, BUT NOT LIMITED TO, THE IMPLIED
 * WARRANTIES OF MERCHANTABILITY AND FITNESS FOR A PARTICULAR PURPOSE ARE
 * DISCLAIMED. IN NO EVENT SHALL THE COPYRIGHT OWNER OR CONTRIBUTORS BE LIABLE FOR
 * ANY DIRECT, INDIRECT, INCIDENTAL, SPECIAL, EXEMPLARY, OR CONSEQUENTIAL DAMAGES
 * (INCLUDING, BUT NOT LIMITED TO, PROCUREMENT OF SUBSTITUTE GOODS OR SERVICES;
 * LOSS OF USE, DATA, OR PROFITS; OR BUSINESS INTERRUPTION) HOWEVER CAUSED AND ON
 * ANY THEORY OF LIABILITY, WHETHER IN CONTRACT, STRICT LIABILITY, OR TORT
 * (INCLUDING NEGLIGENCE OR OTHERWISE) ARISING IN ANY WAY OUT OF THE USE OF THIS
 * SOFTWARE, EVEN IF ADVISED OF THE POSSIBILITY OF SUCH DAMAGE.
 */

import org.hisp.dhis.DhisTest;
import org.hisp.dhis.dataelement.DataElement;
import org.hisp.dhis.dataelement.DataElementCategory;
import org.hisp.dhis.dataelement.DataElementCategoryCombo;
import org.hisp.dhis.dataelement.DataElementCategoryOption;
import org.hisp.dhis.dataelement.DataElementCategoryOptionCombo;
import org.hisp.dhis.dataelement.DataElementCategoryService;
import org.hisp.dhis.dataelement.DataElementService;
import org.hisp.dhis.dataset.DataSet;
import org.hisp.dhis.dataset.DataSetService;
import org.hisp.dhis.datavalue.DataValueService;
import org.hisp.dhis.expression.Expression;
import org.hisp.dhis.expression.ExpressionService;
import org.hisp.dhis.mock.MockCurrentUserService;
import org.hisp.dhis.organisationunit.OrganisationUnit;
import org.hisp.dhis.organisationunit.OrganisationUnitService;
import org.hisp.dhis.period.MonthlyPeriodType;
import org.hisp.dhis.period.Period;
import org.hisp.dhis.period.PeriodType;
import org.hisp.dhis.period.WeeklyPeriodType;
import org.hisp.dhis.period.YearlyPeriodType;
import org.hisp.dhis.system.util.MathUtils;
import org.hisp.dhis.user.CurrentUserService;
import org.junit.Test;
import org.springframework.beans.factory.annotation.Autowired;

<<<<<<< HEAD
import java.util.ArrayList;
import java.util.Collection;
import java.util.Collections;
import java.util.HashSet;
import java.util.List;
import java.util.Set;

import static org.hisp.dhis.expression.Expression.SEPARATOR;
import static org.hisp.dhis.expression.Operator.*;
import static org.junit.Assert.*;
=======
import com.google.common.collect.Sets;
>>>>>>> e414628b

/**
 * @author Lars Helge Overland
 * @author Jim Grace
 */
public class ValidationRuleServiceTest
    extends DhisTest
{
    @Autowired
    private ValidationRuleService validationRuleService;

    @Autowired
    private DataElementService dataElementService;

    @Autowired
    private DataElementCategoryService categoryService;

    @Autowired
    private ExpressionService expressionService;

    @Autowired
    private DataSetService dataSetService;

    @Autowired
    private DataValueService dataValueService;

    @Autowired
    private OrganisationUnitService organisationUnitService;

    private DataElement dataElementA;
    private DataElement dataElementB;
    private DataElement dataElementC;
    private DataElement dataElementD;
    private DataElement dataElementE;

    private Set<DataElementCategoryOptionCombo> optionCombos;

    private DataElementCategoryOptionCombo optionCombo;

    private Expression expressionA;
    private Expression expressionB;
    private Expression expressionC;
    private Expression expressionD;
    private Expression expressionE;
    private Expression expressionF;
    private Expression expressionG;
    private Expression expressionH;
    private Expression expressionX;

    private DataSet dataSetWeekly;

    private DataSet dataSetMonthly;

    private DataSet dataSetYearly;

    private Period periodA;
    private Period periodB;
<<<<<<< HEAD
=======
    private Period periodC;
    private Period periodD;
    private Period periodE;
    private Period periodF;
    private Period periodG;
    private Period periodH;
    private Period periodI;
    private Period periodJ;
    private Period periodK;
    private Period periodL;
    private Period periodM;
    private Period periodN;
    private Period periodO;
    private Period periodP;
    private Period periodW;
    private Period periodX;
    private Period periodY;
    private Period periodZ;
>>>>>>> e414628b

    private OrganisationUnit sourceA;
    private OrganisationUnit sourceB;
    private OrganisationUnit sourceC;
    private OrganisationUnit sourceD;
    private OrganisationUnit sourceE;
    private OrganisationUnit sourceF;
    private OrganisationUnit sourceG;

    private Set<OrganisationUnit> sourcesA = new HashSet<>();

    private Set<OrganisationUnit> allSources = new HashSet<>();

    private ValidationRule validationRuleA;
    private ValidationRule validationRuleB;
    private ValidationRule validationRuleC;
    private ValidationRule validationRuleD;
    private ValidationRule validationRuleX;
<<<<<<< HEAD
=======
    private ValidationRule monitoringRuleE;
    private ValidationRule monitoringRuleF;
    private ValidationRule monitoringRuleG;
    private ValidationRule monitoringRuleH;
    private ValidationRule monitoringRuleI;
    private ValidationRule monitoringRuleIx;
    private ValidationRule monitoringRuleJ;
    private ValidationRule monitoringRuleK;
    private ValidationRule monitoringRuleKx;
    private ValidationRule monitoringRuleL;
    private ValidationRule monitoringRuleLx;
    private ValidationRule monitoringRuleLxx;
    private ValidationRule monitoringRuleM;
>>>>>>> e414628b

    private ValidationRuleGroup group;

    private PeriodType periodTypeWeekly;
    private PeriodType periodTypeMonthly;
    private PeriodType periodTypeYearly;

    private DataElementCategoryOptionCombo defaultCombo;

    // -------------------------------------------------------------------------
    // Fixture
    // -------------------------------------------------------------------------

    @Override
    public void setUpTest()
        throws Exception
    {
        CurrentUserService currentUserService = new MockCurrentUserService( allSources, null );
        setDependency( validationRuleService, "currentUserService", currentUserService, CurrentUserService.class );

        periodTypeWeekly = new WeeklyPeriodType();
        periodTypeMonthly = new MonthlyPeriodType();
        periodTypeYearly = new YearlyPeriodType();

        dataElementA = createDataElement( 'A' );
        dataElementB = createDataElement( 'B' );
        dataElementC = createDataElement( 'C' );
        dataElementD = createDataElement( 'D' );
        dataElementE = createDataElement( 'E' );

        dataElementService.addDataElement( dataElementA );
        dataElementService.addDataElement( dataElementB );
        dataElementService.addDataElement( dataElementC );
        dataElementService.addDataElement( dataElementD );
        dataElementService.addDataElement( dataElementE );

        optionCombo = categoryService.getDefaultDataElementCategoryOptionCombo();

        String suffix = SEPARATOR + optionCombo.getUid();

        optionCombos = new HashSet<>();
        optionCombos.add( optionCombo );

        expressionA = new Expression(
            "#{" + dataElementA.getUid() + suffix + "} + #{" + dataElementB.getUid() + suffix + "}", "expressionA",
            Sets.newHashSet( dataElementA, dataElementB ) );
        expressionB = new Expression(
            "#{" + dataElementC.getUid() + suffix + "} - #{" + dataElementD.getUid() + suffix + "}", "expressionB",
            Sets.newHashSet( dataElementC, dataElementD ) );
        expressionC = new Expression( "#{" + dataElementB.getUid() + suffix + "} * 2", "expressionC", Sets.newHashSet( dataElementB ) );
        expressionD = new Expression( "#{" + dataElementB.getUid() + suffix + "}", "expressionD", Sets.newHashSet( dataElementB ) );
        expressionE = new Expression( "AVG(#{" + dataElementB.getUid() + suffix + "} * 1.5)", "expressionE",
            Sets.newHashSet( dataElementB ), Sets.newHashSet( dataElementB ) );
        expressionF = new Expression(
            "#{" + dataElementB.getUid() + suffix + "} / #{" + dataElementE.getUid() + suffix + "}", "expressionF",
            Sets.newHashSet( dataElementB, dataElementE ) );
        expressionG = new Expression(
            "AVG(#{" + dataElementB.getUid() + suffix + "} * 1.5 / #{" + dataElementE.getUid() + suffix + "})",
            "expressionG", Sets.newHashSet( dataElementB, dataElementE ), Sets.newHashSet( dataElementB, dataElementE ) );
        expressionH = new Expression(
            "AVG(#{" + dataElementB.getUid() + suffix + "}) + 1.5*STDDEV(#{" + dataElementB.getUid() + suffix + "})",
            "expressionH", Sets.newHashSet(), Sets.newHashSet( dataElementB ) );
        expressionX = new Expression( "#{" + dataElementB.getUid() + suffix + "}>250",
            "expressionX", Sets.newHashSet( dataElementB ), Sets.newHashSet() );

        expressionService.addExpression( expressionA );
        expressionService.addExpression( expressionB );
        expressionService.addExpression( expressionC );
        expressionService.addExpression( expressionD );
        expressionService.addExpression( expressionE );
        expressionService.addExpression( expressionF );
        expressionService.addExpression( expressionG );
        expressionService.addExpression( expressionH );

        periodA = createPeriod( periodTypeMonthly, getDate( 2000, 3, 1 ), getDate( 2000, 3, 31 ) );
        periodB = createPeriod( periodTypeMonthly, getDate( 2000, 4, 1 ), getDate( 2000, 4, 30 ) );
     
        dataSetWeekly = createDataSet( 'W', periodTypeWeekly );
        dataSetMonthly = createDataSet( 'M', periodTypeMonthly );
        dataSetYearly = createDataSet( 'Y', periodTypeYearly );

        sourceA = createOrganisationUnit( 'A' );
        sourceB = createOrganisationUnit( 'B' );
        sourceC = createOrganisationUnit( 'C', sourceB );
        sourceD = createOrganisationUnit( 'D', sourceB );
        sourceE = createOrganisationUnit( 'E', sourceD );
        sourceF = createOrganisationUnit( 'F', sourceD );
        sourceG = createOrganisationUnit( 'G' );

        sourcesA.add( sourceA );
        sourcesA.add( sourceB );

        allSources.add( sourceA );
        allSources.add( sourceB );
        allSources.add( sourceC );
        allSources.add( sourceD );
        allSources.add( sourceE );
        allSources.add( sourceF );
        allSources.add( sourceG );

        dataSetMonthly.addOrganisationUnit( sourceA );
        dataSetMonthly.addOrganisationUnit( sourceB );
        dataSetMonthly.addOrganisationUnit( sourceC );
        dataSetMonthly.addOrganisationUnit( sourceD );
        dataSetMonthly.addOrganisationUnit( sourceE );
        dataSetMonthly.addOrganisationUnit( sourceF );

        dataSetWeekly.addOrganisationUnit( sourceB );
        dataSetWeekly.addOrganisationUnit( sourceC );
        dataSetWeekly.addOrganisationUnit( sourceD );
        dataSetWeekly.addOrganisationUnit( sourceE );
        dataSetWeekly.addOrganisationUnit( sourceF );
        dataSetWeekly.addOrganisationUnit( sourceG );

        dataSetYearly.addOrganisationUnit( sourceB );
        dataSetYearly.addOrganisationUnit( sourceC );
        dataSetYearly.addOrganisationUnit( sourceD );
        dataSetYearly.addOrganisationUnit( sourceE );
        dataSetYearly.addOrganisationUnit( sourceF );

        organisationUnitService.addOrganisationUnit( sourceA );
        organisationUnitService.addOrganisationUnit( sourceB );
        organisationUnitService.addOrganisationUnit( sourceC );
        organisationUnitService.addOrganisationUnit( sourceD );
        organisationUnitService.addOrganisationUnit( sourceE );
        organisationUnitService.addOrganisationUnit( sourceF );
        organisationUnitService.addOrganisationUnit( sourceG );

        dataSetMonthly.addDataSetElement( dataElementA );
        dataSetMonthly.addDataSetElement( dataElementB );
        dataSetMonthly.addDataSetElement( dataElementC );
        dataSetMonthly.addDataSetElement( dataElementD );

        dataSetWeekly.addDataSetElement( dataElementE );

        dataSetYearly.addDataSetElement( dataElementE );

        dataSetService.addDataSet( dataSetWeekly );
        dataSetService.addDataSet( dataSetMonthly );
        dataSetService.addDataSet( dataSetYearly );

        dataElementService.updateDataElement( dataElementA );
        dataElementService.updateDataElement( dataElementB );
        dataElementService.updateDataElement( dataElementC );
        dataElementService.updateDataElement( dataElementD );
        dataElementService.updateDataElement( dataElementE );

        validationRuleA = createValidationRule( "A", equal_to, expressionA, expressionB, periodTypeMonthly ); // deA + deB = deC - deD
        validationRuleB = createValidationRule( "B", greater_than, expressionB, expressionC, periodTypeMonthly ); // deC - deD > deB * 2
        validationRuleC = createValidationRule( "C", less_than_or_equal_to, expressionB, expressionA, periodTypeMonthly ); // deC - deD <= deA + deB
        validationRuleD = createValidationRule( "D", less_than, expressionA, expressionC, periodTypeMonthly ); // deA + deB < deB * 2
        validationRuleX = createValidationRule( "X", equal_to, expressionA, expressionC, periodTypeMonthly ); // deA + deB = deB * 2
        group = createValidationRuleGroup( 'A' );

        defaultCombo = categoryService.getDefaultDataElementCategoryOptionCombo();
    }

    @Override
    public boolean emptyDatabaseAfterTest()
    {
        return true;
    }

    // -------------------------------------------------------------------------
    // Local convenience methods
    // -------------------------------------------------------------------------

    /**
     * Returns a naturally ordered list of ValidationResults.
     * <p>
     * When comparing two collections, this assures that all the items are in
     * the same order for comparison. It also means that when there are
     * different values for the same period/rule/source, etc., the results are
     * more likely to be in the same order to make it easier to see the
     * difference.
     * <p>
     * By making this a List instead of, say a TreeSet, duplicate values (if any
     * should exist by mistake!) are preserved.
     *
     * @param results collection of ValidationResult to order
     * @return ValidationResults in their natural order
     */
    private List<ValidationResult> orderedList( Collection<ValidationResult> results )
    {
        List<ValidationResult> resultList = new ArrayList<>( results );
        Collections.sort( resultList );
        return resultList;
    }

    private void useDataValue( DataElement e, Period p, OrganisationUnit s, String value )
    {
        dataValueService.addDataValue( createDataValue( e, p, s, value, optionCombo, optionCombo ) );
    }

    private void useDataValue( DataElement e, Period p, OrganisationUnit s, String value,
        DataElementCategoryOptionCombo oc1, DataElementCategoryOptionCombo oc2 )
    {
        dataValueService.addDataValue( createDataValue( e, p, s, value, oc1, oc2 ) );
    }

    // -------------------------------------------------------------------------
    // Business logic tests
    // -------------------------------------------------------------------------

    @Test
    public void testValidateDateDateSources()
    {
        useDataValue( dataElementA, periodA, sourceA, "1" );
        useDataValue( dataElementB, periodA, sourceA, "2" );
        useDataValue( dataElementC, periodA, sourceA, "3" );
        useDataValue( dataElementD, periodA, sourceA, "4" );

        useDataValue( dataElementA, periodB, sourceA, "1" );
        useDataValue( dataElementB, periodB, sourceA, "2" );
        useDataValue( dataElementC, periodB, sourceA, "3" );
        useDataValue( dataElementD, periodB, sourceA, "4" );

        useDataValue( dataElementA, periodA, sourceB, "1" );
        useDataValue( dataElementB, periodA, sourceB, "2" );
        useDataValue( dataElementC, periodA, sourceB, "3" );
        useDataValue( dataElementD, periodA, sourceB, "4" );

        useDataValue( dataElementA, periodB, sourceB, "1" );
        useDataValue( dataElementB, periodB, sourceB, "2" );
        useDataValue( dataElementC, periodB, sourceB, "3" );
        useDataValue( dataElementD, periodB, sourceB, "4" );

        validationRuleService.saveValidationRule( validationRuleA ); // Invalid
        validationRuleService.saveValidationRule( validationRuleB ); // Invalid
        validationRuleService.saveValidationRule( validationRuleC ); // Valid
        validationRuleService.saveValidationRule( validationRuleD ); // Valid

        // Note: in this and subsequent tests we insert the validation results
        // collection into a new HashSet. This
        // insures that if they are the same as the reference results, they will
        // appear in the same order.

        Collection<ValidationResult> results = validationRuleService.validate( getDate( 2000, 2, 1 ),
            getDate( 2000, 6, 1 ), sourcesA, null, null, false, null );

        Collection<ValidationResult> reference = new HashSet<>();

        reference.add( new ValidationResult( periodA, sourceA, defaultCombo, validationRuleA, 3.0, -1.0 ) );
        reference.add( new ValidationResult( periodB, sourceA, defaultCombo, validationRuleA, 3.0, -1.0 ) );
        reference.add( new ValidationResult( periodA, sourceB, defaultCombo, validationRuleA, 3.0, -1.0 ) );
        reference.add( new ValidationResult( periodB, sourceB, defaultCombo, validationRuleA, 3.0, -1.0 ) );

        reference.add( new ValidationResult( periodA, sourceA, defaultCombo, validationRuleB, -1.0, 4.0 ) );
        reference.add( new ValidationResult( periodB, sourceA, defaultCombo, validationRuleB, -1.0, 4.0 ) );
        reference.add( new ValidationResult( periodA, sourceB, defaultCombo, validationRuleB, -1.0, 4.0 ) );
        reference.add( new ValidationResult( periodB, sourceB, defaultCombo, validationRuleB, -1.0, 4.0 ) );

        for ( ValidationResult result : results )
        {
            assertFalse( MathUtils.expressionIsTrue( result.getLeftsideValue(),
                result.getValidationRule().getOperator(), result.getRightsideValue() ) );
        }

        assertEquals( 8, results.size() );
        assertEquals( orderedList( reference ), orderedList( results ) );
    }

    @Test
    public void testValidateDateDateSourcesGroup()
    {
        useDataValue( dataElementA, periodA, sourceA, "1" );
        useDataValue( dataElementB, periodA, sourceA, "2" );
        useDataValue( dataElementC, periodA, sourceA, "3" );
        useDataValue( dataElementD, periodA, sourceA, "4" );

        useDataValue( dataElementA, periodB, sourceA, "1" );
        useDataValue( dataElementB, periodB, sourceA, "2" );
        useDataValue( dataElementC, periodB, sourceA, "3" );
        useDataValue( dataElementD, periodB, sourceA, "4" );

        useDataValue( dataElementA, periodA, sourceB, "1" );
        useDataValue( dataElementB, periodA, sourceB, "2" );
        useDataValue( dataElementC, periodA, sourceB, "3" );
        useDataValue( dataElementD, periodA, sourceB, "4" );

        useDataValue( dataElementA, periodB, sourceB, "1" );
        useDataValue( dataElementB, periodB, sourceB, "2" );
        useDataValue( dataElementC, periodB, sourceB, "3" );
        useDataValue( dataElementD, periodB, sourceB, "4" );

        validationRuleService.saveValidationRule( validationRuleA ); // Invalid
        validationRuleService.saveValidationRule( validationRuleB ); // Invalid
        validationRuleService.saveValidationRule( validationRuleC ); // Valid
        validationRuleService.saveValidationRule( validationRuleD ); // Valid

        group.getMembers().add( validationRuleA );
        group.getMembers().add( validationRuleC );

        validationRuleService.addValidationRuleGroup( group );

        Collection<ValidationResult> results = validationRuleService.validate( getDate( 2000, 2, 1 ),
            getDate( 2000, 6, 1 ), sourcesA, null, group, false, null );

        Collection<ValidationResult> reference = new HashSet<>();

        reference.add( new ValidationResult( periodA, sourceA, defaultCombo, validationRuleA, 3.0, -1.0 ) );
        reference.add( new ValidationResult( periodB, sourceA, defaultCombo, validationRuleA, 3.0, -1.0 ) );
        reference.add( new ValidationResult( periodA, sourceB, defaultCombo, validationRuleA, 3.0, -1.0 ) );
        reference.add( new ValidationResult( periodB, sourceB, defaultCombo, validationRuleA, 3.0, -1.0 ) );

        for ( ValidationResult result : results )
        {
            assertFalse( MathUtils.expressionIsTrue( result.getLeftsideValue(),
                result.getValidationRule().getOperator(), result.getRightsideValue() ) );
        }

        assertEquals( 4, results.size() );
        assertEquals( orderedList( reference ), orderedList( results ) );
    }

    @Test
    public void testValidateDateDateSource()
    {
        useDataValue( dataElementA, periodA, sourceA, "1" );
        useDataValue( dataElementB, periodA, sourceA, "2" );
        useDataValue( dataElementC, periodA, sourceA, "3" );
        useDataValue( dataElementD, periodA, sourceA, "4" );

        useDataValue( dataElementA, periodB, sourceA, "1" );
        useDataValue( dataElementB, periodB, sourceA, "2" );
        useDataValue( dataElementC, periodB, sourceA, "3" );
        useDataValue( dataElementD, periodB, sourceA, "4" );

        validationRuleService.saveValidationRule( validationRuleA );
        validationRuleService.saveValidationRule( validationRuleB );
        validationRuleService.saveValidationRule( validationRuleC );
        validationRuleService.saveValidationRule( validationRuleD );

        Collection<ValidationResult> results = validationRuleService.validate( getDate( 2000, 2, 1 ),
            getDate( 2000, 6, 1 ), sourceA );

        Collection<ValidationResult> reference = new HashSet<>();

        reference.add( new ValidationResult( periodA, sourceA, defaultCombo, validationRuleA, 3.0, -1.0 ) );
        reference.add( new ValidationResult( periodB, sourceA, defaultCombo, validationRuleA, 3.0, -1.0 ) );
        reference.add( new ValidationResult( periodA, sourceA, defaultCombo, validationRuleB, -1.0, 4.0 ) );
        reference.add( new ValidationResult( periodB, sourceA, defaultCombo, validationRuleB, -1.0, 4.0 ) );

        for ( ValidationResult result : results )
        {
            assertFalse( MathUtils.expressionIsTrue( result.getLeftsideValue(),
                result.getValidationRule().getOperator(), result.getRightsideValue() ) );
        }

        assertEquals( 4, results.size() );
        assertEquals( orderedList( reference ), orderedList( results ) );
    }

    @Test
    public void testValidateDataSetPeriodSource()
    {
        useDataValue( dataElementA, periodA, sourceA, "1" );
        useDataValue( dataElementB, periodA, sourceA, "2" );
        useDataValue( dataElementC, periodA, sourceA, "3" );
        useDataValue( dataElementD, periodA, sourceA, "4" );

        validationRuleService.saveValidationRule( validationRuleA );
        validationRuleService.saveValidationRule( validationRuleB );
        validationRuleService.saveValidationRule( validationRuleC );
        validationRuleService.saveValidationRule( validationRuleD );

        Collection<ValidationResult> results = validationRuleService.validate( dataSetMonthly, periodA, sourceA, null );

        Collection<ValidationResult> reference = new HashSet<>();

        reference.add( new ValidationResult( periodA, sourceA, defaultCombo, validationRuleA, 3.0, -1.0 ) );
        reference.add( new ValidationResult( periodA, sourceA, defaultCombo, validationRuleB, -1.0, 4.0 ) );

        for ( ValidationResult result : results )
        {
            assertFalse( MathUtils.expressionIsTrue( result.getLeftsideValue(),
                result.getValidationRule().getOperator(), result.getRightsideValue() ) );
        }

        assertEquals( 2, results.size() );
        assertEquals( orderedList( reference ), orderedList( results ) );
    }

    @Test
    public void testValidateWithAttributeOptions()
    {
        DataElementCategoryOption optionA = new DataElementCategoryOption( "CategoryOptionA" );
        DataElementCategoryOption optionB = new DataElementCategoryOption( "CategoryOptionB" );
        DataElementCategoryOption optionC = new DataElementCategoryOption( "CategoryOptionC" );

        categoryService.addDataElementCategoryOption( optionA );
        categoryService.addDataElementCategoryOption( optionB );
        categoryService.addDataElementCategoryOption( optionC );

        DataElementCategory categoryA = createDataElementCategory( 'A', optionA, optionB );
        DataElementCategory categoryB = createDataElementCategory( 'B', optionC );
        categoryA.setDataDimension( true );
        categoryB.setDataDimension( true );

        categoryService.addDataElementCategory( categoryA );
        categoryService.addDataElementCategory( categoryB );

        DataElementCategoryCombo categoryComboAB = createCategoryCombo( 'A', categoryA, categoryB );

        categoryService.addDataElementCategoryCombo( categoryComboAB );

        DataElementCategoryOptionCombo optionComboAC = createCategoryOptionCombo( 'A', categoryComboAB, optionA,
            optionC );
        DataElementCategoryOptionCombo optionComboBC = createCategoryOptionCombo( 'A', categoryComboAB, optionB,
            optionC );

        categoryService.addDataElementCategoryOptionCombo( optionComboAC );
        categoryService.addDataElementCategoryOptionCombo( optionComboBC );

        useDataValue( dataElementA, periodA, sourceA, "4", optionCombo, optionComboAC );
        useDataValue( dataElementB, periodA, sourceA, "3", optionCombo, optionComboAC );

        useDataValue( dataElementA, periodA, sourceA, "2", optionCombo, optionComboBC );
        useDataValue( dataElementB, periodA, sourceA, "1", optionCombo, optionComboBC );

        validationRuleService.saveValidationRule( validationRuleD ); // deA + deB < deB * 2
        validationRuleService.saveValidationRule( validationRuleX ); // deA + deB = deB * 2

        //
        // optionComboAC
        //
        Collection<ValidationResult> results = validationRuleService.validate( dataSetMonthly, periodA, sourceA,
            optionComboAC );

        Collection<ValidationResult> reference = new HashSet<>();

        reference.add( new ValidationResult( periodA, sourceA, optionComboAC, validationRuleD, 7.0, 6.0 ) );
        reference.add( new ValidationResult( periodA, sourceA, optionComboAC, validationRuleX, 7.0, 6.0 ) );

        for ( ValidationResult result : results )
        {
            assertFalse( MathUtils.expressionIsTrue( result.getLeftsideValue(),
                result.getValidationRule().getOperator(), result.getRightsideValue() ) );
        }

        assertEquals( 2, results.size() );
        assertEquals( orderedList( reference ), orderedList( results ) );

        //
        // All optionCombos
        //
        results = validationRuleService.validate( dataSetMonthly, periodA, sourceA, null );

        reference = new HashSet<>();

        reference.add( new ValidationResult( periodA, sourceA, optionComboAC, validationRuleD, 7.0, 6.0 ) );
        reference.add( new ValidationResult( periodA, sourceA, optionComboAC, validationRuleX, 7.0, 6.0 ) );
        reference.add( new ValidationResult( periodA, sourceA, optionComboBC, validationRuleD, 3.0, 2.0 ) );
        reference.add( new ValidationResult( periodA, sourceA, optionComboBC, validationRuleX, 3.0, 2.0 ) );

        for ( ValidationResult result : results )
        {
            assertFalse( MathUtils.expressionIsTrue( result.getLeftsideValue(),
                result.getValidationRule().getOperator(), result.getRightsideValue() ) );
        }

        assertEquals( 4, results.size() );
        assertEquals( orderedList( reference ), orderedList( results ) );

        //
        // Default optionCombo
        //
        results = validationRuleService.validate( dataSetMonthly, periodA, sourceA, optionCombo );

        assertEquals( 0, results.size() );
    }

    // -------------------------------------------------------------------------
    // CURD functionality tests
    // -------------------------------------------------------------------------

    @Test
    public void testSaveValidationRule()
    {
        int id = validationRuleService.saveValidationRule( validationRuleA );

        validationRuleA = validationRuleService.getValidationRule( id );

        assertEquals( "ValidationRuleA", validationRuleA.getName() );
        assertEquals( "DescriptionA", validationRuleA.getDescription() );
        assertEquals( equal_to, validationRuleA.getOperator() );
        assertNotNull( validationRuleA.getLeftSide().getExpression() );
        assertNotNull( validationRuleA.getRightSide().getExpression() );
        assertEquals( periodTypeMonthly, validationRuleA.getPeriodType() );
    }

    @Test
    public void testUpdateValidationRule()
    {
        int id = validationRuleService.saveValidationRule( validationRuleA );
        validationRuleA = validationRuleService.getValidationRuleByName( "ValidationRuleA" );

        assertEquals( "ValidationRuleA", validationRuleA.getName() );
        assertEquals( "DescriptionA", validationRuleA.getDescription() );
        assertEquals( equal_to, validationRuleA.getOperator() );

        validationRuleA.setId( id );
        validationRuleA.setName( "ValidationRuleB" );
        validationRuleA.setDescription( "DescriptionB" );
        validationRuleA.setOperator( greater_than );

        validationRuleService.updateValidationRule( validationRuleA );
        validationRuleA = validationRuleService.getValidationRule( id );

        assertEquals( "ValidationRuleB", validationRuleA.getName() );
        assertEquals( "DescriptionB", validationRuleA.getDescription() );
        assertEquals( greater_than, validationRuleA.getOperator() );
    }

    @Test
    public void testDeleteValidationRule()
    {
        int idA = validationRuleService.saveValidationRule( validationRuleA );
        int idB = validationRuleService.saveValidationRule( validationRuleB );

        assertNotNull( validationRuleService.getValidationRule( idA ) );
        assertNotNull( validationRuleService.getValidationRule( idB ) );

        validationRuleA.clearExpressions();

        validationRuleService.deleteValidationRule( validationRuleA );

        assertNull( validationRuleService.getValidationRule( idA ) );
        assertNotNull( validationRuleService.getValidationRule( idB ) );

        validationRuleB.clearExpressions();

        validationRuleService.deleteValidationRule( validationRuleB );

        assertNull( validationRuleService.getValidationRule( idA ) );
        assertNull( validationRuleService.getValidationRule( idB ) );
    }

    @Test
    public void testGetAllValidationRules()
    {
        validationRuleService.saveValidationRule( validationRuleA );
        validationRuleService.saveValidationRule( validationRuleB );

        Collection<ValidationRule> rules = validationRuleService.getAllValidationRules();

        assertTrue( rules.size() == 2 );
        assertTrue( rules.contains( validationRuleA ) );
        assertTrue( rules.contains( validationRuleB ) );
    }

    @Test
    public void testGetValidationRuleByName()
    {
        int id = validationRuleService.saveValidationRule( validationRuleA );
        validationRuleService.saveValidationRule( validationRuleB );

        ValidationRule rule = validationRuleService.getValidationRuleByName( "ValidationRuleA" );

        assertEquals( id, rule.getId() );
        assertEquals( "ValidationRuleA", rule.getName() );
    }

    // -------------------------------------------------------------------------
    // ValidationRuleGroup
    // -------------------------------------------------------------------------

    @Test
    public void testAddValidationRuleGroup()
    {
        ValidationRule ruleA = createValidationRule( "A", equal_to, null, null, periodTypeMonthly );
        ValidationRule ruleB = createValidationRule( "B", equal_to, null, null, periodTypeMonthly );

        validationRuleService.saveValidationRule( ruleA );
        validationRuleService.saveValidationRule( ruleB );

        Set<ValidationRule> rules = new HashSet<>();

        rules.add( ruleA );
        rules.add( ruleB );

        ValidationRuleGroup groupA = createValidationRuleGroup( 'A' );
        ValidationRuleGroup groupB = createValidationRuleGroup( 'B' );

        groupA.setMembers( rules );
        groupB.setMembers( rules );

        int idA = validationRuleService.addValidationRuleGroup( groupA );
        int idB = validationRuleService.addValidationRuleGroup( groupB );

        assertEquals( groupA, validationRuleService.getValidationRuleGroup( idA ) );
        assertEquals( groupB, validationRuleService.getValidationRuleGroup( idB ) );
    }

    @Test
    public void testUpdateValidationRuleGroup()
    {
        ValidationRule ruleA = createValidationRule( "A", equal_to, null, null, periodTypeMonthly );
        ValidationRule ruleB = createValidationRule( "B", equal_to, null, null, periodTypeMonthly );

        validationRuleService.saveValidationRule( ruleA );
        validationRuleService.saveValidationRule( ruleB );

        Set<ValidationRule> rules = new HashSet<>();

        rules.add( ruleA );
        rules.add( ruleB );

        ValidationRuleGroup groupA = createValidationRuleGroup( 'A' );
        ValidationRuleGroup groupB = createValidationRuleGroup( 'B' );

        groupA.setMembers( rules );
        groupB.setMembers( rules );

        int idA = validationRuleService.addValidationRuleGroup( groupA );
        int idB = validationRuleService.addValidationRuleGroup( groupB );

        assertEquals( groupA, validationRuleService.getValidationRuleGroup( idA ) );
        assertEquals( groupB, validationRuleService.getValidationRuleGroup( idB ) );

        ruleA.setName( "UpdatedValidationRuleA" );
        ruleB.setName( "UpdatedValidationRuleB" );

        validationRuleService.updateValidationRuleGroup( groupA );
        validationRuleService.updateValidationRuleGroup( groupB );

        assertEquals( groupA, validationRuleService.getValidationRuleGroup( idA ) );
        assertEquals( groupB, validationRuleService.getValidationRuleGroup( idB ) );
    }

    @Test
    public void testDeleteValidationRuleGroup()
    {
        ValidationRule ruleA = createValidationRule( "A", equal_to, null, null, periodTypeMonthly );
        ValidationRule ruleB = createValidationRule( "B", equal_to, null, null, periodTypeMonthly );

        validationRuleService.saveValidationRule( ruleA );
        validationRuleService.saveValidationRule( ruleB );

        Set<ValidationRule> rules = new HashSet<>();

        rules.add( ruleA );
        rules.add( ruleB );

        ValidationRuleGroup groupA = createValidationRuleGroup( 'A' );
        ValidationRuleGroup groupB = createValidationRuleGroup( 'B' );

        groupA.setMembers( rules );
        groupB.setMembers( rules );

        int idA = validationRuleService.addValidationRuleGroup( groupA );
        int idB = validationRuleService.addValidationRuleGroup( groupB );

        assertNotNull( validationRuleService.getValidationRuleGroup( idA ) );
        assertNotNull( validationRuleService.getValidationRuleGroup( idB ) );

        validationRuleService.deleteValidationRuleGroup( groupA );

        assertNull( validationRuleService.getValidationRuleGroup( idA ) );
        assertNotNull( validationRuleService.getValidationRuleGroup( idB ) );

        validationRuleService.deleteValidationRuleGroup( groupB );

        assertNull( validationRuleService.getValidationRuleGroup( idA ) );
        assertNull( validationRuleService.getValidationRuleGroup( idB ) );
    }

    @Test
    public void testGetAllValidationRuleGroup()
    {
        ValidationRule ruleA = createValidationRule( "A", equal_to, null, null, periodTypeMonthly );
        ValidationRule ruleB = createValidationRule( "B", equal_to, null, null, periodTypeMonthly );

        validationRuleService.saveValidationRule( ruleA );
        validationRuleService.saveValidationRule( ruleB );

        Set<ValidationRule> rules = new HashSet<>();

        rules.add( ruleA );
        rules.add( ruleB );

        ValidationRuleGroup groupA = createValidationRuleGroup( 'A' );
        ValidationRuleGroup groupB = createValidationRuleGroup( 'B' );

        groupA.setMembers( rules );
        groupB.setMembers( rules );

        validationRuleService.addValidationRuleGroup( groupA );
        validationRuleService.addValidationRuleGroup( groupB );

        Collection<ValidationRuleGroup> groups = validationRuleService.getAllValidationRuleGroups();

        assertEquals( 2, groups.size() );
        assertTrue( groups.contains( groupA ) );
        assertTrue( groups.contains( groupB ) );
    }

    @Test
    public void testGetValidationRuleGroupByName()
    {
        ValidationRule ruleA = createValidationRule( "A", equal_to, null, null, periodTypeMonthly );
        ValidationRule ruleB = createValidationRule( "B", equal_to, null, null, periodTypeMonthly );

        validationRuleService.saveValidationRule( ruleA );
        validationRuleService.saveValidationRule( ruleB );

        Set<ValidationRule> rules = new HashSet<>();

        rules.add( ruleA );
        rules.add( ruleB );

        ValidationRuleGroup groupA = createValidationRuleGroup( 'A' );
        ValidationRuleGroup groupB = createValidationRuleGroup( 'B' );

        groupA.setMembers( rules );
        groupB.setMembers( rules );

        validationRuleService.addValidationRuleGroup( groupA );
        validationRuleService.addValidationRuleGroup( groupB );

        ValidationRuleGroup groupByName = validationRuleService.getValidationRuleGroupByName( groupA.getName() );

        assertEquals( groupA, groupByName );
    }
}
<|MERGE_RESOLUTION|>--- conflicted
+++ resolved
@@ -1,907 +1,857 @@
-package org.hisp.dhis.validation;
-
-/*
- * Copyright (c) 2004-2016, University of Oslo
- * All rights reserved.
- *
- * Redistribution and use in source and binary forms, with or without
- * modification, are permitted provided that the following conditions are met:
- * Redistributions of source code must retain the above copyright notice, this
- * list of conditions and the following disclaimer.
- *
- * Redistributions in binary form must reproduce the above copyright notice,
- * this list of conditions and the following disclaimer in the documentation
- * and/or other materials provided with the distribution.
- * Neither the name of the HISP project nor the names of its contributors may
- * be used to endorse or promote products derived from this software without
- * specific prior written permission.
- *
- * THIS SOFTWARE IS PROVIDED BY THE COPYRIGHT HOLDERS AND CONTRIBUTORS "AS IS" AND
- * ANY EXPRESS OR IMPLIED WARRANTIES, INCLUDING, BUT NOT LIMITED TO, THE IMPLIED
- * WARRANTIES OF MERCHANTABILITY AND FITNESS FOR A PARTICULAR PURPOSE ARE
- * DISCLAIMED. IN NO EVENT SHALL THE COPYRIGHT OWNER OR CONTRIBUTORS BE LIABLE FOR
- * ANY DIRECT, INDIRECT, INCIDENTAL, SPECIAL, EXEMPLARY, OR CONSEQUENTIAL DAMAGES
- * (INCLUDING, BUT NOT LIMITED TO, PROCUREMENT OF SUBSTITUTE GOODS OR SERVICES;
- * LOSS OF USE, DATA, OR PROFITS; OR BUSINESS INTERRUPTION) HOWEVER CAUSED AND ON
- * ANY THEORY OF LIABILITY, WHETHER IN CONTRACT, STRICT LIABILITY, OR TORT
- * (INCLUDING NEGLIGENCE OR OTHERWISE) ARISING IN ANY WAY OUT OF THE USE OF THIS
- * SOFTWARE, EVEN IF ADVISED OF THE POSSIBILITY OF SUCH DAMAGE.
- */
-
-import org.hisp.dhis.DhisTest;
-import org.hisp.dhis.dataelement.DataElement;
-import org.hisp.dhis.dataelement.DataElementCategory;
-import org.hisp.dhis.dataelement.DataElementCategoryCombo;
-import org.hisp.dhis.dataelement.DataElementCategoryOption;
-import org.hisp.dhis.dataelement.DataElementCategoryOptionCombo;
-import org.hisp.dhis.dataelement.DataElementCategoryService;
-import org.hisp.dhis.dataelement.DataElementService;
-import org.hisp.dhis.dataset.DataSet;
-import org.hisp.dhis.dataset.DataSetService;
-import org.hisp.dhis.datavalue.DataValueService;
-import org.hisp.dhis.expression.Expression;
-import org.hisp.dhis.expression.ExpressionService;
-import org.hisp.dhis.mock.MockCurrentUserService;
-import org.hisp.dhis.organisationunit.OrganisationUnit;
-import org.hisp.dhis.organisationunit.OrganisationUnitService;
-import org.hisp.dhis.period.MonthlyPeriodType;
-import org.hisp.dhis.period.Period;
-import org.hisp.dhis.period.PeriodType;
-import org.hisp.dhis.period.WeeklyPeriodType;
-import org.hisp.dhis.period.YearlyPeriodType;
-import org.hisp.dhis.system.util.MathUtils;
-import org.hisp.dhis.user.CurrentUserService;
-import org.junit.Test;
-import org.springframework.beans.factory.annotation.Autowired;
-
-<<<<<<< HEAD
-import java.util.ArrayList;
-import java.util.Collection;
-import java.util.Collections;
-import java.util.HashSet;
-import java.util.List;
-import java.util.Set;
-
-import static org.hisp.dhis.expression.Expression.SEPARATOR;
-import static org.hisp.dhis.expression.Operator.*;
-import static org.junit.Assert.*;
-=======
-import com.google.common.collect.Sets;
->>>>>>> e414628b
-
-/**
- * @author Lars Helge Overland
- * @author Jim Grace
- */
-public class ValidationRuleServiceTest
-    extends DhisTest
-{
-    @Autowired
-    private ValidationRuleService validationRuleService;
-
-    @Autowired
-    private DataElementService dataElementService;
-
-    @Autowired
-    private DataElementCategoryService categoryService;
-
-    @Autowired
-    private ExpressionService expressionService;
-
-    @Autowired
-    private DataSetService dataSetService;
-
-    @Autowired
-    private DataValueService dataValueService;
-
-    @Autowired
-    private OrganisationUnitService organisationUnitService;
-
-    private DataElement dataElementA;
-    private DataElement dataElementB;
-    private DataElement dataElementC;
-    private DataElement dataElementD;
-    private DataElement dataElementE;
-
-    private Set<DataElementCategoryOptionCombo> optionCombos;
-
-    private DataElementCategoryOptionCombo optionCombo;
-
-    private Expression expressionA;
-    private Expression expressionB;
-    private Expression expressionC;
-    private Expression expressionD;
-    private Expression expressionE;
-    private Expression expressionF;
-    private Expression expressionG;
-    private Expression expressionH;
-    private Expression expressionX;
-
-    private DataSet dataSetWeekly;
-
-    private DataSet dataSetMonthly;
-
-    private DataSet dataSetYearly;
-
-    private Period periodA;
-    private Period periodB;
-<<<<<<< HEAD
-=======
-    private Period periodC;
-    private Period periodD;
-    private Period periodE;
-    private Period periodF;
-    private Period periodG;
-    private Period periodH;
-    private Period periodI;
-    private Period periodJ;
-    private Period periodK;
-    private Period periodL;
-    private Period periodM;
-    private Period periodN;
-    private Period periodO;
-    private Period periodP;
-    private Period periodW;
-    private Period periodX;
-    private Period periodY;
-    private Period periodZ;
->>>>>>> e414628b
-
-    private OrganisationUnit sourceA;
-    private OrganisationUnit sourceB;
-    private OrganisationUnit sourceC;
-    private OrganisationUnit sourceD;
-    private OrganisationUnit sourceE;
-    private OrganisationUnit sourceF;
-    private OrganisationUnit sourceG;
-
-    private Set<OrganisationUnit> sourcesA = new HashSet<>();
-
-    private Set<OrganisationUnit> allSources = new HashSet<>();
-
-    private ValidationRule validationRuleA;
-    private ValidationRule validationRuleB;
-    private ValidationRule validationRuleC;
-    private ValidationRule validationRuleD;
-    private ValidationRule validationRuleX;
-<<<<<<< HEAD
-=======
-    private ValidationRule monitoringRuleE;
-    private ValidationRule monitoringRuleF;
-    private ValidationRule monitoringRuleG;
-    private ValidationRule monitoringRuleH;
-    private ValidationRule monitoringRuleI;
-    private ValidationRule monitoringRuleIx;
-    private ValidationRule monitoringRuleJ;
-    private ValidationRule monitoringRuleK;
-    private ValidationRule monitoringRuleKx;
-    private ValidationRule monitoringRuleL;
-    private ValidationRule monitoringRuleLx;
-    private ValidationRule monitoringRuleLxx;
-    private ValidationRule monitoringRuleM;
->>>>>>> e414628b
-
-    private ValidationRuleGroup group;
-
-    private PeriodType periodTypeWeekly;
-    private PeriodType periodTypeMonthly;
-    private PeriodType periodTypeYearly;
-
-    private DataElementCategoryOptionCombo defaultCombo;
-
-    // -------------------------------------------------------------------------
-    // Fixture
-    // -------------------------------------------------------------------------
-
-    @Override
-    public void setUpTest()
-        throws Exception
-    {
-        CurrentUserService currentUserService = new MockCurrentUserService( allSources, null );
-        setDependency( validationRuleService, "currentUserService", currentUserService, CurrentUserService.class );
-
-        periodTypeWeekly = new WeeklyPeriodType();
-        periodTypeMonthly = new MonthlyPeriodType();
-        periodTypeYearly = new YearlyPeriodType();
-
-        dataElementA = createDataElement( 'A' );
-        dataElementB = createDataElement( 'B' );
-        dataElementC = createDataElement( 'C' );
-        dataElementD = createDataElement( 'D' );
-        dataElementE = createDataElement( 'E' );
-
-        dataElementService.addDataElement( dataElementA );
-        dataElementService.addDataElement( dataElementB );
-        dataElementService.addDataElement( dataElementC );
-        dataElementService.addDataElement( dataElementD );
-        dataElementService.addDataElement( dataElementE );
-
-        optionCombo = categoryService.getDefaultDataElementCategoryOptionCombo();
-
-        String suffix = SEPARATOR + optionCombo.getUid();
-
-        optionCombos = new HashSet<>();
-        optionCombos.add( optionCombo );
-
-        expressionA = new Expression(
-            "#{" + dataElementA.getUid() + suffix + "} + #{" + dataElementB.getUid() + suffix + "}", "expressionA",
-            Sets.newHashSet( dataElementA, dataElementB ) );
-        expressionB = new Expression(
-            "#{" + dataElementC.getUid() + suffix + "} - #{" + dataElementD.getUid() + suffix + "}", "expressionB",
-            Sets.newHashSet( dataElementC, dataElementD ) );
-        expressionC = new Expression( "#{" + dataElementB.getUid() + suffix + "} * 2", "expressionC", Sets.newHashSet( dataElementB ) );
-        expressionD = new Expression( "#{" + dataElementB.getUid() + suffix + "}", "expressionD", Sets.newHashSet( dataElementB ) );
-        expressionE = new Expression( "AVG(#{" + dataElementB.getUid() + suffix + "} * 1.5)", "expressionE",
-            Sets.newHashSet( dataElementB ), Sets.newHashSet( dataElementB ) );
-        expressionF = new Expression(
-            "#{" + dataElementB.getUid() + suffix + "} / #{" + dataElementE.getUid() + suffix + "}", "expressionF",
-            Sets.newHashSet( dataElementB, dataElementE ) );
-        expressionG = new Expression(
-            "AVG(#{" + dataElementB.getUid() + suffix + "} * 1.5 / #{" + dataElementE.getUid() + suffix + "})",
-            "expressionG", Sets.newHashSet( dataElementB, dataElementE ), Sets.newHashSet( dataElementB, dataElementE ) );
-        expressionH = new Expression(
-            "AVG(#{" + dataElementB.getUid() + suffix + "}) + 1.5*STDDEV(#{" + dataElementB.getUid() + suffix + "})",
-            "expressionH", Sets.newHashSet(), Sets.newHashSet( dataElementB ) );
-        expressionX = new Expression( "#{" + dataElementB.getUid() + suffix + "}>250",
-            "expressionX", Sets.newHashSet( dataElementB ), Sets.newHashSet() );
-
-        expressionService.addExpression( expressionA );
-        expressionService.addExpression( expressionB );
-        expressionService.addExpression( expressionC );
-        expressionService.addExpression( expressionD );
-        expressionService.addExpression( expressionE );
-        expressionService.addExpression( expressionF );
-        expressionService.addExpression( expressionG );
-        expressionService.addExpression( expressionH );
-
-        periodA = createPeriod( periodTypeMonthly, getDate( 2000, 3, 1 ), getDate( 2000, 3, 31 ) );
-        periodB = createPeriod( periodTypeMonthly, getDate( 2000, 4, 1 ), getDate( 2000, 4, 30 ) );
-     
-        dataSetWeekly = createDataSet( 'W', periodTypeWeekly );
-        dataSetMonthly = createDataSet( 'M', periodTypeMonthly );
-        dataSetYearly = createDataSet( 'Y', periodTypeYearly );
-
-        sourceA = createOrganisationUnit( 'A' );
-        sourceB = createOrganisationUnit( 'B' );
-        sourceC = createOrganisationUnit( 'C', sourceB );
-        sourceD = createOrganisationUnit( 'D', sourceB );
-        sourceE = createOrganisationUnit( 'E', sourceD );
-        sourceF = createOrganisationUnit( 'F', sourceD );
-        sourceG = createOrganisationUnit( 'G' );
-
-        sourcesA.add( sourceA );
-        sourcesA.add( sourceB );
-
-        allSources.add( sourceA );
-        allSources.add( sourceB );
-        allSources.add( sourceC );
-        allSources.add( sourceD );
-        allSources.add( sourceE );
-        allSources.add( sourceF );
-        allSources.add( sourceG );
-
-        dataSetMonthly.addOrganisationUnit( sourceA );
-        dataSetMonthly.addOrganisationUnit( sourceB );
-        dataSetMonthly.addOrganisationUnit( sourceC );
-        dataSetMonthly.addOrganisationUnit( sourceD );
-        dataSetMonthly.addOrganisationUnit( sourceE );
-        dataSetMonthly.addOrganisationUnit( sourceF );
-
-        dataSetWeekly.addOrganisationUnit( sourceB );
-        dataSetWeekly.addOrganisationUnit( sourceC );
-        dataSetWeekly.addOrganisationUnit( sourceD );
-        dataSetWeekly.addOrganisationUnit( sourceE );
-        dataSetWeekly.addOrganisationUnit( sourceF );
-        dataSetWeekly.addOrganisationUnit( sourceG );
-
-        dataSetYearly.addOrganisationUnit( sourceB );
-        dataSetYearly.addOrganisationUnit( sourceC );
-        dataSetYearly.addOrganisationUnit( sourceD );
-        dataSetYearly.addOrganisationUnit( sourceE );
-        dataSetYearly.addOrganisationUnit( sourceF );
-
-        organisationUnitService.addOrganisationUnit( sourceA );
-        organisationUnitService.addOrganisationUnit( sourceB );
-        organisationUnitService.addOrganisationUnit( sourceC );
-        organisationUnitService.addOrganisationUnit( sourceD );
-        organisationUnitService.addOrganisationUnit( sourceE );
-        organisationUnitService.addOrganisationUnit( sourceF );
-        organisationUnitService.addOrganisationUnit( sourceG );
-
-        dataSetMonthly.addDataSetElement( dataElementA );
-        dataSetMonthly.addDataSetElement( dataElementB );
-        dataSetMonthly.addDataSetElement( dataElementC );
-        dataSetMonthly.addDataSetElement( dataElementD );
-
-        dataSetWeekly.addDataSetElement( dataElementE );
-
-        dataSetYearly.addDataSetElement( dataElementE );
-
-        dataSetService.addDataSet( dataSetWeekly );
-        dataSetService.addDataSet( dataSetMonthly );
-        dataSetService.addDataSet( dataSetYearly );
-
-        dataElementService.updateDataElement( dataElementA );
-        dataElementService.updateDataElement( dataElementB );
-        dataElementService.updateDataElement( dataElementC );
-        dataElementService.updateDataElement( dataElementD );
-        dataElementService.updateDataElement( dataElementE );
-
-        validationRuleA = createValidationRule( "A", equal_to, expressionA, expressionB, periodTypeMonthly ); // deA + deB = deC - deD
-        validationRuleB = createValidationRule( "B", greater_than, expressionB, expressionC, periodTypeMonthly ); // deC - deD > deB * 2
-        validationRuleC = createValidationRule( "C", less_than_or_equal_to, expressionB, expressionA, periodTypeMonthly ); // deC - deD <= deA + deB
-        validationRuleD = createValidationRule( "D", less_than, expressionA, expressionC, periodTypeMonthly ); // deA + deB < deB * 2
-        validationRuleX = createValidationRule( "X", equal_to, expressionA, expressionC, periodTypeMonthly ); // deA + deB = deB * 2
-        group = createValidationRuleGroup( 'A' );
-
-        defaultCombo = categoryService.getDefaultDataElementCategoryOptionCombo();
-    }
-
-    @Override
-    public boolean emptyDatabaseAfterTest()
-    {
-        return true;
-    }
-
-    // -------------------------------------------------------------------------
-    // Local convenience methods
-    // -------------------------------------------------------------------------
-
-    /**
-     * Returns a naturally ordered list of ValidationResults.
-     * <p>
-     * When comparing two collections, this assures that all the items are in
-     * the same order for comparison. It also means that when there are
-     * different values for the same period/rule/source, etc., the results are
-     * more likely to be in the same order to make it easier to see the
-     * difference.
-     * <p>
-     * By making this a List instead of, say a TreeSet, duplicate values (if any
-     * should exist by mistake!) are preserved.
-     *
-     * @param results collection of ValidationResult to order
-     * @return ValidationResults in their natural order
-     */
-    private List<ValidationResult> orderedList( Collection<ValidationResult> results )
-    {
-        List<ValidationResult> resultList = new ArrayList<>( results );
-        Collections.sort( resultList );
-        return resultList;
-    }
-
-    private void useDataValue( DataElement e, Period p, OrganisationUnit s, String value )
-    {
-        dataValueService.addDataValue( createDataValue( e, p, s, value, optionCombo, optionCombo ) );
-    }
-
-    private void useDataValue( DataElement e, Period p, OrganisationUnit s, String value,
-        DataElementCategoryOptionCombo oc1, DataElementCategoryOptionCombo oc2 )
-    {
-        dataValueService.addDataValue( createDataValue( e, p, s, value, oc1, oc2 ) );
-    }
-
-    // -------------------------------------------------------------------------
-    // Business logic tests
-    // -------------------------------------------------------------------------
-
-    @Test
-    public void testValidateDateDateSources()
-    {
-        useDataValue( dataElementA, periodA, sourceA, "1" );
-        useDataValue( dataElementB, periodA, sourceA, "2" );
-        useDataValue( dataElementC, periodA, sourceA, "3" );
-        useDataValue( dataElementD, periodA, sourceA, "4" );
-
-        useDataValue( dataElementA, periodB, sourceA, "1" );
-        useDataValue( dataElementB, periodB, sourceA, "2" );
-        useDataValue( dataElementC, periodB, sourceA, "3" );
-        useDataValue( dataElementD, periodB, sourceA, "4" );
-
-        useDataValue( dataElementA, periodA, sourceB, "1" );
-        useDataValue( dataElementB, periodA, sourceB, "2" );
-        useDataValue( dataElementC, periodA, sourceB, "3" );
-        useDataValue( dataElementD, periodA, sourceB, "4" );
-
-        useDataValue( dataElementA, periodB, sourceB, "1" );
-        useDataValue( dataElementB, periodB, sourceB, "2" );
-        useDataValue( dataElementC, periodB, sourceB, "3" );
-        useDataValue( dataElementD, periodB, sourceB, "4" );
-
-        validationRuleService.saveValidationRule( validationRuleA ); // Invalid
-        validationRuleService.saveValidationRule( validationRuleB ); // Invalid
-        validationRuleService.saveValidationRule( validationRuleC ); // Valid
-        validationRuleService.saveValidationRule( validationRuleD ); // Valid
-
-        // Note: in this and subsequent tests we insert the validation results
-        // collection into a new HashSet. This
-        // insures that if they are the same as the reference results, they will
-        // appear in the same order.
-
-        Collection<ValidationResult> results = validationRuleService.validate( getDate( 2000, 2, 1 ),
-            getDate( 2000, 6, 1 ), sourcesA, null, null, false, null );
-
-        Collection<ValidationResult> reference = new HashSet<>();
-
-        reference.add( new ValidationResult( periodA, sourceA, defaultCombo, validationRuleA, 3.0, -1.0 ) );
-        reference.add( new ValidationResult( periodB, sourceA, defaultCombo, validationRuleA, 3.0, -1.0 ) );
-        reference.add( new ValidationResult( periodA, sourceB, defaultCombo, validationRuleA, 3.0, -1.0 ) );
-        reference.add( new ValidationResult( periodB, sourceB, defaultCombo, validationRuleA, 3.0, -1.0 ) );
-
-        reference.add( new ValidationResult( periodA, sourceA, defaultCombo, validationRuleB, -1.0, 4.0 ) );
-        reference.add( new ValidationResult( periodB, sourceA, defaultCombo, validationRuleB, -1.0, 4.0 ) );
-        reference.add( new ValidationResult( periodA, sourceB, defaultCombo, validationRuleB, -1.0, 4.0 ) );
-        reference.add( new ValidationResult( periodB, sourceB, defaultCombo, validationRuleB, -1.0, 4.0 ) );
-
-        for ( ValidationResult result : results )
-        {
-            assertFalse( MathUtils.expressionIsTrue( result.getLeftsideValue(),
-                result.getValidationRule().getOperator(), result.getRightsideValue() ) );
-        }
-
-        assertEquals( 8, results.size() );
-        assertEquals( orderedList( reference ), orderedList( results ) );
-    }
-
-    @Test
-    public void testValidateDateDateSourcesGroup()
-    {
-        useDataValue( dataElementA, periodA, sourceA, "1" );
-        useDataValue( dataElementB, periodA, sourceA, "2" );
-        useDataValue( dataElementC, periodA, sourceA, "3" );
-        useDataValue( dataElementD, periodA, sourceA, "4" );
-
-        useDataValue( dataElementA, periodB, sourceA, "1" );
-        useDataValue( dataElementB, periodB, sourceA, "2" );
-        useDataValue( dataElementC, periodB, sourceA, "3" );
-        useDataValue( dataElementD, periodB, sourceA, "4" );
-
-        useDataValue( dataElementA, periodA, sourceB, "1" );
-        useDataValue( dataElementB, periodA, sourceB, "2" );
-        useDataValue( dataElementC, periodA, sourceB, "3" );
-        useDataValue( dataElementD, periodA, sourceB, "4" );
-
-        useDataValue( dataElementA, periodB, sourceB, "1" );
-        useDataValue( dataElementB, periodB, sourceB, "2" );
-        useDataValue( dataElementC, periodB, sourceB, "3" );
-        useDataValue( dataElementD, periodB, sourceB, "4" );
-
-        validationRuleService.saveValidationRule( validationRuleA ); // Invalid
-        validationRuleService.saveValidationRule( validationRuleB ); // Invalid
-        validationRuleService.saveValidationRule( validationRuleC ); // Valid
-        validationRuleService.saveValidationRule( validationRuleD ); // Valid
-
-        group.getMembers().add( validationRuleA );
-        group.getMembers().add( validationRuleC );
-
-        validationRuleService.addValidationRuleGroup( group );
-
-        Collection<ValidationResult> results = validationRuleService.validate( getDate( 2000, 2, 1 ),
-            getDate( 2000, 6, 1 ), sourcesA, null, group, false, null );
-
-        Collection<ValidationResult> reference = new HashSet<>();
-
-        reference.add( new ValidationResult( periodA, sourceA, defaultCombo, validationRuleA, 3.0, -1.0 ) );
-        reference.add( new ValidationResult( periodB, sourceA, defaultCombo, validationRuleA, 3.0, -1.0 ) );
-        reference.add( new ValidationResult( periodA, sourceB, defaultCombo, validationRuleA, 3.0, -1.0 ) );
-        reference.add( new ValidationResult( periodB, sourceB, defaultCombo, validationRuleA, 3.0, -1.0 ) );
-
-        for ( ValidationResult result : results )
-        {
-            assertFalse( MathUtils.expressionIsTrue( result.getLeftsideValue(),
-                result.getValidationRule().getOperator(), result.getRightsideValue() ) );
-        }
-
-        assertEquals( 4, results.size() );
-        assertEquals( orderedList( reference ), orderedList( results ) );
-    }
-
-    @Test
-    public void testValidateDateDateSource()
-    {
-        useDataValue( dataElementA, periodA, sourceA, "1" );
-        useDataValue( dataElementB, periodA, sourceA, "2" );
-        useDataValue( dataElementC, periodA, sourceA, "3" );
-        useDataValue( dataElementD, periodA, sourceA, "4" );
-
-        useDataValue( dataElementA, periodB, sourceA, "1" );
-        useDataValue( dataElementB, periodB, sourceA, "2" );
-        useDataValue( dataElementC, periodB, sourceA, "3" );
-        useDataValue( dataElementD, periodB, sourceA, "4" );
-
-        validationRuleService.saveValidationRule( validationRuleA );
-        validationRuleService.saveValidationRule( validationRuleB );
-        validationRuleService.saveValidationRule( validationRuleC );
-        validationRuleService.saveValidationRule( validationRuleD );
-
-        Collection<ValidationResult> results = validationRuleService.validate( getDate( 2000, 2, 1 ),
-            getDate( 2000, 6, 1 ), sourceA );
-
-        Collection<ValidationResult> reference = new HashSet<>();
-
-        reference.add( new ValidationResult( periodA, sourceA, defaultCombo, validationRuleA, 3.0, -1.0 ) );
-        reference.add( new ValidationResult( periodB, sourceA, defaultCombo, validationRuleA, 3.0, -1.0 ) );
-        reference.add( new ValidationResult( periodA, sourceA, defaultCombo, validationRuleB, -1.0, 4.0 ) );
-        reference.add( new ValidationResult( periodB, sourceA, defaultCombo, validationRuleB, -1.0, 4.0 ) );
-
-        for ( ValidationResult result : results )
-        {
-            assertFalse( MathUtils.expressionIsTrue( result.getLeftsideValue(),
-                result.getValidationRule().getOperator(), result.getRightsideValue() ) );
-        }
-
-        assertEquals( 4, results.size() );
-        assertEquals( orderedList( reference ), orderedList( results ) );
-    }
-
-    @Test
-    public void testValidateDataSetPeriodSource()
-    {
-        useDataValue( dataElementA, periodA, sourceA, "1" );
-        useDataValue( dataElementB, periodA, sourceA, "2" );
-        useDataValue( dataElementC, periodA, sourceA, "3" );
-        useDataValue( dataElementD, periodA, sourceA, "4" );
-
-        validationRuleService.saveValidationRule( validationRuleA );
-        validationRuleService.saveValidationRule( validationRuleB );
-        validationRuleService.saveValidationRule( validationRuleC );
-        validationRuleService.saveValidationRule( validationRuleD );
-
-        Collection<ValidationResult> results = validationRuleService.validate( dataSetMonthly, periodA, sourceA, null );
-
-        Collection<ValidationResult> reference = new HashSet<>();
-
-        reference.add( new ValidationResult( periodA, sourceA, defaultCombo, validationRuleA, 3.0, -1.0 ) );
-        reference.add( new ValidationResult( periodA, sourceA, defaultCombo, validationRuleB, -1.0, 4.0 ) );
-
-        for ( ValidationResult result : results )
-        {
-            assertFalse( MathUtils.expressionIsTrue( result.getLeftsideValue(),
-                result.getValidationRule().getOperator(), result.getRightsideValue() ) );
-        }
-
-        assertEquals( 2, results.size() );
-        assertEquals( orderedList( reference ), orderedList( results ) );
-    }
-
-    @Test
-    public void testValidateWithAttributeOptions()
-    {
-        DataElementCategoryOption optionA = new DataElementCategoryOption( "CategoryOptionA" );
-        DataElementCategoryOption optionB = new DataElementCategoryOption( "CategoryOptionB" );
-        DataElementCategoryOption optionC = new DataElementCategoryOption( "CategoryOptionC" );
-
-        categoryService.addDataElementCategoryOption( optionA );
-        categoryService.addDataElementCategoryOption( optionB );
-        categoryService.addDataElementCategoryOption( optionC );
-
-        DataElementCategory categoryA = createDataElementCategory( 'A', optionA, optionB );
-        DataElementCategory categoryB = createDataElementCategory( 'B', optionC );
-        categoryA.setDataDimension( true );
-        categoryB.setDataDimension( true );
-
-        categoryService.addDataElementCategory( categoryA );
-        categoryService.addDataElementCategory( categoryB );
-
-        DataElementCategoryCombo categoryComboAB = createCategoryCombo( 'A', categoryA, categoryB );
-
-        categoryService.addDataElementCategoryCombo( categoryComboAB );
-
-        DataElementCategoryOptionCombo optionComboAC = createCategoryOptionCombo( 'A', categoryComboAB, optionA,
-            optionC );
-        DataElementCategoryOptionCombo optionComboBC = createCategoryOptionCombo( 'A', categoryComboAB, optionB,
-            optionC );
-
-        categoryService.addDataElementCategoryOptionCombo( optionComboAC );
-        categoryService.addDataElementCategoryOptionCombo( optionComboBC );
-
-        useDataValue( dataElementA, periodA, sourceA, "4", optionCombo, optionComboAC );
-        useDataValue( dataElementB, periodA, sourceA, "3", optionCombo, optionComboAC );
-
-        useDataValue( dataElementA, periodA, sourceA, "2", optionCombo, optionComboBC );
-        useDataValue( dataElementB, periodA, sourceA, "1", optionCombo, optionComboBC );
-
-        validationRuleService.saveValidationRule( validationRuleD ); // deA + deB < deB * 2
-        validationRuleService.saveValidationRule( validationRuleX ); // deA + deB = deB * 2
-
-        //
-        // optionComboAC
-        //
-        Collection<ValidationResult> results = validationRuleService.validate( dataSetMonthly, periodA, sourceA,
-            optionComboAC );
-
-        Collection<ValidationResult> reference = new HashSet<>();
-
-        reference.add( new ValidationResult( periodA, sourceA, optionComboAC, validationRuleD, 7.0, 6.0 ) );
-        reference.add( new ValidationResult( periodA, sourceA, optionComboAC, validationRuleX, 7.0, 6.0 ) );
-
-        for ( ValidationResult result : results )
-        {
-            assertFalse( MathUtils.expressionIsTrue( result.getLeftsideValue(),
-                result.getValidationRule().getOperator(), result.getRightsideValue() ) );
-        }
-
-        assertEquals( 2, results.size() );
-        assertEquals( orderedList( reference ), orderedList( results ) );
-
-        //
-        // All optionCombos
-        //
-        results = validationRuleService.validate( dataSetMonthly, periodA, sourceA, null );
-
-        reference = new HashSet<>();
-
-        reference.add( new ValidationResult( periodA, sourceA, optionComboAC, validationRuleD, 7.0, 6.0 ) );
-        reference.add( new ValidationResult( periodA, sourceA, optionComboAC, validationRuleX, 7.0, 6.0 ) );
-        reference.add( new ValidationResult( periodA, sourceA, optionComboBC, validationRuleD, 3.0, 2.0 ) );
-        reference.add( new ValidationResult( periodA, sourceA, optionComboBC, validationRuleX, 3.0, 2.0 ) );
-
-        for ( ValidationResult result : results )
-        {
-            assertFalse( MathUtils.expressionIsTrue( result.getLeftsideValue(),
-                result.getValidationRule().getOperator(), result.getRightsideValue() ) );
-        }
-
-        assertEquals( 4, results.size() );
-        assertEquals( orderedList( reference ), orderedList( results ) );
-
-        //
-        // Default optionCombo
-        //
-        results = validationRuleService.validate( dataSetMonthly, periodA, sourceA, optionCombo );
-
-        assertEquals( 0, results.size() );
-    }
-
-    // -------------------------------------------------------------------------
-    // CURD functionality tests
-    // -------------------------------------------------------------------------
-
-    @Test
-    public void testSaveValidationRule()
-    {
-        int id = validationRuleService.saveValidationRule( validationRuleA );
-
-        validationRuleA = validationRuleService.getValidationRule( id );
-
-        assertEquals( "ValidationRuleA", validationRuleA.getName() );
-        assertEquals( "DescriptionA", validationRuleA.getDescription() );
-        assertEquals( equal_to, validationRuleA.getOperator() );
-        assertNotNull( validationRuleA.getLeftSide().getExpression() );
-        assertNotNull( validationRuleA.getRightSide().getExpression() );
-        assertEquals( periodTypeMonthly, validationRuleA.getPeriodType() );
-    }
-
-    @Test
-    public void testUpdateValidationRule()
-    {
-        int id = validationRuleService.saveValidationRule( validationRuleA );
-        validationRuleA = validationRuleService.getValidationRuleByName( "ValidationRuleA" );
-
-        assertEquals( "ValidationRuleA", validationRuleA.getName() );
-        assertEquals( "DescriptionA", validationRuleA.getDescription() );
-        assertEquals( equal_to, validationRuleA.getOperator() );
-
-        validationRuleA.setId( id );
-        validationRuleA.setName( "ValidationRuleB" );
-        validationRuleA.setDescription( "DescriptionB" );
-        validationRuleA.setOperator( greater_than );
-
-        validationRuleService.updateValidationRule( validationRuleA );
-        validationRuleA = validationRuleService.getValidationRule( id );
-
-        assertEquals( "ValidationRuleB", validationRuleA.getName() );
-        assertEquals( "DescriptionB", validationRuleA.getDescription() );
-        assertEquals( greater_than, validationRuleA.getOperator() );
-    }
-
-    @Test
-    public void testDeleteValidationRule()
-    {
-        int idA = validationRuleService.saveValidationRule( validationRuleA );
-        int idB = validationRuleService.saveValidationRule( validationRuleB );
-
-        assertNotNull( validationRuleService.getValidationRule( idA ) );
-        assertNotNull( validationRuleService.getValidationRule( idB ) );
-
-        validationRuleA.clearExpressions();
-
-        validationRuleService.deleteValidationRule( validationRuleA );
-
-        assertNull( validationRuleService.getValidationRule( idA ) );
-        assertNotNull( validationRuleService.getValidationRule( idB ) );
-
-        validationRuleB.clearExpressions();
-
-        validationRuleService.deleteValidationRule( validationRuleB );
-
-        assertNull( validationRuleService.getValidationRule( idA ) );
-        assertNull( validationRuleService.getValidationRule( idB ) );
-    }
-
-    @Test
-    public void testGetAllValidationRules()
-    {
-        validationRuleService.saveValidationRule( validationRuleA );
-        validationRuleService.saveValidationRule( validationRuleB );
-
-        Collection<ValidationRule> rules = validationRuleService.getAllValidationRules();
-
-        assertTrue( rules.size() == 2 );
-        assertTrue( rules.contains( validationRuleA ) );
-        assertTrue( rules.contains( validationRuleB ) );
-    }
-
-    @Test
-    public void testGetValidationRuleByName()
-    {
-        int id = validationRuleService.saveValidationRule( validationRuleA );
-        validationRuleService.saveValidationRule( validationRuleB );
-
-        ValidationRule rule = validationRuleService.getValidationRuleByName( "ValidationRuleA" );
-
-        assertEquals( id, rule.getId() );
-        assertEquals( "ValidationRuleA", rule.getName() );
-    }
-
-    // -------------------------------------------------------------------------
-    // ValidationRuleGroup
-    // -------------------------------------------------------------------------
-
-    @Test
-    public void testAddValidationRuleGroup()
-    {
-        ValidationRule ruleA = createValidationRule( "A", equal_to, null, null, periodTypeMonthly );
-        ValidationRule ruleB = createValidationRule( "B", equal_to, null, null, periodTypeMonthly );
-
-        validationRuleService.saveValidationRule( ruleA );
-        validationRuleService.saveValidationRule( ruleB );
-
-        Set<ValidationRule> rules = new HashSet<>();
-
-        rules.add( ruleA );
-        rules.add( ruleB );
-
-        ValidationRuleGroup groupA = createValidationRuleGroup( 'A' );
-        ValidationRuleGroup groupB = createValidationRuleGroup( 'B' );
-
-        groupA.setMembers( rules );
-        groupB.setMembers( rules );
-
-        int idA = validationRuleService.addValidationRuleGroup( groupA );
-        int idB = validationRuleService.addValidationRuleGroup( groupB );
-
-        assertEquals( groupA, validationRuleService.getValidationRuleGroup( idA ) );
-        assertEquals( groupB, validationRuleService.getValidationRuleGroup( idB ) );
-    }
-
-    @Test
-    public void testUpdateValidationRuleGroup()
-    {
-        ValidationRule ruleA = createValidationRule( "A", equal_to, null, null, periodTypeMonthly );
-        ValidationRule ruleB = createValidationRule( "B", equal_to, null, null, periodTypeMonthly );
-
-        validationRuleService.saveValidationRule( ruleA );
-        validationRuleService.saveValidationRule( ruleB );
-
-        Set<ValidationRule> rules = new HashSet<>();
-
-        rules.add( ruleA );
-        rules.add( ruleB );
-
-        ValidationRuleGroup groupA = createValidationRuleGroup( 'A' );
-        ValidationRuleGroup groupB = createValidationRuleGroup( 'B' );
-
-        groupA.setMembers( rules );
-        groupB.setMembers( rules );
-
-        int idA = validationRuleService.addValidationRuleGroup( groupA );
-        int idB = validationRuleService.addValidationRuleGroup( groupB );
-
-        assertEquals( groupA, validationRuleService.getValidationRuleGroup( idA ) );
-        assertEquals( groupB, validationRuleService.getValidationRuleGroup( idB ) );
-
-        ruleA.setName( "UpdatedValidationRuleA" );
-        ruleB.setName( "UpdatedValidationRuleB" );
-
-        validationRuleService.updateValidationRuleGroup( groupA );
-        validationRuleService.updateValidationRuleGroup( groupB );
-
-        assertEquals( groupA, validationRuleService.getValidationRuleGroup( idA ) );
-        assertEquals( groupB, validationRuleService.getValidationRuleGroup( idB ) );
-    }
-
-    @Test
-    public void testDeleteValidationRuleGroup()
-    {
-        ValidationRule ruleA = createValidationRule( "A", equal_to, null, null, periodTypeMonthly );
-        ValidationRule ruleB = createValidationRule( "B", equal_to, null, null, periodTypeMonthly );
-
-        validationRuleService.saveValidationRule( ruleA );
-        validationRuleService.saveValidationRule( ruleB );
-
-        Set<ValidationRule> rules = new HashSet<>();
-
-        rules.add( ruleA );
-        rules.add( ruleB );
-
-        ValidationRuleGroup groupA = createValidationRuleGroup( 'A' );
-        ValidationRuleGroup groupB = createValidationRuleGroup( 'B' );
-
-        groupA.setMembers( rules );
-        groupB.setMembers( rules );
-
-        int idA = validationRuleService.addValidationRuleGroup( groupA );
-        int idB = validationRuleService.addValidationRuleGroup( groupB );
-
-        assertNotNull( validationRuleService.getValidationRuleGroup( idA ) );
-        assertNotNull( validationRuleService.getValidationRuleGroup( idB ) );
-
-        validationRuleService.deleteValidationRuleGroup( groupA );
-
-        assertNull( validationRuleService.getValidationRuleGroup( idA ) );
-        assertNotNull( validationRuleService.getValidationRuleGroup( idB ) );
-
-        validationRuleService.deleteValidationRuleGroup( groupB );
-
-        assertNull( validationRuleService.getValidationRuleGroup( idA ) );
-        assertNull( validationRuleService.getValidationRuleGroup( idB ) );
-    }
-
-    @Test
-    public void testGetAllValidationRuleGroup()
-    {
-        ValidationRule ruleA = createValidationRule( "A", equal_to, null, null, periodTypeMonthly );
-        ValidationRule ruleB = createValidationRule( "B", equal_to, null, null, periodTypeMonthly );
-
-        validationRuleService.saveValidationRule( ruleA );
-        validationRuleService.saveValidationRule( ruleB );
-
-        Set<ValidationRule> rules = new HashSet<>();
-
-        rules.add( ruleA );
-        rules.add( ruleB );
-
-        ValidationRuleGroup groupA = createValidationRuleGroup( 'A' );
-        ValidationRuleGroup groupB = createValidationRuleGroup( 'B' );
-
-        groupA.setMembers( rules );
-        groupB.setMembers( rules );
-
-        validationRuleService.addValidationRuleGroup( groupA );
-        validationRuleService.addValidationRuleGroup( groupB );
-
-        Collection<ValidationRuleGroup> groups = validationRuleService.getAllValidationRuleGroups();
-
-        assertEquals( 2, groups.size() );
-        assertTrue( groups.contains( groupA ) );
-        assertTrue( groups.contains( groupB ) );
-    }
-
-    @Test
-    public void testGetValidationRuleGroupByName()
-    {
-        ValidationRule ruleA = createValidationRule( "A", equal_to, null, null, periodTypeMonthly );
-        ValidationRule ruleB = createValidationRule( "B", equal_to, null, null, periodTypeMonthly );
-
-        validationRuleService.saveValidationRule( ruleA );
-        validationRuleService.saveValidationRule( ruleB );
-
-        Set<ValidationRule> rules = new HashSet<>();
-
-        rules.add( ruleA );
-        rules.add( ruleB );
-
-        ValidationRuleGroup groupA = createValidationRuleGroup( 'A' );
-        ValidationRuleGroup groupB = createValidationRuleGroup( 'B' );
-
-        groupA.setMembers( rules );
-        groupB.setMembers( rules );
-
-        validationRuleService.addValidationRuleGroup( groupA );
-        validationRuleService.addValidationRuleGroup( groupB );
-
-        ValidationRuleGroup groupByName = validationRuleService.getValidationRuleGroupByName( groupA.getName() );
-
-        assertEquals( groupA, groupByName );
-    }
-}
+package org.hisp.dhis.validation;
+
+/*
+ * Copyright (c) 2004-2016, University of Oslo
+ * All rights reserved.
+ *
+ * Redistribution and use in source and binary forms, with or without
+ * modification, are permitted provided that the following conditions are met:
+ * Redistributions of source code must retain the above copyright notice, this
+ * list of conditions and the following disclaimer.
+ *
+ * Redistributions in binary form must reproduce the above copyright notice,
+ * this list of conditions and the following disclaimer in the documentation
+ * and/or other materials provided with the distribution.
+ * Neither the name of the HISP project nor the names of its contributors may
+ * be used to endorse or promote products derived from this software without
+ * specific prior written permission.
+ *
+ * THIS SOFTWARE IS PROVIDED BY THE COPYRIGHT HOLDERS AND CONTRIBUTORS "AS IS" AND
+ * ANY EXPRESS OR IMPLIED WARRANTIES, INCLUDING, BUT NOT LIMITED TO, THE IMPLIED
+ * WARRANTIES OF MERCHANTABILITY AND FITNESS FOR A PARTICULAR PURPOSE ARE
+ * DISCLAIMED. IN NO EVENT SHALL THE COPYRIGHT OWNER OR CONTRIBUTORS BE LIABLE FOR
+ * ANY DIRECT, INDIRECT, INCIDENTAL, SPECIAL, EXEMPLARY, OR CONSEQUENTIAL DAMAGES
+ * (INCLUDING, BUT NOT LIMITED TO, PROCUREMENT OF SUBSTITUTE GOODS OR SERVICES;
+ * LOSS OF USE, DATA, OR PROFITS; OR BUSINESS INTERRUPTION) HOWEVER CAUSED AND ON
+ * ANY THEORY OF LIABILITY, WHETHER IN CONTRACT, STRICT LIABILITY, OR TORT
+ * (INCLUDING NEGLIGENCE OR OTHERWISE) ARISING IN ANY WAY OUT OF THE USE OF THIS
+ * SOFTWARE, EVEN IF ADVISED OF THE POSSIBILITY OF SUCH DAMAGE.
+ */
+
+import org.hisp.dhis.DhisTest;
+import org.hisp.dhis.dataelement.DataElement;
+import org.hisp.dhis.dataelement.DataElementCategory;
+import org.hisp.dhis.dataelement.DataElementCategoryCombo;
+import org.hisp.dhis.dataelement.DataElementCategoryOption;
+import org.hisp.dhis.dataelement.DataElementCategoryOptionCombo;
+import org.hisp.dhis.dataelement.DataElementCategoryService;
+import org.hisp.dhis.dataelement.DataElementService;
+import org.hisp.dhis.dataset.DataSet;
+import org.hisp.dhis.dataset.DataSetService;
+import org.hisp.dhis.datavalue.DataValueService;
+import org.hisp.dhis.expression.Expression;
+import org.hisp.dhis.expression.ExpressionService;
+import org.hisp.dhis.mock.MockCurrentUserService;
+import org.hisp.dhis.organisationunit.OrganisationUnit;
+import org.hisp.dhis.organisationunit.OrganisationUnitService;
+import org.hisp.dhis.period.MonthlyPeriodType;
+import org.hisp.dhis.period.Period;
+import org.hisp.dhis.period.PeriodType;
+import org.hisp.dhis.period.WeeklyPeriodType;
+import org.hisp.dhis.period.YearlyPeriodType;
+import org.hisp.dhis.system.util.MathUtils;
+import org.hisp.dhis.user.CurrentUserService;
+import org.junit.Test;
+import org.springframework.beans.factory.annotation.Autowired;
+
+import com.google.common.collect.Sets;
+
+/**
+ * @author Lars Helge Overland
+ * @author Jim Grace
+ */
+public class ValidationRuleServiceTest
+    extends DhisTest
+{
+    @Autowired
+    private ValidationRuleService validationRuleService;
+
+    @Autowired
+    private DataElementService dataElementService;
+
+    @Autowired
+    private DataElementCategoryService categoryService;
+
+    @Autowired
+    private ExpressionService expressionService;
+
+    @Autowired
+    private DataSetService dataSetService;
+
+    @Autowired
+    private DataValueService dataValueService;
+
+    @Autowired
+    private OrganisationUnitService organisationUnitService;
+
+    private DataElement dataElementA;
+    private DataElement dataElementB;
+    private DataElement dataElementC;
+    private DataElement dataElementD;
+    private DataElement dataElementE;
+
+    private Set<DataElementCategoryOptionCombo> optionCombos;
+
+    private DataElementCategoryOptionCombo optionCombo;
+
+    private Expression expressionA;
+    private Expression expressionB;
+    private Expression expressionC;
+    private Expression expressionD;
+    private Expression expressionE;
+    private Expression expressionF;
+    private Expression expressionG;
+    private Expression expressionH;
+    private Expression expressionX;
+
+    private DataSet dataSetWeekly;
+
+    private DataSet dataSetMonthly;
+
+    private DataSet dataSetYearly;
+
+    private Period periodA;
+    private Period periodB;
+
+    private OrganisationUnit sourceA;
+    private OrganisationUnit sourceB;
+    private OrganisationUnit sourceC;
+    private OrganisationUnit sourceD;
+    private OrganisationUnit sourceE;
+    private OrganisationUnit sourceF;
+    private OrganisationUnit sourceG;
+
+    private Set<OrganisationUnit> sourcesA = new HashSet<>();
+
+    private Set<OrganisationUnit> allSources = new HashSet<>();
+
+    private ValidationRule validationRuleA;
+    private ValidationRule validationRuleB;
+    private ValidationRule validationRuleC;
+    private ValidationRule validationRuleD;
+    private ValidationRule validationRuleX;
+
+    private ValidationRuleGroup group;
+
+    private PeriodType periodTypeWeekly;
+    private PeriodType periodTypeMonthly;
+    private PeriodType periodTypeYearly;
+
+    private DataElementCategoryOptionCombo defaultCombo;
+
+    // -------------------------------------------------------------------------
+    // Fixture
+    // -------------------------------------------------------------------------
+
+    @Override
+    public void setUpTest()
+        throws Exception
+    {
+        CurrentUserService currentUserService = new MockCurrentUserService( allSources, null );
+        setDependency( validationRuleService, "currentUserService", currentUserService, CurrentUserService.class );
+
+        periodTypeWeekly = new WeeklyPeriodType();
+        periodTypeMonthly = new MonthlyPeriodType();
+        periodTypeYearly = new YearlyPeriodType();
+
+        dataElementA = createDataElement( 'A' );
+        dataElementB = createDataElement( 'B' );
+        dataElementC = createDataElement( 'C' );
+        dataElementD = createDataElement( 'D' );
+        dataElementE = createDataElement( 'E' );
+
+        dataElementService.addDataElement( dataElementA );
+        dataElementService.addDataElement( dataElementB );
+        dataElementService.addDataElement( dataElementC );
+        dataElementService.addDataElement( dataElementD );
+        dataElementService.addDataElement( dataElementE );
+
+        optionCombo = categoryService.getDefaultDataElementCategoryOptionCombo();
+
+        String suffix = SEPARATOR + optionCombo.getUid();
+
+        optionCombos = new HashSet<>();
+        optionCombos.add( optionCombo );
+
+        expressionA = new Expression(
+            "#{" + dataElementA.getUid() + suffix + "} + #{" + dataElementB.getUid() + suffix + "}", "expressionA",
+            Sets.newHashSet( dataElementA, dataElementB ) );
+        expressionB = new Expression(
+            "#{" + dataElementC.getUid() + suffix + "} - #{" + dataElementD.getUid() + suffix + "}", "expressionB",
+            Sets.newHashSet( dataElementC, dataElementD ) );
+        expressionC = new Expression( "#{" + dataElementB.getUid() + suffix + "} * 2", "expressionC", Sets.newHashSet( dataElementB ) );
+        expressionD = new Expression( "#{" + dataElementB.getUid() + suffix + "}", "expressionD", Sets.newHashSet( dataElementB ) );
+        expressionE = new Expression( "AVG(#{" + dataElementB.getUid() + suffix + "} * 1.5)", "expressionE",
+            Sets.newHashSet( dataElementB ), Sets.newHashSet( dataElementB ) );
+        expressionF = new Expression(
+            "#{" + dataElementB.getUid() + suffix + "} / #{" + dataElementE.getUid() + suffix + "}", "expressionF",
+            Sets.newHashSet( dataElementB, dataElementE ) );
+        expressionG = new Expression(
+            "AVG(#{" + dataElementB.getUid() + suffix + "} * 1.5 / #{" + dataElementE.getUid() + suffix + "})",
+            "expressionG", Sets.newHashSet( dataElementB, dataElementE ), Sets.newHashSet( dataElementB, dataElementE ) );
+        expressionH = new Expression(
+            "AVG(#{" + dataElementB.getUid() + suffix + "}) + 1.5*STDDEV(#{" + dataElementB.getUid() + suffix + "})",
+            "expressionH", Sets.newHashSet(), Sets.newHashSet( dataElementB ) );
+        expressionX = new Expression( "#{" + dataElementB.getUid() + suffix + "}>250",
+            "expressionX", Sets.newHashSet( dataElementB ), Sets.newHashSet() );
+
+        expressionService.addExpression( expressionA );
+        expressionService.addExpression( expressionB );
+        expressionService.addExpression( expressionC );
+        expressionService.addExpression( expressionD );
+        expressionService.addExpression( expressionE );
+        expressionService.addExpression( expressionF );
+        expressionService.addExpression( expressionG );
+        expressionService.addExpression( expressionH );
+
+        periodA = createPeriod( periodTypeMonthly, getDate( 2000, 3, 1 ), getDate( 2000, 3, 31 ) );
+        periodB = createPeriod( periodTypeMonthly, getDate( 2000, 4, 1 ), getDate( 2000, 4, 30 ) );
+     
+        dataSetWeekly = createDataSet( 'W', periodTypeWeekly );
+        dataSetMonthly = createDataSet( 'M', periodTypeMonthly );
+        dataSetYearly = createDataSet( 'Y', periodTypeYearly );
+
+        sourceA = createOrganisationUnit( 'A' );
+        sourceB = createOrganisationUnit( 'B' );
+        sourceC = createOrganisationUnit( 'C', sourceB );
+        sourceD = createOrganisationUnit( 'D', sourceB );
+        sourceE = createOrganisationUnit( 'E', sourceD );
+        sourceF = createOrganisationUnit( 'F', sourceD );
+        sourceG = createOrganisationUnit( 'G' );
+
+        sourcesA.add( sourceA );
+        sourcesA.add( sourceB );
+
+        allSources.add( sourceA );
+        allSources.add( sourceB );
+        allSources.add( sourceC );
+        allSources.add( sourceD );
+        allSources.add( sourceE );
+        allSources.add( sourceF );
+        allSources.add( sourceG );
+
+        dataSetMonthly.addOrganisationUnit( sourceA );
+        dataSetMonthly.addOrganisationUnit( sourceB );
+        dataSetMonthly.addOrganisationUnit( sourceC );
+        dataSetMonthly.addOrganisationUnit( sourceD );
+        dataSetMonthly.addOrganisationUnit( sourceE );
+        dataSetMonthly.addOrganisationUnit( sourceF );
+
+        dataSetWeekly.addOrganisationUnit( sourceB );
+        dataSetWeekly.addOrganisationUnit( sourceC );
+        dataSetWeekly.addOrganisationUnit( sourceD );
+        dataSetWeekly.addOrganisationUnit( sourceE );
+        dataSetWeekly.addOrganisationUnit( sourceF );
+        dataSetWeekly.addOrganisationUnit( sourceG );
+
+        dataSetYearly.addOrganisationUnit( sourceB );
+        dataSetYearly.addOrganisationUnit( sourceC );
+        dataSetYearly.addOrganisationUnit( sourceD );
+        dataSetYearly.addOrganisationUnit( sourceE );
+        dataSetYearly.addOrganisationUnit( sourceF );
+
+        organisationUnitService.addOrganisationUnit( sourceA );
+        organisationUnitService.addOrganisationUnit( sourceB );
+        organisationUnitService.addOrganisationUnit( sourceC );
+        organisationUnitService.addOrganisationUnit( sourceD );
+        organisationUnitService.addOrganisationUnit( sourceE );
+        organisationUnitService.addOrganisationUnit( sourceF );
+        organisationUnitService.addOrganisationUnit( sourceG );
+
+        dataSetMonthly.addDataSetElement( dataElementA );
+        dataSetMonthly.addDataSetElement( dataElementB );
+        dataSetMonthly.addDataSetElement( dataElementC );
+        dataSetMonthly.addDataSetElement( dataElementD );
+
+        dataSetWeekly.addDataSetElement( dataElementE );
+
+        dataSetYearly.addDataSetElement( dataElementE );
+
+        dataSetService.addDataSet( dataSetWeekly );
+        dataSetService.addDataSet( dataSetMonthly );
+        dataSetService.addDataSet( dataSetYearly );
+
+        dataElementService.updateDataElement( dataElementA );
+        dataElementService.updateDataElement( dataElementB );
+        dataElementService.updateDataElement( dataElementC );
+        dataElementService.updateDataElement( dataElementD );
+        dataElementService.updateDataElement( dataElementE );
+
+        validationRuleA = createValidationRule( "A", equal_to, expressionA, expressionB, periodTypeMonthly ); // deA + deB = deC - deD
+        validationRuleB = createValidationRule( "B", greater_than, expressionB, expressionC, periodTypeMonthly ); // deC - deD > deB * 2
+        validationRuleC = createValidationRule( "C", less_than_or_equal_to, expressionB, expressionA, periodTypeMonthly ); // deC - deD <= deA + deB
+        validationRuleD = createValidationRule( "D", less_than, expressionA, expressionC, periodTypeMonthly ); // deA + deB < deB * 2
+        validationRuleX = createValidationRule( "X", equal_to, expressionA, expressionC, periodTypeMonthly ); // deA + deB = deB * 2
+        group = createValidationRuleGroup( 'A' );
+
+        defaultCombo = categoryService.getDefaultDataElementCategoryOptionCombo();
+    }
+
+    @Override
+    public boolean emptyDatabaseAfterTest()
+    {
+        return true;
+    }
+
+    // -------------------------------------------------------------------------
+    // Local convenience methods
+    // -------------------------------------------------------------------------
+
+    /**
+     * Returns a naturally ordered list of ValidationResults.
+     * <p>
+     * When comparing two collections, this assures that all the items are in
+     * the same order for comparison. It also means that when there are
+     * different values for the same period/rule/source, etc., the results are
+     * more likely to be in the same order to make it easier to see the
+     * difference.
+     * <p>
+     * By making this a List instead of, say a TreeSet, duplicate values (if any
+     * should exist by mistake!) are preserved.
+     *
+     * @param results collection of ValidationResult to order
+     * @return ValidationResults in their natural order
+     */
+    private List<ValidationResult> orderedList( Collection<ValidationResult> results )
+    {
+        List<ValidationResult> resultList = new ArrayList<>( results );
+        Collections.sort( resultList );
+        return resultList;
+    }
+
+    private void useDataValue( DataElement e, Period p, OrganisationUnit s, String value )
+    {
+        dataValueService.addDataValue( createDataValue( e, p, s, value, optionCombo, optionCombo ) );
+    }
+
+    private void useDataValue( DataElement e, Period p, OrganisationUnit s, String value,
+        DataElementCategoryOptionCombo oc1, DataElementCategoryOptionCombo oc2 )
+    {
+        dataValueService.addDataValue( createDataValue( e, p, s, value, oc1, oc2 ) );
+    }
+
+    // -------------------------------------------------------------------------
+    // Business logic tests
+    // -------------------------------------------------------------------------
+
+    @Test
+    public void testValidateDateDateSources()
+    {
+        useDataValue( dataElementA, periodA, sourceA, "1" );
+        useDataValue( dataElementB, periodA, sourceA, "2" );
+        useDataValue( dataElementC, periodA, sourceA, "3" );
+        useDataValue( dataElementD, periodA, sourceA, "4" );
+
+        useDataValue( dataElementA, periodB, sourceA, "1" );
+        useDataValue( dataElementB, periodB, sourceA, "2" );
+        useDataValue( dataElementC, periodB, sourceA, "3" );
+        useDataValue( dataElementD, periodB, sourceA, "4" );
+
+        useDataValue( dataElementA, periodA, sourceB, "1" );
+        useDataValue( dataElementB, periodA, sourceB, "2" );
+        useDataValue( dataElementC, periodA, sourceB, "3" );
+        useDataValue( dataElementD, periodA, sourceB, "4" );
+
+        useDataValue( dataElementA, periodB, sourceB, "1" );
+        useDataValue( dataElementB, periodB, sourceB, "2" );
+        useDataValue( dataElementC, periodB, sourceB, "3" );
+        useDataValue( dataElementD, periodB, sourceB, "4" );
+
+        validationRuleService.saveValidationRule( validationRuleA ); // Invalid
+        validationRuleService.saveValidationRule( validationRuleB ); // Invalid
+        validationRuleService.saveValidationRule( validationRuleC ); // Valid
+        validationRuleService.saveValidationRule( validationRuleD ); // Valid
+
+        // Note: in this and subsequent tests we insert the validation results
+        // collection into a new HashSet. This
+        // insures that if they are the same as the reference results, they will
+        // appear in the same order.
+
+        Collection<ValidationResult> results = validationRuleService.validate( getDate( 2000, 2, 1 ),
+            getDate( 2000, 6, 1 ), sourcesA, null, null, false, null );
+
+        Collection<ValidationResult> reference = new HashSet<>();
+
+        reference.add( new ValidationResult( periodA, sourceA, defaultCombo, validationRuleA, 3.0, -1.0 ) );
+        reference.add( new ValidationResult( periodB, sourceA, defaultCombo, validationRuleA, 3.0, -1.0 ) );
+        reference.add( new ValidationResult( periodA, sourceB, defaultCombo, validationRuleA, 3.0, -1.0 ) );
+        reference.add( new ValidationResult( periodB, sourceB, defaultCombo, validationRuleA, 3.0, -1.0 ) );
+
+        reference.add( new ValidationResult( periodA, sourceA, defaultCombo, validationRuleB, -1.0, 4.0 ) );
+        reference.add( new ValidationResult( periodB, sourceA, defaultCombo, validationRuleB, -1.0, 4.0 ) );
+        reference.add( new ValidationResult( periodA, sourceB, defaultCombo, validationRuleB, -1.0, 4.0 ) );
+        reference.add( new ValidationResult( periodB, sourceB, defaultCombo, validationRuleB, -1.0, 4.0 ) );
+
+        for ( ValidationResult result : results )
+        {
+            assertFalse( MathUtils.expressionIsTrue( result.getLeftsideValue(),
+                result.getValidationRule().getOperator(), result.getRightsideValue() ) );
+        }
+
+        assertEquals( 8, results.size() );
+        assertEquals( orderedList( reference ), orderedList( results ) );
+    }
+
+    @Test
+    public void testValidateDateDateSourcesGroup()
+    {
+        useDataValue( dataElementA, periodA, sourceA, "1" );
+        useDataValue( dataElementB, periodA, sourceA, "2" );
+        useDataValue( dataElementC, periodA, sourceA, "3" );
+        useDataValue( dataElementD, periodA, sourceA, "4" );
+
+        useDataValue( dataElementA, periodB, sourceA, "1" );
+        useDataValue( dataElementB, periodB, sourceA, "2" );
+        useDataValue( dataElementC, periodB, sourceA, "3" );
+        useDataValue( dataElementD, periodB, sourceA, "4" );
+
+        useDataValue( dataElementA, periodA, sourceB, "1" );
+        useDataValue( dataElementB, periodA, sourceB, "2" );
+        useDataValue( dataElementC, periodA, sourceB, "3" );
+        useDataValue( dataElementD, periodA, sourceB, "4" );
+
+        useDataValue( dataElementA, periodB, sourceB, "1" );
+        useDataValue( dataElementB, periodB, sourceB, "2" );
+        useDataValue( dataElementC, periodB, sourceB, "3" );
+        useDataValue( dataElementD, periodB, sourceB, "4" );
+
+        validationRuleService.saveValidationRule( validationRuleA ); // Invalid
+        validationRuleService.saveValidationRule( validationRuleB ); // Invalid
+        validationRuleService.saveValidationRule( validationRuleC ); // Valid
+        validationRuleService.saveValidationRule( validationRuleD ); // Valid
+
+        group.getMembers().add( validationRuleA );
+        group.getMembers().add( validationRuleC );
+
+        validationRuleService.addValidationRuleGroup( group );
+
+        Collection<ValidationResult> results = validationRuleService.validate( getDate( 2000, 2, 1 ),
+            getDate( 2000, 6, 1 ), sourcesA, null, group, false, null );
+
+        Collection<ValidationResult> reference = new HashSet<>();
+
+        reference.add( new ValidationResult( periodA, sourceA, defaultCombo, validationRuleA, 3.0, -1.0 ) );
+        reference.add( new ValidationResult( periodB, sourceA, defaultCombo, validationRuleA, 3.0, -1.0 ) );
+        reference.add( new ValidationResult( periodA, sourceB, defaultCombo, validationRuleA, 3.0, -1.0 ) );
+        reference.add( new ValidationResult( periodB, sourceB, defaultCombo, validationRuleA, 3.0, -1.0 ) );
+
+        for ( ValidationResult result : results )
+        {
+            assertFalse( MathUtils.expressionIsTrue( result.getLeftsideValue(),
+                result.getValidationRule().getOperator(), result.getRightsideValue() ) );
+        }
+
+        assertEquals( 4, results.size() );
+        assertEquals( orderedList( reference ), orderedList( results ) );
+    }
+
+    @Test
+    public void testValidateDateDateSource()
+    {
+        useDataValue( dataElementA, periodA, sourceA, "1" );
+        useDataValue( dataElementB, periodA, sourceA, "2" );
+        useDataValue( dataElementC, periodA, sourceA, "3" );
+        useDataValue( dataElementD, periodA, sourceA, "4" );
+
+        useDataValue( dataElementA, periodB, sourceA, "1" );
+        useDataValue( dataElementB, periodB, sourceA, "2" );
+        useDataValue( dataElementC, periodB, sourceA, "3" );
+        useDataValue( dataElementD, periodB, sourceA, "4" );
+
+        validationRuleService.saveValidationRule( validationRuleA );
+        validationRuleService.saveValidationRule( validationRuleB );
+        validationRuleService.saveValidationRule( validationRuleC );
+        validationRuleService.saveValidationRule( validationRuleD );
+
+        Collection<ValidationResult> results = validationRuleService.validate( getDate( 2000, 2, 1 ),
+            getDate( 2000, 6, 1 ), sourceA );
+
+        Collection<ValidationResult> reference = new HashSet<>();
+
+        reference.add( new ValidationResult( periodA, sourceA, defaultCombo, validationRuleA, 3.0, -1.0 ) );
+        reference.add( new ValidationResult( periodB, sourceA, defaultCombo, validationRuleA, 3.0, -1.0 ) );
+        reference.add( new ValidationResult( periodA, sourceA, defaultCombo, validationRuleB, -1.0, 4.0 ) );
+        reference.add( new ValidationResult( periodB, sourceA, defaultCombo, validationRuleB, -1.0, 4.0 ) );
+
+        for ( ValidationResult result : results )
+        {
+            assertFalse( MathUtils.expressionIsTrue( result.getLeftsideValue(),
+                result.getValidationRule().getOperator(), result.getRightsideValue() ) );
+        }
+
+        assertEquals( 4, results.size() );
+        assertEquals( orderedList( reference ), orderedList( results ) );
+    }
+
+    @Test
+    public void testValidateDataSetPeriodSource()
+    {
+        useDataValue( dataElementA, periodA, sourceA, "1" );
+        useDataValue( dataElementB, periodA, sourceA, "2" );
+        useDataValue( dataElementC, periodA, sourceA, "3" );
+        useDataValue( dataElementD, periodA, sourceA, "4" );
+
+        validationRuleService.saveValidationRule( validationRuleA );
+        validationRuleService.saveValidationRule( validationRuleB );
+        validationRuleService.saveValidationRule( validationRuleC );
+        validationRuleService.saveValidationRule( validationRuleD );
+
+        Collection<ValidationResult> results = validationRuleService.validate( dataSetMonthly, periodA, sourceA, null );
+
+        Collection<ValidationResult> reference = new HashSet<>();
+
+        reference.add( new ValidationResult( periodA, sourceA, defaultCombo, validationRuleA, 3.0, -1.0 ) );
+        reference.add( new ValidationResult( periodA, sourceA, defaultCombo, validationRuleB, -1.0, 4.0 ) );
+
+        for ( ValidationResult result : results )
+        {
+            assertFalse( MathUtils.expressionIsTrue( result.getLeftsideValue(),
+                result.getValidationRule().getOperator(), result.getRightsideValue() ) );
+        }
+
+        assertEquals( 2, results.size() );
+        assertEquals( orderedList( reference ), orderedList( results ) );
+    }
+
+    @Test
+    public void testValidateWithAttributeOptions()
+    {
+        DataElementCategoryOption optionA = new DataElementCategoryOption( "CategoryOptionA" );
+        DataElementCategoryOption optionB = new DataElementCategoryOption( "CategoryOptionB" );
+        DataElementCategoryOption optionC = new DataElementCategoryOption( "CategoryOptionC" );
+
+        categoryService.addDataElementCategoryOption( optionA );
+        categoryService.addDataElementCategoryOption( optionB );
+        categoryService.addDataElementCategoryOption( optionC );
+
+        DataElementCategory categoryA = createDataElementCategory( 'A', optionA, optionB );
+        DataElementCategory categoryB = createDataElementCategory( 'B', optionC );
+        categoryA.setDataDimension( true );
+        categoryB.setDataDimension( true );
+
+        categoryService.addDataElementCategory( categoryA );
+        categoryService.addDataElementCategory( categoryB );
+
+        DataElementCategoryCombo categoryComboAB = createCategoryCombo( 'A', categoryA, categoryB );
+
+        categoryService.addDataElementCategoryCombo( categoryComboAB );
+
+        DataElementCategoryOptionCombo optionComboAC = createCategoryOptionCombo( 'A', categoryComboAB, optionA,
+            optionC );
+        DataElementCategoryOptionCombo optionComboBC = createCategoryOptionCombo( 'A', categoryComboAB, optionB,
+            optionC );
+
+        categoryService.addDataElementCategoryOptionCombo( optionComboAC );
+        categoryService.addDataElementCategoryOptionCombo( optionComboBC );
+
+        useDataValue( dataElementA, periodA, sourceA, "4", optionCombo, optionComboAC );
+        useDataValue( dataElementB, periodA, sourceA, "3", optionCombo, optionComboAC );
+
+        useDataValue( dataElementA, periodA, sourceA, "2", optionCombo, optionComboBC );
+        useDataValue( dataElementB, periodA, sourceA, "1", optionCombo, optionComboBC );
+
+        validationRuleService.saveValidationRule( validationRuleD ); // deA + deB < deB * 2
+        validationRuleService.saveValidationRule( validationRuleX ); // deA + deB = deB * 2
+
+        //
+        // optionComboAC
+        //
+        Collection<ValidationResult> results = validationRuleService.validate( dataSetMonthly, periodA, sourceA,
+            optionComboAC );
+
+        Collection<ValidationResult> reference = new HashSet<>();
+
+        reference.add( new ValidationResult( periodA, sourceA, optionComboAC, validationRuleD, 7.0, 6.0 ) );
+        reference.add( new ValidationResult( periodA, sourceA, optionComboAC, validationRuleX, 7.0, 6.0 ) );
+
+        for ( ValidationResult result : results )
+        {
+            assertFalse( MathUtils.expressionIsTrue( result.getLeftsideValue(),
+                result.getValidationRule().getOperator(), result.getRightsideValue() ) );
+        }
+
+        assertEquals( 2, results.size() );
+        assertEquals( orderedList( reference ), orderedList( results ) );
+
+        //
+        // All optionCombos
+        //
+        results = validationRuleService.validate( dataSetMonthly, periodA, sourceA, null );
+
+        reference = new HashSet<>();
+
+        reference.add( new ValidationResult( periodA, sourceA, optionComboAC, validationRuleD, 7.0, 6.0 ) );
+        reference.add( new ValidationResult( periodA, sourceA, optionComboAC, validationRuleX, 7.0, 6.0 ) );
+        reference.add( new ValidationResult( periodA, sourceA, optionComboBC, validationRuleD, 3.0, 2.0 ) );
+        reference.add( new ValidationResult( periodA, sourceA, optionComboBC, validationRuleX, 3.0, 2.0 ) );
+
+        for ( ValidationResult result : results )
+        {
+            assertFalse( MathUtils.expressionIsTrue( result.getLeftsideValue(),
+                result.getValidationRule().getOperator(), result.getRightsideValue() ) );
+        }
+
+        assertEquals( 4, results.size() );
+        assertEquals( orderedList( reference ), orderedList( results ) );
+
+        //
+        // Default optionCombo
+        //
+        results = validationRuleService.validate( dataSetMonthly, periodA, sourceA, optionCombo );
+
+        assertEquals( 0, results.size() );
+    }
+
+    // -------------------------------------------------------------------------
+    // CURD functionality tests
+    // -------------------------------------------------------------------------
+
+    @Test
+    public void testSaveValidationRule()
+    {
+        int id = validationRuleService.saveValidationRule( validationRuleA );
+
+        validationRuleA = validationRuleService.getValidationRule( id );
+
+        assertEquals( "ValidationRuleA", validationRuleA.getName() );
+        assertEquals( "DescriptionA", validationRuleA.getDescription() );
+        assertEquals( equal_to, validationRuleA.getOperator() );
+        assertNotNull( validationRuleA.getLeftSide().getExpression() );
+        assertNotNull( validationRuleA.getRightSide().getExpression() );
+        assertEquals( periodTypeMonthly, validationRuleA.getPeriodType() );
+    }
+
+    @Test
+    public void testUpdateValidationRule()
+    {
+        int id = validationRuleService.saveValidationRule( validationRuleA );
+        validationRuleA = validationRuleService.getValidationRuleByName( "ValidationRuleA" );
+
+        assertEquals( "ValidationRuleA", validationRuleA.getName() );
+        assertEquals( "DescriptionA", validationRuleA.getDescription() );
+        assertEquals( equal_to, validationRuleA.getOperator() );
+
+        validationRuleA.setId( id );
+        validationRuleA.setName( "ValidationRuleB" );
+        validationRuleA.setDescription( "DescriptionB" );
+        validationRuleA.setOperator( greater_than );
+
+        validationRuleService.updateValidationRule( validationRuleA );
+        validationRuleA = validationRuleService.getValidationRule( id );
+
+        assertEquals( "ValidationRuleB", validationRuleA.getName() );
+        assertEquals( "DescriptionB", validationRuleA.getDescription() );
+        assertEquals( greater_than, validationRuleA.getOperator() );
+    }
+
+    @Test
+    public void testDeleteValidationRule()
+    {
+        int idA = validationRuleService.saveValidationRule( validationRuleA );
+        int idB = validationRuleService.saveValidationRule( validationRuleB );
+
+        assertNotNull( validationRuleService.getValidationRule( idA ) );
+        assertNotNull( validationRuleService.getValidationRule( idB ) );
+
+        validationRuleA.clearExpressions();
+
+        validationRuleService.deleteValidationRule( validationRuleA );
+
+        assertNull( validationRuleService.getValidationRule( idA ) );
+        assertNotNull( validationRuleService.getValidationRule( idB ) );
+
+        validationRuleB.clearExpressions();
+
+        validationRuleService.deleteValidationRule( validationRuleB );
+
+        assertNull( validationRuleService.getValidationRule( idA ) );
+        assertNull( validationRuleService.getValidationRule( idB ) );
+    }
+
+    @Test
+    public void testGetAllValidationRules()
+    {
+        validationRuleService.saveValidationRule( validationRuleA );
+        validationRuleService.saveValidationRule( validationRuleB );
+
+        Collection<ValidationRule> rules = validationRuleService.getAllValidationRules();
+
+        assertTrue( rules.size() == 2 );
+        assertTrue( rules.contains( validationRuleA ) );
+        assertTrue( rules.contains( validationRuleB ) );
+    }
+
+    @Test
+    public void testGetValidationRuleByName()
+    {
+        int id = validationRuleService.saveValidationRule( validationRuleA );
+        validationRuleService.saveValidationRule( validationRuleB );
+
+        ValidationRule rule = validationRuleService.getValidationRuleByName( "ValidationRuleA" );
+
+        assertEquals( id, rule.getId() );
+        assertEquals( "ValidationRuleA", rule.getName() );
+    }
+
+    // -------------------------------------------------------------------------
+    // ValidationRuleGroup
+    // -------------------------------------------------------------------------
+
+    @Test
+    public void testAddValidationRuleGroup()
+    {
+        ValidationRule ruleA = createValidationRule( "A", equal_to, null, null, periodTypeMonthly );
+        ValidationRule ruleB = createValidationRule( "B", equal_to, null, null, periodTypeMonthly );
+
+        validationRuleService.saveValidationRule( ruleA );
+        validationRuleService.saveValidationRule( ruleB );
+
+        Set<ValidationRule> rules = new HashSet<>();
+
+        rules.add( ruleA );
+        rules.add( ruleB );
+
+        ValidationRuleGroup groupA = createValidationRuleGroup( 'A' );
+        ValidationRuleGroup groupB = createValidationRuleGroup( 'B' );
+
+        groupA.setMembers( rules );
+        groupB.setMembers( rules );
+
+        int idA = validationRuleService.addValidationRuleGroup( groupA );
+        int idB = validationRuleService.addValidationRuleGroup( groupB );
+
+        assertEquals( groupA, validationRuleService.getValidationRuleGroup( idA ) );
+        assertEquals( groupB, validationRuleService.getValidationRuleGroup( idB ) );
+    }
+
+    @Test
+    public void testUpdateValidationRuleGroup()
+    {
+        ValidationRule ruleA = createValidationRule( "A", equal_to, null, null, periodTypeMonthly );
+        ValidationRule ruleB = createValidationRule( "B", equal_to, null, null, periodTypeMonthly );
+
+        validationRuleService.saveValidationRule( ruleA );
+        validationRuleService.saveValidationRule( ruleB );
+
+        Set<ValidationRule> rules = new HashSet<>();
+
+        rules.add( ruleA );
+        rules.add( ruleB );
+
+        ValidationRuleGroup groupA = createValidationRuleGroup( 'A' );
+        ValidationRuleGroup groupB = createValidationRuleGroup( 'B' );
+
+        groupA.setMembers( rules );
+        groupB.setMembers( rules );
+
+        int idA = validationRuleService.addValidationRuleGroup( groupA );
+        int idB = validationRuleService.addValidationRuleGroup( groupB );
+
+        assertEquals( groupA, validationRuleService.getValidationRuleGroup( idA ) );
+        assertEquals( groupB, validationRuleService.getValidationRuleGroup( idB ) );
+
+        ruleA.setName( "UpdatedValidationRuleA" );
+        ruleB.setName( "UpdatedValidationRuleB" );
+
+        validationRuleService.updateValidationRuleGroup( groupA );
+        validationRuleService.updateValidationRuleGroup( groupB );
+
+        assertEquals( groupA, validationRuleService.getValidationRuleGroup( idA ) );
+        assertEquals( groupB, validationRuleService.getValidationRuleGroup( idB ) );
+    }
+
+    @Test
+    public void testDeleteValidationRuleGroup()
+    {
+        ValidationRule ruleA = createValidationRule( "A", equal_to, null, null, periodTypeMonthly );
+        ValidationRule ruleB = createValidationRule( "B", equal_to, null, null, periodTypeMonthly );
+
+        validationRuleService.saveValidationRule( ruleA );
+        validationRuleService.saveValidationRule( ruleB );
+
+        Set<ValidationRule> rules = new HashSet<>();
+
+        rules.add( ruleA );
+        rules.add( ruleB );
+
+        ValidationRuleGroup groupA = createValidationRuleGroup( 'A' );
+        ValidationRuleGroup groupB = createValidationRuleGroup( 'B' );
+
+        groupA.setMembers( rules );
+        groupB.setMembers( rules );
+
+        int idA = validationRuleService.addValidationRuleGroup( groupA );
+        int idB = validationRuleService.addValidationRuleGroup( groupB );
+
+        assertNotNull( validationRuleService.getValidationRuleGroup( idA ) );
+        assertNotNull( validationRuleService.getValidationRuleGroup( idB ) );
+
+        validationRuleService.deleteValidationRuleGroup( groupA );
+
+        assertNull( validationRuleService.getValidationRuleGroup( idA ) );
+        assertNotNull( validationRuleService.getValidationRuleGroup( idB ) );
+
+        validationRuleService.deleteValidationRuleGroup( groupB );
+
+        assertNull( validationRuleService.getValidationRuleGroup( idA ) );
+        assertNull( validationRuleService.getValidationRuleGroup( idB ) );
+    }
+
+    @Test
+    public void testGetAllValidationRuleGroup()
+    {
+        ValidationRule ruleA = createValidationRule( "A", equal_to, null, null, periodTypeMonthly );
+        ValidationRule ruleB = createValidationRule( "B", equal_to, null, null, periodTypeMonthly );
+
+        validationRuleService.saveValidationRule( ruleA );
+        validationRuleService.saveValidationRule( ruleB );
+
+        Set<ValidationRule> rules = new HashSet<>();
+
+        rules.add( ruleA );
+        rules.add( ruleB );
+
+        ValidationRuleGroup groupA = createValidationRuleGroup( 'A' );
+        ValidationRuleGroup groupB = createValidationRuleGroup( 'B' );
+
+        groupA.setMembers( rules );
+        groupB.setMembers( rules );
+
+        validationRuleService.addValidationRuleGroup( groupA );
+        validationRuleService.addValidationRuleGroup( groupB );
+
+        Collection<ValidationRuleGroup> groups = validationRuleService.getAllValidationRuleGroups();
+
+        assertEquals( 2, groups.size() );
+        assertTrue( groups.contains( groupA ) );
+        assertTrue( groups.contains( groupB ) );
+    }
+
+    @Test
+    public void testGetValidationRuleGroupByName()
+    {
+        ValidationRule ruleA = createValidationRule( "A", equal_to, null, null, periodTypeMonthly );
+        ValidationRule ruleB = createValidationRule( "B", equal_to, null, null, periodTypeMonthly );
+
+        validationRuleService.saveValidationRule( ruleA );
+        validationRuleService.saveValidationRule( ruleB );
+
+        Set<ValidationRule> rules = new HashSet<>();
+
+        rules.add( ruleA );
+        rules.add( ruleB );
+
+        ValidationRuleGroup groupA = createValidationRuleGroup( 'A' );
+        ValidationRuleGroup groupB = createValidationRuleGroup( 'B' );
+
+        groupA.setMembers( rules );
+        groupB.setMembers( rules );
+
+        validationRuleService.addValidationRuleGroup( groupA );
+        validationRuleService.addValidationRuleGroup( groupB );
+
+        ValidationRuleGroup groupByName = validationRuleService.getValidationRuleGroupByName( groupA.getName() );
+
+        assertEquals( groupA, groupByName );
+    }
+}