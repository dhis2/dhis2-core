--- conflicted
+++ resolved
@@ -341,7 +341,6 @@
     {
         assertEquals( "(date_part('year',age(cast(executiondate as date), cast(\"DataElmentA\" as date))))",
             getSql( "d2:yearsBetween(#{ProgrmStagA.DataElmentA}, PS_EVENTDATE:ProgrmStagA)" ) );
-<<<<<<< HEAD
         var enrol = getSqlEnrollment( "d2:yearsBetween(#{ProgrmStagA.DataElmentD}, PS_EVENTDATE:ProgrmStagA)" );
         assertEquals( "(date_part('year',age(cast((select executiondate from analytics_event_Program000A " +
             "where analytics_event_Program000A.pi = ax.pi and executiondate is not null and executiondate < " +
@@ -351,14 +350,6 @@
             +
             "cast( '2020-01-10' as date ) and executiondate >= cast( '2020-01-09' as date ) and ps = 'ProgrmStagA' order by executiondate desc limit 1 ) as date))))",
             enrol );
-=======
-        assertEquals( "(date_part('year',age(cast((select executiondate from analytics_event_Program000A "
-            + "where analytics_event_Program000A.pi = ax.pi and executiondate is not null and executiondate < "
-            + "cast( '2020-01-10' as date ) and executiondate >= cast( '2020-01-09' as date ) and ps = 'ProgrmStagA' order by executiondate desc limit 1 ) as date), "
-            + "cast((select \"DataElmentD\" from analytics_event_Program000A where analytics_event_Program000A.pi = ax.pi and \"DataElmentD\" is not null and executiondate < "
-            + "cast( '2020-01-10' as date ) and executiondate >= cast( '2020-01-09' as date ) and ps = 'ProgrmStagA' order by executiondate desc limit 1 ) as date))))",
-            getSqlEnrollment( "d2:yearsBetween(#{ProgrmStagA.DataElmentD}, PS_EVENTDATE:ProgrmStagA)" ) );
->>>>>>> c70987c2
     }
 
     @Test
