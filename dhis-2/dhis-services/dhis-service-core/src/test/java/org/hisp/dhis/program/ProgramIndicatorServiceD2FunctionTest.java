package org.hisp.dhis.program;

/*
 * Copyright (c) 2004-2020, University of Oslo
 * All rights reserved.
 *
 * Redistribution and use in source and binary forms, with or without
 * modification, are permitted provided that the following conditions are met:
 * Redistributions of source code must retain the above copyright notice, this
 * list of conditions and the following disclaimer.
 *
 * Redistributions in binary form must reproduce the above copyright notice,
 * this list of conditions and the following disclaimer in the documentation
 * and/or other materials provided with the distribution.
 * Neither the name of the HISP project nor the names of its contributors may
 * be used to endorse or promote products derived from this software without
 * specific prior written permission.
 *
 * THIS SOFTWARE IS PROVIDED BY THE COPYRIGHT HOLDERS AND CONTRIBUTORS "AS IS" AND
 * ANY EXPRESS OR IMPLIED WARRANTIES, INCLUDING, BUT NOT LIMITED TO, THE IMPLIED
 * WARRANTIES OF MERCHANTABILITY AND FITNESS FOR A PARTICULAR PURPOSE ARE
 * DISCLAIMED. IN NO EVENT SHALL THE COPYRIGHT OWNER OR CONTRIBUTORS BE LIABLE FOR
 * ANY DIRECT, INDIRECT, INCIDENTAL, SPECIAL, EXEMPLARY, OR CONSEQUENTIAL DAMAGES
 * (INCLUDING, BUT NOT LIMITED TO, PROCUREMENT OF SUBSTITUTE GOODS OR SERVICES;
 * LOSS OF USE, DATA, OR PROFITS; OR BUSINESS INTERRUPTION) HOWEVER CAUSED AND ON
 * ANY THEORY OF LIABILITY, WHETHER IN CONTRACT, STRICT LIABILITY, OR TORT
 * (INCLUDING NEGLIGENCE OR OTHERWISE) ARISING IN ANY WAY OUT OF THE USE OF THIS
 * SOFTWARE, EVEN IF ADVISED OF THE POSSIBILITY OF SUCH DAMAGE.
 */

import org.hisp.dhis.DhisSpringTest;
import org.hisp.dhis.common.ValueType;
import org.hisp.dhis.dataelement.DataElement;
import org.hisp.dhis.dataelement.DataElementDomain;
import org.hisp.dhis.dataelement.DataElementService;
import org.hisp.dhis.organisationunit.OrganisationUnit;
import org.hisp.dhis.organisationunit.OrganisationUnitService;
import org.hisp.dhis.relationship.RelationshipType;
import org.junit.Test;
import org.springframework.beans.factory.annotation.Autowired;

import java.util.*;

import static org.junit.Assert.*;

/**
 * @author Jim Grace
 */
public class ProgramIndicatorServiceD2FunctionTest
    extends DhisSpringTest
{
    @Autowired
    private ProgramIndicatorService programIndicatorService;

    @Autowired
    private OrganisationUnitService organisationUnitService;

    @Autowired
    private ProgramService programService;

    @Autowired
    private ProgramStageService programStageService;

    @Autowired
    private DataElementService dataElementService;

    @Autowired
    private ProgramStageDataElementService programStageDataElementService;

    private ProgramStage psA;

    private ProgramStage psB;

    private Program programA;

    private Program programB;

    private DataElement deA;

    private DataElement deB;

    private DataElement deD;

    private ProgramIndicator piA;

    private ProgramIndicator piB;

    private RelationshipType relationshipTypeA;

    private Date newDate = new GregorianCalendar( 2020, Calendar.JANUARY, 9 ).getTime();

    @Override
    public void setUpTest()
    {
        OrganisationUnit organisationUnit = createOrganisationUnit( 'A' );
        organisationUnitService.addOrganisationUnit( organisationUnit );

        // ---------------------------------------------------------------------
        // Program
        // ---------------------------------------------------------------------

        programA = createProgram( 'A', new HashSet<>(), organisationUnit );
        programA.setUid( "Program000A" );
        programService.addProgram( programA );

        psA = new ProgramStage( "StageA", programA );
        psA.setSortOrder( 1 );
        psA.setUid( "ProgrmStagA" );
        programStageService.saveProgramStage( psA );

        psB = new ProgramStage( "StageB", programA );
        psB.setSortOrder( 2 );
        psB.setUid( "ProgrmStagB" );
        programStageService.saveProgramStage( psB );

        Set<ProgramStage> programStages = new HashSet<>();
        programStages.add( psA );
        programStages.add( psB );
        programA.setProgramStages( programStages );
        programService.updateProgram( programA );

        programB = createProgram( 'B', new HashSet<>(), organisationUnit );
        programB.setUid( "Program000B" );
        programService.addProgram( programB );

        // ---------------------------------------------------------------------
        // Program Stage DE
        // ---------------------------------------------------------------------

        deA = createDataElement( 'A' );
        deA.setDomainType( DataElementDomain.TRACKER );
        deA.setUid( "DataElmentA" );

        deB = createDataElement( 'B' );
        deB.setDomainType( DataElementDomain.TRACKER );
        deB.setUid( "DataElmentB" );

        deD = createDataElement( 'D' );
        deD.setDomainType( DataElementDomain.TRACKER );
        deD.setUid( "DataElmentD" );
        deD.setValueType( ValueType.DATE );

        dataElementService.addDataElement( deA );
        dataElementService.addDataElement( deB );
        dataElementService.addDataElement( deD );

        ProgramStageDataElement stageDataElementA = new ProgramStageDataElement( psA, deA, false, 1 );
        ProgramStageDataElement stageDataElementB = new ProgramStageDataElement( psA, deB, false, 2 );
        ProgramStageDataElement stageDataElementD = new ProgramStageDataElement( psA, deD, false, 3 );
        ProgramStageDataElement stageDataElementE = new ProgramStageDataElement( psB, deA, false, 1 );
        ProgramStageDataElement stageDataElementF = new ProgramStageDataElement( psB, deB, false, 2 );

        programStageDataElementService.addProgramStageDataElement( stageDataElementA );
        programStageDataElementService.addProgramStageDataElement( stageDataElementB );
        programStageDataElementService.addProgramStageDataElement( stageDataElementD );
        programStageDataElementService.addProgramStageDataElement( stageDataElementE );
        programStageDataElementService.addProgramStageDataElement( stageDataElementF );

        // ---------------------------------------------------------------------
        // ProgramIndicator
        // ---------------------------------------------------------------------

        piA = createProgramIndicator( 'A', programA, "20", null );
        programA.getProgramIndicators().add( piA );

        piB = createProgramIndicator( 'B', programA, "70", null );
        piB.setAnalyticsType( AnalyticsType.ENROLLMENT );
        programA.getProgramIndicators().add( piB );

        // ---------------------------------------------------------------------
        // RelationshipType
        // ---------------------------------------------------------------------

        relationshipTypeA = createRelationshipType( 'A' );
        relationshipTypeA.setUid( "RelatioTypA" );
    }

    private String getSql( String expression )
    {
        return programIndicatorService.getAnalyticsSql( expression, piA, newDate, newDate );
    }

    private String getSqlEnrollment( String expression )
    {
        return programIndicatorService.getAnalyticsSql( expression, piB, newDate, newDate );
    }

    // -------------------------------------------------------------------------
    // D2 function tests (in alphabetical order)
    // -------------------------------------------------------------------------

    @Test
    public void testD2Condition()
    {
        assertEquals("case when ((\"DataElmentA\" is not null)) then 1 + 4 else nullif(cast((case when \"DataElmentB\" >= 0 then 1 else 0 end) as double precision),0) end",
            getSql("d2:condition( 'd2:hasValue(#{ProgrmStagA.DataElmentA})', 1+4, d2:zpvc(#{Program000B.DataElmentB}) )" ) );

        assertEquals("case when (((select \"DataElmentA\" from analytics_event_Program000A where analytics_event_Program000A.pi = ax.pi and \"DataElmentA\" is not null and executiondate < cast( '2020-01-10' as date ) and executiondate >= cast( '2020-01-09' as date ) and ps = 'ProgrmStagA' order by executiondate desc limit 1 ) is not null)) " +
                "then 1 + 4 else nullif(cast((case when (select \"DataElmentB\" from analytics_event_Program000A where analytics_event_Program000A.pi = ax.pi and \"DataElmentB\" is not null and executiondate < cast( '2020-01-10' as date ) and executiondate >= cast( '2020-01-09' as date ) and ps = 'Program000B' order by executiondate desc limit 1 ) >= 0 then 1 else 0 end) as double precision),0) end",
            getSqlEnrollment("d2:condition( \"d2:hasValue(#{ProgrmStagA.DataElmentA})\", 1+4, d2:zpvc(#{Program000B.DataElmentB}) )" ) );
    }

    @Test
    public void testD2Count()
    {
        assertEquals("(select count(\"DataElmentA\") from analytics_event_Program000A where analytics_event_Program000A.pi = ax.pi and \"DataElmentA\" is not null and \"DataElmentA\" is not null and executiondate < cast( '2020-01-10' as date ) and executiondate >= cast( '2020-01-09' as date ) and ps = 'ProgrmStagA')",
            getSql("d2:count(#{ProgrmStagA.DataElmentA})" ) );

        assertEquals("(select count(\"DataElmentA\") from analytics_event_Program000A where analytics_event_Program000A.pi = ax.pi and \"DataElmentA\" is not null and \"DataElmentA\" is not null and executiondate < cast( '2020-01-10' as date ) and executiondate >= cast( '2020-01-09' as date ) and ps = 'ProgrmStagA')",
            getSqlEnrollment("d2:count(#{ProgrmStagA.DataElmentA})" ) );
    }

    @Test
    public void testD2CountIfCondition()
    {
        assertEquals("(select count(\"DataElmentA\") from analytics_event_Program000A where analytics_event_Program000A.pi = ax.pi and \"DataElmentA\" is not null and \"DataElmentA\" >= coalesce(\"DataElmentB\"::numeric,0) and executiondate < cast( '2020-01-10' as date ) and executiondate >= cast( '2020-01-09' as date ) and ps = 'ProgrmStagA')",
            getSql("d2:countIfCondition( #{ProgrmStagA.DataElmentA}, ' >= #{Program000B.DataElmentB}')" ) );

        assertEquals("(select count(\"DataElmentA\") from analytics_event_Program000A where analytics_event_Program000A.pi = ax.pi and \"DataElmentA\" is not null and \"DataElmentA\" >= coalesce(" +
                "(select \"DataElmentB\" from analytics_event_Program000A where analytics_event_Program000A.pi = ax.pi and \"DataElmentB\" is not null and executiondate < cast( '2020-01-10' as date ) and executiondate >= cast( '2020-01-09' as date ) and ps = 'Program000B' order by executiondate desc limit 1 )::numeric,0) " +
                "and executiondate < cast( '2020-01-10' as date ) and executiondate >= cast( '2020-01-09' as date ) and ps = 'ProgrmStagA')",
            getSqlEnrollment("d2:countIfCondition( #{ProgrmStagA.DataElmentA}, \" >= #{Program000B.DataElmentB}\")" ) );
    }

    @Test
    public void testD2CountIfValue()
    {
        assertEquals("(select count(\"DataElmentA\") from analytics_event_Program000A where analytics_event_Program000A.pi = ax.pi and \"DataElmentA\" is not null and \"DataElmentA\" = 10 and executiondate < cast( '2020-01-10' as date ) and executiondate >= cast( '2020-01-09' as date ) and ps = 'ProgrmStagA')",
            getSql("d2:countIfValue(#{ProgrmStagA.DataElmentA}, 10)" ) );

        assertEquals("(select count(\"DataElmentA\") from analytics_event_Program000A where analytics_event_Program000A.pi = ax.pi and \"DataElmentA\" is not null and \"DataElmentA\" = 10 and executiondate < cast( '2020-01-10' as date ) and executiondate >= cast( '2020-01-09' as date ) and ps = 'ProgrmStagA')",
            getSqlEnrollment("d2:countIfValue(#{ProgrmStagA.DataElmentA}, 10)" ) );
    }

    @Test
    public void testD2DaysBetween()
    {
        assertEquals("(cast(executiondate as date) - cast(\"DataElmentD\" as date))",
            getSql("d2:daysBetween(#{ProgrmStagA.DataElmentD}, PS_EVENTDATE:ProgrmStagA)" ) );

        assertEquals("(cast((select executiondate from analytics_event_Program000A where analytics_event_Program000A.pi = ax.pi and executiondate is not null and executiondate < cast( '2020-01-10' as date ) and executiondate >= cast( '2020-01-09' as date ) and ps = 'ProgrmStagA' order by executiondate desc limit 1 ) as date) " +
                "- cast((select \"DataElmentD\" from analytics_event_Program000A where analytics_event_Program000A.pi = ax.pi and \"DataElmentD\" is not null and executiondate < cast( '2020-01-10' as date ) and executiondate >= cast( '2020-01-09' as date ) and ps = 'ProgrmStagA' order by executiondate desc limit 1 ) as date))",
            getSqlEnrollment("d2:daysBetween(#{ProgrmStagA.DataElmentD}, PS_EVENTDATE:ProgrmStagA)" ) );
    }

    @Test
    public void testD2HasValue()
    {
        assertEquals("(\"DataElmentA\" is not null)",
            getSql("d2:hasValue(#{ProgrmStagA.DataElmentA})" ) );

        assertEquals("((select \"DataElmentA\" from analytics_event_Program000A where analytics_event_Program000A.pi = ax.pi and \"DataElmentA\" is not null and executiondate < cast( '2020-01-10' as date ) and executiondate >= cast( '2020-01-09' as date ) and ps = 'ProgrmStagA' order by executiondate desc limit 1 ) is not null)",
            getSqlEnrollment("d2:hasValue(#{ProgrmStagA.DataElmentA})" ) );
    }

    @Test
    public void testD2MaxValue()
    {
        assertEquals("\"DataElmentA\"",
            getSql("d2:maxValue(#{ProgrmStagA.DataElmentA})" ) );

        assertEquals("(select max(\"DataElmentA\") from analytics_event_Program000A where analytics_event_Program000A.pi = ax.pi and executiondate < cast( '2020-01-10' as date ) and executiondate >= cast( '2020-01-09' as date ) and ps = 'ProgrmStagA')",
            getSqlEnrollment("d2:maxValue(#{ProgrmStagA.DataElmentA})" ) );

        assertEquals("\"executiondate\"",
            getSql("d2:maxValue(PS_EVENTDATE:ProgrmStagA)" ) );

        assertEquals("(select max(\"executiondate\") from analytics_event_Program000A where analytics_event_Program000A.pi = ax.pi and executiondate < cast( '2020-01-10' as date ) and executiondate >= cast( '2020-01-09' as date ) and ps = 'ProgrmStagA')",
            getSqlEnrollment("d2:maxValue(PS_EVENTDATE:ProgrmStagA)" ) );
    }

    @Test
    public void testD2MinutesBetween()
    {
        assertEquals("(extract(epoch from (cast(executiondate as timestamp) - cast(\"DataElmentD\" as timestamp))) / 60)",
            getSql("d2:minutesBetween(#{ProgrmStagA.DataElmentD}, PS_EVENTDATE:ProgrmStagA)" ) );

        assertEquals("(extract(epoch from (cast((select executiondate from analytics_event_Program000A where analytics_event_Program000A.pi = ax.pi and executiondate is not null and executiondate < cast( '2020-01-10' as date ) and executiondate >= cast( '2020-01-09' as date ) and ps = 'ProgrmStagA' order by executiondate desc limit 1 ) as timestamp) " +
                "- cast((select \"DataElmentD\" from analytics_event_Program000A where analytics_event_Program000A.pi = ax.pi and \"DataElmentD\" is not null and executiondate < cast( '2020-01-10' as date ) and executiondate >= cast( '2020-01-09' as date ) and ps = 'ProgrmStagA' order by executiondate desc limit 1 ) as timestamp))) / 60)",
            getSqlEnrollment("d2:minutesBetween(#{ProgrmStagA.DataElmentD}, PS_EVENTDATE:ProgrmStagA)" ) );
    }

    @Test
    public void testD2MinValue()
    {
        assertEquals("\"DataElmentA\"",
            getSql("d2:minValue(#{ProgrmStagA.DataElmentA})" ) );

        assertEquals("(select min(\"DataElmentA\") from analytics_event_Program000A where analytics_event_Program000A.pi = ax.pi and executiondate < cast( '2020-01-10' as date ) and executiondate >= cast( '2020-01-09' as date ) and ps = 'ProgrmStagA')",
            getSqlEnrollment("d2:minValue(#{ProgrmStagA.DataElmentA})" ) );

        assertEquals("\"executiondate\"",
            getSql("d2:minValue(PS_EVENTDATE:ProgrmStagA)" ) );

        assertEquals("(select min(\"executiondate\") from analytics_event_Program000A where analytics_event_Program000A.pi = ax.pi and executiondate < cast( '2020-01-10' as date ) and executiondate >= cast( '2020-01-09' as date ) and ps = 'ProgrmStagA')",
            getSqlEnrollment("d2:minValue(PS_EVENTDATE:ProgrmStagA)" ) );
    }

    @Test
    public void testD2MonthsBetween()
    {
        assertEquals("((date_part('year',age(cast(executiondate as date), cast(\"DataElmentD\" as date)))) * 12 + date_part('month',age(cast(executiondate as date), cast(\"DataElmentD\" as date))))",
            getSql("d2:monthsBetween(#{ProgrmStagA.DataElmentD}, PS_EVENTDATE:ProgrmStagA)" ) );

        assertEquals("((date_part('year',age(cast((select executiondate from analytics_event_Program000A where analytics_event_Program000A.pi = ax.pi and executiondate is not null and executiondate < cast( '2020-01-10' as date ) and executiondate >= cast( '2020-01-09' as date ) and ps = 'ProgrmStagA' order by executiondate desc limit 1 ) as date), " +
                "cast((select \"DataElmentD\" from analytics_event_Program000A where analytics_event_Program000A.pi = ax.pi and \"DataElmentD\" is not null and executiondate < cast( '2020-01-10' as date ) and executiondate >= cast( '2020-01-09' as date ) and ps = 'ProgrmStagA' order by executiondate desc limit 1 ) as date)))) " +
                "* 12 + date_part('month',age(cast((select executiondate from analytics_event_Program000A where analytics_event_Program000A.pi = ax.pi and executiondate is not null and executiondate < cast( '2020-01-10' as date ) and executiondate >= cast( '2020-01-09' as date ) and ps = 'ProgrmStagA' order by executiondate desc limit 1 ) as date), " +
                "cast((select \"DataElmentD\" from analytics_event_Program000A where analytics_event_Program000A.pi = ax.pi and \"DataElmentD\" is not null and executiondate < cast( '2020-01-10' as date ) and executiondate >= cast( '2020-01-09' as date ) and ps = 'ProgrmStagA' order by executiondate desc limit 1 ) as date))))",
            getSqlEnrollment("d2:monthsBetween(#{ProgrmStagA.DataElmentD}, PS_EVENTDATE:ProgrmStagA)" ) );
    }

    @Test
    public void testD2Oizp()
    {
<<<<<<< HEAD
        assertEquals("((date_part('year',age(cast(executiondate as date), cast(\"DataElmentA\" as date)))) * 12 + date_part('month',age(cast(executiondate as date), cast(\"DataElmentA\" as date))))",
            getSql("d2:monthsBetween(#{ProgrmStagA.DataElmentA}, PS_EVENTDATE:ProgrmStagA)" ) );
=======
        assertEquals("coalesce(case when \"DataElmentA\" >= 0 then 1 else 0 end, 0)",
            getSql("d2:oizp(#{ProgrmStagA.DataElmentA})" ) );

        assertEquals("coalesce(case when (select \"DataElmentA\" from analytics_event_Program000A where analytics_event_Program000A.pi = ax.pi and \"DataElmentA\" is not null and executiondate < cast( '2020-01-10' as date ) and executiondate >= cast( '2020-01-09' as date ) and ps = 'ProgrmStagA' order by executiondate desc limit 1 ) >= 0 then 1 else 0 end, 0)",
            getSqlEnrollment("d2:oizp(#{ProgrmStagA.DataElmentA})" ) );
>>>>>>> 2b911a25
    }

    @Test
    public void testD2RelationshipCount()
    {
        assertEquals("(select count(*) from relationship r join relationshipitem rifrom on rifrom.relationshipid = r.relationshipid join trackedentityinstance tei on rifrom.trackedentityinstanceid = tei.trackedentityinstanceid and tei.uid = ax.tei)",
            getSql("d2:relationshipCount()" ) );

        assertEquals("(select count(*) from relationship r join relationshipitem rifrom on rifrom.relationshipid = r.relationshipid join trackedentityinstance tei on rifrom.trackedentityinstanceid = tei.trackedentityinstanceid and tei.uid = ax.tei)",
            getSqlEnrollment("d2:relationshipCount()" ) );

        assertEquals("(select count(*) from relationship r join relationshiptype rt on r.relationshiptypeid = rt.relationshiptypeid and rt.uid = 'RelatioTypA' join relationshipitem rifrom on rifrom.relationshipid = r.relationshipid join trackedentityinstance tei on rifrom.trackedentityinstanceid = tei.trackedentityinstanceid and tei.uid = ax.tei)",
            getSql("d2:relationshipCount('RelatioTypA')" ) );

        assertEquals("(select count(*) from relationship r join relationshiptype rt on r.relationshiptypeid = rt.relationshiptypeid and rt.uid = 'RelatioTypA' join relationshipitem rifrom on rifrom.relationshipid = r.relationshipid join trackedentityinstance tei on rifrom.trackedentityinstanceid = tei.trackedentityinstanceid and tei.uid = ax.tei)",
            getSqlEnrollment("d2:relationshipCount('RelatioTypA')" ) );
    }

    @Test
    public void testD2WeeksBetween()
    {
        assertEquals("((cast(executiondate as date) - cast(\"DataElmentA\" as date))/7)",
            getSql("d2:weeksBetween(#{ProgrmStagA.DataElmentA}, PS_EVENTDATE:ProgrmStagA)" ) );

        assertEquals("((cast((select executiondate from analytics_event_Program000A where analytics_event_Program000A.pi = ax.pi and executiondate is not null and executiondate < cast( '2020-01-10' as date ) and executiondate >= cast( '2020-01-09' as date ) and ps = 'ProgrmStagA' order by executiondate desc limit 1 ) as date) " +
                "- cast((select \"DataElmentD\" from analytics_event_Program000A where analytics_event_Program000A.pi = ax.pi and \"DataElmentD\" is not null and executiondate < cast( '2020-01-10' as date ) and executiondate >= cast( '2020-01-09' as date ) and ps = 'ProgrmStagA' order by executiondate desc limit 1 ) as date))/7)",
            getSqlEnrollment("d2:weeksBetween(#{ProgrmStagA.DataElmentD}, PS_EVENTDATE:ProgrmStagA)" ) );
    }

    @Test
    public void testD2YearsBetween()
    {
        assertEquals("(date_part('year',age(cast(executiondate as date), cast(\"DataElmentA\" as date))))",
            getSql("d2:yearsBetween(#{ProgrmStagA.DataElmentA}, PS_EVENTDATE:ProgrmStagA)" ) );

        assertEquals("(date_part('year',age(cast((select executiondate from analytics_event_Program000A " +
                "where analytics_event_Program000A.pi = ax.pi and executiondate is not null and executiondate < " +
                "cast( '2020-01-10' as date ) and executiondate >= cast( '2020-01-09' as date ) and ps = 'ProgrmStagA' order by executiondate desc limit 1 ) as date), " +
                "cast((select \"DataElmentD\" from analytics_event_Program000A where analytics_event_Program000A.pi = ax.pi and \"DataElmentD\" is not null and executiondate < " +
                "cast( '2020-01-10' as date ) and executiondate >= cast( '2020-01-09' as date ) and ps = 'ProgrmStagA' order by executiondate desc limit 1 ) as date))))",
            getSqlEnrollment("d2:yearsBetween(#{ProgrmStagA.DataElmentD}, PS_EVENTDATE:ProgrmStagA)" ) );
    }

    @Test
    public void testD2Zing()
    {
        assertEquals("greatest(0,coalesce(\"DataElmentA\"::numeric,0) + 5)",
            getSql("d2:zing(#{ProgrmStagA.DataElmentA} + 5)" ) );

        assertEquals("greatest(0,coalesce((select \"DataElmentA\" from analytics_event_Program000A where analytics_event_Program000A.pi = ax.pi and \"DataElmentA\" is not null and executiondate < cast( '2020-01-10' as date ) and executiondate >= cast( '2020-01-09' as date ) and ps = 'ProgrmStagA' order by executiondate desc limit 1 )::numeric,0) + 5)",
            getSqlEnrollment("d2:zing(#{ProgrmStagA.DataElmentA} + 5)" ) );
    }

    @Test
    public void testD2Zpvc()
    {
        assertEquals("nullif(cast((case when \"DataElmentA\" >= 0 then 1 else 0 end + case when \"DataElmentB\" >= 0 then 1 else 0 end) as double precision),0)",
            getSql("d2:zpvc(#{ProgrmStagA.DataElmentA},#{ProgrmStagB.DataElmentB})" ) );

        assertEquals("nullif(cast((case when (select \"DataElmentA\" from analytics_event_Program000A where analytics_event_Program000A.pi = ax.pi and \"DataElmentA\" is not null and executiondate < cast( '2020-01-10' as date ) and executiondate >= cast( '2020-01-09' as date ) and ps = 'ProgrmStagA' order by executiondate desc limit 1 ) >= 0 then 1 else 0 end " +
                "+ case when (select \"DataElmentB\" from analytics_event_Program000A where analytics_event_Program000A.pi = ax.pi and \"DataElmentB\" is not null and executiondate < cast( '2020-01-10' as date ) and executiondate >= cast( '2020-01-09' as date ) and ps = 'ProgrmStagB' order by executiondate desc limit 1 ) >= 0 then 1 else 0 end) as double precision),0)",
            getSqlEnrollment("d2:zpvc(#{ProgrmStagA.DataElmentA},#{ProgrmStagB.DataElmentB})" ) );
    }
}
<|MERGE_RESOLUTION|>--- conflicted
+++ resolved
@@ -1,388 +1,386 @@
-package org.hisp.dhis.program;
-
-/*
- * Copyright (c) 2004-2020, University of Oslo
- * All rights reserved.
- *
- * Redistribution and use in source and binary forms, with or without
- * modification, are permitted provided that the following conditions are met:
- * Redistributions of source code must retain the above copyright notice, this
- * list of conditions and the following disclaimer.
- *
- * Redistributions in binary form must reproduce the above copyright notice,
- * this list of conditions and the following disclaimer in the documentation
- * and/or other materials provided with the distribution.
- * Neither the name of the HISP project nor the names of its contributors may
- * be used to endorse or promote products derived from this software without
- * specific prior written permission.
- *
- * THIS SOFTWARE IS PROVIDED BY THE COPYRIGHT HOLDERS AND CONTRIBUTORS "AS IS" AND
- * ANY EXPRESS OR IMPLIED WARRANTIES, INCLUDING, BUT NOT LIMITED TO, THE IMPLIED
- * WARRANTIES OF MERCHANTABILITY AND FITNESS FOR A PARTICULAR PURPOSE ARE
- * DISCLAIMED. IN NO EVENT SHALL THE COPYRIGHT OWNER OR CONTRIBUTORS BE LIABLE FOR
- * ANY DIRECT, INDIRECT, INCIDENTAL, SPECIAL, EXEMPLARY, OR CONSEQUENTIAL DAMAGES
- * (INCLUDING, BUT NOT LIMITED TO, PROCUREMENT OF SUBSTITUTE GOODS OR SERVICES;
- * LOSS OF USE, DATA, OR PROFITS; OR BUSINESS INTERRUPTION) HOWEVER CAUSED AND ON
- * ANY THEORY OF LIABILITY, WHETHER IN CONTRACT, STRICT LIABILITY, OR TORT
- * (INCLUDING NEGLIGENCE OR OTHERWISE) ARISING IN ANY WAY OUT OF THE USE OF THIS
- * SOFTWARE, EVEN IF ADVISED OF THE POSSIBILITY OF SUCH DAMAGE.
- */
-
-import org.hisp.dhis.DhisSpringTest;
-import org.hisp.dhis.common.ValueType;
-import org.hisp.dhis.dataelement.DataElement;
-import org.hisp.dhis.dataelement.DataElementDomain;
-import org.hisp.dhis.dataelement.DataElementService;
-import org.hisp.dhis.organisationunit.OrganisationUnit;
-import org.hisp.dhis.organisationunit.OrganisationUnitService;
-import org.hisp.dhis.relationship.RelationshipType;
-import org.junit.Test;
-import org.springframework.beans.factory.annotation.Autowired;
-
-import java.util.*;
-
-import static org.junit.Assert.*;
-
-/**
- * @author Jim Grace
- */
-public class ProgramIndicatorServiceD2FunctionTest
-    extends DhisSpringTest
-{
-    @Autowired
-    private ProgramIndicatorService programIndicatorService;
-
-    @Autowired
-    private OrganisationUnitService organisationUnitService;
-
-    @Autowired
-    private ProgramService programService;
-
-    @Autowired
-    private ProgramStageService programStageService;
-
-    @Autowired
-    private DataElementService dataElementService;
-
-    @Autowired
-    private ProgramStageDataElementService programStageDataElementService;
-
-    private ProgramStage psA;
-
-    private ProgramStage psB;
-
-    private Program programA;
-
-    private Program programB;
-
-    private DataElement deA;
-
-    private DataElement deB;
-
-    private DataElement deD;
-
-    private ProgramIndicator piA;
-
-    private ProgramIndicator piB;
-
-    private RelationshipType relationshipTypeA;
-
-    private Date newDate = new GregorianCalendar( 2020, Calendar.JANUARY, 9 ).getTime();
-
-    @Override
-    public void setUpTest()
-    {
-        OrganisationUnit organisationUnit = createOrganisationUnit( 'A' );
-        organisationUnitService.addOrganisationUnit( organisationUnit );
-
-        // ---------------------------------------------------------------------
-        // Program
-        // ---------------------------------------------------------------------
-
-        programA = createProgram( 'A', new HashSet<>(), organisationUnit );
-        programA.setUid( "Program000A" );
-        programService.addProgram( programA );
-
-        psA = new ProgramStage( "StageA", programA );
-        psA.setSortOrder( 1 );
-        psA.setUid( "ProgrmStagA" );
-        programStageService.saveProgramStage( psA );
-
-        psB = new ProgramStage( "StageB", programA );
-        psB.setSortOrder( 2 );
-        psB.setUid( "ProgrmStagB" );
-        programStageService.saveProgramStage( psB );
-
-        Set<ProgramStage> programStages = new HashSet<>();
-        programStages.add( psA );
-        programStages.add( psB );
-        programA.setProgramStages( programStages );
-        programService.updateProgram( programA );
-
-        programB = createProgram( 'B', new HashSet<>(), organisationUnit );
-        programB.setUid( "Program000B" );
-        programService.addProgram( programB );
-
-        // ---------------------------------------------------------------------
-        // Program Stage DE
-        // ---------------------------------------------------------------------
-
-        deA = createDataElement( 'A' );
-        deA.setDomainType( DataElementDomain.TRACKER );
-        deA.setUid( "DataElmentA" );
-
-        deB = createDataElement( 'B' );
-        deB.setDomainType( DataElementDomain.TRACKER );
-        deB.setUid( "DataElmentB" );
-
-        deD = createDataElement( 'D' );
-        deD.setDomainType( DataElementDomain.TRACKER );
-        deD.setUid( "DataElmentD" );
-        deD.setValueType( ValueType.DATE );
-
-        dataElementService.addDataElement( deA );
-        dataElementService.addDataElement( deB );
-        dataElementService.addDataElement( deD );
-
-        ProgramStageDataElement stageDataElementA = new ProgramStageDataElement( psA, deA, false, 1 );
-        ProgramStageDataElement stageDataElementB = new ProgramStageDataElement( psA, deB, false, 2 );
-        ProgramStageDataElement stageDataElementD = new ProgramStageDataElement( psA, deD, false, 3 );
-        ProgramStageDataElement stageDataElementE = new ProgramStageDataElement( psB, deA, false, 1 );
-        ProgramStageDataElement stageDataElementF = new ProgramStageDataElement( psB, deB, false, 2 );
-
-        programStageDataElementService.addProgramStageDataElement( stageDataElementA );
-        programStageDataElementService.addProgramStageDataElement( stageDataElementB );
-        programStageDataElementService.addProgramStageDataElement( stageDataElementD );
-        programStageDataElementService.addProgramStageDataElement( stageDataElementE );
-        programStageDataElementService.addProgramStageDataElement( stageDataElementF );
-
-        // ---------------------------------------------------------------------
-        // ProgramIndicator
-        // ---------------------------------------------------------------------
-
-        piA = createProgramIndicator( 'A', programA, "20", null );
-        programA.getProgramIndicators().add( piA );
-
-        piB = createProgramIndicator( 'B', programA, "70", null );
-        piB.setAnalyticsType( AnalyticsType.ENROLLMENT );
-        programA.getProgramIndicators().add( piB );
-
-        // ---------------------------------------------------------------------
-        // RelationshipType
-        // ---------------------------------------------------------------------
-
-        relationshipTypeA = createRelationshipType( 'A' );
-        relationshipTypeA.setUid( "RelatioTypA" );
-    }
-
-    private String getSql( String expression )
-    {
-        return programIndicatorService.getAnalyticsSql( expression, piA, newDate, newDate );
-    }
-
-    private String getSqlEnrollment( String expression )
-    {
-        return programIndicatorService.getAnalyticsSql( expression, piB, newDate, newDate );
-    }
-
-    // -------------------------------------------------------------------------
-    // D2 function tests (in alphabetical order)
-    // -------------------------------------------------------------------------
-
-    @Test
-    public void testD2Condition()
-    {
-        assertEquals("case when ((\"DataElmentA\" is not null)) then 1 + 4 else nullif(cast((case when \"DataElmentB\" >= 0 then 1 else 0 end) as double precision),0) end",
-            getSql("d2:condition( 'd2:hasValue(#{ProgrmStagA.DataElmentA})', 1+4, d2:zpvc(#{Program000B.DataElmentB}) )" ) );
-
-        assertEquals("case when (((select \"DataElmentA\" from analytics_event_Program000A where analytics_event_Program000A.pi = ax.pi and \"DataElmentA\" is not null and executiondate < cast( '2020-01-10' as date ) and executiondate >= cast( '2020-01-09' as date ) and ps = 'ProgrmStagA' order by executiondate desc limit 1 ) is not null)) " +
-                "then 1 + 4 else nullif(cast((case when (select \"DataElmentB\" from analytics_event_Program000A where analytics_event_Program000A.pi = ax.pi and \"DataElmentB\" is not null and executiondate < cast( '2020-01-10' as date ) and executiondate >= cast( '2020-01-09' as date ) and ps = 'Program000B' order by executiondate desc limit 1 ) >= 0 then 1 else 0 end) as double precision),0) end",
-            getSqlEnrollment("d2:condition( \"d2:hasValue(#{ProgrmStagA.DataElmentA})\", 1+4, d2:zpvc(#{Program000B.DataElmentB}) )" ) );
-    }
-
-    @Test
-    public void testD2Count()
-    {
-        assertEquals("(select count(\"DataElmentA\") from analytics_event_Program000A where analytics_event_Program000A.pi = ax.pi and \"DataElmentA\" is not null and \"DataElmentA\" is not null and executiondate < cast( '2020-01-10' as date ) and executiondate >= cast( '2020-01-09' as date ) and ps = 'ProgrmStagA')",
-            getSql("d2:count(#{ProgrmStagA.DataElmentA})" ) );
-
-        assertEquals("(select count(\"DataElmentA\") from analytics_event_Program000A where analytics_event_Program000A.pi = ax.pi and \"DataElmentA\" is not null and \"DataElmentA\" is not null and executiondate < cast( '2020-01-10' as date ) and executiondate >= cast( '2020-01-09' as date ) and ps = 'ProgrmStagA')",
-            getSqlEnrollment("d2:count(#{ProgrmStagA.DataElmentA})" ) );
-    }
-
-    @Test
-    public void testD2CountIfCondition()
-    {
-        assertEquals("(select count(\"DataElmentA\") from analytics_event_Program000A where analytics_event_Program000A.pi = ax.pi and \"DataElmentA\" is not null and \"DataElmentA\" >= coalesce(\"DataElmentB\"::numeric,0) and executiondate < cast( '2020-01-10' as date ) and executiondate >= cast( '2020-01-09' as date ) and ps = 'ProgrmStagA')",
-            getSql("d2:countIfCondition( #{ProgrmStagA.DataElmentA}, ' >= #{Program000B.DataElmentB}')" ) );
-
-        assertEquals("(select count(\"DataElmentA\") from analytics_event_Program000A where analytics_event_Program000A.pi = ax.pi and \"DataElmentA\" is not null and \"DataElmentA\" >= coalesce(" +
-                "(select \"DataElmentB\" from analytics_event_Program000A where analytics_event_Program000A.pi = ax.pi and \"DataElmentB\" is not null and executiondate < cast( '2020-01-10' as date ) and executiondate >= cast( '2020-01-09' as date ) and ps = 'Program000B' order by executiondate desc limit 1 )::numeric,0) " +
-                "and executiondate < cast( '2020-01-10' as date ) and executiondate >= cast( '2020-01-09' as date ) and ps = 'ProgrmStagA')",
-            getSqlEnrollment("d2:countIfCondition( #{ProgrmStagA.DataElmentA}, \" >= #{Program000B.DataElmentB}\")" ) );
-    }
-
-    @Test
-    public void testD2CountIfValue()
-    {
-        assertEquals("(select count(\"DataElmentA\") from analytics_event_Program000A where analytics_event_Program000A.pi = ax.pi and \"DataElmentA\" is not null and \"DataElmentA\" = 10 and executiondate < cast( '2020-01-10' as date ) and executiondate >= cast( '2020-01-09' as date ) and ps = 'ProgrmStagA')",
-            getSql("d2:countIfValue(#{ProgrmStagA.DataElmentA}, 10)" ) );
-
-        assertEquals("(select count(\"DataElmentA\") from analytics_event_Program000A where analytics_event_Program000A.pi = ax.pi and \"DataElmentA\" is not null and \"DataElmentA\" = 10 and executiondate < cast( '2020-01-10' as date ) and executiondate >= cast( '2020-01-09' as date ) and ps = 'ProgrmStagA')",
-            getSqlEnrollment("d2:countIfValue(#{ProgrmStagA.DataElmentA}, 10)" ) );
-    }
-
-    @Test
-    public void testD2DaysBetween()
-    {
-        assertEquals("(cast(executiondate as date) - cast(\"DataElmentD\" as date))",
-            getSql("d2:daysBetween(#{ProgrmStagA.DataElmentD}, PS_EVENTDATE:ProgrmStagA)" ) );
-
-        assertEquals("(cast((select executiondate from analytics_event_Program000A where analytics_event_Program000A.pi = ax.pi and executiondate is not null and executiondate < cast( '2020-01-10' as date ) and executiondate >= cast( '2020-01-09' as date ) and ps = 'ProgrmStagA' order by executiondate desc limit 1 ) as date) " +
-                "- cast((select \"DataElmentD\" from analytics_event_Program000A where analytics_event_Program000A.pi = ax.pi and \"DataElmentD\" is not null and executiondate < cast( '2020-01-10' as date ) and executiondate >= cast( '2020-01-09' as date ) and ps = 'ProgrmStagA' order by executiondate desc limit 1 ) as date))",
-            getSqlEnrollment("d2:daysBetween(#{ProgrmStagA.DataElmentD}, PS_EVENTDATE:ProgrmStagA)" ) );
-    }
-
-    @Test
-    public void testD2HasValue()
-    {
-        assertEquals("(\"DataElmentA\" is not null)",
-            getSql("d2:hasValue(#{ProgrmStagA.DataElmentA})" ) );
-
-        assertEquals("((select \"DataElmentA\" from analytics_event_Program000A where analytics_event_Program000A.pi = ax.pi and \"DataElmentA\" is not null and executiondate < cast( '2020-01-10' as date ) and executiondate >= cast( '2020-01-09' as date ) and ps = 'ProgrmStagA' order by executiondate desc limit 1 ) is not null)",
-            getSqlEnrollment("d2:hasValue(#{ProgrmStagA.DataElmentA})" ) );
-    }
-
-    @Test
-    public void testD2MaxValue()
-    {
-        assertEquals("\"DataElmentA\"",
-            getSql("d2:maxValue(#{ProgrmStagA.DataElmentA})" ) );
-
-        assertEquals("(select max(\"DataElmentA\") from analytics_event_Program000A where analytics_event_Program000A.pi = ax.pi and executiondate < cast( '2020-01-10' as date ) and executiondate >= cast( '2020-01-09' as date ) and ps = 'ProgrmStagA')",
-            getSqlEnrollment("d2:maxValue(#{ProgrmStagA.DataElmentA})" ) );
-
-        assertEquals("\"executiondate\"",
-            getSql("d2:maxValue(PS_EVENTDATE:ProgrmStagA)" ) );
-
-        assertEquals("(select max(\"executiondate\") from analytics_event_Program000A where analytics_event_Program000A.pi = ax.pi and executiondate < cast( '2020-01-10' as date ) and executiondate >= cast( '2020-01-09' as date ) and ps = 'ProgrmStagA')",
-            getSqlEnrollment("d2:maxValue(PS_EVENTDATE:ProgrmStagA)" ) );
-    }
-
-    @Test
-    public void testD2MinutesBetween()
-    {
-        assertEquals("(extract(epoch from (cast(executiondate as timestamp) - cast(\"DataElmentD\" as timestamp))) / 60)",
-            getSql("d2:minutesBetween(#{ProgrmStagA.DataElmentD}, PS_EVENTDATE:ProgrmStagA)" ) );
-
-        assertEquals("(extract(epoch from (cast((select executiondate from analytics_event_Program000A where analytics_event_Program000A.pi = ax.pi and executiondate is not null and executiondate < cast( '2020-01-10' as date ) and executiondate >= cast( '2020-01-09' as date ) and ps = 'ProgrmStagA' order by executiondate desc limit 1 ) as timestamp) " +
-                "- cast((select \"DataElmentD\" from analytics_event_Program000A where analytics_event_Program000A.pi = ax.pi and \"DataElmentD\" is not null and executiondate < cast( '2020-01-10' as date ) and executiondate >= cast( '2020-01-09' as date ) and ps = 'ProgrmStagA' order by executiondate desc limit 1 ) as timestamp))) / 60)",
-            getSqlEnrollment("d2:minutesBetween(#{ProgrmStagA.DataElmentD}, PS_EVENTDATE:ProgrmStagA)" ) );
-    }
-
-    @Test
-    public void testD2MinValue()
-    {
-        assertEquals("\"DataElmentA\"",
-            getSql("d2:minValue(#{ProgrmStagA.DataElmentA})" ) );
-
-        assertEquals("(select min(\"DataElmentA\") from analytics_event_Program000A where analytics_event_Program000A.pi = ax.pi and executiondate < cast( '2020-01-10' as date ) and executiondate >= cast( '2020-01-09' as date ) and ps = 'ProgrmStagA')",
-            getSqlEnrollment("d2:minValue(#{ProgrmStagA.DataElmentA})" ) );
-
-        assertEquals("\"executiondate\"",
-            getSql("d2:minValue(PS_EVENTDATE:ProgrmStagA)" ) );
-
-        assertEquals("(select min(\"executiondate\") from analytics_event_Program000A where analytics_event_Program000A.pi = ax.pi and executiondate < cast( '2020-01-10' as date ) and executiondate >= cast( '2020-01-09' as date ) and ps = 'ProgrmStagA')",
-            getSqlEnrollment("d2:minValue(PS_EVENTDATE:ProgrmStagA)" ) );
-    }
-
-    @Test
-    public void testD2MonthsBetween()
-    {
-        assertEquals("((date_part('year',age(cast(executiondate as date), cast(\"DataElmentD\" as date)))) * 12 + date_part('month',age(cast(executiondate as date), cast(\"DataElmentD\" as date))))",
-            getSql("d2:monthsBetween(#{ProgrmStagA.DataElmentD}, PS_EVENTDATE:ProgrmStagA)" ) );
-
-        assertEquals("((date_part('year',age(cast((select executiondate from analytics_event_Program000A where analytics_event_Program000A.pi = ax.pi and executiondate is not null and executiondate < cast( '2020-01-10' as date ) and executiondate >= cast( '2020-01-09' as date ) and ps = 'ProgrmStagA' order by executiondate desc limit 1 ) as date), " +
-                "cast((select \"DataElmentD\" from analytics_event_Program000A where analytics_event_Program000A.pi = ax.pi and \"DataElmentD\" is not null and executiondate < cast( '2020-01-10' as date ) and executiondate >= cast( '2020-01-09' as date ) and ps = 'ProgrmStagA' order by executiondate desc limit 1 ) as date)))) " +
-                "* 12 + date_part('month',age(cast((select executiondate from analytics_event_Program000A where analytics_event_Program000A.pi = ax.pi and executiondate is not null and executiondate < cast( '2020-01-10' as date ) and executiondate >= cast( '2020-01-09' as date ) and ps = 'ProgrmStagA' order by executiondate desc limit 1 ) as date), " +
-                "cast((select \"DataElmentD\" from analytics_event_Program000A where analytics_event_Program000A.pi = ax.pi and \"DataElmentD\" is not null and executiondate < cast( '2020-01-10' as date ) and executiondate >= cast( '2020-01-09' as date ) and ps = 'ProgrmStagA' order by executiondate desc limit 1 ) as date))))",
-            getSqlEnrollment("d2:monthsBetween(#{ProgrmStagA.DataElmentD}, PS_EVENTDATE:ProgrmStagA)" ) );
-    }
-
-    @Test
-    public void testD2Oizp()
-    {
-<<<<<<< HEAD
-        assertEquals("((date_part('year',age(cast(executiondate as date), cast(\"DataElmentA\" as date)))) * 12 + date_part('month',age(cast(executiondate as date), cast(\"DataElmentA\" as date))))",
-            getSql("d2:monthsBetween(#{ProgrmStagA.DataElmentA}, PS_EVENTDATE:ProgrmStagA)" ) );
-=======
-        assertEquals("coalesce(case when \"DataElmentA\" >= 0 then 1 else 0 end, 0)",
-            getSql("d2:oizp(#{ProgrmStagA.DataElmentA})" ) );
-
-        assertEquals("coalesce(case when (select \"DataElmentA\" from analytics_event_Program000A where analytics_event_Program000A.pi = ax.pi and \"DataElmentA\" is not null and executiondate < cast( '2020-01-10' as date ) and executiondate >= cast( '2020-01-09' as date ) and ps = 'ProgrmStagA' order by executiondate desc limit 1 ) >= 0 then 1 else 0 end, 0)",
-            getSqlEnrollment("d2:oizp(#{ProgrmStagA.DataElmentA})" ) );
->>>>>>> 2b911a25
-    }
-
-    @Test
-    public void testD2RelationshipCount()
-    {
-        assertEquals("(select count(*) from relationship r join relationshipitem rifrom on rifrom.relationshipid = r.relationshipid join trackedentityinstance tei on rifrom.trackedentityinstanceid = tei.trackedentityinstanceid and tei.uid = ax.tei)",
-            getSql("d2:relationshipCount()" ) );
-
-        assertEquals("(select count(*) from relationship r join relationshipitem rifrom on rifrom.relationshipid = r.relationshipid join trackedentityinstance tei on rifrom.trackedentityinstanceid = tei.trackedentityinstanceid and tei.uid = ax.tei)",
-            getSqlEnrollment("d2:relationshipCount()" ) );
-
-        assertEquals("(select count(*) from relationship r join relationshiptype rt on r.relationshiptypeid = rt.relationshiptypeid and rt.uid = 'RelatioTypA' join relationshipitem rifrom on rifrom.relationshipid = r.relationshipid join trackedentityinstance tei on rifrom.trackedentityinstanceid = tei.trackedentityinstanceid and tei.uid = ax.tei)",
-            getSql("d2:relationshipCount('RelatioTypA')" ) );
-
-        assertEquals("(select count(*) from relationship r join relationshiptype rt on r.relationshiptypeid = rt.relationshiptypeid and rt.uid = 'RelatioTypA' join relationshipitem rifrom on rifrom.relationshipid = r.relationshipid join trackedentityinstance tei on rifrom.trackedentityinstanceid = tei.trackedentityinstanceid and tei.uid = ax.tei)",
-            getSqlEnrollment("d2:relationshipCount('RelatioTypA')" ) );
-    }
-
-    @Test
-    public void testD2WeeksBetween()
-    {
-        assertEquals("((cast(executiondate as date) - cast(\"DataElmentA\" as date))/7)",
-            getSql("d2:weeksBetween(#{ProgrmStagA.DataElmentA}, PS_EVENTDATE:ProgrmStagA)" ) );
-
-        assertEquals("((cast((select executiondate from analytics_event_Program000A where analytics_event_Program000A.pi = ax.pi and executiondate is not null and executiondate < cast( '2020-01-10' as date ) and executiondate >= cast( '2020-01-09' as date ) and ps = 'ProgrmStagA' order by executiondate desc limit 1 ) as date) " +
-                "- cast((select \"DataElmentD\" from analytics_event_Program000A where analytics_event_Program000A.pi = ax.pi and \"DataElmentD\" is not null and executiondate < cast( '2020-01-10' as date ) and executiondate >= cast( '2020-01-09' as date ) and ps = 'ProgrmStagA' order by executiondate desc limit 1 ) as date))/7)",
-            getSqlEnrollment("d2:weeksBetween(#{ProgrmStagA.DataElmentD}, PS_EVENTDATE:ProgrmStagA)" ) );
-    }
-
-    @Test
-    public void testD2YearsBetween()
-    {
-        assertEquals("(date_part('year',age(cast(executiondate as date), cast(\"DataElmentA\" as date))))",
-            getSql("d2:yearsBetween(#{ProgrmStagA.DataElmentA}, PS_EVENTDATE:ProgrmStagA)" ) );
-
-        assertEquals("(date_part('year',age(cast((select executiondate from analytics_event_Program000A " +
-                "where analytics_event_Program000A.pi = ax.pi and executiondate is not null and executiondate < " +
-                "cast( '2020-01-10' as date ) and executiondate >= cast( '2020-01-09' as date ) and ps = 'ProgrmStagA' order by executiondate desc limit 1 ) as date), " +
-                "cast((select \"DataElmentD\" from analytics_event_Program000A where analytics_event_Program000A.pi = ax.pi and \"DataElmentD\" is not null and executiondate < " +
-                "cast( '2020-01-10' as date ) and executiondate >= cast( '2020-01-09' as date ) and ps = 'ProgrmStagA' order by executiondate desc limit 1 ) as date))))",
-            getSqlEnrollment("d2:yearsBetween(#{ProgrmStagA.DataElmentD}, PS_EVENTDATE:ProgrmStagA)" ) );
-    }
-
-    @Test
-    public void testD2Zing()
-    {
-        assertEquals("greatest(0,coalesce(\"DataElmentA\"::numeric,0) + 5)",
-            getSql("d2:zing(#{ProgrmStagA.DataElmentA} + 5)" ) );
-
-        assertEquals("greatest(0,coalesce((select \"DataElmentA\" from analytics_event_Program000A where analytics_event_Program000A.pi = ax.pi and \"DataElmentA\" is not null and executiondate < cast( '2020-01-10' as date ) and executiondate >= cast( '2020-01-09' as date ) and ps = 'ProgrmStagA' order by executiondate desc limit 1 )::numeric,0) + 5)",
-            getSqlEnrollment("d2:zing(#{ProgrmStagA.DataElmentA} + 5)" ) );
-    }
-
-    @Test
-    public void testD2Zpvc()
-    {
-        assertEquals("nullif(cast((case when \"DataElmentA\" >= 0 then 1 else 0 end + case when \"DataElmentB\" >= 0 then 1 else 0 end) as double precision),0)",
-            getSql("d2:zpvc(#{ProgrmStagA.DataElmentA},#{ProgrmStagB.DataElmentB})" ) );
-
-        assertEquals("nullif(cast((case when (select \"DataElmentA\" from analytics_event_Program000A where analytics_event_Program000A.pi = ax.pi and \"DataElmentA\" is not null and executiondate < cast( '2020-01-10' as date ) and executiondate >= cast( '2020-01-09' as date ) and ps = 'ProgrmStagA' order by executiondate desc limit 1 ) >= 0 then 1 else 0 end " +
-                "+ case when (select \"DataElmentB\" from analytics_event_Program000A where analytics_event_Program000A.pi = ax.pi and \"DataElmentB\" is not null and executiondate < cast( '2020-01-10' as date ) and executiondate >= cast( '2020-01-09' as date ) and ps = 'ProgrmStagB' order by executiondate desc limit 1 ) >= 0 then 1 else 0 end) as double precision),0)",
-            getSqlEnrollment("d2:zpvc(#{ProgrmStagA.DataElmentA},#{ProgrmStagB.DataElmentB})" ) );
-    }
-}
+package org.hisp.dhis.program;
+
+/*
+ * Copyright (c) 2004-2020, University of Oslo
+ * All rights reserved.
+ *
+ * Redistribution and use in source and binary forms, with or without
+ * modification, are permitted provided that the following conditions are met:
+ * Redistributions of source code must retain the above copyright notice, this
+ * list of conditions and the following disclaimer.
+ *
+ * Redistributions in binary form must reproduce the above copyright notice,
+ * this list of conditions and the following disclaimer in the documentation
+ * and/or other materials provided with the distribution.
+ * Neither the name of the HISP project nor the names of its contributors may
+ * be used to endorse or promote products derived from this software without
+ * specific prior written permission.
+ *
+ * THIS SOFTWARE IS PROVIDED BY THE COPYRIGHT HOLDERS AND CONTRIBUTORS "AS IS" AND
+ * ANY EXPRESS OR IMPLIED WARRANTIES, INCLUDING, BUT NOT LIMITED TO, THE IMPLIED
+ * WARRANTIES OF MERCHANTABILITY AND FITNESS FOR A PARTICULAR PURPOSE ARE
+ * DISCLAIMED. IN NO EVENT SHALL THE COPYRIGHT OWNER OR CONTRIBUTORS BE LIABLE FOR
+ * ANY DIRECT, INDIRECT, INCIDENTAL, SPECIAL, EXEMPLARY, OR CONSEQUENTIAL DAMAGES
+ * (INCLUDING, BUT NOT LIMITED TO, PROCUREMENT OF SUBSTITUTE GOODS OR SERVICES;
+ * LOSS OF USE, DATA, OR PROFITS; OR BUSINESS INTERRUPTION) HOWEVER CAUSED AND ON
+ * ANY THEORY OF LIABILITY, WHETHER IN CONTRACT, STRICT LIABILITY, OR TORT
+ * (INCLUDING NEGLIGENCE OR OTHERWISE) ARISING IN ANY WAY OUT OF THE USE OF THIS
+ * SOFTWARE, EVEN IF ADVISED OF THE POSSIBILITY OF SUCH DAMAGE.
+ */
+
+import org.hisp.dhis.DhisSpringTest;
+import org.hisp.dhis.common.ValueType;
+import org.hisp.dhis.dataelement.DataElement;
+import org.hisp.dhis.dataelement.DataElementDomain;
+import org.hisp.dhis.dataelement.DataElementService;
+import org.hisp.dhis.organisationunit.OrganisationUnit;
+import org.hisp.dhis.organisationunit.OrganisationUnitService;
+import org.hisp.dhis.relationship.RelationshipType;
+import org.junit.Test;
+import org.springframework.beans.factory.annotation.Autowired;
+
+import java.util.*;
+
+import static org.junit.Assert.*;
+
+/**
+ * @author Jim Grace
+ */
+public class ProgramIndicatorServiceD2FunctionTest
+    extends DhisSpringTest
+{
+    @Autowired
+    private ProgramIndicatorService programIndicatorService;
+
+    @Autowired
+    private OrganisationUnitService organisationUnitService;
+
+    @Autowired
+    private ProgramService programService;
+
+    @Autowired
+    private ProgramStageService programStageService;
+
+    @Autowired
+    private DataElementService dataElementService;
+
+    @Autowired
+    private ProgramStageDataElementService programStageDataElementService;
+
+    private ProgramStage psA;
+
+    private ProgramStage psB;
+
+    private Program programA;
+
+    private Program programB;
+
+    private DataElement deA;
+
+    private DataElement deB;
+
+    private DataElement deD;
+
+    private ProgramIndicator piA;
+
+    private ProgramIndicator piB;
+
+    private RelationshipType relationshipTypeA;
+
+    private Date newDate = new GregorianCalendar( 2020, Calendar.JANUARY, 9 ).getTime();
+
+    @Override
+    public void setUpTest()
+    {
+        OrganisationUnit organisationUnit = createOrganisationUnit( 'A' );
+        organisationUnitService.addOrganisationUnit( organisationUnit );
+
+        // ---------------------------------------------------------------------
+        // Program
+        // ---------------------------------------------------------------------
+
+        programA = createProgram( 'A', new HashSet<>(), organisationUnit );
+        programA.setUid( "Program000A" );
+        programService.addProgram( programA );
+
+        psA = new ProgramStage( "StageA", programA );
+        psA.setSortOrder( 1 );
+        psA.setUid( "ProgrmStagA" );
+        programStageService.saveProgramStage( psA );
+
+        psB = new ProgramStage( "StageB", programA );
+        psB.setSortOrder( 2 );
+        psB.setUid( "ProgrmStagB" );
+        programStageService.saveProgramStage( psB );
+
+        Set<ProgramStage> programStages = new HashSet<>();
+        programStages.add( psA );
+        programStages.add( psB );
+        programA.setProgramStages( programStages );
+        programService.updateProgram( programA );
+
+        programB = createProgram( 'B', new HashSet<>(), organisationUnit );
+        programB.setUid( "Program000B" );
+        programService.addProgram( programB );
+
+        // ---------------------------------------------------------------------
+        // Program Stage DE
+        // ---------------------------------------------------------------------
+
+        deA = createDataElement( 'A' );
+        deA.setDomainType( DataElementDomain.TRACKER );
+        deA.setUid( "DataElmentA" );
+
+        deB = createDataElement( 'B' );
+        deB.setDomainType( DataElementDomain.TRACKER );
+        deB.setUid( "DataElmentB" );
+
+        deD = createDataElement( 'D' );
+        deD.setDomainType( DataElementDomain.TRACKER );
+        deD.setUid( "DataElmentD" );
+        deD.setValueType( ValueType.DATE );
+
+        dataElementService.addDataElement( deA );
+        dataElementService.addDataElement( deB );
+        dataElementService.addDataElement( deD );
+
+        ProgramStageDataElement stageDataElementA = new ProgramStageDataElement( psA, deA, false, 1 );
+        ProgramStageDataElement stageDataElementB = new ProgramStageDataElement( psA, deB, false, 2 );
+        ProgramStageDataElement stageDataElementD = new ProgramStageDataElement( psA, deD, false, 3 );
+        ProgramStageDataElement stageDataElementE = new ProgramStageDataElement( psB, deA, false, 1 );
+        ProgramStageDataElement stageDataElementF = new ProgramStageDataElement( psB, deB, false, 2 );
+
+        programStageDataElementService.addProgramStageDataElement( stageDataElementA );
+        programStageDataElementService.addProgramStageDataElement( stageDataElementB );
+        programStageDataElementService.addProgramStageDataElement( stageDataElementD );
+        programStageDataElementService.addProgramStageDataElement( stageDataElementE );
+        programStageDataElementService.addProgramStageDataElement( stageDataElementF );
+
+        // ---------------------------------------------------------------------
+        // ProgramIndicator
+        // ---------------------------------------------------------------------
+
+        piA = createProgramIndicator( 'A', programA, "20", null );
+        programA.getProgramIndicators().add( piA );
+
+        piB = createProgramIndicator( 'B', programA, "70", null );
+        piB.setAnalyticsType( AnalyticsType.ENROLLMENT );
+        programA.getProgramIndicators().add( piB );
+
+        // ---------------------------------------------------------------------
+        // RelationshipType
+        // ---------------------------------------------------------------------
+
+        relationshipTypeA = createRelationshipType( 'A' );
+        relationshipTypeA.setUid( "RelatioTypA" );
+    }
+
+    private String getSql( String expression )
+    {
+        return programIndicatorService.getAnalyticsSql( expression, piA, newDate, newDate );
+    }
+
+    private String getSqlEnrollment( String expression )
+    {
+        return programIndicatorService.getAnalyticsSql( expression, piB, newDate, newDate );
+    }
+
+    // -------------------------------------------------------------------------
+    // D2 function tests (in alphabetical order)
+    // -------------------------------------------------------------------------
+
+    @Test
+    public void testD2Condition()
+    {
+        assertEquals("case when ((\"DataElmentA\" is not null)) then 1 + 4 else nullif(cast((case when \"DataElmentB\" >= 0 then 1 else 0 end) as double precision),0) end",
+            getSql("d2:condition( 'd2:hasValue(#{ProgrmStagA.DataElmentA})', 1+4, d2:zpvc(#{Program000B.DataElmentB}) )" ) );
+
+        assertEquals("case when (((select \"DataElmentA\" from analytics_event_Program000A where analytics_event_Program000A.pi = ax.pi and \"DataElmentA\" is not null and executiondate < cast( '2020-01-10' as date ) and executiondate >= cast( '2020-01-09' as date ) and ps = 'ProgrmStagA' order by executiondate desc limit 1 ) is not null)) " +
+                "then 1 + 4 else nullif(cast((case when (select \"DataElmentB\" from analytics_event_Program000A where analytics_event_Program000A.pi = ax.pi and \"DataElmentB\" is not null and executiondate < cast( '2020-01-10' as date ) and executiondate >= cast( '2020-01-09' as date ) and ps = 'Program000B' order by executiondate desc limit 1 ) >= 0 then 1 else 0 end) as double precision),0) end",
+            getSqlEnrollment("d2:condition( \"d2:hasValue(#{ProgrmStagA.DataElmentA})\", 1+4, d2:zpvc(#{Program000B.DataElmentB}) )" ) );
+    }
+
+    @Test
+    public void testD2Count()
+    {
+        assertEquals("(select count(\"DataElmentA\") from analytics_event_Program000A where analytics_event_Program000A.pi = ax.pi and \"DataElmentA\" is not null and \"DataElmentA\" is not null and executiondate < cast( '2020-01-10' as date ) and executiondate >= cast( '2020-01-09' as date ) and ps = 'ProgrmStagA')",
+            getSql("d2:count(#{ProgrmStagA.DataElmentA})" ) );
+
+        assertEquals("(select count(\"DataElmentA\") from analytics_event_Program000A where analytics_event_Program000A.pi = ax.pi and \"DataElmentA\" is not null and \"DataElmentA\" is not null and executiondate < cast( '2020-01-10' as date ) and executiondate >= cast( '2020-01-09' as date ) and ps = 'ProgrmStagA')",
+            getSqlEnrollment("d2:count(#{ProgrmStagA.DataElmentA})" ) );
+    }
+
+    @Test
+    public void testD2CountIfCondition()
+    {
+        assertEquals("(select count(\"DataElmentA\") from analytics_event_Program000A where analytics_event_Program000A.pi = ax.pi and \"DataElmentA\" is not null and \"DataElmentA\" >= coalesce(\"DataElmentB\"::numeric,0) and executiondate < cast( '2020-01-10' as date ) and executiondate >= cast( '2020-01-09' as date ) and ps = 'ProgrmStagA')",
+            getSql("d2:countIfCondition( #{ProgrmStagA.DataElmentA}, ' >= #{Program000B.DataElmentB}')" ) );
+
+        assertEquals("(select count(\"DataElmentA\") from analytics_event_Program000A where analytics_event_Program000A.pi = ax.pi and \"DataElmentA\" is not null and \"DataElmentA\" >= coalesce(" +
+                "(select \"DataElmentB\" from analytics_event_Program000A where analytics_event_Program000A.pi = ax.pi and \"DataElmentB\" is not null and executiondate < cast( '2020-01-10' as date ) and executiondate >= cast( '2020-01-09' as date ) and ps = 'Program000B' order by executiondate desc limit 1 )::numeric,0) " +
+                "and executiondate < cast( '2020-01-10' as date ) and executiondate >= cast( '2020-01-09' as date ) and ps = 'ProgrmStagA')",
+            getSqlEnrollment("d2:countIfCondition( #{ProgrmStagA.DataElmentA}, \" >= #{Program000B.DataElmentB}\")" ) );
+    }
+
+    @Test
+    public void testD2CountIfValue()
+    {
+        assertEquals("(select count(\"DataElmentA\") from analytics_event_Program000A where analytics_event_Program000A.pi = ax.pi and \"DataElmentA\" is not null and \"DataElmentA\" = 10 and executiondate < cast( '2020-01-10' as date ) and executiondate >= cast( '2020-01-09' as date ) and ps = 'ProgrmStagA')",
+            getSql("d2:countIfValue(#{ProgrmStagA.DataElmentA}, 10)" ) );
+
+        assertEquals("(select count(\"DataElmentA\") from analytics_event_Program000A where analytics_event_Program000A.pi = ax.pi and \"DataElmentA\" is not null and \"DataElmentA\" = 10 and executiondate < cast( '2020-01-10' as date ) and executiondate >= cast( '2020-01-09' as date ) and ps = 'ProgrmStagA')",
+            getSqlEnrollment("d2:countIfValue(#{ProgrmStagA.DataElmentA}, 10)" ) );
+    }
+
+    @Test
+    public void testD2DaysBetween()
+    {
+        assertEquals("(cast(executiondate as date) - cast(\"DataElmentD\" as date))",
+            getSql("d2:daysBetween(#{ProgrmStagA.DataElmentD}, PS_EVENTDATE:ProgrmStagA)" ) );
+
+        assertEquals("(cast((select executiondate from analytics_event_Program000A where analytics_event_Program000A.pi = ax.pi and executiondate is not null and executiondate < cast( '2020-01-10' as date ) and executiondate >= cast( '2020-01-09' as date ) and ps = 'ProgrmStagA' order by executiondate desc limit 1 ) as date) " +
+                "- cast((select \"DataElmentD\" from analytics_event_Program000A where analytics_event_Program000A.pi = ax.pi and \"DataElmentD\" is not null and executiondate < cast( '2020-01-10' as date ) and executiondate >= cast( '2020-01-09' as date ) and ps = 'ProgrmStagA' order by executiondate desc limit 1 ) as date))",
+            getSqlEnrollment("d2:daysBetween(#{ProgrmStagA.DataElmentD}, PS_EVENTDATE:ProgrmStagA)" ) );
+    }
+
+    @Test
+    public void testD2HasValue()
+    {
+        assertEquals("(\"DataElmentA\" is not null)",
+            getSql("d2:hasValue(#{ProgrmStagA.DataElmentA})" ) );
+
+        assertEquals("((select \"DataElmentA\" from analytics_event_Program000A where analytics_event_Program000A.pi = ax.pi and \"DataElmentA\" is not null and executiondate < cast( '2020-01-10' as date ) and executiondate >= cast( '2020-01-09' as date ) and ps = 'ProgrmStagA' order by executiondate desc limit 1 ) is not null)",
+            getSqlEnrollment("d2:hasValue(#{ProgrmStagA.DataElmentA})" ) );
+    }
+
+    @Test
+    public void testD2MaxValue()
+    {
+        assertEquals("\"DataElmentA\"",
+            getSql("d2:maxValue(#{ProgrmStagA.DataElmentA})" ) );
+
+        assertEquals("(select max(\"DataElmentA\") from analytics_event_Program000A where analytics_event_Program000A.pi = ax.pi and executiondate < cast( '2020-01-10' as date ) and executiondate >= cast( '2020-01-09' as date ) and ps = 'ProgrmStagA')",
+            getSqlEnrollment("d2:maxValue(#{ProgrmStagA.DataElmentA})" ) );
+
+        assertEquals("\"executiondate\"",
+            getSql("d2:maxValue(PS_EVENTDATE:ProgrmStagA)" ) );
+
+        assertEquals("(select max(\"executiondate\") from analytics_event_Program000A where analytics_event_Program000A.pi = ax.pi and executiondate < cast( '2020-01-10' as date ) and executiondate >= cast( '2020-01-09' as date ) and ps = 'ProgrmStagA')",
+            getSqlEnrollment("d2:maxValue(PS_EVENTDATE:ProgrmStagA)" ) );
+    }
+
+    @Test
+    public void testD2MinutesBetween()
+    {
+        assertEquals("(extract(epoch from (cast(executiondate as timestamp) - cast(\"DataElmentD\" as timestamp))) / 60)",
+            getSql("d2:minutesBetween(#{ProgrmStagA.DataElmentD}, PS_EVENTDATE:ProgrmStagA)" ) );
+
+        assertEquals("(extract(epoch from (cast((select executiondate from analytics_event_Program000A where analytics_event_Program000A.pi = ax.pi and executiondate is not null and executiondate < cast( '2020-01-10' as date ) and executiondate >= cast( '2020-01-09' as date ) and ps = 'ProgrmStagA' order by executiondate desc limit 1 ) as timestamp) " +
+                "- cast((select \"DataElmentD\" from analytics_event_Program000A where analytics_event_Program000A.pi = ax.pi and \"DataElmentD\" is not null and executiondate < cast( '2020-01-10' as date ) and executiondate >= cast( '2020-01-09' as date ) and ps = 'ProgrmStagA' order by executiondate desc limit 1 ) as timestamp))) / 60)",
+            getSqlEnrollment("d2:minutesBetween(#{ProgrmStagA.DataElmentD}, PS_EVENTDATE:ProgrmStagA)" ) );
+    }
+
+    @Test
+    public void testD2MinValue()
+    {
+        assertEquals("\"DataElmentA\"",
+            getSql("d2:minValue(#{ProgrmStagA.DataElmentA})" ) );
+
+        assertEquals("(select min(\"DataElmentA\") from analytics_event_Program000A where analytics_event_Program000A.pi = ax.pi and executiondate < cast( '2020-01-10' as date ) and executiondate >= cast( '2020-01-09' as date ) and ps = 'ProgrmStagA')",
+            getSqlEnrollment("d2:minValue(#{ProgrmStagA.DataElmentA})" ) );
+
+        assertEquals("\"executiondate\"",
+            getSql("d2:minValue(PS_EVENTDATE:ProgrmStagA)" ) );
+
+        assertEquals("(select min(\"executiondate\") from analytics_event_Program000A where analytics_event_Program000A.pi = ax.pi and executiondate < cast( '2020-01-10' as date ) and executiondate >= cast( '2020-01-09' as date ) and ps = 'ProgrmStagA')",
+            getSqlEnrollment("d2:minValue(PS_EVENTDATE:ProgrmStagA)" ) );
+    }
+
+    @Test
+    public void testD2MonthsBetween()
+    {
+        assertEquals("((date_part('year',age(cast(executiondate as date), cast(\"DataElmentD\" as date)))) * 12 + date_part('month',age(cast(executiondate as date), cast(\"DataElmentD\" as date))))",
+            getSql("d2:monthsBetween(#{ProgrmStagA.DataElmentD}, PS_EVENTDATE:ProgrmStagA)" ) );
+
+        assertEquals("((date_part('year',age(cast((select executiondate from analytics_event_Program000A where analytics_event_Program000A.pi = ax.pi and executiondate is not null and executiondate < cast( '2020-01-10' as date ) and executiondate >= cast( '2020-01-09' as date ) and ps = 'ProgrmStagA' order by executiondate desc limit 1 ) as date), " +
+                "cast((select \"DataElmentD\" from analytics_event_Program000A where analytics_event_Program000A.pi = ax.pi and \"DataElmentD\" is not null and executiondate < cast( '2020-01-10' as date ) and executiondate >= cast( '2020-01-09' as date ) and ps = 'ProgrmStagA' order by executiondate desc limit 1 ) as date)))) " +
+                "* 12 + date_part('month',age(cast((select executiondate from analytics_event_Program000A where analytics_event_Program000A.pi = ax.pi and executiondate is not null and executiondate < cast( '2020-01-10' as date ) and executiondate >= cast( '2020-01-09' as date ) and ps = 'ProgrmStagA' order by executiondate desc limit 1 ) as date), " +
+                "cast((select \"DataElmentD\" from analytics_event_Program000A where analytics_event_Program000A.pi = ax.pi and \"DataElmentD\" is not null and executiondate < cast( '2020-01-10' as date ) and executiondate >= cast( '2020-01-09' as date ) and ps = 'ProgrmStagA' order by executiondate desc limit 1 ) as date))))",
+            getSqlEnrollment("d2:monthsBetween(#{ProgrmStagA.DataElmentD}, PS_EVENTDATE:ProgrmStagA)" ) );
+    }
+
+    @Test
+    public void testD2Oizp()
+    {
+        assertEquals("((date_part('year',age(cast(executiondate as date), cast(\"DataElmentA\" as date)))) * 12 + date_part('month',age(cast(executiondate as date), cast(\"DataElmentA\" as date))))",
+            getSql("d2:monthsBetween(#{ProgrmStagA.DataElmentA}, PS_EVENTDATE:ProgrmStagA)" ) );
+
+        assertEquals("coalesce(case when \"DataElmentA\" >= 0 then 1 else 0 end, 0)",
+            getSql("d2:oizp(#{ProgrmStagA.DataElmentA})" ) );
+
+        assertEquals("coalesce(case when (select \"DataElmentA\" from analytics_event_Program000A where analytics_event_Program000A.pi = ax.pi and \"DataElmentA\" is not null and executiondate < cast( '2020-01-10' as date ) and executiondate >= cast( '2020-01-09' as date ) and ps = 'ProgrmStagA' order by executiondate desc limit 1 ) >= 0 then 1 else 0 end, 0)",
+            getSqlEnrollment("d2:oizp(#{ProgrmStagA.DataElmentA})" ) );
+    }
+
+    @Test
+    public void testD2RelationshipCount()
+    {
+        assertEquals("(select count(*) from relationship r join relationshipitem rifrom on rifrom.relationshipid = r.relationshipid join trackedentityinstance tei on rifrom.trackedentityinstanceid = tei.trackedentityinstanceid and tei.uid = ax.tei)",
+            getSql("d2:relationshipCount()" ) );
+
+        assertEquals("(select count(*) from relationship r join relationshipitem rifrom on rifrom.relationshipid = r.relationshipid join trackedentityinstance tei on rifrom.trackedentityinstanceid = tei.trackedentityinstanceid and tei.uid = ax.tei)",
+            getSqlEnrollment("d2:relationshipCount()" ) );
+
+        assertEquals("(select count(*) from relationship r join relationshiptype rt on r.relationshiptypeid = rt.relationshiptypeid and rt.uid = 'RelatioTypA' join relationshipitem rifrom on rifrom.relationshipid = r.relationshipid join trackedentityinstance tei on rifrom.trackedentityinstanceid = tei.trackedentityinstanceid and tei.uid = ax.tei)",
+            getSql("d2:relationshipCount('RelatioTypA')" ) );
+
+        assertEquals("(select count(*) from relationship r join relationshiptype rt on r.relationshiptypeid = rt.relationshiptypeid and rt.uid = 'RelatioTypA' join relationshipitem rifrom on rifrom.relationshipid = r.relationshipid join trackedentityinstance tei on rifrom.trackedentityinstanceid = tei.trackedentityinstanceid and tei.uid = ax.tei)",
+            getSqlEnrollment("d2:relationshipCount('RelatioTypA')" ) );
+    }
+
+    @Test
+    public void testD2WeeksBetween()
+    {
+        assertEquals("((cast(executiondate as date) - cast(\"DataElmentA\" as date))/7)",
+            getSql("d2:weeksBetween(#{ProgrmStagA.DataElmentA}, PS_EVENTDATE:ProgrmStagA)" ) );
+
+        assertEquals("((cast((select executiondate from analytics_event_Program000A where analytics_event_Program000A.pi = ax.pi and executiondate is not null and executiondate < cast( '2020-01-10' as date ) and executiondate >= cast( '2020-01-09' as date ) and ps = 'ProgrmStagA' order by executiondate desc limit 1 ) as date) " +
+                "- cast((select \"DataElmentD\" from analytics_event_Program000A where analytics_event_Program000A.pi = ax.pi and \"DataElmentD\" is not null and executiondate < cast( '2020-01-10' as date ) and executiondate >= cast( '2020-01-09' as date ) and ps = 'ProgrmStagA' order by executiondate desc limit 1 ) as date))/7)",
+            getSqlEnrollment("d2:weeksBetween(#{ProgrmStagA.DataElmentD}, PS_EVENTDATE:ProgrmStagA)" ) );
+    }
+
+    @Test
+    public void testD2YearsBetween()
+    {
+        assertEquals("(date_part('year',age(cast(executiondate as date), cast(\"DataElmentA\" as date))))",
+            getSql("d2:yearsBetween(#{ProgrmStagA.DataElmentA}, PS_EVENTDATE:ProgrmStagA)" ) );
+
+        assertEquals("(date_part('year',age(cast((select executiondate from analytics_event_Program000A " +
+                "where analytics_event_Program000A.pi = ax.pi and executiondate is not null and executiondate < " +
+                "cast( '2020-01-10' as date ) and executiondate >= cast( '2020-01-09' as date ) and ps = 'ProgrmStagA' order by executiondate desc limit 1 ) as date), " +
+                "cast((select \"DataElmentD\" from analytics_event_Program000A where analytics_event_Program000A.pi = ax.pi and \"DataElmentD\" is not null and executiondate < " +
+                "cast( '2020-01-10' as date ) and executiondate >= cast( '2020-01-09' as date ) and ps = 'ProgrmStagA' order by executiondate desc limit 1 ) as date))))",
+            getSqlEnrollment("d2:yearsBetween(#{ProgrmStagA.DataElmentD}, PS_EVENTDATE:ProgrmStagA)" ) );
+    }
+
+    @Test
+    public void testD2Zing()
+    {
+        assertEquals("greatest(0,coalesce(\"DataElmentA\"::numeric,0) + 5)",
+            getSql("d2:zing(#{ProgrmStagA.DataElmentA} + 5)" ) );
+
+        assertEquals("greatest(0,coalesce((select \"DataElmentA\" from analytics_event_Program000A where analytics_event_Program000A.pi = ax.pi and \"DataElmentA\" is not null and executiondate < cast( '2020-01-10' as date ) and executiondate >= cast( '2020-01-09' as date ) and ps = 'ProgrmStagA' order by executiondate desc limit 1 )::numeric,0) + 5)",
+            getSqlEnrollment("d2:zing(#{ProgrmStagA.DataElmentA} + 5)" ) );
+    }
+
+    @Test
+    public void testD2Zpvc()
+    {
+        assertEquals("nullif(cast((case when \"DataElmentA\" >= 0 then 1 else 0 end + case when \"DataElmentB\" >= 0 then 1 else 0 end) as double precision),0)",
+            getSql("d2:zpvc(#{ProgrmStagA.DataElmentA},#{ProgrmStagB.DataElmentB})" ) );
+
+        assertEquals("nullif(cast((case when (select \"DataElmentA\" from analytics_event_Program000A where analytics_event_Program000A.pi = ax.pi and \"DataElmentA\" is not null and executiondate < cast( '2020-01-10' as date ) and executiondate >= cast( '2020-01-09' as date ) and ps = 'ProgrmStagA' order by executiondate desc limit 1 ) >= 0 then 1 else 0 end " +
+                "+ case when (select \"DataElmentB\" from analytics_event_Program000A where analytics_event_Program000A.pi = ax.pi and \"DataElmentB\" is not null and executiondate < cast( '2020-01-10' as date ) and executiondate >= cast( '2020-01-09' as date ) and ps = 'ProgrmStagB' order by executiondate desc limit 1 ) >= 0 then 1 else 0 end) as double precision),0)",
+            getSqlEnrollment("d2:zpvc(#{ProgrmStagA.DataElmentA},#{ProgrmStagB.DataElmentB})" ) );
+    }
+}