--- conflicted
+++ resolved
@@ -1,5 +1,5 @@
 /*
- * Copyright (c) 2004-2004-2021, University of Oslo
+ * Copyright (c) 2004-2021, University of Oslo
  * All rights reserved.
  *
  * Redistribution and use in source and binary forms, with or without
@@ -27,7 +27,6 @@
  */
 package org.hisp.dhis.orgunitprofile;
 
-<<<<<<< HEAD
 import com.fasterxml.jackson.databind.ObjectMapper;
 import org.hisp.dhis.DhisSpringTest;
 import org.hisp.dhis.analytics.AnalyticsService;
@@ -36,7 +35,6 @@
 import org.hisp.dhis.attribute.AttributeValue;
 import org.hisp.dhis.common.IdentifiableObjectManager;
 import org.hisp.dhis.dataelement.DataElement;
-import org.hisp.dhis.datavalue.DataValueService;
 import org.hisp.dhis.keyjsonvalue.KeyJsonValueService;
 import org.hisp.dhis.organisationunit.OrganisationUnit;
 import org.hisp.dhis.organisationunit.OrganisationUnitGroup;
@@ -45,14 +43,9 @@
 import org.hisp.dhis.orgunitprofile.impl.DefaultOrgUnitProfileService;
 import org.hisp.dhis.period.Period;
 import org.hisp.dhis.user.UserService;
-=======
->>>>>>> b6a7d699
 import static org.junit.Assert.assertEquals;
 import static org.junit.Assert.assertTrue;
 
-import org.hisp.dhis.DhisSpringTest;
-import org.hisp.dhis.user.UserService;
-import org.junit.Before;
 import org.junit.Rule;
 import org.junit.Test;
 import static org.mockito.ArgumentMatchers.any;
@@ -105,11 +98,6 @@
     @Test
     public void testSave()
     {
-<<<<<<< HEAD
-
-=======
-        createAndInjectAdminUser( "ALL", "F_ORG_UNIT_PROFILE_ADD" );
->>>>>>> b6a7d699
         OrgUnitProfile orgUnitProfile = new OrgUnitProfile();
         orgUnitProfile.getAttributes().add( "Attribute1" );
         orgUnitProfile.getAttributes().add( "Attribute2" );
