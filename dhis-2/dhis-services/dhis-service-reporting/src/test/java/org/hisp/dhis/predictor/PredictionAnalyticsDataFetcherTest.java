--- conflicted
+++ resolved
@@ -427,18 +427,9 @@
         Grid grid = new ListGrid();
 
         grid.addHeader( new GridHeader( PERIOD_DIM_ID, "Period", ValueType.TEXT, false, true ) );
-<<<<<<< HEAD
-        grid.addHeader(
-            new GridHeader( DATA_X_DIM_ID, "DimensionItem", ValueType.TEXT, false, true ) );
-        grid.addHeader(
-            new GridHeader( ORGUNIT_DIM_ID, "OrganisationUnit", ValueType.TEXT, false, true ) );
-        grid.addHeader(
-            new GridHeader( ATTRIBUTEOPTIONCOMBO_DIM_ID, "AOC", ValueType.TEXT, false, true ) );
-=======
         grid.addHeader( new GridHeader( DATA_X_DIM_ID, "DimensionItem", ValueType.TEXT, false, true ) );
         grid.addHeader( new GridHeader( ORGUNIT_DIM_ID, "OrganisationUnit", ValueType.TEXT, false, true ) );
         grid.addHeader( new GridHeader( ATTRIBUTEOPTIONCOMBO_DIM_ID, "AOC", ValueType.TEXT, false, true ) );
->>>>>>> a61fb7b0
         grid.addHeader( new GridHeader( "value", "Value", ValueType.NUMBER, false, true ) );
 
         return grid;
@@ -449,15 +440,8 @@
         Grid grid = new ListGrid();
 
         grid.addHeader( new GridHeader( PERIOD_DIM_ID, "Period", ValueType.TEXT, false, true ) );
-<<<<<<< HEAD
-        grid.addHeader(
-            new GridHeader( DATA_X_DIM_ID, "DimensionItem", ValueType.TEXT, false, true ) );
-        grid.addHeader(
-            new GridHeader( ORGUNIT_DIM_ID, "OrganisationUnit", ValueType.TEXT, false, true ) );
-=======
         grid.addHeader( new GridHeader( DATA_X_DIM_ID, "DimensionItem", ValueType.TEXT, false, true ) );
         grid.addHeader( new GridHeader( ORGUNIT_DIM_ID, "OrganisationUnit", ValueType.TEXT, false, true ) );
->>>>>>> a61fb7b0
         grid.addHeader( new GridHeader( "value", "Value", ValueType.NUMBER, false, true ) );
 
         return grid;
