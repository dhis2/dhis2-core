--- conflicted
+++ resolved
@@ -1,376 +1,379 @@
-package org.hisp.dhis.report.impl;
-
-/*
- * Copyright (c) 2004-2017, University of Oslo
- * All rights reserved.
- *
- * Redistribution and use in source and binary forms, with or without
- * modification, are permitted provided that the following conditions are met:
- * Redistributions of source code must retain the above copyright notice, this
- * list of conditions and the following disclaimer.
- *
- * Redistributions in binary form must reproduce the above copyright notice,
- * this list of conditions and the following disclaimer in the documentation
- * and/or other materials provided with the distribution.
- * Neither the name of the HISP project nor the names of its contributors may
- * be used to endorse or promote products derived from this software without
- * specific prior written permission.
- *
- * THIS SOFTWARE IS PROVIDED BY THE COPYRIGHT HOLDERS AND CONTRIBUTORS "AS IS" AND
- * ANY EXPRESS OR IMPLIED WARRANTIES, INCLUDING, BUT NOT LIMITED TO, THE IMPLIED
- * WARRANTIES OF MERCHANTABILITY AND FITNESS FOR A PARTICULAR PURPOSE ARE
- * DISCLAIMED. IN NO EVENT SHALL THE COPYRIGHT OWNER OR CONTRIBUTORS BE LIABLE FOR
- * ANY DIRECT, INDIRECT, INCIDENTAL, SPECIAL, EXEMPLARY, OR CONSEQUENTIAL DAMAGES
- * (INCLUDING, BUT NOT LIMITED TO, PROCUREMENT OF SUBSTITUTE GOODS OR SERVICES;
- * LOSS OF USE, DATA, OR PROFITS; OR BUSINESS INTERRUPTION) HOWEVER CAUSED AND ON
- * ANY THEORY OF LIABILITY, WHETHER IN CONTRACT, STRICT LIABILITY, OR TORT
- * (INCLUDING NEGLIGENCE OR OTHERWISE) ARISING IN ANY WAY OUT OF THE USE OF THIS
- * SOFTWARE, EVEN IF ADVISED OF THE POSSIBILITY OF SUCH DAMAGE.
- */
-
-import net.sf.jasperreports.engine.JasperCompileManager;
-import net.sf.jasperreports.engine.JasperFillManager;
-import net.sf.jasperreports.engine.JasperPrint;
-import net.sf.jasperreports.engine.JasperReport;
-import org.apache.commons.io.IOUtils;
-import org.apache.velocity.VelocityContext;
-import org.hisp.dhis.calendar.Calendar;
-import org.hisp.dhis.common.GenericIdentifiableObjectStore;
-import org.hisp.dhis.common.Grid;
-import org.hisp.dhis.common.IdentifiableObjectUtils;
-import org.hisp.dhis.commons.util.Encoder;
-import org.hisp.dhis.constant.ConstantService;
-import org.hisp.dhis.i18n.I18nFormat;
-import org.hisp.dhis.i18n.I18nManager;
-import org.hisp.dhis.organisationunit.OrganisationUnit;
-import org.hisp.dhis.organisationunit.OrganisationUnitService;
-import org.hisp.dhis.period.Period;
-import org.hisp.dhis.period.PeriodService;
-import org.hisp.dhis.period.PeriodType;
-import org.hisp.dhis.report.Report;
-import org.hisp.dhis.report.ReportService;
-import org.hisp.dhis.reporttable.ReportTable;
-import org.hisp.dhis.reporttable.ReportTableService;
-import org.hisp.dhis.system.util.DateUtils;
-import org.hisp.dhis.system.util.JRExportUtils;
-import org.hisp.dhis.system.velocity.VelocityManager;
-import org.springframework.jdbc.datasource.DataSourceUtils;
-import org.springframework.transaction.annotation.Transactional;
-
-import javax.sql.DataSource;
-import java.io.OutputStream;
-import java.io.Writer;
-import java.nio.charset.StandardCharsets;
-import java.sql.Connection;
-import java.util.ArrayList;
-import java.util.Date;
-import java.util.HashMap;
-import java.util.List;
-import java.util.Map;
-
-import static org.hisp.dhis.common.IdentifiableObjectUtils.getIdentifiers;
-import static org.hisp.dhis.commons.util.TextUtils.getCommaDelimitedString;
-
-/**
- * @author Lars Helge Overland
- */
-@Transactional
-public class DefaultReportService
-    implements ReportService
-{
-    public static final String ORGUNIT_LEVEL_COLUMN_PREFIX = "idlevel";
-    public static final String ORGUNIT_UID_LEVEL_COLUMN_PREFIX = "uidlevel";
-
-    private static final Encoder ENCODER = new Encoder();
-
-    // -------------------------------------------------------------------------
-    // Dependencies
-    // -------------------------------------------------------------------------
-
-    private GenericIdentifiableObjectStore<Report> reportStore;
-
-    public void setReportStore( GenericIdentifiableObjectStore<Report> reportStore )
-    {
-        this.reportStore = reportStore;
-    }
-
-    private ReportTableService reportTableService;
-
-    public void setReportTableService( ReportTableService reportTableService )
-    {
-        this.reportTableService = reportTableService;
-    }
-
-    private ConstantService constantService;
-
-    public void setConstantService( ConstantService constantService )
-    {
-        this.constantService = constantService;
-    }
-
-    private OrganisationUnitService organisationUnitService;
-
-    public void setOrganisationUnitService( OrganisationUnitService organisationUnitService )
-    {
-        this.organisationUnitService = organisationUnitService;
-    }
-
-    private PeriodService periodService;
-
-    public void setPeriodService( PeriodService periodService )
-    {
-        this.periodService = periodService;
-    }
-    
-    private I18nManager i18nManager;
-
-    public void setI18nManager( I18nManager i18nManager )
-    {
-        this.i18nManager = i18nManager;
-    }
-
-    private DataSource dataSource;
-
-    public void setDataSource( DataSource dataSource )
-    {
-        this.dataSource = dataSource;
-    }
-
-    // -------------------------------------------------------------------------
-    // ReportService implementation
-    // -------------------------------------------------------------------------
-
-    @Override
-    public JasperPrint renderReport( OutputStream out, String reportUid, Period period,
-        String organisationUnitUid, String type )
-    {
-        I18nFormat format = i18nManager.getI18nFormat();
-        
-        Report report = getReport( reportUid );
-
-        Map<String, Object> params = new HashMap<>();
-
-        params.putAll( constantService.getConstantParameterMap() );
-
-        Date reportDate = new Date();
-
-        if ( period != null )
-        {
-            params.put( PARAM_PERIOD_NAME, format.formatPeriod( period ) );
-
-            reportDate = period.getStartDate();
-        }
-
-        OrganisationUnit orgUnit = organisationUnitService.getOrganisationUnit( organisationUnitUid );
-
-        if ( orgUnit != null )
-        {
-            int level = orgUnit.getLevel();
-
-            params.put( PARAM_ORGANISATIONUNIT_COLUMN_NAME, orgUnit.getName() );
-            params.put( PARAM_ORGANISATIONUNIT_LEVEL, level );
-            params.put( PARAM_ORGANISATIONUNIT_LEVEL_COLUMN, ORGUNIT_LEVEL_COLUMN_PREFIX + level );
-            params.put( PARAM_ORGANISATIONUNIT_UID_LEVEL_COLUMN, ORGUNIT_UID_LEVEL_COLUMN_PREFIX + level );
-        }
-
-        JasperPrint print = null;
-
-        try
-        {
-            JasperReport jasperReport = JasperCompileManager.compileReport( IOUtils.toInputStream( report.getDesignContent(), StandardCharsets.UTF_8 ) );
-
-            if ( report.hasReportTable() ) // Use JR data source
-            {
-                ReportTable reportTable = report.getReportTable();
-
-                Grid grid = reportTableService.getReportTableGrid( reportTable.getUid(), reportDate, organisationUnitUid );
-
-                print = JasperFillManager.fillReport( jasperReport, params, grid );
-            }
-            else // Use JDBC data source
-            {
-                if ( report.hasRelativePeriods() )
-                {
-<<<<<<< HEAD
-                    AnalyticsFinancialYearStartKey financialYearStart = AnalyticsFinancialYearStartKey.valueOf(
-                        systemSettingManager.getSystemSetting( SettingKey.ANALYTICS_FINANCIAL_YEAR_START ).toString() );
-                    List<Period> relativePeriods = report.getRelatives().getRelativePeriods( reportDate, null, false,
-                        financialYearStart );
-=======
-                    List<Period> relativePeriods = report.getRelatives().getRelativePeriods( reportDate, null, false );
->>>>>>> 0a10073e
-
-                    String periodString = getCommaDelimitedString( getIdentifiers( periodService.reloadPeriods( relativePeriods ) ) );
-                    String isoPeriodString = getCommaDelimitedString( IdentifiableObjectUtils.getUids( relativePeriods ) );
-
-                    params.put( PARAM_RELATIVE_PERIODS, periodString );
-                    params.put( PARAM_RELATIVE_ISO_PERIODS, isoPeriodString );
-                }
-
-                if ( report.hasReportParams() && report.getReportParams().isParamOrganisationUnit() && orgUnit != null )
-                {
-                    params.put( PARAM_ORG_UNITS, String.valueOf( orgUnit.getId() ) );
-                    params.put( PARAM_ORG_UNITS_UID, String.valueOf( orgUnit.getUid() ) );
-                }
-
-                Connection connection = DataSourceUtils.getConnection( dataSource );
-
-                try
-                {
-                    print = JasperFillManager.fillReport( jasperReport, params, connection );
-                }
-                finally
-                {
-                    DataSourceUtils.releaseConnection( connection, dataSource );
-                }
-            }
-
-            if ( print != null )
-            {
-                JRExportUtils.export( type, out, print );
-            }
-        }
-        catch ( Exception ex )
-        {
-            throw new RuntimeException( "Failed to render report", ex );
-        }
-
-        return print;
-    }
-
-    @Override
-    public void renderHtmlReport( Writer writer, String uid, Date date, String ou )
-    {
-        Report report = getReport( uid );
-        OrganisationUnit organisationUnit = null;
-        List<OrganisationUnit> organisationUnitHierarchy = new ArrayList<>();
-        List<OrganisationUnit> organisationUnitChildren = new ArrayList<>();
-        List<String> periods = new ArrayList<>();
-        
-        I18nFormat format = i18nManager.getI18nFormat();
-        
-        if ( ou != null )
-        {
-            organisationUnit = organisationUnitService.getOrganisationUnit( ou );
-
-            if ( organisationUnit != null )
-            {
-                organisationUnitHierarchy.add( organisationUnit );
-
-                OrganisationUnit parent = organisationUnit;
-
-                while ( parent.getParent() != null )
-                {
-                    parent = parent.getParent();
-                    organisationUnitHierarchy.add( parent );
-                }
-
-                organisationUnitChildren.addAll( organisationUnit.getChildren() );
-            }
-        }
-
-        Calendar calendar = PeriodType.getCalendar();
-
-        if ( report != null && report.hasRelativePeriods() )
-        {
-            if ( calendar.isIso8601() )
-            {
-                for ( Period period : report.getRelatives().getRelativePeriods( date, format, true ) )
-                {
-                    periods.add( period.getIsoDate() );
-                }
-            }
-            else
-            {
-                periods = IdentifiableObjectUtils.getLocalPeriodIdentifiers( report.getRelatives().getRelativePeriods( date, format, true ), calendar );
-            }
-        }
-
-        String dateString = DateUtils.getMediumDateString( date );
-
-        if ( date != null && !calendar.isIso8601() )
-        {
-            dateString = calendar.formattedDate( calendar.fromIso( date ) );
-        }
-
-        final VelocityContext context = new VelocityContext();
-        context.put( "report", report );
-        context.put( "organisationUnit", organisationUnit );
-        context.put( "organisationUnitHierarchy", organisationUnitHierarchy );
-        context.put( "organisationUnitChildren", organisationUnitChildren );
-        context.put( "date", dateString );
-        context.put( "periods", periods );
-        context.put( "format", format );
-        context.put( "encoder", ENCODER );
-
-        new VelocityManager().getEngine().getTemplate( "html-report.vm" ).merge( context, writer );
-    }
-
-    @Override
-    public int saveReport( Report report )
-    {
-        reportStore.save( report );
-
-        return report.getId();
-    }
-
-    @Override
-    public void deleteReport( Report report )
-    {
-        reportStore.delete( report );
-    }
-
-    @Override
-    public List<Report> getAllReports()
-    {
-        return reportStore.getAll();
-    }
-
-    @Override
-    public Report getReport( int id )
-    {
-        return reportStore.get( id );
-    }
-
-    @Override
-    public Report getReport( String uid )
-    {
-        return reportStore.getByUid( uid );
-    }
-
-    @Override
-    public int getReportCount()
-    {
-        return reportStore.getCount();
-    }
-
-    @Override
-    public int getReportCountByName( String name )
-    {
-        return reportStore.getCountLikeName( name );
-    }
-
-    @Override
-    public List<Report> getReportsBetween( int first, int max )
-    {
-        return reportStore.getAllOrderedName( first, max );
-    }
-
-    @Override
-    public List<Report> getReportsBetweenByName( String name, int first, int max )
-    {
-        return reportStore.getAllLikeName( name, first, max );
-    }
-
-    @Override
-    public List<Report> getReportByName( String name )
-    {
-        return reportStore.getAllEqName( name );
-    }
-
-    @Override
-    public List<Report> getReportsByUid( List<String> uids )
-    {
-        return reportStore.getByUid( uids );
-    }
-}
+package org.hisp.dhis.report.impl;
+
+/*
+ * Copyright (c) 2004-2017, University of Oslo
+ * All rights reserved.
+ *
+ * Redistribution and use in source and binary forms, with or without
+ * modification, are permitted provided that the following conditions are met:
+ * Redistributions of source code must retain the above copyright notice, this
+ * list of conditions and the following disclaimer.
+ *
+ * Redistributions in binary form must reproduce the above copyright notice,
+ * this list of conditions and the following disclaimer in the documentation
+ * and/or other materials provided with the distribution.
+ * Neither the name of the HISP project nor the names of its contributors may
+ * be used to endorse or promote products derived from this software without
+ * specific prior written permission.
+ *
+ * THIS SOFTWARE IS PROVIDED BY THE COPYRIGHT HOLDERS AND CONTRIBUTORS "AS IS" AND
+ * ANY EXPRESS OR IMPLIED WARRANTIES, INCLUDING, BUT NOT LIMITED TO, THE IMPLIED
+ * WARRANTIES OF MERCHANTABILITY AND FITNESS FOR A PARTICULAR PURPOSE ARE
+ * DISCLAIMED. IN NO EVENT SHALL THE COPYRIGHT OWNER OR CONTRIBUTORS BE LIABLE FOR
+ * ANY DIRECT, INDIRECT, INCIDENTAL, SPECIAL, EXEMPLARY, OR CONSEQUENTIAL DAMAGES
+ * (INCLUDING, BUT NOT LIMITED TO, PROCUREMENT OF SUBSTITUTE GOODS OR SERVICES;
+ * LOSS OF USE, DATA, OR PROFITS; OR BUSINESS INTERRUPTION) HOWEVER CAUSED AND ON
+ * ANY THEORY OF LIABILITY, WHETHER IN CONTRACT, STRICT LIABILITY, OR TORT
+ * (INCLUDING NEGLIGENCE OR OTHERWISE) ARISING IN ANY WAY OUT OF THE USE OF THIS
+ * SOFTWARE, EVEN IF ADVISED OF THE POSSIBILITY OF SUCH DAMAGE.
+ */
+
+import net.sf.jasperreports.engine.JasperCompileManager;
+import net.sf.jasperreports.engine.JasperFillManager;
+import net.sf.jasperreports.engine.JasperPrint;
+import net.sf.jasperreports.engine.JasperReport;
+import org.apache.commons.io.IOUtils;
+import org.apache.velocity.VelocityContext;
+import org.hisp.dhis.analytics.AnalyticsFinancialYearStartKey;
+import org.hisp.dhis.calendar.Calendar;
+import org.hisp.dhis.common.GenericIdentifiableObjectStore;
+import org.hisp.dhis.common.Grid;
+import org.hisp.dhis.common.IdentifiableObjectUtils;
+import org.hisp.dhis.commons.util.Encoder;
+import org.hisp.dhis.constant.ConstantService;
+import org.hisp.dhis.i18n.I18nFormat;
+import org.hisp.dhis.i18n.I18nManager;
+import org.hisp.dhis.organisationunit.OrganisationUnit;
+import org.hisp.dhis.organisationunit.OrganisationUnitService;
+import org.hisp.dhis.period.Period;
+import org.hisp.dhis.period.PeriodService;
+import org.hisp.dhis.period.PeriodType;
+import org.hisp.dhis.report.Report;
+import org.hisp.dhis.report.ReportService;
+import org.hisp.dhis.reporttable.ReportTable;
+import org.hisp.dhis.reporttable.ReportTableService;
+import org.hisp.dhis.setting.SettingKey;
+import org.hisp.dhis.setting.SystemSettingManager;
+import org.hisp.dhis.system.util.DateUtils;
+import org.hisp.dhis.system.util.JRExportUtils;
+import org.hisp.dhis.system.velocity.VelocityManager;
+import org.springframework.beans.factory.annotation.Autowired;
+import org.springframework.jdbc.datasource.DataSourceUtils;
+import org.springframework.transaction.annotation.Transactional;
+
+import javax.sql.DataSource;
+import java.io.OutputStream;
+import java.io.Writer;
+import java.nio.charset.StandardCharsets;
+import java.sql.Connection;
+import java.util.*;
+
+import static org.hisp.dhis.common.IdentifiableObjectUtils.getIdentifiers;
+import static org.hisp.dhis.commons.util.TextUtils.getCommaDelimitedString;
+
+/**
+ * @author Lars Helge Overland
+ */
+@Transactional
+public class DefaultReportService
+    implements ReportService
+{
+    public static final String ORGUNIT_LEVEL_COLUMN_PREFIX = "idlevel";
+    public static final String ORGUNIT_UID_LEVEL_COLUMN_PREFIX = "uidlevel";
+
+    private static final Encoder ENCODER = new Encoder();
+
+    // -------------------------------------------------------------------------
+    // Dependencies
+    // -------------------------------------------------------------------------
+
+    private GenericIdentifiableObjectStore<Report> reportStore;
+
+    public void setReportStore( GenericIdentifiableObjectStore<Report> reportStore )
+    {
+        this.reportStore = reportStore;
+    }
+
+    private ReportTableService reportTableService;
+
+    public void setReportTableService( ReportTableService reportTableService )
+    {
+        this.reportTableService = reportTableService;
+    }
+
+    private ConstantService constantService;
+
+    public void setConstantService( ConstantService constantService )
+    {
+        this.constantService = constantService;
+    }
+
+    private OrganisationUnitService organisationUnitService;
+
+    public void setOrganisationUnitService( OrganisationUnitService organisationUnitService )
+    {
+        this.organisationUnitService = organisationUnitService;
+    }
+
+    private PeriodService periodService;
+
+    public void setPeriodService( PeriodService periodService )
+    {
+        this.periodService = periodService;
+    }
+    
+    private I18nManager i18nManager;
+
+    public void setI18nManager( I18nManager i18nManager )
+    {
+        this.i18nManager = i18nManager;
+    }
+
+    private DataSource dataSource;
+
+    public void setDataSource( DataSource dataSource )
+    {
+        this.dataSource = dataSource;
+    }
+
+    @Autowired
+    private SystemSettingManager systemSettingManager;
+
+    // -------------------------------------------------------------------------
+    // ReportService implementation
+    // -------------------------------------------------------------------------
+
+    @Override
+    public JasperPrint renderReport( OutputStream out, String reportUid, Period period,
+        String organisationUnitUid, String type )
+    {
+        I18nFormat format = i18nManager.getI18nFormat();
+        
+        Report report = getReport( reportUid );
+
+        Map<String, Object> params = new HashMap<>();
+
+        params.putAll( constantService.getConstantParameterMap() );
+
+        Date reportDate = new Date();
+
+        if ( period != null )
+        {
+            params.put( PARAM_PERIOD_NAME, format.formatPeriod( period ) );
+
+            reportDate = period.getStartDate();
+        }
+
+        OrganisationUnit orgUnit = organisationUnitService.getOrganisationUnit( organisationUnitUid );
+
+        if ( orgUnit != null )
+        {
+            int level = orgUnit.getLevel();
+
+            params.put( PARAM_ORGANISATIONUNIT_COLUMN_NAME, orgUnit.getName() );
+            params.put( PARAM_ORGANISATIONUNIT_LEVEL, level );
+            params.put( PARAM_ORGANISATIONUNIT_LEVEL_COLUMN, ORGUNIT_LEVEL_COLUMN_PREFIX + level );
+            params.put( PARAM_ORGANISATIONUNIT_UID_LEVEL_COLUMN, ORGUNIT_UID_LEVEL_COLUMN_PREFIX + level );
+        }
+
+        JasperPrint print = null;
+
+        try
+        {
+            JasperReport jasperReport = JasperCompileManager.compileReport( IOUtils.toInputStream( report.getDesignContent(), StandardCharsets.UTF_8 ) );
+
+            if ( report.hasReportTable() ) // Use JR data source
+            {
+                ReportTable reportTable = report.getReportTable();
+
+                Grid grid = reportTableService.getReportTableGrid( reportTable.getUid(), reportDate, organisationUnitUid );
+
+                print = JasperFillManager.fillReport( jasperReport, params, grid );
+            }
+            else // Use JDBC data source
+            {
+                if ( report.hasRelativePeriods() )
+                {
+                    AnalyticsFinancialYearStartKey financialYearStart = AnalyticsFinancialYearStartKey.valueOf(
+                        systemSettingManager.getSystemSetting( SettingKey.ANALYTICS_FINANCIAL_YEAR_START ).toString() );
+                    List<Period> relativePeriods = report.getRelatives().getRelativePeriods( reportDate, null, false,
+                        financialYearStart );
+
+                    String periodString = getCommaDelimitedString( getIdentifiers( periodService.reloadPeriods( relativePeriods ) ) );
+                    String isoPeriodString = getCommaDelimitedString( IdentifiableObjectUtils.getUids( relativePeriods ) );
+
+                    params.put( PARAM_RELATIVE_PERIODS, periodString );
+                    params.put( PARAM_RELATIVE_ISO_PERIODS, isoPeriodString );
+                }
+
+                if ( report.hasReportParams() && report.getReportParams().isParamOrganisationUnit() && orgUnit != null )
+                {
+                    params.put( PARAM_ORG_UNITS, String.valueOf( orgUnit.getId() ) );
+                    params.put( PARAM_ORG_UNITS_UID, String.valueOf( orgUnit.getUid() ) );
+                }
+
+                Connection connection = DataSourceUtils.getConnection( dataSource );
+
+                try
+                {
+                    print = JasperFillManager.fillReport( jasperReport, params, connection );
+                }
+                finally
+                {
+                    DataSourceUtils.releaseConnection( connection, dataSource );
+                }
+            }
+
+            if ( print != null )
+            {
+                JRExportUtils.export( type, out, print );
+            }
+        }
+        catch ( Exception ex )
+        {
+            throw new RuntimeException( "Failed to render report", ex );
+        }
+
+        return print;
+    }
+
+    @Override
+    public void renderHtmlReport( Writer writer, String uid, Date date, String ou )
+    {
+        Report report = getReport( uid );
+        OrganisationUnit organisationUnit = null;
+        List<OrganisationUnit> organisationUnitHierarchy = new ArrayList<>();
+        List<OrganisationUnit> organisationUnitChildren = new ArrayList<>();
+        List<String> periods = new ArrayList<>();
+        
+        I18nFormat format = i18nManager.getI18nFormat();
+        
+        if ( ou != null )
+        {
+            organisationUnit = organisationUnitService.getOrganisationUnit( ou );
+
+            if ( organisationUnit != null )
+            {
+                organisationUnitHierarchy.add( organisationUnit );
+
+                OrganisationUnit parent = organisationUnit;
+
+                while ( parent.getParent() != null )
+                {
+                    parent = parent.getParent();
+                    organisationUnitHierarchy.add( parent );
+                }
+
+                organisationUnitChildren.addAll( organisationUnit.getChildren() );
+            }
+        }
+
+        Calendar calendar = PeriodType.getCalendar();
+
+        if ( report != null && report.hasRelativePeriods() )
+        {
+            AnalyticsFinancialYearStartKey financialYearStart = AnalyticsFinancialYearStartKey.valueOf( String.valueOf( systemSettingManager.getSystemSetting( SettingKey.ANALYTICS_FINANCIAL_YEAR_START ) ) );
+            
+            if ( calendar.isIso8601() )
+            {
+                for ( Period period : report.getRelatives().getRelativePeriods( date, format, true,
+                    financialYearStart ) )
+                {
+                    periods.add( period.getIsoDate() );
+                }
+            }
+            else
+            {
+                periods = IdentifiableObjectUtils.getLocalPeriodIdentifiers( report.getRelatives().getRelativePeriods( date, format, true,
+                    financialYearStart ), calendar );
+            }
+        }
+
+        String dateString = DateUtils.getMediumDateString( date );
+
+        if ( date != null && !calendar.isIso8601() )
+        {
+            dateString = calendar.formattedDate( calendar.fromIso( date ) );
+        }
+
+        final VelocityContext context = new VelocityContext();
+        context.put( "report", report );
+        context.put( "organisationUnit", organisationUnit );
+        context.put( "organisationUnitHierarchy", organisationUnitHierarchy );
+        context.put( "organisationUnitChildren", organisationUnitChildren );
+        context.put( "date", dateString );
+        context.put( "periods", periods );
+        context.put( "format", format );
+        context.put( "encoder", ENCODER );
+
+        new VelocityManager().getEngine().getTemplate( "html-report.vm" ).merge( context, writer );
+    }
+
+    @Override
+    public int saveReport( Report report )
+    {
+        reportStore.save( report );
+
+        return report.getId();
+    }
+
+    @Override
+    public void deleteReport( Report report )
+    {
+        reportStore.delete( report );
+    }
+
+    @Override
+    public List<Report> getAllReports()
+    {
+        return reportStore.getAll();
+    }
+
+    @Override
+    public Report getReport( int id )
+    {
+        return reportStore.get( id );
+    }
+
+    @Override
+    public Report getReport( String uid )
+    {
+        return reportStore.getByUid( uid );
+    }
+
+    @Override
+    public int getReportCount()
+    {
+        return reportStore.getCount();
+    }
+
+    @Override
+    public int getReportCountByName( String name )
+    {
+        return reportStore.getCountLikeName( name );
+    }
+
+    @Override
+    public List<Report> getReportsBetween( int first, int max )
+    {
+        return reportStore.getAllOrderedName( first, max );
+    }
+
+    @Override
+    public List<Report> getReportsBetweenByName( String name, int first, int max )
+    {
+        return reportStore.getAllLikeName( name, first, max );
+    }
+
+    @Override
+    public List<Report> getReportByName( String name )
+    {
+        return reportStore.getAllEqName( name );
+    }
+
+    @Override
+    public List<Report> getReportsByUid( List<String> uids )
+    {
+        return reportStore.getByUid( uids );
+    }
+}