--- conflicted
+++ resolved
@@ -494,14 +494,9 @@
                 values.putAll( nonAocValues );
             }
 
-            Double value = expressionService.getExpressionValue( expression.getExpression(),
-<<<<<<< HEAD
-                VALIDATION_RULE_EXPRESSION, context.getItemMap(), values, context.getConstantMap(), null,
-                period.getDaysInPeriod(), expression.getMissingValueStrategy() );
-=======
-                VALIDATION_RULE_EXPRESSION, values, context.getConstantMap(), null, context.getOrgUnitGroupMap(),
+            Double value = expressionService.getExpressionValue( expression.getExpression(), VALIDATION_RULE_EXPRESSION,
+                context.getItemMap(), values, context.getConstantMap(), null, context.getOrgUnitGroupMap(),
                 period.getDaysInPeriod(), expression.getMissingValueStrategy(), orgUnit );
->>>>>>> a7796ca1
 
             if ( MathUtils.isValidDouble( value ) )
             {
