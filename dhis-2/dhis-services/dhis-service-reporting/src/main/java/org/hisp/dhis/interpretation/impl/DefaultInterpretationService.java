package org.hisp.dhis.interpretation.impl;

/*
 * Copyright (c) 2004-2018, University of Oslo
 * All rights reserved.
 *
 * Redistribution and use in source and binary forms, with or without
 * modification, are permitted provided that the following conditions are met:
 * Redistributions of source code must retain the above copyright notice, this
 * list of conditions and the following disclaimer.
 *
 * Redistributions in binary form must reproduce the above copyright notice,
 * this list of conditions and the following disclaimer in the documentation
 * and/or other materials provided with the distribution.
 * Neither the name of the HISP project nor the names of its contributors may
 * be used to endorse or promote products derived from this software without
 * specific prior written permission.
 *
 * THIS SOFTWARE IS PROVIDED BY THE COPYRIGHT HOLDERS AND CONTRIBUTORS "AS IS" AND
 * ANY EXPRESS OR IMPLIED WARRANTIES, INCLUDING, BUT NOT LIMITED TO, THE IMPLIED
 * WARRANTIES OF MERCHANTABILITY AND FITNESS FOR A PARTICULAR PURPOSE ARE
 * DISCLAIMED. IN NO EVENT SHALL THE COPYRIGHT OWNER OR CONTRIBUTORS BE LIABLE FOR
 * ANY DIRECT, INDIRECT, INCIDENTAL, SPECIAL, EXEMPLARY, OR CONSEQUENTIAL DAMAGES
 * (INCLUDING, BUT NOT LIMITED TO, PROCUREMENT OF SUBSTITUTE GOODS OR SERVICES;
 * LOSS OF USE, DATA, OR PROFITS; OR BUSINESS INTERRUPTION) HOWEVER CAUSED AND ON
 * ANY THEORY OF LIABILITY, WHETHER IN CONTRACT, STRICT LIABILITY, OR TORT
 * (INCLUDING NEGLIGENCE OR OTHERWISE) ARISING IN ANY WAY OUT OF THE USE OF THIS
 * SOFTWARE, EVEN IF ADVISED OF THE POSSIBILITY OF SUCH DAMAGE.
 */
import com.google.common.collect.Lists;
import org.hisp.dhis.chart.Chart;
import org.hisp.dhis.common.CodeGenerator;
import org.hisp.dhis.interpretation.Interpretation;
import org.hisp.dhis.interpretation.InterpretationComment;
import org.hisp.dhis.interpretation.InterpretationService;
import org.hisp.dhis.interpretation.InterpretationStore;
import org.hisp.dhis.interpretation.MentionUtils;
import org.hisp.dhis.mapping.Map;
import org.hisp.dhis.message.MessageService;
import org.hisp.dhis.period.PeriodService;
import org.hisp.dhis.query.Disjunction;
import org.hisp.dhis.query.Restrictions;
import org.hisp.dhis.reporttable.ReportTable;
import org.hisp.dhis.schema.Schema;
import org.hisp.dhis.security.acl.AccessStringHelper;
import org.hisp.dhis.security.acl.AclService;
import org.hisp.dhis.setting.SystemSettingManager;
import org.hisp.dhis.user.CurrentUserService;
import org.hisp.dhis.user.User;
import org.hisp.dhis.user.UserAccess;
import org.hisp.dhis.user.UserService;
import org.hisp.dhis.i18n.I18n;
import org.hisp.dhis.i18n.I18nManager;
import org.springframework.transaction.annotation.Isolation;
import org.springframework.transaction.annotation.Transactional;

import java.util.ArrayList;
import java.util.Collection;
import java.util.Date;
import java.util.HashSet;
import java.util.List;
import java.util.ListIterator;
import java.util.Set;

/**
 * @author Lars Helge Overland
 */
@Transactional
public class DefaultInterpretationService implements InterpretationService
{
    // -------------------------------------------------------------------------
    // Dependencies
    // -------------------------------------------------------------------------

    private InterpretationStore interpretationStore;

    public void setInterpretationStore( InterpretationStore interpretationStore )
    {
        this.interpretationStore = interpretationStore;
    }

    private CurrentUserService currentUserService;

    public void setCurrentUserService( CurrentUserService currentUserService )
    {
        this.currentUserService = currentUserService;
    }

    private UserService userService;

    public void setUserService( UserService userService )
    {
        this.userService = userService;
    }

    private PeriodService periodService;

    public void setPeriodService( PeriodService periodService )
    {
        this.periodService = periodService;
    }

    private MessageService messageService;

    public void setMessageService( MessageService messageService )
    {
        this.messageService = messageService;
    }

    private SystemSettingManager systemSettingManager;

    public void setSystemSettingManager( SystemSettingManager systemSettingManager )
    {
        this.systemSettingManager = systemSettingManager;
    }

    private AclService aclService;

    public void setAclService( AclService aclService )
    {
        this.aclService = aclService;
    }

    private I18nManager i18nManager;

    public void setI18nManager( I18nManager i18nManager )
    {
        this.i18nManager = i18nManager;
    }

    // -------------------------------------------------------------------------
    // InterpretationService implementation
    // -------------------------------------------------------------------------

    @Override
    public int saveInterpretation( Interpretation interpretation )
    {
        User user = currentUserService.getCurrentUser();
        Set<User> users = new HashSet<>();
        if ( interpretation != null )
        {
            if ( user != null )
            {
                interpretation.setUser( user );
            }

            if ( interpretation.getPeriod() != null )
            {
                interpretation.setPeriod( periodService.reloadPeriod( interpretation.getPeriod() ) );
            }
<<<<<<< HEAD
=======

            interpretation.updateSharing();
            users = MentionUtils.getMentionedUsers( interpretation.getText(), userService );
            interpretation.setMentions( users );
            this.updateSharingForMentions( interpretation, users );
>>>>>>> f3268c48
        }

        interpretationStore.save( interpretation );

        this.sendNotifications( interpretation, null, users );

        return interpretation.getId();
    }

    @Override
    public Interpretation getInterpretation( int id )
    {
        return interpretationStore.get( id );
    }

    @Override
    public Interpretation getInterpretation( String uid )
    {
        return interpretationStore.getByUid( uid );
    }

    @Override
    public void updateInterpretation( Interpretation interpretation )
    {
<<<<<<< HEAD
=======
        interpretation.updateSharing();

        Set<User> users = MentionUtils.getMentionedUsers( interpretation.getText(), userService );
        interpretation.setMentions( users );
        this.updateSharingForMentions( interpretation, users );
>>>>>>> f3268c48
        interpretationStore.update( interpretation );

        this.sendNotifications( interpretation, null, users );
    }

    @Override
    public void deleteInterpretation( Interpretation interpretation )
    {
        interpretationStore.delete( interpretation );
    }

    @Override
    public List<Interpretation> getInterpretations()
    {
        return interpretationStore.getAll();
    }

    @Override
    public List<Interpretation> getInterpretations( Date lastUpdated )
    {
        return interpretationStore.getAllGeLastUpdated( lastUpdated );
    }

    @Override
    public List<Interpretation> getInterpretations( int first, int max )
    {
        return interpretationStore.getAllOrderedLastUpdated( first, max );
    }

    @Override
    public void sendNotifications( Interpretation interpretation, InterpretationComment comment, Set<User> users )
    {
        if ( interpretation == null || users.isEmpty() )
        {
            return;
        }
        String link = systemSettingManager.getInstanceBaseUrl();

        switch ( interpretation.getType() )
        {
        case MAP:
            link += "/dhis-web-mapping/index.html?id=" + interpretation.getMap().getUid() + "&interpretationid="
                + interpretation.getUid();
            break;
        case REPORT_TABLE:
            link += "/dhis-web-pivot/index.html?id=" + interpretation.getReportTable().getUid() + "&interpretationid="
                + interpretation.getUid();
            break;
        case CHART:
            link += "/dhis-web-visualizer/index.html?id=" + interpretation.getChart().getUid() + "&interpretationid="
                + interpretation.getUid();
            break;
        case EVENT_REPORT:
            link += "/dhis-web-event-reports/index.html?id=" + interpretation.getChart().getUid() + "&interpretationid="
                + interpretation.getUid();
            break;
        case EVENT_CHART:
            link += "/dhis-web-event-visualizer/index.html?id=" + interpretation.getChart().getUid()
                + "&interpretationid=" + interpretation.getUid();
            break;
        default:
            break;
        }

        StringBuilder messageContent;
        I18n i18n = i18nManager.getI18n();

        if ( comment != null )
        {
            messageContent = new StringBuilder( i18n.getString( "comment_mention_notification" ) ).append( ":" )
                .append( "\n\n" ).append( comment.getText() );
        }
        else
        {
            messageContent = new StringBuilder( i18n.getString( "interpretation_mention_notification" ) ).append( ":" )
                .append( "\n\n" ).append( interpretation.getText() );

        }
        messageContent.append( "\n\n" ).append( i18n.getString( "go_to" ) ).append( " " ).append( link );

        User user = currentUserService.getCurrentUser();
        StringBuilder subjectContent = new StringBuilder( user.getDisplayName() ).append( " " )
            .append( i18n.getString( "mentioned_you_in_dhis2" ) );
        messageService.sendMessage( messageService
            .createPrivateMessage( users, subjectContent.toString(), messageContent.toString(), "Meta" ).build() );
    }

    @Override
    public void updateSharingForMentions( Interpretation interpretation, Set<User> users )
    {
        for ( User user : users )
        {
            if ( !aclService.canRead( user, interpretation.getObject() ) )
            {
                interpretation.getObject().getUserAccesses().add( new UserAccess( user, AccessStringHelper.READ ) );
            }
        }
    }

    @Override
    public Collection<Disjunction> getDisjunctionsFromCustomMentions( List<String> mentions, Schema schema )
    {
        Collection<Disjunction> disjunctions = new ArrayList<Disjunction>();
        for ( String m : mentions )
        {
            Disjunction disjunction = new Disjunction( schema );
            String[] split = m.substring( 1, m.length() - 1 ).split( "," );
            List<String> items = Lists.newArrayList( split );
            disjunction.add( Restrictions.in( "mentions.username", items ) );
            disjunction.add( Restrictions.in( "comments.mentions.username", items ) );
            disjunctions.add( disjunction );
        }
        return disjunctions;
    }

    @Override
    public InterpretationComment addInterpretationComment( String uid, String text )
    {
        Interpretation interpretation = getInterpretation( uid );
        User user = currentUserService.getCurrentUser();

        InterpretationComment comment = new InterpretationComment( text );
        comment.setLastUpdated( new Date() );
        comment.setUid( CodeGenerator.generateUid() );

        Set<User> users = MentionUtils.getMentionedUsers( text, userService );
        comment.setMentions( users );
        this.updateSharingForMentions( interpretation, users );

        if ( user != null )
        {
            comment.setUser( user );
        }

        interpretation.addComment( comment );
        interpretationStore.update( interpretation );

        this.sendNotifications( interpretation, comment, users );

        return comment;
    }

    @Override
    public void updateCurrentUserLastChecked()
    {
        User user = currentUserService.getCurrentUser();

        user.setLastCheckedInterpretations( new Date() );

        userService.updateUser( user );
    }

    @Override
    public long getNewInterpretationCount()
    {
        User user = currentUserService.getCurrentUser();

        long count = 0;

        if ( user != null && user.getLastCheckedInterpretations() != null )
        {
            count = interpretationStore.getCountGeLastUpdated( user.getLastCheckedInterpretations() );
        }
        else
        {
            count = interpretationStore.getCount();
        }

        return count;
    }

    @Transactional( isolation = Isolation.REPEATABLE_READ )
    public boolean likeInterpretation( int id )
    {
        Interpretation interpretation = getInterpretation( id );

        if ( interpretation == null )
        {
            return false;
        }

        User user = currentUserService.getCurrentUser();

        if ( user == null )
        {
            return false;
        }

        return interpretation.like( user );
    }

    @Transactional( isolation = Isolation.REPEATABLE_READ )
    public boolean unlikeInterpretation( int id )
    {
        Interpretation interpretation = getInterpretation( id );

        if ( interpretation == null )
        {
            return false;
        }

        User user = currentUserService.getCurrentUser();

        if ( user == null )
        {
            return false;
        }

        return interpretation.unlike( user );
    }

    @Override
    public int countMapInterpretations( Map map )
    {
        return interpretationStore.countMapInterpretations( map );
    }

    @Override
    public int countChartInterpretations( Chart chart )
    {
        return interpretationStore.countChartInterpretations( chart );
    }

    @Override
    public int countReportTableInterpretations( ReportTable reportTable )
    {
        return interpretationStore.countReportTableInterpretations( reportTable );
    }

    @Override
    public Interpretation getInterpretationByChart( int id )
    {
        return interpretationStore.getByChartId( id );
    }
}<|MERGE_RESOLUTION|>--- conflicted
+++ resolved
@@ -27,6 +27,7 @@
  * (INCLUDING NEGLIGENCE OR OTHERWISE) ARISING IN ANY WAY OUT OF THE USE OF THIS
  * SOFTWARE, EVEN IF ADVISED OF THE POSSIBILITY OF SUCH DAMAGE.
  */
+
 import com.google.common.collect.Lists;
 import org.hisp.dhis.chart.Chart;
 import org.hisp.dhis.common.CodeGenerator;
@@ -42,12 +43,9 @@
 import org.hisp.dhis.query.Restrictions;
 import org.hisp.dhis.reporttable.ReportTable;
 import org.hisp.dhis.schema.Schema;
-import org.hisp.dhis.security.acl.AccessStringHelper;
-import org.hisp.dhis.security.acl.AclService;
 import org.hisp.dhis.setting.SystemSettingManager;
 import org.hisp.dhis.user.CurrentUserService;
 import org.hisp.dhis.user.User;
-import org.hisp.dhis.user.UserAccess;
 import org.hisp.dhis.user.UserService;
 import org.hisp.dhis.i18n.I18n;
 import org.hisp.dhis.i18n.I18nManager;
@@ -59,14 +57,14 @@
 import java.util.Date;
 import java.util.HashSet;
 import java.util.List;
-import java.util.ListIterator;
 import java.util.Set;
 
 /**
  * @author Lars Helge Overland
  */
 @Transactional
-public class DefaultInterpretationService implements InterpretationService
+public class DefaultInterpretationService 
+    implements InterpretationService
 {
     // -------------------------------------------------------------------------
     // Dependencies
@@ -114,13 +112,6 @@
         this.systemSettingManager = systemSettingManager;
     }
 
-    private AclService aclService;
-
-    public void setAclService( AclService aclService )
-    {
-        this.aclService = aclService;
-    }
-
     private I18nManager i18nManager;
 
     public void setI18nManager( I18nManager i18nManager )
@@ -136,7 +127,9 @@
     public int saveInterpretation( Interpretation interpretation )
     {
         User user = currentUserService.getCurrentUser();
+        
         Set<User> users = new HashSet<>();
+        
         if ( interpretation != null )
         {
             if ( user != null )
@@ -148,14 +141,10 @@
             {
                 interpretation.setPeriod( periodService.reloadPeriod( interpretation.getPeriod() ) );
             }
-<<<<<<< HEAD
-=======
-
-            interpretation.updateSharing();
+
             users = MentionUtils.getMentionedUsers( interpretation.getText(), userService );
+            
             interpretation.setMentions( users );
-            this.updateSharingForMentions( interpretation, users );
->>>>>>> f3268c48
         }
 
         interpretationStore.save( interpretation );
@@ -180,17 +169,13 @@
     @Override
     public void updateInterpretation( Interpretation interpretation )
     {
-<<<<<<< HEAD
-=======
-        interpretation.updateSharing();
-
         Set<User> users = MentionUtils.getMentionedUsers( interpretation.getText(), userService );
+        
         interpretation.setMentions( users );
-        this.updateSharingForMentions( interpretation, users );
->>>>>>> f3268c48
+
         interpretationStore.update( interpretation );
 
-        this.sendNotifications( interpretation, null, users );
+        sendNotifications( interpretation, null, users );
     }
 
     @Override
@@ -273,18 +258,6 @@
             .append( i18n.getString( "mentioned_you_in_dhis2" ) );
         messageService.sendMessage( messageService
             .createPrivateMessage( users, subjectContent.toString(), messageContent.toString(), "Meta" ).build() );
-    }
-
-    @Override
-    public void updateSharingForMentions( Interpretation interpretation, Set<User> users )
-    {
-        for ( User user : users )
-        {
-            if ( !aclService.canRead( user, interpretation.getObject() ) )
-            {
-                interpretation.getObject().getUserAccesses().add( new UserAccess( user, AccessStringHelper.READ ) );
-            }
-        }
     }
 
     @Override
@@ -315,7 +288,6 @@
 
         Set<User> users = MentionUtils.getMentionedUsers( text, userService );
         comment.setMentions( users );
-        this.updateSharingForMentions( interpretation, users );
 
         if ( user != null )
         {
