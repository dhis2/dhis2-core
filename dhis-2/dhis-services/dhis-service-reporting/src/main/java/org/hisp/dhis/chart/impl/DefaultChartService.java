<<<<<<< HEAD
package org.hisp.dhis.chart.impl;

/*
 * Copyright (c) 2004-2020, University of Oslo
 * All rights reserved.
 *
 * Redistribution and use in source and binary forms, with or without
 * modification, are permitted provided that the following conditions are met:
 * Redistributions of source code must retain the above copyright notice, this
 * list of conditions and the following disclaimer.
 *
 * Redistributions in binary form must reproduce the above copyright notice,
 * this list of conditions and the following disclaimer in the documentation
 * and/or other materials provided with the distribution.
 * Neither the name of the HISP project nor the names of its contributors may
 * be used to endorse or promote products derived from this software without
 * specific prior written permission.
 *
 * THIS SOFTWARE IS PROVIDED BY THE COPYRIGHT HOLDERS AND CONTRIBUTORS "AS IS" AND
 * ANY EXPRESS OR IMPLIED WARRANTIES, INCLUDING, BUT NOT LIMITED TO, THE IMPLIED
 * WARRANTIES OF MERCHANTABILITY AND FITNESS FOR A PARTICULAR PURPOSE ARE
 * DISCLAIMED. IN NO EVENT SHALL THE COPYRIGHT OWNER OR CONTRIBUTORS BE LIABLE FOR
 * ANY DIRECT, INDIRECT, INCIDENTAL, SPECIAL, EXEMPLARY, OR CONSEQUENTIAL DAMAGES
 * (INCLUDING, BUT NOT LIMITED TO, PROCUREMENT OF SUBSTITUTE GOODS OR SERVICES;
 * LOSS OF USE, DATA, OR PROFITS; OR BUSINESS INTERRUPTION) HOWEVER CAUSED AND ON
 * ANY THEORY OF LIABILITY, WHETHER IN CONTRACT, STRICT LIABILITY, OR TORT
 * (INCLUDING NEGLIGENCE OR OTHERWISE) ARISING IN ANY WAY OUT OF THE USE OF THIS
 * SOFTWARE, EVEN IF ADVISED OF THE POSSIBILITY OF SUCH DAMAGE.
 */

import org.apache.commons.math3.analysis.UnivariateFunction;
import org.apache.commons.math3.analysis.interpolation.SplineInterpolator;
import org.apache.commons.math3.analysis.interpolation.UnivariateInterpolator;
import org.apache.commons.math3.exception.MathRuntimeException;
import org.apache.commons.math3.stat.regression.SimpleRegression;
import org.hisp.dhis.analytics.AnalyticsService;
import org.hisp.dhis.analytics.event.EventAnalyticsService;
import org.hisp.dhis.category.CategoryOptionCombo;
import org.hisp.dhis.chart.BaseChart;
import org.hisp.dhis.chart.Chart;
import org.hisp.dhis.chart.ChartService;
import org.hisp.dhis.chart.ChartType;
import org.hisp.dhis.common.AnalyticalObjectStore;
import org.hisp.dhis.common.AnalyticsType;
import org.hisp.dhis.common.DimensionalObject;
import org.hisp.dhis.common.DimensionalObjectUtils;
import org.hisp.dhis.common.GenericAnalyticalObjectService;
import org.hisp.dhis.common.Grid;
import org.hisp.dhis.common.NameableObject;
import org.hisp.dhis.common.NumericSortWrapper;
import org.hisp.dhis.dataelement.DataElement;
import org.hisp.dhis.dataelement.DataElementOperand;
import org.hisp.dhis.datavalue.DataValue;
import org.hisp.dhis.datavalue.DataValueService;
import org.hisp.dhis.i18n.I18nFormat;
import org.hisp.dhis.indicator.Indicator;
import org.hisp.dhis.minmax.MinMaxDataElement;
import org.hisp.dhis.minmax.MinMaxDataElementService;
import org.hisp.dhis.organisationunit.OrganisationUnit;
import org.hisp.dhis.organisationunit.OrganisationUnitService;
import org.hisp.dhis.period.Period;
import org.hisp.dhis.period.PeriodService;
import org.hisp.dhis.period.RelativePeriods;
import org.hisp.dhis.system.grid.GridUtils;
import org.hisp.dhis.system.util.MathUtils;
import org.hisp.dhis.user.CurrentUserService;
import org.hisp.dhis.user.User;
import org.jfree.chart.ChartFactory;
import org.jfree.chart.JFreeChart;
import org.jfree.chart.axis.CategoryAxis;
import org.jfree.chart.axis.CategoryLabelPositions;
import org.jfree.chart.axis.NumberAxis;
import org.jfree.chart.axis.ValueAxis;
import org.jfree.chart.labels.StandardPieSectionLabelGenerator;
import org.jfree.chart.plot.CategoryPlot;
import org.jfree.chart.plot.DatasetRenderingOrder;
import org.jfree.chart.plot.DialShape;
import org.jfree.chart.plot.Marker;
import org.jfree.chart.plot.MeterInterval;
import org.jfree.chart.plot.MeterPlot;
import org.jfree.chart.plot.MultiplePiePlot;
import org.jfree.chart.plot.PiePlot;
import org.jfree.chart.plot.Plot;
import org.jfree.chart.plot.PlotOrientation;
import org.jfree.chart.plot.SpiderWebPlot;
import org.jfree.chart.plot.ValueMarker;
import org.jfree.chart.renderer.category.AreaRenderer;
import org.jfree.chart.renderer.category.BarRenderer;
import org.jfree.chart.renderer.category.CategoryItemRenderer;
import org.jfree.chart.renderer.category.LineAndShapeRenderer;
import org.jfree.chart.renderer.category.StackedAreaRenderer;
import org.jfree.chart.renderer.category.StackedBarRenderer;
import org.jfree.chart.title.TextTitle;
import org.jfree.chart.ui.RectangleInsets;
import org.jfree.chart.util.TableOrder;
import org.jfree.data.Range;
import org.jfree.data.category.CategoryDataset;
import org.jfree.data.category.DefaultCategoryDataset;
import org.jfree.data.general.DefaultValueDataset;
import org.jfree.data.general.ValueDataset;
import org.springframework.beans.factory.annotation.Qualifier;
import org.springframework.stereotype.Service;
import org.springframework.transaction.annotation.Transactional;

import java.awt.*;
import java.util.ArrayList;
import java.util.Collections;
import java.util.Date;
import java.util.HashMap;
import java.util.List;
import java.util.Map;
import java.util.Map.Entry;

import static com.google.common.base.Preconditions.checkNotNull;
import static java.util.Collections.emptyList;
import static org.apache.commons.lang3.ObjectUtils.defaultIfNull;
import static org.hisp.dhis.common.DimensionalObject.DIMENSION_SEP;
import static org.hisp.dhis.commons.collection.ListUtils.getArray;

/**
 * @author Lars Helge Overland
 */
@Service( "org.hisp.dhis.chart.ChartService" )
public class DefaultChartService
    extends GenericAnalyticalObjectService<Chart>
    implements ChartService
{
    private static final Font TITLE_FONT = new Font( Font.SANS_SERIF, Font.BOLD, 12 );
    private static final Font SUB_TITLE_FONT = new Font( Font.SANS_SERIF, Font.PLAIN, 11 );
    private static final Font LABEL_FONT = new Font( Font.SANS_SERIF, Font.PLAIN, 10 );

    private static final String TREND_PREFIX = "Trend - ";

    private static final Color[] COLORS = { Color.decode( "#88be3b" ), Color.decode( "#3b6286" ),
        Color.decode( "#b7404c" ), Color.decode( "#ff9f3a" ), Color.decode( "#968f8f" ), Color.decode( "#b7409f" ),
        Color.decode( "#ffda64" ), Color.decode( "#4fbdae" ), Color.decode( "#b78040" ), Color.decode( "#676767" ),
        Color.decode( "#6a33cf" ), Color.decode( "#4a7833" ) };

    private static final Color COLOR_LIGHT_GRAY = Color.decode( "#dddddd" );
    private static final Color COLOR_LIGHTER_GRAY = Color.decode( "#eeeeee" );
    private static final Color DEFAULT_BACKGROUND_COLOR = Color.WHITE;

    // -------------------------------------------------------------------------
    // Dependencies
    // -------------------------------------------------------------------------

    private final AnalyticalObjectStore<Chart> chartStore;

    private final PeriodService periodService;

    private final DataValueService dataValueService;

    private final MinMaxDataElementService minMaxDataElementService;

    private final CurrentUserService currentUserService;

    private final OrganisationUnitService organisationUnitService;

    private final AnalyticsService analyticsService;

    private final EventAnalyticsService eventAnalyticsService;

    public DefaultChartService( @Qualifier( "org.hisp.dhis.chart.ChartStore" ) AnalyticalObjectStore<Chart> chartStore,
        PeriodService periodService, DataValueService dataValueService,
        MinMaxDataElementService minMaxDataElementService, CurrentUserService currentUserService,
        OrganisationUnitService organisationUnitService, AnalyticsService analyticsService,
        EventAnalyticsService eventAnalyticsService )
    {
        checkNotNull( chartStore );
        checkNotNull( periodService );
        checkNotNull( dataValueService );
        checkNotNull( minMaxDataElementService );
        checkNotNull( currentUserService );
        checkNotNull( organisationUnitService );
        checkNotNull( analyticsService );
        checkNotNull( eventAnalyticsService );

        this.chartStore = chartStore;
        this.periodService = periodService;
        this.dataValueService = dataValueService;
        this.minMaxDataElementService = minMaxDataElementService;
        this.currentUserService = currentUserService;
        this.organisationUnitService = organisationUnitService;
        this.analyticsService = analyticsService;
        this.eventAnalyticsService = eventAnalyticsService;
    }

    // -------------------------------------------------------------------------
    // ChartService implementation
    // -------------------------------------------------------------------------

    @Override
    protected AnalyticalObjectStore<Chart> getAnalyticalObjectStore()
    {
        return chartStore;
    }

    @Override
    @Transactional( readOnly = true )
    public JFreeChart getJFreeChart( long id, I18nFormat format )
    {
        Chart chart = getChart( id );

        return chart != null ? getJFreeChart( chart, format ) : null;
    }

    @Override
    @Transactional( readOnly = true )
    public JFreeChart getJFreeChart( BaseChart chart, I18nFormat format )
    {
        return getJFreeChart( chart, null, null, format );
    }

    @Override
    @Transactional( readOnly = true )
    public JFreeChart getJFreeChart( BaseChart chart, Date date, OrganisationUnit organisationUnit, I18nFormat format )
    {
        return getJFreeChart( chart, date, organisationUnit, format, currentUserService.getCurrentUser() );
    }

    @Override
    @Transactional( readOnly = true )
    public JFreeChart getJFreeChart( BaseChart chart, Date date, OrganisationUnit organisationUnit, I18nFormat format, User currentUser )
    {
        User user = (currentUser != null ? currentUser : currentUserService.getCurrentUser());

        if ( organisationUnit == null && user != null )
        {
            organisationUnit = user.getOrganisationUnit();
        }

        List<OrganisationUnit> atLevels = new ArrayList<>();
        List<OrganisationUnit> inGroups = new ArrayList<>();

        if ( chart.hasOrganisationUnitLevels() )
        {
            atLevels.addAll( organisationUnitService.getOrganisationUnitsAtLevels( chart.getOrganisationUnitLevels(), chart.getOrganisationUnits() ) );
        }

        if ( chart.hasItemOrganisationUnitGroups() )
        {
            inGroups.addAll( organisationUnitService.getOrganisationUnits( chart.getItemOrganisationUnitGroups(), chart.getOrganisationUnits() ) );
        }

        chart.init( user, date, organisationUnit, atLevels, inGroups, format );

        JFreeChart resultChart = getJFreeChart( chart );

        chart.clearTransientState();

        return resultChart;
    }

    // -------------------------------------------------------------------------
    // Specific chart methods
    // -------------------------------------------------------------------------

    @Override
    @Transactional( readOnly = true )
    public JFreeChart getJFreePeriodChart( Indicator indicator, OrganisationUnit unit, boolean title, I18nFormat format )
    {
        List<Period> periods = periodService.reloadPeriods(
            new RelativePeriods().setLast12Months( true ).getRelativePeriods( format, true ) );

        Chart chart = new Chart();

        if ( title )
        {
            chart.setName( indicator.getName() );
        }

        chart.setType( ChartType.LINE );
        chart.setDimensions( DimensionalObject.DATA_X_DIM_ID, DimensionalObject.PERIOD_DIM_ID, DimensionalObject.ORGUNIT_DIM_ID );
        chart.setHideLegend( true );
        chart.addDataDimensionItem( indicator );
        chart.setPeriods( periods );
        chart.getOrganisationUnits().add( unit );
        chart.setHideSubtitle( title );
        chart.setFormat( format );

        return getJFreeChart( chart );
    }

    @Override
    @Transactional( readOnly = true )
    public JFreeChart getJFreeOrganisationUnitChart( Indicator indicator, OrganisationUnit parent, boolean title,
        I18nFormat format )
    {
        List<Period> periods = periodService.reloadPeriods(
            new RelativePeriods().setThisYear( true ).getRelativePeriods( format, true ) );

        Chart chart = new Chart();

        if ( title )
        {
            chart.setName( indicator.getName() );
        }

        chart.setType( ChartType.COLUMN );
        chart.setDimensions( DimensionalObject.DATA_X_DIM_ID, DimensionalObject.ORGUNIT_DIM_ID, DimensionalObject.PERIOD_DIM_ID );
        chart.setHideLegend( true );
        chart.addDataDimensionItem( indicator );
        chart.setPeriods( periods );
        chart.setOrganisationUnits( parent.getSortedChildren() );
        chart.setHideSubtitle( title );
        chart.setFormat( format );

        return getJFreeChart( chart );
    }

    @Override
    @Transactional( readOnly = true )
    public JFreeChart getJFreeChart( String name, PlotOrientation orientation, CategoryLabelPositions labelPositions,
        Map<String, Double> categoryValues )
    {
        DefaultCategoryDataset dataSet = new DefaultCategoryDataset();

        for ( Entry<String, Double> entry : categoryValues.entrySet() )
        {
            dataSet.addValue( entry.getValue(), name, entry.getKey() );
        }

        CategoryPlot plot = getCategoryPlot( dataSet, getBarRenderer(), orientation, labelPositions );

        JFreeChart jFreeChart = getBasicJFreeChart( plot );
        jFreeChart.setTitle( name );

        return jFreeChart;
    }

    @Override
    @Transactional( readOnly = true )
    public JFreeChart getJFreeChartHistory( DataElement dataElement, CategoryOptionCombo categoryOptionCombo,
        CategoryOptionCombo attributeOptionCombo, Period lastPeriod, OrganisationUnit organisationUnit,
        int historyLength, I18nFormat format )
    {
        lastPeriod = periodService.reloadPeriod( lastPeriod );

        List<Period> periods = periodService.getPeriods( lastPeriod, historyLength );

        MinMaxDataElement minMax = minMaxDataElementService.getMinMaxDataElement( organisationUnit, dataElement,
            categoryOptionCombo );

        UnivariateInterpolator interpolator = new SplineInterpolator();

        int periodCount = 0;
        List<Double> x = new ArrayList<>();
        List<Double> y = new ArrayList<>();

        // ---------------------------------------------------------------------
        // DataValue, MinValue and MaxValue DataSets
        // ---------------------------------------------------------------------

        DefaultCategoryDataset dataValueDataSet = new DefaultCategoryDataset();
        DefaultCategoryDataset metaDataSet = new DefaultCategoryDataset();

        for ( Period period : periods )
        {
            ++periodCount;

            period.setName( format.formatPeriod( period ) );

            DataValue dataValue = dataValueService.getDataValue( dataElement, period, organisationUnit,
                categoryOptionCombo, attributeOptionCombo );

            double value = 0;

            if ( dataValue != null && dataValue.getValue() != null && MathUtils.isNumeric( dataValue.getValue() ) )
            {
                value = Double.parseDouble( dataValue.getValue() );

                x.add( (double) periodCount );
                y.add( value );
            }

            dataValueDataSet.addValue( value, dataElement.getShortName(), period.getName() );

            if ( minMax != null )
            {
                metaDataSet.addValue( minMax.getMin(), "Min value", period.getName() );
                metaDataSet.addValue( minMax.getMax(), "Max value", period.getName() );
            }
        }

        // ---------------------------------------------------------------------
        // Interpolation DataSet
        // ---------------------------------------------------------------------

        if ( x.size() >= 3 ) // minimum 3 points required for interpolation
        {
            periodCount = 0;

            double[] xa = getArray( x );

            int min = MathUtils.getMin( xa ).intValue();
            int max = MathUtils.getMax( xa ).intValue();

            try
            {
                UnivariateFunction function = interpolator.interpolate( xa, getArray( y ) );

                for ( Period period : periods )
                {
                    if ( ++periodCount >= min && periodCount <= max )
                    {
                        metaDataSet.addValue( function.value( periodCount ), "Regression value", period.getName() );
                    }
                }
            }
            catch ( MathRuntimeException ex )
            {
                throw new RuntimeException( "Failed to interpolate", ex );
            }
        }

        // ---------------------------------------------------------------------
        // Plots
        // ---------------------------------------------------------------------

        CategoryPlot plot = getCategoryPlot( dataValueDataSet, getBarRenderer(), PlotOrientation.VERTICAL,
            CategoryLabelPositions.UP_45 );

        plot.setDataset( 1, metaDataSet );
        plot.setRenderer( 1, getLineRenderer() );

        return getBasicJFreeChart( plot );
    }

    // -------------------------------------------------------------------------
    // Supportive methods
    // -------------------------------------------------------------------------

    /**
     * Returns a basic JFreeChart.
     */
    private JFreeChart getBasicJFreeChart( CategoryPlot plot )
    {
        JFreeChart jFreeChart = new JFreeChart( null, TITLE_FONT, plot, false );

        jFreeChart.setBackgroundPaint( Color.WHITE );
        jFreeChart.setAntiAlias( true );

        return jFreeChart;
    }

    /**
     * Returns a CategoryPlot.
     */
    private CategoryPlot getCategoryPlot( CategoryDataset dataSet, CategoryItemRenderer renderer,
        PlotOrientation orientation, CategoryLabelPositions labelPositions )
    {
        CategoryPlot plot = new CategoryPlot( dataSet, new CategoryAxis(), new NumberAxis(), renderer );

        plot.setDatasetRenderingOrder( DatasetRenderingOrder.FORWARD );
        plot.setOrientation( orientation );

        CategoryAxis xAxis = plot.getDomainAxis();
        xAxis.setCategoryLabelPositions( labelPositions );

        return plot;
    }

    /**
     * Returns a bar renderer.
     */
    private BarRenderer getBarRenderer()
    {
        BarRenderer renderer = new BarRenderer();

        renderer.setMaximumBarWidth( 0.07 );

        for ( int i = 0; i < COLORS.length; i++ )
        {
            renderer.setSeriesPaint( i, COLORS[i] );
            renderer.setShadowVisible( false );
        }

        return renderer;
    }

    /**
     * Returns a line and shape renderer.
     */
    private LineAndShapeRenderer getLineRenderer()
    {
        LineAndShapeRenderer renderer = new LineAndShapeRenderer();

        for ( int i = 0; i < COLORS.length; i++ )
        {
            renderer.setSeriesPaint( i, COLORS[i] );
        }

        return renderer;
    }

    /**
     * Returns a stacked bar renderer.
     */
    private StackedBarRenderer getStackedBarRenderer()
    {
        StackedBarRenderer renderer = new StackedBarRenderer();

        for ( int i = 0; i < COLORS.length; i++ )
        {
            renderer.setSeriesPaint( i, COLORS[i] );
            renderer.setShadowVisible( false );
        }

        return renderer;
    }

    /**
     * Returns a stacked area renderer.
     */
    private AreaRenderer getStackedAreaRenderer()
    {
        StackedAreaRenderer renderer = new StackedAreaRenderer();

        for ( int i = 0; i < COLORS.length; i++ )
        {
            renderer.setSeriesPaint( i, COLORS[i] );
        }

        return renderer;
    }

    /**
     * Returns a horizontal line marker for the given x value and label.
     */
    private Marker getMarker( Double value, String label )
    {
        Marker marker = new ValueMarker( value );
        marker.setPaint( Color.BLACK );
        marker.setStroke( new BasicStroke( 1.1f ) );
        marker.setLabel( label );
        marker.setLabelOffset( new RectangleInsets( -10, 50, 0, 0 ) );
        marker.setLabelFont( SUB_TITLE_FONT );

        return marker;
    }

    /**
     * Returns a JFreeChart of type defined in the chart argument.
     */
    private JFreeChart getJFreeChart( BaseChart chart )
    {
        final CategoryDataset[] dataSets = getCategoryDataSet( chart );
        final CategoryDataset dataSet = dataSets[0];

        final BarRenderer barRenderer = getBarRenderer();
        final LineAndShapeRenderer lineRenderer = getLineRenderer();

        // ---------------------------------------------------------------------
        // Plot
        // ---------------------------------------------------------------------

        CategoryPlot plot;

        if ( chart.isType( ChartType.LINE ) )
        {
            plot = new CategoryPlot( dataSet, new CategoryAxis(), new NumberAxis(), lineRenderer );
            plot.setOrientation( PlotOrientation.VERTICAL );
        }
        else if ( chart.isType( ChartType.COLUMN ) )
        {
            plot = new CategoryPlot( dataSet, new CategoryAxis(), new NumberAxis(), barRenderer );
            plot.setOrientation( PlotOrientation.VERTICAL );
        }
        else if ( chart.isType( ChartType.BAR ) )
        {
            plot = new CategoryPlot( dataSet, new CategoryAxis(), new NumberAxis(), barRenderer );
            plot.setOrientation( PlotOrientation.HORIZONTAL );
        }
        else if ( chart.isType( ChartType.AREA ) )
        {
            return getStackedAreaChart( chart, dataSet );
        }
        else if ( chart.isType( ChartType.PIE ) )
        {
            return getMultiplePieChart( chart, dataSets );
        }
        else if ( chart.isType( ChartType.STACKED_COLUMN ) )
        {
            return getStackedBarChart( chart, dataSet, false );
        }
        else if ( chart.isType( ChartType.STACKED_BAR ) )
        {
            return getStackedBarChart( chart, dataSet, true );
        }
        else if ( chart.isType( ChartType.RADAR ) )
        {
            return getRadarChart( chart, dataSet );
        }
        else if ( chart.isType( ChartType.GAUGE ) )
        {
            Number number = dataSet.getValue( 0, 0 );
            ValueDataset valueDataSet = new DefaultValueDataset( number );

            return getGaugeChart( chart, valueDataSet );
        }
        else
        {
            throw new IllegalArgumentException( "Illegal or no chart type: " + chart.getType() );
        }

        if ( chart.isRegression() )
        {
            plot.setDataset( 1, dataSets[1] );
            plot.setRenderer( 1, lineRenderer );
        }

        JFreeChart jFreeChart = new JFreeChart( chart.getName(), TITLE_FONT, plot, !chart.isHideLegend() );

        setBasicConfig( jFreeChart, chart );

        if ( chart.isTargetLine() )
        {
            plot.addRangeMarker( getMarker( chart.getTargetLineValue(), chart.getTargetLineLabel() ) );
        }

        if ( chart.isBaseLine() )
        {
            plot.addRangeMarker( getMarker( chart.getBaseLineValue(), chart.getBaseLineLabel() ) );
        }

        if ( chart.isHideSubtitle() )
        {
            jFreeChart.addSubtitle( getSubTitle( chart ) );
        }

        plot.setDatasetRenderingOrder( DatasetRenderingOrder.FORWARD );

        // ---------------------------------------------------------------------
        // Category label positions
        // ---------------------------------------------------------------------

        CategoryAxis domainAxis = plot.getDomainAxis();
        domainAxis.setCategoryLabelPositions( CategoryLabelPositions.UP_45 );
        domainAxis.setLabel( chart.getDomainAxisLabel() );

        ValueAxis rangeAxis = plot.getRangeAxis();
        rangeAxis.setLabel( chart.getRangeAxisLabel() );

        return jFreeChart;
    }

    private JFreeChart getStackedAreaChart( BaseChart chart, CategoryDataset dataSet )
    {
        JFreeChart stackedAreaChart = ChartFactory.createStackedAreaChart( chart.getName(), chart.getDomainAxisLabel(),
            chart.getRangeAxisLabel(), dataSet, PlotOrientation.VERTICAL, !chart.isHideLegend(), false, false );

        setBasicConfig( stackedAreaChart, chart );

        CategoryPlot plot = (CategoryPlot) stackedAreaChart.getPlot();
        plot.setOrientation( PlotOrientation.VERTICAL );
        plot.setRenderer( getStackedAreaRenderer() );

        CategoryAxis xAxis = plot.getDomainAxis();
        xAxis.setCategoryLabelPositions( CategoryLabelPositions.UP_45 );
        xAxis.setLabelFont( LABEL_FONT );

        return stackedAreaChart;
    }

    private JFreeChart getRadarChart( BaseChart chart, CategoryDataset dataSet )
    {
        SpiderWebPlot plot = new SpiderWebPlot( dataSet, TableOrder.BY_ROW );
        plot.setLabelFont( LABEL_FONT );

        JFreeChart radarChart = new JFreeChart( chart.getName(), TITLE_FONT, plot, !chart.isHideLegend() );

        setBasicConfig( radarChart, chart );

        return radarChart;
    }

    private JFreeChart getStackedBarChart( BaseChart chart, CategoryDataset dataSet, boolean horizontal )
    {
        JFreeChart stackedBarChart = ChartFactory.createStackedBarChart( chart.getName(), chart.getDomainAxisLabel(),
            chart.getRangeAxisLabel(), dataSet, PlotOrientation.VERTICAL, !chart.isHideLegend(), false, false );

        setBasicConfig( stackedBarChart, chart );

        CategoryPlot plot = (CategoryPlot) stackedBarChart.getPlot();
        plot.setOrientation( horizontal ? PlotOrientation.HORIZONTAL : PlotOrientation.VERTICAL );
        plot.setRenderer( getStackedBarRenderer() );

        CategoryAxis xAxis = plot.getDomainAxis();
        xAxis.setCategoryLabelPositions( CategoryLabelPositions.UP_45 );

        return stackedBarChart;
    }

    private JFreeChart getMultiplePieChart( BaseChart chart, CategoryDataset[] dataSets )
    {
        JFreeChart multiplePieChart = ChartFactory.createMultiplePieChart( chart.getName(), dataSets[0], TableOrder.BY_ROW,
            !chart.isHideLegend(), false, false );

        setBasicConfig( multiplePieChart, chart );

        if ( multiplePieChart.getLegend() != null )
        {
            multiplePieChart.getLegend().setItemFont( SUB_TITLE_FONT );
        }

        MultiplePiePlot multiplePiePlot = (MultiplePiePlot) multiplePieChart.getPlot();
        JFreeChart pieChart = multiplePiePlot.getPieChart();
        pieChart.setBackgroundPaint( DEFAULT_BACKGROUND_COLOR );
        pieChart.getTitle().setFont( SUB_TITLE_FONT );

        PiePlot piePlot = (PiePlot) pieChart.getPlot();
        piePlot.setBackgroundPaint( DEFAULT_BACKGROUND_COLOR );
        piePlot.setOutlinePaint( DEFAULT_BACKGROUND_COLOR );
        piePlot.setLabelFont( LABEL_FONT );
        piePlot.setLabelGenerator( new StandardPieSectionLabelGenerator( "{2}" ) );
        piePlot.setSimpleLabels( true );
        piePlot.setIgnoreZeroValues( true );
        piePlot.setIgnoreNullValues( true );
        piePlot.setShadowXOffset( 0d );
        piePlot.setShadowYOffset( 0d );

        for ( int i = 0; i < dataSets[0].getColumnCount(); i++ )
        {
            piePlot.setSectionPaint( dataSets[0].getColumnKey( i ), COLORS[(i % COLORS.length)] );
        }

        return multiplePieChart;
    }

    private JFreeChart getGaugeChart( BaseChart chart, ValueDataset dataSet )
    {
        MeterPlot meterPlot = new MeterPlot( dataSet );

        meterPlot.setUnits( "" );
        meterPlot.setRange( new Range( 0.0d, 100d ) );

        for ( int i = 0; i < 10; i++ )
        {
            double start = i * 10d;
            double end = start + 10d;
            String label = String.valueOf( start );

            meterPlot.addInterval( new MeterInterval( label, new Range( start, end ), COLOR_LIGHT_GRAY, null, COLOR_LIGHT_GRAY ) );
        }

        meterPlot.setMeterAngle( 180 );
        meterPlot.setDialBackgroundPaint( COLOR_LIGHT_GRAY );
        meterPlot.setDialShape( DialShape.CHORD );
        meterPlot.setNeedlePaint( COLORS[0] );
        meterPlot.setTickLabelsVisible( true );
        meterPlot.setTickLabelFont( LABEL_FONT );
        meterPlot.setTickLabelPaint( Color.BLACK );
        meterPlot.setTickPaint( COLOR_LIGHTER_GRAY );
        meterPlot.setValueFont( TITLE_FONT );
        meterPlot.setValuePaint( Color.BLACK );

        JFreeChart meterChart = new JFreeChart( chart.getName(), meterPlot );
        setBasicConfig( meterChart, chart );
        meterChart.removeLegend();

        return meterChart;
    }

    /**
     * Sets basic configuration including title font, subtitle, background paint and
     * anti-alias on the given JFreeChart.
     */
    private void setBasicConfig( JFreeChart jFreeChart, BaseChart chart )
    {
        jFreeChart.getTitle().setFont( TITLE_FONT );

        jFreeChart.setBackgroundPaint( DEFAULT_BACKGROUND_COLOR );
        jFreeChart.setAntiAlias( true );

        if ( !chart.isHideTitle() )
        {
            jFreeChart.addSubtitle( getSubTitle( chart ) );
        }

        Plot plot = jFreeChart.getPlot();
        plot.setBackgroundPaint( DEFAULT_BACKGROUND_COLOR );
        plot.setOutlinePaint( DEFAULT_BACKGROUND_COLOR );
    }

    private TextTitle getSubTitle( BaseChart chart )
    {
        TextTitle textTitle = new TextTitle();

        String title = chart.hasTitle() ? chart.getTitle() : chart.generateTitle();

        textTitle.setFont( SUB_TITLE_FONT );
        textTitle.setText( title );

        return textTitle;
    }

    private CategoryDataset[] getCategoryDataSet( BaseChart chart )
    {
        Map<String, Object> valueMap = new HashMap<>();

        if ( chart.isAnalyticsType( AnalyticsType.AGGREGATE ) )
        {
            valueMap = analyticsService.getAggregatedDataValueMapping( chart );
        }
        else if ( chart.isAnalyticsType( AnalyticsType.EVENT ) )
        {
            Grid grid = eventAnalyticsService.getAggregatedEventData( chart );

            chart.setDataItemGrid( grid );

            valueMap = GridUtils.getMetaValueMapping( grid, (grid.getWidth() - 1) );
        }

        DefaultCategoryDataset regularDataSet = new DefaultCategoryDataset();
        DefaultCategoryDataset regressionDataSet = new DefaultCategoryDataset();

        SimpleRegression regression = new SimpleRegression();

        valueMap = DimensionalObjectUtils.getSortedKeysMap( valueMap );

        List<NameableObject> seriez = new ArrayList<>( chart.series() );
        List<NameableObject> categories = new ArrayList<>( defaultIfNull( chart.category(), emptyList() ) );

        if ( chart.hasSortOrder() )
        {
            categories = getSortedCategories( categories, chart, valueMap );
        }

        for ( NameableObject series : seriez )
        {
            double categoryIndex = 0;

            for ( NameableObject category : categories )
            {
                categoryIndex++;

                String key = getKey( series, category, chart.getAnalyticsType() );

                Object object = valueMap.get( key );

                Number value = object != null && object instanceof Number ? (Number) object : null;

                regularDataSet.addValue( value, series.getShortName(), category.getShortName() );

                if ( chart.isRegression() && value != null && value instanceof Double && !MathUtils.isEqual( (Double) value, MathUtils.ZERO ) )
                {
                    regression.addData( categoryIndex, (Double) value );
                }
            }

            if ( chart.isRegression() ) // Period must be category
            {
                categoryIndex = 0;

                for ( NameableObject category : chart.category() )
                {
                    final double value = regression.predict( categoryIndex++ );

                    // Enough values must exist for regression

                    if ( !Double.isNaN( value ) )
                    {
                        regressionDataSet.addValue( value, TREND_PREFIX + series.getShortName(), category.getShortName() );
                    }
                }
            }
        }

        return new CategoryDataset[]{ regularDataSet, regressionDataSet };
    }

    /**
     * Creates a key based on the given input. Sorts the key on its components
     * to remove significance of column order.
     */
    private String getKey( NameableObject series, NameableObject category, AnalyticsType analyticsType )
    {
        String key = series.getUid() + DIMENSION_SEP + category.getUid();

        // Replace potential operand separator with dimension separator

        key = AnalyticsType.AGGREGATE.equals( analyticsType ) ? key.replace( DataElementOperand.SEPARATOR, DIMENSION_SEP ) : key;

        // TODO fix issue with keys including -.

        return DimensionalObjectUtils.sortKey( key );
    }

    /**
     * Returns a list of sorted nameable objects. Sorting is defined per the
     * corresponding value in the given value map.
     */
    private List<NameableObject> getSortedCategories( List<NameableObject> categories, BaseChart chart, Map<String, Object> valueMap )
    {
        NameableObject series = chart.series().get( 0 );

        int sortOrder = chart.getSortOrder();

        List<NumericSortWrapper<NameableObject>> list = new ArrayList<>();

        for ( NameableObject category : categories )
        {
            String key = getKey( series, category, chart.getAnalyticsType() );

            Object value = valueMap.get( key );

            if ( value instanceof Number )
            {
                list.add( new NumericSortWrapper<>( category, (Double) value, sortOrder ) );
            }
        }

        Collections.sort( list );

        return NumericSortWrapper.getObjectList( list );
    }

    // -------------------------------------------------------------------------
    // CRUD operations
    // -------------------------------------------------------------------------

    @Override
    @Transactional
    public long addChart( Chart chart )
    {
        chartStore.save( chart );

        return chart.getId();
    }

    @Override
    @Transactional( readOnly = true )
    public Chart getChart( long id )
    {
        return chartStore.get( id );
    }

    @Override
    @Transactional( readOnly = true )
    public Chart getChart( String uid )
    {
        return chartStore.getByUid( uid );
    }

    @Override
    @Transactional( readOnly = true )
    public Chart getChartNoAcl( String uid )
    {
        return chartStore.getByUidNoAcl( uid );
    }

    @Override
    @Transactional
    public void deleteChart( Chart chart )
    {
        chartStore.delete( chart );
    }
}
=======
package org.hisp.dhis.chart.impl;

/*
 * Copyright (c) 2004-2020, University of Oslo
 * All rights reserved.
 *
 * Redistribution and use in source and binary forms, with or without
 * modification, are permitted provided that the following conditions are met:
 * Redistributions of source code must retain the above copyright notice, this
 * list of conditions and the following disclaimer.
 *
 * Redistributions in binary form must reproduce the above copyright notice,
 * this list of conditions and the following disclaimer in the documentation
 * and/or other materials provided with the distribution.
 * Neither the name of the HISP project nor the names of its contributors may
 * be used to endorse or promote products derived from this software without
 * specific prior written permission.
 *
 * THIS SOFTWARE IS PROVIDED BY THE COPYRIGHT HOLDERS AND CONTRIBUTORS "AS IS" AND
 * ANY EXPRESS OR IMPLIED WARRANTIES, INCLUDING, BUT NOT LIMITED TO, THE IMPLIED
 * WARRANTIES OF MERCHANTABILITY AND FITNESS FOR A PARTICULAR PURPOSE ARE
 * DISCLAIMED. IN NO EVENT SHALL THE COPYRIGHT OWNER OR CONTRIBUTORS BE LIABLE FOR
 * ANY DIRECT, INDIRECT, INCIDENTAL, SPECIAL, EXEMPLARY, OR CONSEQUENTIAL DAMAGES
 * (INCLUDING, BUT NOT LIMITED TO, PROCUREMENT OF SUBSTITUTE GOODS OR SERVICES;
 * LOSS OF USE, DATA, OR PROFITS; OR BUSINESS INTERRUPTION) HOWEVER CAUSED AND ON
 * ANY THEORY OF LIABILITY, WHETHER IN CONTRACT, STRICT LIABILITY, OR TORT
 * (INCLUDING NEGLIGENCE OR OTHERWISE) ARISING IN ANY WAY OUT OF THE USE OF THIS
 * SOFTWARE, EVEN IF ADVISED OF THE POSSIBILITY OF SUCH DAMAGE.
 */

import org.apache.commons.math3.analysis.UnivariateFunction;
import org.apache.commons.math3.analysis.interpolation.SplineInterpolator;
import org.apache.commons.math3.analysis.interpolation.UnivariateInterpolator;
import org.apache.commons.math3.exception.MathRuntimeException;
import org.apache.commons.math3.stat.regression.SimpleRegression;
import org.hisp.dhis.analytics.AnalyticsService;
import org.hisp.dhis.analytics.event.EventAnalyticsService;
import org.hisp.dhis.category.CategoryOptionCombo;
import org.hisp.dhis.chart.BaseChart;
import org.hisp.dhis.chart.Chart;
import org.hisp.dhis.chart.ChartService;
import org.hisp.dhis.chart.ChartType;
import org.hisp.dhis.common.AnalyticalObjectStore;
import org.hisp.dhis.common.AnalyticsType;
import org.hisp.dhis.common.DimensionalObject;
import org.hisp.dhis.common.DimensionalObjectUtils;
import org.hisp.dhis.common.GenericAnalyticalObjectService;
import org.hisp.dhis.common.Grid;
import org.hisp.dhis.common.NameableObject;
import org.hisp.dhis.common.NumericSortWrapper;
import org.hisp.dhis.dataelement.DataElement;
import org.hisp.dhis.dataelement.DataElementOperand;
import org.hisp.dhis.datavalue.DataValue;
import org.hisp.dhis.datavalue.DataValueService;
import org.hisp.dhis.i18n.I18nFormat;
import org.hisp.dhis.indicator.Indicator;
import org.hisp.dhis.minmax.MinMaxDataElement;
import org.hisp.dhis.minmax.MinMaxDataElementService;
import org.hisp.dhis.organisationunit.OrganisationUnit;
import org.hisp.dhis.organisationunit.OrganisationUnitService;
import org.hisp.dhis.period.Period;
import org.hisp.dhis.period.PeriodService;
import org.hisp.dhis.period.RelativePeriods;
import org.hisp.dhis.system.grid.GridUtils;
import org.hisp.dhis.system.util.MathUtils;
import org.hisp.dhis.user.CurrentUserService;
import org.hisp.dhis.user.User;
import org.jfree.chart.ChartFactory;
import org.jfree.chart.JFreeChart;
import org.jfree.chart.axis.CategoryAxis;
import org.jfree.chart.axis.CategoryLabelPositions;
import org.jfree.chart.axis.NumberAxis;
import org.jfree.chart.axis.ValueAxis;
import org.jfree.chart.labels.StandardPieSectionLabelGenerator;
import org.jfree.chart.plot.CategoryPlot;
import org.jfree.chart.plot.DatasetRenderingOrder;
import org.jfree.chart.plot.DialShape;
import org.jfree.chart.plot.Marker;
import org.jfree.chart.plot.MeterInterval;
import org.jfree.chart.plot.MeterPlot;
import org.jfree.chart.plot.MultiplePiePlot;
import org.jfree.chart.plot.PiePlot;
import org.jfree.chart.plot.Plot;
import org.jfree.chart.plot.PlotOrientation;
import org.jfree.chart.plot.SpiderWebPlot;
import org.jfree.chart.plot.ValueMarker;
import org.jfree.chart.renderer.category.AreaRenderer;
import org.jfree.chart.renderer.category.BarRenderer;
import org.jfree.chart.renderer.category.CategoryItemRenderer;
import org.jfree.chart.renderer.category.LineAndShapeRenderer;
import org.jfree.chart.renderer.category.StackedAreaRenderer;
import org.jfree.chart.renderer.category.StackedBarRenderer;
import org.jfree.chart.title.TextTitle;
import org.jfree.chart.ui.RectangleInsets;
import org.jfree.chart.util.TableOrder;
import org.jfree.data.Range;
import org.jfree.data.category.CategoryDataset;
import org.jfree.data.category.DefaultCategoryDataset;
import org.jfree.data.general.DefaultValueDataset;
import org.jfree.data.general.ValueDataset;
import org.springframework.beans.factory.annotation.Qualifier;
import org.springframework.stereotype.Service;
import org.springframework.transaction.annotation.Transactional;

import java.awt.*;
import java.util.ArrayList;
import java.util.Collections;
import java.util.Date;
import java.util.HashMap;
import java.util.List;
import java.util.Map;
import java.util.Map.Entry;

import static com.google.common.base.Preconditions.checkNotNull;
import static org.hisp.dhis.common.DimensionalObject.DIMENSION_SEP;
import static org.hisp.dhis.commons.collection.ListUtils.getArray;

/**
 * @author Lars Helge Overland
 */
@Service( "org.hisp.dhis.chart.ChartService" )
public class DefaultChartService
    extends GenericAnalyticalObjectService<Chart>
    implements ChartService
{
    private static final Font TITLE_FONT = new Font( Font.SANS_SERIF, Font.BOLD, 12 );
    private static final Font SUB_TITLE_FONT = new Font( Font.SANS_SERIF, Font.PLAIN, 11 );
    private static final Font LABEL_FONT = new Font( Font.SANS_SERIF, Font.PLAIN, 10 );

    private static final String TREND_PREFIX = "Trend - ";

    private static final Color[] COLORS = { Color.decode( "#88be3b" ), Color.decode( "#3b6286" ),
        Color.decode( "#b7404c" ), Color.decode( "#ff9f3a" ), Color.decode( "#968f8f" ), Color.decode( "#b7409f" ),
        Color.decode( "#ffda64" ), Color.decode( "#4fbdae" ), Color.decode( "#b78040" ), Color.decode( "#676767" ),
        Color.decode( "#6a33cf" ), Color.decode( "#4a7833" ) };

    private static final Color COLOR_LIGHT_GRAY = Color.decode( "#dddddd" );
    private static final Color COLOR_LIGHTER_GRAY = Color.decode( "#eeeeee" );
    private static final Color DEFAULT_BACKGROUND_COLOR = Color.WHITE;

    // -------------------------------------------------------------------------
    // Dependencies
    // -------------------------------------------------------------------------

    private final AnalyticalObjectStore<Chart> chartStore;

    private final PeriodService periodService;

    private final DataValueService dataValueService;

    private final MinMaxDataElementService minMaxDataElementService;

    private final CurrentUserService currentUserService;

    private final OrganisationUnitService organisationUnitService;

    private final AnalyticsService analyticsService;

    private final EventAnalyticsService eventAnalyticsService;

    public DefaultChartService( @Qualifier( "org.hisp.dhis.chart.ChartStore" ) AnalyticalObjectStore<Chart> chartStore,
        PeriodService periodService, DataValueService dataValueService,
        MinMaxDataElementService minMaxDataElementService, CurrentUserService currentUserService,
        OrganisationUnitService organisationUnitService, AnalyticsService analyticsService,
        EventAnalyticsService eventAnalyticsService )
    {
        checkNotNull( chartStore );
        checkNotNull( periodService );
        checkNotNull( dataValueService );
        checkNotNull( minMaxDataElementService );
        checkNotNull( currentUserService );
        checkNotNull( organisationUnitService );
        checkNotNull( analyticsService );
        checkNotNull( eventAnalyticsService );

        this.chartStore = chartStore;
        this.periodService = periodService;
        this.dataValueService = dataValueService;
        this.minMaxDataElementService = minMaxDataElementService;
        this.currentUserService = currentUserService;
        this.organisationUnitService = organisationUnitService;
        this.analyticsService = analyticsService;
        this.eventAnalyticsService = eventAnalyticsService;
    }

    // -------------------------------------------------------------------------
    // ChartService implementation
    // -------------------------------------------------------------------------

    @Override
    protected AnalyticalObjectStore<Chart> getAnalyticalObjectStore()
    {
        return chartStore;
    }

    @Override
    @Transactional( readOnly = true )
    public JFreeChart getJFreeChart( long id, I18nFormat format )
    {
        Chart chart = getChart( id );

        return chart != null ? getJFreeChart( chart, format ) : null;
    }

    @Override
    @Transactional( readOnly = true )
    public JFreeChart getJFreeChart( BaseChart chart, I18nFormat format )
    {
        return getJFreeChart( chart, null, null, format );
    }

    @Override
    @Transactional( readOnly = true )
    public JFreeChart getJFreeChart( BaseChart chart, Date date, OrganisationUnit organisationUnit, I18nFormat format )
    {
        return getJFreeChart( chart, date, organisationUnit, format, currentUserService.getCurrentUser() );
    }

    @Override
    @Transactional( readOnly = true )
    public JFreeChart getJFreeChart( BaseChart chart, Date date, OrganisationUnit organisationUnit, I18nFormat format, User currentUser )
    {
        User user = (currentUser != null ? currentUser : currentUserService.getCurrentUser());

        if ( organisationUnit == null && user != null )
        {
            organisationUnit = user.getOrganisationUnit();
        }

        List<OrganisationUnit> atLevels = new ArrayList<>();
        List<OrganisationUnit> inGroups = new ArrayList<>();

        if ( chart.hasOrganisationUnitLevels() )
        {
            atLevels.addAll( organisationUnitService.getOrganisationUnitsAtLevels( chart.getOrganisationUnitLevels(), chart.getOrganisationUnits() ) );
        }

        if ( chart.hasItemOrganisationUnitGroups() )
        {
            inGroups.addAll( organisationUnitService.getOrganisationUnits( chart.getItemOrganisationUnitGroups(), chart.getOrganisationUnits() ) );
        }

        chart.init( user, date, organisationUnit, atLevels, inGroups, format );

        JFreeChart resultChart = getJFreeChart( chart );

        chart.clearTransientState();

        return resultChart;
    }

    // -------------------------------------------------------------------------
    // Specific chart methods
    // -------------------------------------------------------------------------

    @Override
    @Transactional( readOnly = true )
    public JFreeChart getJFreePeriodChart( Indicator indicator, OrganisationUnit unit, boolean title, I18nFormat format )
    {
        List<Period> periods = periodService.reloadPeriods(
            new RelativePeriods().setLast12Months( true ).getRelativePeriods( format, true ) );

        Chart chart = new Chart();

        if ( title )
        {
            chart.setName( indicator.getName() );
        }

        chart.setType( ChartType.LINE );
        chart.setDimensions( DimensionalObject.DATA_X_DIM_ID, DimensionalObject.PERIOD_DIM_ID, DimensionalObject.ORGUNIT_DIM_ID );
        chart.setHideLegend( true );
        chart.addDataDimensionItem( indicator );
        chart.setPeriods( periods );
        chart.getOrganisationUnits().add( unit );
        chart.setHideSubtitle( title );
        chart.setFormat( format );

        return getJFreeChart( chart );
    }

    @Override
    @Transactional( readOnly = true )
    public JFreeChart getJFreeOrganisationUnitChart( Indicator indicator, OrganisationUnit parent, boolean title,
        I18nFormat format )
    {
        List<Period> periods = periodService.reloadPeriods(
            new RelativePeriods().setThisYear( true ).getRelativePeriods( format, true ) );

        Chart chart = new Chart();

        if ( title )
        {
            chart.setName( indicator.getName() );
        }

        chart.setType( ChartType.COLUMN );
        chart.setDimensions( DimensionalObject.DATA_X_DIM_ID, DimensionalObject.ORGUNIT_DIM_ID, DimensionalObject.PERIOD_DIM_ID );
        chart.setHideLegend( true );
        chart.addDataDimensionItem( indicator );
        chart.setPeriods( periods );
        chart.setOrganisationUnits( parent.getSortedChildren() );
        chart.setHideSubtitle( title );
        chart.setFormat( format );

        return getJFreeChart( chart );
    }

    @Override
    @Transactional( readOnly = true )
    public JFreeChart getJFreeChart( String name, PlotOrientation orientation, CategoryLabelPositions labelPositions,
        Map<String, Double> categoryValues )
    {
        DefaultCategoryDataset dataSet = new DefaultCategoryDataset();

        for ( Entry<String, Double> entry : categoryValues.entrySet() )
        {
            dataSet.addValue( entry.getValue(), name, entry.getKey() );
        }

        CategoryPlot plot = getCategoryPlot( dataSet, getBarRenderer(), orientation, labelPositions );

        JFreeChart jFreeChart = getBasicJFreeChart( plot );
        jFreeChart.setTitle( name );

        return jFreeChart;
    }

    @Override
    @Transactional( readOnly = true )
    public JFreeChart getJFreeChartHistory( DataElement dataElement, CategoryOptionCombo categoryOptionCombo,
        CategoryOptionCombo attributeOptionCombo, Period lastPeriod, OrganisationUnit organisationUnit,
        int historyLength, I18nFormat format )
    {
        lastPeriod = periodService.reloadPeriod( lastPeriod );

        List<Period> periods = periodService.getPeriods( lastPeriod, historyLength );

        MinMaxDataElement minMax = minMaxDataElementService.getMinMaxDataElement( organisationUnit, dataElement,
            categoryOptionCombo );

        UnivariateInterpolator interpolator = new SplineInterpolator();

        int periodCount = 0;
        List<Double> x = new ArrayList<>();
        List<Double> y = new ArrayList<>();

        // ---------------------------------------------------------------------
        // DataValue, MinValue and MaxValue DataSets
        // ---------------------------------------------------------------------

        DefaultCategoryDataset dataValueDataSet = new DefaultCategoryDataset();
        DefaultCategoryDataset metaDataSet = new DefaultCategoryDataset();

        for ( Period period : periods )
        {
            ++periodCount;

            period.setName( format.formatPeriod( period ) );

            DataValue dataValue = dataValueService.getDataValue( dataElement, period, organisationUnit,
                categoryOptionCombo, attributeOptionCombo );

            double value = 0;

            if ( dataValue != null && dataValue.getValue() != null && MathUtils.isNumeric( dataValue.getValue() ) )
            {
                value = Double.parseDouble( dataValue.getValue() );

                x.add( (double) periodCount );
                y.add( value );
            }

            dataValueDataSet.addValue( value, dataElement.getShortName(), period.getName() );

            if ( minMax != null )
            {
                metaDataSet.addValue( minMax.getMin(), "Min value", period.getName() );
                metaDataSet.addValue( minMax.getMax(), "Max value", period.getName() );
            }
        }

        // ---------------------------------------------------------------------
        // Interpolation DataSet
        // ---------------------------------------------------------------------

        if ( x.size() >= 3 ) // minimum 3 points required for interpolation
        {
            periodCount = 0;

            double[] xa = getArray( x );

            int min = MathUtils.getMin( xa ).intValue();
            int max = MathUtils.getMax( xa ).intValue();

            try
            {
                UnivariateFunction function = interpolator.interpolate( xa, getArray( y ) );

                for ( Period period : periods )
                {
                    if ( ++periodCount >= min && periodCount <= max )
                    {
                        metaDataSet.addValue( function.value( periodCount ), "Regression value", period.getName() );
                    }
                }
            }
            catch ( MathRuntimeException ex )
            {
                throw new RuntimeException( "Failed to interpolate", ex );
            }
        }

        // ---------------------------------------------------------------------
        // Plots
        // ---------------------------------------------------------------------

        CategoryPlot plot = getCategoryPlot( dataValueDataSet, getBarRenderer(), PlotOrientation.VERTICAL,
            CategoryLabelPositions.UP_45 );

        plot.setDataset( 1, metaDataSet );
        plot.setRenderer( 1, getLineRenderer() );

        return getBasicJFreeChart( plot );
    }

    // -------------------------------------------------------------------------
    // Supportive methods
    // -------------------------------------------------------------------------

    /**
     * Returns a basic JFreeChart.
     */
    private JFreeChart getBasicJFreeChart( CategoryPlot plot )
    {
        JFreeChart jFreeChart = new JFreeChart( null, TITLE_FONT, plot, false );

        jFreeChart.setBackgroundPaint( Color.WHITE );
        jFreeChart.setAntiAlias( true );

        return jFreeChart;
    }

    /**
     * Returns a CategoryPlot.
     */
    private CategoryPlot getCategoryPlot( CategoryDataset dataSet, CategoryItemRenderer renderer,
        PlotOrientation orientation, CategoryLabelPositions labelPositions )
    {
        CategoryPlot plot = new CategoryPlot( dataSet, new CategoryAxis(), new NumberAxis(), renderer );

        plot.setDatasetRenderingOrder( DatasetRenderingOrder.FORWARD );
        plot.setOrientation( orientation );

        CategoryAxis xAxis = plot.getDomainAxis();
        xAxis.setCategoryLabelPositions( labelPositions );

        return plot;
    }

    /**
     * Returns a bar renderer.
     */
    private BarRenderer getBarRenderer()
    {
        BarRenderer renderer = new BarRenderer();

        renderer.setMaximumBarWidth( 0.07 );

        for ( int i = 0; i < COLORS.length; i++ )
        {
            renderer.setSeriesPaint( i, COLORS[i] );
            renderer.setShadowVisible( false );
        }

        return renderer;
    }

    /**
     * Returns a line and shape renderer.
     */
    private LineAndShapeRenderer getLineRenderer()
    {
        LineAndShapeRenderer renderer = new LineAndShapeRenderer();

        for ( int i = 0; i < COLORS.length; i++ )
        {
            renderer.setSeriesPaint( i, COLORS[i] );
        }

        return renderer;
    }

    /**
     * Returns a stacked bar renderer.
     */
    private StackedBarRenderer getStackedBarRenderer()
    {
        StackedBarRenderer renderer = new StackedBarRenderer();

        for ( int i = 0; i < COLORS.length; i++ )
        {
            renderer.setSeriesPaint( i, COLORS[i] );
            renderer.setShadowVisible( false );
        }

        return renderer;
    }

    /**
     * Returns a stacked area renderer.
     */
    private AreaRenderer getStackedAreaRenderer()
    {
        StackedAreaRenderer renderer = new StackedAreaRenderer();

        for ( int i = 0; i < COLORS.length; i++ )
        {
            renderer.setSeriesPaint( i, COLORS[i] );
        }

        return renderer;
    }

    /**
     * Returns a horizontal line marker for the given x value and label.
     */
    private Marker getMarker( Double value, String label )
    {
        Marker marker = new ValueMarker( value );
        marker.setPaint( Color.BLACK );
        marker.setStroke( new BasicStroke( 1.1f ) );
        marker.setLabel( label );
        marker.setLabelOffset( new RectangleInsets( -10, 50, 0, 0 ) );
        marker.setLabelFont( SUB_TITLE_FONT );

        return marker;
    }

    /**
     * Returns a JFreeChart of type defined in the chart argument.
     */
    private JFreeChart getJFreeChart( BaseChart chart )
    {
        final CategoryDataset[] dataSets = getCategoryDataSet( chart );
        final CategoryDataset dataSet = dataSets[0];

        final BarRenderer barRenderer = getBarRenderer();
        final LineAndShapeRenderer lineRenderer = getLineRenderer();

        // ---------------------------------------------------------------------
        // Plot
        // ---------------------------------------------------------------------

        CategoryPlot plot;

        if ( chart.isType( ChartType.LINE ) )
        {
            plot = new CategoryPlot( dataSet, new CategoryAxis(), new NumberAxis(), lineRenderer );
            plot.setOrientation( PlotOrientation.VERTICAL );
        }
        else if ( chart.isType( ChartType.COLUMN ) )
        {
            plot = new CategoryPlot( dataSet, new CategoryAxis(), new NumberAxis(), barRenderer );
            plot.setOrientation( PlotOrientation.VERTICAL );
        }
        else if ( chart.isType( ChartType.BAR ) )
        {
            plot = new CategoryPlot( dataSet, new CategoryAxis(), new NumberAxis(), barRenderer );
            plot.setOrientation( PlotOrientation.HORIZONTAL );
        }
        else if ( chart.isType( ChartType.AREA ) )
        {
            return getStackedAreaChart( chart, dataSet );
        }
        else if ( chart.isType( ChartType.PIE ) )
        {
            return getMultiplePieChart( chart, dataSets );
        }
        else if ( chart.isType( ChartType.STACKED_COLUMN ) )
        {
            return getStackedBarChart( chart, dataSet, false );
        }
        else if ( chart.isType( ChartType.STACKED_BAR ) )
        {
            return getStackedBarChart( chart, dataSet, true );
        }
        else if ( chart.isType( ChartType.RADAR ) )
        {
            return getRadarChart( chart, dataSet );
        }
        else if ( chart.isType( ChartType.GAUGE ) )
        {
            Number number = dataSet.getValue( 0, 0 );
            ValueDataset valueDataSet = new DefaultValueDataset( number );

            return getGaugeChart( chart, valueDataSet );
        }
        else
        {
            throw new IllegalArgumentException( "Illegal or no chart type: " + chart.getType() );
        }

        if ( chart.isRegression() )
        {
            plot.setDataset( 1, dataSets[1] );
            plot.setRenderer( 1, lineRenderer );
        }

        JFreeChart jFreeChart = new JFreeChart( chart.getName(), TITLE_FONT, plot, !chart.isHideLegend() );

        setBasicConfig( jFreeChart, chart );

        if ( chart.isTargetLine() )
        {
            plot.addRangeMarker( getMarker( chart.getTargetLineValue(), chart.getTargetLineLabel() ) );
        }

        if ( chart.isBaseLine() )
        {
            plot.addRangeMarker( getMarker( chart.getBaseLineValue(), chart.getBaseLineLabel() ) );
        }

        if ( chart.isHideSubtitle() )
        {
            jFreeChart.addSubtitle( getSubTitle( chart ) );
        }

        plot.setDatasetRenderingOrder( DatasetRenderingOrder.FORWARD );

        // ---------------------------------------------------------------------
        // Category label positions
        // ---------------------------------------------------------------------

        CategoryAxis domainAxis = plot.getDomainAxis();
        domainAxis.setCategoryLabelPositions( CategoryLabelPositions.UP_45 );
        domainAxis.setLabel( chart.getDomainAxisLabel() );

        ValueAxis rangeAxis = plot.getRangeAxis();
        rangeAxis.setLabel( chart.getRangeAxisLabel() );

        return jFreeChart;
    }

    private JFreeChart getStackedAreaChart( BaseChart chart, CategoryDataset dataSet )
    {
        JFreeChart stackedAreaChart = ChartFactory.createStackedAreaChart( chart.getName(), chart.getDomainAxisLabel(),
            chart.getRangeAxisLabel(), dataSet, PlotOrientation.VERTICAL, !chart.isHideLegend(), false, false );

        setBasicConfig( stackedAreaChart, chart );

        CategoryPlot plot = (CategoryPlot) stackedAreaChart.getPlot();
        plot.setOrientation( PlotOrientation.VERTICAL );
        plot.setRenderer( getStackedAreaRenderer() );

        CategoryAxis xAxis = plot.getDomainAxis();
        xAxis.setCategoryLabelPositions( CategoryLabelPositions.UP_45 );
        xAxis.setLabelFont( LABEL_FONT );

        return stackedAreaChart;
    }

    private JFreeChart getRadarChart( BaseChart chart, CategoryDataset dataSet )
    {
        SpiderWebPlot plot = new SpiderWebPlot( dataSet, TableOrder.BY_ROW );
        plot.setLabelFont( LABEL_FONT );

        JFreeChart radarChart = new JFreeChart( chart.getName(), TITLE_FONT, plot, !chart.isHideLegend() );

        setBasicConfig( radarChart, chart );

        return radarChart;
    }

    private JFreeChart getStackedBarChart( BaseChart chart, CategoryDataset dataSet, boolean horizontal )
    {
        JFreeChart stackedBarChart = ChartFactory.createStackedBarChart( chart.getName(), chart.getDomainAxisLabel(),
            chart.getRangeAxisLabel(), dataSet, PlotOrientation.VERTICAL, !chart.isHideLegend(), false, false );

        setBasicConfig( stackedBarChart, chart );

        CategoryPlot plot = (CategoryPlot) stackedBarChart.getPlot();
        plot.setOrientation( horizontal ? PlotOrientation.HORIZONTAL : PlotOrientation.VERTICAL );
        plot.setRenderer( getStackedBarRenderer() );

        CategoryAxis xAxis = plot.getDomainAxis();
        xAxis.setCategoryLabelPositions( CategoryLabelPositions.UP_45 );

        return stackedBarChart;
    }

    private JFreeChart getMultiplePieChart( BaseChart chart, CategoryDataset[] dataSets )
    {
        JFreeChart multiplePieChart = ChartFactory.createMultiplePieChart( chart.getName(), dataSets[0], TableOrder.BY_ROW,
            !chart.isHideLegend(), false, false );

        setBasicConfig( multiplePieChart, chart );

        if ( multiplePieChart.getLegend() != null )
        {
            multiplePieChart.getLegend().setItemFont( SUB_TITLE_FONT );
        }

        MultiplePiePlot multiplePiePlot = (MultiplePiePlot) multiplePieChart.getPlot();
        JFreeChart pieChart = multiplePiePlot.getPieChart();
        pieChart.setBackgroundPaint( DEFAULT_BACKGROUND_COLOR );
        pieChart.getTitle().setFont( SUB_TITLE_FONT );

        PiePlot piePlot = (PiePlot) pieChart.getPlot();
        piePlot.setBackgroundPaint( DEFAULT_BACKGROUND_COLOR );
        piePlot.setOutlinePaint( DEFAULT_BACKGROUND_COLOR );
        piePlot.setLabelFont( LABEL_FONT );
        piePlot.setLabelGenerator( new StandardPieSectionLabelGenerator( "{2}" ) );
        piePlot.setSimpleLabels( true );
        piePlot.setIgnoreZeroValues( true );
        piePlot.setIgnoreNullValues( true );
        piePlot.setShadowXOffset( 0d );
        piePlot.setShadowYOffset( 0d );

        for ( int i = 0; i < dataSets[0].getColumnCount(); i++ )
        {
            piePlot.setSectionPaint( dataSets[0].getColumnKey( i ), COLORS[(i % COLORS.length)] );
        }

        return multiplePieChart;
    }

    private JFreeChart getGaugeChart( BaseChart chart, ValueDataset dataSet )
    {
        MeterPlot meterPlot = new MeterPlot( dataSet );

        meterPlot.setUnits( "" );
        meterPlot.setRange( new Range( 0.0d, 100d ) );

        for ( int i = 0; i < 10; i++ )
        {
            double start = i * 10d;
            double end = start + 10d;
            String label = String.valueOf( start );

            meterPlot.addInterval( new MeterInterval( label, new Range( start, end ), COLOR_LIGHT_GRAY, null, COLOR_LIGHT_GRAY ) );
        }

        meterPlot.setMeterAngle( 180 );
        meterPlot.setDialBackgroundPaint( COLOR_LIGHT_GRAY );
        meterPlot.setDialShape( DialShape.CHORD );
        meterPlot.setNeedlePaint( COLORS[0] );
        meterPlot.setTickLabelsVisible( true );
        meterPlot.setTickLabelFont( LABEL_FONT );
        meterPlot.setTickLabelPaint( Color.BLACK );
        meterPlot.setTickPaint( COLOR_LIGHTER_GRAY );
        meterPlot.setValueFont( TITLE_FONT );
        meterPlot.setValuePaint( Color.BLACK );

        JFreeChart meterChart = new JFreeChart( chart.getName(), meterPlot );
        setBasicConfig( meterChart, chart );
        meterChart.removeLegend();

        return meterChart;
    }

    /**
     * Sets basic configuration including title font, subtitle, background paint and
     * anti-alias on the given JFreeChart.
     */
    private void setBasicConfig( JFreeChart jFreeChart, BaseChart chart )
    {
        jFreeChart.getTitle().setFont( TITLE_FONT );

        jFreeChart.setBackgroundPaint( DEFAULT_BACKGROUND_COLOR );
        jFreeChart.setAntiAlias( true );

        if ( !chart.isHideTitle() )
        {
            jFreeChart.addSubtitle( getSubTitle( chart ) );
        }

        Plot plot = jFreeChart.getPlot();
        plot.setBackgroundPaint( DEFAULT_BACKGROUND_COLOR );
        plot.setOutlinePaint( DEFAULT_BACKGROUND_COLOR );
    }

    private TextTitle getSubTitle( BaseChart chart )
    {
        TextTitle textTitle = new TextTitle();

        String title = chart.hasTitle() ? chart.getTitle() : chart.generateTitle();

        textTitle.setFont( SUB_TITLE_FONT );
        textTitle.setText( title );

        return textTitle;
    }

    private CategoryDataset[] getCategoryDataSet( BaseChart chart )
    {
        Map<String, Object> valueMap = new HashMap<>();

        if ( chart.isAnalyticsType( AnalyticsType.AGGREGATE ) )
        {
            valueMap = analyticsService.getAggregatedDataValueMapping( chart );
        }
        else if ( chart.isAnalyticsType( AnalyticsType.EVENT ) )
        {
            Grid grid = eventAnalyticsService.getAggregatedEventData( chart );

            chart.setDataItemGrid( grid );

            valueMap = GridUtils.getMetaValueMapping( grid, (grid.getWidth() - 1) );
        }

        DefaultCategoryDataset regularDataSet = new DefaultCategoryDataset();
        DefaultCategoryDataset regressionDataSet = new DefaultCategoryDataset();

        SimpleRegression regression = new SimpleRegression();

        valueMap = DimensionalObjectUtils.getSortedKeysMap( valueMap );

        List<NameableObject> seriez = new ArrayList<>( chart.series() );
        List<NameableObject> categories = new ArrayList<>( chart.category() );

        if ( chart.hasSortOrder() )
        {
            categories = getSortedCategories( categories, chart, valueMap );
        }

        for ( NameableObject series : seriez )
        {
            double categoryIndex = 0;

            for ( NameableObject category : categories )
            {
                categoryIndex++;

                String key = getKey( series, category, chart.getAnalyticsType() );

                Object object = valueMap.get( key );

                Number value = object != null && object instanceof Number ? (Number) object : null;

                regularDataSet.addValue( value, series.getShortName(), category.getShortName() );

                if ( chart.isRegression() && value != null && value instanceof Double && !MathUtils.isEqual( (Double) value, MathUtils.ZERO ) )
                {
                    regression.addData( categoryIndex, (Double) value );
                }
            }

            if ( chart.isRegression() ) // Period must be category
            {
                categoryIndex = 0;

                for ( NameableObject category : chart.category() )
                {
                    final double value = regression.predict( categoryIndex++ );

                    // Enough values must exist for regression

                    if ( !Double.isNaN( value ) )
                    {
                        regressionDataSet.addValue( value, TREND_PREFIX + series.getShortName(), category.getShortName() );
                    }
                }
            }
        }

        return new CategoryDataset[]{ regularDataSet, regressionDataSet };
    }

    /**
     * Creates a key based on the given input. Sorts the key on its components
     * to remove significance of column order.
     */
    private String getKey( NameableObject series, NameableObject category, AnalyticsType analyticsType )
    {
        String key = series.getUid() + DIMENSION_SEP + category.getUid();

        // Replace potential operand separator with dimension separator

        key = AnalyticsType.AGGREGATE.equals( analyticsType ) ? key.replace( DataElementOperand.SEPARATOR, DIMENSION_SEP ) : key;

        // TODO fix issue with keys including -.

        return DimensionalObjectUtils.sortKey( key );
    }

    /**
     * Returns a list of sorted nameable objects. Sorting is defined per the
     * corresponding value in the given value map.
     */
    private List<NameableObject> getSortedCategories( List<NameableObject> categories, BaseChart chart, Map<String, Object> valueMap )
    {
        NameableObject series = chart.series().get( 0 );

        int sortOrder = chart.getSortOrder();

        List<NumericSortWrapper<NameableObject>> list = new ArrayList<>();

        for ( NameableObject category : categories )
        {
            String key = getKey( series, category, chart.getAnalyticsType() );

            Object value = valueMap.get( key );

            if ( value instanceof Number )
            {
                list.add( new NumericSortWrapper<>( category, (Double) value, sortOrder ) );
            }
        }

        Collections.sort( list );

        return NumericSortWrapper.getObjectList( list );
    }

    // -------------------------------------------------------------------------
    // CRUD operations
    // -------------------------------------------------------------------------

    @Override
    @Transactional
    public long addChart( Chart chart )
    {
        chartStore.save( chart );

        return chart.getId();
    }

    @Override
    @Transactional( readOnly = true )
    public Chart getChart( long id )
    {
        return chartStore.get( id );
    }

    @Override
    @Transactional( readOnly = true )
    public Chart getChart( String uid )
    {
        return chartStore.getByUid( uid );
    }

    @Override
    @Transactional( readOnly = true )
    public Chart getChartNoAcl( String uid )
    {
        return chartStore.getByUidNoAcl( uid );
    }

    @Override
    @Transactional
    public void deleteChart( Chart chart )
    {
        chartStore.delete( chart );
    }
}
>>>>>>> 9a76e5bd
<|MERGE_RESOLUTION|>--- conflicted
+++ resolved
@@ -1,4 +1,3 @@
-<<<<<<< HEAD
 package org.hisp.dhis.chart.impl;
 
 /*
@@ -956,962 +955,4 @@
     {
         chartStore.delete( chart );
     }
-}
-=======
-package org.hisp.dhis.chart.impl;
-
-/*
- * Copyright (c) 2004-2020, University of Oslo
- * All rights reserved.
- *
- * Redistribution and use in source and binary forms, with or without
- * modification, are permitted provided that the following conditions are met:
- * Redistributions of source code must retain the above copyright notice, this
- * list of conditions and the following disclaimer.
- *
- * Redistributions in binary form must reproduce the above copyright notice,
- * this list of conditions and the following disclaimer in the documentation
- * and/or other materials provided with the distribution.
- * Neither the name of the HISP project nor the names of its contributors may
- * be used to endorse or promote products derived from this software without
- * specific prior written permission.
- *
- * THIS SOFTWARE IS PROVIDED BY THE COPYRIGHT HOLDERS AND CONTRIBUTORS "AS IS" AND
- * ANY EXPRESS OR IMPLIED WARRANTIES, INCLUDING, BUT NOT LIMITED TO, THE IMPLIED
- * WARRANTIES OF MERCHANTABILITY AND FITNESS FOR A PARTICULAR PURPOSE ARE
- * DISCLAIMED. IN NO EVENT SHALL THE COPYRIGHT OWNER OR CONTRIBUTORS BE LIABLE FOR
- * ANY DIRECT, INDIRECT, INCIDENTAL, SPECIAL, EXEMPLARY, OR CONSEQUENTIAL DAMAGES
- * (INCLUDING, BUT NOT LIMITED TO, PROCUREMENT OF SUBSTITUTE GOODS OR SERVICES;
- * LOSS OF USE, DATA, OR PROFITS; OR BUSINESS INTERRUPTION) HOWEVER CAUSED AND ON
- * ANY THEORY OF LIABILITY, WHETHER IN CONTRACT, STRICT LIABILITY, OR TORT
- * (INCLUDING NEGLIGENCE OR OTHERWISE) ARISING IN ANY WAY OUT OF THE USE OF THIS
- * SOFTWARE, EVEN IF ADVISED OF THE POSSIBILITY OF SUCH DAMAGE.
- */
-
-import org.apache.commons.math3.analysis.UnivariateFunction;
-import org.apache.commons.math3.analysis.interpolation.SplineInterpolator;
-import org.apache.commons.math3.analysis.interpolation.UnivariateInterpolator;
-import org.apache.commons.math3.exception.MathRuntimeException;
-import org.apache.commons.math3.stat.regression.SimpleRegression;
-import org.hisp.dhis.analytics.AnalyticsService;
-import org.hisp.dhis.analytics.event.EventAnalyticsService;
-import org.hisp.dhis.category.CategoryOptionCombo;
-import org.hisp.dhis.chart.BaseChart;
-import org.hisp.dhis.chart.Chart;
-import org.hisp.dhis.chart.ChartService;
-import org.hisp.dhis.chart.ChartType;
-import org.hisp.dhis.common.AnalyticalObjectStore;
-import org.hisp.dhis.common.AnalyticsType;
-import org.hisp.dhis.common.DimensionalObject;
-import org.hisp.dhis.common.DimensionalObjectUtils;
-import org.hisp.dhis.common.GenericAnalyticalObjectService;
-import org.hisp.dhis.common.Grid;
-import org.hisp.dhis.common.NameableObject;
-import org.hisp.dhis.common.NumericSortWrapper;
-import org.hisp.dhis.dataelement.DataElement;
-import org.hisp.dhis.dataelement.DataElementOperand;
-import org.hisp.dhis.datavalue.DataValue;
-import org.hisp.dhis.datavalue.DataValueService;
-import org.hisp.dhis.i18n.I18nFormat;
-import org.hisp.dhis.indicator.Indicator;
-import org.hisp.dhis.minmax.MinMaxDataElement;
-import org.hisp.dhis.minmax.MinMaxDataElementService;
-import org.hisp.dhis.organisationunit.OrganisationUnit;
-import org.hisp.dhis.organisationunit.OrganisationUnitService;
-import org.hisp.dhis.period.Period;
-import org.hisp.dhis.period.PeriodService;
-import org.hisp.dhis.period.RelativePeriods;
-import org.hisp.dhis.system.grid.GridUtils;
-import org.hisp.dhis.system.util.MathUtils;
-import org.hisp.dhis.user.CurrentUserService;
-import org.hisp.dhis.user.User;
-import org.jfree.chart.ChartFactory;
-import org.jfree.chart.JFreeChart;
-import org.jfree.chart.axis.CategoryAxis;
-import org.jfree.chart.axis.CategoryLabelPositions;
-import org.jfree.chart.axis.NumberAxis;
-import org.jfree.chart.axis.ValueAxis;
-import org.jfree.chart.labels.StandardPieSectionLabelGenerator;
-import org.jfree.chart.plot.CategoryPlot;
-import org.jfree.chart.plot.DatasetRenderingOrder;
-import org.jfree.chart.plot.DialShape;
-import org.jfree.chart.plot.Marker;
-import org.jfree.chart.plot.MeterInterval;
-import org.jfree.chart.plot.MeterPlot;
-import org.jfree.chart.plot.MultiplePiePlot;
-import org.jfree.chart.plot.PiePlot;
-import org.jfree.chart.plot.Plot;
-import org.jfree.chart.plot.PlotOrientation;
-import org.jfree.chart.plot.SpiderWebPlot;
-import org.jfree.chart.plot.ValueMarker;
-import org.jfree.chart.renderer.category.AreaRenderer;
-import org.jfree.chart.renderer.category.BarRenderer;
-import org.jfree.chart.renderer.category.CategoryItemRenderer;
-import org.jfree.chart.renderer.category.LineAndShapeRenderer;
-import org.jfree.chart.renderer.category.StackedAreaRenderer;
-import org.jfree.chart.renderer.category.StackedBarRenderer;
-import org.jfree.chart.title.TextTitle;
-import org.jfree.chart.ui.RectangleInsets;
-import org.jfree.chart.util.TableOrder;
-import org.jfree.data.Range;
-import org.jfree.data.category.CategoryDataset;
-import org.jfree.data.category.DefaultCategoryDataset;
-import org.jfree.data.general.DefaultValueDataset;
-import org.jfree.data.general.ValueDataset;
-import org.springframework.beans.factory.annotation.Qualifier;
-import org.springframework.stereotype.Service;
-import org.springframework.transaction.annotation.Transactional;
-
-import java.awt.*;
-import java.util.ArrayList;
-import java.util.Collections;
-import java.util.Date;
-import java.util.HashMap;
-import java.util.List;
-import java.util.Map;
-import java.util.Map.Entry;
-
-import static com.google.common.base.Preconditions.checkNotNull;
-import static org.hisp.dhis.common.DimensionalObject.DIMENSION_SEP;
-import static org.hisp.dhis.commons.collection.ListUtils.getArray;
-
-/**
- * @author Lars Helge Overland
- */
-@Service( "org.hisp.dhis.chart.ChartService" )
-public class DefaultChartService
-    extends GenericAnalyticalObjectService<Chart>
-    implements ChartService
-{
-    private static final Font TITLE_FONT = new Font( Font.SANS_SERIF, Font.BOLD, 12 );
-    private static final Font SUB_TITLE_FONT = new Font( Font.SANS_SERIF, Font.PLAIN, 11 );
-    private static final Font LABEL_FONT = new Font( Font.SANS_SERIF, Font.PLAIN, 10 );
-
-    private static final String TREND_PREFIX = "Trend - ";
-
-    private static final Color[] COLORS = { Color.decode( "#88be3b" ), Color.decode( "#3b6286" ),
-        Color.decode( "#b7404c" ), Color.decode( "#ff9f3a" ), Color.decode( "#968f8f" ), Color.decode( "#b7409f" ),
-        Color.decode( "#ffda64" ), Color.decode( "#4fbdae" ), Color.decode( "#b78040" ), Color.decode( "#676767" ),
-        Color.decode( "#6a33cf" ), Color.decode( "#4a7833" ) };
-
-    private static final Color COLOR_LIGHT_GRAY = Color.decode( "#dddddd" );
-    private static final Color COLOR_LIGHTER_GRAY = Color.decode( "#eeeeee" );
-    private static final Color DEFAULT_BACKGROUND_COLOR = Color.WHITE;
-
-    // -------------------------------------------------------------------------
-    // Dependencies
-    // -------------------------------------------------------------------------
-
-    private final AnalyticalObjectStore<Chart> chartStore;
-
-    private final PeriodService periodService;
-
-    private final DataValueService dataValueService;
-
-    private final MinMaxDataElementService minMaxDataElementService;
-
-    private final CurrentUserService currentUserService;
-
-    private final OrganisationUnitService organisationUnitService;
-
-    private final AnalyticsService analyticsService;
-
-    private final EventAnalyticsService eventAnalyticsService;
-
-    public DefaultChartService( @Qualifier( "org.hisp.dhis.chart.ChartStore" ) AnalyticalObjectStore<Chart> chartStore,
-        PeriodService periodService, DataValueService dataValueService,
-        MinMaxDataElementService minMaxDataElementService, CurrentUserService currentUserService,
-        OrganisationUnitService organisationUnitService, AnalyticsService analyticsService,
-        EventAnalyticsService eventAnalyticsService )
-    {
-        checkNotNull( chartStore );
-        checkNotNull( periodService );
-        checkNotNull( dataValueService );
-        checkNotNull( minMaxDataElementService );
-        checkNotNull( currentUserService );
-        checkNotNull( organisationUnitService );
-        checkNotNull( analyticsService );
-        checkNotNull( eventAnalyticsService );
-
-        this.chartStore = chartStore;
-        this.periodService = periodService;
-        this.dataValueService = dataValueService;
-        this.minMaxDataElementService = minMaxDataElementService;
-        this.currentUserService = currentUserService;
-        this.organisationUnitService = organisationUnitService;
-        this.analyticsService = analyticsService;
-        this.eventAnalyticsService = eventAnalyticsService;
-    }
-
-    // -------------------------------------------------------------------------
-    // ChartService implementation
-    // -------------------------------------------------------------------------
-
-    @Override
-    protected AnalyticalObjectStore<Chart> getAnalyticalObjectStore()
-    {
-        return chartStore;
-    }
-
-    @Override
-    @Transactional( readOnly = true )
-    public JFreeChart getJFreeChart( long id, I18nFormat format )
-    {
-        Chart chart = getChart( id );
-
-        return chart != null ? getJFreeChart( chart, format ) : null;
-    }
-
-    @Override
-    @Transactional( readOnly = true )
-    public JFreeChart getJFreeChart( BaseChart chart, I18nFormat format )
-    {
-        return getJFreeChart( chart, null, null, format );
-    }
-
-    @Override
-    @Transactional( readOnly = true )
-    public JFreeChart getJFreeChart( BaseChart chart, Date date, OrganisationUnit organisationUnit, I18nFormat format )
-    {
-        return getJFreeChart( chart, date, organisationUnit, format, currentUserService.getCurrentUser() );
-    }
-
-    @Override
-    @Transactional( readOnly = true )
-    public JFreeChart getJFreeChart( BaseChart chart, Date date, OrganisationUnit organisationUnit, I18nFormat format, User currentUser )
-    {
-        User user = (currentUser != null ? currentUser : currentUserService.getCurrentUser());
-
-        if ( organisationUnit == null && user != null )
-        {
-            organisationUnit = user.getOrganisationUnit();
-        }
-
-        List<OrganisationUnit> atLevels = new ArrayList<>();
-        List<OrganisationUnit> inGroups = new ArrayList<>();
-
-        if ( chart.hasOrganisationUnitLevels() )
-        {
-            atLevels.addAll( organisationUnitService.getOrganisationUnitsAtLevels( chart.getOrganisationUnitLevels(), chart.getOrganisationUnits() ) );
-        }
-
-        if ( chart.hasItemOrganisationUnitGroups() )
-        {
-            inGroups.addAll( organisationUnitService.getOrganisationUnits( chart.getItemOrganisationUnitGroups(), chart.getOrganisationUnits() ) );
-        }
-
-        chart.init( user, date, organisationUnit, atLevels, inGroups, format );
-
-        JFreeChart resultChart = getJFreeChart( chart );
-
-        chart.clearTransientState();
-
-        return resultChart;
-    }
-
-    // -------------------------------------------------------------------------
-    // Specific chart methods
-    // -------------------------------------------------------------------------
-
-    @Override
-    @Transactional( readOnly = true )
-    public JFreeChart getJFreePeriodChart( Indicator indicator, OrganisationUnit unit, boolean title, I18nFormat format )
-    {
-        List<Period> periods = periodService.reloadPeriods(
-            new RelativePeriods().setLast12Months( true ).getRelativePeriods( format, true ) );
-
-        Chart chart = new Chart();
-
-        if ( title )
-        {
-            chart.setName( indicator.getName() );
-        }
-
-        chart.setType( ChartType.LINE );
-        chart.setDimensions( DimensionalObject.DATA_X_DIM_ID, DimensionalObject.PERIOD_DIM_ID, DimensionalObject.ORGUNIT_DIM_ID );
-        chart.setHideLegend( true );
-        chart.addDataDimensionItem( indicator );
-        chart.setPeriods( periods );
-        chart.getOrganisationUnits().add( unit );
-        chart.setHideSubtitle( title );
-        chart.setFormat( format );
-
-        return getJFreeChart( chart );
-    }
-
-    @Override
-    @Transactional( readOnly = true )
-    public JFreeChart getJFreeOrganisationUnitChart( Indicator indicator, OrganisationUnit parent, boolean title,
-        I18nFormat format )
-    {
-        List<Period> periods = periodService.reloadPeriods(
-            new RelativePeriods().setThisYear( true ).getRelativePeriods( format, true ) );
-
-        Chart chart = new Chart();
-
-        if ( title )
-        {
-            chart.setName( indicator.getName() );
-        }
-
-        chart.setType( ChartType.COLUMN );
-        chart.setDimensions( DimensionalObject.DATA_X_DIM_ID, DimensionalObject.ORGUNIT_DIM_ID, DimensionalObject.PERIOD_DIM_ID );
-        chart.setHideLegend( true );
-        chart.addDataDimensionItem( indicator );
-        chart.setPeriods( periods );
-        chart.setOrganisationUnits( parent.getSortedChildren() );
-        chart.setHideSubtitle( title );
-        chart.setFormat( format );
-
-        return getJFreeChart( chart );
-    }
-
-    @Override
-    @Transactional( readOnly = true )
-    public JFreeChart getJFreeChart( String name, PlotOrientation orientation, CategoryLabelPositions labelPositions,
-        Map<String, Double> categoryValues )
-    {
-        DefaultCategoryDataset dataSet = new DefaultCategoryDataset();
-
-        for ( Entry<String, Double> entry : categoryValues.entrySet() )
-        {
-            dataSet.addValue( entry.getValue(), name, entry.getKey() );
-        }
-
-        CategoryPlot plot = getCategoryPlot( dataSet, getBarRenderer(), orientation, labelPositions );
-
-        JFreeChart jFreeChart = getBasicJFreeChart( plot );
-        jFreeChart.setTitle( name );
-
-        return jFreeChart;
-    }
-
-    @Override
-    @Transactional( readOnly = true )
-    public JFreeChart getJFreeChartHistory( DataElement dataElement, CategoryOptionCombo categoryOptionCombo,
-        CategoryOptionCombo attributeOptionCombo, Period lastPeriod, OrganisationUnit organisationUnit,
-        int historyLength, I18nFormat format )
-    {
-        lastPeriod = periodService.reloadPeriod( lastPeriod );
-
-        List<Period> periods = periodService.getPeriods( lastPeriod, historyLength );
-
-        MinMaxDataElement minMax = minMaxDataElementService.getMinMaxDataElement( organisationUnit, dataElement,
-            categoryOptionCombo );
-
-        UnivariateInterpolator interpolator = new SplineInterpolator();
-
-        int periodCount = 0;
-        List<Double> x = new ArrayList<>();
-        List<Double> y = new ArrayList<>();
-
-        // ---------------------------------------------------------------------
-        // DataValue, MinValue and MaxValue DataSets
-        // ---------------------------------------------------------------------
-
-        DefaultCategoryDataset dataValueDataSet = new DefaultCategoryDataset();
-        DefaultCategoryDataset metaDataSet = new DefaultCategoryDataset();
-
-        for ( Period period : periods )
-        {
-            ++periodCount;
-
-            period.setName( format.formatPeriod( period ) );
-
-            DataValue dataValue = dataValueService.getDataValue( dataElement, period, organisationUnit,
-                categoryOptionCombo, attributeOptionCombo );
-
-            double value = 0;
-
-            if ( dataValue != null && dataValue.getValue() != null && MathUtils.isNumeric( dataValue.getValue() ) )
-            {
-                value = Double.parseDouble( dataValue.getValue() );
-
-                x.add( (double) periodCount );
-                y.add( value );
-            }
-
-            dataValueDataSet.addValue( value, dataElement.getShortName(), period.getName() );
-
-            if ( minMax != null )
-            {
-                metaDataSet.addValue( minMax.getMin(), "Min value", period.getName() );
-                metaDataSet.addValue( minMax.getMax(), "Max value", period.getName() );
-            }
-        }
-
-        // ---------------------------------------------------------------------
-        // Interpolation DataSet
-        // ---------------------------------------------------------------------
-
-        if ( x.size() >= 3 ) // minimum 3 points required for interpolation
-        {
-            periodCount = 0;
-
-            double[] xa = getArray( x );
-
-            int min = MathUtils.getMin( xa ).intValue();
-            int max = MathUtils.getMax( xa ).intValue();
-
-            try
-            {
-                UnivariateFunction function = interpolator.interpolate( xa, getArray( y ) );
-
-                for ( Period period : periods )
-                {
-                    if ( ++periodCount >= min && periodCount <= max )
-                    {
-                        metaDataSet.addValue( function.value( periodCount ), "Regression value", period.getName() );
-                    }
-                }
-            }
-            catch ( MathRuntimeException ex )
-            {
-                throw new RuntimeException( "Failed to interpolate", ex );
-            }
-        }
-
-        // ---------------------------------------------------------------------
-        // Plots
-        // ---------------------------------------------------------------------
-
-        CategoryPlot plot = getCategoryPlot( dataValueDataSet, getBarRenderer(), PlotOrientation.VERTICAL,
-            CategoryLabelPositions.UP_45 );
-
-        plot.setDataset( 1, metaDataSet );
-        plot.setRenderer( 1, getLineRenderer() );
-
-        return getBasicJFreeChart( plot );
-    }
-
-    // -------------------------------------------------------------------------
-    // Supportive methods
-    // -------------------------------------------------------------------------
-
-    /**
-     * Returns a basic JFreeChart.
-     */
-    private JFreeChart getBasicJFreeChart( CategoryPlot plot )
-    {
-        JFreeChart jFreeChart = new JFreeChart( null, TITLE_FONT, plot, false );
-
-        jFreeChart.setBackgroundPaint( Color.WHITE );
-        jFreeChart.setAntiAlias( true );
-
-        return jFreeChart;
-    }
-
-    /**
-     * Returns a CategoryPlot.
-     */
-    private CategoryPlot getCategoryPlot( CategoryDataset dataSet, CategoryItemRenderer renderer,
-        PlotOrientation orientation, CategoryLabelPositions labelPositions )
-    {
-        CategoryPlot plot = new CategoryPlot( dataSet, new CategoryAxis(), new NumberAxis(), renderer );
-
-        plot.setDatasetRenderingOrder( DatasetRenderingOrder.FORWARD );
-        plot.setOrientation( orientation );
-
-        CategoryAxis xAxis = plot.getDomainAxis();
-        xAxis.setCategoryLabelPositions( labelPositions );
-
-        return plot;
-    }
-
-    /**
-     * Returns a bar renderer.
-     */
-    private BarRenderer getBarRenderer()
-    {
-        BarRenderer renderer = new BarRenderer();
-
-        renderer.setMaximumBarWidth( 0.07 );
-
-        for ( int i = 0; i < COLORS.length; i++ )
-        {
-            renderer.setSeriesPaint( i, COLORS[i] );
-            renderer.setShadowVisible( false );
-        }
-
-        return renderer;
-    }
-
-    /**
-     * Returns a line and shape renderer.
-     */
-    private LineAndShapeRenderer getLineRenderer()
-    {
-        LineAndShapeRenderer renderer = new LineAndShapeRenderer();
-
-        for ( int i = 0; i < COLORS.length; i++ )
-        {
-            renderer.setSeriesPaint( i, COLORS[i] );
-        }
-
-        return renderer;
-    }
-
-    /**
-     * Returns a stacked bar renderer.
-     */
-    private StackedBarRenderer getStackedBarRenderer()
-    {
-        StackedBarRenderer renderer = new StackedBarRenderer();
-
-        for ( int i = 0; i < COLORS.length; i++ )
-        {
-            renderer.setSeriesPaint( i, COLORS[i] );
-            renderer.setShadowVisible( false );
-        }
-
-        return renderer;
-    }
-
-    /**
-     * Returns a stacked area renderer.
-     */
-    private AreaRenderer getStackedAreaRenderer()
-    {
-        StackedAreaRenderer renderer = new StackedAreaRenderer();
-
-        for ( int i = 0; i < COLORS.length; i++ )
-        {
-            renderer.setSeriesPaint( i, COLORS[i] );
-        }
-
-        return renderer;
-    }
-
-    /**
-     * Returns a horizontal line marker for the given x value and label.
-     */
-    private Marker getMarker( Double value, String label )
-    {
-        Marker marker = new ValueMarker( value );
-        marker.setPaint( Color.BLACK );
-        marker.setStroke( new BasicStroke( 1.1f ) );
-        marker.setLabel( label );
-        marker.setLabelOffset( new RectangleInsets( -10, 50, 0, 0 ) );
-        marker.setLabelFont( SUB_TITLE_FONT );
-
-        return marker;
-    }
-
-    /**
-     * Returns a JFreeChart of type defined in the chart argument.
-     */
-    private JFreeChart getJFreeChart( BaseChart chart )
-    {
-        final CategoryDataset[] dataSets = getCategoryDataSet( chart );
-        final CategoryDataset dataSet = dataSets[0];
-
-        final BarRenderer barRenderer = getBarRenderer();
-        final LineAndShapeRenderer lineRenderer = getLineRenderer();
-
-        // ---------------------------------------------------------------------
-        // Plot
-        // ---------------------------------------------------------------------
-
-        CategoryPlot plot;
-
-        if ( chart.isType( ChartType.LINE ) )
-        {
-            plot = new CategoryPlot( dataSet, new CategoryAxis(), new NumberAxis(), lineRenderer );
-            plot.setOrientation( PlotOrientation.VERTICAL );
-        }
-        else if ( chart.isType( ChartType.COLUMN ) )
-        {
-            plot = new CategoryPlot( dataSet, new CategoryAxis(), new NumberAxis(), barRenderer );
-            plot.setOrientation( PlotOrientation.VERTICAL );
-        }
-        else if ( chart.isType( ChartType.BAR ) )
-        {
-            plot = new CategoryPlot( dataSet, new CategoryAxis(), new NumberAxis(), barRenderer );
-            plot.setOrientation( PlotOrientation.HORIZONTAL );
-        }
-        else if ( chart.isType( ChartType.AREA ) )
-        {
-            return getStackedAreaChart( chart, dataSet );
-        }
-        else if ( chart.isType( ChartType.PIE ) )
-        {
-            return getMultiplePieChart( chart, dataSets );
-        }
-        else if ( chart.isType( ChartType.STACKED_COLUMN ) )
-        {
-            return getStackedBarChart( chart, dataSet, false );
-        }
-        else if ( chart.isType( ChartType.STACKED_BAR ) )
-        {
-            return getStackedBarChart( chart, dataSet, true );
-        }
-        else if ( chart.isType( ChartType.RADAR ) )
-        {
-            return getRadarChart( chart, dataSet );
-        }
-        else if ( chart.isType( ChartType.GAUGE ) )
-        {
-            Number number = dataSet.getValue( 0, 0 );
-            ValueDataset valueDataSet = new DefaultValueDataset( number );
-
-            return getGaugeChart( chart, valueDataSet );
-        }
-        else
-        {
-            throw new IllegalArgumentException( "Illegal or no chart type: " + chart.getType() );
-        }
-
-        if ( chart.isRegression() )
-        {
-            plot.setDataset( 1, dataSets[1] );
-            plot.setRenderer( 1, lineRenderer );
-        }
-
-        JFreeChart jFreeChart = new JFreeChart( chart.getName(), TITLE_FONT, plot, !chart.isHideLegend() );
-
-        setBasicConfig( jFreeChart, chart );
-
-        if ( chart.isTargetLine() )
-        {
-            plot.addRangeMarker( getMarker( chart.getTargetLineValue(), chart.getTargetLineLabel() ) );
-        }
-
-        if ( chart.isBaseLine() )
-        {
-            plot.addRangeMarker( getMarker( chart.getBaseLineValue(), chart.getBaseLineLabel() ) );
-        }
-
-        if ( chart.isHideSubtitle() )
-        {
-            jFreeChart.addSubtitle( getSubTitle( chart ) );
-        }
-
-        plot.setDatasetRenderingOrder( DatasetRenderingOrder.FORWARD );
-
-        // ---------------------------------------------------------------------
-        // Category label positions
-        // ---------------------------------------------------------------------
-
-        CategoryAxis domainAxis = plot.getDomainAxis();
-        domainAxis.setCategoryLabelPositions( CategoryLabelPositions.UP_45 );
-        domainAxis.setLabel( chart.getDomainAxisLabel() );
-
-        ValueAxis rangeAxis = plot.getRangeAxis();
-        rangeAxis.setLabel( chart.getRangeAxisLabel() );
-
-        return jFreeChart;
-    }
-
-    private JFreeChart getStackedAreaChart( BaseChart chart, CategoryDataset dataSet )
-    {
-        JFreeChart stackedAreaChart = ChartFactory.createStackedAreaChart( chart.getName(), chart.getDomainAxisLabel(),
-            chart.getRangeAxisLabel(), dataSet, PlotOrientation.VERTICAL, !chart.isHideLegend(), false, false );
-
-        setBasicConfig( stackedAreaChart, chart );
-
-        CategoryPlot plot = (CategoryPlot) stackedAreaChart.getPlot();
-        plot.setOrientation( PlotOrientation.VERTICAL );
-        plot.setRenderer( getStackedAreaRenderer() );
-
-        CategoryAxis xAxis = plot.getDomainAxis();
-        xAxis.setCategoryLabelPositions( CategoryLabelPositions.UP_45 );
-        xAxis.setLabelFont( LABEL_FONT );
-
-        return stackedAreaChart;
-    }
-
-    private JFreeChart getRadarChart( BaseChart chart, CategoryDataset dataSet )
-    {
-        SpiderWebPlot plot = new SpiderWebPlot( dataSet, TableOrder.BY_ROW );
-        plot.setLabelFont( LABEL_FONT );
-
-        JFreeChart radarChart = new JFreeChart( chart.getName(), TITLE_FONT, plot, !chart.isHideLegend() );
-
-        setBasicConfig( radarChart, chart );
-
-        return radarChart;
-    }
-
-    private JFreeChart getStackedBarChart( BaseChart chart, CategoryDataset dataSet, boolean horizontal )
-    {
-        JFreeChart stackedBarChart = ChartFactory.createStackedBarChart( chart.getName(), chart.getDomainAxisLabel(),
-            chart.getRangeAxisLabel(), dataSet, PlotOrientation.VERTICAL, !chart.isHideLegend(), false, false );
-
-        setBasicConfig( stackedBarChart, chart );
-
-        CategoryPlot plot = (CategoryPlot) stackedBarChart.getPlot();
-        plot.setOrientation( horizontal ? PlotOrientation.HORIZONTAL : PlotOrientation.VERTICAL );
-        plot.setRenderer( getStackedBarRenderer() );
-
-        CategoryAxis xAxis = plot.getDomainAxis();
-        xAxis.setCategoryLabelPositions( CategoryLabelPositions.UP_45 );
-
-        return stackedBarChart;
-    }
-
-    private JFreeChart getMultiplePieChart( BaseChart chart, CategoryDataset[] dataSets )
-    {
-        JFreeChart multiplePieChart = ChartFactory.createMultiplePieChart( chart.getName(), dataSets[0], TableOrder.BY_ROW,
-            !chart.isHideLegend(), false, false );
-
-        setBasicConfig( multiplePieChart, chart );
-
-        if ( multiplePieChart.getLegend() != null )
-        {
-            multiplePieChart.getLegend().setItemFont( SUB_TITLE_FONT );
-        }
-
-        MultiplePiePlot multiplePiePlot = (MultiplePiePlot) multiplePieChart.getPlot();
-        JFreeChart pieChart = multiplePiePlot.getPieChart();
-        pieChart.setBackgroundPaint( DEFAULT_BACKGROUND_COLOR );
-        pieChart.getTitle().setFont( SUB_TITLE_FONT );
-
-        PiePlot piePlot = (PiePlot) pieChart.getPlot();
-        piePlot.setBackgroundPaint( DEFAULT_BACKGROUND_COLOR );
-        piePlot.setOutlinePaint( DEFAULT_BACKGROUND_COLOR );
-        piePlot.setLabelFont( LABEL_FONT );
-        piePlot.setLabelGenerator( new StandardPieSectionLabelGenerator( "{2}" ) );
-        piePlot.setSimpleLabels( true );
-        piePlot.setIgnoreZeroValues( true );
-        piePlot.setIgnoreNullValues( true );
-        piePlot.setShadowXOffset( 0d );
-        piePlot.setShadowYOffset( 0d );
-
-        for ( int i = 0; i < dataSets[0].getColumnCount(); i++ )
-        {
-            piePlot.setSectionPaint( dataSets[0].getColumnKey( i ), COLORS[(i % COLORS.length)] );
-        }
-
-        return multiplePieChart;
-    }
-
-    private JFreeChart getGaugeChart( BaseChart chart, ValueDataset dataSet )
-    {
-        MeterPlot meterPlot = new MeterPlot( dataSet );
-
-        meterPlot.setUnits( "" );
-        meterPlot.setRange( new Range( 0.0d, 100d ) );
-
-        for ( int i = 0; i < 10; i++ )
-        {
-            double start = i * 10d;
-            double end = start + 10d;
-            String label = String.valueOf( start );
-
-            meterPlot.addInterval( new MeterInterval( label, new Range( start, end ), COLOR_LIGHT_GRAY, null, COLOR_LIGHT_GRAY ) );
-        }
-
-        meterPlot.setMeterAngle( 180 );
-        meterPlot.setDialBackgroundPaint( COLOR_LIGHT_GRAY );
-        meterPlot.setDialShape( DialShape.CHORD );
-        meterPlot.setNeedlePaint( COLORS[0] );
-        meterPlot.setTickLabelsVisible( true );
-        meterPlot.setTickLabelFont( LABEL_FONT );
-        meterPlot.setTickLabelPaint( Color.BLACK );
-        meterPlot.setTickPaint( COLOR_LIGHTER_GRAY );
-        meterPlot.setValueFont( TITLE_FONT );
-        meterPlot.setValuePaint( Color.BLACK );
-
-        JFreeChart meterChart = new JFreeChart( chart.getName(), meterPlot );
-        setBasicConfig( meterChart, chart );
-        meterChart.removeLegend();
-
-        return meterChart;
-    }
-
-    /**
-     * Sets basic configuration including title font, subtitle, background paint and
-     * anti-alias on the given JFreeChart.
-     */
-    private void setBasicConfig( JFreeChart jFreeChart, BaseChart chart )
-    {
-        jFreeChart.getTitle().setFont( TITLE_FONT );
-
-        jFreeChart.setBackgroundPaint( DEFAULT_BACKGROUND_COLOR );
-        jFreeChart.setAntiAlias( true );
-
-        if ( !chart.isHideTitle() )
-        {
-            jFreeChart.addSubtitle( getSubTitle( chart ) );
-        }
-
-        Plot plot = jFreeChart.getPlot();
-        plot.setBackgroundPaint( DEFAULT_BACKGROUND_COLOR );
-        plot.setOutlinePaint( DEFAULT_BACKGROUND_COLOR );
-    }
-
-    private TextTitle getSubTitle( BaseChart chart )
-    {
-        TextTitle textTitle = new TextTitle();
-
-        String title = chart.hasTitle() ? chart.getTitle() : chart.generateTitle();
-
-        textTitle.setFont( SUB_TITLE_FONT );
-        textTitle.setText( title );
-
-        return textTitle;
-    }
-
-    private CategoryDataset[] getCategoryDataSet( BaseChart chart )
-    {
-        Map<String, Object> valueMap = new HashMap<>();
-
-        if ( chart.isAnalyticsType( AnalyticsType.AGGREGATE ) )
-        {
-            valueMap = analyticsService.getAggregatedDataValueMapping( chart );
-        }
-        else if ( chart.isAnalyticsType( AnalyticsType.EVENT ) )
-        {
-            Grid grid = eventAnalyticsService.getAggregatedEventData( chart );
-
-            chart.setDataItemGrid( grid );
-
-            valueMap = GridUtils.getMetaValueMapping( grid, (grid.getWidth() - 1) );
-        }
-
-        DefaultCategoryDataset regularDataSet = new DefaultCategoryDataset();
-        DefaultCategoryDataset regressionDataSet = new DefaultCategoryDataset();
-
-        SimpleRegression regression = new SimpleRegression();
-
-        valueMap = DimensionalObjectUtils.getSortedKeysMap( valueMap );
-
-        List<NameableObject> seriez = new ArrayList<>( chart.series() );
-        List<NameableObject> categories = new ArrayList<>( chart.category() );
-
-        if ( chart.hasSortOrder() )
-        {
-            categories = getSortedCategories( categories, chart, valueMap );
-        }
-
-        for ( NameableObject series : seriez )
-        {
-            double categoryIndex = 0;
-
-            for ( NameableObject category : categories )
-            {
-                categoryIndex++;
-
-                String key = getKey( series, category, chart.getAnalyticsType() );
-
-                Object object = valueMap.get( key );
-
-                Number value = object != null && object instanceof Number ? (Number) object : null;
-
-                regularDataSet.addValue( value, series.getShortName(), category.getShortName() );
-
-                if ( chart.isRegression() && value != null && value instanceof Double && !MathUtils.isEqual( (Double) value, MathUtils.ZERO ) )
-                {
-                    regression.addData( categoryIndex, (Double) value );
-                }
-            }
-
-            if ( chart.isRegression() ) // Period must be category
-            {
-                categoryIndex = 0;
-
-                for ( NameableObject category : chart.category() )
-                {
-                    final double value = regression.predict( categoryIndex++ );
-
-                    // Enough values must exist for regression
-
-                    if ( !Double.isNaN( value ) )
-                    {
-                        regressionDataSet.addValue( value, TREND_PREFIX + series.getShortName(), category.getShortName() );
-                    }
-                }
-            }
-        }
-
-        return new CategoryDataset[]{ regularDataSet, regressionDataSet };
-    }
-
-    /**
-     * Creates a key based on the given input. Sorts the key on its components
-     * to remove significance of column order.
-     */
-    private String getKey( NameableObject series, NameableObject category, AnalyticsType analyticsType )
-    {
-        String key = series.getUid() + DIMENSION_SEP + category.getUid();
-
-        // Replace potential operand separator with dimension separator
-
-        key = AnalyticsType.AGGREGATE.equals( analyticsType ) ? key.replace( DataElementOperand.SEPARATOR, DIMENSION_SEP ) : key;
-
-        // TODO fix issue with keys including -.
-
-        return DimensionalObjectUtils.sortKey( key );
-    }
-
-    /**
-     * Returns a list of sorted nameable objects. Sorting is defined per the
-     * corresponding value in the given value map.
-     */
-    private List<NameableObject> getSortedCategories( List<NameableObject> categories, BaseChart chart, Map<String, Object> valueMap )
-    {
-        NameableObject series = chart.series().get( 0 );
-
-        int sortOrder = chart.getSortOrder();
-
-        List<NumericSortWrapper<NameableObject>> list = new ArrayList<>();
-
-        for ( NameableObject category : categories )
-        {
-            String key = getKey( series, category, chart.getAnalyticsType() );
-
-            Object value = valueMap.get( key );
-
-            if ( value instanceof Number )
-            {
-                list.add( new NumericSortWrapper<>( category, (Double) value, sortOrder ) );
-            }
-        }
-
-        Collections.sort( list );
-
-        return NumericSortWrapper.getObjectList( list );
-    }
-
-    // -------------------------------------------------------------------------
-    // CRUD operations
-    // -------------------------------------------------------------------------
-
-    @Override
-    @Transactional
-    public long addChart( Chart chart )
-    {
-        chartStore.save( chart );
-
-        return chart.getId();
-    }
-
-    @Override
-    @Transactional( readOnly = true )
-    public Chart getChart( long id )
-    {
-        return chartStore.get( id );
-    }
-
-    @Override
-    @Transactional( readOnly = true )
-    public Chart getChart( String uid )
-    {
-        return chartStore.getByUid( uid );
-    }
-
-    @Override
-    @Transactional( readOnly = true )
-    public Chart getChartNoAcl( String uid )
-    {
-        return chartStore.getByUidNoAcl( uid );
-    }
-
-    @Override
-    @Transactional
-    public void deleteChart( Chart chart )
-    {
-        chartStore.delete( chart );
-    }
-}
->>>>>>> 9a76e5bd
+}