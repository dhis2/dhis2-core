--- conflicted
+++ resolved
@@ -87,11 +87,10 @@
     private DataStatisticsTask dataStatisticsTask;
 
     @Autowired
-<<<<<<< HEAD
     private ValidationResultNotificationTask validationResultNotificationTask;
-=======
+
+    @Autowired
     private CredentialsExpiryAlertTask credentialsExpiryAlertTask;
->>>>>>> ef3cdd42
 
     // TODO Avoid map, use bean identifier directly and get bean from context
 
@@ -130,11 +129,8 @@
     {
         scheduler.scheduleTask( FileResourceCleanUpTask.KEY_TASK, fileResourceCleanUpTask, Scheduler.CRON_DAILY_2AM );
         scheduler.scheduleTask( DataStatisticsTask.KEY_TASK, dataStatisticsTask, Scheduler.CRON_DAILY_2AM );
-<<<<<<< HEAD
         scheduler.scheduleTask( ValidationResultNotificationTask.KEY_TASK, validationResultNotificationTask, Scheduler.CRON_DAILY_7AM );
-=======
         scheduler.scheduleTask( CredentialsExpiryAlertTask.KEY_TASK, credentialsExpiryAlertTask, Scheduler.CRON_DAILY_2AM );
->>>>>>> ef3cdd42
     }
     
     @Override
