--- conflicted
+++ resolved
@@ -35,7 +35,6 @@
 import static org.hisp.dhis.parser.expression.ParserUtils.DEFAULT_SAMPLE_PERIODS;
 import static org.hisp.dhis.predictor.PredictionFormatter.formatPrediction;
 import static org.hisp.dhis.system.notification.NotificationLevel.ERROR;
-<<<<<<< HEAD
 import static org.hisp.dhis.system.util.MathUtils.addDoubleObjects;
 import static org.hisp.dhis.system.util.ValidationUtils.getObjectValue;
 
@@ -47,13 +46,9 @@
 import java.util.HashSet;
 import java.util.List;
 import java.util.Map;
+import java.util.Objects;
 import java.util.Set;
-=======
-import static org.hisp.dhis.system.util.ValidationUtils.dataValueIsZeroAndInsignificant;
-
-import java.util.*;
 import java.util.stream.Collectors;
->>>>>>> a7796ca1
 
 import lombok.extern.slf4j.Slf4j;
 
@@ -285,41 +280,28 @@
         DataElement outputDataElement = predictor.getOutput();
         DataType expressionDataType = DataType.fromValueType( outputDataElement.getValueType() );
 
-<<<<<<< HEAD
         Map<DimensionalItemId, DimensionalItemObject> outputPeriodItemMap = new HashMap<>();
         Map<DimensionalItemId, DimensionalItemObject> sampledItemMap = new HashMap<>();
         expressionService.getExpressionDimensionalItemMaps( generator.getExpression(),
             PREDICTOR_EXPRESSION, expressionDataType, outputPeriodItemMap, sampledItemMap );
+        Set<String> orgUnitGroupIds = expressionService.getExpressionOrgUnitGroupIds( generator.getExpression(),
+            PREDICTOR_EXPRESSION );
         if ( skipTest != null )
         {
             expressionService.getExpressionDimensionalItemMaps( skipTest.getExpression(),
                 PREDICTOR_SKIP_TEST, DataType.BOOLEAN, sampledItemMap, sampledItemMap );
-        }
+            orgUnitGroupIds.addAll( expressionService.getExpressionOrgUnitGroupIds(
+                skipTest.getExpression(), PREDICTOR_SKIP_TEST ) );
+        }
+        Map<String, OrganisationUnitGroup> orgUnitGroupMap = orgUnitGroupIds.stream()
+            .map( organisationUnitGroupService::getOrganisationUnitGroup )
+            .filter( Objects::nonNull )
+            .collect( Collectors.toMap( OrganisationUnitGroup::getUid, g -> g ) );
         Map<DimensionalItemId, DimensionalItemObject> itemMap = new HashMap<>( outputPeriodItemMap );
         itemMap.putAll( sampledItemMap );
         Set<DimensionalItemObject> outputPeriodItems = new HashSet<>( outputPeriodItemMap.values() );
         Set<DimensionalItemObject> sampledItems = new HashSet<>( sampledItemMap.values() );
         Set<DimensionalItemObject> items = new HashSet<>( itemMap.values() );
-=======
-        Set<DimensionalItemObject> outputPeriodItems = new HashSet<>();
-        Set<DimensionalItemObject> sampledItems = new HashSet<>();
-        expressionService.getExpressionDimensionalItemObjects( generator.getExpression(), PREDICTOR_EXPRESSION,
-            outputPeriodItems, sampledItems );
-        Set<String> orgUnitGroupIds = expressionService.getExpressionOrgUnitGroupIds( generator.getExpression(),
-            PREDICTOR_EXPRESSION );
-        if ( skipTest != null )
-        {
-            expressionService.getExpressionDimensionalItemObjects(
-                skipTest.getExpression(), PREDICTOR_SKIP_TEST, sampledItems, sampledItems );
-            orgUnitGroupIds.addAll( expressionService.getExpressionOrgUnitGroupIds(
-                skipTest.getExpression(), PREDICTOR_SKIP_TEST ) );
-        }
-        Map<String, OrganisationUnitGroup> orgUnitGroupMap = orgUnitGroupIds.stream()
-            .map( organisationUnitGroupService::getOrganisationUnitGroup )
-            .filter( Objects::nonNull )
-            .collect( Collectors.toMap( OrganisationUnitGroup::getUid, g -> g ) );
-        Set<DimensionalItemObject> items = Sets.union( outputPeriodItems, sampledItems );
->>>>>>> a7796ca1
         Map<String, Constant> constantMap = constantService.getConstantMap();
         List<Period> outputPeriods = getPeriodsBetweenDates( predictor.getPeriodType(), startDate, endDate );
         Set<Period> existingOutputPeriods = getExistingPeriods( outputPeriods );
@@ -418,13 +400,8 @@
 
                     periodValueMap.putMap( nonAocData );
 
-<<<<<<< HEAD
                     Set<Period> skippedPeriods = getSkippedPeriods( allSamplePeriods, itemMap, periodValueMap, skipTest,
-                        constantMap );
-=======
-                    Set<Period> skippedPeriods = getSkippedPeriods( allSamplePeriods, periodValueMap, skipTest,
                         constantMap, orgUnitGroupMap, orgUnit );
->>>>>>> a7796ca1
 
                     // Predict for each output period.
 
@@ -443,17 +420,10 @@
                             continue;
                         }
 
-<<<<<<< HEAD
                         Object value = expressionService.getExpressionValue( generator.getExpression(),
-                            PREDICTOR_EXPRESSION, itemMap, valueMap, constantMap, null,
-                            outputPeriod.getDaysInPeriod(), generator.getMissingValueStrategy(),
+                            PREDICTOR_EXPRESSION, itemMap, valueMap, constantMap, null, orgUnitGroupMap,
+                            outputPeriod.getDaysInPeriod(), generator.getMissingValueStrategy(), orgUnit,
                             samplePeriods, periodValueMap, expressionDataType );
-=======
-                        Double value = castDouble( expressionService.getExpressionValue( generator.getExpression(),
-                            PREDICTOR_EXPRESSION, valueMap, constantMap, null, orgUnitGroupMap,
-                            outputPeriod.getDaysInPeriod(), generator.getMissingValueStrategy(), orgUnit,
-                            samplePeriods, periodValueMap ) );
->>>>>>> a7796ca1
 
                         carryPredictionForward( value, outputPeriod, forwardReference, periodValueMap );
 
@@ -576,7 +546,6 @@
                 addToData( dataElementOperand, items, dv, value, aocData );
 
                 addToData( dv.getDataElement(), items, dv, value, aocData );
-
             }
         }
     }
@@ -654,6 +623,7 @@
      * Finds sample periods that should be skipped based on the skip test.
      *
      * @param allSamplePeriods all the sample periods.
+     * @param itemMap map of dimensional item id to object in expression.
      * @param aocData data for this attribute option combo.
      * @param skipTest the skip test.
      * @param constantMap constants that may be in the skip expression.
@@ -661,16 +631,10 @@
      * @param orgUnit the current organisation unit.
      * @return the sample periods to be skipped.
      */
-<<<<<<< HEAD
     Set<Period> getSkippedPeriods( Set<Period> allSamplePeriods,
-        Map<DimensionalItemId, DimensionalItemObject> itemMap,
-        MapMap<Period, DimensionalItemObject, Object> aocData,
-        Expression skipTest, Map<String, Constant> constantMap )
-=======
-    Set<Period> getSkippedPeriods( Set<Period> allSamplePeriods, MapMap<Period, DimensionalItemObject, Double> aocData,
+        Map<DimensionalItemId, DimensionalItemObject> itemMap, MapMap<Period, DimensionalItemObject, Object> aocData,
         Expression skipTest, Map<String, Constant> constantMap, Map<String, OrganisationUnitGroup> orgUnitGroupMap,
-        OrganisationUnit orgUnit )
->>>>>>> a7796ca1
+        OrganisationUnit orgUnit  )
     {
         Set<Period> skippedPeriods = new HashSet<>();
 
@@ -683,14 +647,9 @@
         {
             if ( aocData.get( p ) != null
                 && Boolean.TRUE == expressionService.getExpressionValue( skipTest.getExpression(),
-<<<<<<< HEAD
-                    PREDICTOR_SKIP_TEST, itemMap, aocData.get( p ), constantMap, null,
-                    p.getDaysInPeriod(), skipTest.getMissingValueStrategy(),
-=======
-                    PREDICTOR_SKIP_TEST, aocData.get( p ), constantMap, null, orgUnitGroupMap,
+                    PREDICTOR_SKIP_TEST, itemMap, aocData.get( p ), constantMap, null, orgUnitGroupMap,
                     p.getDaysInPeriod(), skipTest.getMissingValueStrategy(), orgUnit,
->>>>>>> a7796ca1
-                    DEFAULT_SAMPLE_PERIODS, new MapMap<>() ) )
+                    DEFAULT_SAMPLE_PERIODS, new MapMap<>(), DataType.BOOLEAN ) )
             {
                 skippedPeriods.add( p );
             }
