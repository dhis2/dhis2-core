--- conflicted
+++ resolved
@@ -31,8 +31,10 @@
 import static com.google.common.base.MoreObjects.firstNonNull;
 import static com.google.common.base.Preconditions.checkNotNull;
 import static org.apache.http.util.TextUtils.isEmpty;
+import static org.hisp.dhis.expression.MissingValueStrategy.NEVER_SKIP;
 import static org.hisp.dhis.expression.ParseType.PREDICTOR_EXPRESSION;
 import static org.hisp.dhis.expression.ParseType.PREDICTOR_SKIP_TEST;
+import static org.hisp.dhis.parser.expression.ParserUtils.DEFAULT_SAMPLE_PERIODS;
 import static org.hisp.dhis.parser.expression.ParserUtils.castDouble;
 import static org.hisp.dhis.system.notification.NotificationLevel.ERROR;
 import static org.hisp.dhis.system.util.ValidationUtils.dataValueIsZeroAndInsignificant;
@@ -178,11 +180,11 @@
     // -------------------------------------------------------------------------
 
     /**
-     * String that is not an Attribute Option Combo.
+     * String that is not an Attribute Option Combo UID.
      * This is used for holding analytics data that is not stored by AOC, and
      * therefore is used in expressions for every AOC value.
      */
-    private final static String NON_AOC = "";
+    private final static String NON_AOC = "x";
 
     @Override
     public PredictionSummary predictJob( PredictorJobParameters params, JobConfiguration jobId )
@@ -277,29 +279,20 @@
         Map<String, Double> constantMap = constantService.getConstantMap();
         Set<Period> outputPeriods = getPeriodsBetweenDates( predictor.getPeriodType(), startDate, endDate );
         Set<Period> existingOutputPeriods = getExistingPeriods( outputPeriods );
-        outputPeriods = new HashSet<>( periodService.reloadPeriods( new ArrayList<>( outputPeriods ) ) );
         ListMap<Period, Period> samplePeriodsMap = getSamplePeriodsMap( outputPeriods, predictor );
         Set<Period> allSamplePeriods = samplePeriodsMap.uniqueValues();
         Set<Period> existingSamplePeriods = getExistingPeriods( allSamplePeriods );
-        User currentUser = currentUserService.getCurrentUser();
-        Set<String> defaultOptionComboAsSet = Sets.newHashSet( categoryService.getDefaultCategoryOptionCombo().getUid() );
-<<<<<<< HEAD
-        boolean usingAttributeOptions = hasAttributeOptions( sampleItems ) || hasAttributeOptions( items );
-=======
-        Map4<OrganisationUnit, Period, String, DimensionalItemObject, Double> emptyMap4 = new Map4<>();
-        MapMapMap<Period, String, DimensionalItemObject, Double> emptyMapMapMap = new MapMapMap<>();
-        boolean usingAttributeOptions = hasAttributeOptions( aggregateDimensionItems ) || hasAttributeOptions( nonAggregateDimensionItems );
+        outputPeriods = new HashSet<>( periodService.reloadPeriods( new ArrayList<>( outputPeriods ) ) );
+        CategoryOptionCombo defaultCategoryOptionCombo = categoryService.getDefaultCategoryOptionCombo();
+        Set<String> defaultOptionComboAsSet = Sets.newHashSet( defaultCategoryOptionCombo.getUid() );
+        CategoryOptionCombo outputOptionCombo = predictor.getOutputCombo() == null ? defaultCategoryOptionCombo : predictor.getOutputCombo();
         CachingMap<String, CategoryOptionCombo> cocMap = new CachingMap<>();
->>>>>>> b1195c65
-
-        CategoryOptionCombo outputOptionCombo =
-            predictor.getOutputCombo() == null ?
-                categoryService.getDefaultCategoryOptionCombo() :
-                predictor.getOutputCombo();
-
         Date now = new Date();
+        boolean requireData = generator.getMissingValueStrategy() != NEVER_SKIP && ( !items.isEmpty() || !sampleItems.isEmpty() );
+
         Set<OrganisationUnit> currentUserOrgUnits = new HashSet<>();
         String storedBy = "system-process";
+        User currentUser = currentUserService.getCurrentUser();
 
         if ( currentUser != null )
         {
@@ -323,15 +316,11 @@
 
             for ( List<OrganisationUnit> orgUnits : orgUnitLists )
             {
-                Map4<OrganisationUnit, String, Period, DimensionalItemObject, Double> sampleMap4 =
-                    sampleItems.isEmpty() ?
-                        new Map4<>() :
-                        getDataValues( sampleItems, allSamplePeriods, existingSamplePeriods, orgUnits );
-
-                Map4<OrganisationUnit, String, Period, DimensionalItemObject, Double> valueMap4 =
-                    items.isEmpty() ?
-                        new Map4<>() :
-                        getDataValues( items, outputPeriods, existingOutputPeriods, orgUnits );
+                Map4<OrganisationUnit, String, Period, DimensionalItemObject, Double> sampleMap4 = sampleItems.isEmpty() ?
+                    new Map4<>() : getDataValues( sampleItems, allSamplePeriods, existingSamplePeriods, orgUnits );
+
+                Map4<OrganisationUnit, String, Period, DimensionalItemObject, Double> valueMap4 = items.isEmpty() ?
+                        new Map4<>() : getDataValues( items, outputPeriods, existingOutputPeriods, orgUnits );
 
                 List<DataValue> predictions = new ArrayList<>();
 
@@ -343,17 +332,10 @@
                     MapMap<Period, DimensionalItemObject, Double> sampleMapNonAoc = firstNonNull( sampleMap3.get( NON_AOC ), new MapMap<>() );
                     MapMap<Period, DimensionalItemObject, Double> dataMapNonAoc = firstNonNull( valueMap3.get( NON_AOC ), new MapMap<>() );
 
-                    Set<String> attributeOptionCombos = usingAttributeOptions ?
-                        Sets.union( sampleMap3.keySet(), valueMap3.keySet() ) :
-                        defaultOptionComboAsSet;
+                    Set<String> attributeOptionCombos = getAttributeOptionCombos( sampleMap3, valueMap3, defaultOptionComboAsSet );
 
                     for ( String aoc : attributeOptionCombos )
                     {
-                        if ( aoc.equals( NON_AOC ) )
-                        {
-                            continue;
-                        }
-
                         MapMap<Period, DimensionalItemObject, Double> sampleMap2 = firstNonNull( sampleMap3.get( aoc ), new MapMap<>() );
                         MapMap<Period, DimensionalItemObject, Double> valueMap2 = firstNonNull( valueMap3.get( aoc ), new MapMap<>() );
 
@@ -365,6 +347,11 @@
                         for ( Period outputPeriod : outputPeriods )
                         {
                             Map<DimensionalItemObject, Double> valueMap = firstNonNull( valueMap2.get( outputPeriod ), new HashMap<>() );
+
+                            if ( requireData && noDataPresent( outputPeriod, valueMap, samplePeriodsMap, periodValueMap ) )
+                            {
+                                continue;
+                            }
 
                             Double value = castDouble( expressionService.getExpressionValue( generator.getExpression(),
                                     PREDICTOR_EXPRESSION, valueMap, constantMap, null,
@@ -379,13 +366,8 @@
                                     Double.toString( MathUtils.roundFraction( value, 4 ) );
 
                                 predictions.add( new DataValue( outputDataElement,
-<<<<<<< HEAD
-                                    periodService.reloadPeriod( outputPeriod ),
-                                    orgUnit,outputOptionCombo, categoryService.getCategoryOptionCombo( aoc ),
-=======
-                                    period, orgUnit, outputOptionCombo,
+                                    outputPeriod, orgUnit, outputOptionCombo,
                                     cocMap.get( aoc, () -> categoryService.getCategoryOptionCombo( aoc ) ),
->>>>>>> b1195c65
                                     valueString, storedBy, now, null ) );
                             }
                         }
@@ -398,23 +380,35 @@
         }
     }
 
-    /**
-     * Checks to see if any dimensional item objects in a set have values
-     * stored in the database by attribute option combo.
-     *
-     * @param oSet set of dimensional item objects
-     * @return true if any are stored by attribuete option combo.
-     */
-    private boolean hasAttributeOptions( Set<DimensionalItemObject> oSet )
-    {
-        for ( DimensionalItemObject o : oSet )
-        {
-            if ( hasAttributeOptions( o ) )
-            {
-                return true;
-            }
-        }
-        return false;
+    // -------------------------------------------------------------------------
+    // Supportive Methods
+    // -------------------------------------------------------------------------
+
+    /**
+     * For a predictor and orgUnit, determines the set of attribute option
+     * combos for which predictions will be generated.
+     *
+     * @param sampleMap3 other-period sample data for an orgUnit
+     * @param valueMap3 current-period sample data for an orgUnit
+     * @param defaultOptionComboAsSet system default category option combo
+     * @return set of attribute option combos to use for an orgUnit
+     */
+    Set<String> getAttributeOptionCombos(
+        MapMapMap<String, Period, DimensionalItemObject, Double> sampleMap3,
+        MapMapMap<String, Period, DimensionalItemObject, Double> valueMap3,
+        Set<String> defaultOptionComboAsSet )
+    {
+        Set<String> attributeOptionCombos = new HashSet<>(
+            Sets.union( sampleMap3.keySet(), valueMap3.keySet() ) );
+
+        attributeOptionCombos.remove( NON_AOC );
+
+        if ( attributeOptionCombos.isEmpty() )
+        {
+            return defaultOptionComboAsSet;
+        }
+
+        return attributeOptionCombos;
     }
 
     /**
@@ -436,37 +430,32 @@
      * option combo where the skip test is true, removes all sample data with
      * that combination of period and attribute option combo.
      *
-     * @param sampleMap data values from sampled periods.
+     * @param sampleMap2 data values from sampled periods.
      * @param skipTest the skip test expression.
      * @param constantMap constants to use in skip expression if needed.
      * @return the sample period map to use.
      */
     private MapMap<Period, DimensionalItemObject, Double> applySkipTest(
-        MapMap<Period, DimensionalItemObject, Double> sampleMap,
+        MapMap<Period, DimensionalItemObject, Double> sampleMap2,
         Expression skipTest, Map<String, Double> constantMap )
     {
         if ( skipTest == null || isEmpty( skipTest.getExpression() ) )
         {
-            return sampleMap;
+            return sampleMap2;
         }
 
         MapMap<Period, DimensionalItemObject, Double> periodValueMap = new MapMap<>();
 
-        for ( Period p : sampleMap.keySet() )
-        {
-            if ( sampleMap != null && sampleMap.get( p ) != null )
-            {
-                Object testValue = expressionService.getExpressionValue( skipTest.getExpression(),
-                    PREDICTOR_SKIP_TEST, sampleMap.get( p ), constantMap, null,
-                    p.getDaysInPeriod(), skipTest.getMissingValueStrategy() );
-
-                if ( testValue != null && testValue == Boolean.TRUE )
-                {
-                    continue;
-                }
-            }
-
-            periodValueMap.put( p, sampleMap.get( p ) );
+        for ( Period p : sampleMap2.keySet() )
+        {
+            if ( sampleMap2.get( p ) != null && Boolean.TRUE !=
+                expressionService.getExpressionValue( skipTest.getExpression(),
+                PREDICTOR_SKIP_TEST, sampleMap2.get( p ), constantMap, null,
+                p.getDaysInPeriod(), skipTest.getMissingValueStrategy(),
+                DEFAULT_SAMPLE_PERIODS, new MapMap<>() ) )
+            {
+                periodValueMap.put( p, sampleMap2.get( p ) );
+            }
         }
 
         return periodValueMap;
@@ -584,6 +573,38 @@
             }
         }
         return existingPeriods;
+    }
+
+    /**
+     * Returns true if there is no data for this period and no sample data
+     * to be used for a prediction in that period. This allows us to
+     * save time by not evaluating an expression where there is no data.
+     *
+     * @param outputPeriod the current output period.
+     * @param valueMap the current output period value map.
+     * @param samplePeriodsMap sample periods for each output period.
+     * @param periodValueMap sample data by period.
+     * @return
+     */
+    private boolean noDataPresent( Period outputPeriod, Map<DimensionalItemObject, Double> valueMap,
+        ListMap<Period, Period> samplePeriodsMap, MapMap<Period, DimensionalItemObject, Double> periodValueMap )
+    {
+        if ( !valueMap.isEmpty() )
+        {
+            return false;
+        }
+
+        for ( Period p : samplePeriodsMap.get( outputPeriod ) )
+        {
+            Map<DimensionalItemObject, Double> periodValues = periodValueMap.get( p );
+
+            if ( periodValues != null && !periodValues.isEmpty() )
+            {
+                return false;
+            }
+        }
+
+        return true;
     }
 
     /**
