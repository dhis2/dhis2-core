package org.hisp.dhis.validation;

/*
 * Copyright (c) 2004-2016, University of Oslo
 * All rights reserved.
 *
 * Redistribution and use in source and binary forms, with or without
 * modification, are permitted provided that the following conditions are met:
 * Redistributions of source code must retain the above copyright notice, this
 * list of conditions and the following disclaimer.
 *
 * Redistributions in binary form must reproduce the above copyright notice,
 * this list of conditions and the following disclaimer in the documentation
 * and/or other materials provided with the distribution.
 * Neither the name of the HISP project nor the names of its contributors may
 * be used to endorse or promote products derived from this software without
 * specific prior written permission.
 *
 * THIS SOFTWARE IS PROVIDED BY THE COPYRIGHT HOLDERS AND CONTRIBUTORS "AS IS" AND
 * ANY EXPRESS OR IMPLIED WARRANTIES, INCLUDING, BUT NOT LIMITED TO, THE IMPLIED
 * WARRANTIES OF MERCHANTABILITY AND FITNESS FOR A PARTICULAR PURPOSE ARE
 * DISCLAIMED. IN NO EVENT SHALL THE COPYRIGHT OWNER OR CONTRIBUTORS BE LIABLE FOR
 * ANY DIRECT, INDIRECT, INCIDENTAL, SPECIAL, EXEMPLARY, OR CONSEQUENTIAL DAMAGES
 * (INCLUDING, BUT NOT LIMITED TO, PROCUREMENT OF SUBSTITUTE GOODS OR SERVICES;
 * LOSS OF USE, DATA, OR PROFITS; OR BUSINESS INTERRUPTION) HOWEVER CAUSED AND ON
 * ANY THEORY OF LIABILITY, WHETHER IN CONTRACT, STRICT LIABILITY, OR TORT
 * (INCLUDING NEGLIGENCE OR OTHERWISE) ARISING IN ANY WAY OUT OF THE USE OF THIS
 * SOFTWARE, EVEN IF ADVISED OF THE POSSIBILITY OF SUCH DAMAGE.
 */

import com.google.common.collect.ImmutableSet;
import com.google.common.collect.Lists;
import com.google.common.collect.Sets;
import org.apache.commons.lang3.StringUtils;
import org.apache.commons.logging.Log;
import org.apache.commons.logging.LogFactory;
import org.hisp.dhis.common.*;
import org.hisp.dhis.constant.ConstantService;
import org.hisp.dhis.dataelement.DataElement;
import org.hisp.dhis.dataelement.DataElementCategoryOptionCombo;
import org.hisp.dhis.dataelement.DataElementCategoryService;
import org.hisp.dhis.dataelement.DataElementOperand;
import org.hisp.dhis.dataset.DataSet;
import org.hisp.dhis.datavalue.DataValue;
import org.hisp.dhis.datavalue.DataValueService;
import org.hisp.dhis.expression.ExpressionService;
import org.hisp.dhis.organisationunit.OrganisationUnit;
import org.hisp.dhis.organisationunit.OrganisationUnitService;
import org.hisp.dhis.period.Period;
import org.hisp.dhis.period.PeriodService;
import org.hisp.dhis.period.PeriodType;
import org.hisp.dhis.program.Program;
import org.hisp.dhis.program.ProgramDataElementDimensionItem;
import org.hisp.dhis.program.ProgramIndicator;
import org.hisp.dhis.program.ProgramTrackedEntityAttributeDimensionItem;
<<<<<<< HEAD
=======
import org.hisp.dhis.setting.SystemSettingManager;
>>>>>>> a3d93185
import org.hisp.dhis.system.util.Clock;
import org.hisp.dhis.trackedentity.TrackedEntityAttribute;
import org.hisp.dhis.user.CurrentUserService;
import org.hisp.dhis.user.User;
import org.hisp.dhis.validation.notification.ValidationNotificationService;
import org.springframework.beans.factory.annotation.Autowired;
import org.springframework.context.ApplicationContext;
import org.springframework.transaction.annotation.Transactional;

import java.util.*;
import java.util.stream.Collectors;

import static org.hisp.dhis.common.DimensionItemType.*;
import static org.hisp.dhis.common.DimensionalObjectUtils.COMPOSITE_DIM_OBJECT_ESCAPED_SEP;
import static org.hisp.dhis.commons.util.TextUtils.splitSafe;

/**
 * @author Jim Grace
 * @author Stian Sandvold
 */
@Transactional
public class DefaultValidationService
    implements ValidationService
{
    private static final Log log = LogFactory.getLog( DefaultValidationService.class );

    private static final ImmutableSet<DimensionItemType> EVENT_DIM_ITEM_TYPES = ImmutableSet.of(
        PROGRAM_DATA_ELEMENT, PROGRAM_ATTRIBUTE, PROGRAM_INDICATOR );

    @Autowired
    private PeriodService periodService;

    @Autowired
    private ExpressionService expressionService;

    @Autowired
    private IdentifiableObjectManager idObjectManager;

    @Autowired
    private DataValueService dataValueService;

    @Autowired
    private DataElementCategoryService categoryService;

    @Autowired
    private ConstantService constantService;

    @Autowired
    private OrganisationUnitService organisationUnitService;

    @Autowired
    private ValidationNotificationService notificationService;

    @Autowired
    private ValidationRuleService validationRuleService;

    @Autowired
    private ApplicationContext applicationContext;

    @Autowired
    private ValidationResultService validationResultService;

    private CurrentUserService currentUserService;

    private HashMap<String, Clock> clocks = new HashMap<>();

    public void setCurrentUserService( CurrentUserService currentUserService )
    {
        this.currentUserService = currentUserService;
    }

    // -------------------------------------------------------------------------
    // ValidationRule business logic
    // -------------------------------------------------------------------------

    public Collection<ValidationResult> validationAnalysis( ValidationAnalysisParams parameters)
    {
        Clock clock = new Clock( log ).startClock().logTime( "Starting validation analysis." );

        ValidationRunContext context = getValidationContext( parameters );

<<<<<<< HEAD
        ValidationRunContext context = getValidationContext( orgUnits, periods, rules )
            .withPersistResults( true )
            .withMaxResults( MAX_SCHEDULED_ALERTS )
            .withSendNotifications( false )
            .build();

        clock.logTime( "Initialized scheduled validation run." );

        startValidationAnalysis( context );

        clock.logTime( "Finished scheduled validation run." );
    }

    private Collection<ValidationResult> startValidationAnalysis( ValidationRunContext context )
    {
=======
        clock.logTime( "Initialized validation analysis." );

>>>>>>> a3d93185
        Collection<ValidationResult> results = Validator.validate( context, applicationContext );

        clock.logTime( "Finished validation analysis." ).stop();

        if ( context.isSendNotifications() )
        {
            notificationService.sendNotifications( Sets.newHashSet( results ) );
        }

        return results;
    }

    @Override
    public List<DataElementOperand> validateRequiredComments( DataSet dataSet, Period period,
        OrganisationUnit organisationUnit, DataElementCategoryOptionCombo attributeOptionCombo )
    {
        List<DataElementOperand> violations = new ArrayList<>();

        if ( dataSet.isNoValueRequiresComment() )
        {
            for ( DataElement de : dataSet.getDataElements() )
            {
                for ( DataElementCategoryOptionCombo co : de.getCategoryOptionCombos() )
                {
                    DataValue dv = dataValueService
                        .getDataValue( de, period, organisationUnit, co, attributeOptionCombo );

                    boolean missingValue = dv == null || StringUtils.trimToNull( dv.getValue() ) == null;
                    boolean missingComment = dv == null || StringUtils.trimToNull( dv.getComment() ) == null;

                    if ( missingValue && missingComment )
                    {
                        violations.add( new DataElementOperand( de, co ) );
                    }
                }
            }
        }

        return violations;
    }

    // -------------------------------------------------------------------------
    // Methods for creating ValidationAnalysisParams Builder object
    // -------------------------------------------------------------------------

    @Override
    public ValidationAnalysisParams.Builder newParamsBuilder( Collection<ValidationRule> validationRules,
        Collection<OrganisationUnit> organisationUnits, Collection<Period> periods )
    {
        return new ValidationAnalysisParams.Builder( validationRules, organisationUnits, periods);
    }

    @Override
    public ValidationAnalysisParams.Builder newParamsBuilder( ValidationRuleGroup validationRuleGroup,
        Collection<OrganisationUnit> organisationUnits, Date startDate, Date endDate )
    {

        Collection<ValidationRule> validationRules = validationRuleGroup != null ? validationRuleGroup.getMembers() : validationRuleService.getAllValidationRules();
        Collection<Period> periods = periodService.getPeriodsBetweenDates( startDate, endDate );

        return new ValidationAnalysisParams.Builder( validationRules, organisationUnits, periods);
    }

    @Override
    public ValidationAnalysisParams.Builder newParamsBuilder( DataSet dataSet, OrganisationUnit organisationUnit,
        Period period )
    {

        Collection<ValidationRule> validationRules = validationRuleService.getValidationRulesForDataElements( dataSet.getDataElements() );
        Collection<OrganisationUnit> organisationUnits = Sets.newHashSet(organisationUnit);
        Collection<Period> periods = Sets.newHashSet(period);

        return new ValidationAnalysisParams.Builder( validationRules, organisationUnits, periods);
    }

    // -------------------------------------------------------------------------
    // Supportive methods
    // -------------------------------------------------------------------------

    /**
     * Gets the event dimension item for the validation rules.
     *
     * @param dimensionItemMap map from UIDs to all dimension items.
     * @return Set with all event dimension items.
     */
    private Set<DimensionalItemObject> getEventItems( Map<String, DimensionalItemObject> dimensionItemMap )
    {
        return dimensionItemMap.values().stream()
            .filter( di -> EVENT_DIM_ITEM_TYPES.contains( di.getDimensionItemType() ) )
            .collect( Collectors.toSet() );
    }

    /**
     * Returns a new Builder with basic configuration based on the input parameters.
     *
     * @param parameters        ValidationRuleParameters for creating ValidationRuleContext
     * @return Builder with basic configuration based on input.
     */
    private ValidationRunContext getValidationContext( ValidationAnalysisParams parameters )
    {
        User currentUser = currentUserService.getCurrentUser();

        Map<PeriodType, PeriodTypeExtended> periodTypeExtendedMap = new HashMap<>();

        addPeriodsToContext( periodTypeExtendedMap, parameters.getPeriods() );
        Map<String, DimensionalItemObject> dimensionItemMap = addRulesToContext( periodTypeExtendedMap,
            parameters.getRules() );
        removeAnyUnneededPeriodTypes( periodTypeExtendedMap );
        addOrgUnitsToContext( periodTypeExtendedMap, parameters.getOrgUnits() );

        ValidationRunContext.Builder builder = ValidationRunContext.newBuilder()
            .withPeriodTypeExtendedMap( periodTypeExtendedMap )
            .withOrgUnits( Lists.newArrayList( parameters.getOrgUnits() ) )
            .withEventItems( getEventItems( dimensionItemMap ) )
            .withConstantMap( constantService.getConstantMap() )
            .withInitialResults( validationResultService
                .getValidationResults( Lists.newArrayList( parameters.getOrgUnits() ), parameters.getRules(), parameters.getPeriods()) )
            .withSendNotifications( parameters.isSendNotifications() )
            .withPersistResults( parameters.isPersistResults() )
            .withAttributeCombo( parameters.getAttributeOptionCombo() )
            .withMaxResults( parameters.getMaxResults() );

        if ( currentUser != null )
        {
            builder
                .withCoDimensionConstraints(
                    categoryService.getCoDimensionConstraints( currentUser.getUserCredentials() ) )
                .withCogDimensionConstraints(
                    categoryService.getCogDimensionConstraints( currentUser.getUserCredentials() ) );
        }

        return builder.build();
    }

    /**
     * Adds Periods to the context, grouped by period type.
     *
     * @param periodTypeExtendedMap period type map to extended period types.
     * @param periods               periods to group and add.
     */
    private void addPeriodsToContext( Map<PeriodType, PeriodTypeExtended> periodTypeExtendedMap,
        Collection<Period> periods )
    {
        for ( Period period : periods )
        {
            PeriodTypeExtended periodTypeX = getOrCreatePeriodTypeExtended( periodTypeExtendedMap,
                period.getPeriodType() );
            periodTypeX.getPeriods().add( period );
        }
    }

    /**
     * Adds validation rules to the context.
     *
     * @param periodTypeExtendedMap period type map to extended period types.
     * @param rules                 validation rules to add.
     */
    private Map<String, DimensionalItemObject> addRulesToContext(
        Map<PeriodType, PeriodTypeExtended> periodTypeExtendedMap,
        Collection<ValidationRule> rules )
    {
        // 1. Find all dimensional object IDs in the expressions of the validation rules.

        SetMap<Class<? extends DimensionalItemObject>, String> allItemIds = new SetMap<>();

        SetMap<ValidationRule, String> ruleItemIds = new SetMap<>();

        for ( ValidationRule rule : rules )
        {
            if ( periodTypeExtendedMap.get( rule.getPeriodType() ) == null )
            {
                continue; // Don't include rules for which there are no periods.
            }

            SetMap<Class<? extends DimensionalItemObject>, String> dimensionItemIdentifiers = expressionService
                .getDimensionalItemIdsInExpression( rule.getLeftSide().getExpression() );
            dimensionItemIdentifiers.putValues(
                expressionService.getDimensionalItemIdsInExpression( rule.getRightSide().getExpression() ) );

            Set<String> ruleIds = dimensionItemIdentifiers.values().stream()
                .reduce( new HashSet<>(), ( x, y ) -> Sets.union( x, y ) );

            ruleItemIds.putValues( rule, ruleIds );

            allItemIds.putValues( dimensionItemIdentifiers );
        }

        // 2. Get the dimensional objects from the IDs. (Get them all at once for best performance.)

        Map<String, DimensionalItemObject> dimensionItemMap = getDimensionalItemObjects( allItemIds );

        // 3. Save the dimensional objects in the validation context.

        for ( ValidationRule rule : rules )
        {
            PeriodTypeExtended periodTypeX = periodTypeExtendedMap.get( rule.getPeriodType() );

            if ( periodTypeX == null )
            {
                continue;
            }

            ValidationRuleExtended ruleX = new ValidationRuleExtended( rule );

            Set<DimensionalItemObject> ruleDimensionItemObjects = ruleItemIds.get( rule ).stream()
                .map( id -> dimensionItemMap.get( id ) )
                .collect( Collectors.toSet() );

            if ( ruleDimensionItemObjects != null )
            {
                ruleX.setDimensionalItemObjects( ruleDimensionItemObjects );

                Set<DataElementOperand> ruleDataElementOperands = ruleDimensionItemObjects.stream()
                    .filter( o -> o != null && o.getDimensionItemType() == DimensionItemType.DATA_ELEMENT_OPERAND )
                    .map( o -> (DataElementOperand) o )
                    .collect( Collectors.toSet() );

                if ( ruleDataElementOperands != null )
                {
                    ruleX.setDataElementOperands( ruleDataElementOperands );

                    Set<DataElement> ruleDataElements = ruleDataElementOperands.stream()
                        .map( o -> o.getDataElement() )
                        .collect( Collectors.toSet() );

                    ruleX.setDataElements( ruleDataElements );
                }
            }

            periodTypeX.getRuleXs().add( ruleX );

            Set<DataElement> ruleDataElements = ruleX.getDataElements();

            // Add data elements of rule to the period extended
            periodTypeX.getDataElements().addAll( ruleDataElements );

            // Add the allowed period types for data elements of rule
            periodTypeX.getAllowedPeriodTypes().addAll(
                getAllowedPeriodTypesForDataElements( ruleDataElements, rule.getPeriodType() ) );
        }

        return dimensionItemMap;
    }

    /**
     * Gets all required DimensionalItemObjects from their UIDs.
     *
     * @param expressionIdMap UIDs of DimensionalItemObjects to get.
     * @return map of the DimensionalItemObjects.
     */
    private Map<String, DimensionalItemObject> getDimensionalItemObjects(
        SetMap<Class<? extends DimensionalItemObject>, String> expressionIdMap )
    {
        // 1. Get ids for all the individual IdentifiableObjects within the DimensionalItemObjects:

        SetMap<Class<? extends IdentifiableObject>, String> idsToGet = new SetMap<>();

        getIdentifiableObjectIds( idsToGet, expressionIdMap, DataElementOperand.class, DataElement.class,
            DataElementCategoryOptionCombo.class );
        getIdentifiableObjectIds( idsToGet, expressionIdMap, ProgramDataElementDimensionItem.class, Program.class,
            DataElement.class );
        getIdentifiableObjectIds( idsToGet, expressionIdMap, ProgramTrackedEntityAttributeDimensionItem.class,
            Program.class, TrackedEntityAttribute.class );
        getIdentifiableObjectIds( idsToGet, expressionIdMap, ProgramIndicator.class, ProgramIndicator.class );

        // 2. Look up all the IdentifiableObjects (each class all together, for best performance):

        MapMap<Class<? extends IdentifiableObject>, String, IdentifiableObject> idMap = new MapMap<>();

        for ( Map.Entry<Class<? extends IdentifiableObject>, Set<String>> e : idsToGet.entrySet() )
        {
            idMap.putEntries( e.getKey(), idObjectManager.get( e.getKey(), e.getValue() ).stream()
                .collect( Collectors.toMap( o -> o.getUid(), o -> o ) ) );
        }

        // 3. Build the map of DimensionalItemObjects:

        Map<String, DimensionalItemObject> dimObjects = new HashMap<>();

        for ( Map.Entry<Class<? extends DimensionalItemObject>, Set<String>> e : expressionIdMap.entrySet() )
        {
            for ( String id : e.getValue() )
            {
                if ( e.getKey() == DataElementOperand.class )
                {
                    DataElementOperand deo = new DataElementOperand(
                        (DataElement) idMap.getValue( DataElement.class, getIdPart( id, 0 ) ),
                        (DataElementCategoryOptionCombo) idMap
                            .getValue( DataElementCategoryOptionCombo.class, getIdPart( id, 1 ) ) );

                    if ( deo.getDataElement() != null &&
                        (deo.getCategoryOptionCombo() != null || getIdPart( id, 1 ) == null) )
                    {
                        dimObjects.put( id, deo );
                    }
                }
                else if ( e.getKey() == ProgramDataElementDimensionItem.class )
                {
                    ProgramDataElementDimensionItem pde = new ProgramDataElementDimensionItem(
                        (Program) idMap.getValue( Program.class, getIdPart( id, 0 ) ),
                        (DataElement) idMap.getValue( DataElement.class, getIdPart( id, 1 ) ) );

                    if ( pde.getProgram() != null && pde.getDataElement() != null )
                    {
                        dimObjects.put( id, pde );
                    }
                }
                else if ( e.getKey() == ProgramTrackedEntityAttributeDimensionItem.class )
                {
                    ProgramTrackedEntityAttributeDimensionItem pa = new ProgramTrackedEntityAttributeDimensionItem(
                        (Program) idMap.getValue( Program.class, getIdPart( id, 0 ) ),
                        (TrackedEntityAttribute) idMap.getValue( TrackedEntityAttribute.class, getIdPart( id, 1 ) ) );

                    if ( pa.getProgram() != null && pa.getAttribute() != null )
                    {
                        dimObjects.put( id, pa );
                    }
                }
                else if ( e.getKey() == ProgramIndicator.class )
                {
                    ProgramIndicator pi = (ProgramIndicator) idMap.getValue( ProgramIndicator.class, id );

                    if ( pi != null )
                    {
                        dimObjects.put( id, pi );
                    }
                }
            }
        }

        return dimObjects;
    }

    /**
     * Takes all the identifiers within a dimensional object class, and splits
     * them into identifiers for the identifiable objects that make up
     * the dimensional object.
     *
     * @param idsToGet        To add to: identifiable object IDs to look up.
     * @param expressionIdMap Dimensional object IDs from expression.
     * @param dimClass        Class of dimensional object
     * @param idClasses       Component class(es) of identifiable objects
     */
    @SafeVarargs
    private final void getIdentifiableObjectIds( SetMap<Class<? extends IdentifiableObject>, String> idsToGet,
        SetMap<Class<? extends DimensionalItemObject>, String> expressionIdMap,
        Class<? extends DimensionalItemObject> dimClass,
        Class<? extends IdentifiableObject>... idClasses )
    {
        Set<String> expressionIds = expressionIdMap.get( dimClass );

        if ( expressionIds == null )
        {
            return;
        }

        for ( int i = 0; i < idClasses.length; i++ )
        {
            for ( String expressionId : expressionIds )
            {
                String objectId = getIdPart( expressionId, i );

                if ( objectId != null )
                {
                    idsToGet.putValue( idClasses[i], objectId );
                }
            }
        }
    }

    /**
     * Gets part of an object identifier which may be composite.
     *
     * @param id    The identifier to parse.
     * @param index Index of the part to return.
     * @return The identifier part.
     */
    private String getIdPart( String id, int index )
    {
        return splitSafe( id, COMPOSITE_DIM_OBJECT_ESCAPED_SEP, index );
    }

    /**
     * Removes any period types that don't have rules assigned to them.
     *
     * @param periodTypeExtendedMap period type map to extended period types.
     */
    private void removeAnyUnneededPeriodTypes( Map<PeriodType, PeriodTypeExtended> periodTypeExtendedMap )
    {
        Set<PeriodTypeExtended> periodTypeXs = new HashSet<>( periodTypeExtendedMap.values() );

        for ( PeriodTypeExtended periodTypeX : periodTypeXs )
        {
            if ( periodTypeX.getRuleXs().isEmpty() )
            {
                periodTypeExtendedMap.remove( periodTypeX.getPeriodType() );
            }
        }
    }

    /**
     * Adds a collection of organisation units to the validation run context.
     *
     * @param periodTypeExtendedMap period type map to extended period types.
     * @param orgUnits              organisation units to add.
     */
    private void addOrgUnitsToContext(
        Map<PeriodType, PeriodTypeExtended> periodTypeExtendedMap,
        Collection<OrganisationUnit> orgUnits )
    {
        for ( OrganisationUnit orgUnit : orgUnits )
        {
            Map<PeriodType, Set<DataElement>> orgUnitElementsMap = orgUnit.getDataElementsInDataSetsByPeriodType();

            for ( PeriodTypeExtended periodTypeX : periodTypeExtendedMap.values() )
            {
                periodTypeX.getOrgUnitDataElements().put( orgUnit, new HashSet<>() );

                for ( PeriodType allowedType : periodTypeX.getAllowedPeriodTypes() )
                {
                    Set<DataElement> orgUnitDataElements = orgUnitElementsMap.get( allowedType );

                    if ( orgUnitDataElements != null )
                    {
                        periodTypeX.getOrgUnitDataElements().get( orgUnit ).addAll( orgUnitDataElements );
                    }
                }
            }
        }
    }

    /**
     * Gets the PeriodTypeExtended from the context object. If not found,
     * creates a new PeriodTypeExtended object, puts it into the context object,
     * and returns it.
     *
     * @param periodTypeExtendedMap period type map to extended period types.
     * @param periodType            period type to search for
     * @return period type extended from the context object
     */
    private PeriodTypeExtended getOrCreatePeriodTypeExtended( Map<PeriodType, PeriodTypeExtended> periodTypeExtendedMap,
        PeriodType periodType )
    {
        PeriodTypeExtended periodTypeX = periodTypeExtendedMap.get( periodType );

        if ( periodTypeX == null )
        {
            periodTypeX = new PeriodTypeExtended( periodType );
            periodTypeExtendedMap.put( periodType, periodTypeX );
        }

        return periodTypeX;
    }

    /**
     * Finds all period types that may contain given data elements, whose period
     * type interval is at least as long as the given period type.
     *
     * @param dataElements data elements to look for
     * @param periodType   the minimum-length period type
     * @return all period types that are allowed for these data elements
     */
    private static Set<PeriodType> getAllowedPeriodTypesForDataElements( Collection<DataElement> dataElements,
        PeriodType periodType )
    {
        Set<PeriodType> allowedPeriodTypes = new HashSet<>();

        if ( dataElements != null )
        {
            for ( DataElement dataElement : dataElements )
            {
                for ( DataSet dataSet : dataElement.getDataSets() )
                {
                    if ( dataSet.getPeriodType().getFrequencyOrder() >= periodType.getFrequencyOrder() )
                    {
                        allowedPeriodTypes.add( dataSet.getPeriodType() );
                    }
                }
            }
        }

        return allowedPeriodTypes;
    }
}<|MERGE_RESOLUTION|>--- conflicted
+++ resolved
@@ -53,10 +53,7 @@
 import org.hisp.dhis.program.ProgramDataElementDimensionItem;
 import org.hisp.dhis.program.ProgramIndicator;
 import org.hisp.dhis.program.ProgramTrackedEntityAttributeDimensionItem;
-<<<<<<< HEAD
-=======
 import org.hisp.dhis.setting.SystemSettingManager;
->>>>>>> a3d93185
 import org.hisp.dhis.system.util.Clock;
 import org.hisp.dhis.trackedentity.TrackedEntityAttribute;
 import org.hisp.dhis.user.CurrentUserService;
@@ -138,26 +135,8 @@
 
         ValidationRunContext context = getValidationContext( parameters );
 
-<<<<<<< HEAD
-        ValidationRunContext context = getValidationContext( orgUnits, periods, rules )
-            .withPersistResults( true )
-            .withMaxResults( MAX_SCHEDULED_ALERTS )
-            .withSendNotifications( false )
-            .build();
-
-        clock.logTime( "Initialized scheduled validation run." );
-
-        startValidationAnalysis( context );
-
-        clock.logTime( "Finished scheduled validation run." );
-    }
-
-    private Collection<ValidationResult> startValidationAnalysis( ValidationRunContext context )
-    {
-=======
         clock.logTime( "Initialized validation analysis." );
 
->>>>>>> a3d93185
         Collection<ValidationResult> results = Validator.validate( context, applicationContext );
 
         clock.logTime( "Finished validation analysis." ).stop();
@@ -338,7 +317,7 @@
                 expressionService.getDimensionalItemIdsInExpression( rule.getRightSide().getExpression() ) );
 
             Set<String> ruleIds = dimensionItemIdentifiers.values().stream()
-                .reduce( new HashSet<>(), ( x, y ) -> Sets.union( x, y ) );
+                .reduce( new HashSet<>(), Sets::union );
 
             ruleItemIds.putValues( rule, ruleIds );
 
@@ -363,7 +342,7 @@
             ValidationRuleExtended ruleX = new ValidationRuleExtended( rule );
 
             Set<DimensionalItemObject> ruleDimensionItemObjects = ruleItemIds.get( rule ).stream()
-                .map( id -> dimensionItemMap.get( id ) )
+                .map( dimensionItemMap::get )
                 .collect( Collectors.toSet() );
 
             if ( ruleDimensionItemObjects != null )
@@ -380,7 +359,7 @@
                     ruleX.setDataElementOperands( ruleDataElementOperands );
 
                     Set<DataElement> ruleDataElements = ruleDataElementOperands.stream()
-                        .map( o -> o.getDataElement() )
+                        .map( DataElementOperand::getDataElement )
                         .collect( Collectors.toSet() );
 
                     ruleX.setDataElements( ruleDataElements );
@@ -430,7 +409,7 @@
         for ( Map.Entry<Class<? extends IdentifiableObject>, Set<String>> e : idsToGet.entrySet() )
         {
             idMap.putEntries( e.getKey(), idObjectManager.get( e.getKey(), e.getValue() ).stream()
-                .collect( Collectors.toMap( o -> o.getUid(), o -> o ) ) );
+                .collect( Collectors.toMap( IdentifiableObject::getUid, o -> o ) ) );
         }
 
         // 3. Build the map of DimensionalItemObjects:
