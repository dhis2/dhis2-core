/*
 * Copyright (c) 2004-2021, University of Oslo
 * All rights reserved.
 *
 * Redistribution and use in source and binary forms, with or without
 * modification, are permitted provided that the following conditions are met:
 * Redistributions of source code must retain the above copyright notice, this
 * list of conditions and the following disclaimer.
 *
 * Redistributions in binary form must reproduce the above copyright notice,
 * this list of conditions and the following disclaimer in the documentation
 * and/or other materials provided with the distribution.
 * Neither the name of the HISP project nor the names of its contributors may
 * be used to endorse or promote products derived from this software without
 * specific prior written permission.
 *
 * THIS SOFTWARE IS PROVIDED BY THE COPYRIGHT HOLDERS AND CONTRIBUTORS "AS IS" AND
 * ANY EXPRESS OR IMPLIED WARRANTIES, INCLUDING, BUT NOT LIMITED TO, THE IMPLIED
 * WARRANTIES OF MERCHANTABILITY AND FITNESS FOR A PARTICULAR PURPOSE ARE
 * DISCLAIMED. IN NO EVENT SHALL THE COPYRIGHT OWNER OR CONTRIBUTORS BE LIABLE FOR
 * ANY DIRECT, INDIRECT, INCIDENTAL, SPECIAL, EXEMPLARY, OR CONSEQUENTIAL DAMAGES
 * (INCLUDING, BUT NOT LIMITED TO, PROCUREMENT OF SUBSTITUTE GOODS OR SERVICES;
 * LOSS OF USE, DATA, OR PROFITS; OR BUSINESS INTERRUPTION) HOWEVER CAUSED AND ON
 * ANY THEORY OF LIABILITY, WHETHER IN CONTRACT, STRICT LIABILITY, OR TORT
 * (INCLUDING NEGLIGENCE OR OTHERWISE) ARISING IN ANY WAY OUT OF THE USE OF THIS
 * SOFTWARE, EVEN IF ADVISED OF THE POSSIBILITY OF SUCH DAMAGE.
 */
package org.hisp.dhis.validation;

import static com.google.common.base.Preconditions.checkNotNull;
import static org.hisp.dhis.expression.ParseType.VALIDATION_RULE_EXPRESSION;

import java.util.*;
import java.util.stream.Collectors;

import lombok.extern.slf4j.Slf4j;

import org.apache.commons.lang3.StringUtils;
import org.hisp.dhis.analytics.AnalyticsService;
import org.hisp.dhis.category.CategoryOptionCombo;
import org.hisp.dhis.category.CategoryService;
import org.hisp.dhis.common.*;
import org.hisp.dhis.constant.ConstantService;
import org.hisp.dhis.dataanalysis.ValidationRuleExpressionDetails;
import org.hisp.dhis.dataelement.DataElement;
import org.hisp.dhis.dataelement.DataElementOperand;
import org.hisp.dhis.dataset.DataSet;
import org.hisp.dhis.datavalue.DataValue;
import org.hisp.dhis.datavalue.DataValueService;
import org.hisp.dhis.expression.ExpressionService;
import org.hisp.dhis.organisationunit.OrganisationUnit;
import org.hisp.dhis.organisationunit.OrganisationUnitGroup;
import org.hisp.dhis.organisationunit.OrganisationUnitService;
import org.hisp.dhis.period.Period;
import org.hisp.dhis.period.PeriodService;
import org.hisp.dhis.period.PeriodType;
import org.hisp.dhis.program.AnalyticsType;
import org.hisp.dhis.program.ProgramIndicator;
import org.hisp.dhis.system.util.Clock;
import org.hisp.dhis.user.CurrentUserService;
import org.hisp.dhis.user.User;
import org.hisp.dhis.validation.notification.ValidationNotificationService;
import org.springframework.context.ApplicationContext;
import org.springframework.stereotype.Service;
import org.springframework.transaction.annotation.Transactional;

import com.google.common.collect.Iterables;
import com.google.common.collect.Lists;
import com.google.common.collect.Sets;

/**
 * @author Jim Grace
 * @author Stian Sandvold
 */
@Service( "org.hisp.dhis.validation.ValidationService" )
@Transactional
@Slf4j
public class DefaultValidationService
    implements ValidationService
{
    private final PeriodService periodService;

    private final OrganisationUnitService organisationUnitService;

    private final ExpressionService expressionService;

    private final DimensionService dimensionService;

    private final DataValueService dataValueService;

    private final CategoryService categoryService;

    private final ConstantService constantService;

    private final IdentifiableObjectManager idObjectManager;

    private final ValidationNotificationService notificationService;

    private final ValidationRuleService validationRuleService;

    private final ApplicationContext applicationContext;

    private final ValidationResultService validationResultService;

    private AnalyticsService analyticsService;

    private CurrentUserService currentUserService;

    public DefaultValidationService( PeriodService periodService, OrganisationUnitService organisationUnitService,
        ExpressionService expressionService, DimensionService dimensionService, DataValueService dataValueService,
        CategoryService categoryService, ConstantService constantService, IdentifiableObjectManager idObjectManager,
        ValidationNotificationService notificationService, ValidationRuleService validationRuleService,
        ApplicationContext applicationContext, ValidationResultService validationResultService,
        AnalyticsService analyticsService, CurrentUserService currentUserService )
    {
        checkNotNull( periodService );
        checkNotNull( organisationUnitService );
        checkNotNull( expressionService );
        checkNotNull( dimensionService );
        checkNotNull( dataValueService );
        checkNotNull( categoryService );
        checkNotNull( constantService );
        checkNotNull( idObjectManager );
        checkNotNull( notificationService );
        checkNotNull( validationRuleService );
        checkNotNull( applicationContext );
        checkNotNull( validationResultService );
        checkNotNull( analyticsService );
        checkNotNull( currentUserService );

        this.periodService = periodService;
        this.organisationUnitService = organisationUnitService;
        this.expressionService = expressionService;
        this.dimensionService = dimensionService;
        this.dataValueService = dataValueService;
        this.categoryService = categoryService;
        this.constantService = constantService;
        this.idObjectManager = idObjectManager;
        this.notificationService = notificationService;
        this.validationRuleService = validationRuleService;
        this.applicationContext = applicationContext;
        this.validationResultService = validationResultService;
        this.analyticsService = analyticsService;
        this.currentUserService = currentUserService;
    }

    /**
     * Used only for testing, remove when test is refactored
     */
    @Deprecated
    public void setAnalyticsService( AnalyticsService analyticsService )
    {
        this.analyticsService = analyticsService;
    }

    /**
     * Used only for testing, remove when test is refactored
     */
    @Deprecated
    public void setCurrentUserService( CurrentUserService currentUserService )
    {
        this.currentUserService = currentUserService;
    }

    // -------------------------------------------------------------------------
    // ValidationRule business logic
    // -------------------------------------------------------------------------

    @Override
    public List<ValidationResult> validationAnalysis( ValidationAnalysisParams parameters )
    {
        Clock clock = new Clock( log ).startClock().logTime( "Starting validation analysis"
            + (parameters.getOrgUnit() == null ? ""
                : " for orgUnit " + parameters.getOrgUnit().getUid()
                    + (parameters.isIncludeOrgUnitDescendants() ? " with descendants" : ""))
            + ", "
            + (parameters.getPeriods().size() == 1
                ? "period " + Iterables.getOnlyElement( parameters.getPeriods() ).getIsoDate()
                : parameters.getPeriods().size() + " periods")
            + ", "
            + parameters.getValidationRules().size() + " rules"
            + (parameters.isPersistResults() ? ", persisting results" : "")
            + (parameters.isSendNotifications() ? ", sending notifications" : "") );

        ValidationRunContext context = getValidationContext( parameters );

        clock.logTime( "Initialized validation analysis" );

        List<ValidationResult> results = Validator.validate( context, applicationContext, analyticsService );

        if ( context.isPersistResults() )
        {
            validationResultService.saveValidationResults( context.getValidationResults() );
        }

        clock.logTime( "Finished validation analysis, " + context.getValidationResults().size() + " results" ).stop();

        if ( context.isSendNotifications() )
        {
            notificationService.sendNotifications( Sets.newHashSet( results ) );
        }

        return results;
    }

    @Override
    public ValidationRuleExpressionDetails getValidationRuleExpressionDetails( ValidationAnalysisParams parameters )
    {
        ValidationRunContext context = getValidationContext( parameters );

        ValidationRuleExpressionDetails details = new ValidationRuleExpressionDetails();

        context.setValidationRuleExpressionDetails( details );

        Validator.validate( context, applicationContext, analyticsService );

        details.sortByName();

        return details;
    }

    @Override
    public List<DataElementOperand> validateRequiredComments( DataSet dataSet, Period period,
        OrganisationUnit organisationUnit, CategoryOptionCombo attributeOptionCombo )
    {
        List<DataElementOperand> violations = new ArrayList<>();

        if ( dataSet.isNoValueRequiresComment() )
        {
            for ( DataElement de : dataSet.getDataElements() )
            {
                for ( CategoryOptionCombo co : de.getCategoryOptionCombos() )
                {
                    DataValue dv = dataValueService
                        .getDataValue( de, period, organisationUnit, co, attributeOptionCombo );

                    boolean missingValue = dv == null || StringUtils.trimToNull( dv.getValue() ) == null;
                    boolean missingComment = dv == null || StringUtils.trimToNull( dv.getComment() ) == null;

                    if ( missingValue && missingComment )
                    {
                        violations.add( new DataElementOperand( de, co ) );
                    }
                }
            }
        }

        return violations;
    }

    // -------------------------------------------------------------------------
    // Methods for creating ValidationAnalysisParams Builder object
    // -------------------------------------------------------------------------

    @Override
    public ValidationAnalysisParams.Builder newParamsBuilder( Collection<ValidationRule> validationRules,
        OrganisationUnit organisationUnit, Collection<Period> periods )
    {
        return new ValidationAnalysisParams.Builder( validationRules, organisationUnit, periods );
    }

    @Override
    public ValidationAnalysisParams.Builder newParamsBuilder( ValidationRuleGroup validationRuleGroup,
        OrganisationUnit organisationUnit, Date startDate, Date endDate )
    {
        Collection<ValidationRule> validationRules = validationRuleGroup != null ? validationRuleGroup.getMembers()
            : validationRuleService.getAllValidationRules();
        Collection<Period> periods = periodService.getPeriodsBetweenDates( startDate, endDate );

        return new ValidationAnalysisParams.Builder( validationRules, organisationUnit, periods );
    }

    @Override
    @Transactional( readOnly = true )
    public ValidationAnalysisParams.Builder newParamsBuilder( DataSet dataSet, OrganisationUnit organisationUnit,
        Period period )
    {
        Collection<ValidationRule> validationRules = validationRuleService.getValidationRulesForDataSet( dataSet );
        Collection<Period> periods = Sets.newHashSet( period );

        return new ValidationAnalysisParams.Builder( validationRules, organisationUnit, periods );
    }

    // -------------------------------------------------------------------------
    // Supportive methods
    // -------------------------------------------------------------------------

    /**
     * Returns a new Builder with basic configuration based on the input
     * parameters.
     *
     * @param parameters ValidationRuleParameters for creating
     *        ValidationRuleContext
     * @return Builder with basic configuration based on input.
     */
    private ValidationRunContext getValidationContext( ValidationAnalysisParams parameters )
    {
        User currentUser = currentUserService.getCurrentUser();

        OrganisationUnit parameterOrgUnit = parameters.getOrgUnit();
        List<OrganisationUnit> orgUnits;
        if ( parameterOrgUnit == null )
        {
            orgUnits = organisationUnitService.getAllOrganisationUnits();
        }
        else if ( parameters.isIncludeOrgUnitDescendants() )
        {
            orgUnits = organisationUnitService.getOrganisationUnitWithChildren( parameterOrgUnit.getUid() );
        }
        else
        {
            orgUnits = Lists.newArrayList( parameterOrgUnit );
        }

        Map<PeriodType, PeriodTypeExtended> periodTypeXMap = new HashMap<>();

        addPeriodsToContext( periodTypeXMap, parameters.getPeriods() );

        Map<DimensionalItemId, DimensionalItemObject> dimensionItemMap = addRulesToContext( periodTypeXMap,
            parameters.getValidationRules() );

        Map<String, OrganisationUnitGroup> orgUnitGroupMap = getOrgUnitGroupMap( parameters.getValidationRules() );

        removeAnyUnneededPeriodTypes( periodTypeXMap );

        ValidationRunContext.Builder builder = ValidationRunContext.newBuilder()
            .withOrgUnits( orgUnits )
            .withPeriodTypeXs( new ArrayList<>( periodTypeXMap.values() ) )
            .withConstantMap( constantService.getConstantMap() )
            .withInitialResults( validationResultService
                .getValidationResults( parameterOrgUnit,
                    parameters.isIncludeOrgUnitDescendants(), parameters.getValidationRules(),
                    parameters.getPeriods() ) )
            .withSendNotifications( parameters.isSendNotifications() )
            .withPersistResults( parameters.isPersistResults() )
            .withAttributeCombo( parameters.getAttributeOptionCombo() )
            .withDefaultAttributeCombo( categoryService.getDefaultCategoryOptionCombo() )
<<<<<<< HEAD
            .withItemMap( dimensionItemMap )
=======
            .withDimensionItemMap( dimensionItemMap )
            .withOrgUnitGroupMap( orgUnitGroupMap )
>>>>>>> a7796ca1
            .withMaxResults( parameters.getMaxResults() );

        if ( currentUser != null )
        {
            builder
                .withCoDimensionConstraints(
                    categoryService.getCoDimensionConstraints( currentUser.getUserCredentials() ) )
                .withCogDimensionConstraints(
                    categoryService.getCogDimensionConstraints( currentUser.getUserCredentials() ) );
        }

        return builder.build();
    }

    /**
     * Adds Periods to the context, grouped by period type.
     *
     * @param periodTypeXMap period type map to extended period types.
     * @param periods periods to group and add.
     */
    private void addPeriodsToContext( Map<PeriodType, PeriodTypeExtended> periodTypeXMap,
        Collection<Period> periods )
    {
        for ( Period period : periods )
        {
            PeriodTypeExtended periodTypeX = getOrCreatePeriodTypeExtended( periodTypeXMap,
                period.getPeriodType() );
            periodTypeX.addPeriod( period );
        }

        generateAllowedPeriods( periodTypeXMap.values() );
    }

    /**
     * For each period type, allow all the longer period types in validation
     * queries.
     *
     * @param periodTypeXs period types to generate allowed period types from.
     */
    private void generateAllowedPeriods( Collection<PeriodTypeExtended> periodTypeXs )
    {
        for ( PeriodTypeExtended p : periodTypeXs )
        {
            for ( PeriodTypeExtended q : periodTypeXs )
            {
                if ( q.getPeriodType().getFrequencyOrder() >= p.getPeriodType().getFrequencyOrder() )
                {
                    p.getAllowedPeriodTypes().add( q.getPeriodType() );
                }
            }
        }
    }

    /**
     * Adds validation rules to the context.
     *
     * @param periodTypeXMap period type map to extended period types.
     * @param rules validation rules to add.
     * @return the map from DimensionalItemId to DimensionalItemObject.
     */
    private Map<DimensionalItemId, DimensionalItemObject> addRulesToContext(
        Map<PeriodType, PeriodTypeExtended> periodTypeXMap,
        Collection<ValidationRule> rules )
    {
        // 1. Find all dimensional object IDs in the expressions of the
        // validation rules.

        Set<DimensionalItemId> allItemIds = new HashSet<>();

        SetMap<PeriodTypeExtended, DimensionalItemId> periodItemIds = new SetMap<>();

        getItemIdsForRules( allItemIds, periodItemIds, periodTypeXMap, rules );

        // 2. Get the dimensional objects from the IDs. (Get them all at once
        // for best performance.)

        Map<DimensionalItemId, DimensionalItemObject> dimensionItemMap = dimensionService
            .getNoAclDataDimensionalItemObjectMap( allItemIds );

        // 3. Save the dimensional objects in the extended period types.

        saveObjectsInPeriodTypeX( periodItemIds, dimensionItemMap );

        return dimensionItemMap;
    }

    private Map<String, OrganisationUnitGroup> getOrgUnitGroupMap( Collection<ValidationRule> rules )
    {
        Set<String> orgUnitGroupIds = new HashSet<>();

        for ( ValidationRule rule : rules )
        {
            orgUnitGroupIds.addAll( expressionService.getExpressionOrgUnitGroupIds( rule.getLeftSide().getExpression(),
                VALIDATION_RULE_EXPRESSION ) );

            orgUnitGroupIds.addAll( expressionService.getExpressionOrgUnitGroupIds( rule.getRightSide().getExpression(),
                VALIDATION_RULE_EXPRESSION ) );
        }

        List<OrganisationUnitGroup> orgUnitGroups = idObjectManager.getNoAcl( OrganisationUnitGroup.class,
            orgUnitGroupIds );

        return orgUnitGroups.stream()
            .collect( Collectors.toMap( OrganisationUnitGroup::getUid, g -> g ) );
    }

    /**
     * Finds all the dimensional object IDs in the validation rules expressions.
     *
     * @param allItemIds inserts all IDs here.
     * @param periodItemIds inserts IDs by period type here.
     * @param periodTypeXMap map of extended period types by period type.
     * @param rules validation rules to process.
     */
    private void getItemIdsForRules( Set<DimensionalItemId> allItemIds,
        SetMap<PeriodTypeExtended, DimensionalItemId> periodItemIds,
        Map<PeriodType, PeriodTypeExtended> periodTypeXMap,
        Collection<ValidationRule> rules )
    {
        for ( ValidationRule rule : rules )
        {
            PeriodTypeExtended periodX = periodTypeXMap.get( rule.getPeriodType() );

            if ( periodX == null )
            {
                continue; // Don't include rule.
            }

            ValidationRuleExtended ruleX = new ValidationRuleExtended( rule );

            periodX.getRuleXs().add( ruleX );

            periodX.setSlidingWindows( ruleX.getLeftSlidingWindow() );
            periodX.setSlidingWindows( ruleX.getRightSlidingWindow() );

            Set<DimensionalItemId> leftSideItemIds = expressionService.getExpressionDimensionalItemIds(
                rule.getLeftSide().getExpression(), VALIDATION_RULE_EXPRESSION );

            Set<DimensionalItemId> rightSideItemIds = expressionService.getExpressionDimensionalItemIds(
                rule.getRightSide().getExpression(), VALIDATION_RULE_EXPRESSION );

            periodX.getLeftSideItemIds().addAll( leftSideItemIds );
            periodX.getRightSideItemIds().addAll( rightSideItemIds );

            Set<DimensionalItemId> bothSidesItemIds = Sets.union( leftSideItemIds, rightSideItemIds );

            periodItemIds.putValues( periodX, bothSidesItemIds );

            allItemIds.addAll( bothSidesItemIds );
        }
    }

    /**
     * Saves the dimension item objects in the period type extended, organizing
     * them according to how they will be used in fetching their values.
     *
     * @param periodItemIds map from periodX to set of object IDs.
     * @param dimensionItemMap map from object ID to Object.
     */
    private void saveObjectsInPeriodTypeX(
        SetMap<PeriodTypeExtended, DimensionalItemId> periodItemIds,
        Map<DimensionalItemId, DimensionalItemObject> dimensionItemMap )
    {
        for ( Map.Entry<PeriodTypeExtended, Set<DimensionalItemId>> entry : periodItemIds.entrySet() )
        {
            PeriodTypeExtended periodTypeX = entry.getKey();

            for ( DimensionalItemId itemId : entry.getValue() )
            {
                DimensionalItemObject item = dimensionItemMap.get( itemId );

                if ( item != null )
                {
                    if ( DimensionItemType.DATA_ELEMENT == item.getDimensionItemType() )
                    {
                        periodTypeX.addDataElement( (DataElement) item );
                    }
                    else if ( DimensionItemType.DATA_ELEMENT_OPERAND == item.getDimensionItemType() )
                    {
                        periodTypeX.addDataElementOperand( (DataElementOperand) item );
                    }
                    else if ( DimensionItemType.INDICATOR == item.getDimensionItemType() )
                    {
                        periodTypeX.addIndicator( item );
                    }
                    else if ( hasAttributeOptions( item ) )
                    {
                        periodTypeX.getEventItems().add( item );
                    }
                    else
                    {
                        periodTypeX.getEventItemsWithoutAttributeOptions().add( item );
                    }
                }
            }
        }
    }

    /**
     * Checks to see if a dimensional item object has values stored in the
     * database by attribute option combo.
     *
     * @param object dimensional item object
     * @return true if values are stored by attribuete option combo.
     */
    private boolean hasAttributeOptions( DimensionalItemObject object )
    {
        return object.getDimensionItemType() != DimensionItemType.PROGRAM_INDICATOR
            || ((ProgramIndicator) object).getAnalyticsType() != AnalyticsType.ENROLLMENT;
    }

    /**
     * Removes any period types that don't have rules assigned to them.
     *
     * @param periodTypeXMap period type map to extended period types.
     */
    private void removeAnyUnneededPeriodTypes( Map<PeriodType, PeriodTypeExtended> periodTypeXMap )
    {
        List<PeriodTypeExtended> periodTypeXs = new ArrayList<>( periodTypeXMap.values() );

        for ( PeriodTypeExtended periodTypeX : periodTypeXs )
        {
            if ( periodTypeX.getRuleXs().isEmpty() )
            {
                periodTypeXMap.remove( periodTypeX.getPeriodType() );
            }
        }
    }

    /**
     * Gets the PeriodTypeExtended from the context object. If not found,
     * creates a new PeriodTypeExtended object, puts it into the context object,
     * and returns it.
     *
     * @param periodTypeXMap period type map to extended period types.
     * @param periodType period type to search for
     * @return period type extended from the context object
     */
    private PeriodTypeExtended getOrCreatePeriodTypeExtended( Map<PeriodType, PeriodTypeExtended> periodTypeXMap,
        PeriodType periodType )
    {
        PeriodTypeExtended periodTypeX = periodTypeXMap.get( periodType );

        if ( periodTypeX == null )
        {
            periodTypeX = new PeriodTypeExtended( periodService.reloadPeriodType( periodType ) );
            periodTypeXMap.put( periodType, periodTypeX );
        }

        return periodTypeX;
    }
}<|MERGE_RESOLUTION|>--- conflicted
+++ resolved
@@ -335,12 +335,8 @@
             .withPersistResults( parameters.isPersistResults() )
             .withAttributeCombo( parameters.getAttributeOptionCombo() )
             .withDefaultAttributeCombo( categoryService.getDefaultCategoryOptionCombo() )
-<<<<<<< HEAD
             .withItemMap( dimensionItemMap )
-=======
-            .withDimensionItemMap( dimensionItemMap )
             .withOrgUnitGroupMap( orgUnitGroupMap )
->>>>>>> a7796ca1
             .withMaxResults( parameters.getMaxResults() );
 
         if ( currentUser != null )
