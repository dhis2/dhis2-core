package org.hisp.dhis.document.impl;

/*
 * Copyright (c) 2004-2021, University of Oslo
 * All rights reserved.
 *
 * Redistribution and use in source and binary forms, with or without
 * modification, are permitted provided that the following conditions are met:
 * Redistributions of source code must retain the above copyright notice, this
 * list of conditions and the following disclaimer.
 *
 * Redistributions in binary form must reproduce the above copyright notice,
 * this list of conditions and the following disclaimer in the documentation
 * and/or other materials provided with the distribution.
 * Neither the name of the HISP project nor the names of its contributors may
 * be used to endorse or promote products derived from this software without
 * specific prior written permission.
 *
 * THIS SOFTWARE IS PROVIDED BY THE COPYRIGHT HOLDERS AND CONTRIBUTORS "AS IS" AND
 * ANY EXPRESS OR IMPLIED WARRANTIES, INCLUDING, BUT NOT LIMITED TO, THE IMPLIED
 * WARRANTIES OF MERCHANTABILITY AND FITNESS FOR A PARTICULAR PURPOSE ARE
 * DISCLAIMED. IN NO EVENT SHALL THE COPYRIGHT OWNER OR CONTRIBUTORS BE LIABLE FOR
 * ANY DIRECT, INDIRECT, INCIDENTAL, SPECIAL, EXEMPLARY, OR CONSEQUENTIAL DAMAGES
 * (INCLUDING, BUT NOT LIMITED TO, PROCUREMENT OF SUBSTITUTE GOODS OR SERVICES;
 * LOSS OF USE, DATA, OR PROFITS; OR BUSINESS INTERRUPTION) HOWEVER CAUSED AND ON
 * ANY THEORY OF LIABILITY, WHETHER IN CONTRACT, STRICT LIABILITY, OR TORT
 * (INCLUDING NEGLIGENCE OR OTHERWISE) ARISING IN ANY WAY OUT OF THE USE OF THIS
 * SOFTWARE, EVEN IF ADVISED OF THE POSSIBILITY OF SUCH DAMAGE.
 */

<<<<<<< HEAD
package org.hisp.dhis.document.impl;
=======
import javax.persistence.criteria.CriteriaBuilder;
import javax.persistence.criteria.CriteriaQuery;
import javax.persistence.criteria.Root;
>>>>>>> 8ced4a4f

import org.hibernate.SessionFactory;
import org.hisp.dhis.common.hibernate.HibernateIdentifiableObjectStore;
import org.hisp.dhis.document.Document;
import org.hisp.dhis.document.DocumentStore;
import org.hisp.dhis.security.acl.AclService;
import org.hisp.dhis.user.CurrentUserService;
import org.hisp.dhis.user.User;
import org.springframework.context.ApplicationEventPublisher;
import org.springframework.jdbc.core.JdbcTemplate;
import org.springframework.stereotype.Repository;

import javax.persistence.criteria.CriteriaBuilder;
import javax.persistence.criteria.CriteriaQuery;
import javax.persistence.criteria.Root;

/**
 * @author Viet Nguyen <viet@dhis2.org>
 */
@Repository( "org.hisp.dhis.document.DocumentStore" )
public class HibernateDocumentStore
    extends HibernateIdentifiableObjectStore<Document> implements DocumentStore
{
    public HibernateDocumentStore( SessionFactory sessionFactory, JdbcTemplate jdbcTemplate,
        ApplicationEventPublisher publisher, CurrentUserService currentUserService, AclService aclService )
    {
        super( sessionFactory, jdbcTemplate, publisher, Document.class, currentUserService, aclService, true );
    }

    @Override
    public long getCountByUser( User user )
    {
        CriteriaBuilder builder = getSession().getCriteriaBuilder();
        CriteriaQuery<Long> query = builder.createQuery( Long.class );
        Root<Document> root = query.from( Document.class );
        query.select( builder.count( root ) );
        query.where( builder.equal( root.get( "createdBy" ), user ) );

        return getSession().createQuery( query ).getSingleResult();
    }
}<|MERGE_RESOLUTION|>--- conflicted
+++ resolved
@@ -28,13 +28,9 @@
  * SOFTWARE, EVEN IF ADVISED OF THE POSSIBILITY OF SUCH DAMAGE.
  */
 
-<<<<<<< HEAD
-package org.hisp.dhis.document.impl;
-=======
 import javax.persistence.criteria.CriteriaBuilder;
 import javax.persistence.criteria.CriteriaQuery;
 import javax.persistence.criteria.Root;
->>>>>>> 8ced4a4f
 
 import org.hibernate.SessionFactory;
 import org.hisp.dhis.common.hibernate.HibernateIdentifiableObjectStore;
@@ -46,10 +42,6 @@
 import org.springframework.context.ApplicationEventPublisher;
 import org.springframework.jdbc.core.JdbcTemplate;
 import org.springframework.stereotype.Repository;
-
-import javax.persistence.criteria.CriteriaBuilder;
-import javax.persistence.criteria.CriteriaQuery;
-import javax.persistence.criteria.Root;
 
 /**
  * @author Viet Nguyen <viet@dhis2.org>
@@ -71,7 +63,7 @@
         CriteriaQuery<Long> query = builder.createQuery( Long.class );
         Root<Document> root = query.from( Document.class );
         query.select( builder.count( root ) );
-        query.where( builder.equal( root.get( "createdBy" ), user ) );
+        query.where( builder.equal( root.get( "user" ), user ) );
 
         return getSession().createQuery( query ).getSingleResult();
     }
