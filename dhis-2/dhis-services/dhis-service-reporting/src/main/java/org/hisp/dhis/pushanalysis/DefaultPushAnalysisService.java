/*
 * Copyright (c) 2004-2021, University of Oslo
 * All rights reserved.
 *
 * Redistribution and use in source and binary forms, with or without
 * modification, are permitted provided that the following conditions are met:
 * Redistributions of source code must retain the above copyright notice, this
 * list of conditions and the following disclaimer.
 *
 * Redistributions in binary form must reproduce the above copyright notice,
 * this list of conditions and the following disclaimer in the documentation
 * and/or other materials provided with the distribution.
 * Neither the name of the HISP project nor the names of its contributors may
 * be used to endorse or promote products derived from this software without
 * specific prior written permission.
 *
 * THIS SOFTWARE IS PROVIDED BY THE COPYRIGHT HOLDERS AND CONTRIBUTORS "AS IS" AND
 * ANY EXPRESS OR IMPLIED WARRANTIES, INCLUDING, BUT NOT LIMITED TO, THE IMPLIED
 * WARRANTIES OF MERCHANTABILITY AND FITNESS FOR A PARTICULAR PURPOSE ARE
 * DISCLAIMED. IN NO EVENT SHALL THE COPYRIGHT OWNER OR CONTRIBUTORS BE LIABLE FOR
 * ANY DIRECT, INDIRECT, INCIDENTAL, SPECIAL, EXEMPLARY, OR CONSEQUENTIAL DAMAGES
 * (INCLUDING, BUT NOT LIMITED TO, PROCUREMENT OF SUBSTITUTE GOODS OR SERVICES;
 * LOSS OF USE, DATA, OR PROFITS; OR BUSINESS INTERRUPTION) HOWEVER CAUSED AND ON
 * ANY THEORY OF LIABILITY, WHETHER IN CONTRACT, STRICT LIABILITY, OR TORT
 * (INCLUDING NEGLIGENCE OR OTHERWISE) ARISING IN ANY WAY OUT OF THE USE OF THIS
 * SOFTWARE, EVEN IF ADVISED OF THE POSSIBILITY OF SUCH DAMAGE.
 */
package org.hisp.dhis.pushanalysis;

import static com.google.common.base.Preconditions.checkNotNull;
import static org.apache.commons.lang3.StringUtils.EMPTY;
import static org.hisp.dhis.visualization.VisualizationType.PIVOT_TABLE;

import java.awt.image.BufferedImage;
import java.io.ByteArrayOutputStream;
import java.io.IOException;
import java.io.StringWriter;
import java.text.DateFormat;
import java.text.SimpleDateFormat;
import java.util.Calendar;
import java.util.Date;
import java.util.HashMap;
import java.util.HashSet;
import java.util.List;
import java.util.Set;
import java.util.concurrent.Future;

import javax.imageio.ImageIO;

import lombok.extern.slf4j.Slf4j;

import org.apache.velocity.VelocityContext;
import org.hisp.dhis.common.IdentifiableObjectStore;
import org.hisp.dhis.commons.util.Encoder;
import org.hisp.dhis.dashboard.DashboardItem;
import org.hisp.dhis.external.conf.ConfigurationKey;
import org.hisp.dhis.external.conf.DhisConfigurationProvider;
import org.hisp.dhis.fileresource.ExternalFileResource;
import org.hisp.dhis.fileresource.ExternalFileResourceService;
import org.hisp.dhis.fileresource.FileResource;
import org.hisp.dhis.fileresource.FileResourceDomain;
import org.hisp.dhis.fileresource.FileResourceService;
import org.hisp.dhis.i18n.I18nManager;
import org.hisp.dhis.mapgeneration.MapGenerationService;
import org.hisp.dhis.mapgeneration.MapUtils;
import org.hisp.dhis.mapping.Map;
import org.hisp.dhis.message.MessageSender;
import org.hisp.dhis.outboundmessage.OutboundMessageResponse;
import org.hisp.dhis.scheduling.JobConfiguration;
import org.hisp.dhis.scheduling.JobType;
import org.hisp.dhis.setting.SettingKey;
import org.hisp.dhis.setting.SystemSettingManager;
import org.hisp.dhis.system.grid.GridUtils;
import org.hisp.dhis.system.notification.NotificationLevel;
import org.hisp.dhis.system.notification.Notifier;
import org.hisp.dhis.system.util.ChartUtils;
import org.hisp.dhis.system.velocity.VelocityManager;
import org.hisp.dhis.user.CurrentUserService;
import org.hisp.dhis.user.User;
import org.hisp.dhis.user.UserGroup;
import org.hisp.dhis.visualization.ChartService;
import org.hisp.dhis.visualization.PlotData;
import org.hisp.dhis.visualization.Visualization;
import org.hisp.dhis.visualization.VisualizationGridService;
import org.jfree.chart.JFreeChart;
import org.springframework.beans.factory.annotation.Qualifier;
import org.springframework.stereotype.Service;
import org.springframework.transaction.annotation.Transactional;
import org.springframework.util.MimeTypeUtils;

import com.google.common.collect.Sets;
import com.google.common.hash.Hashing;
import com.google.common.io.ByteSource;

/**
 * @author Stian Sandvold
 */
@Slf4j
@Service( "org.hisp.dhis.pushanalysis.PushAnalysisService" )
@Transactional
public class DefaultPushAnalysisService
    implements PushAnalysisService
{
    private static final Encoder encoder = new Encoder();

    private final Notifier notifier;

    private final SystemSettingManager systemSettingManager;

    private final DhisConfigurationProvider dhisConfigurationProvider;

    private final ExternalFileResourceService externalFileResourceService;

    private final FileResourceService fileResourceService;

    private final CurrentUserService currentUserService;

    private final MapGenerationService mapGenerationService;

    private final VisualizationGridService visualizationService;

    private final ChartService chartService;

    private final I18nManager i18nManager;

    private final MessageSender messageSender;

    private final IdentifiableObjectStore<PushAnalysis> pushAnalysisStore;

    public DefaultPushAnalysisService( Notifier notifier, SystemSettingManager systemSettingManager,
        DhisConfigurationProvider dhisConfigurationProvider, ExternalFileResourceService externalFileResourceService,
        FileResourceService fileResourceService, CurrentUserService currentUserService,
<<<<<<< HEAD
        MapGenerationService mapGenerationService, VisualizationService visualizationService, ChartService chartService,
        I18nManager i18nManager, @Qualifier( "emailMessageSender" ) MessageSender messageSender,
=======
        MapGenerationService mapGenerationService, VisualizationGridService visualizationService,
        ChartImageGenerator chartImageGenerator, I18nManager i18nManager,
        @Qualifier( "emailMessageSender" ) MessageSender messageSender,
>>>>>>> d81edc7a
        @Qualifier( "org.hisp.dhis.pushanalysis.PushAnalysisStore" ) IdentifiableObjectStore<PushAnalysis> pushAnalysisStore )
    {
        checkNotNull( notifier );
        checkNotNull( systemSettingManager );
        checkNotNull( dhisConfigurationProvider );
        checkNotNull( externalFileResourceService );
        checkNotNull( fileResourceService );
        checkNotNull( currentUserService );
        checkNotNull( mapGenerationService );
        checkNotNull( visualizationService );
        checkNotNull( chartService );
        checkNotNull( i18nManager );
        checkNotNull( messageSender );
        checkNotNull( pushAnalysisStore );

        this.notifier = notifier;
        this.systemSettingManager = systemSettingManager;
        this.dhisConfigurationProvider = dhisConfigurationProvider;
        this.externalFileResourceService = externalFileResourceService;
        this.fileResourceService = fileResourceService;
        this.currentUserService = currentUserService;
        this.mapGenerationService = mapGenerationService;
        this.visualizationService = visualizationService;
        this.chartService = chartService;
        this.i18nManager = i18nManager;
        this.messageSender = messageSender;
        this.pushAnalysisStore = pushAnalysisStore;
    }

    // ----------------------------------------------------------------------
    // PushAnalysisService implementation
    // ----------------------------------------------------------------------

    @Override
    public PushAnalysis getByUid( String uid )
    {
        return pushAnalysisStore.getByUid( uid );
    }

    @Override
    public List<PushAnalysis> getAll()
    {
        return pushAnalysisStore.getAll();
    }

    @Override
    public void runPushAnalysis( String uid, JobConfiguration jobId )
    {
        // ----------------------------------------------------------------------
        // Set up
        // ----------------------------------------------------------------------

        PushAnalysis pushAnalysis = pushAnalysisStore.getByUid( uid );
        Set<User> receivingUsers = new HashSet<>();
        notifier.clear( jobId );

        // ----------------------------------------------------------------------
        // Pre-check
        // ----------------------------------------------------------------------

        log( jobId, NotificationLevel.INFO, "Starting pre-check on PushAnalysis", false, null );

        if ( pushAnalysis == null )
        {
            log( jobId, NotificationLevel.ERROR,
                "PushAnalysis with uid '" + uid + "' was not found. Terminating PushAnalysis", true, null );
            return;
        }

        if ( pushAnalysis.getRecipientUserGroups().size() == 0 )
        {
            log( jobId, NotificationLevel.ERROR,
                "PushAnalysis with uid '" + uid + "' has no userGroups assigned. Terminating PushAnalysis.", true,
                null );
            return;
        }

        if ( pushAnalysis.getDashboard() == null )
        {
            log( jobId, NotificationLevel.ERROR,
                "PushAnalysis with uid '" + uid + "' has no dashboard assigned. Terminating PushAnalysis.", true,
                null );
            return;
        }

        if ( dhisConfigurationProvider.getServerBaseUrl() == null )
        {
            log( jobId, NotificationLevel.ERROR,
                "Missing configuration '" + ConfigurationKey.SERVER_BASE_URL.getKey() + "'. Terminating PushAnalysis.",
                true, null );
            return;
        }

        log( jobId, NotificationLevel.INFO, "pre-check completed successfully", false, null );

        // ----------------------------------------------------------------------
        // Compose list of users that can receive PushAnalysis
        // ----------------------------------------------------------------------

        log( jobId, NotificationLevel.INFO, "Composing list of receiving users", false, null );

        for ( UserGroup userGroup : pushAnalysis.getRecipientUserGroups() )
        {
            for ( User user : userGroup.getMembers() )
            {
                if ( !user.hasEmail() )
                {
                    log( jobId, NotificationLevel.WARN,
                        "Skipping user: User '" + user.getUsername() + "' is missing a valid email.", false, null );
                    continue;
                }

                receivingUsers.add( user );
            }
        }

        log( jobId, NotificationLevel.INFO, "List composed. " + receivingUsers.size() + " eligible users found.",
            false, null );

        // ----------------------------------------------------------------------
        // Generating reports
        // ----------------------------------------------------------------------

        log( jobId, NotificationLevel.INFO, "Generating and sending reports", false, null );

        for ( User user : receivingUsers )
        {
            try
            {
                String title = pushAnalysis.getTitle();
                String html = generateHtmlReport( pushAnalysis, user, jobId );

                // TODO: Better handling of messageStatus; Might require
                // refactoring of EmailMessageSender
                @SuppressWarnings( "unused" )
                Future<OutboundMessageResponse> status = messageSender
                    .sendMessageAsync( title, html, "", null, Sets.newHashSet( user ), true );

            }
            catch ( Exception e )
            {
                log( jobId, NotificationLevel.ERROR,
                    "Could not create or send report for PushAnalysis '" + pushAnalysis.getName() + "' and User '" +
                        user.getUsername() + "': " + e.getMessage(),
                    false, e );
            }
        }
    }

    @Override
    public void runPushAnalysis( List<String> uids, JobConfiguration jobId )
    {
        uids.forEach( uid -> runPushAnalysis( uid, jobId ) );
    }

    @Override
    public String generateHtmlReport( PushAnalysis pushAnalysis, User user, JobConfiguration jobId )
        throws IOException
    {
        if ( jobId == null )
        {
            jobId = new JobConfiguration( "inMemoryGenerateHtmlReport", JobType.PUSH_ANALYSIS,
                currentUserService.getCurrentUser().getUid(), true );
            notifier.clear( jobId );
        }

        user = user == null ? currentUserService.getCurrentUser() : user;
        log( jobId, NotificationLevel.INFO, "Generating PushAnalysis for user '" + user.getUsername() + "'.", false,
            null );

        // ----------------------------------------------------------------------
        // Pre-process the dashboardItem and store them as Strings
        // ----------------------------------------------------------------------

        HashMap<String, String> itemHtml = new HashMap<>();
        HashMap<String, String> itemLink = new HashMap<>();

        for ( DashboardItem item : pushAnalysis.getDashboard().getItems() )
        {
            // Preventing NPE when DB data is not consistent.
            // In normal conditions all DashboardItem has a type.
            if ( item.getType() != null )
            {
                itemHtml.put( item.getUid(), getItemHtml( item, user, jobId ) );
                itemLink.put( item.getUid(), getItemLink( item ) );
            }
        }

        DateFormat dateFormat = new SimpleDateFormat( "MMMM dd, yyyy" );
        itemHtml.put( "date", dateFormat.format( Calendar.getInstance().getTime() ) );
        itemHtml.put( "instanceBaseUrl", dhisConfigurationProvider.getServerBaseUrl() );
        itemHtml.put( "instanceName", (String) systemSettingManager.getSystemSetting( SettingKey.APPLICATION_TITLE ) );

        // ----------------------------------------------------------------------
        // Set up template context, including pre-processed dashboard items
        // ----------------------------------------------------------------------

        final VelocityContext context = new VelocityContext();

        context.put( "pushAnalysis", pushAnalysis );
        context.put( "itemHtml", itemHtml );
        context.put( "itemLink", itemLink );
        context.put( "encoder", encoder );

        // ----------------------------------------------------------------------
        // Render template and return result after removing newline characters
        // ----------------------------------------------------------------------

        StringWriter stringWriter = new StringWriter();

        new VelocityManager().getEngine().getTemplate( "push-analysis-main-html.vm" ).merge( context, stringWriter );

        log( jobId, NotificationLevel.INFO, "Finished generating PushAnalysis for user '" + user.getUsername() + "'.",
            false, null );

        return stringWriter.toString().replaceAll( "\\R", "" );

    }

    // --------------------------------------------------------------------------
    // Supportive methods
    // --------------------------------------------------------------------------

    /**
     * Finds the dashboardItem's type and calls the associated method for
     * generating the resource (either URL or HTML)
     *
     * @param item to generate resource
     * @param user to generate for
     * @param jobId for logging
     */
    private String getItemHtml( DashboardItem item, User user, JobConfiguration jobId )
        throws IOException
    {
        switch ( item.getType() )
        {
        case MAP:
            return generateMapHtml( item.getMap(), user );
        case VISUALIZATION:
            return generateVisualizationHtml( item.getVisualization(), user );
        case EVENT_CHART:
            // TODO: Add support for EventCharts
            return "";
        case EVENT_REPORT:
            // TODO: Add support for EventReports
            return "";
        default:
            log( jobId, NotificationLevel.WARN,
                "Dashboard item of type '" + item.getType() + "' not supported. Skipping.", false, null );
            return "";
        }
    }

    private String getItemLink( DashboardItem item )
    {
        String result = dhisConfigurationProvider.getServerBaseUrl();

        switch ( item.getType() )
        {
        case MAP:
            result += "/dhis-web-maps/index.html?id=" + item.getMap().getUid();
            break;
        case VISUALIZATION:
            result += getVisualizationLink( item.getVisualization() );
            break;
        default:
            break;
        }

        return result;
    }

    private String getVisualizationLink( final Visualization visualization )
    {
        if ( visualization != null )
        {
            if ( visualization.getType() == PIVOT_TABLE )
            {
                return "/dhis-web-pivot/index.html?id=" + visualization.getUid();
            }
            else
            {
                return "/dhis-web-data-visualizer/index.html?id=" + visualization.getUid();
            }
        }
        return EMPTY;
    }

    /**
     * Returns an absolute URL to an image representing the map input
     *
     * @param map map to render and upload
     * @param user user to generate chart for
     * @return absolute URL to uploaded image
     */
    private String generateMapHtml( Map map, User user )
        throws IOException
    {
        ByteArrayOutputStream baos = new ByteArrayOutputStream();

        BufferedImage image = mapGenerationService.generateMapImageForUser( map, new Date(), null, 578, 440, user );

        if ( image == null )
        {
            image = MapUtils.createErrorImage( "No data" );
        }

        ImageIO.write( image, "PNG", baos );

        return uploadImage( map.getUid(), baos.toByteArray() );
    }

    /**
     * Returns an absolute URL to an image representing the given Visualization.
     *
     * @param visualization the visualization to be rendered and uploaded.
     * @param user the user generate the Visualization.
     * @return absolute URL to the uploaded image.
     */
    private String generateVisualizationHtml( final Visualization visualization, final User user )
        throws IOException
    {
        switch ( visualization.getType() )
        {
        case PIVOT_TABLE:
            return generateReportTableHtml( visualization, user );
        default:
            return generateChartHtml( visualization, user );
        }
    }

    /**
     * Returns an absolute URL to an image representing the chart input
     *
     * @param visualization chart to render and upload
     * @param user user to generate chart for
     * @return absolute URL to uploaded image
     */
    private String generateChartHtml( final Visualization visualization, User user )
        throws IOException
    {
        JFreeChart jFreechart = chartService
            .getJFreeChart( new PlotData( visualization ), new Date(), null, i18nManager.getI18nFormat(), user );

        return uploadImage( visualization.getUid(), ChartUtils.getChartAsPngByteArray( jFreechart, 578, 440 ) );
    }

    /**
     * Builds a HTML table representing a Pivot table.
     *
     * @param visualization the input Visualization to generate the HTML from.
     * @param user user generating the Pivot.
     * @return a HTML representation of the Pivot table.
     */
    private String generateReportTableHtml( final Visualization visualization, User user )
    {
        StringWriter stringWriter = new StringWriter();

        GridUtils.toHtmlInlineCss( visualizationService.getVisualizationGridByUser( visualization.getUid(), new Date(),
            user.getOrganisationUnit().getUid(), user ), stringWriter );

        return stringWriter.toString().replaceAll( "\\R", "" );
    }

    /**
     * Uploads a byte array using FileResource and ExternalFileResource. All
     * files uploaded from push analysis are in in PNG format.
     *
     * @param name name of the file to be stored
     * @param bytes the byte array representing the file to be stored
     * @return url pointing to the uploaded resource
     */
    private String uploadImage( String name, byte[] bytes )
        throws IOException
    {
        FileResource fileResource = new FileResource(
            name,
            MimeTypeUtils.IMAGE_PNG.toString(),
            bytes.length,
            ByteSource.wrap( bytes ).hash( Hashing.md5() ).toString(),
            FileResourceDomain.PUSH_ANALYSIS );

        String accessToken = saveFileResource( fileResource, bytes );

        return dhisConfigurationProvider.getServerBaseUrl() + "/api/externalFileResources/" + accessToken;

    }

    /**
     * Helper method for logging both for custom logger and for notifier.
     *
     * @param jobId associated with the task running (for notifier)
     * @param notificationLevel The level this message should be logged
     * @param message message to be logged
     * @param completed a flag indicating the task is completed (notifier)
     * @param exception exception if one exists (logger)
     */
    private void log( JobConfiguration jobId, NotificationLevel notificationLevel, String message, boolean completed,
        Throwable exception )
    {
        notifier.notify( jobId, notificationLevel, message, completed );

        switch ( notificationLevel )
        {
        case DEBUG:
            log.debug( message );
        case INFO:
            log.info( message );
            break;
        case WARN:
            log.warn( message, exception );
            break;
        case ERROR:
            log.error( message, exception );
            break;
        default:
            break;
        }
    }

    /**
     * Helper method for asynchronous file resource saving. Done to force a new
     * session for each file resource. Adding all the file resources in the same
     * session caused problems with the upload callback.
     *
     * @param fileResource file resource to save
     * @param bytes file data
     * @return access token of the external file resource
     */
    private String saveFileResource( FileResource fileResource, byte[] bytes )
    {
        ExternalFileResource externalFileResource = new ExternalFileResource();

        externalFileResource.setExpires( null );

        fileResource.setAssigned( true );

        String fileResourceUid = fileResourceService.saveFileResource( fileResource, bytes );

        externalFileResource.setFileResource( fileResourceService.getFileResource( fileResourceUid ) );

        return externalFileResourceService.saveExternalFileResource( externalFileResource );

    }
}<|MERGE_RESOLUTION|>--- conflicted
+++ resolved
@@ -117,7 +117,7 @@
 
     private final MapGenerationService mapGenerationService;
 
-    private final VisualizationGridService visualizationService;
+    private final VisualizationGridService visualizationGridService;
 
     private final ChartService chartService;
 
@@ -130,14 +130,9 @@
     public DefaultPushAnalysisService( Notifier notifier, SystemSettingManager systemSettingManager,
         DhisConfigurationProvider dhisConfigurationProvider, ExternalFileResourceService externalFileResourceService,
         FileResourceService fileResourceService, CurrentUserService currentUserService,
-<<<<<<< HEAD
-        MapGenerationService mapGenerationService, VisualizationService visualizationService, ChartService chartService,
-        I18nManager i18nManager, @Qualifier( "emailMessageSender" ) MessageSender messageSender,
-=======
-        MapGenerationService mapGenerationService, VisualizationGridService visualizationService,
-        ChartImageGenerator chartImageGenerator, I18nManager i18nManager,
+        MapGenerationService mapGenerationService, VisualizationGridService visualizationGridService,
+        ChartService chartService, I18nManager i18nManager,
         @Qualifier( "emailMessageSender" ) MessageSender messageSender,
->>>>>>> d81edc7a
         @Qualifier( "org.hisp.dhis.pushanalysis.PushAnalysisStore" ) IdentifiableObjectStore<PushAnalysis> pushAnalysisStore )
     {
         checkNotNull( notifier );
@@ -147,7 +142,7 @@
         checkNotNull( fileResourceService );
         checkNotNull( currentUserService );
         checkNotNull( mapGenerationService );
-        checkNotNull( visualizationService );
+        checkNotNull( visualizationGridService );
         checkNotNull( chartService );
         checkNotNull( i18nManager );
         checkNotNull( messageSender );
@@ -160,7 +155,7 @@
         this.fileResourceService = fileResourceService;
         this.currentUserService = currentUserService;
         this.mapGenerationService = mapGenerationService;
-        this.visualizationService = visualizationService;
+        this.visualizationGridService = visualizationGridService;
         this.chartService = chartService;
         this.i18nManager = i18nManager;
         this.messageSender = messageSender;
@@ -496,15 +491,15 @@
     {
         StringWriter stringWriter = new StringWriter();
 
-        GridUtils.toHtmlInlineCss( visualizationService.getVisualizationGridByUser( visualization.getUid(), new Date(),
-            user.getOrganisationUnit().getUid(), user ), stringWriter );
+        GridUtils
+            .toHtmlInlineCss( visualizationGridService.getVisualizationGridByUser( visualization.getUid(), new Date(),
+                user.getOrganisationUnit().getUid(), user ), stringWriter );
 
         return stringWriter.toString().replaceAll( "\\R", "" );
     }
 
     /**
-     * Uploads a byte array using FileResource and ExternalFileResource. All
-     * files uploaded from push analysis are in in PNG format.
+     * Uploads a byte array using FileResource and ExternalFileResource
      *
      * @param name name of the file to be stored
      * @param bytes the byte array representing the file to be stored
@@ -515,7 +510,8 @@
     {
         FileResource fileResource = new FileResource(
             name,
-            MimeTypeUtils.IMAGE_PNG.toString(),
+            MimeTypeUtils.IMAGE_PNG.toString(), // All files uploaded from
+                                                // PushAnalysis is PNG.
             bytes.length,
             ByteSource.wrap( bytes ).hash( Hashing.md5() ).toString(),
             FileResourceDomain.PUSH_ANALYSIS );
