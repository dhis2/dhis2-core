package org.hisp.dhis.pushanalysis;

/*
 * Copyright (c) 2004-2019, University of Oslo
 * All rights reserved.
 *
 * Redistribution and use in source and binary forms, with or without
 * modification, are permitted provided that the following conditions are met:
 * Redistributions of source code must retain the above copyright notice, this
 * list of conditions and the following disclaimer.
 *
 * Redistributions in binary form must reproduce the above copyright notice,
 * this list of conditions and the following disclaimer in the documentation
 * and/or other materials provided with the distribution.
 * Neither the name of the HISP project nor the names of its contributors may
 * be used to endorse or promote products derived from this software without
 * specific prior written permission.
 *
 * THIS SOFTWARE IS PROVIDED BY THE COPYRIGHT HOLDERS AND CONTRIBUTORS "AS IS" AND
 * ANY EXPRESS OR IMPLIED WARRANTIES, INCLUDING, BUT NOT LIMITED TO, THE IMPLIED
 * WARRANTIES OF MERCHANTABILITY AND FITNESS FOR A PARTICULAR PURPOSE ARE
 * DISCLAIMED. IN NO EVENT SHALL THE COPYRIGHT OWNER OR CONTRIBUTORS BE LIABLE FOR
 * ANY DIRECT, INDIRECT, INCIDENTAL, SPECIAL, EXEMPLARY, OR CONSEQUENTIAL DAMAGES
 * (INCLUDING, BUT NOT LIMITED TO, PROCUREMENT OF SUBSTITUTE GOODS OR SERVICES;
 * LOSS OF USE, DATA, OR PROFITS; OR BUSINESS INTERRUPTION) HOWEVER CAUSED AND ON
 * ANY THEORY OF LIABILITY, WHETHER IN CONTRACT, STRICT LIABILITY, OR TORT
 * (INCLUDING NEGLIGENCE OR OTHERWISE) ARISING IN ANY WAY OUT OF THE USE OF THIS
 * SOFTWARE, EVEN IF ADVISED OF THE POSSIBILITY OF SUCH DAMAGE.
 */

import static com.google.common.base.Preconditions.checkNotNull;

import java.awt.image.BufferedImage;
import java.io.ByteArrayOutputStream;
import java.io.IOException;
import java.io.StringWriter;
import java.text.DateFormat;
import java.text.SimpleDateFormat;
import java.util.Calendar;
import java.util.Date;
import java.util.HashMap;
import java.util.HashSet;
import java.util.List;
import java.util.Set;
import java.util.concurrent.Future;

import javax.imageio.ImageIO;

import org.apache.commons.logging.Log;
import org.apache.commons.logging.LogFactory;
import org.apache.velocity.VelocityContext;
import org.hisp.dhis.chart.Chart;
import org.hisp.dhis.chart.ChartService;
import org.hisp.dhis.common.IdentifiableObjectStore;
import org.hisp.dhis.commons.util.Encoder;
import org.hisp.dhis.dashboard.DashboardItem;
import org.hisp.dhis.external.conf.ConfigurationKey;
import org.hisp.dhis.external.conf.DhisConfigurationProvider;
import org.hisp.dhis.fileresource.ExternalFileResource;
import org.hisp.dhis.fileresource.ExternalFileResourceService;
import org.hisp.dhis.fileresource.FileResource;
import org.hisp.dhis.fileresource.FileResourceDomain;
import org.hisp.dhis.fileresource.FileResourceService;
import org.hisp.dhis.i18n.I18nManager;
import org.hisp.dhis.mapgeneration.MapGenerationService;
import org.hisp.dhis.mapgeneration.MapUtils;
import org.hisp.dhis.mapping.Map;
import org.hisp.dhis.message.MessageSender;
import org.hisp.dhis.outboundmessage.OutboundMessageResponse;
import org.hisp.dhis.reporttable.ReportTable;
import org.hisp.dhis.reporttable.ReportTableService;
import org.hisp.dhis.scheduling.JobConfiguration;
import org.hisp.dhis.scheduling.JobType;
import org.hisp.dhis.setting.SettingKey;
import org.hisp.dhis.setting.SystemSettingManager;
import org.hisp.dhis.system.grid.GridUtils;
import org.hisp.dhis.system.notification.NotificationLevel;
import org.hisp.dhis.system.notification.Notifier;
import org.hisp.dhis.system.util.ChartUtils;
import org.hisp.dhis.system.velocity.VelocityManager;
import org.hisp.dhis.user.CurrentUserService;
import org.hisp.dhis.user.User;
import org.hisp.dhis.user.UserGroup;
import org.jfree.chart.JFreeChart;
import org.springframework.beans.factory.annotation.Qualifier;
import org.springframework.stereotype.Service;
import org.springframework.transaction.annotation.Transactional;
import org.springframework.util.MimeTypeUtils;

import com.google.common.collect.Sets;
import com.google.common.hash.Hashing;
import com.google.common.io.ByteSource;

/**
 * @author Stian Sandvold
 */
@Service( "org.hisp.dhis.pushanalysis.PushAnalysisService" )
@Transactional
public class DefaultPushAnalysisService
    implements PushAnalysisService
{

    private static final Log log = LogFactory.getLog( DefaultPushAnalysisService.class );

    private static final Encoder encoder = new Encoder();

    private final Notifier notifier;

    private final SystemSettingManager systemSettingManager;

    private final DhisConfigurationProvider dhisConfigurationProvider;

    private final ExternalFileResourceService externalFileResourceService;

    private final FileResourceService fileResourceService;

    private final CurrentUserService currentUserService;

    private final ReportTableService reportTableService;

    private final MapGenerationService mapGenerationService;

    private final ChartService chartService;

    private final I18nManager i18nManager;

    private final MessageSender messageSender;
    
    private final IdentifiableObjectStore<PushAnalysis> pushAnalysisStore;

    public DefaultPushAnalysisService( Notifier notifier, SystemSettingManager systemSettingManager,
        DhisConfigurationProvider dhisConfigurationProvider, ExternalFileResourceService externalFileResourceService,
        FileResourceService fileResourceService, CurrentUserService currentUserService,
        ReportTableService reportTableService, MapGenerationService mapGenerationService, ChartService chartService,
        I18nManager i18nManager, @Qualifier( "emailMessageSender" ) MessageSender messageSender,
        @Qualifier("org.hisp.dhis.pushanalysis.PushAnalysisStore") IdentifiableObjectStore<PushAnalysis> pushAnalysisStore )
    {
        checkNotNull( notifier );
        checkNotNull( systemSettingManager );
        checkNotNull( dhisConfigurationProvider );
        checkNotNull( externalFileResourceService );
        checkNotNull( fileResourceService );
        checkNotNull( currentUserService );
        checkNotNull( reportTableService );
        checkNotNull( mapGenerationService );
        checkNotNull( chartService );
        checkNotNull( i18nManager );
        checkNotNull( messageSender );
        checkNotNull( pushAnalysisStore );

        this.notifier = notifier;
        this.systemSettingManager = systemSettingManager;
        this.dhisConfigurationProvider = dhisConfigurationProvider;
        this.externalFileResourceService = externalFileResourceService;
        this.fileResourceService = fileResourceService;
        this.currentUserService = currentUserService;
        this.reportTableService = reportTableService;
        this.mapGenerationService = mapGenerationService;
        this.chartService = chartService;
        this.i18nManager = i18nManager;
        this.messageSender = messageSender;
        this.pushAnalysisStore = pushAnalysisStore;
    }

    //----------------------------------------------------------------------
    // PushAnalysisService implementation
    //----------------------------------------------------------------------

    @Override
    public PushAnalysis getByUid( String uid )
    {
        return pushAnalysisStore.getByUid( uid );
    }

    @Override
    public List<PushAnalysis> getAll()
    {
        return pushAnalysisStore.getAll();
    }

    @Override
    public void runPushAnalysis( String uid, JobConfiguration jobId )
    {
        //----------------------------------------------------------------------
        // Set up
        //----------------------------------------------------------------------

        PushAnalysis pushAnalysis = pushAnalysisStore.getByUid( uid );
        Set<User> receivingUsers = new HashSet<>();
        notifier.clear( jobId );

        //----------------------------------------------------------------------
        // Pre-check
        //----------------------------------------------------------------------

        log( jobId, NotificationLevel.INFO, "Starting pre-check on PushAnalysis", false, null );

        if ( pushAnalysis == null )
        {
            log( jobId, NotificationLevel.ERROR,
                "PushAnalysis with uid '" + uid + "' was not found. Terminating PushAnalysis", true, null );
            return;
        }

        if ( pushAnalysis.getRecipientUserGroups().size() == 0 )
        {
            log( jobId, NotificationLevel.ERROR,
                "PushAnalysis with uid '" + uid + "' has no userGroups assigned. Terminating PushAnalysis.", true, null );
            return;
        }

        if ( pushAnalysis.getDashboard() == null )
        {
            log( jobId, NotificationLevel.ERROR,
                "PushAnalysis with uid '" + uid + "' has no dashboard assigned. Terminating PushAnalysis.", true, null );
            return;
        }

        if ( dhisConfigurationProvider.getServerBaseUrl() == null )
        {
            log( jobId, NotificationLevel.ERROR,
                "Missing configuration '" + ConfigurationKey.SERVER_BASE_URL.getKey() + "'. Terminating PushAnalysis.",
                true, null );
            return;
        }

        log( jobId, NotificationLevel.INFO, "pre-check completed successfully", false, null );

        //----------------------------------------------------------------------
        // Compose list of users that can receive PushAnalysis
        //----------------------------------------------------------------------

        log( jobId, NotificationLevel.INFO, "Composing list of receiving users", false, null );

        for ( UserGroup userGroup : pushAnalysis.getRecipientUserGroups() )
        {
            for ( User user : userGroup.getMembers() )
            {
                if ( !user.hasEmail() )
                {
                    log( jobId, NotificationLevel.WARN,
                        "Skipping user: User '" + user.getUsername() + "' is missing a valid email.", false, null );
                    continue;
                }

                receivingUsers.add( user );
            }
        }

        log( jobId, NotificationLevel.INFO, "List composed. " + receivingUsers.size() + " eligible users found.",
            false, null );

        //----------------------------------------------------------------------
        // Generating reports
        //----------------------------------------------------------------------

        log( jobId, NotificationLevel.INFO, "Generating and sending reports", false, null );

        for ( User user : receivingUsers )
        {
            try
            {
                String title = pushAnalysis.getTitle();
                String html = generateHtmlReport( pushAnalysis, user, jobId );

                // TODO: Better handling of messageStatus; Might require refactoring of EmailMessageSender
                @SuppressWarnings( "unused" )
                Future<OutboundMessageResponse> status = messageSender
                    .sendMessageAsync( title, html, "", null, Sets.newHashSet( user ), true );

            }
            catch ( Exception e )
            {
                log( jobId, NotificationLevel.ERROR,
                    "Could not create or send report for PushAnalysis '" + pushAnalysis.getName() + "' and User '" +
                        user.getUsername() + "': " + e.getMessage(), false, e );
            }
        }
    }

    @Override
    public void runPushAnalysis( List<String> uids, JobConfiguration jobId )
    {
        uids.forEach( uid -> runPushAnalysis( uid, jobId ) );
    }

    @Override
    public String generateHtmlReport( PushAnalysis pushAnalysis, User user, JobConfiguration jobId )
        throws IOException
    {
        if ( jobId == null )
        {
            jobId = new JobConfiguration( "inMemoryGenerateHtmlReport", JobType.PUSH_ANALYSIS, currentUserService.getCurrentUser().getUid(), true );
            notifier.clear( jobId );
        }

        user = user == null ? currentUserService.getCurrentUser() : user;
        log( jobId, NotificationLevel.INFO, "Generating PushAnalysis for user '" + user.getUsername() + "'.", false,
            null );

        //----------------------------------------------------------------------
        // Pre-process the dashboardItem and store them as Strings
        //----------------------------------------------------------------------

        HashMap<String, String> itemHtml = new HashMap<>();
        HashMap<String, String> itemLink = new HashMap<>();

        for ( DashboardItem item : pushAnalysis.getDashboard().getItems() )
        {
            itemHtml.put( item.getUid(), getItemHtml( item, user, jobId ) );
            itemLink.put( item.getUid(), getItemLink( item ));
        }

        DateFormat dateFormat = new SimpleDateFormat( "MMMM dd, yyyy" );
        itemHtml.put( "date", dateFormat.format( Calendar.getInstance().getTime() ) );
        itemHtml.put( "instanceBaseUrl", dhisConfigurationProvider.getServerBaseUrl() );
        itemHtml.put( "instanceName", (String) systemSettingManager.getSystemSetting( SettingKey.APPLICATION_TITLE ) );

        //----------------------------------------------------------------------
        // Set up template context, including pre-processed dashboard items
        //----------------------------------------------------------------------

        final VelocityContext context = new VelocityContext();

        context.put( "pushAnalysis", pushAnalysis );
        context.put( "itemHtml", itemHtml );
        context.put( "itemLink", itemLink );
        context.put( "encoder", encoder );

        //----------------------------------------------------------------------
        // Render template and return result after removing newline characters
        //----------------------------------------------------------------------

        StringWriter stringWriter = new StringWriter();

        new VelocityManager().getEngine().getTemplate( "push-analysis-main-html.vm" ).merge( context, stringWriter );

        log( jobId, NotificationLevel.INFO, "Finished generating PushAnalysis for user '" + user.getUsername() + "'.",
            false, null );

        return stringWriter.toString().replaceAll( "\\R", "" );

    }

    //--------------------------------------------------------------------------
    // Supportive methods
    //--------------------------------------------------------------------------

    /**
     * Finds the dashboardItem's type and calls the associated method for generating the resource (either URL or HTML)
     *
     * @param item   to generate resource
     * @param user   to generate for
     * @param jobId for logging
     */
    private String getItemHtml( DashboardItem item, User user, JobConfiguration jobId )
        throws IOException
    {
        switch ( item.getType() )
        {
            case MAP:
                return generateMapHtml( item.getMap(), user );
            case VISUALIZATION:
                // NOT SUPPORTED
                return "";
            case CHART:
                return generateChartHtml( item.getChart(), user );
            case REPORT_TABLE:
                return generateReportTableHtml( item.getReportTable(), user );
            case EVENT_CHART:
                // TODO: Add support for EventCharts
                return "";
            case EVENT_REPORT:
                // TODO: Add support for EventReports
                return "";
            default:
                log( jobId, NotificationLevel.WARN,
                    "Dashboard item of type '" + item.getType() + "' not supported. Skipping.", false, null );
                return "";
        }
    }

    private String getItemLink( DashboardItem item )
    {
        String result = dhisConfigurationProvider.getServerBaseUrl();

        switch ( item.getType() )
        {
            case MAP:
                result += "/dhis-web-maps/index.html?id=" + item.getMap().getUid();
                break;
            case REPORT_TABLE:
                result += "/dhis-web-pivot/index.html?id=" + item.getReportTable().getUid();
                break;
            case CHART:
<<<<<<< HEAD
                result += "/dhis-web-visualizer/index.html?id=" + item.getChart().getUid();
            case VISUALIZATION:
                result += "/dhis-web-visualizer/index.html?id=" + item.getVisualization().getUid();
=======
                result += "/dhis-web-data-visualizer/index.html?id=" + item.getChart().getUid();
>>>>>>> dc18ccb4
                break;
            default:
                break;
        }

        return result;
    }

    /**
     * Returns an absolute URL to an image representing the map input
     *
     * @param map  map to render and upload
     * @param user user to generate chart for
     * @return absolute URL to uploaded image
     */
    private String generateMapHtml( Map map, User user )
        throws IOException
    {
        ByteArrayOutputStream baos = new ByteArrayOutputStream();

        BufferedImage image = mapGenerationService.generateMapImageForUser( map, new Date(), null, 578, 440, user );

        if ( image == null )
        {
            image = MapUtils.createErrorImage( "No data" );
        }

        ImageIO.write( image, "PNG", baos );

        return uploadImage( map.getUid(), baos.toByteArray() );
    }

    /**
     * Returns an absolute URL to an image representing the chart input
     *
     * @param chart chart to render and upload
     * @param user  user to generate chart for
     * @return absolute URL to uploaded image
     */
    private String generateChartHtml( Chart chart, User user )
        throws IOException
    {
        JFreeChart jFreechart = chartService
            .getJFreeChart( chart, new Date(), null, i18nManager.getI18nFormat(), user );

        return uploadImage( chart.getUid(), ChartUtils.getChartAsPngByteArray( jFreechart, 578, 440 ) );
    }

    /**
     * Builds a HTML table representing the ReportTable input
     *
     * @param reportTable reportTable to generate HTML for
     * @param user        user to generate reportTable data for
     * @return a HTML representation of the reportTable
     */
    private String generateReportTableHtml( ReportTable reportTable, User user )
    {
        StringWriter stringWriter = new StringWriter();

        GridUtils.toHtmlInlineCss(
            reportTableService
                .getReportTableGridByUser( reportTable.getUid(), new Date(),
                    user.getOrganisationUnit().getUid(), user ),
            stringWriter
        );

        return stringWriter.toString().replaceAll( "\\R", "" );
    }

    /**
     * Uploads a byte array using FileResource and ExternalFileResource
     *
     * @param name  name of the file to be stored
     * @param bytes the byte array representing the file to be stored
     * @return url pointing to the uploaded resource
     */
    private String uploadImage( String name, byte[] bytes )
        throws IOException
    {
        FileResource fileResource = new FileResource(
            name,
            MimeTypeUtils.IMAGE_PNG.toString(), // All files uploaded from PushAnalysis is PNG.
            bytes.length,
            ByteSource.wrap( bytes ).hash( Hashing.md5() ).toString(),
            FileResourceDomain.PUSH_ANALYSIS
        );

        String accessToken = saveFileResource( fileResource, bytes );

        return dhisConfigurationProvider.getServerBaseUrl() + "/api/externalFileResources/" + accessToken;

    }

    /**
     * Helper method for logging both for custom logger and for notifier.
     *
     * @param jobId            associated with the task running (for notifier)
     * @param notificationLevel The level this message should be logged
     * @param message           message to be logged
     * @param completed         a flag indicating the task is completed (notifier)
     * @param exception         exception if one exists (logger)
     */
    private void log( JobConfiguration jobId, NotificationLevel notificationLevel, String message, boolean completed,
        Throwable exception )
    {
        notifier.notify( jobId, notificationLevel, message, completed );

        switch ( notificationLevel )
        {
            case DEBUG:
                log.debug( message );
            case INFO:
                log.info( message );
                break;
            case WARN:
                log.warn( message, exception );
                break;
            case ERROR:
                log.error( message, exception );
                break;
            default:
                break;
        }
    }

    /**
     * Helper method for asynchronous file resource saving. Done to force a new session for each file resource.
     * Adding all the file resources in the same session caused problems with the upload callback.
     * @param fileResource  file resource to save
     * @param bytes         file data
     * @return              access token of the external file resource
     */
    private String saveFileResource( FileResource fileResource, byte[] bytes )
    {
        ExternalFileResource externalFileResource = new ExternalFileResource();

        externalFileResource.setExpires( null );

        fileResource.setAssigned( true );

        String fileResourceUid = fileResourceService.saveFileResource( fileResource, bytes );

        externalFileResource.setFileResource( fileResourceService.getFileResource( fileResourceUid ) );

        return externalFileResourceService.saveExternalFileResource( externalFileResource );

    }
}<|MERGE_RESOLUTION|>--- conflicted
+++ resolved
@@ -393,13 +393,10 @@
                 result += "/dhis-web-pivot/index.html?id=" + item.getReportTable().getUid();
                 break;
             case CHART:
-<<<<<<< HEAD
-                result += "/dhis-web-visualizer/index.html?id=" + item.getChart().getUid();
+                result += "/dhis-web-data-visualizer/index.html?id=" + item.getChart().getUid();
+                break;
             case VISUALIZATION:
-                result += "/dhis-web-visualizer/index.html?id=" + item.getVisualization().getUid();
-=======
-                result += "/dhis-web-data-visualizer/index.html?id=" + item.getChart().getUid();
->>>>>>> dc18ccb4
+                result += "/dhis-web-data-visualizer/index.html?id=" + item.getVisualization().getUid();
                 break;
             default:
                 break;
