--- conflicted
+++ resolved
@@ -286,7 +286,8 @@
 
     @Override
     public String generateHtmlReport( PushAnalysis pushAnalysis, User user, JobConfiguration jobId )
-        throws IOException {
+        throws IOException
+    {
         if ( jobId == null )
         {
             jobId = new JobConfiguration( "inMemoryGenerateHtmlReport", JobType.PUSH_ANALYSIS, currentUserService.getCurrentUser().getUid(), true );
@@ -353,22 +354,14 @@
      * @param jobId for logging
      */
     private String getItemHtml( DashboardItem item, User user, JobConfiguration jobId )
-        throws IOException {
+        throws IOException
+    {
         switch ( item.getType() )
         {
             case MAP:
                 return generateMapHtml( item.getMap(), user );
             case VISUALIZATION:
-<<<<<<< HEAD
                 return generateVisualizationHtml( item.getVisualization(), user );
-=======
-                // NOT SUPPORTED
-                return "";
-            case CHART:
-                return generateChartHtml( item.getChart(), user );
-            case REPORT_TABLE:
-                return generateReportTableHtml( item.getReportTable(), user );
->>>>>>> 426d81ec
             case EVENT_CHART:
                 // TODO: Add support for EventCharts
                 return "";
@@ -394,9 +387,6 @@
             case VISUALIZATION:
                 result += "/dhis-web-data-visualizer/index.html?id=" + item.getVisualization().getUid();
                 break;
-            case VISUALIZATION:
-                result += "/dhis-web-data-visualizer/index.html?id=" + item.getVisualization().getUid();
-                break;
             default:
                 break;
         }
