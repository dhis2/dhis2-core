--- conflicted
+++ resolved
@@ -50,11 +50,8 @@
  * @author Luciano Fiandesio
  */
 @ExtendWith( MockitoExtension.class )
-<<<<<<< HEAD
-public abstract class AbstractSupplierTest<T, R>
-=======
-abstract class AbstractSupplierTest<T>
->>>>>>> 46bb629b
+abstract class AbstractSupplierTest<T, R>
+
 {
     @Mock
     protected NamedParameterJdbcTemplate jdbcTemplate;
