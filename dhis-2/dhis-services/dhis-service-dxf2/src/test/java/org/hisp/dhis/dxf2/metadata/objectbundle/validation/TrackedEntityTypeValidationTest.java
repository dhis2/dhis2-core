--- conflicted
+++ resolved
@@ -44,12 +44,8 @@
 import org.hisp.dhis.render.RenderFormat;
 import org.hisp.dhis.render.RenderService;
 import org.hisp.dhis.user.UserService;
-<<<<<<< HEAD
 import org.junit.Ignore;
-import org.junit.Test;
-=======
 import org.junit.jupiter.api.Test;
->>>>>>> 18b02f71
 import org.springframework.beans.factory.annotation.Autowired;
 import org.springframework.core.io.ClassPathResource;
 
@@ -73,14 +69,9 @@
         userService = _userService;
     }
 
-<<<<<<< HEAD
     @Test //Fails12098
     @Ignore
-    public void shouldSuccessTrackedEntityAttributeExists()
-=======
-    @Test
     void shouldSuccessTrackedEntityAttributeExists()
->>>>>>> 18b02f71
         throws IOException
     {
         Map<Class<? extends IdentifiableObject>, List<IdentifiableObject>> metadata = renderService
