--- conflicted
+++ resolved
@@ -206,16 +206,12 @@
             _relationshipService, relationshipService, relationshipTypeService, trackedEntityAttributeValueService,
             manager, _userService, dbmsManager, enrollmentService, programInstanceService, currentUserService,
             schemaService, queryService, reservedValueService, trackerAccessManager, fileResourceService,
-<<<<<<< HEAD
+
             trackerOwnershipAccessManager,
             trackedEntityInstanceAggregate, trackedEntityAttributeStore, trackedEntityInstanceAuditService,
             trackedEntityTypeService, notifier, jsonMapper,
             xmlMapper, workContextLoader, sessionFactory );
 
-=======
-            trackerOwnershipAccessManager, trackedEntityInstanceAggregate, trackedEntityAttributeStore,
-            trackedEntityInstanceAuditService, trackedEntityTypeService, notifier, jsonMapper, xmlMapper );
->>>>>>> 51673c95
         prepareSyncParams();
         prepareDataForTest();
     }
