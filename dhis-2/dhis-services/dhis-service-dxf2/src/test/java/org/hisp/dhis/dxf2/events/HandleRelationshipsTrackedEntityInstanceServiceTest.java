/*
 * Copyright (c) 2004-2021, University of Oslo
 * All rights reserved.
 *
 * Redistribution and use in source and binary forms, with or without
 * modification, are permitted provided that the following conditions are met:
 * Redistributions of source code must retain the above copyright notice, this
 * list of conditions and the following disclaimer.
 *
 * Redistributions in binary form must reproduce the above copyright notice,
 * this list of conditions and the following disclaimer in the documentation
 * and/or other materials provided with the distribution.
 * Neither the name of the HISP project nor the names of its contributors may
 * be used to endorse or promote products derived from this software without
 * specific prior written permission.
 *
 * THIS SOFTWARE IS PROVIDED BY THE COPYRIGHT HOLDERS AND CONTRIBUTORS "AS IS" AND
 * ANY EXPRESS OR IMPLIED WARRANTIES, INCLUDING, BUT NOT LIMITED TO, THE IMPLIED
 * WARRANTIES OF MERCHANTABILITY AND FITNESS FOR A PARTICULAR PURPOSE ARE
 * DISCLAIMED. IN NO EVENT SHALL THE COPYRIGHT OWNER OR CONTRIBUTORS BE LIABLE FOR
 * ANY DIRECT, INDIRECT, INCIDENTAL, SPECIAL, EXEMPLARY, OR CONSEQUENTIAL DAMAGES
 * (INCLUDING, BUT NOT LIMITED TO, PROCUREMENT OF SUBSTITUTE GOODS OR SERVICES;
 * LOSS OF USE, DATA, OR PROFITS; OR BUSINESS INTERRUPTION) HOWEVER CAUSED AND ON
 * ANY THEORY OF LIABILITY, WHETHER IN CONTRACT, STRICT LIABILITY, OR TORT
 * (INCLUDING NEGLIGENCE OR OTHERWISE) ARISING IN ANY WAY OUT OF THE USE OF THIS
 * SOFTWARE, EVEN IF ADVISED OF THE POSSIBILITY OF SUCH DAMAGE.
 */
package org.hisp.dhis.dxf2.events;

<<<<<<< HEAD
import static org.junit.Assert.assertEquals;
=======
import static org.junit.jupiter.api.Assertions.*;
>>>>>>> 51673c95

import java.util.HashSet;

import org.hisp.dhis.IntegrationTestBase;
import org.hisp.dhis.category.CategoryCombo;
import org.hisp.dhis.category.CategoryOptionCombo;
import org.hisp.dhis.common.IdentifiableObjectManager;
import org.hisp.dhis.dxf2.common.ImportOptions;
import org.hisp.dhis.dxf2.events.event.Event;
import org.hisp.dhis.dxf2.events.trackedentity.Relationship;
import org.hisp.dhis.dxf2.events.trackedentity.RelationshipItem;
import org.hisp.dhis.dxf2.events.trackedentity.TrackedEntityInstance;
import org.hisp.dhis.dxf2.events.trackedentity.TrackedEntityInstanceService;
import org.hisp.dhis.dxf2.importsummary.ImportStatus;
import org.hisp.dhis.dxf2.importsummary.ImportSummary;
import org.hisp.dhis.organisationunit.OrganisationUnit;
import org.hisp.dhis.program.Program;
import org.hisp.dhis.program.ProgramInstance;
import org.hisp.dhis.program.ProgramInstanceService;
import org.hisp.dhis.program.ProgramStage;
import org.hisp.dhis.program.ProgramStageInstance;
import org.hisp.dhis.program.ProgramStageInstanceService;
import org.hisp.dhis.program.ProgramType;
import org.hisp.dhis.relationship.RelationshipType;
import org.hisp.dhis.relationship.RelationshipTypeService;
import org.hisp.dhis.trackedentity.TrackedEntityType;
import org.hisp.dhis.trackedentity.TrackedEntityTypeService;
import org.junit.jupiter.api.Test;
import org.springframework.beans.factory.annotation.Autowired;

import com.google.common.collect.Lists;

/**
 * @author Enrico Colasante
 */
<<<<<<< HEAD
public class HandleRelationshipsTrackedEntityInstanceServiceTest
    extends IntegrationTestBase
=======
class HandleRelationshipsTrackedEntityInstanceServiceTest extends DhisSpringTest
>>>>>>> 51673c95
{

    @Autowired
    private TrackedEntityTypeService trackedEntityTypeService;

    @Autowired
    private TrackedEntityInstanceService trackedEntityInstanceService;

    @Autowired
    private RelationshipTypeService relationshipTypeService;

    @Autowired
    private ProgramInstanceService programInstanceService;

    @Autowired
    private ProgramStageInstanceService programStageInstanceService;

    @Autowired
    private IdentifiableObjectManager manager;

    private org.hisp.dhis.trackedentity.TrackedEntityInstance trackedEntityInstanceA;

    private org.hisp.dhis.trackedentity.TrackedEntityInstance trackedEntityInstanceB;

    private OrganisationUnit organisationUnitA;

    private Program programA;

    private ProgramStage programStageA1;

    private ProgramStage programStageA2;

    private TrackedEntityType trackedEntityType;

    private ProgramStageInstance programStageInstanceA;

    @Override
    protected void setUpTest()
        throws Exception
    {
        organisationUnitA = createOrganisationUnit( 'A' );
        trackedEntityType = createTrackedEntityType( 'A' );
        trackedEntityTypeService.addTrackedEntityType( trackedEntityType );
        trackedEntityInstanceA = createTrackedEntityInstance( organisationUnitA );
        trackedEntityInstanceA.setTrackedEntityType( trackedEntityType );
        trackedEntityInstanceB = createTrackedEntityInstance( organisationUnitA );
        trackedEntityInstanceB.setTrackedEntityType( trackedEntityType );
        programA = createProgram( 'A', new HashSet<>(), organisationUnitA );
        programA.setProgramType( ProgramType.WITH_REGISTRATION );
        programStageA1 = createProgramStage( '1', programA );
        programStageA2 = createProgramStage( '2', programA );
<<<<<<< HEAD

=======
        programA.setProgramStages(
            Stream.of( programStageA1, programStageA2 ).collect( Collectors.toCollection( HashSet::new ) ) );
>>>>>>> 51673c95
        manager.save( organisationUnitA );
        manager.save( trackedEntityInstanceA );
        manager.save( trackedEntityInstanceB );
        manager.save( programA );
        manager.save( programStageA1 );
        manager.save( programStageA2 );
        ProgramInstance programInstanceA = programInstanceService.enrollTrackedEntityInstance( trackedEntityInstanceA,
            programA, null, null, organisationUnitA );
        programStageInstanceA = new ProgramStageInstance( programInstanceA, programStageA1 );
        programStageInstanceA.setDueDate( null );
        programStageInstanceA.setUid( "UID-A" );
        CategoryCombo categoryComboA = createCategoryCombo( 'A' );
        CategoryOptionCombo categoryOptionComboA = createCategoryOptionCombo( 'A' );
        categoryOptionComboA.setCategoryCombo( categoryComboA );
        manager.save( categoryComboA );
        manager.save( categoryOptionComboA );
        programStageInstanceA.setAttributeOptionCombo( categoryOptionComboA );
        programStageInstanceService.addProgramStageInstance( programStageInstanceA );
    }

    @Test
    void testUpdateTeiWithUniDirectionalRelationshipTeiToTei()
    {
        TrackedEntityInstance trackedEntityInstanceFrom = trackedEntityInstanceService
            .getTrackedEntityInstance( this.trackedEntityInstanceA.getUid() );
        TrackedEntityInstance trackedEntityInstanceTo = trackedEntityInstanceService
            .getTrackedEntityInstance( this.trackedEntityInstanceB.getUid() );
        RelationshipType personToPersonRelationshipType = createPersonToPersonRelationshipType( 'A', programA,
            trackedEntityType, false );
        relationshipTypeService.addRelationshipType( personToPersonRelationshipType );
        Relationship relationship = createTeiToTeiRelationship( 'A', personToPersonRelationshipType,
            trackedEntityInstanceFrom, trackedEntityInstanceTo );
        trackedEntityInstanceFrom.setRelationships( Lists.newArrayList( relationship ) );
        ImportSummary importSummaryFrom = trackedEntityInstanceService
            .updateTrackedEntityInstance( trackedEntityInstanceFrom, null, ImportOptions.getDefaultImportOptions(),
                true );
        assertEquals( ImportStatus.SUCCESS, importSummaryFrom.getStatus() );
        assertEquals( ImportStatus.SUCCESS, importSummaryFrom.getRelationships().getStatus() );
        trackedEntityInstanceTo.setRelationships( Lists.newArrayList( relationship ) );
        ImportSummary importSummaryTo = trackedEntityInstanceService
            .updateTrackedEntityInstance( trackedEntityInstanceTo, null, ImportOptions.getDefaultImportOptions(),
                true );
        assertEquals( ImportStatus.SUCCESS, importSummaryTo.getStatus() );
        assertEquals( ImportStatus.ERROR, importSummaryTo.getRelationships().getStatus() );
        assertEquals(
            "Can't update relationship '" + relationship.getRelationship() + "': TrackedEntityInstance '"
                + trackedEntityInstanceTo.getTrackedEntityInstance() + "' is not the owner of the relationship",
            importSummaryTo.getRelationships().getImportSummaries().get( 0 ).getDescription() );
    }

    @Test
    void testUpdateTeiWithBidirectionalRelationshipTeiToTei()
    {
        TrackedEntityInstance trackedEntityInstanceFrom = trackedEntityInstanceService
            .getTrackedEntityInstance( this.trackedEntityInstanceA.getUid() );
        TrackedEntityInstance trackedEntityInstanceTo = trackedEntityInstanceService
            .getTrackedEntityInstance( this.trackedEntityInstanceB.getUid() );
        RelationshipType personToPersonRelationshipType = createPersonToPersonRelationshipType( 'A', programA,
            trackedEntityType, true );
        relationshipTypeService.addRelationshipType( personToPersonRelationshipType );
        Relationship relationship = createTeiToTeiRelationship( 'A', personToPersonRelationshipType,
            trackedEntityInstanceFrom, trackedEntityInstanceTo );
        trackedEntityInstanceFrom.setRelationships( Lists.newArrayList( relationship ) );
        ImportSummary importSummaryFrom = trackedEntityInstanceService
            .updateTrackedEntityInstance( trackedEntityInstanceFrom, null, ImportOptions.getDefaultImportOptions(),
                true );
        assertEquals( ImportStatus.SUCCESS, importSummaryFrom.getStatus() );
        assertEquals( ImportStatus.SUCCESS, importSummaryFrom.getRelationships().getStatus() );
        trackedEntityInstanceTo.setRelationships( Lists.newArrayList( relationship ) );
        ImportSummary importSummaryTo = trackedEntityInstanceService
            .updateTrackedEntityInstance( trackedEntityInstanceTo, null, ImportOptions.getDefaultImportOptions(),
                true );
        assertEquals( ImportStatus.SUCCESS, importSummaryTo.getStatus() );
        assertEquals( ImportStatus.SUCCESS, importSummaryTo.getRelationships().getStatus() );
    }

    @Test
    void testUpdateTeiWithUniDirectionalRelationshipEventToTei()
    {
        TrackedEntityInstance trackedEntityInstance = trackedEntityInstanceService
            .getTrackedEntityInstance( this.trackedEntityInstanceA.getUid() );
        RelationshipType malariaCaseLinkedToPersonRelationshipType = createMalariaCaseLinkedToPersonRelationshipType(
            'A', programA, trackedEntityType );
        malariaCaseLinkedToPersonRelationshipType.setBidirectional( false );
        relationshipTypeService.addRelationshipType( malariaCaseLinkedToPersonRelationshipType );
        Relationship relationship = createEventToTeiRelationship( 'A', malariaCaseLinkedToPersonRelationshipType,
<<<<<<< HEAD
            trackedEntityInstance,
            programStageInstanceA );
        trackedEntityInstance.setRelationships(
            Lists.newArrayList( relationship ) );

        ImportSummary importSummary = trackedEntityInstanceService
            .updateTrackedEntityInstance( trackedEntityInstance, null, ImportOptions.getDefaultImportOptions(), true );
=======
            trackedEntityInstance, programStageInstanceA );
        trackedEntityInstance.setRelationships( Lists.newArrayList( relationship ) );
        ImportSummary importSummary = trackedEntityInstanceService.updateTrackedEntityInstance( trackedEntityInstance,
            null, null, true );
>>>>>>> 51673c95
        assertEquals( ImportStatus.SUCCESS, importSummary.getStatus() );
        assertEquals( ImportStatus.ERROR, importSummary.getRelationships().getStatus() );
        assertEquals(
            "Can't update relationship '" + relationship.getRelationship() + "': TrackedEntityInstance '"
                + trackedEntityInstance.getTrackedEntityInstance() + "' is not the owner of the relationship",
            importSummary.getRelationships().getImportSummaries().get( 0 ).getDescription() );
    }

    @Test
    void testUpdateTeiWithBidirectionalRelationshipEventToTei()
    {
        TrackedEntityInstance trackedEntityInstance = trackedEntityInstanceService
            .getTrackedEntityInstance( this.trackedEntityInstanceA.getUid() );
        RelationshipType relationshipType = createMalariaCaseLinkedToPersonRelationshipType( 'A', programA,
            trackedEntityType );
        relationshipTypeService.addRelationshipType( relationshipType );
        Relationship relationship = createEventToTeiRelationship( 'A', relationshipType, trackedEntityInstance,
            programStageInstanceA );
<<<<<<< HEAD
        trackedEntityInstance.setRelationships(
            Lists.newArrayList( relationship ) );

        ImportSummary importSummary = trackedEntityInstanceService
            .updateTrackedEntityInstance( trackedEntityInstance, null, ImportOptions.getDefaultImportOptions(), true );
=======
        trackedEntityInstance.setRelationships( Lists.newArrayList( relationship ) );
        ImportSummary importSummary = trackedEntityInstanceService.updateTrackedEntityInstance( trackedEntityInstance,
            null, null, true );
>>>>>>> 51673c95
        assertEquals( ImportStatus.SUCCESS, importSummary.getStatus() );
        assertEquals( ImportStatus.SUCCESS, importSummary.getRelationships().getStatus() );
    }

    private Relationship createEventToTeiRelationship( char uniqueCharacter, RelationshipType relationshipType,
        TrackedEntityInstance trackedEntityInstance, ProgramStageInstance programStageInstance )
    {
        RelationshipItem relationshipItemEvent = new RelationshipItem();
        Event event = new Event();
        event.setEvent( programStageInstance.getUid() );
        relationshipItemEvent.setEvent( event );
        RelationshipItem relationshipItemTei = new RelationshipItem();
        relationshipItemTei.setTrackedEntityInstance( trackedEntityInstance );
        Relationship relationship = new Relationship();
        relationship.setFrom( relationshipItemEvent );
        relationship.setTo( relationshipItemTei );
        relationship.setRelationshipType( relationshipType.getUid() );
        relationship.setRelationship( "UID_" + uniqueCharacter );
        relationship.setRelationshipName( "Malaria case linked to person" );
        relationship.setBidirectional( relationshipType.isBidirectional() );
        return relationship;
    }

    private Relationship createTeiToTeiRelationship( char key, RelationshipType relationshipType,
        TrackedEntityInstance trackedEntityInstanceA, TrackedEntityInstance trackedEntityInstanceB )
    {
        RelationshipItem relationshipItemTeiA = new RelationshipItem();
        relationshipItemTeiA.setTrackedEntityInstance( trackedEntityInstanceA );
        RelationshipItem relationshipItemTeiB = new RelationshipItem();
        relationshipItemTeiB.setTrackedEntityInstance( trackedEntityInstanceB );
        Relationship relationship = new Relationship();
        relationship.setFrom( relationshipItemTeiA );
        relationship.setTo( relationshipItemTeiB );
        relationship.setRelationshipType( relationshipType.getUid() );
        relationship.setRelationship( "UID_" + key );
        relationship.setRelationshipName( "Person to person" );
        relationship.setBidirectional( relationshipType.isBidirectional() );
        return relationship;
    }
}<|MERGE_RESOLUTION|>--- conflicted
+++ resolved
@@ -27,11 +27,7 @@
  */
 package org.hisp.dhis.dxf2.events;
 
-<<<<<<< HEAD
-import static org.junit.Assert.assertEquals;
-=======
 import static org.junit.jupiter.api.Assertions.*;
->>>>>>> 51673c95
 
 import java.util.HashSet;
 
@@ -67,12 +63,9 @@
 /**
  * @author Enrico Colasante
  */
-<<<<<<< HEAD
-public class HandleRelationshipsTrackedEntityInstanceServiceTest
+class HandleRelationshipsTrackedEntityInstanceServiceTest
     extends IntegrationTestBase
-=======
-class HandleRelationshipsTrackedEntityInstanceServiceTest extends DhisSpringTest
->>>>>>> 51673c95
+
 {
 
     @Autowired
@@ -124,12 +117,7 @@
         programA.setProgramType( ProgramType.WITH_REGISTRATION );
         programStageA1 = createProgramStage( '1', programA );
         programStageA2 = createProgramStage( '2', programA );
-<<<<<<< HEAD
-
-=======
-        programA.setProgramStages(
-            Stream.of( programStageA1, programStageA2 ).collect( Collectors.toCollection( HashSet::new ) ) );
->>>>>>> 51673c95
+
         manager.save( organisationUnitA );
         manager.save( trackedEntityInstanceA );
         manager.save( trackedEntityInstanceB );
@@ -216,7 +204,6 @@
         malariaCaseLinkedToPersonRelationshipType.setBidirectional( false );
         relationshipTypeService.addRelationshipType( malariaCaseLinkedToPersonRelationshipType );
         Relationship relationship = createEventToTeiRelationship( 'A', malariaCaseLinkedToPersonRelationshipType,
-<<<<<<< HEAD
             trackedEntityInstance,
             programStageInstanceA );
         trackedEntityInstance.setRelationships(
@@ -224,12 +211,7 @@
 
         ImportSummary importSummary = trackedEntityInstanceService
             .updateTrackedEntityInstance( trackedEntityInstance, null, ImportOptions.getDefaultImportOptions(), true );
-=======
-            trackedEntityInstance, programStageInstanceA );
-        trackedEntityInstance.setRelationships( Lists.newArrayList( relationship ) );
-        ImportSummary importSummary = trackedEntityInstanceService.updateTrackedEntityInstance( trackedEntityInstance,
-            null, null, true );
->>>>>>> 51673c95
+
         assertEquals( ImportStatus.SUCCESS, importSummary.getStatus() );
         assertEquals( ImportStatus.ERROR, importSummary.getRelationships().getStatus() );
         assertEquals(
@@ -248,17 +230,13 @@
         relationshipTypeService.addRelationshipType( relationshipType );
         Relationship relationship = createEventToTeiRelationship( 'A', relationshipType, trackedEntityInstance,
             programStageInstanceA );
-<<<<<<< HEAD
+
         trackedEntityInstance.setRelationships(
             Lists.newArrayList( relationship ) );
 
         ImportSummary importSummary = trackedEntityInstanceService
             .updateTrackedEntityInstance( trackedEntityInstance, null, ImportOptions.getDefaultImportOptions(), true );
-=======
-        trackedEntityInstance.setRelationships( Lists.newArrayList( relationship ) );
-        ImportSummary importSummary = trackedEntityInstanceService.updateTrackedEntityInstance( trackedEntityInstance,
-            null, null, true );
->>>>>>> 51673c95
+
         assertEquals( ImportStatus.SUCCESS, importSummary.getStatus() );
         assertEquals( ImportStatus.SUCCESS, importSummary.getRelationships().getStatus() );
     }
