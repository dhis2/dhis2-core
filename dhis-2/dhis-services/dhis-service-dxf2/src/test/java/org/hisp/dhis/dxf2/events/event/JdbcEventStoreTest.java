--- conflicted
+++ resolved
@@ -86,11 +86,7 @@
 
         ObjectMapper objectMapper = new ObjectMapper();
         subject = new JdbcEventStore( new PostgreSQLStatementBuilder(), jdbcTemplate, objectMapper, currentUserService,
-<<<<<<< HEAD
-            manager );
-=======
             manager, env );
->>>>>>> 02847cab
     }
 
     @Test
