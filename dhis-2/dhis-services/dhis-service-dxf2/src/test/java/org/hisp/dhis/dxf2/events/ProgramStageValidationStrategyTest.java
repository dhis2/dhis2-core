package org.hisp.dhis.dxf2.events;
/*
 * Copyright (c) 2004-2020, University of Oslo
 * All rights reserved.
 *
 * Redistribution and use in source and binary forms, with or without
 * modification, are permitted provided that the following conditions are met:
 * Redistributions of source code must retain the above copyright notice, this
 * list of conditions and the following disclaimer.
 *
 * Redistributions in binary form must reproduce the above copyright notice,
 * this list of conditions and the following disclaimer in the documentation
 * and/or other materials provided with the distribution.
 * Neither the name of the HISP project nor the names of its contributors may
 * be used to endorse or promote products derived from this software without
 * specific prior written permission.
 *
 * THIS SOFTWARE IS PROVIDED BY THE COPYRIGHT HOLDERS AND CONTRIBUTORS "AS IS" AND
 * ANY EXPRESS OR IMPLIED WARRANTIES, INCLUDING, BUT NOT LIMITED TO, THE IMPLIED
 * WARRANTIES OF MERCHANTABILITY AND FITNESS FOR A PARTICULAR PURPOSE ARE
 * DISCLAIMED. IN NO EVENT SHALL THE COPYRIGHT OWNER OR CONTRIBUTORS BE LIABLE FOR
 * ANY DIRECT, INDIRECT, INCIDENTAL, SPECIAL, EXEMPLARY, OR CONSEQUENTIAL DAMAGES
 * (INCLUDING, BUT NOT LIMITED TO, PROCUREMENT OF SUBSTITUTE GOODS OR SERVICES;
 * LOSS OF USE, DATA, OR PROFITS; OR BUSINESS INTERRUPTION) HOWEVER CAUSED AND ON
 * ANY THEORY OF LIABILITY, WHETHER IN CONTRACT, STRICT LIABILITY, OR TORT
 * (INCLUDING NEGLIGENCE OR OTHERWISE) ARISING IN ANY WAY OUT OF THE USE OF THIS
 * SOFTWARE, EVEN IF ADVISED OF THE POSSIBILITY OF SUCH DAMAGE.
 */

<<<<<<< HEAD
import org.hisp.dhis.TransactionalIntegrationTestBase;
=======
import static org.hamcrest.CoreMatchers.is;
import static org.hamcrest.Matchers.allOf;
import static org.hamcrest.Matchers.hasItem;
import static org.junit.Assert.assertEquals;
import static org.junit.Assert.assertThat;

import java.util.Arrays;
import java.util.Calendar;
import java.util.Date;
import java.util.HashSet;
import java.util.stream.Stream;

import org.hamcrest.Matchers;
import org.hibernate.SessionFactory;
import org.hisp.dhis.DhisSpringTest;
>>>>>>> 3a7508dd
import org.hisp.dhis.category.CategoryCombo;
import org.hisp.dhis.category.CategoryOptionCombo;
import org.hisp.dhis.common.CodeGenerator;
import org.hisp.dhis.common.IdentifiableObjectManager;
import org.hisp.dhis.common.ValueType;
import org.hisp.dhis.dataelement.DataElement;
import org.hisp.dhis.dxf2.events.event.DataValue;
import org.hisp.dhis.dxf2.events.event.Event;
import org.hisp.dhis.dxf2.events.event.EventService;
import org.hisp.dhis.dxf2.events.trackedentity.TrackedEntityInstance;
import org.hisp.dhis.dxf2.events.trackedentity.TrackedEntityInstanceService;
import org.hisp.dhis.dxf2.importsummary.ImportStatus;
import org.hisp.dhis.dxf2.importsummary.ImportSummary;
import org.hisp.dhis.event.EventStatus;
import org.hisp.dhis.eventdatavalue.EventDataValue;
import org.hisp.dhis.organisationunit.OrganisationUnit;
import org.hisp.dhis.period.Period;
import org.hisp.dhis.program.Program;
import org.hisp.dhis.program.ProgramInstance;
import org.hisp.dhis.program.ProgramStage;
import org.hisp.dhis.program.ProgramStageDataElement;
import org.hisp.dhis.program.ProgramStageInstance;
import org.hisp.dhis.program.ProgramStageInstanceService;
import org.hisp.dhis.program.ProgramType;
import org.hisp.dhis.program.ValidationStrategy;
import org.hisp.dhis.trackedentity.TrackedEntityType;
import org.hisp.dhis.user.CurrentUserService;
import org.hisp.dhis.user.User;
import org.hisp.dhis.user.UserService;
import org.hisp.dhis.user.sharing.UserAccess;
import org.junit.Test;
import org.springframework.beans.factory.annotation.Autowired;

import java.util.Arrays;
import java.util.Calendar;
import java.util.Date;
import java.util.HashSet;

import static org.junit.Assert.assertEquals;

/**
 * @author David Katuscak
 */
public class ProgramStageValidationStrategyTest extends TransactionalIntegrationTestBase
{
    @Autowired
    private EventService eventService;

    @Autowired
    private TrackedEntityInstanceService trackedEntityInstanceService;

    @Autowired
    private IdentifiableObjectManager manager;

    @Autowired
    private UserService _userService;

    @Autowired
    protected CurrentUserService currentUserService;

    @Autowired
    private ProgramStageInstanceService programStageInstanceService;

    private TrackedEntityInstance trackedEntityInstanceMaleA;

    private OrganisationUnit organisationUnitA;

    private org.hisp.dhis.dxf2.events.event.DataValue dataValueAMissing;

    private org.hisp.dhis.dxf2.events.event.DataValue dataValueBMissing;

    private org.hisp.dhis.dxf2.events.event.DataValue dataValueCMissing;

    private org.hisp.dhis.dxf2.events.event.DataValue dataValueA;

    private org.hisp.dhis.dxf2.events.event.DataValue dataValueB;

    private org.hisp.dhis.dxf2.events.event.DataValue dataValueC;

    private Program programA;

    private ProgramStage programStageA;

    @Override
    public boolean emptyDatabaseAfterTest()
    {
        return true;
    }

    @Override
    protected void setUpTest()
    {
        final int testYear = Calendar.getInstance().get(Calendar.YEAR) - 1;
        userService = _userService;

        createUserAndInjectSecurityContext( false, "F_TRACKED_ENTITY_DATAVALUE_ADD",
            "F_TRACKED_ENTITY_DATAVALUE_DELETE",
            "F_UNCOMPLETE_EVENT", "F_PROGRAMSTAGE_ADD", "F_PROGRAMSTAGE_DELETE", "F_PROGRAM_PUBLIC_ADD",
            "F_PROGRAM_PRIVATE_ADD",
            "F_PROGRAM_DELETE", "F_TRACKED_ENTITY_ADD", "F_TRACKED_ENTITY_UPDATE", "F_TRACKED_ENTITY_DELETE",
            "F_DATAELEMENT_PUBLIC_ADD",
            "F_DATAELEMENT_PRIVATE_ADD", "F_DATAELEMENT_DELETE", "F_CATEGORY_COMBO_PUBLIC_ADD",
            "F_CATEGORY_COMBO_PRIVATE_ADD",
            "F_CATEGORY_COMBO_DELETE" );

        User currentUser = currentUserService.getCurrentUser();
        UserAccess userAccess1 = new UserAccess( currentUser, "rwrw----" );
        UserAccess userAccess2 = new UserAccess( currentUser, "rwrw----" );
        UserAccess userAccess3 = new UserAccess( currentUser, "rwrw----" );

        organisationUnitA = createOrganisationUnit( 'A' );
        organisationUnitA.addUser( currentUser );
        organisationUnitA.getSharing().addUserAccess( userAccess1 );
        currentUser.getTeiSearchOrganisationUnits().add( organisationUnitA );
        manager.save( organisationUnitA, false );
        userService.updateUser( currentUser );

        TrackedEntityType trackedEntityType = createTrackedEntityType( 'A' );
        trackedEntityType.getSharing().addUserAccess( userAccess1 );
        manager.save( trackedEntityType, false );

        org.hisp.dhis.trackedentity.TrackedEntityInstance maleA = createTrackedEntityInstance( organisationUnitA );
        maleA.setTrackedEntityType( trackedEntityType );
        maleA.getSharing().addUserAccess( userAccess1 );
        maleA.setUser( currentUser );
        manager.save( maleA, false );

        trackedEntityInstanceMaleA = trackedEntityInstanceService.getTrackedEntityInstance( maleA );

        DataElement dataElementA = createDataElement( 'A' );
        dataElementA.setValueType( ValueType.INTEGER );
        dataElementA.getSharing().addUserAccess( userAccess1 );
        manager.save( dataElementA, false );

        DataElement dataElementB = createDataElement( 'B' );
        dataElementB.setValueType( ValueType.TEXT );
        dataElementB.getSharing().addUserAccess( userAccess2 );
        manager.save( dataElementB, false );

        DataElement dataElementC = createDataElement( 'C' );
        dataElementC.setValueType( ValueType.INTEGER );
        dataElementC.getSharing().addUserAccess( userAccess3 );
        manager.save( dataElementC, false );

        programStageA = createProgramStage( 'A', 0 );
        programStageA.setValidationStrategy( ValidationStrategy.ON_COMPLETE );
        programStageA.getSharing().addUserAccess( userAccess1 );
        manager.save( programStageA, false );

        programA = createProgram( 'A', new HashSet<>(), organisationUnitA );
        programA.setProgramType( ProgramType.WITH_REGISTRATION );
        programA.getSharing().addUserAccess( userAccess1 );
        manager.save( programA, false );

        // Create a compulsory PSDE
        ProgramStageDataElement programStageDataElementA = new ProgramStageDataElement();
        programStageDataElementA.setDataElement( dataElementA );
        programStageDataElementA.setProgramStage( programStageA );
        programStageDataElementA.setCompulsory( true );
        programStageDataElementA.getSharing().addUserAccess( userAccess1 );
        manager.save( programStageDataElementA, false );

        // Create a compulsory PSDE
        ProgramStageDataElement programStageDataElementB = new ProgramStageDataElement();
        programStageDataElementB.setDataElement( dataElementB );
        programStageDataElementB.setProgramStage( programStageA );
        programStageDataElementB.setCompulsory( true );
        programStageDataElementB.getSharing().addUserAccess( userAccess1 );
        manager.save( programStageDataElementB, false );

        // Create a NON-compulsory PSDE
        ProgramStageDataElement programStageDataElementC = new ProgramStageDataElement();
        programStageDataElementC.setDataElement( dataElementC );
        programStageDataElementC.setProgramStage( programStageA );
        programStageDataElementC.setCompulsory( false );
        programStageDataElementC.getSharing().addUserAccess( userAccess1 );
        manager.save( programStageDataElementC, false );

        // Assign all 3 created PSDEs to created ProgramStage programStageA and to
        // created Program programA
        programStageA.getProgramStageDataElements().add( programStageDataElementA );
        programStageA.getProgramStageDataElements().add( programStageDataElementB );
        programStageA.getProgramStageDataElements().add( programStageDataElementC );
        programStageA.setProgram( programA );
        programA.getProgramStages().add( programStageA );

        manager.update( programStageA );
        manager.update( programA );

        ProgramInstance programInstance = new ProgramInstance();
        programInstance.setProgram( programA );
        programInstance.setIncidentDate( new Date() );
        programInstance.setEnrollmentDate( new Date() );
        programInstance.setEntityInstance( maleA );
        programInstance.getSharing().addUserAccess( userAccess1 );
        maleA.getProgramInstances().add( programInstance );

        manager.save( programInstance, false );
        manager.update( maleA );

        Period periodA = createPeriod( testYear + "03" );
        periodA.getSharing().addUserAccess( userAccess1 );
        manager.save( periodA, false );

        CategoryCombo categoryComboA = createCategoryCombo( 'A' );
        CategoryOptionCombo categoryOptionComboA = createCategoryOptionCombo( 'A' );
        categoryOptionComboA.setCategoryCombo( categoryComboA );
        categoryComboA.getSharing().addUserAccess( userAccess1 );
        categoryOptionComboA.getSharing().addUserAccess( userAccess1 );
        manager.save( categoryComboA, false );
        manager.save( categoryOptionComboA, false );

        dataValueAMissing = new org.hisp.dhis.dxf2.events.event.DataValue( dataElementA.getUid(), "" );
        dataValueBMissing = new org.hisp.dhis.dxf2.events.event.DataValue( dataElementB.getUid(), "" );
        dataValueCMissing = new org.hisp.dhis.dxf2.events.event.DataValue( dataElementC.getUid(), "" );

        dataValueA = new org.hisp.dhis.dxf2.events.event.DataValue( dataElementA.getUid(), "42" );
        dataValueB = new org.hisp.dhis.dxf2.events.event.DataValue( dataElementB.getUid(), "Ford Prefect" );
        dataValueC = new org.hisp.dhis.dxf2.events.event.DataValue( dataElementC.getUid(), "84" );
    }

    /*
     * #############################################################################
     * #################################
     * #############################################################################
     * #################################
     * #############################################################################
     * ################################# Following tests test creation/update of
     * complete Event (Basically what /events endpoint does)
     * #############################################################################
     * #################################
     * #############################################################################
     * #################################
     * #############################################################################
     * #################################
     */

    /*
     * ####################################################### Tests with
     * ValidationStrategy.ON_UPDATE_AND_INSERT
     * #######################################################
     */

    @Test
    public void missingCompulsoryDataElementWithValidationOnUpdateShouldFailTest()
    {
        validationOnInsertUpdate( programStageA );

        assertInvalidImport( addEvent( createDefaultEvent( dataValueA, dataValueBMissing, dataValueC ) ) );
    }

    @Test
    public void correctCompulsoryDataElementsWithValidationOnUpdateShouldPassTest()
    {
        validationOnInsertUpdate( programStageA );

        Event event = createDefaultEvent( dataValueA, dataValueB, dataValueC );
        assertSuccessfulImport( addEvent( event ) );

        assertDataValuesOnPsi( event.getEvent(), checkDataValue( dataValueA ), checkDataValue( dataValueB ),
            checkDataValue( dataValueC ) );
    }

    @Test
    public void missingCompulsoryDataElementAndCompletedEventWithValidationOnUpdateShouldFailTest()
    {
        validationOnInsertUpdate( programStageA );

        Event event = createDefaultEvent( dataValueA, dataValueBMissing, dataValueC );
        event.setStatus( EventStatus.COMPLETED );

        assertInvalidImport( addEvent( event ) );
    }

    @Test
    public void correctCompulsoryDataElementAndCompletedEventWithValidationOnUpdateShouldPassTest()
    {
        validationOnInsertUpdate( programStageA );

        Event event = createDefaultEvent( dataValueA, dataValueB, dataValueC );
        event.setStatus( EventStatus.COMPLETED );

        assertSuccessfulImport( addEvent( event ) );

        assertDataValuesOnPsi( event.getEvent(), checkDataValue( dataValueA ), checkDataValue( dataValueB ),
            checkDataValue( dataValueC ) );
    }

    /*
     * ####################################################### Tests with
     * ValidationStrategy.ON_COMPLETE
     * #######################################################
     */

    @Test
    public void missingCompulsoryDataElementWithValidationOnCompleteShouldPassTest()
    {
        validationOnComplete( programStageA );

        Event event = createDefaultEvent( dataValueA, dataValueBMissing, dataValueC );
        assertSuccessfulImport( addEvent( event ) );

        assertDataValuesOnPsi( event.getEvent(), checkDataValue( dataValueA ),
            checkDataValue( dataValueC ) );
    }

    @Test
    public void correctCompulsoryDataElementsWithValidationOnCompleteShouldPassTest()
    {
        validationOnComplete( programStageA );

        Event event = createDefaultEvent( dataValueA, dataValueB, dataValueC );
        assertSuccessfulImport( addEvent( event ) );

        assertDataValuesOnPsi( event.getEvent(), checkDataValue( dataValueA ), checkDataValue( dataValueB ),
            checkDataValue( dataValueC ) );
    }

    @Test
    public void missingCompulsoryDataElementAndCompletedEventWithValidationOnCompleteShouldFailTest()
    {
        validationOnComplete( programStageA );

        Event event = createDefaultEvent( dataValueA, dataValueBMissing, dataValueC );
        event.setStatus( EventStatus.COMPLETED );

        assertInvalidImport( addEvent( event ) );
    }

    @Test
    public void correctCompulsoryDataElementAndCompletedEventWithValidationOnCompleteShouldPassTest()
    {
        validationOnComplete( programStageA );

        Event event = createDefaultEvent( dataValueA, dataValueB, dataValueC );
        event.setStatus( EventStatus.COMPLETED );

        assertSuccessfulImport( addEvent( event ) );

        assertDataValuesOnPsi( event.getEvent(), checkDataValue( dataValueA ), checkDataValue( dataValueB ),
            checkDataValue( dataValueC ) );
    }

    /*
     * #############################################################################
     * ##########################################
     * #############################################################################
     * ##########################################
     * #############################################################################
     * ########################################## Following tests test update of 1
     * specific data element (Basically what /events/{uid}/{dataElementUid} endpoint
     * does)
     * #############################################################################
     * ##########################################
     * #############################################################################
     * ##########################################
     * #############################################################################
     * ##########################################
     */

    /*
     * ####################################################### Tests with
     * ValidationStrategy.ON_UPDATE_AND_INSERT
     * #######################################################
     */

    @Test
    public void compulsoryDataElementWithEmptyValueAndValidationOnUpdateShouldFailTest()
    {
        validationOnInsertUpdate( programStageA );

        // Create event having 3 Data Values
        Event event = addDefaultEvent();

        // Single value update -> should pass -> because data values are fetched from DB
        // and merged
        Event updatedEvent = createDefaultEvent( event.getUid(), dataValueBMissing );

        assertSuccessfulImport( updateEventWithSingleValueUpdate( updatedEvent ) ); // FIXME this should fail because
                                                                                    // 'dataValueB' is mandatory
        // assertDataValuesOnPsi( event.getEvent(), checkDataValue( dataValueA),
        // checkDataValue( dataValueB ), checkDataValue( dataValueC ) );

        // NOT a single value update -> should fail -> because data values are NOT
        // fetched from DB and so NOT merged
        updatedEvent = createDefaultEvent( event.getUid(), dataValueBMissing );

        assertInvalidImport( updateEvent( updatedEvent ) );
    }

    @Test
    public void correctCompulsoryDataElementAndValidationOnUpdateShouldPassTest()
    {
        validationOnInsertUpdate( programStageA );

        // Create event
        Event event = addDefaultEvent();

        // Update Data Value value
        dataValueB.setValue( "new value" );
        Event updatedEvent = createDefaultEvent( event.getUid(), dataValueB );

        assertSuccessfulImport( updateEventWithSingleValueUpdate( updatedEvent ) );
        assertDataValuesOnPsi( event.getEvent(), checkDataValue( dataValueA ), checkDataValue( dataValueB ),
            checkDataValue( dataValueC ) );
    }

    @Test
    public void correctCompulsoryDataElementButOtherCompulsoryMissingInDBAndValidationOnUpdateShouldFailTest()
    {
        validationOnComplete( programStageA );

        Event event = createDefaultEvent( dataValueAMissing, dataValueB, dataValueC );

        assertSuccessfulImport( addEvent( event ) );
        assertDataValuesOnPsi( event.getEvent(), checkDataValue( dataValueB ), checkDataValue( dataValueC ) );

        validationOnInsertUpdate( programStageA );

        Event updatedEvent = createDefaultEvent( event.getUid(), dataValueB );

        assertInvalidImport( updateEventWithSingleValueUpdate( updatedEvent ) );
    }

    @Test
    public void emptyNonCompulsoryDataElementAndValidationOnUpdateShouldPassTest()
    {
        validationOnInsertUpdate( programStageA );

        Event event = addDefaultEvent();

        // DataValueC is not mandatory - so ok to remove
        Event updatedEvent = createDefaultEvent( event.getUid(), dataValueCMissing );

        assertSuccessfulImport( updateEventWithSingleValueUpdate( updatedEvent ) );
        assertDataValuesOnPsi( event.getEvent(), checkDataValue( dataValueA ), checkDataValue( dataValueB ) );
    }

    @Test
    public void compulsoryDataElementWithEmptyValueCompletedEventAndValidationOnUpdateShouldFailTest()
    {
        validationOnInsertUpdate( programStageA );

        Event event = addDefaultEvent();

        // Single value update -> should pass -> because data values are fetched from DB
        // and merged
        Event updatedEvent = createDefaultEvent( event.getUid(), dataValueBMissing );
        updatedEvent.setStatus( EventStatus.COMPLETED );

        assertSuccessfulImport( updateEventWithSingleValueUpdate( updatedEvent ) );
        assertDataValuesOnPsi( event.getEvent(), checkDataValue( dataValueA ), checkDataValue( dataValueC ) );

        // NOT a single value update -> should fail -> because data values are NOT
        // fetched from DB and so NOT merged
        assertInvalidImport( updateEvent( updatedEvent ) );
    }

    @Test
    public void correctCompulsoryDataElementWithCompletedEventAndValidationOnUpdateShouldPassTest()
    {
        validationOnInsertUpdate( programStageA );

        Event event = addDefaultEvent();

        dataValueB.setValue( "new value" );
        Event updatedEvent = createDefaultEvent( event.getUid(), dataValueB );
        updatedEvent.setStatus( EventStatus.COMPLETED );

        assertSuccessfulImport( updateEventWithSingleValueUpdate( updatedEvent ) );
        assertDataValuesOnPsi( event.getEvent(), checkDataValue( dataValueA ), checkDataValue( dataValueB ),
            checkDataValue( dataValueC ) );
    }

    @Test
    public void emptyNonCompulsoryDataElementWithCompletedEventAndValidationOnUpdateShouldPassTest()
    {
        validationOnInsertUpdate( programStageA );

        Event event = addDefaultEvent();

        Event updatedEvent = createDefaultEvent( event.getUid(), dataValueCMissing );
        updatedEvent.setStatus( EventStatus.COMPLETED );

        assertSuccessfulImport( updateEventWithSingleValueUpdate( updatedEvent ) );
        assertDataValuesOnPsi( event.getEvent(), checkDataValue( dataValueA ), checkDataValue( dataValueB ) );
    }

    /*
     * ####################################################### Tests with
     * ValidationStrategy.ON_COMPLETE
     * #######################################################
     */

    @Test
    public void compulsoryDataElementWithEmptyValueAndValidationOnCompleteShouldPassTest()
    {
        validationOnComplete( programStageA );

        Event event = addDefaultEvent();

        Event updatedEvent = createDefaultEvent( event.getUid(), dataValueBMissing );

        assertSuccessfulImport( updateEventWithSingleValueUpdate( updatedEvent ) );
        assertDataValuesOnPsi( event.getEvent(), checkDataValue( dataValueA ), checkDataValue( dataValueC ) );
    }

    @Test
    public void correctCompulsoryDataElementAndValidationOnCompleteShouldPassTest()
    {
        validationOnComplete( programStageA );

        Event event = addDefaultEvent();

        dataValueB.setValue( "new value" );
        Event updatedEvent = createDefaultEvent( event.getUid(), dataValueB );

        assertSuccessfulImport( updateEventWithSingleValueUpdate( updatedEvent ) );
        assertDataValuesOnPsi( event.getEvent(), checkDataValue( dataValueA ), checkDataValue( dataValueB ),
            checkDataValue( dataValueC ) );
    }

    @Test
    public void emptyNonCompulsoryDataElementAndValidationOnCompleteShouldPassTest()
    {
        validationOnComplete( programStageA );

        Event event = addDefaultEvent();

        Event updatedEvent = createDefaultEvent( event.getUid(), dataValueCMissing );

        assertSuccessfulImport( updateEventWithSingleValueUpdate( updatedEvent ) );
        assertDataValuesOnPsi( event.getEvent(), checkDataValue( dataValueA ), checkDataValue( dataValueB ) );
    }

    @Test
    public void compulsoryDataElementWithEmptyValueCompletedEventAndValidationOnCompleteShouldFailTest()
    {
        validationOnComplete( programStageA );

        Event event = addDefaultEvent();

        // Single value update -> should pass -> because data values are fetched from DB
        // and merged
        Event updatedEvent = createDefaultEvent( event.getUid(), dataValueBMissing );
        updatedEvent.setStatus( EventStatus.COMPLETED );

        assertSuccessfulImport( updateEventWithSingleValueUpdate( updatedEvent ) );
        assertDataValuesOnPsi( event.getEvent(), checkDataValue( dataValueA ), checkDataValue( dataValueC ) );

        // NOT a single value update -> should fail -> because data values are NOT
        // fetched from DB and so NOT merged
        assertInvalidImport( updateEvent( updatedEvent ) );
    }

    @Test
    public void correctCompulsoryDataElementWithCompletedEventAndValidationOnCompleteShouldPassTest()
    {
        validationOnComplete( programStageA );

        Event event = addDefaultEvent();

        Event updatedEvent = createDefaultEvent( event.getUid(), dataValueB );
        updatedEvent.setStatus( EventStatus.COMPLETED );

        assertSuccessfulImport( updateEventWithSingleValueUpdate( updatedEvent ) );
        assertDataValuesOnPsi( event.getEvent(), checkDataValue( dataValueA ), checkDataValue( dataValueB ),
            checkDataValue( dataValueC ) );
    }

    @Test
    public void emptyNonCompulsoryDataElementWithCompletedEventAndValidationOnCompleteShouldPassTest()
    {
        validationOnComplete( programStageA );

        Event event = addDefaultEvent();

        Event updatedEvent = createDefaultEvent( event.getUid(), dataValueCMissing );
        updatedEvent.setStatus( EventStatus.COMPLETED );

        assertSuccessfulImport( updateEventWithSingleValueUpdate( updatedEvent ) );
        assertDataValuesOnPsi( event.getEvent(), checkDataValue( dataValueA ), checkDataValue( dataValueB ) );
    }

    private Event createEvent( String program, String programStage, String orgUnit, String person )
    {
        Event event = new Event();
        event.setProgram( program );
        event.setProgramStage( programStage );
        event.setOrgUnit( orgUnit );
        event.setTrackedEntityInstance( person );
        event.setEventDate( "2013-01-01" );

        return event;
    }

    private ImportSummary addEvent( Event event )
    {
        return eventService.addEvent( event, null, false );
    }

    private ImportSummary updateEventWithSingleValueUpdate( Event event )
    {
        return eventService.updateEvent( event, true, null, false );
    }

    private ImportSummary updateEvent( Event event )
    {
        return eventService.updateEvent( event, false, null, false );
    }

    @Autowired
    private SessionFactory sessionFactory;
    private ProgramStageInstance getPsi( String event )
    {
        sessionFactory.getCurrentSession().clear();
        return programStageInstanceService.getProgramStageInstance( event );
    }

    private void assertDataValuesOnPsi( String event, DataValueAsserter... dataValues )
    {
        final ProgramStageInstance psi = getPsi( event );
        assertEquals( print(psi, dataValues) , dataValues.length, psi.getEventDataValues().size() );

        for ( DataValueAsserter dataValue : dataValues )
        {
            assertThat( psi.getEventDataValues(), hasItem( allOf(
                Matchers.<EventDataValue> hasProperty( "value", is( dataValue.getValue() ) ),
                Matchers.<EventDataValue> hasProperty( "dataElement", is( dataValue.getDataElement() ) ) ) ) );
        }
    }

    private String print( ProgramStageInstance psi, DataValueAsserter... dataValues )
    {
        StringBuilder sb = new StringBuilder();
        sb.append( "PSI on database has the following Data Values: \n" );
        psi.getEventDataValues().forEach(
            e -> sb.append( e.getDataElement() ).append( " - value: " ).append( e.getValue() ).append( "\n" ) );
        sb.append( "---------------\n" );
        sb.append( "Expecting: \n" );
        Stream.of( dataValues ).forEach( d -> sb.append( d.getDataElement() ).append( "\n" ) );
        return sb.toString();
    }

    private void assertSuccessfulImport( ImportSummary importSummary )
    {
        assertEquals( importSummary.getStatus(), ImportStatus.SUCCESS );
    }

    private void assertInvalidImport( ImportSummary importSummary )
    {
        assertEquals( importSummary.getStatus(), ImportStatus.ERROR );
    }

    private DataValueAsserter checkDataValue( DataValue dataValue )
    {
        return DataValueAsserter.builder().value( dataValue.getValue() ).dataElement( dataValue.getDataElement() )
            .build();
    }

    private void validationOnInsertUpdate( ProgramStage programStage )
    {
        programStage.setValidationStrategy( ValidationStrategy.ON_UPDATE_AND_INSERT );
        manager.update( programStage );
    }

    private void validationOnComplete( ProgramStage programStage )
    {
        programStage.setValidationStrategy( ValidationStrategy.ON_COMPLETE );
        manager.update( programStage );
    }

    private Event createDefaultEvent( DataValue... dataValues )
    {
        final String uid = CodeGenerator.generateUid();
        Event event = createEvent( programA.getUid(), programStageA.getUid(), organisationUnitA.getUid(),
            trackedEntityInstanceMaleA.getTrackedEntityInstance() );
        event.getDataValues().addAll( Arrays.asList( dataValues ) );
        event.setUid( uid );
        event.setEvent( uid );
        return event;
    }

    private Event createDefaultEvent( String uid, DataValue... dataValues )
    {
        Event event = createEvent( programA.getUid(), programStageA.getUid(), organisationUnitA.getUid(),
            trackedEntityInstanceMaleA.getTrackedEntityInstance() );
        event.getDataValues().addAll( Arrays.asList( dataValues ) );
        event.setUid( uid );
        event.setEvent( uid );
        return event;
    }

    private Event addDefaultEvent()
    {
        Event event = createDefaultEvent( dataValueA, dataValueB, dataValueC );

        assertSuccessfulImport( addEvent( event ) );
        assertDataValuesOnPsi( event.getEvent(), checkDataValue( dataValueA ), checkDataValue( dataValueB ),
            checkDataValue( dataValueC ) );

        return event;
    }
}<|MERGE_RESOLUTION|>--- conflicted
+++ resolved
@@ -27,9 +27,7 @@
  * SOFTWARE, EVEN IF ADVISED OF THE POSSIBILITY OF SUCH DAMAGE.
  */
 
-<<<<<<< HEAD
 import org.hisp.dhis.TransactionalIntegrationTestBase;
-=======
 import static org.hamcrest.CoreMatchers.is;
 import static org.hamcrest.Matchers.allOf;
 import static org.hamcrest.Matchers.hasItem;
@@ -45,7 +43,6 @@
 import org.hamcrest.Matchers;
 import org.hibernate.SessionFactory;
 import org.hisp.dhis.DhisSpringTest;
->>>>>>> 3a7508dd
 import org.hisp.dhis.category.CategoryCombo;
 import org.hisp.dhis.category.CategoryOptionCombo;
 import org.hisp.dhis.common.CodeGenerator;
@@ -129,6 +126,8 @@
 
     private ProgramStage programStageA;
 
+    private int testYear;
+
     @Override
     public boolean emptyDatabaseAfterTest()
     {
