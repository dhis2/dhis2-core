/*
 * Copyright (c) 2004-2021, University of Oslo
 * All rights reserved.
 *
 * Redistribution and use in source and binary forms, with or without
 * modification, are permitted provided that the following conditions are met:
 * Redistributions of source code must retain the above copyright notice, this
 * list of conditions and the following disclaimer.
 *
 * Redistributions in binary form must reproduce the above copyright notice,
 * this list of conditions and the following disclaimer in the documentation
 * and/or other materials provided with the distribution.
 * Neither the name of the HISP project nor the names of its contributors may
 * be used to endorse or promote products derived from this software without
 * specific prior written permission.
 *
 * THIS SOFTWARE IS PROVIDED BY THE COPYRIGHT HOLDERS AND CONTRIBUTORS "AS IS" AND
 * ANY EXPRESS OR IMPLIED WARRANTIES, INCLUDING, BUT NOT LIMITED TO, THE IMPLIED
 * WARRANTIES OF MERCHANTABILITY AND FITNESS FOR A PARTICULAR PURPOSE ARE
 * DISCLAIMED. IN NO EVENT SHALL THE COPYRIGHT OWNER OR CONTRIBUTORS BE LIABLE FOR
 * ANY DIRECT, INDIRECT, INCIDENTAL, SPECIAL, EXEMPLARY, OR CONSEQUENTIAL DAMAGES
 * (INCLUDING, BUT NOT LIMITED TO, PROCUREMENT OF SUBSTITUTE GOODS OR SERVICES;
 * LOSS OF USE, DATA, OR PROFITS; OR BUSINESS INTERRUPTION) HOWEVER CAUSED AND ON
 * ANY THEORY OF LIABILITY, WHETHER IN CONTRACT, STRICT LIABILITY, OR TORT
 * (INCLUDING NEGLIGENCE OR OTHERWISE) ARISING IN ANY WAY OUT OF THE USE OF THIS
 * SOFTWARE, EVEN IF ADVISED OF THE POSSIBILITY OF SUCH DAMAGE.
 */
package org.hisp.dhis.dxf2.events.security;

import static org.junit.jupiter.api.Assertions.assertEquals;
import static org.junit.jupiter.api.Assertions.assertTrue;

import java.time.LocalDateTime;
import java.time.format.DateTimeFormatter;
import java.util.Arrays;
import java.util.Collections;
import java.util.Date;
import java.util.HashSet;
import java.util.List;
import java.util.Locale;

import org.hibernate.SessionFactory;
import org.hisp.dhis.TransactionalIntegrationTest;
import org.hisp.dhis.common.AccessLevel;
import org.hisp.dhis.common.CodeGenerator;
import org.hisp.dhis.common.IdentifiableObjectManager;
import org.hisp.dhis.common.ValueType;
import org.hisp.dhis.dataelement.DataElement;
import org.hisp.dhis.dxf2.common.ImportOptions;
import org.hisp.dhis.dxf2.events.enrollment.Enrollment;
import org.hisp.dhis.dxf2.events.enrollment.EnrollmentService;
import org.hisp.dhis.dxf2.events.event.Event;
import org.hisp.dhis.event.EventStatus;
import org.hisp.dhis.organisationunit.OrganisationUnit;
import org.hisp.dhis.program.Program;
import org.hisp.dhis.program.ProgramInstance;
import org.hisp.dhis.program.ProgramStage;
import org.hisp.dhis.program.ProgramStageDataElement;
import org.hisp.dhis.program.ProgramStageDataElementService;
import org.hisp.dhis.program.ProgramStageInstance;
import org.hisp.dhis.program.ProgramType;
import org.hisp.dhis.security.acl.AccessStringHelper;
import org.hisp.dhis.trackedentity.TrackedEntityInstance;
import org.hisp.dhis.trackedentity.TrackedEntityInstanceService;
import org.hisp.dhis.trackedentity.TrackedEntityType;
import org.hisp.dhis.trackedentity.TrackedEntityTypeService;
import org.hisp.dhis.trackedentity.TrackerAccessManager;
import org.hisp.dhis.trackedentity.TrackerOwnershipManager;
import org.hisp.dhis.user.User;
import org.hisp.dhis.user.UserService;
import org.junit.jupiter.api.Test;
import org.springframework.beans.factory.annotation.Autowired;

import com.google.common.collect.Sets;

/**
 * @author Ameen Mohamed <ameen@dhis2.org>
 */
class TrackerAccessManagerTest extends TransactionalIntegrationTest
{

    @Autowired
    private TrackerAccessManager trackerAccessManager;

    @Autowired
    private EnrollmentService enrollmentService;

    @Autowired
    private TrackerOwnershipManager trackerOwnershipManager;

    @Autowired
    private TrackedEntityTypeService trackedEntityTypeService;

    @Autowired
    private TrackedEntityInstanceService trackedEntityInstanceService;

    @Autowired
    private ProgramStageDataElementService programStageDataElementService;

    @Autowired
    private IdentifiableObjectManager manager;

    @Autowired
    private UserService _userService;

    @Autowired
    private SessionFactory sessionFactory;

    private org.hisp.dhis.trackedentity.TrackedEntityInstance maleA;

    private org.hisp.dhis.trackedentity.TrackedEntityInstance maleB;

    private org.hisp.dhis.trackedentity.TrackedEntityInstance femaleA;

    private org.hisp.dhis.trackedentity.TrackedEntityInstance femaleB;

    private OrganisationUnit organisationUnitA;

    private OrganisationUnit organisationUnitB;

    private Program programA;

    private DataElement dataElementA;

    private DataElement dataElementB;

    private ProgramStage programStageA;

    private ProgramStage programStageB;

    private TrackedEntityType trackedEntityType;

    @Override
    public boolean emptyDatabaseAfterTest()
    {
        return true;
    }

    @Override
    protected void setUpTest()
    {
        userService = _userService;
        organisationUnitA = createOrganisationUnit( 'A' );
        organisationUnitB = createOrganisationUnit( 'B' );
        manager.save( organisationUnitA );
        manager.save( organisationUnitB );
        dataElementA = createDataElement( 'A' );
        dataElementB = createDataElement( 'B' );
        dataElementA.setValueType( ValueType.INTEGER );
        dataElementB.setValueType( ValueType.INTEGER );
        manager.save( dataElementA );
        manager.save( dataElementB );
        programStageA = createProgramStage( 'A', 0 );
        programStageB = createProgramStage( 'B', 0 );
        programStageB.setRepeatable( true );
        manager.save( programStageA );
        manager.save( programStageB );
        programA = createProgram( 'A', new HashSet<>(), organisationUnitA );
        programA.setProgramType( ProgramType.WITH_REGISTRATION );
        programA.setAccessLevel( AccessLevel.PROTECTED );
        programA.setPublicAccess( AccessStringHelper.FULL );
        programA.addOrganisationUnit( organisationUnitB );
        manager.save( programA );
        ProgramStageDataElement programStageDataElement = new ProgramStageDataElement();
        programStageDataElement.setDataElement( dataElementA );
        programStageDataElement.setProgramStage( programStageA );
        programStageDataElementService.addProgramStageDataElement( programStageDataElement );
        programStageA.getProgramStageDataElements().add( programStageDataElement );
        programStageA.setProgram( programA );
        programStageDataElement = new ProgramStageDataElement();
        programStageDataElement.setDataElement( dataElementB );
        programStageDataElement.setProgramStage( programStageB );
        programStageDataElementService.addProgramStageDataElement( programStageDataElement );
        programStageB.getProgramStageDataElements().add( programStageDataElement );
        programStageB.setProgram( programA );
        programStageB.setMinDaysFromStart( 2 );
        programA.getProgramStages().add( programStageA );
        programA.getProgramStages().add( programStageB );
        manager.update( programStageA );
        manager.update( programStageB );
        manager.update( programA );
        trackedEntityType = createTrackedEntityType( 'A' );
        trackedEntityType.setPublicAccess( AccessStringHelper.FULL );
        trackedEntityTypeService.addTrackedEntityType( trackedEntityType );
        maleA = createTrackedEntityInstance( organisationUnitA );
        maleB = createTrackedEntityInstance( organisationUnitB );
        femaleA = createTrackedEntityInstance( organisationUnitA );
        femaleB = createTrackedEntityInstance( organisationUnitB );
        maleA.setTrackedEntityType( trackedEntityType );
        maleB.setTrackedEntityType( trackedEntityType );
        femaleA.setTrackedEntityType( trackedEntityType );
        femaleB.setTrackedEntityType( trackedEntityType );
        manager.save( maleA );
        manager.save( maleB );
        manager.save( femaleA );
        manager.save( femaleB );
<<<<<<< HEAD

        enrollmentService.mergeOrDeleteEnrollments(
            Collections.singletonList( createEnrollment( programA.getUid(), maleA.getUid() ) ),
            ImportOptions.getDefaultImportOptions(), null, false );

=======
        enrollmentService.addEnrollment( createEnrollment( programA.getUid(), maleA.getUid() ),
            ImportOptions.getDefaultImportOptions() );
>>>>>>> 51673c95
        // this is required because the event import takes place through JDBC
        // and
        // hibernate does not see
        // the values inserted by the JDBC session. Clearing the session, forces
        // hibernate to reload from db rather than
        // using the session
        sessionFactory.getCurrentSession().clear();
    }

    @Test
    void checkAccessPermissionForTeiWhenTeiOuInCaptureScope()
    {
        programA.setPublicAccess( AccessStringHelper.FULL );
        manager.update( programA );
        User user = createUser( "user1" ).setOrganisationUnits( Sets.newHashSet( organisationUnitA ) );
        trackedEntityType.setPublicAccess( AccessStringHelper.FULL );
        manager.update( trackedEntityType );
        TrackedEntityInstance tei = trackedEntityInstanceService.getTrackedEntityInstance( maleA.getUid() );
        // Can read tei
        assertNoErrors( trackerAccessManager.canRead( user, tei ) );
        // can write tei
        assertNoErrors( trackerAccessManager.canWrite( user, tei ) );
    }

    @Test
    void checkAccessPermissionForTeiWhenTeiOuInSearchScope()
    {
        programA.setPublicAccess( AccessStringHelper.FULL );
        manager.update( programA );
        User user = createUser( "user1" ).setOrganisationUnits( Sets.newHashSet( organisationUnitB ) );
        user.setTeiSearchOrganisationUnits( Sets.newHashSet( organisationUnitA, organisationUnitB ) );
        trackedEntityType.setPublicAccess( AccessStringHelper.FULL );
        manager.update( trackedEntityType );
        TrackedEntityInstance tei = trackedEntityInstanceService.getTrackedEntityInstance( maleA.getUid() );
        // Can Read
        assertNoErrors( trackerAccessManager.canRead( user, tei ) );
        // Can write
        assertNoErrors( trackerAccessManager.canWrite( user, tei ) );
    }

    @Test
    void checkAccessPermissionForTeiWhenTeiOuOutsideSearchScope()
    {
        programA.setPublicAccess( AccessStringHelper.FULL );
        manager.update( programA );
        User user = createUser( "user1" ).setOrganisationUnits( Sets.newHashSet( organisationUnitB ) );
        trackedEntityType.setPublicAccess( AccessStringHelper.FULL );
        manager.update( trackedEntityType );
        TrackedEntityInstance tei = trackedEntityInstanceService.getTrackedEntityInstance( maleA.getUid() );
        // Cannot Read
        assertHasError( trackerAccessManager.canRead( user, tei ), "User has no read access to organisation unit:" );
        // Cannot write
        assertHasError( trackerAccessManager.canWrite( user, tei ), "User has no write access to organisation unit:" );
    }

    @Test
    void checkAccessPermissionForEnrollmentInClosedProgram()
    {
        programA.setPublicAccess( AccessStringHelper.FULL );
        manager.update( programA );
        trackedEntityType.setPublicAccess( AccessStringHelper.FULL );
        manager.update( trackedEntityType );
        User user = createUser( "user1" ).setOrganisationUnits( Sets.newHashSet( organisationUnitA ) );
        user.setTeiSearchOrganisationUnits( Sets.newHashSet( organisationUnitA, organisationUnitB ) );
        TrackedEntityInstance tei = trackedEntityInstanceService.getTrackedEntityInstance( maleA.getUid() );
        ProgramInstance pi = tei.getProgramInstances().iterator().next();
        // Can create enrollment
        assertNoErrors( trackerAccessManager.canCreate( user, pi, false ) );
        // Can update enrollment
        assertNoErrors( trackerAccessManager.canUpdate( user, pi, false ) );
        // Cannot delete enrollment
        assertNoErrors( trackerAccessManager.canDelete( user, pi, false ) );
        // Can read enrollment
        assertNoErrors( trackerAccessManager.canRead( user, pi, false ) );
        // Cannot create enrollment if enrollmentOU is outside capture scope
        // even if user is owner.
        pi.setOrganisationUnit( organisationUnitB );
        assertHasError( trackerAccessManager.canCreate( user, pi, false ),
            "User has no create access to organisation unit:" );
        pi.setOrganisationUnit( organisationUnitA );
        // Transferring ownership to orgUnitB. user is no longer owner
        trackerOwnershipManager.transferOwnership( tei, programA, organisationUnitB, true, true );
        // Cannot create enrollment if not owner
        assertHasError( trackerAccessManager.canCreate( user, pi, false ), "OWNERSHIP_ACCESS_DENIED" );
        // Cannot update enrollment if not owner
        assertHasError( trackerAccessManager.canUpdate( user, pi, false ), "OWNERSHIP_ACCESS_DENIED" );
        // Cannot delete enrollment if not owner
        assertHasError( trackerAccessManager.canDelete( user, pi, false ), "OWNERSHIP_ACCESS_DENIED" );
        // Cannot read enrollment if not owner
        assertHasError( trackerAccessManager.canRead( user, pi, false ), "OWNERSHIP_ACCESS_DENIED" );
    }

    @Test
    void checkAccessPermissionForEnrollmentInOpenProgram()
    {
        programA.setPublicAccess( AccessStringHelper.FULL );
        programA.setAccessLevel( AccessLevel.OPEN );
        manager.update( programA );
        trackedEntityType.setPublicAccess( AccessStringHelper.FULL );
        manager.update( trackedEntityType );
        User user = createUser( "user1" ).setOrganisationUnits( Sets.newHashSet( organisationUnitB ) );
        user.setTeiSearchOrganisationUnits( Sets.newHashSet( organisationUnitA, organisationUnitB ) );
        TrackedEntityInstance tei = trackedEntityInstanceService.getTrackedEntityInstance( maleA.getUid() );
        ProgramInstance pi = tei.getProgramInstances().iterator().next();
        // Cannot create enrollment if enrollmentOU falls outside capture scope
        assertHasError( trackerAccessManager.canCreate( user, pi, false ) );
        // Can update enrollment if ownerOU falls inside search scope
        assertNoErrors( trackerAccessManager.canUpdate( user, pi, false ) );
        // Can delete enrollment if ownerOU falls inside search scope
        assertNoErrors( trackerAccessManager.canDelete( user, pi, false ) );
        // Can read enrollment if ownerOU falls inside search scope
        assertNoErrors( trackerAccessManager.canRead( user, pi, false ) );
        // Transferring ownership to orgUnitB. user is now owner
        trackerOwnershipManager.transferOwnership( tei, programA, organisationUnitB, true, true );
        // Cannot create enrollment if enrollmentOU falls outside capture scope,
        // even if user is owner
        assertHasError( trackerAccessManager.canCreate( user, pi, false ),
            "User has no create access to organisation unit:" );
        // Can update enrollment
        assertNoErrors( trackerAccessManager.canUpdate( user, pi, false ) );
        // Can delete enrollment
        assertNoErrors( trackerAccessManager.canDelete( user, pi, false ) );
        // Can read enrollment
        assertNoErrors( trackerAccessManager.canRead( user, pi, false ) );
        // Transferring ownership to orgUnitB. user is now owner
        trackerOwnershipManager.transferOwnership( tei, programA, organisationUnitA, true, true );
        user.setTeiSearchOrganisationUnits( Sets.newHashSet( organisationUnitA, organisationUnitB ) );
        // Cannot create enrollment if enrollment OU is outside capture scope
        assertHasError( trackerAccessManager.canCreate( user, pi, false ),
            "User has no create access to organisation unit:" );
        // Can update enrollment if ownerOU is in search scope
        assertNoErrors( trackerAccessManager.canUpdate( user, pi, false ) );
        // Can delete enrollment if ownerOU is in search scope
        assertNoErrors( trackerAccessManager.canDelete( user, pi, false ) );
        // Can read enrollment if ownerOU is in search scope
        assertNoErrors( trackerAccessManager.canRead( user, pi, false ) );
    }

    @Test
    void checkAccessPermissionsForEventInClosedProgram()
    {
        programA.setPublicAccess( AccessStringHelper.FULL );
        programStageA.setPublicAccess( AccessStringHelper.FULL );
        programStageB.setPublicAccess( AccessStringHelper.FULL );
        manager.update( programStageA );
        manager.update( programStageB );
        manager.update( programA );
        User user = createUser( "user1" ).setOrganisationUnits( Sets.newHashSet( organisationUnitA ) );
        user.setTeiSearchOrganisationUnits( Sets.newHashSet( organisationUnitA, organisationUnitB ) );
        trackedEntityType.setPublicAccess( AccessStringHelper.FULL );
        manager.update( trackedEntityType );
        TrackedEntityInstance tei = trackedEntityInstanceService.getTrackedEntityInstance( maleA.getUid() );
        ProgramInstance pi = tei.getProgramInstances().iterator().next();
        // Scheduled event on orgUnitB
        ProgramStageInstance psi = pi.getProgramStageInstanceByStage( 2 );
        if ( psi.getStatus() != EventStatus.SCHEDULE )
        {
            psi = pi.getProgramStageInstanceByStage( 1 );
        }
        // Can create scheduled events outside capture scope if user is owner
        assertNoErrors( trackerAccessManager.canCreate( user, psi, false ) );
        // Cannot create regular events outside capture scope even if user is
        // owner
        psi.setStatus( EventStatus.ACTIVE );
        assertHasError( trackerAccessManager.canCreate( user, psi, false ),
            "User has no create access to organisation unit:" );
        // Can read events if user is owner irrespective of eventOU
        assertNoErrors( trackerAccessManager.canRead( user, psi, false ) );
        // Can update events if user is owner irrespective of eventOU
        assertNoErrors( trackerAccessManager.canUpdate( user, psi, false ) );
        // Can delete events if user is owner irrespective of eventOU
        assertNoErrors( trackerAccessManager.canDelete( user, psi, false ) );
        trackerOwnershipManager.transferOwnership( tei, programA, organisationUnitB, true, true );
        // Cannot create events anywhere if user is not owner
        assertHasErrors( 2, trackerAccessManager.canCreate( user, psi, false ) );
        // Cannot read events if user is not owner (OwnerOU falls into capture
        // scope)
        assertHasError( trackerAccessManager.canRead( user, psi, false ), "OWNERSHIP_ACCESS_DENIED" );
        // Cannot update events if user is not owner (OwnerOU falls into capture
        // scope)
        assertHasError( trackerAccessManager.canUpdate( user, psi, false ), "OWNERSHIP_ACCESS_DENIED" );
        // Cannot delete events if user is not owner (OwnerOU falls into capture
        // scope)
        assertHasError( trackerAccessManager.canDelete( user, psi, false ), "OWNERSHIP_ACCESS_DENIED" );
    }

    @Test
    void checkAccessPermissionsForEventInOpenProgram()
    {
        programA.setPublicAccess( AccessStringHelper.FULL );
        programA.setAccessLevel( AccessLevel.OPEN );
        programStageA.setPublicAccess( AccessStringHelper.FULL );
        programStageB.setPublicAccess( AccessStringHelper.FULL );
        manager.update( programStageA );
        manager.update( programStageB );
        manager.update( programA );
        User user = createUser( "user1" ).setOrganisationUnits( Sets.newHashSet( organisationUnitB ) );
        user.setTeiSearchOrganisationUnits( Sets.newHashSet( organisationUnitA, organisationUnitB ) );
        trackedEntityType.setPublicAccess( AccessStringHelper.FULL );
        manager.update( trackedEntityType );
        TrackedEntityInstance tei = trackedEntityInstanceService.getTrackedEntityInstance( maleA.getUid() );
        ProgramInstance pi = tei.getProgramInstances().iterator().next();
        // Active event on orgUnitA
        ProgramStageInstance psi = pi.getProgramStageInstanceByStage( 2 );
        if ( psi.getStatus() == EventStatus.SCHEDULE )
        {
            psi = pi.getProgramStageInstanceByStage( 1 );
        }
        // Cannot create events with evemntOu outside capture scope
        assertHasError( trackerAccessManager.canCreate( user, psi, false ),
            "User has no create access to organisation unit:" );
        // Can read events if ownerOu falls into users search scope
        assertNoErrors( trackerAccessManager.canRead( user, psi, false ) );
        // Can update events if ownerOu falls into users search scope
        assertNoErrors( trackerAccessManager.canUpdate( user, psi, false ) );
        // Can delete events if ownerOu falls into users search scope
        assertNoErrors( trackerAccessManager.canDelete( user, psi, false ) );
        trackerOwnershipManager.transferOwnership( tei, programA, organisationUnitB, true, true );
        // Cannot create events with eventOu outside capture scope, even if
        // ownerOu is
        // also in capture scope
        assertHasError( trackerAccessManager.canCreate( user, psi, false ),
            "User has no create access to organisation unit:" );
        // Can read events if ownerOu falls into users capture scope
        assertNoErrors( trackerAccessManager.canRead( user, psi, false ) );
        // Can update events if ownerOu falls into users capture scope
        assertNoErrors( trackerAccessManager.canUpdate( user, psi, false ) );
        // Can delete events if ownerOu falls into users capture scope
        assertNoErrors( trackerAccessManager.canDelete( user, psi, false ) );
    }

    private Enrollment createEnrollment( String program, String person )
    {
        Enrollment enrollment = new Enrollment();
        enrollment.setEnrollment( CodeGenerator.generateUid() );
        enrollment.setOrgUnit( organisationUnitA.getUid() );
        enrollment.setProgram( program );
        enrollment.setTrackedEntityInstance( person );
        enrollment.setEnrollmentDate( new Date() );
        enrollment.setIncidentDate( new Date() );
        Event event1 = new Event();
        event1.setEnrollment( enrollment.getEnrollment() );
        event1
            .setEventDate( DateTimeFormatter.ofPattern( "yyyy-MM-dd", Locale.ENGLISH ).format( LocalDateTime.now() ) );
        event1.setProgram( programA.getUid() );
        event1.setProgramStage( programStageA.getUid() );
        event1.setStatus( EventStatus.COMPLETED );
        event1.setTrackedEntityInstance( maleA.getUid() );
        event1.setOrgUnit( organisationUnitA.getUid() );
        Event event2 = new Event();
        event2.setEnrollment( enrollment.getEnrollment() );
        event2.setDueDate(
            DateTimeFormatter.ofPattern( "yyyy-MM-dd", Locale.ENGLISH ).format( LocalDateTime.now().plusDays( 10 ) ) );
        event2.setProgram( programA.getUid() );
        event2.setProgramStage( programStageB.getUid() );
        event2.setStatus( EventStatus.SCHEDULE );
        event2.setTrackedEntityInstance( maleA.getUid() );
        event2.setOrgUnit( organisationUnitB.getUid() );
        enrollment.setEvents( Arrays.asList( event1, event2 ) );
        return enrollment;
    }

    private void assertNoErrors( List<String> errors )
    {
        assertEquals( 0, errors.size() );
    }

    private void assertHasError( List<String> errors, String error )
    {
        assertEquals( 1, errors.size() );
        assertTrue( errors.get( 0 ).contains( error ) );
    }

    private void assertHasError( List<String> errors )
    {
        assertEquals( 1, errors.size() );
    }

    private void assertHasErrors( int errorNumber, List<String> errors )
    {
        assertEquals( errorNumber, errors.size() );
    }
}<|MERGE_RESOLUTION|>--- conflicted
+++ resolved
@@ -194,16 +194,11 @@
         manager.save( maleB );
         manager.save( femaleA );
         manager.save( femaleB );
-<<<<<<< HEAD
 
         enrollmentService.mergeOrDeleteEnrollments(
             Collections.singletonList( createEnrollment( programA.getUid(), maleA.getUid() ) ),
             ImportOptions.getDefaultImportOptions(), null, false );
 
-=======
-        enrollmentService.addEnrollment( createEnrollment( programA.getUid(), maleA.getUid() ),
-            ImportOptions.getDefaultImportOptions() );
->>>>>>> 51673c95
         // this is required because the event import takes place through JDBC
         // and
         // hibernate does not see
