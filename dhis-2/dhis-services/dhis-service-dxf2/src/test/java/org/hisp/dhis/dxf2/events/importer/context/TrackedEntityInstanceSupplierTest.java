--- conflicted
+++ resolved
@@ -45,23 +45,17 @@
 import org.junit.jupiter.api.BeforeEach;
 import org.junit.jupiter.api.Test;
 import org.mockito.Mock;
-<<<<<<< HEAD
-import org.springframework.core.env.Environment;
-=======
 import org.mockito.junit.jupiter.MockitoSettings;
 import org.mockito.quality.Strictness;
->>>>>>> 51673c95
+import org.springframework.core.env.Environment;
 
 /**
  * @author Luciano Fiandesio
  */
-<<<<<<< HEAD
-public class TrackedEntityInstanceSupplierTest
+@MockitoSettings( strictness = Strictness.LENIENT )
+class TrackedEntityInstanceSupplierTest
     extends AbstractSupplierTest<TrackedEntityInstance, Set<TrackedEntityInstance>>
-=======
-@MockitoSettings( strictness = Strictness.LENIENT )
-class TrackedEntityInstanceSupplierTest extends AbstractSupplierTest<TrackedEntityInstance>
->>>>>>> 51673c95
+
 {
 
     private TrackedEntityInstanceSupplier subject;
@@ -69,18 +63,14 @@
     @Mock
     private AclService aclService;
 
-<<<<<<< HEAD
     @Mock
     private Environment environment;
 
-    @Before
-    public void setUp()
-=======
     @BeforeEach
     void setUp()
->>>>>>> 51673c95
     {
         this.subject = new TrackedEntityInstanceSupplier( jdbcTemplate, environment );
+        when( environment.getActiveProfiles() ).thenReturn( new String[] {} );
     }
 
     @Test
@@ -103,17 +93,12 @@
         event.setTrackedEntityInstance( "abcded" );
         // mock resultset extraction
         mockResultSetExtractor( mockResultSet );
-<<<<<<< HEAD
 
         Set<TrackedEntityInstance> map = subject.get(
             new HashSet<>( Arrays.asList( event.getUid() ) ) );
 
         TrackedEntityInstance trackedEntityInstance = map.iterator().next();
-=======
-        Map<String, Pair<TrackedEntityInstance, Boolean>> map = subject.get( ImportOptions.getDefaultImportOptions(),
-            Collections.singletonList( event ) );
-        TrackedEntityInstance trackedEntityInstance = map.get( event.getUid() ).getKey();
->>>>>>> 51673c95
+
         assertThat( trackedEntityInstance, is( notNullValue() ) );
         assertThat( trackedEntityInstance.getId(), is( 100L ) );
         assertThat( trackedEntityInstance.getUid(), is( "abcded" ) );
