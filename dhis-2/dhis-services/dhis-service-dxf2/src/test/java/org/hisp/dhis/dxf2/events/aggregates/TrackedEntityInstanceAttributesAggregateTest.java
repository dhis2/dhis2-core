/*
 * Copyright (c) 2004-2021, University of Oslo
 * All rights reserved.
 *
 * Redistribution and use in source and binary forms, with or without
 * modification, are permitted provided that the following conditions are met:
 * Redistributions of source code must retain the above copyright notice, this
 * list of conditions and the following disclaimer.
 *
 * Redistributions in binary form must reproduce the above copyright notice,
 * this list of conditions and the following disclaimer in the documentation
 * and/or other materials provided with the distribution.
 * Neither the name of the HISP project nor the names of its contributors may
 * be used to endorse or promote products derived from this software without
 * specific prior written permission.
 *
 * THIS SOFTWARE IS PROVIDED BY THE COPYRIGHT HOLDERS AND CONTRIBUTORS "AS IS" AND
 * ANY EXPRESS OR IMPLIED WARRANTIES, INCLUDING, BUT NOT LIMITED TO, THE IMPLIED
 * WARRANTIES OF MERCHANTABILITY AND FITNESS FOR A PARTICULAR PURPOSE ARE
 * DISCLAIMED. IN NO EVENT SHALL THE COPYRIGHT OWNER OR CONTRIBUTORS BE LIABLE FOR
 * ANY DIRECT, INDIRECT, INCIDENTAL, SPECIAL, EXEMPLARY, OR CONSEQUENTIAL DAMAGES
 * (INCLUDING, BUT NOT LIMITED TO, PROCUREMENT OF SUBSTITUTE GOODS OR SERVICES;
 * LOSS OF USE, DATA, OR PROFITS; OR BUSINESS INTERRUPTION) HOWEVER CAUSED AND ON
 * ANY THEORY OF LIABILITY, WHETHER IN CONTRACT, STRICT LIABILITY, OR TORT
 * (INCLUDING NEGLIGENCE OR OTHERWISE) ARISING IN ANY WAY OUT OF THE USE OF THIS
 * SOFTWARE, EVEN IF ADVISED OF THE POSSIBILITY OF SUCH DAMAGE.
 */
package org.hisp.dhis.dxf2.events.aggregates;

import static org.hamcrest.MatcherAssert.assertThat;
import static org.hamcrest.Matchers.hasSize;
import static org.hamcrest.Matchers.is;

import java.util.Date;
import java.util.HashSet;
import java.util.List;
import java.util.Set;
import java.util.stream.Collectors;
import java.util.stream.IntStream;
import java.util.stream.Stream;

import org.apache.commons.lang3.RandomStringUtils;
import org.hisp.dhis.common.AccessLevel;
import org.hisp.dhis.common.CodeGenerator;
import org.hisp.dhis.common.ValueType;
import org.hisp.dhis.dxf2.TrackerBaseIntegrationTest;
import org.hisp.dhis.dxf2.events.TrackedEntityInstanceParams;
import org.hisp.dhis.dxf2.events.trackedentity.Attribute;
import org.hisp.dhis.dxf2.events.trackedentity.TrackedEntityInstance;
import org.hisp.dhis.dxf2.events.trackedentity.TrackedEntityInstanceService;
import org.hisp.dhis.mock.MockCurrentUserService;
import org.hisp.dhis.program.Program;
import org.hisp.dhis.program.ProgramInstance;
import org.hisp.dhis.program.ProgramService;
import org.hisp.dhis.program.ProgramStage;
import org.hisp.dhis.program.ProgramTrackedEntityAttribute;
import org.hisp.dhis.program.ProgramType;
import org.hisp.dhis.security.acl.AccessStringHelper;
import org.hisp.dhis.trackedentity.TrackedEntityAttributeService;
import org.hisp.dhis.trackedentity.TrackedEntityInstanceQueryParams;
import org.hisp.dhis.trackedentity.TrackedEntityTypeAttribute;
import org.hisp.dhis.trackedentity.TrackerOwnershipManager;
import org.hisp.dhis.trackedentityattributevalue.TrackedEntityAttributeValue;
import org.hisp.dhis.trackedentityattributevalue.TrackedEntityAttributeValueService;
import org.hisp.dhis.user.User;
import org.hisp.dhis.user.UserAccess;
import org.junit.jupiter.api.BeforeEach;
import org.junit.jupiter.api.Test;
import org.springframework.beans.factory.annotation.Autowired;
import org.springframework.test.util.ReflectionTestUtils;
import org.testcontainers.shaded.com.google.common.collect.ImmutableMap;

import com.google.common.collect.Sets;

/**
 * @author Luciano Fiandesio
 */
<<<<<<< HEAD
public class TrackedEntityInstanceAttributesAggregateTest extends TrackerBaseIntegrationTest
=======
class TrackedEntityInstanceAttributesAggregateTest extends TrackerTest
>>>>>>> 51673c95
{

    @Autowired
    private TrackedEntityInstanceService trackedEntityInstanceService;

    @Autowired
    private org.hisp.dhis.trackedentity.TrackedEntityInstanceService teiService;

    @Autowired
    private TrackedEntityAttributeService attributeService;

    @Autowired
    private TrackedEntityAttributeValueService attributeValueService;

    @Autowired
    private TrackedEntityInstanceAggregate trackedEntityInstanceAggregate;

    @Autowired
    private ProgramService programService;

    @Autowired
    private TrackerOwnershipManager trackerOwnershipManager;

    private Program programB;

    private final static int A = 65;

    private final static int C = 67;

    private final static int D = 68;

    private final static int F = 70;

    @Override
    protected void mockCurrentUserService()
    {
        User user = createUser( "testUser" );
        user.addOrganisationUnit( organisationUnitA );
        user.getTeiSearchOrganisationUnits().add( organisationUnitA );
        user.getTeiSearchOrganisationUnits().add( organisationUnitB );
        // makeUserSuper( user );
        manager.update( user );
        currentUserService = new MockCurrentUserService( user );
        ReflectionTestUtils.setField( trackedEntityInstanceAggregate, "currentUserService", currentUserService );
        ReflectionTestUtils.setField( trackedEntityInstanceService, "currentUserService", currentUserService );
        ReflectionTestUtils.setField( teiService, "currentUserService", currentUserService );
    }

    @BeforeEach
    void setUp()
    {
        ReflectionTestUtils.setField( trackedEntityInstanceAggregate, "currentUserService", currentUserService );
    }

    @Test
    void testTrackedEntityInstanceIncludeAllAttributes()
    {
        populatePrerequisites( false );
        TrackedEntityInstanceQueryParams queryParams = new TrackedEntityInstanceQueryParams();
        queryParams.setOrganisationUnits( Sets.newHashSet( organisationUnitA ) );
        queryParams.setTrackedEntityType( trackedEntityTypeA );
        queryParams.setIncludeAllAttributes( true );
        TrackedEntityInstanceParams params = new TrackedEntityInstanceParams();
        final List<TrackedEntityInstance> trackedEntityInstances = trackedEntityInstanceService
            .getTrackedEntityInstances( queryParams, params, false, true );
        assertAttributes( trackedEntityInstances.get( 0 ).getAttributes(), "A", "B", "C", "E" );
    }

    @Test
    void testTrackedEntityInstanceIncludeAllAttributesEnrollmentsEventsRelationshipsOwners()
    {
        populatePrerequisites( true );
        TrackedEntityInstanceQueryParams queryParams = new TrackedEntityInstanceQueryParams();
        queryParams.setOrganisationUnits( Sets.newHashSet( organisationUnitA ) );
        queryParams.setTrackedEntityType( trackedEntityTypeA );
        queryParams.setIncludeAllAttributes( true );
        final List<TrackedEntityInstance> trackedEntityInstances = trackedEntityInstanceService
            .getTrackedEntityInstances( queryParams, TrackedEntityInstanceParams.TRUE, false, true );
        assertThat( trackedEntityInstances.get( 0 ).getEnrollments(), hasSize( 1 ) );
        assertThat( trackedEntityInstances.get( 0 ).getProgramOwners(), hasSize( 2 ) );
    }

    @Test
    void testTrackedEntityInstanceIncludeAllAttributesInProtectedProgramNoAccess()
    {
        populatePrerequisites( true );
        TrackedEntityInstanceQueryParams queryParams = new TrackedEntityInstanceQueryParams();
        queryParams.setOrganisationUnits( Sets.newHashSet( organisationUnitA ) );
        queryParams.setTrackedEntityType( trackedEntityTypeA );
        queryParams.setIncludeAllAttributes( true );
        TrackedEntityInstanceParams params = new TrackedEntityInstanceParams();
        final List<TrackedEntityInstance> trackedEntityInstances = trackedEntityInstanceService
            .getTrackedEntityInstances( queryParams, params, false, true );
        assertAttributes( trackedEntityInstances.get( 0 ).getAttributes(), "A", "B", "C" );
    }

    @Test
    void testTrackedEntityInstanceIncludeSpecificProtectedProgram()
    {
        populatePrerequisites( false );
        TrackedEntityInstanceQueryParams queryParams = new TrackedEntityInstanceQueryParams();
        queryParams.setOrganisationUnits( Sets.newHashSet( organisationUnitA ) );
        queryParams.setProgram( programB );
        TrackedEntityInstanceParams params = new TrackedEntityInstanceParams();
        final List<TrackedEntityInstance> trackedEntityInstances = trackedEntityInstanceService
            .getTrackedEntityInstances( queryParams, params, false, true );
        assertAttributes( trackedEntityInstances.get( 0 ).getAttributes(), "A", "B", "E" );
    }

    @Test
    void testTrackedEntityInstanceIncludeSpecificOpenProgram()
    {
        populatePrerequisites( false );
        TrackedEntityInstanceQueryParams queryParams = new TrackedEntityInstanceQueryParams();
        queryParams.setOrganisationUnits( Sets.newHashSet( organisationUnitA ) );
        queryParams.setProgram( programA );
        TrackedEntityInstanceParams params = new TrackedEntityInstanceParams();
        final List<TrackedEntityInstance> trackedEntityInstances = trackedEntityInstanceService
            .getTrackedEntityInstances( queryParams, params, false, true );
        assertAttributes( trackedEntityInstances.get( 0 ).getAttributes(), "A", "B", "C" );
    }

    private Attribute findByValue( List<Attribute> attributes, String val )
    {
        return attributes.stream().filter( a -> a.getValue().equals( val ) ).findFirst()
            .orElseThrow( () -> new NullPointerException( "Attribute not found!" ) );
    }

    private void assertAttributes( final List<Attribute> attributes, String... atts )
    {
        assertThat( attributes, hasSize( atts.length ) );
        for ( String att : atts )
        {
            assertThat( findByValue( attributes, att ).getAttribute(),
                is( attributeService.getTrackedEntityAttributeByName( "Attribute" + att ).getUid() ) );
        }
    }

    private void populatePrerequisites( boolean removeOwnership )
    {
        doInTransaction( () -> {
            ProgramStage programStageA = createProgramStage( programB, true );
            ProgramStage programStageB = createProgramStage( programB, true );
            ProgramStage programStageA1 = createProgramStage( programA, true );
            ProgramStage programStageA2 = createProgramStage( programA, true );
            // Create 5 Tracked Entity Attributes (named A .. E)
            IntStream.range( A, F ).mapToObj( i -> Character.toString( (char) i ) ).forEach( c -> attributeService
                .addTrackedEntityAttribute( createTrackedEntityAttribute( c.charAt( 0 ), ValueType.TEXT ) ) );
            // Transform the Tracked Entity Attributes into a List of
            // TrackedEntityTypeAttribute
            List<TrackedEntityTypeAttribute> teatList = IntStream.range( A, C )
                .mapToObj( i -> Character.toString( (char) i ) )
                .map( s -> new TrackedEntityTypeAttribute( trackedEntityTypeA,
                    attributeService.getTrackedEntityAttributeByName( "Attribute" + s ) ) )
                .collect( Collectors.toList() );
            // Assign 2 (A, B) TrackedEntityTypeAttribute to Tracked Entity Type
            // A
            trackedEntityTypeA.getTrackedEntityTypeAttributes().addAll( teatList );
            // Make TET public
            trackedEntityTypeA.setPublicAccess( AccessStringHelper.FULL );
            manager.update( trackedEntityTypeA );
            programB = createProgram( 'B', new HashSet<>(), organisationUnitA );
            programB.setProgramType( ProgramType.WITH_REGISTRATION );
            programB.setCategoryCombo( categoryComboA );
            programB.setAccessLevel( AccessLevel.PROTECTED );
            programB.setUid( CodeGenerator.generateUid() );
            programB.setCode( RandomStringUtils.randomAlphanumeric( 10 ) );
            Set<UserAccess> programBUserAccess = new HashSet<>();
            programBUserAccess.add( new UserAccess( currentUserService.getCurrentUser(), AccessStringHelper.FULL ) );
            programB.setUserAccesses( programBUserAccess );
            programB.setProgramStages(
                Stream.of( programStageA, programStageB ).collect( Collectors.toCollection( HashSet::new ) ) );
            programService.addProgram( programB );
            programA = createProgram( 'A', new HashSet<>(), organisationUnitA );
            programA.setProgramType( ProgramType.WITH_REGISTRATION );
            programA.setCategoryCombo( categoryComboA );
            programA.setUid( CodeGenerator.generateUid() );
            programA.setCode( RandomStringUtils.randomAlphanumeric( 10 ) );
            programA.setProgramStages(
                Stream.of( programStageA1, programStageA2 ).collect( Collectors.toCollection( HashSet::new ) ) );
            programService.addProgram( programA );
            // Because access strings isnt getting persisted with programService
            // methods for some reason
            programB.setPublicAccess( AccessStringHelper.FULL );
            manager.update( programB );
            programA.setPublicAccess( AccessStringHelper.FULL );
            manager.update( programA );
            programStageA.setPublicAccess( AccessStringHelper.FULL );
            manager.update( programStageA );
            programStageB.setPublicAccess( AccessStringHelper.FULL );
            manager.update( programStageB );
            programStageA1.setPublicAccess( AccessStringHelper.FULL );
            manager.update( programStageA1 );
            programStageA2.setPublicAccess( AccessStringHelper.FULL );
            manager.update( programStageA2 );
            // Assign ProgramTrackedEntityAttribute C to program A
            List<ProgramTrackedEntityAttribute> pteaListA = IntStream.range( C, D )
                .mapToObj( i -> Character.toString( (char) i ) )
                .map( s -> new ProgramTrackedEntityAttribute( programA,
                    attributeService.getTrackedEntityAttributeByName( "Attribute" + s ) ) )
                .collect( Collectors.toList() );
            // Assign ProgramTrackedEntityAttribute D, E to program B
            List<ProgramTrackedEntityAttribute> pteaListB = IntStream.range( D, F )
                .mapToObj( i -> Character.toString( (char) i ) )
                .map( s -> new ProgramTrackedEntityAttribute( programB,
                    attributeService.getTrackedEntityAttributeByName( "Attribute" + s ) ) )
                .collect( Collectors.toList() );
            programA.getProgramAttributes().addAll( pteaListA );
            programB.getProgramAttributes().addAll( pteaListB );
            manager.update( programA );
            manager.update( programB );
            // Create a TEI associated to program B
            final org.hisp.dhis.trackedentity.TrackedEntityInstance trackedEntityInstance = persistTrackedEntityInstance(
                ImmutableMap.of( "program", programB ) );
            ProgramInstance piB = new ProgramInstance( programB, trackedEntityInstance, organisationUnitA );
            piB.setEnrollmentDate( new Date() );
            manager.save( piB );
            ProgramInstance piA = new ProgramInstance( programA, trackedEntityInstance, organisationUnitA );
            piA.setEnrollmentDate( new Date() );
            manager.save( piA );
            if ( removeOwnership )
            {
                trackerOwnershipManager.assignOwnership( trackedEntityInstance, programB, organisationUnitB, true,
                    true );
                trackerOwnershipManager.assignOwnership( trackedEntityInstance, programA, organisationUnitA, true,
                    true );
            }
            else
            {
                trackerOwnershipManager.assignOwnership( trackedEntityInstance, programB, organisationUnitA, true,
                    true );
                trackerOwnershipManager.assignOwnership( trackedEntityInstance, programA, organisationUnitA, true,
                    true );
            }
            // Assign Attribute A,B,E to Tracked Entity Instance
            attributeValueService.addTrackedEntityAttributeValue( new TrackedEntityAttributeValue(
                attributeService.getTrackedEntityAttributeByName( "AttributeA" ), trackedEntityInstance, "A" ) );
            attributeValueService.addTrackedEntityAttributeValue( new TrackedEntityAttributeValue(
                attributeService.getTrackedEntityAttributeByName( "AttributeB" ), trackedEntityInstance, "B" ) );
            attributeValueService.addTrackedEntityAttributeValue( new TrackedEntityAttributeValue(
                attributeService.getTrackedEntityAttributeByName( "AttributeC" ), trackedEntityInstance, "C" ) );
            attributeValueService.addTrackedEntityAttributeValue( new TrackedEntityAttributeValue(
                attributeService.getTrackedEntityAttributeByName( "AttributeE" ), trackedEntityInstance, "E" ) );
        } );
    }
}<|MERGE_RESOLUTION|>--- conflicted
+++ resolved
@@ -75,11 +75,8 @@
 /**
  * @author Luciano Fiandesio
  */
-<<<<<<< HEAD
 public class TrackedEntityInstanceAttributesAggregateTest extends TrackerBaseIntegrationTest
-=======
-class TrackedEntityInstanceAttributesAggregateTest extends TrackerTest
->>>>>>> 51673c95
+
 {
 
     @Autowired
