/*
 * Copyright (c) 2004-2021, University of Oslo
 * All rights reserved.
 *
 * Redistribution and use in source and binary forms, with or without
 * modification, are permitted provided that the following conditions are met:
 * Redistributions of source code must retain the above copyright notice, this
 * list of conditions and the following disclaimer.
 *
 * Redistributions in binary form must reproduce the above copyright notice,
 * this list of conditions and the following disclaimer in the documentation
 * and/or other materials provided with the distribution.
 * Neither the name of the HISP project nor the names of its contributors may
 * be used to endorse or promote products derived from this software without
 * specific prior written permission.
 *
 * THIS SOFTWARE IS PROVIDED BY THE COPYRIGHT HOLDERS AND CONTRIBUTORS "AS IS" AND
 * ANY EXPRESS OR IMPLIED WARRANTIES, INCLUDING, BUT NOT LIMITED TO, THE IMPLIED
 * WARRANTIES OF MERCHANTABILITY AND FITNESS FOR A PARTICULAR PURPOSE ARE
 * DISCLAIMED. IN NO EVENT SHALL THE COPYRIGHT OWNER OR CONTRIBUTORS BE LIABLE FOR
 * ANY DIRECT, INDIRECT, INCIDENTAL, SPECIAL, EXEMPLARY, OR CONSEQUENTIAL DAMAGES
 * (INCLUDING, BUT NOT LIMITED TO, PROCUREMENT OF SUBSTITUTE GOODS OR SERVICES;
 * LOSS OF USE, DATA, OR PROFITS; OR BUSINESS INTERRUPTION) HOWEVER CAUSED AND ON
 * ANY THEORY OF LIABILITY, WHETHER IN CONTRACT, STRICT LIABILITY, OR TORT
 * (INCLUDING NEGLIGENCE OR OTHERWISE) ARISING IN ANY WAY OUT OF THE USE OF THIS
 * SOFTWARE, EVEN IF ADVISED OF THE POSSIBILITY OF SUCH DAMAGE.
 */
package org.hisp.dhis.dxf2.events.importer.insert.validation;

import static org.hisp.dhis.DhisConvenienceTest.createOrganisationUnit;
import static org.hisp.dhis.DhisConvenienceTest.createProgram;
import static org.hisp.dhis.DhisConvenienceTest.createProgramStage;
import static org.hisp.dhis.DhisConvenienceTest.createTrackedEntityInstance;
import static org.mockito.ArgumentMatchers.anyString;
import static org.mockito.ArgumentMatchers.eq;
import static org.mockito.Mockito.when;

import java.util.HashMap;
import java.util.Map;

import org.apache.commons.lang3.tuple.Pair;
import org.hisp.dhis.common.CodeGenerator;
import org.hisp.dhis.dxf2.events.importer.shared.ImmutableEvent;
import org.hisp.dhis.dxf2.events.importer.validation.BaseValidationTest;
import org.hisp.dhis.dxf2.importsummary.ImportSummary;
import org.hisp.dhis.program.Program;
import org.hisp.dhis.program.ProgramInstance;
import org.hisp.dhis.program.ProgramStage;
import org.hisp.dhis.trackedentity.TrackedEntityInstance;
import org.junit.jupiter.api.BeforeEach;
import org.junit.jupiter.api.Test;
import org.junit.jupiter.api.extension.ExtendWith;
import org.mockito.Mock;
import org.mockito.junit.jupiter.MockitoExtension;
import org.mockito.junit.jupiter.MockitoSettings;
import org.mockito.quality.Strictness;
import org.springframework.jdbc.core.JdbcTemplate;

@MockitoSettings( strictness = Strictness.LENIENT )
@ExtendWith( MockitoExtension.class )
class ProgramInstanceRepeatableStageCheckTest extends BaseValidationTest
{

    private ProgramInstanceRepeatableStageCheck rule;

    @Mock
    private JdbcTemplate jdbcTemplate;

    @BeforeEach
    void setUp()
    {
        rule = new ProgramInstanceRepeatableStageCheck();
    }

    @Test
    void failOnNonRepeatableStageAndExistingEvents()
    {
        // Data preparation
        Program program = createProgram( 'P' );
        TrackedEntityInstance tei = createTrackedEntityInstance( 'A', createOrganisationUnit( 'A' ) );
        event.setProgramStage( CodeGenerator.generateUid() );
        event.setProgram( program.getUid() );
        event.setTrackedEntityInstance( tei.getUid() );
        ProgramStage programStage = createProgramStage( 'A', program );
        programStage.setRepeatable( false );
        when( workContext.getProgramStage( programStageIdScheme, event.getProgramStage() ) ).thenReturn( programStage );
        Map<String, Program> programMap = new HashMap<>();
        programMap.put( program.getUid(), program );
        Map<String, ProgramInstance> programInstanceMap = new HashMap<>();
        ProgramInstance programInstance = new ProgramInstance();
        programInstanceMap.put( event.getUid(), programInstance );
        Pair<TrackedEntityInstance, Boolean> teiPair = Pair.of( tei, true );
        Map<String, Pair<TrackedEntityInstance, Boolean>> teiMap = new HashMap<>();
        teiMap.put( event.getUid(), teiPair );
<<<<<<< HEAD

        when( workContext.getEventToTeiMap() ).thenReturn( teiMap );
=======
        when( workContext.getTrackedEntityInstanceMap() ).thenReturn( teiMap );
>>>>>>> 51673c95
        when( workContext.getProgramsMap() ).thenReturn( programMap );
        when( workContext.getProgramInstanceMap() ).thenReturn( programInstanceMap );
        when( workContext.getServiceDelegator() ).thenReturn( serviceDelegator );
        when( serviceDelegator.getJdbcTemplate() ).thenReturn( jdbcTemplate );
        when( jdbcTemplate.queryForObject( anyString(), eq( Boolean.class ), eq( programInstance.getId() ),
            eq( programStage.getId() ), eq( tei.getId() ) ) ).thenReturn( true );
        // Method under test
        ImportSummary summary = rule.check( new ImmutableEvent( event ), workContext );
        assertHasError( summary, event, "Program stage is not repeatable and an event already exists" );
    }

    @Test
    void successOnNonRepeatableStageAndExistingEventsOnNewEnrollment()
    {
        // Data preparation
        Program program = createProgram( 'P' );
        TrackedEntityInstance tei = createTrackedEntityInstance( 'A', createOrganisationUnit( 'A' ) );
        event.setProgramStage( CodeGenerator.generateUid() );
        event.setProgram( program.getUid() );
        event.setTrackedEntityInstance( tei.getUid() );
        ProgramStage programStage = createProgramStage( 'A', program );
        programStage.setRepeatable( false );
        when( workContext.getProgramStage( programStageIdScheme, event.getProgramStage() ) ).thenReturn( programStage );
        Map<String, Program> programMap = new HashMap<>();
        programMap.put( program.getUid(), program );
        Map<String, ProgramInstance> programInstanceMap = new HashMap<>();
        ProgramInstance programInstance = new ProgramInstance();
        programInstanceMap.put( event.getUid(), programInstance );
        Pair<TrackedEntityInstance, Boolean> teiPair = Pair.of( tei, true );
        Map<String, Pair<TrackedEntityInstance, Boolean>> teiMap = new HashMap<>();
        teiMap.put( event.getUid(), teiPair );
<<<<<<< HEAD

        when( workContext.getEventToTeiMap() ).thenReturn( teiMap );
=======
        when( workContext.getTrackedEntityInstanceMap() ).thenReturn( teiMap );
>>>>>>> 51673c95
        when( workContext.getProgramsMap() ).thenReturn( programMap );
        when( workContext.getProgramInstanceMap() ).thenReturn( programInstanceMap );
        when( workContext.getServiceDelegator() ).thenReturn( serviceDelegator );
        when( serviceDelegator.getJdbcTemplate() ).thenReturn( jdbcTemplate );
        when( jdbcTemplate.queryForObject( anyString(), eq( Boolean.class ), eq( programInstance.getId() ),
            eq( programStage.getId() ), eq( tei.getId() ) ) ).thenReturn( false );
        // Method under test
        ImportSummary summary = rule.check( new ImmutableEvent( event ), workContext );
        assertNoError( summary );
    }
}<|MERGE_RESOLUTION|>--- conflicted
+++ resolved
@@ -92,12 +92,8 @@
         Pair<TrackedEntityInstance, Boolean> teiPair = Pair.of( tei, true );
         Map<String, Pair<TrackedEntityInstance, Boolean>> teiMap = new HashMap<>();
         teiMap.put( event.getUid(), teiPair );
-<<<<<<< HEAD
 
         when( workContext.getEventToTeiMap() ).thenReturn( teiMap );
-=======
-        when( workContext.getTrackedEntityInstanceMap() ).thenReturn( teiMap );
->>>>>>> 51673c95
         when( workContext.getProgramsMap() ).thenReturn( programMap );
         when( workContext.getProgramInstanceMap() ).thenReturn( programInstanceMap );
         when( workContext.getServiceDelegator() ).thenReturn( serviceDelegator );
@@ -129,12 +125,9 @@
         Pair<TrackedEntityInstance, Boolean> teiPair = Pair.of( tei, true );
         Map<String, Pair<TrackedEntityInstance, Boolean>> teiMap = new HashMap<>();
         teiMap.put( event.getUid(), teiPair );
-<<<<<<< HEAD
 
         when( workContext.getEventToTeiMap() ).thenReturn( teiMap );
-=======
-        when( workContext.getTrackedEntityInstanceMap() ).thenReturn( teiMap );
->>>>>>> 51673c95
+
         when( workContext.getProgramsMap() ).thenReturn( programMap );
         when( workContext.getProgramInstanceMap() ).thenReturn( programInstanceMap );
         when( workContext.getServiceDelegator() ).thenReturn( serviceDelegator );
