--- conflicted
+++ resolved
@@ -136,13 +136,8 @@
     public void setUpTest()
     {
         userService = _userService;
-<<<<<<< HEAD
 
         adminUser = createAndInjectAdminUser();
-
-=======
-        createAndInjectAdminUser();
->>>>>>> 18b02f71
         // Metadata
         PeriodType ptA = periodService.getPeriodTypeByName( MonthlyPeriodType.NAME );
         deA = createDataElement( 'A' );
@@ -236,7 +231,6 @@
     void testExportAttributeOptionComboAccessSuperUser()
         throws IOException
     {
-<<<<<<< HEAD
 //        // User
 //
         User adminUser = createUser( 'A', Lists.newArrayList( "ALL" ) );
@@ -246,16 +240,6 @@
 
         enableDataSharing( adminUser, coA, DATA_READ );
         enableDataSharing( adminUser, coB, DATA_READ );
-
-=======
-        // User
-        User user = createUser( 'A', Lists.newArrayList( "ALL" ) );
-        user.setOrganisationUnits( Sets.newHashSet( ouA ) );
-        setCurrentUser( user );
-        // Sharing
-        enableDataSharing( user, coA, DATA_READ );
-        enableDataSharing( user, coB, DATA_READ );
->>>>>>> 18b02f71
         idObjectManager.update( coA );
         idObjectManager.update( coB );
         // Test
