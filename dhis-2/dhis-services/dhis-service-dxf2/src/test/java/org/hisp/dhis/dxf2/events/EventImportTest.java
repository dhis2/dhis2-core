--- conflicted
+++ resolved
@@ -424,15 +424,12 @@
         Event invalidEvent = createEvent( "eventUid005" );
         invalidEvent.setOrgUnit( "INVALID" );
         enrollment.setEvents( Lists.newArrayList( validEvent, invalidEvent ) );
-<<<<<<< HEAD
 
         ImportSummary importSummary = enrollmentService
             .mergeOrDeleteEnrollments( Collections.singletonList( enrollment ), ImportOptions.getDefaultImportOptions(),
                 null, true )
             .getImportSummaries().get( 0 );
-=======
-        ImportSummary importSummary = enrollmentService.addEnrollment( enrollment, null );
->>>>>>> 51673c95
+
         assertEquals( ImportStatus.SUCCESS, importSummary.getStatus() );
         assertEquals( 1, importSummary.getImportCount().getImported() );
         assertEquals( 0, importSummary.getImportCount().getIgnored() );
