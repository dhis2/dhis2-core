package org.hisp.dhis.dxf2.events;

/*
 * Copyright (c) 2004-2019, University of Oslo
 * All rights reserved.
 *
 * Redistribution and use in source and binary forms, with or without
 * modification, are permitted provided that the following conditions are met:
 * Redistributions of source code must retain the above copyright notice, this
 * list of conditions and the following disclaimer.
 *
 * Redistributions in binary form must reproduce the above copyright notice,
 * this list of conditions and the following disclaimer in the documentation
 * and/or other materials provided with the distribution.
 * Neither the name of the HISP project nor the names of its contributors may
 * be used to endorse or promote products derived from this software without
 * specific prior written permission.
 *
 * THIS SOFTWARE IS PROVIDED BY THE COPYRIGHT HOLDERS AND CONTRIBUTORS "AS IS" AND
 * ANY EXPRESS OR IMPLIED WARRANTIES, INCLUDING, BUT NOT LIMITED TO, THE IMPLIED
 * WARRANTIES OF MERCHANTABILITY AND FITNESS FOR A PARTICULAR PURPOSE ARE
 * DISCLAIMED. IN NO EVENT SHALL THE COPYRIGHT OWNER OR CONTRIBUTORS BE LIABLE FOR
 * ANY DIRECT, INDIRECT, INCIDENTAL, SPECIAL, EXEMPLARY, OR CONSEQUENTIAL DAMAGES
 * (INCLUDING, BUT NOT LIMITED TO, PROCUREMENT OF SUBSTITUTE GOODS OR SERVICES;
 * LOSS OF USE, DATA, OR PROFITS; OR BUSINESS INTERRUPTION) HOWEVER CAUSED AND ON
 * ANY THEORY OF LIABILITY, WHETHER IN CONTRACT, STRICT LIABILITY, OR TORT
 * (INCLUDING NEGLIGENCE OR OTHERWISE) ARISING IN ANY WAY OUT OF THE USE OF THIS
 * SOFTWARE, EVEN IF ADVISED OF THE POSSIBILITY OF SUCH DAMAGE.
 */

<<<<<<< HEAD
import static junit.framework.TestCase.assertTrue;
import static org.junit.Assert.assertEquals;
import static org.junit.Assert.assertThat;
=======
import static org.junit.Assert.*;
import static junit.framework.TestCase.assertTrue;
>>>>>>> 097ed264

import java.io.ByteArrayInputStream;
import java.io.IOException;
import java.io.InputStream;
import java.util.ArrayList;
import java.util.Date;
import java.util.HashSet;
import java.util.List;

import com.vividsolutions.jts.geom.Geometry;
import org.hamcrest.CoreMatchers;
import org.hisp.dhis.DhisSpringTest;
import org.hisp.dhis.common.IdentifiableObjectManager;
import org.hisp.dhis.common.ValueType;
import org.hisp.dhis.dataelement.DataElement;
import org.hisp.dhis.dxf2.common.ImportOptions;
import org.hisp.dhis.dxf2.events.enrollment.Enrollment;
import org.hisp.dhis.dxf2.events.enrollment.EnrollmentService;
<<<<<<< HEAD
import org.hisp.dhis.dxf2.events.event.EventSearchParams;
=======
import org.hisp.dhis.dxf2.events.event.Event;
>>>>>>> 097ed264
import org.hisp.dhis.dxf2.events.event.EventService;
import org.hisp.dhis.dxf2.events.event.Events;
import org.hisp.dhis.dxf2.events.trackedentity.TrackedEntityInstance;
import org.hisp.dhis.dxf2.events.trackedentity.TrackedEntityInstanceService;
import org.hisp.dhis.dxf2.importsummary.ImportStatus;
import org.hisp.dhis.dxf2.importsummary.ImportSummaries;
import org.hisp.dhis.dxf2.importsummary.ImportSummary;
<<<<<<< HEAD
import org.hisp.dhis.organisationunit.FeatureType;
=======
import org.hisp.dhis.event.EventStatus;
import org.hisp.dhis.importexport.ImportStrategy;
>>>>>>> 097ed264
import org.hisp.dhis.organisationunit.OrganisationUnit;
import org.hisp.dhis.program.*;
import org.hisp.dhis.trackedentity.TrackedEntityType;
import org.hisp.dhis.trackedentity.TrackedEntityTypeService;
import org.hisp.dhis.user.UserService;
import org.json.simple.JSONArray;
import org.json.simple.JSONObject;
import org.junit.Test;
import org.springframework.beans.factory.annotation.Autowired;

import com.google.common.collect.Sets;

/**
 * @author Ameen Mohamed <ameen@dhis2.org>
 */
public class EventImportTest
    extends DhisSpringTest
{
    @Autowired
    private EventService eventService;

    @Autowired
    private TrackedEntityTypeService trackedEntityTypeService;

    @Autowired
    private TrackedEntityInstanceService trackedEntityInstanceService;

    @Autowired
    private ProgramStageDataElementService programStageDataElementService;

    @Autowired
    private EnrollmentService enrollmentService;

    @Autowired
    private IdentifiableObjectManager manager;

    @Autowired
    private ProgramInstanceService programInstanceService;

    @Autowired
    private ProgramStageInstanceService programStageInstanceService;

    @Autowired
    private UserService _userService;

    private TrackedEntityInstance trackedEntityInstanceMaleA;

    private OrganisationUnit organisationUnitA;

    private OrganisationUnit organisationUnitB;

    private DataElement dataElementA;

    private DataElement dataElementA2;

    private DataElement dataElementB;

    private Program programA;

    private Program programB;

    private ProgramStage programStageA;

    private ProgramStage programStageA2;

    private ProgramStage programStageB;

    private ProgramInstance pi;

    private Event event;

    @Override
    protected void setUpTest()
        throws Exception
    {
        userService = _userService;

        organisationUnitA = createOrganisationUnit( 'A' );
        organisationUnitB = createOrganisationUnit( 'B' );
        manager.save( organisationUnitA );
        manager.save( organisationUnitB );

        TrackedEntityType trackedEntityType = createTrackedEntityType( 'A' );
        trackedEntityTypeService.addTrackedEntityType( trackedEntityType );

        org.hisp.dhis.trackedentity.TrackedEntityInstance maleA = createTrackedEntityInstance( organisationUnitA );

        maleA.setTrackedEntityType( trackedEntityType );

        manager.save( maleA );

        trackedEntityInstanceMaleA = trackedEntityInstanceService.getTrackedEntityInstance( maleA );

        dataElementA = createDataElement( 'A' );
        dataElementA.setValueType( ValueType.INTEGER );
        manager.save( dataElementA );

        dataElementA2 = createDataElement( 'a' );
        dataElementA2.setValueType( ValueType.INTEGER );
        manager.save( dataElementA2 );

        dataElementB = createDataElement( 'B' );
        dataElementB.setValueType( ValueType.INTEGER );
        manager.save( dataElementB );

        programStageA = createProgramStage( 'A', 0 );
        programStageA.setFeatureType( FeatureType.POINT );
        manager.save( programStageA );

        programStageA2 = createProgramStage( 'a', 0 );
        programStageA2.setFeatureType( FeatureType.POINT );
        programStageA2.setRepeatable( true );
        manager.save( programStageA2 );

        programStageB = createProgramStage( 'B', 0 );
        programStageB.setFeatureType( FeatureType.POINT );
        manager.save( programStageB );

        programA = createProgram( 'A', new HashSet<>(), organisationUnitA );
        programA.setProgramType( ProgramType.WITH_REGISTRATION );
        manager.save( programA );

        programB = createProgram( 'B', new HashSet<>(), organisationUnitB );
        programB.setProgramType( ProgramType.WITHOUT_REGISTRATION );
        manager.save( programB );

        ProgramStageDataElement programStageDataElement = new ProgramStageDataElement();
        programStageDataElement.setDataElement( dataElementA );
        programStageDataElement.setProgramStage( programStageA );
        programStageDataElementService.addProgramStageDataElement( programStageDataElement );

        ProgramStageDataElement programStageDataElementA2 = new ProgramStageDataElement();
        programStageDataElementA2.setDataElement( dataElementA2 );
        programStageDataElementA2.setProgramStage( programStageA2 );
        programStageDataElementService.addProgramStageDataElement( programStageDataElementA2 );

        ProgramStageDataElement programStageDataElementB = new ProgramStageDataElement();
        programStageDataElementB.setDataElement( dataElementB );
        programStageDataElementB.setProgramStage( programStageB );
        programStageDataElementService.addProgramStageDataElement( programStageDataElementB );

        programStageA.getProgramStageDataElements().add( programStageDataElement );
        programStageA2.getProgramStageDataElements().add( programStageDataElementA2 );
        programStageA.setProgram( programA );
        programStageA2.setProgram( programA );
        programA.getProgramStages().add( programStageA );
        programA.getProgramStages().add( programStageA2 );

        programStageB.getProgramStageDataElements().add( programStageDataElementB );
        programStageB.setProgram( programB );
        programB.getProgramStages().add( programStageB );

        manager.update( programStageA );
        manager.update( programStageA2 );
        manager.update( programA );
        manager.update( programStageB );
        manager.update( programB );

        pi = new ProgramInstance();
        pi.setEnrollmentDate( new Date() );
        pi.setIncidentDate( new Date() );
        pi.setProgram( programB );
        pi.setStatus( ProgramStatus.ACTIVE );
        pi.setStoredBy( "test" );

        event = createEvent( "eventUid001" );

        createUserAndInjectSecurityContext( true );
    }

    @Test
    public void testAddEventOnProgramWithoutRegistration()
        throws IOException
    {
        InputStream is = createEventJsonInputStream( programB.getUid(), programStageB.getUid(), organisationUnitB.getUid(), null, dataElementB, "10" );
        ImportSummaries importSummaries = eventService.addEventsJson( is, null );
        assertEquals( ImportStatus.SUCCESS, importSummaries.getStatus() );
    }

    @Test
    public void testAddEventOnProgramWithoutRegistrationAndExistingProgramInstance()
        throws IOException
    {
        ProgramInstance pi = new ProgramInstance();
        pi.setEnrollmentDate( new Date() );
        pi.setIncidentDate( new Date() );
        pi.setProgram( programB );
        pi.setStatus( ProgramStatus.ACTIVE );
        pi.setStoredBy( "test" );

        programInstanceService.addProgramInstance( pi );

        InputStream is = createEventJsonInputStream( programB.getUid(), programStageB.getUid(), organisationUnitB.getUid(), null, dataElementB, "10" );
        ImportSummaries importSummaries = eventService.addEventsJson( is, null );
        assertEquals( ImportStatus.SUCCESS, importSummaries.getStatus() );
    }

    @Test
    public void testAddEventOnNonExistentProgram()
        throws IOException
    {
        InputStream is = createEventJsonInputStream( "null", programStageB.getUid(), organisationUnitB.getUid(), null, dataElementB, "10" );
        ImportSummaries importSummaries = eventService.addEventsJson( is, null );
        assertEquals( ImportStatus.ERROR, importSummaries.getStatus() );
        assertThat( importSummaries.getImportSummaries().get( 0 ).getDescription(), CoreMatchers.containsString( "does not point to a valid program" ) );

    }

    @Test
    public void testAddEventOnNonExistentProgramStage()
        throws IOException
    {
        InputStream is = createEventJsonInputStream( programA.getUid(), "null", organisationUnitA.getUid(), null, dataElementA, "10" );
        ImportSummaries importSummaries = eventService.addEventsJson( is, null );
        assertEquals( ImportStatus.ERROR, importSummaries.getStatus() );
        assertThat( importSummaries.getImportSummaries().get( 0 ).getDescription(), CoreMatchers.containsString( "does not point to a valid programStage" ) );

    }

    @Test
    public void testAddEventOnProgramWithRegistration()
        throws IOException
    {
        Enrollment enrollment = createEnrollment( programA.getUid(), trackedEntityInstanceMaleA.getTrackedEntityInstance() );
        ImportSummary importSummary = enrollmentService.addEnrollment( enrollment, null, null );
        assertEquals( ImportStatus.SUCCESS, importSummary.getStatus() );
        InputStream is = createEventJsonInputStream( programA.getUid(), programStageA.getUid(), organisationUnitA.getUid(),
            trackedEntityInstanceMaleA.getTrackedEntityInstance(), dataElementA, "10" );
        ImportSummaries importSummaries = eventService.addEventsJson( is, null );
        assertEquals( ImportStatus.SUCCESS, importSummaries.getStatus() );
    }

    @Test
    public void testAddEventOnProgramWithRegistrationWithoutTei()
        throws IOException
    {
        InputStream is = createEventJsonInputStream( programA.getUid(), programStageA.getUid(), organisationUnitA.getUid(), null, dataElementA, "10" );
        ImportSummaries importSummaries = eventService.addEventsJson( is, null );
        assertEquals( ImportStatus.ERROR, importSummaries.getStatus() );
        assertThat( importSummaries.getImportSummaries().get( 0 ).getDescription(),
            CoreMatchers.containsString( "Event.trackedEntityInstance does not point to a valid tracked entity instance: null" ) );
    }

    @Test
    public void testAddEventOnProgramWithRegistrationWithInvalidTei()
        throws IOException
    {
        InputStream is = createEventJsonInputStream( programA.getUid(), programStageA.getUid(), organisationUnitA.getUid(), "null", dataElementA, "10" );
        ImportSummaries importSummaries = eventService.addEventsJson( is, null );
        assertEquals( ImportStatus.ERROR, importSummaries.getStatus() );
        assertThat( importSummaries.getImportSummaries().get( 0 ).getDescription(),
            CoreMatchers.containsString( "Event.trackedEntityInstance does not point to a valid tracked entity instance: null" ) );

    }

    @Test
    public void testAddEventOnProgramWithRegistrationButWithoutEnrollment()
        throws IOException
    {
        InputStream is = createEventJsonInputStream( programA.getUid(), programStageA.getUid(), organisationUnitA.getUid(),
            trackedEntityInstanceMaleA.getTrackedEntityInstance(), dataElementA, "10" );
        ImportSummaries importSummaries = eventService.addEventsJson( is, null );
        assertEquals( ImportStatus.ERROR, importSummaries.getStatus() );
        assertThat( importSummaries.getImportSummaries().get( 0 ).getDescription(), CoreMatchers.containsString( "is not enrolled in program" ) );
    }

    @Test
    public void testAddEventOnRepeatableProgramStageWithRegistration()
        throws IOException
    {
        Enrollment enrollment = createEnrollment( programA.getUid(), trackedEntityInstanceMaleA.getTrackedEntityInstance() );
        ImportSummary importSummary = enrollmentService.addEnrollment( enrollment, null, null );
        assertEquals( ImportStatus.SUCCESS, importSummary.getStatus() );
        InputStream is = createEventJsonInputStream( programA.getUid(), programStageA2.getUid(), organisationUnitA.getUid(),
            trackedEntityInstanceMaleA.getTrackedEntityInstance(), dataElementA2, "10" );
        ImportSummaries importSummaries = eventService.addEventsJson( is, null );
        assertEquals( ImportStatus.SUCCESS, importSummaries.getStatus() );
    }

    @Test
<<<<<<< HEAD
=======
    public void testEventDeletion() throws IOException
    {
        programInstanceService.addProgramInstance( pi );

        ImportOptions importOptions = new ImportOptions();

        ImportSummary importSummary = eventService.addEvent( event, importOptions, false );
        assertEquals( ImportStatus.SUCCESS, importSummary.getStatus() );

        ProgramStageInstance psi = programStageInstanceService.getProgramStageInstance( event.getUid() );
        assertNotNull( psi );

        importSummary = eventService.deleteEvent( event.getUid() );
        assertEquals( ImportStatus.SUCCESS, importSummary.getStatus() );

        psi = programStageInstanceService.getProgramStageInstance( event.getUid() );
        assertNull( psi );

        boolean existsDeleted = programStageInstanceService.programStageInstanceExistsIncludingDeleted( event.getUid() );
        assertTrue( existsDeleted );
    }

    @Test
    public void testAddAlreadyDeletedEvent() throws IOException
    {
        programInstanceService.addProgramInstance( pi );

        ImportOptions importOptions = new ImportOptions();

        eventService.addEvent( event, importOptions, false );
        eventService.deleteEvent( event.getUid() );

        manager.flush();

        importOptions.setImportStrategy( ImportStrategy.CREATE );
        event.setDeleted( true );
        ImportSummary importSummary = eventService.addEvent( event, importOptions, false );

        assertEquals( ImportStatus.ERROR, importSummary.getStatus() );
        assertEquals( 1, importSummary.getImportCount().getIgnored() );
        assertTrue( importSummary.getDescription().contains( "already exists or was deleted earlier" ) );
    }

    @Test
    public void testAddAlreadyDeletedEventInBulk() throws IOException
    {
        programInstanceService.addProgramInstance( pi );

        ImportOptions importOptions = new ImportOptions();

        eventService.addEvent( event, importOptions, false );
        eventService.deleteEvent( event.getUid() );

        manager.flush();

        Event event2 = createEvent( "eventUid002" );
        Event event3 = createEvent( "eventUid003" );

        importOptions.setImportStrategy( ImportStrategy.CREATE );
        event.setDeleted( true );

        List<Event> events = new ArrayList<>();
        events.add( event );
        events.add( event2 );
        events.add( event3 );

        ImportSummaries importSummaries = eventService.addEvents( events, importOptions, true );

        assertEquals( ImportStatus.ERROR, importSummaries.getStatus() );
        assertEquals( 1, importSummaries.getIgnored() );
        assertEquals( 2, importSummaries.getImported() );
        assertTrue( importSummaries.getImportSummaries().stream()
            .anyMatch( is -> is.getDescription().contains( "already exists or was deleted earlier" ) ) );

        manager.flush();
        List<String> uids = new ArrayList<>();
        uids.add( "eventUid001" );
        uids.add( "eventUid002" );
        uids.add( "eventUid003" );
        List<String> fetchedUids = programStageInstanceService.getProgramStageInstanceUidsIncludingDeleted( uids );

        assertTrue( Sets.difference( new HashSet<>( uids ), new HashSet<>( fetchedUids ) ).isEmpty() );
    }

    @Test
>>>>>>> 097ed264
    public void testGeometry()
        throws IOException
    {
        InputStream is = createEventJsonInputStream( programB.getUid(), programStageB.getUid(),
            organisationUnitB.getUid(), null, dataElementB, "10" );
        ImportSummaries importSummaries = eventService.addEventsJson( is, null );
        assertEquals( ImportStatus.SUCCESS, importSummaries.getStatus() );
    }

    @SuppressWarnings("unchecked")
    private InputStream createEventJsonInputStream( String program, String programStage, String orgUnit, String person, DataElement dataElement, String value )
    {
        JSONObject eventJsonPayload = new JSONObject();
        eventJsonPayload.put( "program", program );
        eventJsonPayload.put( "programStage", programStage );
        eventJsonPayload.put( "orgUnit", orgUnit );
        eventJsonPayload.put( "status", "COMPLETED" );
        eventJsonPayload.put( "eventDate", "2018-08-20" );
        eventJsonPayload.put( "completedDate", "2018-08-27" );
        eventJsonPayload.put( "trackedEntityInstance", person );

        JSONObject dataValue = new JSONObject();
        dataValue.put( "dataElement", dataElement.getUid() );
        dataValue.put( "value", value );

        JSONObject geometry = new JSONObject();
        geometry.put( "type", "Point" );
        JSONArray coordinates = new JSONArray();
        coordinates.add( "1.33343" );
        coordinates.add( "-21.9954" );
        geometry.put( "coordinates", coordinates );
        eventJsonPayload.put( "geometry", geometry );

        JSONArray dataValues = new JSONArray();
        dataValues.add( dataValue );
        eventJsonPayload.put( "dataValues", dataValues );

        InputStream is = new ByteArrayInputStream( eventJsonPayload.toString().getBytes() );

        return is;
    }

    private Enrollment createEnrollment( String program, String person )
    {
        Enrollment enrollment = new Enrollment();
        enrollment.setOrgUnit( organisationUnitA.getUid() );
        enrollment.setProgram( program );
        enrollment.setTrackedEntityInstance( person );
        enrollment.setEnrollmentDate( new Date() );
        enrollment.setIncidentDate( new Date() );

        return enrollment;
    }

    private Event createEvent( String uid )
    {
        Event event = new Event();
        event.setUid( uid );
        event.setEvent( uid );
        event.setStatus( EventStatus.ACTIVE );
        event.setProgram( programB.getUid() );
        event.setProgramStage( programStageB.getUid() );
        event.setTrackedEntityInstance( trackedEntityInstanceMaleA.getTrackedEntityInstance() );
        event.setOrgUnit( organisationUnitB.getUid() );
        event.setEnrollment( pi.getUid() );
        event.setEventDate( "2019-10-24" );
        event.setDeleted( false );

        return event;
    }
}<|MERGE_RESOLUTION|>--- conflicted
+++ resolved
@@ -28,14 +28,8 @@
  * SOFTWARE, EVEN IF ADVISED OF THE POSSIBILITY OF SUCH DAMAGE.
  */
 
-<<<<<<< HEAD
-import static junit.framework.TestCase.assertTrue;
-import static org.junit.Assert.assertEquals;
-import static org.junit.Assert.assertThat;
-=======
 import static org.junit.Assert.*;
 import static junit.framework.TestCase.assertTrue;
->>>>>>> 097ed264
 
 import java.io.ByteArrayInputStream;
 import java.io.IOException;
@@ -54,11 +48,8 @@
 import org.hisp.dhis.dxf2.common.ImportOptions;
 import org.hisp.dhis.dxf2.events.enrollment.Enrollment;
 import org.hisp.dhis.dxf2.events.enrollment.EnrollmentService;
-<<<<<<< HEAD
 import org.hisp.dhis.dxf2.events.event.EventSearchParams;
-=======
 import org.hisp.dhis.dxf2.events.event.Event;
->>>>>>> 097ed264
 import org.hisp.dhis.dxf2.events.event.EventService;
 import org.hisp.dhis.dxf2.events.event.Events;
 import org.hisp.dhis.dxf2.events.trackedentity.TrackedEntityInstance;
@@ -66,12 +57,9 @@
 import org.hisp.dhis.dxf2.importsummary.ImportStatus;
 import org.hisp.dhis.dxf2.importsummary.ImportSummaries;
 import org.hisp.dhis.dxf2.importsummary.ImportSummary;
-<<<<<<< HEAD
 import org.hisp.dhis.organisationunit.FeatureType;
-=======
 import org.hisp.dhis.event.EventStatus;
 import org.hisp.dhis.importexport.ImportStrategy;
->>>>>>> 097ed264
 import org.hisp.dhis.organisationunit.OrganisationUnit;
 import org.hisp.dhis.program.*;
 import org.hisp.dhis.trackedentity.TrackedEntityType;
@@ -246,7 +234,8 @@
     public void testAddEventOnProgramWithoutRegistration()
         throws IOException
     {
-        InputStream is = createEventJsonInputStream( programB.getUid(), programStageB.getUid(), organisationUnitB.getUid(), null, dataElementB, "10" );
+        InputStream is = createEventJsonInputStream( programB.getUid(), programStageB.getUid(),
+            organisationUnitB.getUid(), null, dataElementB, "10" );
         ImportSummaries importSummaries = eventService.addEventsJson( is, null );
         assertEquals( ImportStatus.SUCCESS, importSummaries.getStatus() );
     }
@@ -264,7 +253,8 @@
 
         programInstanceService.addProgramInstance( pi );
 
-        InputStream is = createEventJsonInputStream( programB.getUid(), programStageB.getUid(), organisationUnitB.getUid(), null, dataElementB, "10" );
+        InputStream is = createEventJsonInputStream( programB.getUid(), programStageB.getUid(),
+            organisationUnitB.getUid(), null, dataElementB, "10" );
         ImportSummaries importSummaries = eventService.addEventsJson( is, null );
         assertEquals( ImportStatus.SUCCESS, importSummaries.getStatus() );
     }
@@ -273,10 +263,12 @@
     public void testAddEventOnNonExistentProgram()
         throws IOException
     {
-        InputStream is = createEventJsonInputStream( "null", programStageB.getUid(), organisationUnitB.getUid(), null, dataElementB, "10" );
+        InputStream is = createEventJsonInputStream( "null", programStageB.getUid(), organisationUnitB.getUid(), null,
+            dataElementB, "10" );
         ImportSummaries importSummaries = eventService.addEventsJson( is, null );
         assertEquals( ImportStatus.ERROR, importSummaries.getStatus() );
-        assertThat( importSummaries.getImportSummaries().get( 0 ).getDescription(), CoreMatchers.containsString( "does not point to a valid program" ) );
+        assertThat( importSummaries.getImportSummaries().get( 0 ).getDescription(),
+            CoreMatchers.containsString( "does not point to a valid program" ) );
 
     }
 
@@ -284,10 +276,12 @@
     public void testAddEventOnNonExistentProgramStage()
         throws IOException
     {
-        InputStream is = createEventJsonInputStream( programA.getUid(), "null", organisationUnitA.getUid(), null, dataElementA, "10" );
+        InputStream is = createEventJsonInputStream( programA.getUid(), "null", organisationUnitA.getUid(), null,
+            dataElementA, "10" );
         ImportSummaries importSummaries = eventService.addEventsJson( is, null );
         assertEquals( ImportStatus.ERROR, importSummaries.getStatus() );
-        assertThat( importSummaries.getImportSummaries().get( 0 ).getDescription(), CoreMatchers.containsString( "does not point to a valid programStage" ) );
+        assertThat( importSummaries.getImportSummaries().get( 0 ).getDescription(),
+            CoreMatchers.containsString( "does not point to a valid programStage" ) );
 
     }
 
@@ -295,10 +289,12 @@
     public void testAddEventOnProgramWithRegistration()
         throws IOException
     {
-        Enrollment enrollment = createEnrollment( programA.getUid(), trackedEntityInstanceMaleA.getTrackedEntityInstance() );
+        Enrollment enrollment = createEnrollment( programA.getUid(),
+            trackedEntityInstanceMaleA.getTrackedEntityInstance() );
         ImportSummary importSummary = enrollmentService.addEnrollment( enrollment, null, null );
         assertEquals( ImportStatus.SUCCESS, importSummary.getStatus() );
-        InputStream is = createEventJsonInputStream( programA.getUid(), programStageA.getUid(), organisationUnitA.getUid(),
+        InputStream is = createEventJsonInputStream( programA.getUid(), programStageA.getUid(),
+            organisationUnitA.getUid(),
             trackedEntityInstanceMaleA.getTrackedEntityInstance(), dataElementA, "10" );
         ImportSummaries importSummaries = eventService.addEventsJson( is, null );
         assertEquals( ImportStatus.SUCCESS, importSummaries.getStatus() );
@@ -308,22 +304,26 @@
     public void testAddEventOnProgramWithRegistrationWithoutTei()
         throws IOException
     {
-        InputStream is = createEventJsonInputStream( programA.getUid(), programStageA.getUid(), organisationUnitA.getUid(), null, dataElementA, "10" );
+        InputStream is = createEventJsonInputStream( programA.getUid(), programStageA.getUid(),
+            organisationUnitA.getUid(), null, dataElementA, "10" );
         ImportSummaries importSummaries = eventService.addEventsJson( is, null );
         assertEquals( ImportStatus.ERROR, importSummaries.getStatus() );
         assertThat( importSummaries.getImportSummaries().get( 0 ).getDescription(),
-            CoreMatchers.containsString( "Event.trackedEntityInstance does not point to a valid tracked entity instance: null" ) );
+            CoreMatchers.containsString(
+                "Event.trackedEntityInstance does not point to a valid tracked entity instance: null" ) );
     }
 
     @Test
     public void testAddEventOnProgramWithRegistrationWithInvalidTei()
         throws IOException
     {
-        InputStream is = createEventJsonInputStream( programA.getUid(), programStageA.getUid(), organisationUnitA.getUid(), "null", dataElementA, "10" );
+        InputStream is = createEventJsonInputStream( programA.getUid(), programStageA.getUid(),
+            organisationUnitA.getUid(), "null", dataElementA, "10" );
         ImportSummaries importSummaries = eventService.addEventsJson( is, null );
         assertEquals( ImportStatus.ERROR, importSummaries.getStatus() );
         assertThat( importSummaries.getImportSummaries().get( 0 ).getDescription(),
-            CoreMatchers.containsString( "Event.trackedEntityInstance does not point to a valid tracked entity instance: null" ) );
+            CoreMatchers.containsString(
+                "Event.trackedEntityInstance does not point to a valid tracked entity instance: null" ) );
 
     }
 
@@ -331,30 +331,33 @@
     public void testAddEventOnProgramWithRegistrationButWithoutEnrollment()
         throws IOException
     {
-        InputStream is = createEventJsonInputStream( programA.getUid(), programStageA.getUid(), organisationUnitA.getUid(),
+        InputStream is = createEventJsonInputStream( programA.getUid(), programStageA.getUid(),
+            organisationUnitA.getUid(),
             trackedEntityInstanceMaleA.getTrackedEntityInstance(), dataElementA, "10" );
         ImportSummaries importSummaries = eventService.addEventsJson( is, null );
         assertEquals( ImportStatus.ERROR, importSummaries.getStatus() );
-        assertThat( importSummaries.getImportSummaries().get( 0 ).getDescription(), CoreMatchers.containsString( "is not enrolled in program" ) );
+        assertThat( importSummaries.getImportSummaries().get( 0 ).getDescription(),
+            CoreMatchers.containsString( "is not enrolled in program" ) );
     }
 
     @Test
     public void testAddEventOnRepeatableProgramStageWithRegistration()
         throws IOException
     {
-        Enrollment enrollment = createEnrollment( programA.getUid(), trackedEntityInstanceMaleA.getTrackedEntityInstance() );
+        Enrollment enrollment = createEnrollment( programA.getUid(),
+            trackedEntityInstanceMaleA.getTrackedEntityInstance() );
         ImportSummary importSummary = enrollmentService.addEnrollment( enrollment, null, null );
         assertEquals( ImportStatus.SUCCESS, importSummary.getStatus() );
-        InputStream is = createEventJsonInputStream( programA.getUid(), programStageA2.getUid(), organisationUnitA.getUid(),
+        InputStream is = createEventJsonInputStream( programA.getUid(), programStageA2.getUid(),
+            organisationUnitA.getUid(),
             trackedEntityInstanceMaleA.getTrackedEntityInstance(), dataElementA2, "10" );
         ImportSummaries importSummaries = eventService.addEventsJson( is, null );
         assertEquals( ImportStatus.SUCCESS, importSummaries.getStatus() );
     }
 
     @Test
-<<<<<<< HEAD
-=======
-    public void testEventDeletion() throws IOException
+    public void testEventDeletion()
+        throws IOException
     {
         programInstanceService.addProgramInstance( pi );
 
@@ -372,12 +375,14 @@
         psi = programStageInstanceService.getProgramStageInstance( event.getUid() );
         assertNull( psi );
 
-        boolean existsDeleted = programStageInstanceService.programStageInstanceExistsIncludingDeleted( event.getUid() );
+        boolean existsDeleted = programStageInstanceService
+            .programStageInstanceExistsIncludingDeleted( event.getUid() );
         assertTrue( existsDeleted );
     }
 
     @Test
-    public void testAddAlreadyDeletedEvent() throws IOException
+    public void testAddAlreadyDeletedEvent()
+        throws IOException
     {
         programInstanceService.addProgramInstance( pi );
 
@@ -398,7 +403,8 @@
     }
 
     @Test
-    public void testAddAlreadyDeletedEventInBulk() throws IOException
+    public void testAddAlreadyDeletedEventInBulk()
+        throws IOException
     {
         programInstanceService.addProgramInstance( pi );
 
@@ -439,7 +445,6 @@
     }
 
     @Test
->>>>>>> 097ed264
     public void testGeometry()
         throws IOException
     {
@@ -449,8 +454,9 @@
         assertEquals( ImportStatus.SUCCESS, importSummaries.getStatus() );
     }
 
-    @SuppressWarnings("unchecked")
-    private InputStream createEventJsonInputStream( String program, String programStage, String orgUnit, String person, DataElement dataElement, String value )
+    @SuppressWarnings( "unchecked" )
+    private InputStream createEventJsonInputStream( String program, String programStage, String orgUnit, String person,
+        DataElement dataElement, String value )
     {
         JSONObject eventJsonPayload = new JSONObject();
         eventJsonPayload.put( "program", program );
