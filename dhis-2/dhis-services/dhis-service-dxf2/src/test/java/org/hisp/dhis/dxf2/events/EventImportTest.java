--- conflicted
+++ resolved
@@ -28,13 +28,8 @@
  * SOFTWARE, EVEN IF ADVISED OF THE POSSIBILITY OF SUCH DAMAGE.
  */
 
-<<<<<<< HEAD
 import static org.junit.Assert.*;
-=======
 import static junit.framework.TestCase.assertTrue;
-import static org.junit.Assert.assertEquals;
-import static org.junit.Assert.assertThat;
->>>>>>> 735ad481
 
 import java.io.ByteArrayInputStream;
 import java.io.IOException;
@@ -53,11 +48,8 @@
 import org.hisp.dhis.dxf2.common.ImportOptions;
 import org.hisp.dhis.dxf2.events.enrollment.Enrollment;
 import org.hisp.dhis.dxf2.events.enrollment.EnrollmentService;
-<<<<<<< HEAD
 import org.hisp.dhis.dxf2.events.event.Event;
-=======
 import org.hisp.dhis.dxf2.events.event.EventSearchParams;
->>>>>>> 735ad481
 import org.hisp.dhis.dxf2.events.event.EventService;
 import org.hisp.dhis.dxf2.events.event.Events;
 import org.hisp.dhis.dxf2.events.trackedentity.TrackedEntityInstance;
@@ -65,12 +57,9 @@
 import org.hisp.dhis.dxf2.importsummary.ImportStatus;
 import org.hisp.dhis.dxf2.importsummary.ImportSummaries;
 import org.hisp.dhis.dxf2.importsummary.ImportSummary;
-<<<<<<< HEAD
 import org.hisp.dhis.event.EventStatus;
 import org.hisp.dhis.importexport.ImportStrategy;
-=======
 import org.hisp.dhis.organisationunit.FeatureType;
->>>>>>> 735ad481
 import org.hisp.dhis.organisationunit.OrganisationUnit;
 import org.hisp.dhis.program.*;
 import org.hisp.dhis.trackedentity.TrackedEntityType;
@@ -351,7 +340,6 @@
     }
 
     @Test
-<<<<<<< HEAD
     public void testEventDeletion() throws IOException
     {
         programInstanceService.addProgramInstance( pi );
@@ -434,7 +422,9 @@
         List<String> fetchedUids = programStageInstanceService.getProgramStageInstanceUidsIncludingDeleted( uids );
 
         assertTrue( Sets.difference( new HashSet<>( uids ), new HashSet<>( fetchedUids ) ).isEmpty() );
-=======
+    }
+
+    @Test
     public void testGeometry()
         throws IOException
     {
@@ -442,7 +432,6 @@
             organisationUnitB.getUid(), null, dataElementB, "10" );
         ImportSummaries importSummaries = eventService.addEventsJson( is, null );
         assertEquals( ImportStatus.SUCCESS, importSummaries.getStatus() );
->>>>>>> 735ad481
     }
 
     @SuppressWarnings("unchecked")
