--- conflicted
+++ resolved
@@ -40,6 +40,9 @@
 import org.hisp.dhis.program.Program;
 import org.hisp.dhis.program.ProgramStage;
 import org.hisp.dhis.program.ProgramStageSection;
+import org.hisp.dhis.program.Program;
+import org.hisp.dhis.program.ProgramStage;
+import org.hisp.dhis.program.ProgramStageSection;
 import org.hisp.dhis.render.RenderFormat;
 import org.hisp.dhis.render.RenderService;
 import org.hisp.dhis.user.User;
@@ -53,8 +56,10 @@
 import java.util.List;
 import java.util.Map;
 import java.util.Set;
+import java.util.Set;
 
 import static org.junit.Assert.assertEquals;
+import static org.junit.Assert.assertNotNull;
 import static org.junit.Assert.assertNotNull;
 
 /**
@@ -159,12 +164,6 @@
     }
 
     @Test
-<<<<<<< HEAD
-    public void testImportProgramWithProgramStageSections() throws IOException
-    {
-        Map<Class<? extends IdentifiableObject>, List<IdentifiableObject>> metadata = renderService.fromMetadata(
-            new ClassPathResource( "dxf2/program_noreg_sections.json" ).getInputStream(), RenderFormat.JSON );
-=======
     public void testImportEmbeddedObjectWithSkipSharingIsTrue() throws IOException
     {
         User user = createUser( 'A' );
@@ -178,32 +177,15 @@
 
         Map<Class<? extends IdentifiableObject>, List<IdentifiableObject>> metadata = renderService.fromMetadata(
             new ClassPathResource( "dxf2/favorites/metadata_chart_with_accesses.json" ).getInputStream(), RenderFormat.JSON );
->>>>>>> 3e48f1de
-
-        MetadataImportParams params = new MetadataImportParams();
-        params.setImportMode( ObjectBundleMode.COMMIT );
-        params.setImportStrategy( ImportStrategy.CREATE );
-        params.setObjects( metadata );
-
-        ImportReport report = importService.importMetadata( params );
-        assertEquals( Status.OK, report.getStatus() );
-
-<<<<<<< HEAD
-        Program program = manager.get( Program.class,  "s5uvS0Q7jnX");
-
-        assertNotNull( program );
-        assertEquals( 1, program.getProgramStages().size() );
-
-        ProgramStage programStage = program.getProgramStages().iterator().next();
-        assertNotNull( programStage.getProgram() );
-
-        Set<ProgramStageSection> programStageSections = programStage.getProgramStageSections();
-        assertNotNull( programStageSections );
-        assertEquals( 2, programStageSections.size() );
-
-        ProgramStageSection programStageSection = programStageSections.iterator().next();
-        assertNotNull( programStageSection.getProgramStage() );
-=======
+
+        MetadataImportParams params = new MetadataImportParams();
+        params.setImportMode( ObjectBundleMode.COMMIT );
+        params.setImportStrategy( ImportStrategy.CREATE );
+        params.setObjects( metadata );
+
+        ImportReport report = importService.importMetadata( params );
+        assertEquals( Status.OK, report.getStatus() );
+
         Chart chart = manager.get( Chart.class, "gyYXi0rXAIc" );
         assertNotNull( chart );
         assertEquals( 1, chart.getUserGroupAccesses().size() );
@@ -278,6 +260,35 @@
         assertNotNull( chart );
         assertEquals( 0, chart.getUserGroupAccesses().size() );
         assertEquals( 0, chart.getUserAccesses().size() );
->>>>>>> 3e48f1de
+    }
+
+    @Test
+    public void testImportProgramWithProgramStageSections() throws IOException
+    {
+        Map<Class<? extends IdentifiableObject>, List<IdentifiableObject>> metadata = renderService.fromMetadata(
+                new ClassPathResource( "dxf2/program_noreg_sections.json" ).getInputStream(), RenderFormat.JSON );
+
+        MetadataImportParams params = new MetadataImportParams();
+        params.setImportMode( ObjectBundleMode.COMMIT );
+        params.setImportStrategy( ImportStrategy.CREATE );
+        params.setObjects( metadata );
+
+        ImportReport report = importService.importMetadata( params );
+        assertEquals( Status.OK, report.getStatus() );
+
+        Program program = manager.get( Program.class,  "s5uvS0Q7jnX");
+
+        assertNotNull( program );
+        assertEquals( 1, program.getProgramStages().size() );
+
+        ProgramStage programStage = program.getProgramStages().iterator().next();
+        assertNotNull( programStage.getProgram() );
+
+        Set<ProgramStageSection> programStageSections = programStage.getProgramStageSections();
+        assertNotNull( programStageSections );
+        assertEquals( 2, programStageSections.size() );
+
+        ProgramStageSection programStageSection = programStageSections.iterator().next();
+        assertNotNull( programStageSection.getProgramStage() );
     }
 }