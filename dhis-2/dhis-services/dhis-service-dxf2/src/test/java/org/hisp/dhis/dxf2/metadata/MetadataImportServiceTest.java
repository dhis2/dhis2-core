--- conflicted
+++ resolved
@@ -206,11 +206,6 @@
 
         User userA = createUser( "A" );
         userService.addUser( userA );
-<<<<<<< HEAD
-
-
-=======
->>>>>>> 18b02f71
         Dashboard dashboard = new Dashboard();
         dashboard.setName( "DashboardA" );
         Sharing sharing = new Sharing();
@@ -248,12 +243,9 @@
     {
         User userA = createUser( 'A' );
         userService.addUser( userA );
-<<<<<<< HEAD
 
         injectSecurityContext( userA );
 
-=======
->>>>>>> 18b02f71
         Dashboard dashboard = new Dashboard();
         dashboard.setName( "DashboardA" );
         Sharing sharing = new Sharing();
@@ -287,12 +279,9 @@
     {
         User user = createUser( "A", "ALL" );
         manager.save( user );
-<<<<<<< HEAD
 
         injectSecurityContext( user );
 
-=======
->>>>>>> 18b02f71
         Map<Class<? extends IdentifiableObject>, List<IdentifiableObject>> metadata = renderService.fromMetadata(
             new ClassPathResource( "dxf2/dataset_with_accesses_skipSharing.json" ).getInputStream(),
             RenderFormat.JSON );
@@ -325,12 +314,9 @@
     {
         User user = createUser( "A", "ALL" );
         manager.save( user );
-<<<<<<< HEAD
 
         injectSecurityContext( user );
 
-=======
->>>>>>> 18b02f71
         Map<Class<? extends IdentifiableObject>, List<IdentifiableObject>> metadata = renderService.fromMetadata(
             new ClassPathResource( "dxf2/dataset_with_accesses_skipSharing.json" ).getInputStream(),
             RenderFormat.JSON );
@@ -361,12 +347,9 @@
     {
         User user = createUser( "A", "ALL" );
         manager.save( user );
-<<<<<<< HEAD
 
         injectSecurityContext( user );
 
-=======
->>>>>>> 18b02f71
         Map<Class<? extends IdentifiableObject>, List<IdentifiableObject>> metadata = renderService.fromMetadata(
             new ClassPathResource( "dxf2/dataset_with_accesses_skipSharing.json" ).getInputStream(),
             RenderFormat.JSON );
@@ -415,12 +398,9 @@
     {
         User user = createUser( "A", "ALL" );
         manager.save( user );
-<<<<<<< HEAD
 
         injectSecurityContext( user );
 
-=======
->>>>>>> 18b02f71
         Map<Class<? extends IdentifiableObject>, List<IdentifiableObject>> metadata = renderService.fromMetadata(
             new ClassPathResource( "dxf2/dataset_with_accesses_skipSharing.json" ).getInputStream(),
             RenderFormat.JSON );
@@ -456,12 +436,9 @@
     {
         User user = createUser( "A", "ALL" );
         manager.save( user );
-<<<<<<< HEAD
 
         injectSecurityContext( user );
 
-=======
->>>>>>> 18b02f71
         Map<Class<? extends IdentifiableObject>, List<IdentifiableObject>> metadata = renderService.fromMetadata(
             new ClassPathResource( "dxf2/dataset_with_accesses_skipSharing.json" ).getInputStream(),
             RenderFormat.JSON );
@@ -596,12 +573,9 @@
     {
         User user = createUser( "A", "ALL" );
         manager.save( user );
-<<<<<<< HEAD
 
         injectSecurityContext( user );
 
-=======
->>>>>>> 18b02f71
         Map<Class<? extends IdentifiableObject>, List<IdentifiableObject>> metadata = renderService.fromMetadata(
             new ClassPathResource( "dxf2/dataset_with_accesses_skipSharing.json" ).getInputStream(),
             RenderFormat.JSON );
@@ -764,12 +738,9 @@
     {
         User userA = createUser( 'A', Lists.newArrayList( "ALL" ) );
         userService.addUser( userA );
-<<<<<<< HEAD
 
         injectSecurityContext( userA );
 
-=======
->>>>>>> 18b02f71
         Map<Class<? extends IdentifiableObject>, List<IdentifiableObject>> metadata = renderService
             .fromMetadata( new ClassPathResource( "dxf2/usergroups.json" ).getInputStream(), RenderFormat.JSON );
         MetadataImportParams params = createParams( ImportStrategy.CREATE, metadata );
@@ -797,12 +768,9 @@
     {
         User userA = createUser( 'A', Lists.newArrayList( "ALL" ) );
         userService.addUser( userA );
-<<<<<<< HEAD
 
         injectSecurityContext( userA );
 
-=======
->>>>>>> 18b02f71
         Map<Class<? extends IdentifiableObject>, List<IdentifiableObject>> metadata = renderService
             .fromMetadata( new ClassPathResource( "dxf2/usergroups.json" ).getInputStream(), RenderFormat.JSON );
         MetadataImportParams params = createParams( ImportStrategy.CREATE, metadata );
@@ -831,12 +799,9 @@
     {
         User userF = createUser( 'F', Lists.newArrayList( "ALL" ) );
         userService.addUser( userF );
-<<<<<<< HEAD
 
         injectSecurityContext( userF );
 
-=======
->>>>>>> 18b02f71
         Map<Class<? extends IdentifiableObject>, List<IdentifiableObject>> metadata = renderService.fromMetadata(
             new ClassPathResource( "dxf2/create_user_without_createdBy.json" ).getInputStream(), RenderFormat.JSON );
         MetadataImportParams params = createParams( ImportStrategy.CREATE_AND_UPDATE, metadata );
@@ -901,12 +866,9 @@
     {
         User user = createUser( "A", "ALL" );
         manager.save( user );
-<<<<<<< HEAD
 
         injectSecurityContext( user );
 
-=======
->>>>>>> 18b02f71
         Map<Class<? extends IdentifiableObject>, List<IdentifiableObject>> metadata = renderService.fromMetadata(
             new ClassPathResource( "dxf2/program_programStage_with_sharing.json" ).getInputStream(),
             RenderFormat.JSON );
