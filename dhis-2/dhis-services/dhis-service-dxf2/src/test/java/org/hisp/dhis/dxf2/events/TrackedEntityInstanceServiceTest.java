--- conflicted
+++ resolved
@@ -28,7 +28,6 @@
  * SOFTWARE, EVEN IF ADVISED OF THE POSSIBILITY OF SUCH DAMAGE.
  */
 
-<<<<<<< HEAD
 import static org.junit.Assert.*;
 
 import java.time.LocalDateTime;
@@ -37,10 +36,6 @@
 import java.util.stream.Collectors;
 import java.util.stream.Stream;
 
-=======
-import com.google.common.collect.Lists;
-import com.google.common.collect.Sets;
->>>>>>> ffc1046b
 import org.hisp.dhis.DhisSpringTest;
 import org.hisp.dhis.common.IdentifiableObjectManager;
 import org.hisp.dhis.common.Objects;
@@ -91,14 +86,13 @@
     private TrackedEntityInstanceService trackedEntityInstanceService;
 
     @Autowired
-<<<<<<< HEAD
     private org.hisp.dhis.trackedentity.TrackedEntityInstanceService teiDaoService;
-=======
+
+    @Autowired
     private TrackedEntityAttributeService trackedEntityAttributeService;
 
     @Autowired
     private TrackedEntityAttributeValueService trackedEntityAttributeValueService;
->>>>>>> ffc1046b
 
     @Autowired
     private ProgramInstanceService programInstanceService;
@@ -121,13 +115,11 @@
 
     private ProgramStage programStageA2;
 
-<<<<<<< HEAD
     private TrackedEntityInstance teiMaleA;
     private TrackedEntityInstance teiMaleB;
     private TrackedEntityInstance teiFemaleA;
-=======
+
     private TrackedEntityAttribute uniqueIdAttribute;
->>>>>>> ffc1046b
 
     @Override
     protected void setUpTest() throws Exception
@@ -192,13 +184,11 @@
         manager.save( programStageA1 );
         manager.save( programStageA2 );
 
-<<<<<<< HEAD
         teiMaleA = trackedEntityInstanceService.getTrackedEntityInstance( maleA );
         teiMaleB = trackedEntityInstanceService.getTrackedEntityInstance( maleB );
         teiFemaleA = trackedEntityInstanceService.getTrackedEntityInstance( femaleA );
-=======
+
         trackedEntityAttributeValueService.addTrackedEntityAttributeValue( uniqueId );
->>>>>>> ffc1046b
 
         programInstanceService.enrollTrackedEntityInstance( maleA, programA, null, null, organisationUnitA );
         programInstanceService.enrollTrackedEntityInstance( femaleA, programA, DateTime.now().plusMonths( 1 ).toDate(), null, organisationUnitA );
