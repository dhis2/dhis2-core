--- conflicted
+++ resolved
@@ -40,35 +40,27 @@
 import org.hisp.dhis.common.CodeGenerator;
 import org.hisp.dhis.dxf2.events.event.Event;
 import org.hisp.dhis.organisationunit.OrganisationUnit;
-<<<<<<< HEAD
-import org.junit.Before;
+import org.junit.jupiter.api.BeforeEach;
+import org.junit.jupiter.api.Test;
 import org.mockito.Mock;
 import org.springframework.core.env.Environment;
-=======
-import org.junit.jupiter.api.BeforeEach;
-import org.junit.jupiter.api.Test;
->>>>>>> 51673c95
 
 import com.google.common.collect.ImmutableList;
 
 /**
  * @author Luciano Fiandesio
  */
-public class ProgramOrgUnitSupplierTest extends AbstractSupplierTest<Long, Map<Long, List<Long>>>
+class ProgramOrgUnitSupplierTest extends AbstractSupplierTest<Long, Map<Long, List<Long>>>
 {
 
     private ProgramOrgUnitSupplier subject;
 
-<<<<<<< HEAD
     @Mock
     private Environment environment;
 
-    @Before
-    public void setUp()
-=======
     @BeforeEach
+
     void setUp()
->>>>>>> 51673c95
     {
         this.subject = new ProgramOrgUnitSupplier( jdbcTemplate, environment );
     }
@@ -99,12 +91,8 @@
         when( mockResultSet.getLong( "organisationunitid" ) ).thenReturn( 1L, 2L );
         // mock result-set extraction
         mockResultSetExtractor( mockResultSet );
-<<<<<<< HEAD
 
         final Map<Long, List<Long>> longListMap = subject.get(
-=======
-        final Map<Long, List<Long>> longListMap = subject.get( ImportOptions.getDefaultImportOptions(),
->>>>>>> 51673c95
             ImmutableList.of( event, event2 ), organisationUnitMap );
         assertThat( longListMap.keySet(), hasSize( 1 ) );
         assertThat( longListMap.get( 100L ), hasSize( 2 ) );
