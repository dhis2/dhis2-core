--- conflicted
+++ resolved
@@ -56,11 +56,8 @@
 /**
  * @author Luciano Fiandesio
  */
-<<<<<<< HEAD
 public class TrackedEntityInstanceAttributesAggregateAclTest extends TrackerBaseIntegrationTest
-=======
-class TrackedEntityInstanceAttributesAggregateAclTest extends TrackerTest
->>>>>>> 51673c95
+
 {
 
     @Autowired
