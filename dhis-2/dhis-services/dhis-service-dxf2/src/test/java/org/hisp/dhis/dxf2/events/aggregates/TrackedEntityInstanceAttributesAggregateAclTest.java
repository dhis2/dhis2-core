/*
 * Copyright (c) 2004-2022, University of Oslo
 * All rights reserved.
 *
 * Redistribution and use in source and binary forms, with or without
 * modification, are permitted provided that the following conditions are met:
 * Redistributions of source code must retain the above copyright notice, this
 * list of conditions and the following disclaimer.
 *
 * Redistributions in binary form must reproduce the above copyright notice,
 * this list of conditions and the following disclaimer in the documentation
 * and/or other materials provided with the distribution.
 * Neither the name of the HISP project nor the names of its contributors may
 * be used to endorse or promote products derived from this software without
 * specific prior written permission.
 *
 * THIS SOFTWARE IS PROVIDED BY THE COPYRIGHT HOLDERS AND CONTRIBUTORS "AS IS" AND
 * ANY EXPRESS OR IMPLIED WARRANTIES, INCLUDING, BUT NOT LIMITED TO, THE IMPLIED
 * WARRANTIES OF MERCHANTABILITY AND FITNESS FOR A PARTICULAR PURPOSE ARE
 * DISCLAIMED. IN NO EVENT SHALL THE COPYRIGHT OWNER OR CONTRIBUTORS BE LIABLE FOR
 * ANY DIRECT, INDIRECT, INCIDENTAL, SPECIAL, EXEMPLARY, OR CONSEQUENTIAL DAMAGES
 * (INCLUDING, BUT NOT LIMITED TO, PROCUREMENT OF SUBSTITUTE GOODS OR SERVICES;
 * LOSS OF USE, DATA, OR PROFITS; OR BUSINESS INTERRUPTION) HOWEVER CAUSED AND ON
 * ANY THEORY OF LIABILITY, WHETHER IN CONTRACT, STRICT LIABILITY, OR TORT
 * (INCLUDING NEGLIGENCE OR OTHERWISE) ARISING IN ANY WAY OUT OF THE USE OF THIS
 * SOFTWARE, EVEN IF ADVISED OF THE POSSIBILITY OF SUCH DAMAGE.
 */
package org.hisp.dhis.dxf2.events.aggregates;

import static org.hamcrest.MatcherAssert.assertThat;
import static org.hamcrest.Matchers.hasSize;
import static org.hisp.dhis.security.acl.AccessStringHelper.DATA_READ;

import java.util.Collections;
import java.util.HashSet;
import java.util.List;

import org.hisp.dhis.common.CodeGenerator;
import org.hisp.dhis.dxf2.TrackerTest;
import org.hisp.dhis.dxf2.events.TrackedEntityInstanceParams;
import org.hisp.dhis.dxf2.events.trackedentity.TrackedEntityInstance;
import org.hisp.dhis.dxf2.events.trackedentity.TrackedEntityInstanceService;
import org.hisp.dhis.mock.MockCurrentUserService;
import org.hisp.dhis.trackedentity.TrackedEntityInstanceQueryParams;
import org.hisp.dhis.trackedentity.TrackedEntityType;
import org.hisp.dhis.user.User;
import org.hisp.dhis.user.UserAuthorityGroup;
<<<<<<< HEAD
import org.junit.Test;
=======
import org.hisp.dhis.user.UserCredentials;
import org.junit.jupiter.api.Test;
>>>>>>> 18b02f71
import org.springframework.beans.factory.annotation.Autowired;
import org.springframework.test.util.ReflectionTestUtils;

import com.google.common.collect.ImmutableMap;
import com.google.common.collect.Sets;

/**
 * @author Luciano Fiandesio
 */
class TrackedEntityInstanceAttributesAggregateAclTest extends TrackerTest
{

    @Autowired
    private TrackedEntityInstanceService trackedEntityInstanceService;

    @Autowired
    private org.hisp.dhis.trackedentity.TrackedEntityInstanceService teiService;

    @Autowired
    private TrackedEntityInstanceAggregate trackedEntityInstanceAggregate;

    @Override
    protected void mockCurrentUserService()
    {
        User user = createUser( "testUser" );
        setUserAuthorityToNonSuper( user );
        currentUserService = new MockCurrentUserService( user );
        ReflectionTestUtils.setField( trackedEntityInstanceAggregate, "currentUserService", currentUserService );
        ReflectionTestUtils.setField( trackedEntityInstanceService, "currentUserService", currentUserService );
        ReflectionTestUtils.setField( teiService, "currentUserService", currentUserService );
    }

    @Test
    void verifyTeiCantBeAccessedNoPublicAccessOnTrackedEntityType()
    {
        doInTransaction( () -> {
            this.persistTrackedEntityInstance();
            this.persistTrackedEntityInstance();
            this.persistTrackedEntityInstance();
            this.persistTrackedEntityInstance();
        } );
        TrackedEntityInstanceQueryParams queryParams = new TrackedEntityInstanceQueryParams();
        queryParams.setOrganisationUnits( Sets.newHashSet( organisationUnitA ) );
        queryParams.setTrackedEntityType( trackedEntityTypeA );
        queryParams.setIncludeAllAttributes( true );
        TrackedEntityInstanceParams params = new TrackedEntityInstanceParams();
        final List<TrackedEntityInstance> trackedEntityInstances = trackedEntityInstanceService
            .getTrackedEntityInstances( queryParams, params, false, true );
        assertThat( trackedEntityInstances, hasSize( 0 ) );
    }

    @Test
    void verifyTeiCanBeAccessedWhenDATA_READPublicAccessOnTrackedEntityType()
    {
        final String tetUid = CodeGenerator.generateUid();
        doInTransaction( () -> {
            TrackedEntityType trackedEntityTypeZ = createTrackedEntityType( 'Z' );
            trackedEntityTypeZ.setUid( tetUid );
            trackedEntityTypeZ.setName( "TrackedEntityTypeZ" + trackedEntityTypeZ.getUid() );
            trackedEntityTypeService.addTrackedEntityType( trackedEntityTypeZ );
            // When saving the trackedEntityType using addTrackedEntityType, the
            // public access value is ignored
            // therefore we need to update the previously saved TeiType
            final TrackedEntityType trackedEntityType = trackedEntityTypeService
                .getTrackedEntityType( trackedEntityTypeZ.getUid() );
            trackedEntityType.setPublicAccess( DATA_READ );
            trackedEntityTypeService.updateTrackedEntityType( trackedEntityType );
            this.persistTrackedEntityInstance( ImmutableMap.of( "trackedEntityType", trackedEntityType ) );
            this.persistTrackedEntityInstance( ImmutableMap.of( "trackedEntityType", trackedEntityType ) );
            this.persistTrackedEntityInstance();
            this.persistTrackedEntityInstance();
        } );
        final TrackedEntityType trackedEntityType = trackedEntityTypeService.getTrackedEntityType( tetUid );
        TrackedEntityInstanceQueryParams queryParams = new TrackedEntityInstanceQueryParams();
        queryParams.setOrganisationUnits( Sets.newHashSet( organisationUnitA ) );
        queryParams.setTrackedEntityType( trackedEntityType );
        queryParams.setIncludeAllAttributes( true );
        TrackedEntityInstanceParams params = new TrackedEntityInstanceParams();
        final List<TrackedEntityInstance> trackedEntityInstances = trackedEntityInstanceService
            .getTrackedEntityInstances( queryParams, params, false, true );
        assertThat( trackedEntityInstances, hasSize( 2 ) );
    }

    protected void setUserAuthorityToNonSuper( User user )
    {
        UserAuthorityGroup userAuthorityGroup = new UserAuthorityGroup();
        userAuthorityGroup.setName( "UserAuthorityGroup_" + user.getUsername() );
        userAuthorityGroup.setUid( CodeGenerator.generateUid() );
<<<<<<< HEAD
        userAuthorityGroup
            .setAuthorities( new HashSet<>( Collections.singletonList( "user" ) ) );
        user.setUserAuthorityGroups( Sets.newHashSet( userAuthorityGroup ) );
=======
        userAuthorityGroup.setAuthorities( new HashSet<>( Collections.singletonList( "user" ) ) );
        userCredentials.setUserAuthorityGroups( Sets.newHashSet( userAuthorityGroup ) );
        user.setUserCredentials( userCredentials );
>>>>>>> 18b02f71
    }
}<|MERGE_RESOLUTION|>--- conflicted
+++ resolved
@@ -45,12 +45,7 @@
 import org.hisp.dhis.trackedentity.TrackedEntityType;
 import org.hisp.dhis.user.User;
 import org.hisp.dhis.user.UserAuthorityGroup;
-<<<<<<< HEAD
-import org.junit.Test;
-=======
-import org.hisp.dhis.user.UserCredentials;
 import org.junit.jupiter.api.Test;
->>>>>>> 18b02f71
 import org.springframework.beans.factory.annotation.Autowired;
 import org.springframework.test.util.ReflectionTestUtils;
 
@@ -139,14 +134,7 @@
         UserAuthorityGroup userAuthorityGroup = new UserAuthorityGroup();
         userAuthorityGroup.setName( "UserAuthorityGroup_" + user.getUsername() );
         userAuthorityGroup.setUid( CodeGenerator.generateUid() );
-<<<<<<< HEAD
-        userAuthorityGroup
-            .setAuthorities( new HashSet<>( Collections.singletonList( "user" ) ) );
+        userAuthorityGroup.setAuthorities( new HashSet<>( Collections.singletonList( "user" ) ) );
         user.setUserAuthorityGroups( Sets.newHashSet( userAuthorityGroup ) );
-=======
-        userAuthorityGroup.setAuthorities( new HashSet<>( Collections.singletonList( "user" ) ) );
-        userCredentials.setUserAuthorityGroups( Sets.newHashSet( userAuthorityGroup ) );
-        user.setUserCredentials( userCredentials );
->>>>>>> 18b02f71
     }
 }