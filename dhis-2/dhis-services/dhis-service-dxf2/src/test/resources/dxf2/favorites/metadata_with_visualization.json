--- conflicted
+++ resolved
@@ -307,7 +307,6 @@
       "itemOrganisationUnitGroups": [ ],
       "lastUpdated": "2016-03-17T01:56:51.847+0000",
       "userOrganisationUnitGrandChildren": false,
-<<<<<<< HEAD
       "fontStyle": {
         "visualizationTitle": {
           "font": "VERDANA",
@@ -325,13 +324,11 @@
           "underline": false,
           "textColor": "#2a2a2a"
         }
-      }
-=======
+      },
       "rangeAxisMinValue": -10,
       "rangeAxisMaxValue": 20,
       "baseLineValue": -5,
       "targetLineValue": 15
->>>>>>> 9a71136e
     },
     {
       "organisationUnits": [
@@ -439,7 +436,6 @@
       "lastUpdated": "2016-03-17T01:57:13.118+0000",
       "periods": [ ],
       "created": "2016-03-17T01:57:13.118+0000",
-<<<<<<< HEAD
       "fontStyle": {
         "visualizationTitle": {
           "font": "VERDANA",
@@ -457,13 +453,11 @@
           "underline": false,
           "textColor": "#2a2a2a"
         }
-      }
-=======
+      },
       "rangeAxisMinValue": -10,
       "rangeAxisMaxValue": 20,
       "baseLineValue": -5,
       "targetLineValue": 15
->>>>>>> 9a71136e
     },
     {
       "aggregationType": "SUM",
@@ -571,7 +565,6 @@
       "organisationUnitGroups": [ ],
       "name": "ChartC",
       "organisationUnitLevels": [ ],
-<<<<<<< HEAD
       "fontStyle": {
         "visualizationTitle": {
           "font": "VERDANA",
@@ -589,13 +582,11 @@
           "underline": false,
           "textColor": "#2a2a2a"
         }
-      }
-=======
+      },
       "rangeAxisMinValue": -10,
       "rangeAxisMaxValue": 20,
       "baseLineValue": -5,
       "targetLineValue": 15
->>>>>>> 9a71136e
     }
   ],
   "categoryCombos": [
