--- conflicted
+++ resolved
@@ -138,11 +138,8 @@
 
   @Override
   public ObjectNode getDataSetMetadata() {
-<<<<<<< HEAD
-    CategoryCombo defaultCategoryCombo = categoryService.getDefaultCategoryCombo();
-=======
-    User user = currentUserService.getCurrentUser();
->>>>>>> ac3c3899
+    User currentUser = userService.getUserByUsername(CurrentUserUtil.getCurrentUsername());
+
     SetValuedMap<String, String> dataSetOrgUnits =
         dataSetService.getDataSetOrganisationUnitsAssociations();
 
@@ -157,13 +154,7 @@
         sortById(flatMapToSet(dataElementCategoryCombos, CategoryCombo::getCategories));
     List<Category> dataSetCategories =
         sortById(flatMapToSet(dataSetCategoryCombos, CategoryCombo::getCategories));
-<<<<<<< HEAD
-    List<Category> categories = union(dataElementCategories, dataSetCategories);
-
-    User currentUser = userService.getUserByUsername(CurrentUserUtil.getCurrentUsername());
-=======
     List<Category> categories = distinctUnion(dataElementCategories, dataSetCategories);
->>>>>>> ac3c3899
     List<CategoryOption> categoryOptions =
         sortById(getCategoryOptions(dataElementCategories, dataSetCategories, currentUser));
     List<OptionSet> optionSets = sortById(getOptionSets(dataElements));
