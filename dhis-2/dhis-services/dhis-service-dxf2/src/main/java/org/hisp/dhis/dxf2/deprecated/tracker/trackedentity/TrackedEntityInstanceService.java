--- conflicted
+++ resolved
@@ -94,14 +94,7 @@
       TrackedEntity entityInstance, TrackedEntityInstanceParams params);
 
   TrackedEntityInstance getTrackedEntityInstance(
-<<<<<<< HEAD
-      TrackedEntity entityInstance,
-      TrackedEntityInstanceParams params,
-      User user,
-      boolean checkAccess);
-=======
       TrackedEntity entityInstance, TrackedEntityInstanceParams params, UserDetails user);
->>>>>>> 945eb122
 
   List<TrackedEntityOuInfo> getTrackedEntityOuInfoByUid(List<String> uids);
 
