package org.hisp.dhis.dxf2.events;

/*
 * Copyright (c) 2004-2018, University of Oslo
 * All rights reserved.
 *
 * Redistribution and use in source and binary forms, with or without
 * modification, are permitted provided that the following conditions are met:
 * Redistributions of source code must retain the above copyright notice, this
 * list of conditions and the following disclaimer.
 *
 * Redistributions in binary form must reproduce the above copyright notice,
 * this list of conditions and the following disclaimer in the documentation
 * and/or other materials provided with the distribution.
 * Neither the name of the HISP project nor the names of its contributors may
 * be used to endorse or promote products derived from this software without
 * specific prior written permission.
 *
 * THIS SOFTWARE IS PROVIDED BY THE COPYRIGHT HOLDERS AND CONTRIBUTORS "AS IS" AND
 * ANY EXPRESS OR IMPLIED WARRANTIES, INCLUDING, BUT NOT LIMITED TO, THE IMPLIED
 * WARRANTIES OF MERCHANTABILITY AND FITNESS FOR A PARTICULAR PURPOSE ARE
 * DISCLAIMED. IN NO EVENT SHALL THE COPYRIGHT OWNER OR CONTRIBUTORS BE LIABLE FOR
 * ANY DIRECT, INDIRECT, INCIDENTAL, SPECIAL, EXEMPLARY, OR CONSEQUENTIAL DAMAGES
 * (INCLUDING, BUT NOT LIMITED TO, PROCUREMENT OF SUBSTITUTE GOODS OR SERVICES;
 * LOSS OF USE, DATA, OR PROFITS; OR BUSINESS INTERRUPTION) HOWEVER CAUSED AND ON
 * ANY THEORY OF LIABILITY, WHETHER IN CONTRACT, STRICT LIABILITY, OR TORT
 * (INCLUDING NEGLIGENCE OR OTHERWISE) ARISING IN ANY WAY OUT OF THE USE OF THIS
 * SOFTWARE, EVEN IF ADVISED OF THE POSSIBILITY OF SUCH DAMAGE.
 */

import org.hisp.dhis.category.CategoryOption;
import org.hisp.dhis.category.CategoryOptionCombo;
import org.hisp.dhis.dataelement.DataElement;
import org.hisp.dhis.organisationunit.OrganisationUnit;
import org.hisp.dhis.program.Program;
import org.hisp.dhis.program.ProgramInstance;
import org.hisp.dhis.program.ProgramStage;
import org.hisp.dhis.program.ProgramStageInstance;
import org.hisp.dhis.relationship.Relationship;
import org.hisp.dhis.relationship.RelationshipItem;
import org.hisp.dhis.relationship.RelationshipType;
import org.hisp.dhis.security.acl.AclService;
import org.hisp.dhis.trackedentity.TrackedEntityInstance;
import org.hisp.dhis.trackedentity.TrackedEntityType;
<<<<<<< HEAD
import org.hisp.dhis.trackedentity.TrackerOwnershipAccessManager;
=======
import org.hisp.dhis.trackedentity.TrackerOwnershipManager;
import org.hisp.dhis.trackedentitydatavalue.TrackedEntityDataValue;
>>>>>>> c444108c
import org.hisp.dhis.user.User;

import java.util.ArrayList;
import java.util.List;
import java.util.Set;

/**
 * @author Morten Olav Hansen <mortenoh@gmail.com>
 */
public class DefaultTrackerAccessManager implements TrackerAccessManager
{
    private final AclService aclService;
    private final TrackerOwnershipManager ownershipAccessManager;

    public DefaultTrackerAccessManager( AclService aclService, TrackerOwnershipManager ownershipAccessManager )
    {
        this.aclService = aclService;
        this.ownershipAccessManager = ownershipAccessManager;
    }

    @Override
    public List<String> canRead( User user, TrackedEntityInstance trackedEntityInstance )
    {
        List<String> errors = new ArrayList<>();

        // always allow if user == null (internal process) or user is superuser
        if ( user == null || user.isSuper() || trackedEntityInstance == null )
        {
            return errors;
        }

        OrganisationUnit ou = trackedEntityInstance.getOrganisationUnit();

        if ( ou != null )
        { // ou should never be null, but needs to be checked for legacy reasons
            if ( !isInHierarchy( ou, user.getTeiSearchOrganisationUnitsWithFallback() ) )
            {
                errors.add( "User has no read access to organisation unit: " + ou.getUid() );
            }
        }

        TrackedEntityType trackedEntityType = trackedEntityInstance.getTrackedEntityType();

        if ( !aclService.canDataRead( user, trackedEntityType ) )
        {
            errors.add( "User has no data read access to tracked entity: " + trackedEntityType.getUid() );
        }

        return errors;
    }

    @Override
    public List<String> canWrite( User user, TrackedEntityInstance trackedEntityInstance )
    {
        List<String> errors = new ArrayList<>();

        // always allow if user == null (internal process) or user is superuser
        if ( user == null || user.isSuper() || trackedEntityInstance == null )
        {
            return errors;
        }

        OrganisationUnit ou = trackedEntityInstance.getOrganisationUnit();

        if ( ou != null )
        { // ou should never be null, but needs to be checked for legacy reasons
            if ( !isInHierarchy( ou, user.getOrganisationUnits() ) )
            {
                errors.add( "User has no write access to organisation unit: " + ou.getUid() );
            }
        }

        TrackedEntityType trackedEntityType = trackedEntityInstance.getTrackedEntityType();

        if ( !aclService.canDataWrite( user, trackedEntityType ) )
        {
            errors.add( "User has no data write access to tracked entity: " + trackedEntityType.getUid() );
        }

        return errors;
    }

    @Override
    public List<String> canRead( User user, TrackedEntityInstance trackedEntityInstance, Program program )
    {
        List<String> errors = new ArrayList<>();

        // always allow if user == null (internal process) or user is superuser
        if ( user == null || user.isSuper() || trackedEntityInstance == null )
        {
            return errors;
        }
        
        if ( !aclService.canDataRead( user, program ) )
        {
            errors.add( "User has no data read access to program: " + program.getUid() );
        }
        
        TrackedEntityType trackedEntityType = trackedEntityInstance.getTrackedEntityType();

        if ( !aclService.canDataRead( user, trackedEntityType ) )
        {
            errors.add( "User has no data read access to tracked entity: " + trackedEntityType.getUid() );
        }
        
        if ( !ownershipAccessManager.hasAccess( user, trackedEntityInstance, program ) )
        {
            errors.add( TrackerOwnershipManager.OWNERSHIP_ACCESS_DENIED );
        }

        return errors;
    }

    @Override
    public List<String> canWrite( User user, TrackedEntityInstance trackedEntityInstance, Program program )
    {
        List<String> errors = new ArrayList<>();

        // always allow if user == null (internal process) or user is superuser
        if ( user == null || user.isSuper() || trackedEntityInstance == null )
        {
            return errors;
        }
        
        if ( !aclService.canDataWrite( user, program ) )
        {
            errors.add( "User has no data write access to program: " + program.getUid() );
        }
        
        TrackedEntityType trackedEntityType = trackedEntityInstance.getTrackedEntityType();

        if ( !aclService.canDataWrite( user, trackedEntityType ) )
        {
            errors.add( "User has no data write access to tracked entity: " + trackedEntityType.getUid() );
        }

        if ( !ownershipAccessManager.hasAccess( user, trackedEntityInstance, program ) )
        {
            errors.add( TrackerOwnershipManager.OWNERSHIP_ACCESS_DENIED );
        }
        
        return errors;
    }

    @Override
    public List<String> canRead( User user, ProgramInstance programInstance )
    {
        List<String> errors = new ArrayList<>();

        // always allow if user == null (internal process) or user is superuser
        if ( user == null || user.isSuper() || programInstance == null )
        {
            return errors;
        }

        Program program = programInstance.getProgram();

        if ( !aclService.canDataRead( user, program ) )
        {
            errors.add( "User has no data read access to program: " + program.getUid() );
        }

        if ( !program.isWithoutRegistration() )
        {
            if ( !aclService.canDataRead( user, program.getTrackedEntityType() ) )
            {
                errors.add( "User has no data read access to tracked entity type: " + program.getTrackedEntityType().getUid() );
            }

            if ( !ownershipAccessManager.hasAccess( user, programInstance.getEntityInstance(), program ) )
            {
                errors.add( TrackerOwnershipManager.OWNERSHIP_ACCESS_DENIED );
            }
        }
        else
        {
            OrganisationUnit ou = programInstance.getOrganisationUnit();
            if ( ou != null )
            {
                if ( !isInHierarchy( ou, user.getTeiSearchOrganisationUnitsWithFallback() ) )
                {
                    errors.add( "User has no read access to organisation unit: " + ou.getUid() );
                }
            }
        }

        return errors;
    }

    @Override
    public List<String> canWrite( User user, ProgramInstance programInstance )
    {
        List<String> errors = new ArrayList<>();

        // always allow if user == null (internal process) or user is superuser
        if ( user == null || user.isSuper() || programInstance == null )
        {
            return errors;
        }

        Program program = programInstance.getProgram();

        if ( !aclService.canDataWrite( user, program ) )
        {
            errors.add( "User has no data write access to program: " + program.getUid() );
        }

        if ( !program.isWithoutRegistration() )
        {
            if ( !aclService.canDataRead( user, program.getTrackedEntityType() ) )
            {
                errors.add( "User has no data read access to tracked entity type: " + program.getTrackedEntityType().getUid() );
            }

            if ( !ownershipAccessManager.hasAccess( user, programInstance.getEntityInstance(), program ) )
            {
                errors.add( TrackerOwnershipManager.OWNERSHIP_ACCESS_DENIED );
            }
        }
        else
        {
            OrganisationUnit ou = programInstance.getOrganisationUnit();
            if ( ou != null )
            {
                if ( !isInHierarchy( ou, user.getOrganisationUnits() ) )
                {
                    errors.add( "User has no write access to organisation unit: " + ou.getUid() );
                }
            }
        }

        return errors;
    }

    @Override
    public List<String> canRead( User user, ProgramStageInstance programStageInstance )
    {
        List<String> errors = new ArrayList<>();

        // always allow if user == null (internal process) or user is superuser
        if ( user == null || user.isSuper() || programStageInstance == null )
        {
            return errors;
        }

        ProgramStage programStage = programStageInstance.getProgramStage();

        if ( isNull( programStage ) )
        {
            return errors;
        }

        Program program = programStage.getProgram();

        if ( !aclService.canDataRead( user, program ) )
        {
            errors.add( "User has no data read access to program: " + program.getUid() );
        }

        if ( !program.isWithoutRegistration() )
        {
            if ( !aclService.canDataRead( user, programStage ) )
            {
                errors.add( "User has no data read access to program stage: " + programStage.getUid() );
            }

            if ( !aclService.canDataRead( user, program.getTrackedEntityType() ) )
            {
                errors.add( "User has no data read access to tracked entity type: " + program.getTrackedEntityType().getUid() );
            }

            if ( !ownershipAccessManager.hasAccess( user, programStageInstance.getProgramInstance().getEntityInstance(), program ) )
            {
                errors.add( TrackerOwnershipManager.OWNERSHIP_ACCESS_DENIED );
            }
        }
        else
        {
            OrganisationUnit ou = programStageInstance.getOrganisationUnit();
            if ( ou != null )
            {
                if ( !isInHierarchy( ou, user.getTeiSearchOrganisationUnitsWithFallback() ) )
                {
                    errors.add( "User has no read access to organisation unit: " + ou.getUid() );
                }
            }
        }

        errors.addAll( canRead( user, programStageInstance.getAttributeOptionCombo() ) );

        return errors;
    }

    @Override
    public List<String> canWrite( User user, ProgramStageInstance programStageInstance )
    {
        List<String> errors = new ArrayList<>();

        // always allow if user == null (internal process) or user is superuser
        if ( user == null || user.isSuper() || programStageInstance == null )
        {
            return errors;
        }

        ProgramStage programStage = programStageInstance.getProgramStage();

        if ( isNull( programStage ) )
        {
            return errors;
        }

        Program program = programStage.getProgram();

        if ( program.isWithoutRegistration() )
        {
            OrganisationUnit ou = programStageInstance.getOrganisationUnit();
            if ( ou != null )
            {
                if ( !isInHierarchy( ou, user.getOrganisationUnits() ) )
                {
                    errors.add( "User has no write access to organisation unit: " + ou.getUid() );
                }
            }
            if ( !aclService.canDataWrite( user, program ) )
            {
                errors.add( "User has no data write access to program: " + program.getUid() );
            }
        }
        else
        {
            if ( !aclService.canDataWrite( user, programStage ) )
            {
                errors.add( "User has no data write access to program stage: " + programStage.getUid() );
            }

            if ( !aclService.canDataRead( user, program ) )
            {
                errors.add( "User has no data read access to program: " + program.getUid() );
            }

            if ( !aclService.canDataRead( user, program.getTrackedEntityType() ) )
            {
                errors.add( "User has no data read access to tracked entity type: " + program.getTrackedEntityType().getUid() );
            }

            if ( !ownershipAccessManager.hasAccess( user, programStageInstance.getProgramInstance().getEntityInstance(), program ) )
            {
                errors.add( TrackerOwnershipManager.OWNERSHIP_ACCESS_DENIED );
            }
        }

        errors.addAll( canWrite( user, programStageInstance.getAttributeOptionCombo() ) );

        return errors;
    }

    @Override
    public List<String> canRead( User user, Relationship relationship )
    {
        List<String> errors = new ArrayList<>();
        RelationshipType relationshipType;
        RelationshipItem from;
        RelationshipItem to;

        // always allow if user == null (internal process) or user is superuser
        if ( user == null || user.isSuper() || relationship == null )
        {
            return errors;
        }

        relationshipType = relationship.getRelationshipType();

        if ( !aclService.canDataRead( user, relationshipType ) )
        {
            errors.add( "User has no data read access to relationshipType: " + relationshipType.getUid() );
        }

        from = relationship.getFrom();
        to = relationship.getTo();

        errors.addAll( canRead( user, from.getTrackedEntityInstance() ) );
        errors.addAll( canRead( user, from.getProgramInstance() ) );
        errors.addAll( canRead( user, from.getProgramStageInstance() ) );

        errors.addAll( canRead( user, to.getTrackedEntityInstance() ) );
        errors.addAll( canRead( user, to.getProgramInstance() ) );
        errors.addAll( canRead( user, to.getProgramStageInstance() ) );

        return errors;
    }

    @Override
    public List<String> canWrite( User user, Relationship relationship )
    {
        List<String> errors = new ArrayList<>();
        RelationshipType relationshipType;
        RelationshipItem from;
        RelationshipItem to;

        // always allow if user == null (internal process) or user is superuser
        if ( user == null || user.isSuper() || relationship == null )
        {
            return errors;
        }

        relationshipType = relationship.getRelationshipType();

        if ( !aclService.canDataWrite( user, relationshipType ) )
        {
            errors.add( "User has no data write access to relationshipType: " + relationshipType.getUid() );
        }

        from = relationship.getFrom();
        to = relationship.getTo();

        errors.addAll( canWrite( user, from.getTrackedEntityInstance() ) );
        errors.addAll( canWrite( user, from.getProgramInstance() ) );
        errors.addAll( canWrite( user, from.getProgramStageInstance() ) );

        errors.addAll( canRead( user, to.getTrackedEntityInstance() ) );
        errors.addAll( canRead( user, to.getProgramInstance() ) );
        errors.addAll( canRead( user, to.getProgramStageInstance() ) );

        return errors;
    }

    @Override
    public List<String> canRead( User user, ProgramStageInstance programStageInstance, DataElement dataElement )
    {
        List<String> errors = new ArrayList<>();

        if ( user == null || user.isSuper() )
        {
            return errors;
        }

        errors.addAll( canRead( user, programStageInstance ) );

        if ( !aclService.canRead( user, dataElement ) )
        {
            errors.add( "User has no read access to data element: " + dataElement.getUid() );
        }

        return errors;
    }

    @Override
    public List<String> canWrite( User user, ProgramStageInstance programStageInstance, DataElement dataElement )
    {
        List<String> errors = new ArrayList<>();

        if ( user == null || user.isSuper() )
        {
            return errors;
        }

        errors.addAll( canWrite( user, programStageInstance ) );

        if ( !aclService.canRead( user, dataElement ) )
        {
            errors.add( "User has no read access to data element: " + dataElement.getUid() );
        }

        return errors;
    }

    @Override
    public List<String> canRead( User user, CategoryOptionCombo categoryOptionCombo )
    {
        List<String> errors = new ArrayList<>();

        if ( user == null || user.isSuper() || categoryOptionCombo == null )
        {
            return errors;
        }

        for ( CategoryOption categoryOption : categoryOptionCombo.getCategoryOptions() )
        {
            if ( !aclService.canDataRead( user, categoryOption ) )
            {
                errors.add( "User has no read access to category option: " + categoryOption.getUid() );
            }
        }

        return errors;
    }

    @Override
    public List<String> canWrite( User user, CategoryOptionCombo categoryOptionCombo )
    {
        List<String> errors = new ArrayList<>();

        if ( user == null || user.isSuper() || categoryOptionCombo == null )
        {
            return errors;
        }

        for ( CategoryOption categoryOption : categoryOptionCombo.getCategoryOptions() )
        {
            if ( !aclService.canDataWrite( user, categoryOption ) )
            {
                errors.add( "User has no write access to category option: " + categoryOption.getUid() );
            }
        }

        return errors;
    }

    private boolean isInHierarchy( OrganisationUnit organisationUnit, Set<OrganisationUnit> organisationUnits )
    {
        return organisationUnit != null && organisationUnits != null && organisationUnit.isDescendant( organisationUnits );
    }

    private boolean isNull( ProgramStage programStage )
    {
        return programStage == null || programStage.getProgram() == null;
    }
<<<<<<< HEAD
    
    private boolean isWritableInSearchScopeOrgUnit( ProgramStageInstance programStageInstance )
    {
        return programStageInstance.getStatus() == EventStatus.SCHEDULE && programStageInstance.getEventDataValues().isEmpty()
            && programStageInstance.getExecutionDate() == null;
    }
=======
>>>>>>> c444108c
}<|MERGE_RESOLUTION|>--- conflicted
+++ resolved
@@ -28,6 +28,10 @@
  * SOFTWARE, EVEN IF ADVISED OF THE POSSIBILITY OF SUCH DAMAGE.
  */
 
+import java.util.ArrayList;
+import java.util.List;
+import java.util.Set;
+
 import org.hisp.dhis.category.CategoryOption;
 import org.hisp.dhis.category.CategoryOptionCombo;
 import org.hisp.dhis.dataelement.DataElement;
@@ -42,17 +46,8 @@
 import org.hisp.dhis.security.acl.AclService;
 import org.hisp.dhis.trackedentity.TrackedEntityInstance;
 import org.hisp.dhis.trackedentity.TrackedEntityType;
-<<<<<<< HEAD
-import org.hisp.dhis.trackedentity.TrackerOwnershipAccessManager;
-=======
 import org.hisp.dhis.trackedentity.TrackerOwnershipManager;
-import org.hisp.dhis.trackedentitydatavalue.TrackedEntityDataValue;
->>>>>>> c444108c
 import org.hisp.dhis.user.User;
-
-import java.util.ArrayList;
-import java.util.List;
-import java.util.Set;
 
 /**
  * @author Morten Olav Hansen <mortenoh@gmail.com>
@@ -140,19 +135,19 @@
         {
             return errors;
         }
-        
+
         if ( !aclService.canDataRead( user, program ) )
         {
             errors.add( "User has no data read access to program: " + program.getUid() );
         }
-        
+
         TrackedEntityType trackedEntityType = trackedEntityInstance.getTrackedEntityType();
 
         if ( !aclService.canDataRead( user, trackedEntityType ) )
         {
             errors.add( "User has no data read access to tracked entity: " + trackedEntityType.getUid() );
         }
-        
+
         if ( !ownershipAccessManager.hasAccess( user, trackedEntityInstance, program ) )
         {
             errors.add( TrackerOwnershipManager.OWNERSHIP_ACCESS_DENIED );
@@ -171,12 +166,12 @@
         {
             return errors;
         }
-        
+
         if ( !aclService.canDataWrite( user, program ) )
         {
             errors.add( "User has no data write access to program: " + program.getUid() );
         }
-        
+
         TrackedEntityType trackedEntityType = trackedEntityInstance.getTrackedEntityType();
 
         if ( !aclService.canDataWrite( user, trackedEntityType ) )
@@ -188,7 +183,7 @@
         {
             errors.add( TrackerOwnershipManager.OWNERSHIP_ACCESS_DENIED );
         }
-        
+
         return errors;
     }
 
@@ -565,13 +560,4 @@
     {
         return programStage == null || programStage.getProgram() == null;
     }
-<<<<<<< HEAD
-    
-    private boolean isWritableInSearchScopeOrgUnit( ProgramStageInstance programStageInstance )
-    {
-        return programStageInstance.getStatus() == EventStatus.SCHEDULE && programStageInstance.getEventDataValues().isEmpty()
-            && programStageInstance.getExecutionDate() == null;
-    }
-=======
->>>>>>> c444108c
 }