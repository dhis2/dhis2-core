package org.hisp.dhis.dxf2.events;

/*
 * Copyright (c) 2004-2018, University of Oslo
 * All rights reserved.
 *
 * Redistribution and use in source and binary forms, with or without
 * modification, are permitted provided that the following conditions are met:
 * Redistributions of source code must retain the above copyright notice, this
 * list of conditions and the following disclaimer.
 *
 * Redistributions in binary form must reproduce the above copyright notice,
 * this list of conditions and the following disclaimer in the documentation
 * and/or other materials provided with the distribution.
 * Neither the name of the HISP project nor the names of its contributors may
 * be used to endorse or promote products derived from this software without
 * specific prior written permission.
 *
 * THIS SOFTWARE IS PROVIDED BY THE COPYRIGHT HOLDERS AND CONTRIBUTORS "AS IS" AND
 * ANY EXPRESS OR IMPLIED WARRANTIES, INCLUDING, BUT NOT LIMITED TO, THE IMPLIED
 * WARRANTIES OF MERCHANTABILITY AND FITNESS FOR A PARTICULAR PURPOSE ARE
 * DISCLAIMED. IN NO EVENT SHALL THE COPYRIGHT OWNER OR CONTRIBUTORS BE LIABLE FOR
 * ANY DIRECT, INDIRECT, INCIDENTAL, SPECIAL, EXEMPLARY, OR CONSEQUENTIAL DAMAGES
 * (INCLUDING, BUT NOT LIMITED TO, PROCUREMENT OF SUBSTITUTE GOODS OR SERVICES;
 * LOSS OF USE, DATA, OR PROFITS; OR BUSINESS INTERRUPTION) HOWEVER CAUSED AND ON
 * ANY THEORY OF LIABILITY, WHETHER IN CONTRACT, STRICT LIABILITY, OR TORT
 * (INCLUDING NEGLIGENCE OR OTHERWISE) ARISING IN ANY WAY OUT OF THE USE OF THIS
 * SOFTWARE, EVEN IF ADVISED OF THE POSSIBILITY OF SUCH DAMAGE.
 */

import java.util.ArrayList;
import java.util.List;
import java.util.Set;

import org.hisp.dhis.category.CategoryOption;
import org.hisp.dhis.category.CategoryOptionCombo;
import org.hisp.dhis.dataelement.DataElement;
import org.hisp.dhis.organisationunit.OrganisationUnit;
import org.hisp.dhis.program.Program;
import org.hisp.dhis.program.ProgramInstance;
import org.hisp.dhis.program.ProgramStage;
import org.hisp.dhis.program.ProgramStageInstance;
import org.hisp.dhis.relationship.Relationship;
import org.hisp.dhis.relationship.RelationshipItem;
import org.hisp.dhis.relationship.RelationshipType;
import org.hisp.dhis.security.acl.AclService;
import org.hisp.dhis.trackedentity.TrackedEntityInstance;
import org.hisp.dhis.trackedentity.TrackedEntityType;
import org.hisp.dhis.trackedentity.TrackerOwnershipManager;
import org.hisp.dhis.user.User;

/**
 * @author Morten Olav Hansen <mortenoh@gmail.com>
 */
public class DefaultTrackerAccessManager implements TrackerAccessManager
{
    private final AclService aclService;
    private final TrackerOwnershipManager ownershipAccessManager;

    public DefaultTrackerAccessManager( AclService aclService, TrackerOwnershipManager ownershipAccessManager )
    {
        this.aclService = aclService;
        this.ownershipAccessManager = ownershipAccessManager;
    }

    @Override
    public List<String> canRead( User user, TrackedEntityInstance trackedEntityInstance )
    {
        List<String> errors = new ArrayList<>();

        // always allow if user == null (internal process) or user is superuser
        if ( user == null || user.isSuper() || trackedEntityInstance == null )
        {
            return errors;
        }

        OrganisationUnit ou = trackedEntityInstance.getOrganisationUnit();

        if ( ou != null )
        { // ou should never be null, but needs to be checked for legacy reasons
            if ( !isInHierarchy( ou, user.getTeiSearchOrganisationUnitsWithFallback() ) )
            {
                errors.add( "User has no read access to organisation unit: " + ou.getUid() );
            }
        }

        TrackedEntityType trackedEntityType = trackedEntityInstance.getTrackedEntityType();

        if ( !aclService.canDataRead( user, trackedEntityType ) )
        {
            errors.add( "User has no data read access to tracked entity: " + trackedEntityType.getUid() );
        }

        return errors;
    }

    @Override
    public List<String> canWrite( User user, TrackedEntityInstance trackedEntityInstance )
    {
        List<String> errors = new ArrayList<>();

        // always allow if user == null (internal process) or user is superuser
        if ( user == null || user.isSuper() || trackedEntityInstance == null )
        {
            return errors;
        }

        OrganisationUnit ou = trackedEntityInstance.getOrganisationUnit();

        if ( ou != null )
        { // ou should never be null, but needs to be checked for legacy reasons
            if ( !isInHierarchy( ou, user.getOrganisationUnits() ) )
            {
                errors.add( "User has no write access to organisation unit: " + ou.getUid() );
            }
        }

        TrackedEntityType trackedEntityType = trackedEntityInstance.getTrackedEntityType();

        if ( !aclService.canDataWrite( user, trackedEntityType ) )
        {
            errors.add( "User has no data write access to tracked entity: " + trackedEntityType.getUid() );
        }

        return errors;
    }

    @Override
    public List<String> canRead( User user, TrackedEntityInstance trackedEntityInstance, Program program, boolean skipOwnershipCheck )
    {
        List<String> errors = new ArrayList<>();

        // always allow if user == null (internal process) or user is superuser
        if ( user == null || user.isSuper() || trackedEntityInstance == null )
        {
            return errors;
        }

        if ( !aclService.canDataRead( user, program ) )
        {
            errors.add( "User has no data read access to program: " + program.getUid() );
        }

        TrackedEntityType trackedEntityType = trackedEntityInstance.getTrackedEntityType();

        if ( !aclService.canDataRead( user, trackedEntityType ) )
        {
            errors.add( "User has no data read access to tracked entity: " + trackedEntityType.getUid() );
        }

        if ( !skipOwnershipCheck && !ownershipAccessManager.hasAccess( user, trackedEntityInstance, program ) )
        {
            errors.add( TrackerOwnershipManager.OWNERSHIP_ACCESS_DENIED );
        }

        return errors;
    }

    @Override
    public List<String> canWrite( User user, TrackedEntityInstance trackedEntityInstance, Program program, boolean skipOwnershipCheck )
    {
        List<String> errors = new ArrayList<>();

        // always allow if user == null (internal process) or user is superuser
        if ( user == null || user.isSuper() || trackedEntityInstance == null )
        {
            return errors;
        }

        if ( !aclService.canDataWrite( user, program ) )
        {
            errors.add( "User has no data write access to program: " + program.getUid() );
        }

        TrackedEntityType trackedEntityType = trackedEntityInstance.getTrackedEntityType();

        if ( !aclService.canDataWrite( user, trackedEntityType ) )
        {
            errors.add( "User has no data write access to tracked entity: " + trackedEntityType.getUid() );
        }

        if ( !skipOwnershipCheck && !ownershipAccessManager.hasAccess( user, trackedEntityInstance, program ) )
        {
            errors.add( TrackerOwnershipManager.OWNERSHIP_ACCESS_DENIED );
        }

        return errors;
    }

    @Override
    public List<String> canRead( User user, ProgramInstance programInstance, boolean skipOwnershipCheck )
    {
        List<String> errors = new ArrayList<>();

        // always allow if user == null (internal process) or user is superuser
        if ( user == null || user.isSuper() || programInstance == null )
        {
            return errors;
        }

        Program program = programInstance.getProgram();

        if ( !aclService.canDataRead( user, program ) )
        {
            errors.add( "User has no data read access to program: " + program.getUid() );
        }

        if ( !program.isWithoutRegistration() )
        {
            if ( !aclService.canDataRead( user, program.getTrackedEntityType() ) )
            {
                errors.add( "User has no data read access to tracked entity type: " + program.getTrackedEntityType().getUid() );
            }

            if ( !skipOwnershipCheck && !ownershipAccessManager.hasAccess( user, programInstance.getEntityInstance(), program ) )
            {
                errors.add( TrackerOwnershipManager.OWNERSHIP_ACCESS_DENIED );
            }
        }
        else
        {
            OrganisationUnit ou = programInstance.getOrganisationUnit();
            if ( ou != null )
            {
                if ( !isInHierarchy( ou, user.getTeiSearchOrganisationUnitsWithFallback() ) )
                {
                    errors.add( "User has no read access to organisation unit: " + ou.getUid() );
                }
            }
        }

        return errors;
    }

    @Override
    public List<String> canWrite( User user, ProgramInstance programInstance, boolean skipOwnershipCheck )
    {
        List<String> errors = new ArrayList<>();

        // always allow if user == null (internal process) or user is superuser
        if ( user == null || user.isSuper() || programInstance == null )
        {
            return errors;
        }

        Program program = programInstance.getProgram();

        if ( !aclService.canDataWrite( user, program ) )
        {
            errors.add( "User has no data write access to program: " + program.getUid() );
        }

        if ( !program.isWithoutRegistration() )
        {
            if ( !aclService.canDataRead( user, program.getTrackedEntityType() ) )
            {
                errors.add( "User has no data read access to tracked entity type: " + program.getTrackedEntityType().getUid() );
            }

            if ( !skipOwnershipCheck && !ownershipAccessManager.hasAccess( user, programInstance.getEntityInstance(), program ) )
            {
                errors.add( TrackerOwnershipManager.OWNERSHIP_ACCESS_DENIED );
            }
        }
        else
        {
            OrganisationUnit ou = programInstance.getOrganisationUnit();
            if ( ou != null )
            {
                if ( !isInHierarchy( ou, user.getOrganisationUnits() ) )
                {
                    errors.add( "User has no write access to organisation unit: " + ou.getUid() );
                }
            }
        }

        return errors;
    }

    @Override
    public List<String> canRead( User user, ProgramStageInstance programStageInstance, boolean skipOwnershipCheck )
    {
        List<String> errors = new ArrayList<>();

        // always allow if user == null (internal process) or user is superuser
        if ( user == null || user.isSuper() || programStageInstance == null )
        {
            return errors;
        }

        ProgramStage programStage = programStageInstance.getProgramStage();

        if ( isNull( programStage ) )
        {
            return errors;
        }

        Program program = programStage.getProgram();

        if ( !aclService.canDataRead( user, program ) )
        {
            errors.add( "User has no data read access to program: " + program.getUid() );
        }

        if ( !program.isWithoutRegistration() )
        {
            if ( !aclService.canDataRead( user, programStage ) )
            {
                errors.add( "User has no data read access to program stage: " + programStage.getUid() );
            }

            if ( !aclService.canDataRead( user, program.getTrackedEntityType() ) )
            {
                errors.add( "User has no data read access to tracked entity type: " + program.getTrackedEntityType().getUid() );
            }

            if ( !skipOwnershipCheck && !ownershipAccessManager.hasAccess( user, programStageInstance.getProgramInstance().getEntityInstance(), program ) )
            {
                errors.add( TrackerOwnershipManager.OWNERSHIP_ACCESS_DENIED );
            }
        }
        else
        {
            OrganisationUnit ou = programStageInstance.getOrganisationUnit();
            if ( ou != null )
            {
                if ( !isInHierarchy( ou, user.getTeiSearchOrganisationUnitsWithFallback() ) )
                {
                    errors.add( "User has no read access to organisation unit: " + ou.getUid() );
                }
            }
        }

        errors.addAll( canRead( user, programStageInstance.getAttributeOptionCombo() ) );

        return errors;
    }

    @Override
    public List<String> canWrite( User user, ProgramStageInstance programStageInstance, boolean skipOwnershipCheck )
    {
        List<String> errors = new ArrayList<>();

        // always allow if user == null (internal process) or user is superuser
        if ( user == null || user.isSuper() || programStageInstance == null )
        {
            return errors;
        }

        ProgramStage programStage = programStageInstance.getProgramStage();

        if ( isNull( programStage ) )
        {
            return errors;
        }

        Program program = programStage.getProgram();

        if ( program.isWithoutRegistration() )
        {
            OrganisationUnit ou = programStageInstance.getOrganisationUnit();
            if ( ou != null )
            {
                if ( !isInHierarchy( ou, user.getOrganisationUnits() ) )
                {
                    errors.add( "User has no write access to organisation unit: " + ou.getUid() );
                }
            }
            if ( !aclService.canDataWrite( user, program ) )
            {
                errors.add( "User has no data write access to program: " + program.getUid() );
            }
        }
        else
        {
            if ( !aclService.canDataWrite( user, programStage ) )
            {
                errors.add( "User has no data write access to program stage: " + programStage.getUid() );
            }

            if ( !aclService.canDataRead( user, program ) )
            {
                errors.add( "User has no data read access to program: " + program.getUid() );
            }

            if ( !aclService.canDataRead( user, program.getTrackedEntityType() ) )
            {
                errors.add( "User has no data read access to tracked entity type: " + program.getTrackedEntityType().getUid() );
            }

            if ( !skipOwnershipCheck && !ownershipAccessManager.hasAccess( user, programStageInstance.getProgramInstance().getEntityInstance(), program ) )
            {
                errors.add( TrackerOwnershipManager.OWNERSHIP_ACCESS_DENIED );
            }
        }

        errors.addAll( canWrite( user, programStageInstance.getAttributeOptionCombo() ) );

        return errors;
    }

    @Override
    public List<String> canRead( User user, Relationship relationship )
    {
        List<String> errors = new ArrayList<>();
        RelationshipType relationshipType;
        RelationshipItem from;
        RelationshipItem to;

        // always allow if user == null (internal process) or user is superuser
        if ( user == null || user.isSuper() || relationship == null )
        {
            return errors;
        }

        relationshipType = relationship.getRelationshipType();

        if ( !aclService.canDataRead( user, relationshipType ) )
        {
            errors.add( "User has no data read access to relationshipType: " + relationshipType.getUid() );
        }

        from = relationship.getFrom();
        to = relationship.getTo();

        errors.addAll( canRead( user, from.getTrackedEntityInstance() ) );
        errors.addAll( canRead( user, from.getProgramInstance(), false ) );
        errors.addAll( canRead( user, from.getProgramStageInstance(), false ) );

        errors.addAll( canRead( user, to.getTrackedEntityInstance() ) );
        errors.addAll( canRead( user, to.getProgramInstance(), false ) );
        errors.addAll( canRead( user, to.getProgramStageInstance(), false ) );

        return errors;
    }

    @Override
    public List<String> canWrite( User user, Relationship relationship )
    {
        List<String> errors = new ArrayList<>();
        RelationshipType relationshipType;
        RelationshipItem from;
        RelationshipItem to;

        // always allow if user == null (internal process) or user is superuser
        if ( user == null || user.isSuper() || relationship == null )
        {
            return errors;
        }

        relationshipType = relationship.getRelationshipType();

        if ( !aclService.canDataWrite( user, relationshipType ) )
        {
            errors.add( "User has no data write access to relationshipType: " + relationshipType.getUid() );
        }

        from = relationship.getFrom();
        to = relationship.getTo();

        errors.addAll( canWrite( user, from.getTrackedEntityInstance() ) );
        errors.addAll( canWrite( user, from.getProgramInstance(), false ) );
        errors.addAll( canWrite( user, from.getProgramStageInstance(), false ) );

<<<<<<< HEAD
        errors.addAll( canWrite( user, to.getTrackedEntityInstance() ) );
        errors.addAll( canWrite( user, to.getProgramInstance() ) );
        errors.addAll( canWrite( user, to.getProgramStageInstance() ) );
=======
        errors.addAll( canRead( user, to.getTrackedEntityInstance() ) );
        errors.addAll( canRead( user, to.getProgramInstance(), false ) );
        errors.addAll( canRead( user, to.getProgramStageInstance(), false ) );
>>>>>>> d92a5c6d

        return errors;
    }

    @Override
    public List<String> canRead( User user, ProgramStageInstance programStageInstance, DataElement dataElement, boolean skipOwnershipCheck )
    {
        List<String> errors = new ArrayList<>();

        if ( user == null || user.isSuper() )
        {
            return errors;
        }

        errors.addAll( canRead( user, programStageInstance, skipOwnershipCheck ) );

        if ( !aclService.canRead( user, dataElement ) )
        {
            errors.add( "User has no read access to data element: " + dataElement.getUid() );
        }

        return errors;
    }

    @Override
    public List<String> canWrite( User user, ProgramStageInstance programStageInstance, DataElement dataElement, boolean skipOwnershipCheck )
    {
        List<String> errors = new ArrayList<>();

        if ( user == null || user.isSuper() )
        {
            return errors;
        }

        errors.addAll( canWrite( user, programStageInstance, skipOwnershipCheck ) );

        if ( !aclService.canRead( user, dataElement ) )
        {
            errors.add( "User has no read access to data element: " + dataElement.getUid() );
        }

        return errors;
    }

    @Override
    public List<String> canRead( User user, CategoryOptionCombo categoryOptionCombo )
    {
        List<String> errors = new ArrayList<>();

        if ( user == null || user.isSuper() || categoryOptionCombo == null )
        {
            return errors;
        }

        for ( CategoryOption categoryOption : categoryOptionCombo.getCategoryOptions() )
        {
            if ( !aclService.canDataRead( user, categoryOption ) )
            {
                errors.add( "User has no read access to category option: " + categoryOption.getUid() );
            }
        }

        return errors;
    }

    @Override
    public List<String> canWrite( User user, CategoryOptionCombo categoryOptionCombo )
    {
        List<String> errors = new ArrayList<>();

        if ( user == null || user.isSuper() || categoryOptionCombo == null )
        {
            return errors;
        }

        for ( CategoryOption categoryOption : categoryOptionCombo.getCategoryOptions() )
        {
            if ( !aclService.canDataWrite( user, categoryOption ) )
            {
                errors.add( "User has no write access to category option: " + categoryOption.getUid() );
            }
        }

        return errors;
    }

    private boolean isInHierarchy( OrganisationUnit organisationUnit, Set<OrganisationUnit> organisationUnits )
    {
        return organisationUnit != null && organisationUnits != null && organisationUnit.isDescendant( organisationUnits );
    }

    private boolean isNull( ProgramStage programStage )
    {
        return programStage == null || programStage.getProgram() == null;
    }
}<|MERGE_RESOLUTION|>--- conflicted
+++ resolved
@@ -462,15 +462,9 @@
         errors.addAll( canWrite( user, from.getProgramInstance(), false ) );
         errors.addAll( canWrite( user, from.getProgramStageInstance(), false ) );
 
-<<<<<<< HEAD
         errors.addAll( canWrite( user, to.getTrackedEntityInstance() ) );
-        errors.addAll( canWrite( user, to.getProgramInstance() ) );
-        errors.addAll( canWrite( user, to.getProgramStageInstance() ) );
-=======
-        errors.addAll( canRead( user, to.getTrackedEntityInstance() ) );
-        errors.addAll( canRead( user, to.getProgramInstance(), false ) );
-        errors.addAll( canRead( user, to.getProgramStageInstance(), false ) );
->>>>>>> d92a5c6d
+        errors.addAll( canWrite( user, to.getProgramInstance(), false ) );
+        errors.addAll( canWrite( user, to.getProgramStageInstance(), false ) );
 
         return errors;
     }
