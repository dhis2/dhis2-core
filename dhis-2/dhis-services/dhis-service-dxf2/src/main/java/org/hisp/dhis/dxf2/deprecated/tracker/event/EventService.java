--- conflicted
+++ resolved
@@ -185,13 +185,9 @@
 
   ImportSummaries deleteEvents(List<String> uids, boolean clearSession);
 
-<<<<<<< HEAD
   void validate(EventSearchParams params);
-=======
-  void validate(EventSearchParams params, User user);
 
   ImportSummary updateEventDataValues(
       org.hisp.dhis.dxf2.deprecated.tracker.event.Event updatedEvent)
       throws JsonProcessingException;
->>>>>>> 57265707
 }