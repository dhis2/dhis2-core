package org.hisp.dhis.dxf2.events.event;

/*
 * Copyright (c) 2004-2016, University of Oslo
 * All rights reserved.
 *
 * Redistribution and use in source and binary forms, with or without
 * modification, are permitted provided that the following conditions are met:
 * Redistributions of source code must retain the above copyright notice, this
 * list of conditions and the following disclaimer.
 *
 * Redistributions in binary form must reproduce the above copyright notice,
 * this list of conditions and the following disclaimer in the documentation
 * and/or other materials provided with the distribution.
 * Neither the name of the HISP project nor the names of its contributors may
 * be used to endorse or promote products derived from this software without
 * specific prior written permission.
 *
 * THIS SOFTWARE IS PROVIDED BY THE COPYRIGHT HOLDERS AND CONTRIBUTORS "AS IS" AND
 * ANY EXPRESS OR IMPLIED WARRANTIES, INCLUDING, BUT NOT LIMITED TO, THE IMPLIED
 * WARRANTIES OF MERCHANTABILITY AND FITNESS FOR A PARTICULAR PURPOSE ARE
 * DISCLAIMED. IN NO EVENT SHALL THE COPYRIGHT OWNER OR CONTRIBUTORS BE LIABLE FOR
 * ANY DIRECT, INDIRECT, INCIDENTAL, SPECIAL, EXEMPLARY, OR CONSEQUENTIAL DAMAGES
 * (INCLUDING, BUT NOT LIMITED TO, PROCUREMENT OF SUBSTITUTE GOODS OR SERVICES;
 * LOSS OF USE, DATA, OR PROFITS; OR BUSINESS INTERRUPTION) HOWEVER CAUSED AND ON
 * ANY THEORY OF LIABILITY, WHETHER IN CONTRACT, STRICT LIABILITY, OR TORT
 * (INCLUDING NEGLIGENCE OR OTHERWISE) ARISING IN ANY WAY OUT OF THE USE OF THIS
 * SOFTWARE, EVEN IF ADVISED OF THE POSSIBILITY OF SUCH DAMAGE.
 */

import org.hisp.dhis.common.IdSchemes;
import org.hisp.dhis.common.OrganisationUnitSelectionMode;
import org.hisp.dhis.common.QueryItem;
import org.hisp.dhis.dataelement.DataElementCategoryOptionCombo;
import org.hisp.dhis.event.EventStatus;
import org.hisp.dhis.organisationunit.OrganisationUnit;
import org.hisp.dhis.program.Program;
import org.hisp.dhis.program.ProgramStage;
import org.hisp.dhis.program.ProgramStatus;
import org.hisp.dhis.program.ProgramType;
import org.hisp.dhis.query.Order;
import org.hisp.dhis.trackedentity.TrackedEntityInstance;

import java.util.ArrayList;
import java.util.Date;
import java.util.HashSet;
import java.util.List;
import java.util.Set;

/**
 * @author Lars Helge Overland
 */
public class EventSearchParams
{             
    public static final String EVENT_ID = "event";
    public static final String EVENT_CREATED_ID = "created";
    public static final String EVENT_LAST_UPDATED_ID = "lastUpdated";
    public static final String EVENT_STORED_BY_ID = "storedBy";
    public static final String EVENT_COMPLETED_BY_ID = "completedBy";
    public static final String EVENT_COMPLETED_DATE_ID = "completedDate";
    public static final String EVENT_DUE_DATE_ID = "dueDate";
    public static final String EVENT_EXECUTION_DATE_ID = "eventDate";
    public static final String EVENT_ORG_UNIT_ID = "orgUnit";
    public static final String EVENT_ORG_UNIT_NAME = "orgUnitName";    
    public static final String EVENT_STATUS_ID = "status";
    public static final String EVENT_LONGITUDE_ID = "longitude";
    public static final String EVENT_LATITUDE_ID = "latitude";
    public static final String EVENT_PROGRAM_STAGE_ID = "programStage";
    public static final String EVENT_PROGRAM_ID = "program";
    public static final String EVENT_ATTRIBUTE_OPTION_COMBO_ID = "attributeOptionCombo";
    
    public static final String PAGER_META_KEY = "pager";
    
    public static final int DEFAULT_PAGE = 1;
    public static final int DEFAULT_PAGE_SIZE = 50;

    private Program program;

    private ProgramStage programStage;

    private ProgramStatus programStatus;

    private ProgramType programType;

    private Boolean followUp;

    private OrganisationUnit orgUnit;

    private OrganisationUnitSelectionMode orgUnitSelectionMode;

    private TrackedEntityInstance trackedEntityInstance;

    private Date startDate;

    private Date endDate;

    private EventStatus eventStatus;

    private Date lastUpdatedStartDate;
    
    private Date lastUpdatedEndDate;
    
    private Date dueDateStart;
    
    private Date dueDateEnd;

    private DataElementCategoryOptionCombo categoryOptionCombo;

    private IdSchemes idSchemes;

    private Integer page;

    private Integer pageSize;

    private boolean totalPages;

    private boolean skipPaging;

    private List<Order> orders;
    
    private List<String> gridOrders;

    private boolean includeAttributes;

    private Set<String> events = new HashSet<>();
    
    /**
     * Filters for the response.
     */
    private List<QueryItem> filters = new ArrayList<>();    

    /**
     * DataElements to be included in the response. Can be used to filter response.
     */    
    private List<QueryItem> dataElements = new ArrayList<>();

    private boolean includeDeleted;

    // -------------------------------------------------------------------------
    // Constructors
    // -------------------------------------------------------------------------

    public EventSearchParams()
    {
    }

    // -------------------------------------------------------------------------
    // Logic
    // -------------------------------------------------------------------------

    public boolean isPaging()
    {
        return page != null || pageSize != null;
    }

    public int getPageWithDefault()
    {
        return page != null && page > 0 ? page : DEFAULT_PAGE;
    }

    public int getPageSizeWithDefault()
    {
        return pageSize != null && pageSize >= 0 ? pageSize : DEFAULT_PAGE_SIZE;
    }

    public int getOffset()
    {
        return (getPageWithDefault() - 1) * getPageSizeWithDefault();
    }

    /**
     * Sets paging properties to default values.
     */
    public void setDefaultPaging()
    {
        this.page = DEFAULT_PAGE;
        this.pageSize = DEFAULT_PAGE_SIZE;
        this.skipPaging = false;
    }
    
    /**
     * Indicates whether this search params contain any filters.
     * 
     */
    public boolean hasFilters()
    {
        return filters != null && !filters.isEmpty();
    }
    
    /**
     * Returns a list of dataElements and filters combined.
     */
    public List<QueryItem> getDataElementsAndFilters()
    {   
        List<QueryItem> items = new ArrayList<>();
        items.addAll( filters );
        
        for ( QueryItem de : dataElements )
        {
            if ( items != null && !items.contains( de ) )
            {
                items.add( de );            
            }            
        }
        
        return items;
    }
    
    public EventSearchParams addDataElements( List<QueryItem> des )
    {
        dataElements.addAll( des );
        return this;
    }    
    

    // -------------------------------------------------------------------------
    // Getters and setters
    // -------------------------------------------------------------------------

    public Program getProgram()
    {
        return program;
    }

    public void setProgram( Program program )
    {
        this.program = program;
    }

    public ProgramStage getProgramStage()
    {
        return programStage;
    }

    public void setProgramStage( ProgramStage programStage )
    {
        this.programStage = programStage;
    }

    public ProgramStatus getProgramStatus()
    {
        return programStatus;
    }

    public void setProgramStatus( ProgramStatus programStatus )
    {
        this.programStatus = programStatus;
    }

    public ProgramType getProgramType()
    {
        return programType;
    }

    public void setProgramType( ProgramType programType )
    {
        this.programType = programType;
    }

    public Boolean getFollowUp()
    {
        return followUp;
    }

    public void setFollowUp( Boolean followUp )
    {
        this.followUp = followUp;
    }

    public OrganisationUnit getOrgUnit()
    {
        return orgUnit;
    }

    public void setOrgUnit( OrganisationUnit orgUnit )
    {
        this.orgUnit = orgUnit;
    }

    public OrganisationUnitSelectionMode getOrgUnitSelectionMode()
    {
        return orgUnitSelectionMode;
    }

    public void setOrgUnitSelectionMode( OrganisationUnitSelectionMode orgUnitSelectionMode )
    {
        this.orgUnitSelectionMode = orgUnitSelectionMode;
    }

    public TrackedEntityInstance getTrackedEntityInstance()
    {
        return trackedEntityInstance;
    }

    public void setTrackedEntityInstance( TrackedEntityInstance trackedEntityInstance )
    {
        this.trackedEntityInstance = trackedEntityInstance;
    }

    public Date getStartDate()
    {
        return startDate;
    }

    public void setStartDate( Date startDate )
    {
        this.startDate = startDate;
    }

    public Date getEndDate()
    {
        return endDate;
    }

    public void setEndDate( Date endDate )
    {
        this.endDate = endDate;
    }

    public EventStatus getEventStatus()
    {
        return eventStatus;
    }

    public void setEventStatus( EventStatus eventStatus )
    {
        this.eventStatus = eventStatus;
    }    

    public Date getLastUpdatedStartDate()
    {
        return lastUpdatedStartDate;
    }

    public void setLastUpdatedStartDate( Date lastUpdatedStartDate )
    {
        this.lastUpdatedStartDate = lastUpdatedStartDate;
    }

    public Date getLastUpdatedEndDate()
    {
        return lastUpdatedEndDate;
    }

    public void setLastUpdatedEndDate( Date lastUpdatedEndDate )
    {
        this.lastUpdatedEndDate = lastUpdatedEndDate;
    }

    public Date getDueDateStart()
    {
        return dueDateStart;
    }

    public void setDueDateStart( Date dueDateStart )
    {
        this.dueDateStart = dueDateStart;
    }

    public Date getDueDateEnd()
    {
        return dueDateEnd;
    }

    public void setDueDateEnd( Date dueDateEnd )
    {
        this.dueDateEnd = dueDateEnd;
    }

    public IdSchemes getIdSchemes()
    {
        return idSchemes;
    }

    public void setIdSchemes( IdSchemes idSchemes )
    {
        this.idSchemes = idSchemes;
    }

    public Integer getPage()
    {
        return page;
    }

    public void setPage( Integer page )
    {
        this.page = page;
    }

    public Integer getPageSize()
    {
        return pageSize;
    }

    public void setPageSize( Integer pageSize )
    {
        this.pageSize = pageSize;
    }

    public boolean isTotalPages()
    {
        return totalPages;
    }

    public void setTotalPages( boolean totalPages )
    {
        this.totalPages = totalPages;
    }

    public boolean isSkipPaging()
    {
        return skipPaging;
    }

    public void setSkipPaging( boolean skipPaging )
    {
        this.skipPaging = skipPaging;
    }

    public boolean isIncludeAttributes()
    {
        return includeAttributes;
    }

    public void setIncludeAttributes( boolean includeAttributes )
    {
        this.includeAttributes = includeAttributes;
    }

    public List<Order> getOrders()
    {
        return this.orders;
    }

    public void setOrders( List<Order> orders )
    {
        this.orders = orders;
    }
    
    public List<String> getGridOrders()
    {
        return this.gridOrders;
    }

    public void setGridOrders( List<String> gridOrders )
    {
        this.gridOrders = gridOrders;
    }

    public DataElementCategoryOptionCombo getCategoryOptionCombo()
    {
        return categoryOptionCombo;
    }

    public void setCategoryOptionCombo( DataElementCategoryOptionCombo categoryOptionCombo )
    {
        this.categoryOptionCombo = categoryOptionCombo;
    }

    public void setEvents( Set<String> events )
    {
        this.events = events;
    }

    public Set<String> getEvents()
    {
        return events;
    }

    public List<QueryItem> getFilters()
    {
        return filters;
    }

    public void setFilters( List<QueryItem> filters )
    {
        this.filters = filters;
    }

<<<<<<< HEAD
    public void setIncludeDeleted( boolean includeDeleted )
    {
        this.includeDeleted = includeDeleted;
    }

    public boolean isIncludeDeleted()
    {
        return this.includeDeleted;
    }
=======
    public List<QueryItem> getDataElements()
    {
        return dataElements;
    }

    public void setDataElements( List<QueryItem> dataElements )
    {
        this.dataElements = dataElements;
    }
    
>>>>>>> 292044f4
}<|MERGE_RESOLUTION|>--- conflicted
+++ resolved
@@ -477,7 +477,6 @@
         this.filters = filters;
     }
 
-<<<<<<< HEAD
     public void setIncludeDeleted( boolean includeDeleted )
     {
         this.includeDeleted = includeDeleted;
@@ -487,7 +486,7 @@
     {
         return this.includeDeleted;
     }
-=======
+
     public List<QueryItem> getDataElements()
     {
         return dataElements;
@@ -497,6 +496,5 @@
     {
         this.dataElements = dataElements;
     }
-    
->>>>>>> 292044f4
+
 }