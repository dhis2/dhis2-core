package org.hisp.dhis.dxf2.events.event;

/*
 * Copyright (c) 2004-2016, University of Oslo
 * All rights reserved.
 *
 * Redistribution and use in source and binary forms, with or without
 * modification, are permitted provided that the following conditions are met:
 * Redistributions of source code must retain the above copyright notice, this
 * list of conditions and the following disclaimer.
 *
 * Redistributions in binary form must reproduce the above copyright notice,
 * this list of conditions and the following disclaimer in the documentation
 * and/or other materials provided with the distribution.
 * Neither the name of the HISP project nor the names of its contributors may
 * be used to endorse or promote products derived from this software without
 * specific prior written permission.
 *
 * THIS SOFTWARE IS PROVIDED BY THE COPYRIGHT HOLDERS AND CONTRIBUTORS "AS IS" AND
 * ANY EXPRESS OR IMPLIED WARRANTIES, INCLUDING, BUT NOT LIMITED TO, THE IMPLIED
 * WARRANTIES OF MERCHANTABILITY AND FITNESS FOR A PARTICULAR PURPOSE ARE
 * DISCLAIMED. IN NO EVENT SHALL THE COPYRIGHT OWNER OR CONTRIBUTORS BE LIABLE FOR
 * ANY DIRECT, INDIRECT, INCIDENTAL, SPECIAL, EXEMPLARY, OR CONSEQUENTIAL DAMAGES
 * (INCLUDING, BUT NOT LIMITED TO, PROCUREMENT OF SUBSTITUTE GOODS OR SERVICES;
 * LOSS OF USE, DATA, OR PROFITS; OR BUSINESS INTERRUPTION) HOWEVER CAUSED AND ON
 * ANY THEORY OF LIABILITY, WHETHER IN CONTRACT, STRICT LIABILITY, OR TORT
 * (INCLUDING NEGLIGENCE OR OTHERWISE) ARISING IN ANY WAY OUT OF THE USE OF THIS
 * SOFTWARE, EVEN IF ADVISED OF THE POSSIBILITY OF SUCH DAMAGE.
 */

import org.hisp.dhis.common.IdSchemes;
import org.hisp.dhis.common.OrganisationUnitSelectionMode;
import org.hisp.dhis.common.QueryItem;
import org.hisp.dhis.dataelement.DataElementCategoryOptionCombo;
import org.hisp.dhis.event.EventStatus;
import org.hisp.dhis.organisationunit.OrganisationUnit;
import org.hisp.dhis.program.Program;
import org.hisp.dhis.program.ProgramStage;
import org.hisp.dhis.program.ProgramStatus;
import org.hisp.dhis.program.ProgramType;
import org.hisp.dhis.query.Order;
import org.hisp.dhis.trackedentity.TrackedEntityInstance;

import java.util.ArrayList;
import java.util.Date;
import java.util.HashSet;
import java.util.List;
import java.util.Set;

/**
 * @author Lars Helge Overland
 */
public class EventSearchParams
{             
    public static final String EVENT_ID = "event";
    public static final String EVENT_CREATED_ID = "created";
    public static final String EVENT_LAST_UPDATED_ID = "lastUpdated";
    public static final String EVENT_STORED_BY_ID = "storedBy";
    public static final String EVENT_COMPLETED_BY_ID = "completedBy";
    public static final String EVENT_COMPLETED_DATE_ID = "completedDate";
    public static final String EVENT_DUE_DATE_ID = "dueDate";
    public static final String EVENT_EXECUTION_DATE_ID = "eventDate";
    public static final String EVENT_ORG_UNIT_ID = "orgUnit";
    public static final String EVENT_ORG_UNIT_NAME = "orgUnitName";    
    public static final String EVENT_STATUS_ID = "status";
    public static final String EVENT_LONGITUDE_ID = "longitude";
    public static final String EVENT_LATITUDE_ID = "latitude";
    public static final String EVENT_PROGRAM_STAGE_ID = "programStage";
    public static final String EVENT_PROGRAM_ID = "program";
    public static final String EVENT_ATTRIBUTE_OPTION_COMBO_ID = "attributeOptionCombo";
    
    public static final String PAGER_META_KEY = "pager";
    
    public static final int DEFAULT_PAGE = 1;
    public static final int DEFAULT_PAGE_SIZE = 50;

    private Program program;

    private ProgramStage programStage;

    private ProgramStatus programStatus;

    private ProgramType programType;

    private Boolean followUp;

    private OrganisationUnit orgUnit;

    private OrganisationUnitSelectionMode orgUnitSelectionMode;

    private TrackedEntityInstance trackedEntityInstance;

    private Date startDate;

    private Date endDate;

    private EventStatus eventStatus;

    private Date lastUpdatedStartDate;
    
    private Date lastUpdatedEndDate;
    
    private Date dueDateStart;
    
    private Date dueDateEnd;

    private DataElementCategoryOptionCombo categoryOptionCombo;

    private IdSchemes idSchemes;

    private Integer page;

    private Integer pageSize;

    private boolean totalPages;

    private boolean skipPaging;

    private List<Order> orders;
    
    private List<String> gridOrders;

    private boolean includeAttributes;

    private Set<String> events = new HashSet<>();
    
<<<<<<< HEAD
    private List<QueryItem> filters = new ArrayList<>();
=======
    /**
     * Filters for the response.
     */
    private List<QueryItem> filters = new ArrayList<>();    

    /**
     * DataElements to be included in the response. Can be used to filter response.
     */    
    private List<QueryItem> dataElements = new ArrayList<>();

    private boolean includeDeleted;
>>>>>>> b383e1b1

    // -------------------------------------------------------------------------
    // Constructors
    // -------------------------------------------------------------------------

    public EventSearchParams()
    {
    }

    // -------------------------------------------------------------------------
    // Logic
    // -------------------------------------------------------------------------

    public boolean isPaging()
    {
        return page != null || pageSize != null;
    }

    public int getPageWithDefault()
    {
        return page != null && page > 0 ? page : DEFAULT_PAGE;
    }

    public int getPageSizeWithDefault()
    {
        return pageSize != null && pageSize >= 0 ? pageSize : DEFAULT_PAGE_SIZE;
    }

    public int getOffset()
    {
        return (getPageWithDefault() - 1) * getPageSizeWithDefault();
    }

    /**
     * Sets paging properties to default values.
     */
    public void setDefaultPaging()
    {
        this.page = DEFAULT_PAGE;
        this.pageSize = DEFAULT_PAGE_SIZE;
        this.skipPaging = false;
    }
    
    /**
     * Indicates whether this search params contain any filters.
     * 
     */
    public boolean hasFilters()
    {
        return filters != null && !filters.isEmpty();
    }
<<<<<<< HEAD
=======
    
    /**
     * Returns a list of dataElements and filters combined.
     */
    public List<QueryItem> getDataElementsAndFilters()
    {   
        List<QueryItem> items = new ArrayList<>();
        items.addAll( filters );
        
        for ( QueryItem de : dataElements )
        {
            if ( items != null && !items.contains( de ) )
            {
                items.add( de );            
            }            
        }
        
        return items;
    }
    
    public EventSearchParams addDataElements( List<QueryItem> des )
    {
        dataElements.addAll( des );
        return this;
    }    
    
>>>>>>> b383e1b1

    // -------------------------------------------------------------------------
    // Getters and setters
    // -------------------------------------------------------------------------

    public Program getProgram()
    {
        return program;
    }

    public void setProgram( Program program )
    {
        this.program = program;
    }

    public ProgramStage getProgramStage()
    {
        return programStage;
    }

    public void setProgramStage( ProgramStage programStage )
    {
        this.programStage = programStage;
    }

    public ProgramStatus getProgramStatus()
    {
        return programStatus;
    }

    public void setProgramStatus( ProgramStatus programStatus )
    {
        this.programStatus = programStatus;
    }

    public ProgramType getProgramType()
    {
        return programType;
    }

    public void setProgramType( ProgramType programType )
    {
        this.programType = programType;
    }

    public Boolean getFollowUp()
    {
        return followUp;
    }

    public void setFollowUp( Boolean followUp )
    {
        this.followUp = followUp;
    }

    public OrganisationUnit getOrgUnit()
    {
        return orgUnit;
    }

    public void setOrgUnit( OrganisationUnit orgUnit )
    {
        this.orgUnit = orgUnit;
    }

    public OrganisationUnitSelectionMode getOrgUnitSelectionMode()
    {
        return orgUnitSelectionMode;
    }

    public void setOrgUnitSelectionMode( OrganisationUnitSelectionMode orgUnitSelectionMode )
    {
        this.orgUnitSelectionMode = orgUnitSelectionMode;
    }

    public TrackedEntityInstance getTrackedEntityInstance()
    {
        return trackedEntityInstance;
    }

    public void setTrackedEntityInstance( TrackedEntityInstance trackedEntityInstance )
    {
        this.trackedEntityInstance = trackedEntityInstance;
    }

    public Date getStartDate()
    {
        return startDate;
    }

    public void setStartDate( Date startDate )
    {
        this.startDate = startDate;
    }

    public Date getEndDate()
    {
        return endDate;
    }

    public void setEndDate( Date endDate )
    {
        this.endDate = endDate;
    }

    public EventStatus getEventStatus()
    {
        return eventStatus;
    }

    public void setEventStatus( EventStatus eventStatus )
    {
        this.eventStatus = eventStatus;
    }    

    public Date getLastUpdatedStartDate()
    {
        return lastUpdatedStartDate;
    }

    public void setLastUpdatedStartDate( Date lastUpdatedStartDate )
    {
        this.lastUpdatedStartDate = lastUpdatedStartDate;
    }

    public Date getLastUpdatedEndDate()
    {
        return lastUpdatedEndDate;
    }

    public void setLastUpdatedEndDate( Date lastUpdatedEndDate )
    {
        this.lastUpdatedEndDate = lastUpdatedEndDate;
    }

    public Date getDueDateStart()
    {
        return dueDateStart;
    }

    public void setDueDateStart( Date dueDateStart )
    {
        this.dueDateStart = dueDateStart;
    }

    public Date getDueDateEnd()
    {
        return dueDateEnd;
    }

    public void setDueDateEnd( Date dueDateEnd )
    {
        this.dueDateEnd = dueDateEnd;
    }

    public IdSchemes getIdSchemes()
    {
        return idSchemes;
    }

    public void setIdSchemes( IdSchemes idSchemes )
    {
        this.idSchemes = idSchemes;
    }

    public Integer getPage()
    {
        return page;
    }

    public void setPage( Integer page )
    {
        this.page = page;
    }

    public Integer getPageSize()
    {
        return pageSize;
    }

    public void setPageSize( Integer pageSize )
    {
        this.pageSize = pageSize;
    }

    public boolean isTotalPages()
    {
        return totalPages;
    }

    public void setTotalPages( boolean totalPages )
    {
        this.totalPages = totalPages;
    }

    public boolean isSkipPaging()
    {
        return skipPaging;
    }

    public void setSkipPaging( boolean skipPaging )
    {
        this.skipPaging = skipPaging;
    }

    public boolean isIncludeAttributes()
    {
        return includeAttributes;
    }

    public void setIncludeAttributes( boolean includeAttributes )
    {
        this.includeAttributes = includeAttributes;
    }

    public List<Order> getOrders()
    {
        return this.orders;
    }

    public void setOrders( List<Order> orders )
    {
        this.orders = orders;
    }
    
    public List<String> getGridOrders()
    {
        return this.gridOrders;
    }

    public void setGridOrders( List<String> gridOrders )
    {
        this.gridOrders = gridOrders;
    }

    public DataElementCategoryOptionCombo getCategoryOptionCombo()
    {
        return categoryOptionCombo;
    }

    public void setCategoryOptionCombo( DataElementCategoryOptionCombo categoryOptionCombo )
    {
        this.categoryOptionCombo = categoryOptionCombo;
    }

    public void setEvents( Set<String> events )
    {
        this.events = events;
    }

    public Set<String> getEvents()
    {
        return events;
    }

    public List<QueryItem> getFilters()
    {
        return filters;
    }

    public void setFilters( List<QueryItem> filters )
    {
        this.filters = filters;
<<<<<<< HEAD
    }    
=======
    }

    public void setIncludeDeleted( boolean includeDeleted )
    {
        this.includeDeleted = includeDeleted;
    }

    public boolean isIncludeDeleted()
    {
        return this.includeDeleted;
    }

    public List<QueryItem> getDataElements()
    {
        return dataElements;
    }

    public void setDataElements( List<QueryItem> dataElements )
    {
        this.dataElements = dataElements;
    }

>>>>>>> b383e1b1
}<|MERGE_RESOLUTION|>--- conflicted
+++ resolved
@@ -124,9 +124,6 @@
 
     private Set<String> events = new HashSet<>();
     
-<<<<<<< HEAD
-    private List<QueryItem> filters = new ArrayList<>();
-=======
     /**
      * Filters for the response.
      */
@@ -138,7 +135,6 @@
     private List<QueryItem> dataElements = new ArrayList<>();
 
     private boolean includeDeleted;
->>>>>>> b383e1b1
 
     // -------------------------------------------------------------------------
     // Constructors
@@ -190,8 +186,6 @@
     {
         return filters != null && !filters.isEmpty();
     }
-<<<<<<< HEAD
-=======
     
     /**
      * Returns a list of dataElements and filters combined.
@@ -218,7 +212,6 @@
         return this;
     }    
     
->>>>>>> b383e1b1
 
     // -------------------------------------------------------------------------
     // Getters and setters
@@ -482,9 +475,6 @@
     public void setFilters( List<QueryItem> filters )
     {
         this.filters = filters;
-<<<<<<< HEAD
-    }    
-=======
     }
 
     public void setIncludeDeleted( boolean includeDeleted )
@@ -507,5 +497,4 @@
         this.dataElements = dataElements;
     }
 
->>>>>>> b383e1b1
 }