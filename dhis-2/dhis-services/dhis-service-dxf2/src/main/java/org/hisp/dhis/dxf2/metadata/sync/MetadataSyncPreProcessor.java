package org.hisp.dhis.dxf2.metadata.sync;

/*
 * Copyright (c) 2004-2018, University of Oslo
 * All rights reserved.
 *
 * Redistribution and use in source and binary forms, with or without
 * modification, are permitted provided that the following conditions are met:
 * Redistributions of source code must retain the above copyright notice, this
 * list of conditions and the following disclaimer.
 *
 * Redistributions in binary form must reproduce the above copyright notice,
 * this list of conditions and the following disclaimer in the documentation
 * and/or other materials provided with the distribution.
 * Neither the name of the HISP project nor the names of its contributors may
 * be used to endorse or promote products derived from this software without
 * specific prior written permission.
 *
 * THIS SOFTWARE IS PROVIDED BY THE COPYRIGHT HOLDERS AND CONTRIBUTORS "AS IS" AND
 * ANY EXPRESS OR IMPLIED WARRANTIES, INCLUDING, BUT NOT LIMITED TO, THE IMPLIED
 * WARRANTIES OF MERCHANTABILITY AND FITNESS FOR A PARTICULAR PURPOSE ARE
 * DISCLAIMED. IN NO EVENT SHALL THE COPYRIGHT OWNER OR CONTRIBUTORS BE LIABLE FOR
 * ANY DIRECT, INDIRECT, INCIDENTAL, SPECIAL, EXEMPLARY, OR CONSEQUENTIAL DAMAGES
 * (INCLUDING, BUT NOT LIMITED TO, PROCUREMENT OF SUBSTITUTE GOODS OR SERVICES;
 * LOSS OF USE, DATA, OR PROFITS; OR BUSINESS INTERRUPTION) HOWEVER CAUSED AND ON
 * ANY THEORY OF LIABILITY, WHETHER IN CONTRACT, STRICT LIABILITY, OR TORT
 * (INCLUDING NEGLIGENCE OR OTHERWISE) ARISING IN ANY WAY OUT OF THE USE OF THIS
 * SOFTWARE, EVEN IF ADVISED OF THE POSSIBILITY OF SUCH DAMAGE.
 */

import org.apache.commons.logging.Log;
import org.apache.commons.logging.LogFactory;
import org.hisp.dhis.dxf2.importsummary.ImportStatus;
import org.hisp.dhis.dxf2.importsummary.ImportSummary;
import org.hisp.dhis.dxf2.metadata.jobs.MetadataRetryContext;
import org.hisp.dhis.dxf2.metadata.jobs.MetadataSyncJob;
import org.hisp.dhis.dxf2.metadata.sync.exception.MetadataSyncServiceException;
import org.hisp.dhis.dxf2.metadata.version.MetadataVersionDelegate;
import org.hisp.dhis.dxf2.metadata.version.exception.MetadataVersionServiceException;
import org.hisp.dhis.dxf2.sync.DataValueSynchronization;
import org.hisp.dhis.dxf2.sync.EventSynchronization;
import org.hisp.dhis.dxf2.sync.SynchronizationResult;
import org.hisp.dhis.dxf2.sync.SynchronizationStatus;
import org.hisp.dhis.dxf2.sync.TrackerSynchronization;
import org.hisp.dhis.metadata.version.MetadataVersion;
import org.hisp.dhis.metadata.version.MetadataVersionService;
import org.hisp.dhis.setting.SettingKey;
import org.hisp.dhis.setting.SystemSettingManager;
import org.hisp.dhis.system.util.DateUtils;
import org.springframework.beans.factory.annotation.Autowired;

import java.util.ArrayList;
import java.util.Collection;
import java.util.Date;
import java.util.List;

/**
 * Performs the tasks before metadata sync happens
 *
 * @author aamerm
 */
public class MetadataSyncPreProcessor
{
    private static final Log log = LogFactory.getLog( MetadataSyncPreProcessor.class );

    private final SystemSettingManager systemSettingManager;
    private final MetadataVersionService metadataVersionService;
    private final MetadataVersionDelegate metadataVersionDelegate;
    private final TrackerSynchronization trackerSync;
    private final EventSynchronization eventSync;
    private final DataValueSynchronization dataValueSync;

    @Autowired
    public MetadataSyncPreProcessor(
        SystemSettingManager systemSettingManager,
        MetadataVersionService metadataVersionService,
        MetadataVersionDelegate metadataVersionDelegate,
        TrackerSynchronization trackerSync,
        EventSynchronization eventSync,
        DataValueSynchronization dataValueSync )
    {
        this.systemSettingManager = systemSettingManager;
        this.metadataVersionService = metadataVersionService;
        this.metadataVersionDelegate = metadataVersionDelegate;
        this.trackerSync = trackerSync;
        this.eventSync = eventSync;
        this.dataValueSync = dataValueSync;
    }


    public void setUp( MetadataRetryContext context )
    {
        systemSettingManager.saveSystemSetting( SettingKey.METADATAVERSION_ENABLED, true );
    }

    public void handleAggregateDataPush( MetadataRetryContext context )
    {
<<<<<<< HEAD
        log.debug( "Entering data push" );

        ImportSummary importSummary = null;
        AvailabilityStatus remoteServerAvailable = synchronizationManager.isRemoteServerAvailable();

        // -------------------------------------------------------------------------
        // We are checking the Remote server availability here, as executeDataPush
        // returns null in two cases: "Nothing to sync" and "Server unavailable
        // -------------------------------------------------------------------------

        processWhenRemoteServerIsUnavailable(context, remoteServerAvailable);
=======
        SynchronizationResult dataValuesSynchronizationResult = dataValueSync.syncDataValuesData();
>>>>>>> d526bfa7

        if ( dataValuesSynchronizationResult.status == SynchronizationStatus.FAILURE )
        {
            context.updateRetryContext( MetadataSyncJob.DATA_PUSH_SUMMARY, dataValuesSynchronizationResult.message, null, null );
            throw new MetadataSyncServiceException( dataValuesSynchronizationResult.message );
        }
    }

<<<<<<< HEAD
    private void processWhenRemoteServerIsUnavailable(MetadataRetryContext context, AvailabilityStatus remoteServerAvailable) {
        if ( !(remoteServerAvailable.isAvailable()) )
        {
            String message = remoteServerAvailable.getMessage();
            log.error( message );
            context.updateRetryContext( MetadataSyncJob.DATA_PUSH_SUMMARY, remoteServerAvailable.getMessage(), null, null );
            throw new MetadataSyncServiceException( message );
        }
    }

    public ImportSummaries handleEventDataPush( MetadataRetryContext context )
=======
    public void handleTrackerDataPush( MetadataRetryContext context )
>>>>>>> d526bfa7
    {
        SynchronizationResult trackerSynchronizationResult = trackerSync.syncTrackerProgramData();

        if ( trackerSynchronizationResult.status == SynchronizationStatus.FAILURE )
        {
            context.updateRetryContext( MetadataSyncJob.TRACKER_PUSH_SUMMARY, trackerSynchronizationResult.message, null, null );
            throw new MetadataSyncServiceException( trackerSynchronizationResult.message );
        }
    }

    public void handleEventDataPush( MetadataRetryContext context )
    {
        SynchronizationResult eventsSynchronizationResult = eventSync.syncEventProgramData();

        if ( eventsSynchronizationResult.status == SynchronizationStatus.FAILURE )
        {
            context.updateRetryContext( MetadataSyncJob.EVENT_PUSH_SUMMARY, eventsSynchronizationResult.message, null, null );
            throw new MetadataSyncServiceException( eventsSynchronizationResult.message );
        }
    }

    public List<MetadataVersion> handleMetadataVersionsList( MetadataRetryContext context, MetadataVersion metadataVersion )
    {
        log.debug( "Fetching the list of remote versions" );

        List<MetadataVersion> metadataVersionList = new ArrayList<>();

        try
        {
            metadataVersionList = metadataVersionDelegate.getMetaDataDifference( metadataVersion );

            if ( metadataVersion == null )
            {
                log.info( "There is no initial version in the system" );
            }

            if ( isRemoteVersionEmpty( metadataVersion, metadataVersionList ) )
            {
                log.info( "There are no metadata versions created in the remote instance." );
                return metadataVersionList;
            }

            if ( isUsingLatestVersion( metadataVersion, metadataVersionList ) )
            {
                log.info( "Your instance is already using the latest version:" + metadataVersion );
                return metadataVersionList;
            }

            MetadataVersion latestVersion = getLatestVersion( metadataVersionList );
            assert latestVersion != null;

            systemSettingManager.saveSystemSetting( SettingKey.REMOTE_METADATA_VERSION, latestVersion.getName() );
            log.info( "Remote system is at version: " + latestVersion.getName() );

        }
        catch ( MetadataVersionServiceException e )
        {
            String message = setVersionListErrorInfoInContext( context, metadataVersion, e );
            throw new MetadataSyncServiceException( message, e );
        }
        catch ( Exception ex )
        {
            if ( ex instanceof MetadataSyncServiceException )
            {
                log.error( ex.getMessage(), ex );
                throw ex;
            }

            String message = setVersionListErrorInfoInContext( context, metadataVersion, ex );
            log.error( message, ex );
            throw new MetadataSyncServiceException( message, ex );
        }

        return metadataVersionList;
    }

    private String setVersionListErrorInfoInContext( MetadataRetryContext context, MetadataVersion metadataVersion, Exception e )
    {
        String message = "Exception happened while trying to get remote metadata versions difference " + e.getMessage();
        context.updateRetryContext( MetadataSyncJob.GET_METADATAVERSIONSLIST, e.getMessage(), metadataVersion, null );
        return message;
    }

    private boolean isUsingLatestVersion( MetadataVersion metadataVersion, List<MetadataVersion> metadataVersionList )
    {
        return metadataVersion != null && metadataVersionList.size() == 0;
    }

    private boolean isRemoteVersionEmpty( MetadataVersion metadataVersion, List<MetadataVersion> metadataVersionList )
    {
        return metadataVersion == null && metadataVersionList.size() == 0;
    }

    public MetadataVersion handleCurrentMetadataVersion( MetadataRetryContext context )
    {
        log.debug( "Getting the current version of the system" );
        MetadataVersion metadataVersion = null;

        try
        {
            metadataVersion = metadataVersionService.getCurrentVersion();
            log.info( "Current Metadata Version of the system: " + metadataVersion );
        }
        catch ( MetadataVersionServiceException ex )
        {
            context.updateRetryContext( MetadataSyncJob.GET_METADATAVERSION, ex.getMessage(), null, null );
            throw new MetadataSyncServiceException( ex.getMessage(), ex );
        }

        return metadataVersion;
    }

    //----------------------------------------------------------------------------------------
    // Private Methods
    //----------------------------------------------------------------------------------------


    private void handleAggregateImportSummary( ImportSummary importSummary, MetadataRetryContext context )
    {
        if ( importSummary != null )
        {
            ImportStatus status = importSummary.getStatus();

            if ( ImportStatus.ERROR.equals( status ) || ImportStatus.WARNING.equals( status ) )
            {
                log.error( "Import Summary description: " + importSummary.getDescription() );
                context.updateRetryContext( MetadataSyncJob.DATA_PUSH_SUMMARY, importSummary.getDescription(), null, null );
                throw new MetadataSyncServiceException( "The Data Push was not successful. " );
            }
        }

    }

    private MetadataVersion getLatestVersion( List<MetadataVersion> metadataVersionList )
    {
        Collection<Date> dateCollection = new ArrayList<Date>();

        for ( MetadataVersion metadataVersion : metadataVersionList )
        {
            dateCollection.add( metadataVersion.getCreated() );
        }

        Date maxDate = DateUtils.max( dateCollection );

        for ( MetadataVersion metadataVersion : metadataVersionList )
        {
            if ( metadataVersion.getCreated().equals( maxDate ) )
            {
                return metadataVersion;
            }
        }

        return null;
    }

    public ImportSummary handleDataSetCompletenessPush(MetadataRetryContext context) {
        log.info( "Entering dataSet completeness push" );

        ImportSummary importSummary = null;
        AvailabilityStatus remoteServerAvailable = synchronizationManager.isRemoteServerAvailable();

        // -------------------------------------------------------------------------
        // We are checking the Remote server availability here, as executeDataPush
        // returns null in two cases: "Nothing to sync" and "Server unavailable
        // -------------------------------------------------------------------------

        processWhenRemoteServerIsUnavailable(context, remoteServerAvailable);

        try
        {
            importSummary = synchronizationManager.executeDataSetCompletenessPush();
            handleAggregateImportSummary( importSummary, context );
        }
        catch ( Exception ex )
        {
            log.error( "Exception happened while trying to completeness push " + ex.getMessage(), ex );
            if ( ex instanceof MetadataSyncServiceException )
            {
                throw (MetadataSyncServiceException)ex;
            }
            context.updateRetryContext( MetadataSyncJob.DATA_PUSH_SUMMARY, ex.getMessage(), null, null );
            throw new MetadataSyncServiceException( ex.getMessage(), ex );
        }

        log.info( "Exiting dataset completeness push" );
        return importSummary;
    }
}<|MERGE_RESOLUTION|>--- conflicted
+++ resolved
@@ -95,21 +95,7 @@
 
     public void handleAggregateDataPush( MetadataRetryContext context )
     {
-<<<<<<< HEAD
-        log.debug( "Entering data push" );
-
-        ImportSummary importSummary = null;
-        AvailabilityStatus remoteServerAvailable = synchronizationManager.isRemoteServerAvailable();
-
-        // -------------------------------------------------------------------------
-        // We are checking the Remote server availability here, as executeDataPush
-        // returns null in two cases: "Nothing to sync" and "Server unavailable
-        // -------------------------------------------------------------------------
-
-        processWhenRemoteServerIsUnavailable(context, remoteServerAvailable);
-=======
         SynchronizationResult dataValuesSynchronizationResult = dataValueSync.syncDataValuesData();
->>>>>>> d526bfa7
 
         if ( dataValuesSynchronizationResult.status == SynchronizationStatus.FAILURE )
         {
@@ -118,21 +104,7 @@
         }
     }
 
-<<<<<<< HEAD
-    private void processWhenRemoteServerIsUnavailable(MetadataRetryContext context, AvailabilityStatus remoteServerAvailable) {
-        if ( !(remoteServerAvailable.isAvailable()) )
-        {
-            String message = remoteServerAvailable.getMessage();
-            log.error( message );
-            context.updateRetryContext( MetadataSyncJob.DATA_PUSH_SUMMARY, remoteServerAvailable.getMessage(), null, null );
-            throw new MetadataSyncServiceException( message );
-        }
-    }
-
-    public ImportSummaries handleEventDataPush( MetadataRetryContext context )
-=======
     public void handleTrackerDataPush( MetadataRetryContext context )
->>>>>>> d526bfa7
     {
         SynchronizationResult trackerSynchronizationResult = trackerSync.syncTrackerProgramData();
 
@@ -288,36 +260,13 @@
         return null;
     }
 
-    public ImportSummary handleDataSetCompletenessPush(MetadataRetryContext context) {
-        log.info( "Entering dataSet completeness push" );
-
-        ImportSummary importSummary = null;
-        AvailabilityStatus remoteServerAvailable = synchronizationManager.isRemoteServerAvailable();
-
-        // -------------------------------------------------------------------------
-        // We are checking the Remote server availability here, as executeDataPush
-        // returns null in two cases: "Nothing to sync" and "Server unavailable
-        // -------------------------------------------------------------------------
-
-        processWhenRemoteServerIsUnavailable(context, remoteServerAvailable);
-
-        try
-        {
-            importSummary = synchronizationManager.executeDataSetCompletenessPush();
-            handleAggregateImportSummary( importSummary, context );
-        }
-        catch ( Exception ex )
-        {
-            log.error( "Exception happened while trying to completeness push " + ex.getMessage(), ex );
-            if ( ex instanceof MetadataSyncServiceException )
-            {
-                throw (MetadataSyncServiceException)ex;
-            }
-            context.updateRetryContext( MetadataSyncJob.DATA_PUSH_SUMMARY, ex.getMessage(), null, null );
-            throw new MetadataSyncServiceException( ex.getMessage(), ex );
-        }
-
-        log.info( "Exiting dataset completeness push" );
-        return importSummary;
+    public void handleDataSetCompletenessPush(MetadataRetryContext context) {
+        SynchronizationResult completenessSynchronizationResult = dataValueSync.syncCompleteness();
+
+        if ( completenessSynchronizationResult.status == SynchronizationStatus.FAILURE )
+        {
+            context.updateRetryContext( MetadataSyncJob.DATA_PUSH_SUMMARY, completenessSynchronizationResult.message, null, null );
+            throw new MetadataSyncServiceException( completenessSynchronizationResult.message );
+        }
     }
 }