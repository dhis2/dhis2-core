--- conflicted
+++ resolved
@@ -297,11 +297,7 @@
 
         int lastUpdatedEventsCount = eventService.getAnonymousEventValuesCountLastUpdatedAfter( lastSuccessTime );
 
-<<<<<<< HEAD
-        log.info( "Event Count: " + lastUpdatedEventsCount + " since last synch success: " + lastSuccessTime );
-=======
         log.info( "Events: " + lastUpdatedEventsCount + " since last synch success: " + lastSuccessTime );
->>>>>>> 39a6145c
 
         if ( lastUpdatedEventsCount == 0 )
         {
@@ -362,12 +358,6 @@
     }
 
     @Override
-    public Date getLastEventSynchSuccess()
-    {
-        return (Date) systemSettingManager.getSystemSetting( SettingKey.LAST_SUCCESSFUL_EVENT_DATA_SYNC );
-    }
-
-    @Override
     public ImportReport executeMetadataPull( String url )
     {
         User user = currentUserService.getCurrentUser();
