--- conflicted
+++ resolved
@@ -30,7 +30,6 @@
 
 import static com.google.common.base.Preconditions.checkNotNull;
 import static java.util.Arrays.asList;
-import static java.util.Collections.emptyList;
 import static java.util.stream.Collectors.toList;
 import static org.apache.commons.collections4.CollectionUtils.isNotEmpty;
 import static org.hisp.dhis.dxf2.importsummary.ImportStatus.ERROR;
@@ -41,13 +40,10 @@
 
 import java.util.ArrayList;
 import java.util.List;
-import java.util.Map;
-<<<<<<< HEAD
-=======
-import java.util.Optional;
 import java.util.Set;
->>>>>>> 5023cd54
-
+
+import com.google.common.collect.ImmutableList;
+import org.apache.commons.collections4.CollectionUtils;
 import org.hisp.dhis.common.BaseIdentifiableObject;
 import org.hisp.dhis.dxf2.events.event.Event;
 import org.hisp.dhis.dxf2.events.event.persistence.EventPersistenceService;
@@ -62,8 +58,6 @@
 import org.springframework.beans.factory.annotation.Qualifier;
 import org.springframework.stereotype.Component;
 
-import com.google.common.collect.ImmutableList;
-
 @Component
 public class EventManager
 {
@@ -338,23 +332,6 @@
     private List<Event> resolveImportableEvents( final List<Event> events, final ImportSummaries importSummaries,
         final WorkContext workContext )
     {
-<<<<<<< HEAD
-        if ( isNotEmpty( events ) )
-        {
-            final Map<String, ProgramStageInstance> programStageInstanceMap = workContext.getProgramStageInstanceMap();
-
-            for ( final String foundEventUid : programStageInstanceMap.keySet() )
-            {
-                final ImportSummary is = new ImportSummary( ERROR,
-                    "Event " + foundEventUid + " already exists or was deleted earlier" ).setReference( foundEventUid )
-                        .incrementIgnored();
-
-                importSummaries.addImportSummary( is );
-            }
-
-            return events.stream().filter( e -> !programStageInstanceMap.containsKey( e.getEvent() ) )
-                .collect( toList() );
-=======
         List<Event> importableEvents = new ArrayList<>();
         if ( CollectionUtils.isNotEmpty( events ) )
         {
@@ -375,8 +352,6 @@
                     importableEvents.add( eventToImport );
                 }
             }
-
->>>>>>> 5023cd54
         }
 
         return importableEvents;
@@ -408,5 +383,4 @@
 
         return failedEvents;
     }
-
 }