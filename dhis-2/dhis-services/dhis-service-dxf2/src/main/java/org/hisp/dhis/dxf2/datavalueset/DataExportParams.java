--- conflicted
+++ resolved
@@ -311,15 +311,9 @@
         return outputIdSchemes;
     }
 
-<<<<<<< HEAD
-    public DataExportParams setIdSchemes( IdSchemes idSchemes )
-    {
-        this.idSchemes = idSchemes;
-        return this;
-=======
-    public void setOutputIdSchemes( IdSchemes outputIdSchemes )
+    public DataExportParams setOutputIdSchemes( IdSchemes outputIdSchemes )
     {
         this.outputIdSchemes = outputIdSchemes;
->>>>>>> 50ea0d87
+        return this;
     }
 }