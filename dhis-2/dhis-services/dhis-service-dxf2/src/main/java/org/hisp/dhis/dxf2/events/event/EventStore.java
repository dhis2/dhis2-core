package org.hisp.dhis.dxf2.events.event;

/*
 * Copyright (c) 2004-2020, University of Oslo
 * All rights reserved.
 *
 * Redistribution and use in source and binary forms, with or without
 * modification, are permitted provided that the following conditions are met:
 * Redistributions of source code must retain the above copyright notice, this
 * list of conditions and the following disclaimer.
 *
 * Redistributions in binary form must reproduce the above copyright notice,
 * this list of conditions and the following disclaimer in the documentation
 * and/or other materials provided with the distribution.
 * Neither the name of the HISP project nor the names of its contributors may
 * be used to endorse or promote products derived from this software without
 * specific prior written permission.
 *
 * THIS SOFTWARE IS PROVIDED BY THE COPYRIGHT HOLDERS AND CONTRIBUTORS "AS IS" AND
 * ANY EXPRESS OR IMPLIED WARRANTIES, INCLUDING, BUT NOT LIMITED TO, THE IMPLIED
 * WARRANTIES OF MERCHANTABILITY AND FITNESS FOR A PARTICULAR PURPOSE ARE
 * DISCLAIMED. IN NO EVENT SHALL THE COPYRIGHT OWNER OR CONTRIBUTORS BE LIABLE FOR
 * ANY DIRECT, INDIRECT, INCIDENTAL, SPECIAL, EXEMPLARY, OR CONSEQUENTIAL DAMAGES
 * (INCLUDING, BUT NOT LIMITED TO, PROCUREMENT OF SUBSTITUTE GOODS OR SERVICES;
 * LOSS OF USE, DATA, OR PROFITS; OR BUSINESS INTERRUPTION) HOWEVER CAUSED AND ON
 * ANY THEORY OF LIABILITY, WHETHER IN CONTRACT, STRICT LIABILITY, OR TORT
 * (INCLUDING NEGLIGENCE OR OTHERWISE) ARISING IN ANY WAY OUT OF THE USE OF THIS
 * SOFTWARE, EVEN IF ADVISED OF THE POSSIBILITY OF SUCH DAMAGE.
 */

import org.hisp.dhis.dxf2.events.report.EventRow;
import org.hisp.dhis.organisationunit.OrganisationUnit;

import java.util.List;
import java.util.Map;
import java.util.Set;

<<<<<<< HEAD
=======
import org.hisp.dhis.dxf2.events.report.EventRow;
import org.hisp.dhis.organisationunit.OrganisationUnit;
>>>>>>> 02847cab
import org.hisp.dhis.program.ProgramStageInstance;
import org.hisp.dhis.user.User;

/**
 * @author Morten Olav Hansen <mortenoh@gmail.com>
 */
public interface EventStore
{
    String INSERT_EVENT_SQL = "insert into programstageinstance (" +
    // @formatter:off
        "programstageinstanceid, " +    // 0
        "programinstanceid, " +         // 1
        "programstageid, " +            // 2
        "duedate, " +                   // 3
        "executiondate, " +             // 4
        "organisationunitid, " +        // 5
        "status, " +                    // 6
        "completeddate, " +             // 7
        "uid, " +                       // 8
        "created, " +                   // 9
        "lastupdated, " +               // 10
        "attributeoptioncomboid, " +    // 11
        "storedby, " +                  // 12
        "completedby, " +               // 13
        "deleted, " +                   // 14
        "code, " +                      // 15
        "createdatclient, " +           // 16
        "lastupdatedatclient, " +       // 17
        "geometry, " +                  // 18
        "assigneduserid, " +            // 19
        "eventdatavalues) " +           // 20
        // @formatter:on
        "values ( nextval('programstageinstance_sequence'), ?, ?, ?, ?, ?, ?, ?, ?, ?, ?, ?, ?, ?, ?, ?, ?, ?, ?, ?, ? )";

    String INSERT_EVENT_NOTE_SQL = "INSERT INTO TRACKEDENTITYCOMMENT (trackedentitycommentid, " + // 0
        "uid, " +           // 1
        "commenttext, " +   // 2
        "created, " +       // 3
        "creator," +        // 4
        "lastUpdated" +     // 5
        ") " + "values ( nextval('hibernate_sequence'), ?, ?, ?, ?, ?)";

    String INSERT_EVENT_COMMENT_LINK = "INSERT INTO programstageinstancecomments (programstageinstanceid, "
        + "sort_order, trackedentitycommentid) values (?, ?, ?)";

    String UPDATE_EVENT_SQL = "update programstageinstance set " +
        // @formatter:off
            "programinstanceid = ?, " +         // 1
            "programstageid = ?, " +            // 2
            "duedate = ?, " +                   // 3
            "executiondate = ?, " +             // 4
            "organisationunitid = ?, " +        // 5
            "status = ?, " +                    // 6
            "completeddate = ?, " +             // 7
            "lastupdated = ?, " +               // 8
            "attributeoptioncomboid = ?, " +    // 9
            "storedby = ?, " +                  // 10
            "completedby = ?, " +               // 11
            "deleted = ?, " +                   // 12
            "code = ?, " +                      // 13
            "createdatclient = ?, " +           // 14
            "lastupdatedatclient = ?, " +       // 15
            "geometry = ?, " +                  // 16
            "assigneduserid = ?, " +            // 17
            "eventdatavalues = ? " +            // 18
            "where uid = ?;";                   // 19
        // @formatter:on

<<<<<<< HEAD
    String UPDATE_TEI_SQL = "update trackedentityinstance set lastupdated = :lastUpdated, lastupdatedby = :lastUpdatedBy where uid in (:uids)";
=======
    /**
     * Updates Tracked Entity Instance after an event update. In order to prevent
     * deadlocks, SELECT ... FOR UPDATE SKIP LOCKED is used before the actual UPDATE
     * statement. This prevents deadlocks when Postgres tries to update the same
     * TEI.
     */
    String UPDATE_TEI_SQL = "SELECT * FROM trackedentityinstance where uid in (?) FOR UPDATE %s;" +
        "update trackedentityinstance set lastupdated = ?, lastupdatedby = ? where uid in (?)";
>>>>>>> 02847cab

    /**
     * Inserts a List of {@see ProgramStageInstance}, including notes and Data
     * Values.
     *
     * @param programStageInstances a List of {@see ProgramStageInstance}
     * 
     */
    void saveEvents( List<ProgramStageInstance> programStageInstances );

    void updateEvents( List<ProgramStageInstance> programStageInstances );

    List<Event> getEvents( EventSearchParams params, List<OrganisationUnit> organisationUnits,
        Map<String, Set<String>> psdesWithSkipSyncTrue );

    List<Map<String, String>> getEventsGrid( EventSearchParams params, List<OrganisationUnit> organisationUnits );

    List<EventRow> getEventRows( EventSearchParams params, List<OrganisationUnit> organisationUnits );

    int getEventCount( EventSearchParams params, List<OrganisationUnit> organisationUnits );

    /**
     * Delete list of given events to be removed. This operation also remove comments
     * connected to each Event.
     *
     * @param events List to be removed
     */
    void delete( List<Event> events );

    void updateTrackedEntityInstances( List<String> teiUid, User user );
}<|MERGE_RESOLUTION|>--- conflicted
+++ resolved
@@ -35,11 +35,6 @@
 import java.util.Map;
 import java.util.Set;
 
-<<<<<<< HEAD
-=======
-import org.hisp.dhis.dxf2.events.report.EventRow;
-import org.hisp.dhis.organisationunit.OrganisationUnit;
->>>>>>> 02847cab
 import org.hisp.dhis.program.ProgramStageInstance;
 import org.hisp.dhis.user.User;
 
@@ -108,9 +103,6 @@
             "where uid = ?;";                   // 19
         // @formatter:on
 
-<<<<<<< HEAD
-    String UPDATE_TEI_SQL = "update trackedentityinstance set lastupdated = :lastUpdated, lastupdatedby = :lastUpdatedBy where uid in (:uids)";
-=======
     /**
      * Updates Tracked Entity Instance after an event update. In order to prevent
      * deadlocks, SELECT ... FOR UPDATE SKIP LOCKED is used before the actual UPDATE
@@ -119,7 +111,6 @@
      */
     String UPDATE_TEI_SQL = "SELECT * FROM trackedentityinstance where uid in (?) FOR UPDATE %s;" +
         "update trackedentityinstance set lastupdated = ?, lastupdatedby = ? where uid in (?)";
->>>>>>> 02847cab
 
     /**
      * Inserts a List of {@see ProgramStageInstance}, including notes and Data
