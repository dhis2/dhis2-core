package org.hisp.dhis.dxf2.metadata.objectbundle.hooks;

/*
 * Copyright (c) 2004-2018, University of Oslo
 * All rights reserved.
 *
 * Redistribution and use in source and binary forms, with or without
 * modification, are permitted provided that the following conditions are met:
 * Redistributions of source code must retain the above copyright notice, this
 * list of conditions and the following disclaimer.
 *
 * Redistributions in binary form must reproduce the above copyright notice,
 * this list of conditions and the following disclaimer in the documentation
 * and/or other materials provided with the distribution.
 * Neither the name of the HISP project nor the names of its contributors may
 * be used to endorse or promote products derived from this software without
 * specific prior written permission.
 *
 * THIS SOFTWARE IS PROVIDED BY THE COPYRIGHT HOLDERS AND CONTRIBUTORS "AS IS" AND
 * ANY EXPRESS OR IMPLIED WARRANTIES, INCLUDING, BUT NOT LIMITED TO, THE IMPLIED
 * WARRANTIES OF MERCHANTABILITY AND FITNESS FOR A PARTICULAR PURPOSE ARE
 * DISCLAIMED. IN NO EVENT SHALL THE COPYRIGHT OWNER OR CONTRIBUTORS BE LIABLE FOR
 * ANY DIRECT, INDIRECT, INCIDENTAL, SPECIAL, EXEMPLARY, OR CONSEQUENTIAL DAMAGES
 * (INCLUDING, BUT NOT LIMITED TO, PROCUREMENT OF SUBSTITUTE GOODS OR SERVICES;
 * LOSS OF USE, DATA, OR PROFITS; OR BUSINESS INTERRUPTION) HOWEVER CAUSED AND ON
 * ANY THEORY OF LIABILITY, WHETHER IN CONTRACT, STRICT LIABILITY, OR TORT
 * (INCLUDING NEGLIGENCE OR OTHERWISE) ARISING IN ANY WAY OUT OF THE USE OF THIS
 * SOFTWARE, EVEN IF ADVISED OF THE POSSIBILITY OF SUCH DAMAGE.
 */

import org.hibernate.Session;
import org.hisp.dhis.common.IdentifiableObject;
import org.hisp.dhis.dxf2.metadata.objectbundle.ObjectBundle;
import org.hisp.dhis.feedback.ErrorCode;
import org.hisp.dhis.feedback.ErrorReport;
import org.hisp.dhis.program.Program;
import org.hisp.dhis.program.ProgramInstance;
import org.hisp.dhis.program.ProgramInstanceService;
import org.hisp.dhis.program.ProgramStage;
import org.hisp.dhis.program.ProgramStatus;
import org.hisp.dhis.program.ProgramType;
import org.hisp.dhis.security.acl.AccessStringHelper;
import org.springframework.transaction.annotation.Transactional;

import java.util.ArrayList;
import java.util.Date;
import java.util.List;

/**
 * @author Morten Olav Hansen <mortenoh@gmail.com>
 */
@Transactional
public class ProgramObjectBundleHook extends AbstractObjectBundleHook
{
    private final ProgramInstanceService programInstanceService;

    public ProgramObjectBundleHook( ProgramInstanceService programInstanceService )
    {
        this.programInstanceService = programInstanceService;
    }

    @Override
    public void postCreate( IdentifiableObject object, ObjectBundle bundle )
    {
        if ( !isProgram( object ) )
        {
            return;
        }

<<<<<<< HEAD
        Session session = sessionFactory.getCurrentSession();

        syncSharingForEventProgram( session, (Program) object );

        updateProgramStage( session, (Program) object );
=======
        syncSharingForEventProgram( (Program) object );

        addProgramInstance( (Program) object );
>>>>>>> 3e48f1de
    }

    @Override
    public void postUpdate( IdentifiableObject object, ObjectBundle bundle )
    {
        if ( !isProgram( object ) )
        {
            return;
        }

        Session session = sessionFactory.getCurrentSession();

        syncSharingForEventProgram( session, (Program) object );
    }

<<<<<<< HEAD
    private void syncSharingForEventProgram( Session session, Program program )
=======
    @Override
    public <T extends IdentifiableObject> List<ErrorReport> validate( T object, ObjectBundle bundle )
    {
        List<ErrorReport> errors = new ArrayList<>();

        if ( !isProgram( object ) )
        {
            return errors;
        }

        Program program = (Program) object;

        if ( program.getId() != 0 && getProgramInstancesCount( program ) > 1 )
        {
            errors.add( new ErrorReport( Program.class, ErrorCode.E6000, program.getName() ) );
        }

        return errors;
    }

    private void syncSharingForEventProgram( Program program )
>>>>>>> 3e48f1de
    {
        if ( ProgramType.WITHOUT_REGISTRATION != program.getProgramType() || program.getProgramStages().isEmpty() )
        {
            return;
        }

        ProgramStage programStage = program.getProgramStages().iterator().next();
        AccessStringHelper.copySharing( program, programStage );

        programStage.setUser( program.getUser() );
        session.update( programStage );
    }

    private void updateProgramStage( Session session, Program program )
    {
        if ( program.getProgramStages().isEmpty() )
        {
            return;
        }

        program.getProgramStages().stream()
            .forEach( ps -> {
                if ( ps.getProgram() == null )  ps.setProgram( program );
            });

        session.update( program );
    }

    private void addProgramInstance( Program program )
    {
        if ( getProgramInstancesCount( program ) == 0 )
        {
            ProgramInstance pi = new ProgramInstance();
            pi.setEnrollmentDate( new Date() );
            pi.setIncidentDate( new Date() );
            pi.setProgram( program );
            pi.setStatus( ProgramStatus.ACTIVE );
            pi.setStoredBy( "system-process" );

            this.programInstanceService.addProgramInstance( pi );
        }
    }

    private int getProgramInstancesCount( Program program )
    {
        return programInstanceService.getProgramInstances( program, ProgramStatus.ACTIVE ).size();
    }

    private boolean isProgram( Object object )
    {
        return object instanceof Program;
    }
}<|MERGE_RESOLUTION|>--- conflicted
+++ resolved
@@ -29,17 +29,22 @@
  */
 
 import org.hibernate.Session;
+import org.hibernate.Session;
 import org.hisp.dhis.common.IdentifiableObject;
 import org.hisp.dhis.dxf2.metadata.objectbundle.ObjectBundle;
 import org.hisp.dhis.feedback.ErrorCode;
 import org.hisp.dhis.feedback.ErrorReport;
-import org.hisp.dhis.program.Program;
+import org.hisp.dhis.feedback.ErrorCode;
+import org.hisp.dhis.feedback.ErrorReport;
+import org.hisp.dhis.program.*;
 import org.hisp.dhis.program.ProgramInstance;
 import org.hisp.dhis.program.ProgramInstanceService;
-import org.hisp.dhis.program.ProgramStage;
+import org.hisp.dhis.security.acl.AccessStringHelper;
 import org.hisp.dhis.program.ProgramStatus;
-import org.hisp.dhis.program.ProgramType;
-import org.hisp.dhis.security.acl.AccessStringHelper;
+
+import java.util.ArrayList;
+import java.util.Date;
+import java.util.List;
 import org.springframework.transaction.annotation.Transactional;
 
 import java.util.ArrayList;
@@ -67,17 +72,13 @@
             return;
         }
 
-<<<<<<< HEAD
         Session session = sessionFactory.getCurrentSession();
 
         syncSharingForEventProgram( session, (Program) object );
 
+        addProgramInstance( (Program) object );
+
         updateProgramStage( session, (Program) object );
-=======
-        syncSharingForEventProgram( (Program) object );
-
-        addProgramInstance( (Program) object );
->>>>>>> 3e48f1de
     }
 
     @Override
@@ -93,11 +94,8 @@
         syncSharingForEventProgram( session, (Program) object );
     }
 
-<<<<<<< HEAD
-    private void syncSharingForEventProgram( Session session, Program program )
-=======
     @Override
-    public <T extends IdentifiableObject> List<ErrorReport> validate( T object, ObjectBundle bundle )
+    public <T extends IdentifiableObject> List<ErrorReport> validate(T object, ObjectBundle bundle )
     {
         List<ErrorReport> errors = new ArrayList<>();
 
@@ -116,8 +114,7 @@
         return errors;
     }
 
-    private void syncSharingForEventProgram( Program program )
->>>>>>> 3e48f1de
+    private void syncSharingForEventProgram( Session session, Program program )
     {
         if ( ProgramType.WITHOUT_REGISTRATION != program.getProgramType() || program.getProgramStages().isEmpty() )
         {
@@ -131,7 +128,7 @@
         session.update( programStage );
     }
 
-    private void updateProgramStage( Session session, Program program )
+    private void updateProgramStage(Session session, Program program )
     {
         if ( program.getProgramStages().isEmpty() )
         {
@@ -139,9 +136,9 @@
         }
 
         program.getProgramStages().stream()
-            .forEach( ps -> {
-                if ( ps.getProgram() == null )  ps.setProgram( program );
-            });
+                .forEach( ps -> {
+                    if ( ps.getProgram() == null )  ps.setProgram( program );
+                });
 
         session.update( program );
     }
