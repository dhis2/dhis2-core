/*
 * Copyright (c) 2004-2021, University of Oslo
 * All rights reserved.
 *
 * Redistribution and use in source and binary forms, with or without
 * modification, are permitted provided that the following conditions are met:
 * Redistributions of source code must retain the above copyright notice, this
 * list of conditions and the following disclaimer.
 *
 * Redistributions in binary form must reproduce the above copyright notice,
 * this list of conditions and the following disclaimer in the documentation
 * and/or other materials provided with the distribution.
 * Neither the name of the HISP project nor the names of its contributors may
 * be used to endorse or promote products derived from this software without
 * specific prior written permission.
 *
 * THIS SOFTWARE IS PROVIDED BY THE COPYRIGHT HOLDERS AND CONTRIBUTORS "AS IS" AND
 * ANY EXPRESS OR IMPLIED WARRANTIES, INCLUDING, BUT NOT LIMITED TO, THE IMPLIED
 * WARRANTIES OF MERCHANTABILITY AND FITNESS FOR A PARTICULAR PURPOSE ARE
 * DISCLAIMED. IN NO EVENT SHALL THE COPYRIGHT OWNER OR CONTRIBUTORS BE LIABLE FOR
 * ANY DIRECT, INDIRECT, INCIDENTAL, SPECIAL, EXEMPLARY, OR CONSEQUENTIAL DAMAGES
 * (INCLUDING, BUT NOT LIMITED TO, PROCUREMENT OF SUBSTITUTE GOODS OR SERVICES;
 * LOSS OF USE, DATA, OR PROFITS; OR BUSINESS INTERRUPTION) HOWEVER CAUSED AND ON
 * ANY THEORY OF LIABILITY, WHETHER IN CONTRACT, STRICT LIABILITY, OR TORT
 * (INCLUDING NEGLIGENCE OR OTHERWISE) ARISING IN ANY WAY OUT OF THE USE OF THIS
 * SOFTWARE, EVEN IF ADVISED OF THE POSSIBILITY OF SUCH DAMAGE.
 */
package org.hisp.dhis.dxf2.events.trackedentity.store.mapper;

import org.apache.commons.logging.Log;
import org.apache.commons.logging.LogFactory;
import org.geotools.geometry.jts.WKBReader;
import org.locationtech.jts.geom.Geometry;
import org.locationtech.jts.io.ParseException;

<<<<<<< HEAD
import java.util.Optional;

=======
>>>>>>> da05f641
/**
 * @author Luciano Fiandesio
 */
public class MapperGeoUtils
{
    private static final Log log = LogFactory.getLog( MapperGeoUtils.class );

    public static Optional<Geometry> resolveGeometry( byte[] geometry )
    {
        if ( geometry == null || geometry.length == 0 )
        {
            return Optional.empty();
        }
        try
        {
            return Optional.of( new WKBReader().read( geometry ) );
        }
        catch ( ParseException e )
        {
            log.error( "An error occurred parsing a geometry field", e );
        }
        return Optional.empty();
    }
}<|MERGE_RESOLUTION|>--- conflicted
+++ resolved
@@ -27,17 +27,15 @@
  */
 package org.hisp.dhis.dxf2.events.trackedentity.store.mapper;
 
+import java.util.Optional;
+
 import org.apache.commons.logging.Log;
 import org.apache.commons.logging.LogFactory;
 import org.geotools.geometry.jts.WKBReader;
 import org.locationtech.jts.geom.Geometry;
 import org.locationtech.jts.io.ParseException;
+import org.apache.commons.lang3.ObjectUtils;
 
-<<<<<<< HEAD
-import java.util.Optional;
-
-=======
->>>>>>> da05f641
 /**
  * @author Luciano Fiandesio
  */
@@ -47,7 +45,7 @@
 
     public static Optional<Geometry> resolveGeometry( byte[] geometry )
     {
-        if ( geometry == null || geometry.length == 0 )
+        if ( ObjectUtils.isEmpty( geometry ) )
         {
             return Optional.empty();
         }
