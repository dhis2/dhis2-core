package org.hisp.dhis.dxf2.datavalueset;

/*
 * Copyright (c) 2004-2016, University of Oslo
 * All rights reserved.
 *
 * Redistribution and use in source and binary forms, with or without
 * modification, are permitted provided that the following conditions are met:
 * Redistributions of source code must retain the above copyright notice, this
 * list of conditions and the following disclaimer.
 *
 * Redistributions in binary form must reproduce the above copyright notice,
 * this list of conditions and the following disclaimer in the documentation
 * and/or other materials provided with the distribution.
 * Neither the name of the HISP project nor the names of its contributors may
 * be used to endorse or promote products derived from this software without
 * specific prior written permission.
 *
 * THIS SOFTWARE IS PROVIDED BY THE COPYRIGHT HOLDERS AND CONTRIBUTORS "AS IS" AND
 * ANY EXPRESS OR IMPLIED WARRANTIES, INCLUDING, BUT NOT LIMITED TO, THE IMPLIED
 * WARRANTIES OF MERCHANTABILITY AND FITNESS FOR A PARTICULAR PURPOSE ARE
 * DISCLAIMED. IN NO EVENT SHALL THE COPYRIGHT OWNER OR CONTRIBUTORS BE LIABLE FOR
 * ANY DIRECT, INDIRECT, INCIDENTAL, SPECIAL, EXEMPLARY, OR CONSEQUENTIAL DAMAGES
 * (INCLUDING, BUT NOT LIMITED TO, PROCUREMENT OF SUBSTITUTE GOODS OR SERVICES;
 * LOSS OF USE, DATA, OR PROFITS; OR BUSINESS INTERRUPTION) HOWEVER CAUSED AND ON
 * ANY THEORY OF LIABILITY, WHETHER IN CONTRACT, STRICT LIABILITY, OR TORT
 * (INCLUDING NEGLIGENCE OR OTHERWISE) ARISING IN ANY WAY OUT OF THE USE OF THIS
 * SOFTWARE, EVEN IF ADVISED OF THE POSSIBILITY OF SUCH DAMAGE.
 */

import com.csvreader.CsvReader;
import org.amplecode.staxwax.factory.XMLFactory;
import org.apache.commons.lang3.BooleanUtils;
import org.apache.commons.logging.Log;
import org.apache.commons.logging.LogFactory;
import org.hisp.dhis.calendar.CalendarService;
import org.hisp.dhis.common.AuditType;
import org.hisp.dhis.common.DateRange;
import org.hisp.dhis.common.DxfNamespaces;
import org.hisp.dhis.common.IdScheme;
import org.hisp.dhis.common.IdSchemes;
import org.hisp.dhis.common.IdentifiableObjectManager;
import org.hisp.dhis.common.IdentifiableProperty;
import org.hisp.dhis.common.IllegalQueryException;
import org.hisp.dhis.commons.collection.CachingMap;
import org.hisp.dhis.commons.util.DebugUtils;
import org.hisp.dhis.commons.util.StreamUtils;
import org.hisp.dhis.dataapproval.DataApproval;
import org.hisp.dhis.dataapproval.DataApprovalService;
import org.hisp.dhis.dataapproval.DataApprovalWorkflow;
import org.hisp.dhis.dataelement.DataElement;
import org.hisp.dhis.dataelement.DataElementCategoryOptionCombo;
import org.hisp.dhis.dataelement.DataElementCategoryService;
import org.hisp.dhis.dataelement.DataElementGroup;
import org.hisp.dhis.dataset.CompleteDataSetRegistration;
import org.hisp.dhis.dataset.CompleteDataSetRegistrationService;
import org.hisp.dhis.dataset.DataSet;
import org.hisp.dhis.dataset.LockExceptionStore;
import org.hisp.dhis.datavalue.DataValue;
import org.hisp.dhis.datavalue.DataValueAudit;
import org.hisp.dhis.dxf2.common.ImportOptions;
import org.hisp.dhis.dxf2.importsummary.ImportConflict;
import org.hisp.dhis.dxf2.importsummary.ImportCount;
import org.hisp.dhis.dxf2.importsummary.ImportStatus;
import org.hisp.dhis.dxf2.importsummary.ImportSummary;
import org.hisp.dhis.dxf2.pdfform.PdfDataEntryFormUtil;
import org.hisp.dhis.dxf2.utils.InputUtils;
import org.hisp.dhis.i18n.I18n;
import org.hisp.dhis.i18n.I18nManager;
import org.hisp.dhis.importexport.ImportStrategy;
import org.hisp.dhis.jdbc.batchhandler.DataValueAuditBatchHandler;
import org.hisp.dhis.jdbc.batchhandler.DataValueBatchHandler;
import org.hisp.dhis.node.types.CollectionNode;
import org.hisp.dhis.node.types.ComplexNode;
import org.hisp.dhis.node.types.RootNode;
import org.hisp.dhis.node.types.SimpleNode;
import org.hisp.dhis.organisationunit.OrganisationUnit;
import org.hisp.dhis.organisationunit.OrganisationUnitGroup;
import org.hisp.dhis.organisationunit.OrganisationUnitService;
import org.hisp.dhis.period.Period;
import org.hisp.dhis.period.PeriodService;
import org.hisp.dhis.period.PeriodType;
import org.hisp.dhis.render.DefaultRenderService;
import org.hisp.dhis.scheduling.TaskId;
import org.hisp.dhis.setting.SettingKey;
import org.hisp.dhis.setting.SystemSettingManager;
import org.hisp.dhis.system.callable.CategoryOptionComboAclCallable;
import org.hisp.dhis.system.callable.IdentifiableObjectCallable;
import org.hisp.dhis.system.callable.PeriodCallable;
import org.hisp.dhis.system.notification.Notifier;
import org.hisp.dhis.system.util.Clock;
import org.hisp.dhis.system.util.DateUtils;
import org.hisp.dhis.system.util.ValidationUtils;
import org.hisp.dhis.user.CurrentUserService;
import org.hisp.quick.BatchHandler;
import org.hisp.quick.BatchHandlerFactory;
import org.springframework.beans.factory.annotation.Autowired;

import java.io.InputStream;
import java.io.OutputStream;
import java.io.Writer;
import java.nio.charset.Charset;
import java.util.ArrayList;
import java.util.Date;
import java.util.HashSet;
import java.util.List;
import java.util.Optional;
import java.util.Set;

import static org.apache.commons.lang3.StringUtils.trimToNull;
import static org.hisp.dhis.system.notification.NotificationLevel.ERROR;
import static org.hisp.dhis.system.notification.NotificationLevel.INFO;
import static org.hisp.dhis.system.util.DateUtils.parseDate;

/**
 * Note that a mock BatchHandler factory is being injected.
 *
 * @author Lars Helge Overland
 */
public class DefaultDataValueSetService
    implements DataValueSetService
{
    private static final Log log = LogFactory.getLog( DefaultDataValueSetService.class );

    private static final String ERROR_OBJECT_NEEDED_TO_COMPLETE = "Must be provided to complete data set";
    private static final int CACHE_MISS_THRESHOLD = 250;

    @Autowired
    private IdentifiableObjectManager identifiableObjectManager;

    @Autowired
    private DataElementCategoryService categoryService;

    @Autowired
    private OrganisationUnitService organisationUnitService;

    @Autowired
    private PeriodService periodService;

    @Autowired
    private DataApprovalService approvalService;

    @Autowired
    private BatchHandlerFactory batchHandlerFactory;

    @Autowired
    private CompleteDataSetRegistrationService registrationService;

    @Autowired
    private CurrentUserService currentUserService;

    @Autowired
    private DataValueSetStore dataValueSetStore;

    @Autowired
    private SystemSettingManager systemSettingManager;

    @Autowired
    private LockExceptionStore lockExceptionStore;

    @Autowired
    private I18nManager i18nManager;

    @Autowired
    private Notifier notifier;

    @Autowired
    protected InputUtils inputUtils;

    @Autowired
    private CalendarService calendarService;

    // Set methods for test purposes

    public void setBatchHandlerFactory( BatchHandlerFactory batchHandlerFactory )
    {
        this.batchHandlerFactory = batchHandlerFactory;
    }

    public void setCurrentUserService( CurrentUserService currentUserService )
    {
        this.currentUserService = currentUserService;
    }

    // -------------------------------------------------------------------------
    // DataValueSet implementation
    // -------------------------------------------------------------------------

    @Override
    public DataExportParams getFromUrl( Set<String> dataSets, Set<String> dataElementGroups, Set<String> periods, Date startDate, Date endDate,
        Set<String> organisationUnits, boolean includeChildren, Set<String> organisationUnitGroups, boolean includeDeleted, Date lastUpdated,
        String lastUpdatedDuration, Integer limit, IdSchemes outputIdSchemes )
    {
        DataExportParams params = new DataExportParams();

        if ( dataSets != null )
        {
            params.getDataSets().addAll( identifiableObjectManager.getObjects(
                DataSet.class, IdentifiableProperty.UID, dataSets ) );
        }

        if ( dataElementGroups != null )
        {
            params.getDataElementGroups().addAll( identifiableObjectManager.getObjects(
                DataElementGroup.class, IdentifiableProperty.UID, dataElementGroups ) );
        }

        if ( periods != null && !periods.isEmpty() )
        {
            params.getPeriods().addAll( periodService.reloadIsoPeriods( new ArrayList<>( periods ) ) );
        }
        else if ( startDate != null && endDate != null )
        {
            params
                .setStartDate( startDate )
                .setEndDate( endDate );
        }

        if ( organisationUnits != null )
        {
            params.getOrganisationUnits().addAll( identifiableObjectManager.getObjects(
                OrganisationUnit.class, IdentifiableProperty.UID, organisationUnits ) );
        }

        if ( organisationUnitGroups != null )
        {
            params.getOrganisationUnitGroups().addAll( identifiableObjectManager.getObjects(
                OrganisationUnitGroup.class, IdentifiableProperty.UID, organisationUnitGroups ) );
        }

        return params
            .setIncludeChildren( includeChildren )
            .setIncludeDeleted( includeDeleted )
            .setLastUpdated( lastUpdated )
            .setLastUpdatedDuration( lastUpdatedDuration )
            .setLimit( limit )
            .setOutputIdSchemes( outputIdSchemes );
    }

    @Override
    public void validate( DataExportParams params )
    {
        String violation = null;

        if ( params == null )
        {
            throw new IllegalArgumentException( "Params cannot be null" );
        }

        if ( params.getDataSets().isEmpty() && params.getDataElementGroups().isEmpty() )
        {
            violation = "At least one valid data set or data element group must be specified";
        }

        if ( !params.hasPeriods() && !params.hasStartEndDate() && !params.hasLastUpdated() && !params.hasLastUpdatedDuration() )
        {
            violation = "At least one valid period, start/end dates, last updated or last updated duration must be specified";
        }

        if ( params.hasPeriods() && params.hasStartEndDate() )
        {
            violation = "Both periods and start/end date cannot be specified";
        }

        if ( params.hasStartEndDate() && params.getStartDate().after( params.getEndDate() ) )
        {
            violation = "Start date must be before end date";
        }

        if ( params.hasLastUpdatedDuration() && DateUtils.getDuration( params.getLastUpdatedDuration() ) == null )
        {
            violation = "Duration is not valid: " + params.getLastUpdatedDuration();
        }

        if ( !params.hasOrganisationUnits() && !params.hasOrganisationUnitGroups() )
        {
            violation = "At least one valid organisation unit or organisation unit group must be specified";
        }

        if ( params.isIncludeChildren() && params.hasOrganisationUnitGroups() )
        {
            violation = "Children cannot be included for organisation unit groups";
        }

        if ( params.isIncludeChildren() && !params.hasOrganisationUnits() )
        {
            violation = "At least one valid organisation unit must be specified when children is included";
        }

        if ( params.hasLimit() && params.getLimit() < 0 )
        {
            violation = "Limit cannot be less than zero: " + params.getLimit();
        }

        if ( violation != null )
        {
            log.warn( "Validation failed: " + violation );

            throw new IllegalQueryException( violation );
        }
    }

    @Override
    public void decideAccess( DataExportParams params )
    {
        for ( OrganisationUnit unit : params.getOrganisationUnits() )
        {
            if ( !organisationUnitService.isInUserHierarchy( unit ) )
            {
                throw new IllegalQueryException( "User is not allowed to view org unit: " + unit.getUid() );
            }
        }
    }

    // -------------------------------------------------------------------------
    // Write
    // -------------------------------------------------------------------------

    @Override
    public void writeDataValueSetXml( DataExportParams params, OutputStream out )
    {
        decideAccess( params );
        validate( params );

        dataValueSetStore.writeDataValueSetXml( params, getCompleteDate( params ), out );
    }

    @Override
    public void writeDataValueSetJson( DataExportParams params, OutputStream out )
    {
        decideAccess( params );
        validate( params );

        dataValueSetStore.writeDataValueSetJson( params, getCompleteDate( params ), out );
    }

    @Override
    public void writeDataValueSetJson( Date lastUpdated, OutputStream outputStream, IdSchemes idSchemes )
    {
        dataValueSetStore.writeDataValueSetJson( lastUpdated, outputStream, idSchemes );
    }

    @Override
    public void writeDataValueSetCsv( DataExportParams params, Writer writer )
    {
        decideAccess( params );
        validate( params );

        dataValueSetStore.writeDataValueSetCsv( params, getCompleteDate( params ), writer );
    }

    private Date getCompleteDate( DataExportParams params )
    {
        if ( params.isSingleDataValueSet() )
        {
            DataElementCategoryOptionCombo optionCombo = categoryService.getDefaultDataElementCategoryOptionCombo(); //TODO

            CompleteDataSetRegistration registration = registrationService
                .getCompleteDataSetRegistration( params.getFirstDataSet(), params.getFirstPeriod(), params.getFirstOrganisationUnit(), optionCombo );

            return registration != null ? registration.getDate() : null;
        }

        return null;
    }

    // -------------------------------------------------------------------------
    // Template
    // -------------------------------------------------------------------------

    @Override
    public RootNode getDataValueSetTemplate( DataSet dataSet, Period period, List<String> orgUnits,
        boolean writeComments, String ouScheme, String deScheme )
    {
        RootNode rootNode = new RootNode( "dataValueSet" );
        rootNode.setNamespace( DxfNamespaces.DXF_2_0 );
        rootNode.setComment( "Data set: " + dataSet.getDisplayName() + " (" + dataSet.getUid() + ")" );

        CollectionNode collectionNode = rootNode.addChild( new CollectionNode( "dataValues" ) );
        collectionNode.setWrapping( false );

        if ( orgUnits.isEmpty() )
        {
            for ( DataElement dataElement : dataSet.getDataElements() )
            {
                CollectionNode collection = getDataValueTemplate( dataElement, deScheme, null, ouScheme, period,
                    writeComments );
                collectionNode.addChildren( collection.getChildren() );
            }
        }
        else
        {
            for ( String orgUnit : orgUnits )
            {
                OrganisationUnit organisationUnit = identifiableObjectManager.search( OrganisationUnit.class, orgUnit );

                if ( organisationUnit == null )
                {
                    continue;
                }

                for ( DataElement dataElement : dataSet.getDataElements() )
                {
                    CollectionNode collection = getDataValueTemplate( dataElement, deScheme, organisationUnit, ouScheme,
                        period, writeComments );
                    collectionNode.addChildren( collection.getChildren() );
                }
            }
        }

        return rootNode;
    }

    private CollectionNode getDataValueTemplate( DataElement dataElement, String deScheme,
        OrganisationUnit organisationUnit, String ouScheme, Period period, boolean comment )
    {
        CollectionNode collectionNode = new CollectionNode( "dataValues" );
        collectionNode.setWrapping( false );

        for ( DataElementCategoryOptionCombo categoryOptionCombo : dataElement.getSortedCategoryOptionCombos() )
        {
            ComplexNode complexNode = collectionNode.addChild( new ComplexNode( "dataValue" ) );

            String label = dataElement.getDisplayName();

            if ( !categoryOptionCombo.isDefault() )
            {
                label += " " + categoryOptionCombo.getDisplayName();
            }

            if ( comment )
            {
                complexNode.setComment( "Data element: " + label );
            }

            if ( IdentifiableProperty.CODE.toString().toLowerCase()
                .equals( deScheme.toLowerCase() ) )
            {
                SimpleNode simpleNode = complexNode.addChild( new SimpleNode( "dataElement", dataElement.getCode() ) );
                simpleNode.setAttribute( true );
            }
            else
            {
                SimpleNode simpleNode = complexNode.addChild( new SimpleNode( "dataElement", dataElement.getUid() ) );
                simpleNode.setAttribute( true );
            }

            SimpleNode simpleNode = complexNode.addChild( new SimpleNode( "categoryOptionCombo", categoryOptionCombo.getUid() ) );
            simpleNode.setAttribute( true );

            simpleNode = complexNode.addChild( new SimpleNode( "period", period != null ? period.getIsoDate() : "" ) );
            simpleNode.setAttribute( true );

            if ( organisationUnit != null )
            {
                if ( IdentifiableProperty.CODE.toString().toLowerCase().equals( ouScheme.toLowerCase() ) )
                {
                    simpleNode = complexNode.addChild( new SimpleNode( "orgUnit", organisationUnit.getCode() == null ? "" : organisationUnit.getCode() ) );
                    simpleNode.setAttribute( true );
                }
                else
                {
                    simpleNode = complexNode.addChild( new SimpleNode( "orgUnit", organisationUnit.getUid() == null ? "" : organisationUnit.getUid() ) );
                    simpleNode.setAttribute( true );
                }
            }

            simpleNode = complexNode.addChild( new SimpleNode( "value", "" ) );
            simpleNode.setAttribute( true );
        }

        return collectionNode;
    }

    // -------------------------------------------------------------------------
    // Save
    // -------------------------------------------------------------------------

    @Override
    public ImportSummary saveDataValueSet( InputStream in )
    {
        return saveDataValueSet( in, ImportOptions.getDefaultImportOptions(), null );
    }

    @Override
    public ImportSummary saveDataValueSetJson( InputStream in )
    {
        return saveDataValueSetJson( in, ImportOptions.getDefaultImportOptions(), null );
    }

    @Override
    public ImportSummary saveDataValueSet( InputStream in, ImportOptions importOptions )
    {
        return saveDataValueSet( in, importOptions, null );
    }

    @Override
    public ImportSummary saveDataValueSetJson( InputStream in, ImportOptions importOptions )
    {
        return saveDataValueSetJson( in, importOptions, null );
    }

    @Override
    public ImportSummary saveDataValueSetCsv( InputStream in, ImportOptions importOptions )
    {
        return saveDataValueSetCsv( in, importOptions, null );
    }

    @Override
    public ImportSummary saveDataValueSet( InputStream in, ImportOptions importOptions, TaskId id )
    {
        try
        {
            in = StreamUtils.wrapAndCheckCompressionFormat( in );
            DataValueSet dataValueSet = new StreamingXmlDataValueSet( XMLFactory.getXMLReader( in ) );
            return saveDataValueSet( importOptions, id, dataValueSet );
        }
        catch ( Exception ex )
        {
            log.error( DebugUtils.getStackTrace( ex ) );
            notifier.notify( id, ERROR, "Process failed: " + ex.getMessage(), true );
            return new ImportSummary( ImportStatus.ERROR, "The import process failed: " + ex.getMessage() );
        }
    }

    @Override
    public ImportSummary saveDataValueSetJson( InputStream in, ImportOptions importOptions, TaskId id )
    {
        try
        {
            in = StreamUtils.wrapAndCheckCompressionFormat( in );
            DataValueSet dataValueSet = DefaultRenderService.getJsonMapper().readValue( in, DataValueSet.class );
            return saveDataValueSet( importOptions, id, dataValueSet );
        }
        catch ( Exception ex )
        {
            log.error( DebugUtils.getStackTrace( ex ) );
            notifier.notify( id, ERROR, "Process failed: " + ex.getMessage(), true );
            return new ImportSummary( ImportStatus.ERROR, "The import process failed: " + ex.getMessage() );
        }
    }

    @Override
    public ImportSummary saveDataValueSetCsv( InputStream in, ImportOptions importOptions, TaskId id )
    {
        try
        {
            in = StreamUtils.wrapAndCheckCompressionFormat( in );
            DataValueSet dataValueSet = new StreamingCsvDataValueSet( new CsvReader( in, Charset.forName( "UTF-8" ) ) );
            return saveDataValueSet( importOptions, id, dataValueSet );
        }
        catch ( Exception ex )
        {
            log.error( DebugUtils.getStackTrace( ex ) );
            notifier.clear( id ).notify( id, ERROR, "Process failed: " + ex.getMessage(), true );
            return new ImportSummary( ImportStatus.ERROR, "The import process failed: " + ex.getMessage() );
        }
    }

    @Override
    public ImportSummary saveDataValueSetPdf( InputStream in, ImportOptions importOptions, TaskId id )
    {
        try
        {
            DataValueSet dataValueSet = PdfDataEntryFormUtil.getDataValueSet( in );
            return saveDataValueSet( importOptions, id, dataValueSet );
        }
        catch ( RuntimeException ex )
        {
            log.error( DebugUtils.getStackTrace( ex ) );
            notifier.clear( id ).notify( id, ERROR, "Process failed: " + ex.getMessage(), true );
            return new ImportSummary( ImportStatus.ERROR, "The import process failed: " + ex.getMessage() );
        }
    }

    /**
     * There are specific id schemes for data elements and organisation units and
     * a generic id scheme for all objects. The specific id schemes will take
     * precedence over the generic id scheme. The generic id scheme also applies
     * to data set and category option combo.
     * <p>
     * The id schemes uses the following order of precedence:
     * <p>
     * <ul>
     * <li>Id scheme from the data value set</li>
     * <li>Id scheme from the import options</li>
     * <li>Default id scheme which is UID</li>
     * <ul>
     * <p>
     * If id scheme is specific in the data value set, any id schemes in the import
     * options will be ignored.
     *
     * @param importOptions
     * @param id
     * @param dataValueSet
     * @return
     */
    private ImportSummary saveDataValueSet( ImportOptions importOptions, TaskId id, DataValueSet dataValueSet )
    {
        Clock clock = new Clock( log ).startClock().logTime( "Starting data value import, options: " + importOptions );
        notifier.clear( id ).notify( id, "Process started" );

        ImportSummary summary = new ImportSummary()
            .setImportOptions( importOptions );

        boolean isIso8601 = calendarService.getSystemCalendar().isIso8601();
        boolean skipLockExceptionCheck = !lockExceptionStore.anyExists();

        log.info( String.format( "Is ISO calendar: %b, skip lock exception check: %b", isIso8601, skipLockExceptionCheck ) );

        I18n i18n = i18nManager.getI18n();

        // ---------------------------------------------------------------------
        // Get import options
        // ---------------------------------------------------------------------

        importOptions = importOptions != null ? importOptions : ImportOptions.getDefaultImportOptions();

        log.info( "Import options: " + importOptions );

        IdScheme dvSetIdScheme = IdScheme.from( dataValueSet.getIdSchemeProperty() );
        IdScheme dvSetDataElementIdScheme = IdScheme.from( dataValueSet.getDataElementIdSchemeProperty() );
        IdScheme dvSetOrgUnitIdScheme = IdScheme.from( dataValueSet.getOrgUnitIdSchemeProperty() );
        IdScheme dvSetCategoryOptComboIdScheme = IdScheme.from( dataValueSet.getCategoryOptionComboIdSchemeProperty() );
        IdScheme dvSetDataSetIdScheme = IdScheme.from( dataValueSet.getDataSetIdSchemeProperty() );

        log.info( "Data value set identifier scheme: " + dvSetIdScheme + ", data element: " + dvSetDataElementIdScheme +
            ", org unit: " + dvSetOrgUnitIdScheme + ", category option combo: " + dvSetCategoryOptComboIdScheme + ", data set: " + dvSetDataSetIdScheme );

        IdScheme idScheme = dvSetIdScheme.isNotNull() ? dvSetIdScheme : importOptions.getIdSchemes().getIdScheme();
        IdScheme dataElementIdScheme = dvSetDataElementIdScheme.isNotNull() ? dvSetDataElementIdScheme : importOptions.getIdSchemes().getDataElementIdScheme();
        IdScheme orgUnitIdScheme = dvSetOrgUnitIdScheme.isNotNull() ? dvSetOrgUnitIdScheme : importOptions.getIdSchemes().getOrgUnitIdScheme();
        IdScheme categoryOptComboIdScheme = dvSetCategoryOptComboIdScheme.isNotNull() ? dvSetCategoryOptComboIdScheme : importOptions.getIdSchemes().getCategoryOptionComboIdScheme();
        IdScheme dataSetIdScheme = dvSetDataSetIdScheme.isNotNull() ? dvSetDataSetIdScheme : importOptions.getIdSchemes().getDataSetIdScheme();

        log.info( "Identifier scheme: " + idScheme + ", data element: " + dataElementIdScheme +
            ", org unit: " + orgUnitIdScheme + ", category option combo: " + categoryOptComboIdScheme + ", data set: " + dataSetIdScheme );

        ImportStrategy strategy = dataValueSet.getStrategy() != null ?
            ImportStrategy.valueOf( dataValueSet.getStrategy() ) : importOptions.getImportStrategy();

        boolean dryRun = dataValueSet.getDryRun() != null ? dataValueSet.getDryRun() : importOptions.isDryRun();
        boolean skipExistingCheck = importOptions.isSkipExistingCheck();
        boolean strictPeriods = importOptions.isStrictPeriods() || (Boolean) systemSettingManager.getSystemSetting( SettingKey.DATA_IMPORT_STRICT_PERIODS );
        boolean strictCategoryOptionCombos = importOptions.isStrictCategoryOptionCombos() || (Boolean) systemSettingManager.getSystemSetting( SettingKey.DATA_IMPORT_STRICT_CATEGORY_OPTION_COMBOS );
        boolean strictAttrOptionCombos = importOptions.isStrictAttributeOptionCombos() || (Boolean) systemSettingManager.getSystemSetting( SettingKey.DATA_IMPORT_STRICT_ATTRIBUTE_OPTION_COMBOS );
        boolean strictOrgUnits = importOptions.isStrictOrganisationUnits() || (Boolean) systemSettingManager.getSystemSetting( SettingKey.DATA_IMPORT_STRICT_ORGANISATION_UNITS );
        boolean requireCategoryOptionCombo = importOptions.isRequireCategoryOptionCombo() || (Boolean) systemSettingManager.getSystemSetting( SettingKey.DATA_IMPORT_REQUIRE_CATEGORY_OPTION_COMBO );
        boolean requireAttrOptionCombo = importOptions.isRequireAttributeOptionCombo() || (Boolean) systemSettingManager.getSystemSetting( SettingKey.DATA_IMPORT_REQUIRE_ATTRIBUTE_OPTION_COMBO );

        // ---------------------------------------------------------------------
        // Create meta-data maps
        // ---------------------------------------------------------------------

        CachingMap<String, DataElement> dataElementMap = new CachingMap<>();
        CachingMap<String, OrganisationUnit> orgUnitMap = new CachingMap<>();
        CachingMap<String, DataElementCategoryOptionCombo> optionComboMap = new CachingMap<>();
        CachingMap<String, DataSet> dataElementDataSetMap = new CachingMap<>();
        CachingMap<String, Period> periodMap = new CachingMap<>();
        CachingMap<String, Set<PeriodType>> dataElementPeriodTypesMap = new CachingMap<>();
        CachingMap<String, Set<DataElementCategoryOptionCombo>> dataElementCategoryOptionComboMap = new CachingMap<>();
        CachingMap<String, Set<DataElementCategoryOptionCombo>> dataElementAttrOptionComboMap = new CachingMap<>();
        CachingMap<String, Boolean> dataElementOrgUnitMap = new CachingMap<>();
        CachingMap<String, Boolean> dataSetLockedMap = new CachingMap<>();
        CachingMap<String, Period> dataElementLatestFuturePeriodMap = new CachingMap<>();
        CachingMap<String, Boolean> orgUnitInHierarchyMap = new CachingMap<>();
        CachingMap<String, DateRange> attrOptionComboDateRangeMap = new CachingMap<>();
        CachingMap<String, Boolean> attrOptionComboOrgUnitMap = new CachingMap<>();
        CachingMap<String, Optional<Set<String>>> dataElementOptionsMap = new CachingMap<>();
        CachingMap<String, Boolean> approvalMap = new CachingMap<>();
        CachingMap<String, Boolean> lowestApprovalLevelMap = new CachingMap<>();
        CachingMap<String, Boolean> periodOpenForDataElement = new CachingMap<>();

        // ---------------------------------------------------------------------
        // Get meta-data maps
        // ---------------------------------------------------------------------

        IdentifiableObjectCallable<DataElement> dataElementCallable = new IdentifiableObjectCallable<>(
            identifiableObjectManager, DataElement.class, dataElementIdScheme, null );
        IdentifiableObjectCallable<OrganisationUnit> orgUnitCallable = new IdentifiableObjectCallable<>(
            identifiableObjectManager, OrganisationUnit.class, orgUnitIdScheme, trimToNull( dataValueSet.getOrgUnit() ) );
        IdentifiableObjectCallable<DataElementCategoryOptionCombo> categoryOptionComboCallable = new CategoryOptionComboAclCallable(
            categoryService, categoryOptComboIdScheme, null );
        IdentifiableObjectCallable<DataElementCategoryOptionCombo> attributeOptionComboCallable = new CategoryOptionComboAclCallable(
            categoryService, categoryOptComboIdScheme, null );
        IdentifiableObjectCallable<Period> periodCallable = new PeriodCallable( periodService, null, trimToNull( dataValueSet.getPeriod() ) );

        // ---------------------------------------------------------------------
        // Heat caches
        // ---------------------------------------------------------------------

        if ( importOptions.isPreheatCacheDefaultFalse() )
        {
            dataElementMap.load( identifiableObjectManager.getAll( DataElement.class ), o -> o.getPropertyValue( dataElementIdScheme ) );
            orgUnitMap.load( identifiableObjectManager.getAll( OrganisationUnit.class ), o -> o.getPropertyValue( orgUnitIdScheme ) );
            optionComboMap.load( identifiableObjectManager.getAll( DataElementCategoryOptionCombo.class ), o -> o.getPropertyValue( categoryOptComboIdScheme ) );
        }

        // ---------------------------------------------------------------------
        // Get outer meta-data
        // ---------------------------------------------------------------------

        DataSet dataSet = dataValueSet.getDataSet() != null ? identifiableObjectManager.getObject( DataSet.class, dataSetIdScheme, dataValueSet.getDataSet() ) : null;

        Date completeDate = parseDate( dataValueSet.getCompleteDate() );

        Period outerPeriod = periodMap.get( trimToNull( dataValueSet.getPeriod() ), periodCallable );

        OrganisationUnit outerOrgUnit = orgUnitMap.get( trimToNull( dataValueSet.getOrgUnit() ), orgUnitCallable );

        DataElementCategoryOptionCombo fallbackCategoryOptionCombo = categoryService.getDefaultDataElementCategoryOptionCombo();

        DataElementCategoryOptionCombo outerAttrOptionCombo = null;

        if ( dataValueSet.getAttributeOptionCombo() != null )
        {
            outerAttrOptionCombo = optionComboMap.get( trimToNull( dataValueSet.getAttributeOptionCombo() ), attributeOptionComboCallable.setId( trimToNull( dataValueSet.getAttributeOptionCombo() ) ) );
        }
        else if ( dataValueSet.getAttributeCategoryOptions() != null )
        {
            outerAttrOptionCombo = inputUtils.getAttributeOptionCombo( dataSet.getCategoryCombo(), new HashSet<String>( dataValueSet.getAttributeCategoryOptions() ), idScheme );
        }

        // ---------------------------------------------------------------------
        // Validation
        // ---------------------------------------------------------------------

        if ( dataSet == null && trimToNull( dataValueSet.getDataSet() ) != null )
        {
            summary.getConflicts().add( new ImportConflict( dataValueSet.getDataSet(), "Data set not found or not accessible" ) );
            summary.setStatus( ImportStatus.ERROR );
        }

        if ( outerOrgUnit == null && trimToNull( dataValueSet.getOrgUnit() ) != null )
        {
            summary.getConflicts().add( new ImportConflict( dataValueSet.getDataSet(), "Org unit not found or not accessible" ) );
            summary.setStatus( ImportStatus.ERROR );
        }

        if ( outerAttrOptionCombo == null && trimToNull( dataValueSet.getAttributeOptionCombo() ) != null )
        {
            summary.getConflicts().add( new ImportConflict( dataValueSet.getDataSet(), "Attribute option combo not found or not accessible" ) );
            summary.setStatus( ImportStatus.ERROR );
        }

        if ( ImportStatus.ERROR.equals( summary.getStatus() ) )
        {
            summary.setDescription( "Import process was aborted" );
            notifier.notify( id, INFO, "Import process aborted", true ).addTaskSummary( id, summary );
            dataValueSet.close();
            return summary;
        }

        if ( dataSet != null && completeDate != null )
        {
            notifier.notify( id, "Completing data set" );
            handleComplete( dataSet, completeDate, outerPeriod, outerOrgUnit, fallbackCategoryOptionCombo, summary ); //TODO
        }
        else
        {
            summary.setDataSetComplete( Boolean.FALSE.toString() );
        }

        final String currentUser = currentUserService.getCurrentUsername();
        final Set<OrganisationUnit> currentOrgUnits = currentUserService.getCurrentUserOrganisationUnits();

        BatchHandler<DataValue> dataValueBatchHandler = batchHandlerFactory.createBatchHandler( DataValueBatchHandler.class ).init();
        BatchHandler<DataValueAudit> auditBatchHandler = batchHandlerFactory.createBatchHandler( DataValueAuditBatchHandler.class ).init();

        int importCount = 0;
        int updateCount = 0;
        int deleteCount = 0;
        int totalCount = 0;

        // ---------------------------------------------------------------------
        // Data values
        // ---------------------------------------------------------------------

        Date now = new Date();

        clock.logTime( "Validated outer meta-data" );
        notifier.notify( id, "Importing data values" );

        while ( dataValueSet.hasNextDataValue() )
        {
            org.hisp.dhis.dxf2.datavalue.DataValue dataValue = dataValueSet.getNextDataValue();

            totalCount++;

            final DataElement dataElement =
                dataElementMap.get( trimToNull( dataValue.getDataElement() ), dataElementCallable.setId( trimToNull( dataValue.getDataElement() ) ) );
            final Period period = outerPeriod != null ? outerPeriod :
                periodMap.get( trimToNull( dataValue.getPeriod() ), periodCallable.setId( trimToNull( dataValue.getPeriod() ) ) );
            final OrganisationUnit orgUnit = outerOrgUnit != null ? outerOrgUnit :
                orgUnitMap.get( trimToNull( dataValue.getOrgUnit() ), orgUnitCallable.setId( trimToNull( dataValue.getOrgUnit() ) ) );
            DataElementCategoryOptionCombo categoryOptionCombo =
                optionComboMap.get( trimToNull( dataValue.getCategoryOptionCombo() ), categoryOptionComboCallable.setId( trimToNull( dataValue.getCategoryOptionCombo() ) ) );
            DataElementCategoryOptionCombo attrOptionCombo = outerAttrOptionCombo != null ? outerAttrOptionCombo :
                optionComboMap.get( trimToNull( dataValue.getAttributeOptionCombo() ), attributeOptionComboCallable.setId( trimToNull( dataValue.getAttributeOptionCombo() ) ) );

            // -----------------------------------------------------------------
            // Potentially heat caches
            // -----------------------------------------------------------------

            if ( !dataElementMap.isCacheLoaded() && dataElementMap.getCacheMissCount() > CACHE_MISS_THRESHOLD )
            {
                dataElementMap.load( identifiableObjectManager.getAll( DataElement.class ), o -> o.getPropertyValue( dataElementIdScheme ) );

                log.info( "Data element cache heated after cache miss threshold reached" );
            }

            if ( !orgUnitMap.isCacheLoaded() && orgUnitMap.getCacheMissCount() > CACHE_MISS_THRESHOLD )
            {
                orgUnitMap.load( identifiableObjectManager.getAll( OrganisationUnit.class ), o -> o.getPropertyValue( orgUnitIdScheme ) );

                log.info( "Org unit cache heated after cache miss threshold reached" );
            }

            // -----------------------------------------------------------------
            // Validation
            // -----------------------------------------------------------------

            if ( dataElement == null )
            {
                summary.getConflicts().add( new ImportConflict( dataValue.getDataElement(), "Data element not found or not accessible" ) );
                continue;
            }

            if ( period == null )
            {
                summary.getConflicts().add( new ImportConflict( dataValue.getPeriod(), "Period not valid" ) );
                continue;
            }

            if ( orgUnit == null )
            {
                summary.getConflicts().add( new ImportConflict( dataValue.getOrgUnit(), "Organisation unit not found or not accessible" ) );
                continue;
            }

            if ( categoryOptionCombo == null && trimToNull( dataValue.getCategoryOptionCombo() ) != null )
            {
                summary.getConflicts().add( new ImportConflict( dataValue.getCategoryOptionCombo(), "Category option combo not found or not accessible" ) );
                continue;
            }

            if ( attrOptionCombo == null && trimToNull( dataValue.getAttributeOptionCombo() ) != null )
            {
                summary.getConflicts().add( new ImportConflict( dataValue.getAttributeOptionCombo(), "Attribute option combo not found or not accessible" ) );
                continue;
            }

            boolean inUserHierarchy = orgUnitInHierarchyMap.get( orgUnit.getUid(), () -> orgUnit.isDescendant( currentOrgUnits ) );

            if ( !inUserHierarchy )
            {
                summary.getConflicts().add( new ImportConflict( orgUnit.getUid(), "Organisation unit not in hierarchy of current user: " + currentUser ) );
                continue;
            }

            if ( dataValue.getValue() == null && dataValue.getComment() == null )
            {
                continue;
            }

            String valueValid = ValidationUtils.dataValueIsValid( dataValue.getValue(), dataElement );

            if ( valueValid != null )
            {
                summary.getConflicts().add( new ImportConflict( dataValue.getValue(), i18n.getString( valueValid ) + ", must match data element type: " + dataElement.getUid() ) );
                continue;
            }

            String commentValid = ValidationUtils.commentIsValid( dataValue.getComment() );

            if ( commentValid != null )
            {
                summary.getConflicts().add( new ImportConflict( "Comment", i18n.getString( commentValid ) ) );
                continue;
            }

            Optional<Set<String>> optionCodes = dataElementOptionsMap.get( dataElement.getUid(), () -> dataElement.hasOptionSet() ?
                Optional.of( dataElement.getOptionSet().getOptionCodesAsSet() ) : Optional.empty() );

            if ( optionCodes.isPresent() && !optionCodes.get().contains( dataValue.getValue() ) )
            {
                summary.getConflicts().add( new ImportConflict( dataValue.getValue(), "Data value is not a valid option of the data element option set: " + dataElement.getUid() ) );
                continue;
            }

            // -----------------------------------------------------------------
            // Constraints
            // -----------------------------------------------------------------

            if ( categoryOptionCombo == null )
            {
                if ( requireCategoryOptionCombo )
                {
                    summary.getConflicts().add( new ImportConflict( dataValue.getValue(), "Category option combo is required but is not specified" ) );
                    continue;
                }
                else
                {
                    categoryOptionCombo = fallbackCategoryOptionCombo;
                }
            }

            if ( attrOptionCombo == null )
            {
                if ( requireAttrOptionCombo )
                {
                    summary.getConflicts().add( new ImportConflict( dataValue.getValue(), "Attribute option combo is required but is not specified" ) );
                    continue;
                }
                else
                {
                    attrOptionCombo = fallbackCategoryOptionCombo;
                }
            }

            if ( strictPeriods && !dataElementPeriodTypesMap.get( dataElement.getUid(),
                () -> dataElement.getPeriodTypes() ).contains( period.getPeriodType() ) )
            {
                summary.getConflicts().add( new ImportConflict( dataValue.getPeriod(),
                    "Period type of period: " + period.getIsoDate() + " not valid for data element: " + dataElement.getUid() ) );
                continue;
            }

            if ( strictCategoryOptionCombos && !dataElementCategoryOptionComboMap.get( dataElement.getUid(),
                () -> dataElement.getCategoryOptionCombos() ).contains( categoryOptionCombo ) )
            {
                summary.getConflicts().add( new ImportConflict( categoryOptionCombo.getUid(),
                    "Category option combo: " + categoryOptionCombo.getUid() + " must be part of category combo of data element: " + dataElement.getUid() ) );
                continue;
            }

            if ( strictAttrOptionCombos && !dataElementAttrOptionComboMap.get( dataElement.getUid(),
                () -> dataElement.getDataSetCategoryOptionCombos() ).contains( attrOptionCombo ) )
            {
                summary.getConflicts().add( new ImportConflict( attrOptionCombo.getUid(),
                    "Attribute option combo: " + attrOptionCombo.getUid() + " must be part of category combo of data sets of data element: " + dataElement.getUid() ) );
                continue;
            }

            if ( strictOrgUnits && BooleanUtils.isFalse( dataElementOrgUnitMap.get( dataElement.getUid() + orgUnit.getUid(),
                () -> orgUnit.hasDataElement( dataElement ) ) ) )
            {
                summary.getConflicts().add( new ImportConflict( orgUnit.getUid(),
                    "Data element: " + dataElement.getUid() + " must be assigned through data sets to organisation unit: " + orgUnit.getUid() ) );
                continue;
            }

            boolean zeroInsignificant = ValidationUtils.dataValueIsZeroAndInsignificant( dataValue.getValue(), dataElement );

            if ( zeroInsignificant )
            {
                summary.getConflicts().add( new ImportConflict( dataValue.getValue(), "Value is zero and not significant, must match data element: " + dataElement.getUid() ) );
                continue;
            }

            String storedByValid = ValidationUtils.storedByIsValid( dataValue.getStoredBy() );

            if ( storedByValid != null )
            {
                summary.getConflicts().add( new ImportConflict( dataValue.getStoredBy(), i18n.getString( storedByValid ) ) );
                continue;
            }

            String storedBy = dataValue.getStoredBy() == null || dataValue.getStoredBy().trim().isEmpty() ? currentUser : dataValue.getStoredBy();

            final DataElementCategoryOptionCombo aoc = attrOptionCombo;

            DateRange aocDateRange = attrOptionComboDateRangeMap.get( attrOptionCombo.getUid(), () -> aoc.getDateRange() );

            if ( (aocDateRange.getStartDate() != null && aocDateRange.getStartDate().compareTo( period.getStartDate() ) > 0)
                || (aocDateRange.getEndDate() != null && aocDateRange.getEndDate().compareTo( period.getEndDate() ) < 0) )
            {
                summary.getConflicts().add( new ImportConflict( orgUnit.getUid(),
                    "Period: " + period.getIsoDate() + " is not within date range of attribute option combo: " + attrOptionCombo.getUid() ) );
                continue;
            }

            if ( !attrOptionComboOrgUnitMap.get( attrOptionCombo.getUid() + orgUnit.getUid(), () ->
            {
                Set<OrganisationUnit> aocOrgUnits = aoc.getOrganisationUnits();
                return aocOrgUnits == null || orgUnit.isDescendant( aocOrgUnits );
            } ) )
            {
                summary.getConflicts().add( new ImportConflict( orgUnit.getUid(),
                    "Organisation unit: " + orgUnit.getUid() + " is not valid for attribute option combo: " + attrOptionCombo.getUid() ) );
                continue;
            }

            final DataSet approvalDataSet = dataSet != null ? dataSet : dataElementDataSetMap.get( dataElement.getUid(),
                () -> dataElement.getApprovalDataSet() );

            if ( approvalDataSet != null ) // Data element is assigned to at least one data set
            {
                if ( dataSetLockedMap.get( approvalDataSet.getUid() + period.getUid() + orgUnit.getUid(),
                    () -> isLocked( approvalDataSet, period, orgUnit, skipLockExceptionCheck ) ) )
                {
                    summary.getConflicts().add( new ImportConflict( period.getIsoDate(), "Current date is past expiry days for period " +
                        period.getIsoDate() + " and data set: " + approvalDataSet.getUid() ) );
                    continue;
                }

                Period latestFuturePeriod = dataElementLatestFuturePeriodMap.get( dataElement.getUid(), () -> dataElement.getLatestOpenFuturePeriod() );

                if ( period.isAfter( latestFuturePeriod ) && isIso8601 )
                {
                    summary.getConflicts().add( new ImportConflict( period.getIsoDate(), "Period: " +
                        period.getIsoDate() + " is after latest open future period: " + latestFuturePeriod.getIsoDate() + " for data element: " + dataElement.getUid() ) );
                    continue;
                }

                DataApprovalWorkflow workflow = approvalDataSet.getWorkflow();

                if ( workflow != null )
                {
                    final String workflowPeriodAoc = workflow.getUid() + period.getUid() + attrOptionCombo.getUid();

                    if ( approvalMap.get( orgUnit.getUid() + workflowPeriodAoc, () ->
                    {
                        DataApproval lowestApproval = DataApproval.getLowestApproval( new DataApproval( null, workflow, period, orgUnit, aoc ) );

                        return lowestApprovalLevelMap.get( lowestApproval.getDataApprovalLevel().getUid() + lowestApproval.getOrganisationUnit().getUid() + workflowPeriodAoc,
                            () -> approvalService.getDataApproval( lowestApproval ) != null );
                    } ) )
                    {
                        summary.getConflicts().add( new ImportConflict( orgUnit.getUid(),
                            "Data is already approved for data set: " + approvalDataSet.getUid() + " period: " + period.getIsoDate()
                                + " organisation unit: " + orgUnit.getUid() + " attribute option combo: " + attrOptionCombo.getUid() ) );
                        continue;
                    }
                }
            }

<<<<<<< HEAD
            if ( implicitDataSet != null && !implicitDataSet.isDataInputPeriodAndDateAllowed( period, new Date() ) )
            {
                summary.getConflicts().add( new ImportConflict( orgUnit.getUid(),
                    "Period: " + period.getIsoDate() + " is not open for this data set at this time: " + implicitDataSet.getUid() ) );
=======
            if ( approvalDataSet != null && !approvalDataSet.isValidPeriodForDataEntry( period ) )
            {
                summary.getConflicts().add( new ImportConflict( orgUnit.getUid(),
                    "Period: " + period.getIsoDate() + " is not within date range of data set: " + approvalDataSet.getUid() ) );
>>>>>>> d167571b
                continue;
            }

            if ( !periodOpenForDataElement.get( dataElement.getUid() + period.getIsoDate(), () -> dataElement.isDataInputAllowedForPeriodAndDate( period, new Date() ) ) )
            {
                summary.getConflicts().add( new ImportConflict( orgUnit.getUid(), "Period " + period.getName() + " does not conform to the open periods of associated data sets" ) );
                continue;
            }

            // -----------------------------------------------------------------
            // Create data value
            // -----------------------------------------------------------------

            DataValue internalValue = new DataValue();

            internalValue.setDataElement( dataElement );
            internalValue.setPeriod( period );
            internalValue.setSource( orgUnit );
            internalValue.setCategoryOptionCombo( categoryOptionCombo );
            internalValue.setAttributeOptionCombo( attrOptionCombo );
            internalValue.setValue( trimToNull( dataValue.getValue() ) );
            internalValue.setStoredBy( storedBy );
            internalValue.setCreated( dataValue.hasCreated() ? parseDate( dataValue.getCreated() ) : now );
            internalValue.setLastUpdated( dataValue.hasLastUpdated() ? parseDate( dataValue.getLastUpdated() ) : now );
            internalValue.setComment( trimToNull( dataValue.getComment() ) );
            internalValue.setFollowup( dataValue.getFollowup() );
            internalValue.setDeleted( BooleanUtils.isTrue( dataValue.getDeleted() ) );

            // -----------------------------------------------------------------
            // Save, update or delete data value
            // -----------------------------------------------------------------

            DataValue existingValue = !skipExistingCheck ? dataValueBatchHandler.findObject( internalValue ) : null;

            // -----------------------------------------------------------------
            // Check soft deleted data values on update and import
            // -----------------------------------------------------------------

            if ( !skipExistingCheck && existingValue != null && !existingValue.isDeleted() )
            {
                if ( strategy.isCreateAndUpdate() || strategy.isUpdate() )
                {
                    DataValueAudit auditValue = new DataValueAudit( internalValue, existingValue.getValue(), storedBy, AuditType.UPDATE );

                    if ( internalValue.isNullValue() || internalValue.isDeleted() )
                    {
                        internalValue.setDeleted( true );

                        auditValue.setAuditType( AuditType.DELETE );

                        deleteCount++;
                    }
                    else
                    {
                        updateCount++;
                    }

                    if ( !dryRun )
                    {
                        dataValueBatchHandler.updateObject( internalValue );

                        auditBatchHandler.addObject( auditValue );
                    }
                }
                else if ( strategy.isDelete() )
                {
                    DataValueAudit auditValue = new DataValueAudit( internalValue, existingValue.getValue(), storedBy, AuditType.DELETE );

                    internalValue.setDeleted( true );

                    deleteCount++;

                    if ( !dryRun )
                    {
                        dataValueBatchHandler.updateObject( internalValue );

                        auditBatchHandler.addObject( auditValue );
                    }
                }
            }
            else
            {
                if ( strategy.isCreateAndUpdate() || strategy.isCreate() )
                {
                    if ( !internalValue.isNullValue() ) // Ignore null values
                    {
                        if ( existingValue != null && existingValue.isDeleted() )
                        {
                            importCount++;

                            if ( !dryRun )
                            {
                                dataValueBatchHandler.updateObject( internalValue );
                            }
                        }
                        else
                        {
                            boolean added = false;

                            if ( !dryRun )
                            {
                                added = dataValueBatchHandler.addObject( internalValue );
                            }

                            if ( dryRun || added )
                            {
                                importCount++;
                            }
                        }
                    }
                }
            }
        }

        dataValueBatchHandler.flush();
        auditBatchHandler.flush();

        int ignores = totalCount - importCount - updateCount - deleteCount;

        summary.setImportCount( new ImportCount( importCount, updateCount, ignores, deleteCount ) );
        summary.setStatus( ImportStatus.SUCCESS );
        summary.setDescription( "Import process completed successfully" );

        notifier.notify( id, INFO, "Import done", true ).addTaskSummary( id, summary );
        clock.logTime( "Data value import done, total: " + totalCount + ", import: " + importCount + ", update: " + updateCount + ", delete: " + deleteCount );

        dataValueSet.close();

        return summary;
    }

    // -------------------------------------------------------------------------
    // Supportive methods
    // -------------------------------------------------------------------------

    private void handleComplete( DataSet dataSet, Date completeDate, Period period, OrganisationUnit orgUnit,
        DataElementCategoryOptionCombo attributeOptionCombo, ImportSummary summary )
    {
        if ( orgUnit == null )
        {
            summary.getConflicts().add( new ImportConflict( OrganisationUnit.class.getSimpleName(), ERROR_OBJECT_NEEDED_TO_COMPLETE ) );
            return;
        }

        if ( period == null )
        {
            summary.getConflicts().add( new ImportConflict( Period.class.getSimpleName(), ERROR_OBJECT_NEEDED_TO_COMPLETE ) );
            return;
        }

        period = periodService.reloadPeriod( period );

        CompleteDataSetRegistration completeAlready = registrationService
            .getCompleteDataSetRegistration( dataSet, period, orgUnit, attributeOptionCombo );

        String username = currentUserService.getCurrentUsername();

        if ( completeAlready != null )
        {
            completeAlready.setStoredBy( username );
            completeAlready.setDate( completeDate );

            registrationService.updateCompleteDataSetRegistration( completeAlready );
        }
        else
        {
            CompleteDataSetRegistration registration = new CompleteDataSetRegistration( dataSet, period, orgUnit,
                attributeOptionCombo, completeDate, username );

            registrationService.saveCompleteDataSetRegistration( registration );
        }

        summary.setDataSetComplete( DateUtils.getMediumDateString( completeDate ) );
    }

    /**
     * Checks whether the given data set is locked.
     *
     * @param dataSet                the data set.
     * @param period                 the period.
     * @param organisationUnit       the organisation unit.
     * @param skipLockExceptionCheck whether to skip lock exception check.
     */
    private boolean isLocked( DataSet dataSet, Period period, OrganisationUnit organisationUnit, boolean skipLockExceptionCheck )
    {
        return dataSet.isLocked( period, null ) && (skipLockExceptionCheck || lockExceptionStore.getCount( dataSet, period, organisationUnit ) == 0L);
    }
}<|MERGE_RESOLUTION|>--- conflicted
+++ resolved
@@ -1035,17 +1035,10 @@
                 }
             }
 
-<<<<<<< HEAD
-            if ( implicitDataSet != null && !implicitDataSet.isDataInputPeriodAndDateAllowed( period, new Date() ) )
+            if ( approvalDataSet != null && !approvalDataSet.isDataInputPeriodAndDateAllowed( period, new Date() ) )
             {
                 summary.getConflicts().add( new ImportConflict( orgUnit.getUid(),
-                    "Period: " + period.getIsoDate() + " is not open for this data set at this time: " + implicitDataSet.getUid() ) );
-=======
-            if ( approvalDataSet != null && !approvalDataSet.isValidPeriodForDataEntry( period ) )
-            {
-                summary.getConflicts().add( new ImportConflict( orgUnit.getUid(),
-                    "Period: " + period.getIsoDate() + " is not within date range of data set: " + approvalDataSet.getUid() ) );
->>>>>>> d167571b
+                    "Period: " + period.getIsoDate() + " is not open for this data set at this time: " + approvalDataSet.getUid() ) );
                 continue;
             }
 
