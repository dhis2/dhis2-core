--- conflicted
+++ resolved
@@ -42,10 +42,7 @@
 import java.util.Date;
 import java.util.HashSet;
 import java.util.List;
-<<<<<<< HEAD
 import java.util.Objects;
-=======
->>>>>>> d5ff4c62
 import java.util.Set;
 import java.util.function.Function;
 
@@ -766,11 +763,7 @@
         // Validation
         // ---------------------------------------------------------------------
 
-<<<<<<< HEAD
-        if ( !importValidator.abortDataSetImport( dataValueSet, context, dataSetContext ) )
-=======
         if ( importValidator.abortDataSetImport( dataValueSet, context, dataSetContext ) )
->>>>>>> d5ff4c62
         {
             context.getSummary().setDescription( "Import process was aborted" );
             notifier.notify( id, WARN, "Import process aborted", true )
@@ -909,7 +902,6 @@
                     FileResource fr = fileResourceService.getFileResource( internalValue.getValue() );
 
                     fr.setAssigned( true );
-<<<<<<< HEAD
 
                     fileResourceService.updateFileResource( fr );
                 }
@@ -954,67 +946,8 @@
                 FileResource fr = fileResourceService.getFileResource( actualDataValue.getValue() );
 
                 fileResourceService.updateFileResource( fr );
-=======
-
-                    fileResourceService.updateFileResource( fr );
-                }
-            }
-            return;
-        }
-        boolean added = false;
-
-        if ( !context.isDryRun() )
-        {
-            added = context.getDataValueBatchHandler().addObject( internalValue );
-
-            if ( added && valueContext.getDataElement().isFileType() )
-            {
-                FileResource fr = fileResourceService.getFileResource( internalValue.getValue() );
-
-                fr.setAssigned( true );
-
-                fileResourceService.updateFileResource( fr );
-            }
-        }
-
-        if ( context.isDryRun() || added )
-        {
-            importCount.incrementImported();
-        }
-    }
-
-    private void saveDataValueDelete( ImportContext context, ImportCount importCount,
-        org.hisp.dhis.dxf2.datavalue.DataValue dataValue, ImportContext.DataValueContext valueContext,
-        DataValue internalValue, DataValue existingValue )
-    {
-        internalValue.setDeleted( true );
-
-        importCount.incrementDeleted();
-
-        if ( !context.isDryRun() )
-        {
-            DataValue actualDataValue = valueContext.getActualDataValue( dataValueService );
-            if ( valueContext.getDataElement().isFileType() && actualDataValue != null )
-            {
-                FileResource fr = fileResourceService.getFileResource( actualDataValue.getValue() );
-
-                fileResourceService.updateFileResource( fr );
-            }
-
-            context.getDataValueBatchHandler().updateObject( internalValue );
-
-            if ( !context.isSkipAudit() )
-            {
-                DataValueAudit auditValue = new DataValueAudit( internalValue, existingValue.getValue(),
-                    context.getStoredBy( dataValue ), AuditType.DELETE );
-
-                context.getAuditBatchHandler().addObject( auditValue );
->>>>>>> d5ff4c62
-            }
-        }
-    }
-
-<<<<<<< HEAD
+            }
+
             context.getDataValueBatchHandler().updateObject( internalValue );
 
             if ( !context.isSkipAudit() )
@@ -1050,26 +983,6 @@
         {
             return; // avoid performing unnecessary updates
         }
-=======
-    private void saveDataValueUpdate( ImportContext context, ImportCount importCount,
-        org.hisp.dhis.dxf2.datavalue.DataValue dataValue, ImportContext.DataValueContext valueContext,
-        DataValue internalValue, DataValue existingValue )
-    {
-        AuditType auditType = AuditType.UPDATE;
-        if ( internalValue.isNullValue() || internalValue.isDeleted() )
-        {
-            internalValue.setDeleted( true );
-
-            auditType = AuditType.DELETE;
-
-            importCount.incrementDeleted();
-        }
-        else
-        {
-            importCount.incrementUpdated();
-        }
-
->>>>>>> d5ff4c62
         if ( !context.isDryRun() )
         {
             context.getDataValueBatchHandler().updateObject( internalValue );
