--- conflicted
+++ resolved
@@ -740,9 +740,6 @@
         return importConflicts;
     }
 
-<<<<<<< HEAD
-    private List<ImportConflict> checkScope( org.hisp.dhis.trackedentity.TrackedEntityInstance entityInstance,
-=======
     private List<ImportConflict> validateTextPatternValue( TrackedEntityAttribute attribute, String value )
     {
         List<ImportConflict> importConflicts = new ArrayList<>();
@@ -756,8 +753,7 @@
         return importConflicts;
     }
 
-    private List<ImportConflict> checkScope( org.hisp.dhis.trackedentity.TrackedEntityInstance trackedEntityInstance,
->>>>>>> 57b39e1e
+    private List<ImportConflict> checkScope( org.hisp.dhis.trackedentity.TrackedEntityInstance entityInstance,
         TrackedEntityAttribute trackedEntityAttribute, String value, OrganisationUnit organisationUnit )
     {
         List<ImportConflict> importConflicts = new ArrayList<>();
@@ -783,16 +779,16 @@
         List<ImportConflict> importConflicts = new ArrayList<>();
         List<String> fileValues = new ArrayList<>();
 
-        org.hisp.dhis.trackedentity.TrackedEntityInstance entityInstance = manager.get( org.hisp.dhis.trackedentity.TrackedEntityInstance.class,
-            trackedEntityInstance.getTrackedEntityInstance() );
-
-        if ( entityInstance != null )
-        {
-            entityInstance.getTrackedEntityAttributeValues().stream()
+        org.hisp.dhis.trackedentity.TrackedEntityInstance daoEntityInstanceTemp = teiService.getTrackedEntityInstance( dtoEntityInstance.getTrackedEntityInstance() );
+
+        if ( daoEntityInstanceTemp != null )
+        {
+            daoEntityInstanceTemp.getTrackedEntityAttributeValues().stream()
                 .filter( attrVal -> attrVal.getAttribute().getValueType().isFile() )
                 .forEach( attrVal -> fileValues.add( attrVal.getValue() ) );
         }
 
+
         for ( Attribute attribute : dtoEntityInstance.getAttributes() )
         {
             TrackedEntityAttribute daoEntityAttribute = getTrackedEntityAttribute( importOptions.getIdSchemes(), attribute.getAttribute() );
@@ -803,16 +799,12 @@
                 continue;
             }
 
-<<<<<<< HEAD
+            if ( daoEntityAttribute.isGenerated() && daoEntityAttribute.getTextPattern() != null && !importOptions.isSkipPatternValidation() )
+            {
+                importConflicts.addAll( validateTextPatternValue( daoEntityAttribute, attribute.getValue() ) );
+            }
+
             if ( daoEntityAttribute.isUnique() )
-=======
-            if ( entityAttribute.isGenerated() && entityAttribute.getTextPattern() != null && !importOptions.isSkipPatternValidation() )
-            {
-                importConflicts.addAll( validateTextPatternValue( entityAttribute, attribute.getValue()) );
-            }
-
-            if ( entityAttribute.isUnique() )
->>>>>>> 57b39e1e
             {
                 OrganisationUnit organisationUnit = getOrganisationUnit( importOptions.getIdSchemes(), dtoEntityInstance.getOrgUnit() );
                 org.hisp.dhis.trackedentity.TrackedEntityInstance daoEntityInstance = teiService.getTrackedEntityInstance( dtoEntityInstance.getTrackedEntityInstance() );
@@ -821,12 +813,11 @@
 
             importConflicts.addAll( validateAttributeType( attribute, importOptions ) );
 
-            if ( entityAttribute.getValueType().isFile() && checkAssigned( attribute, fileValues ) )
+            if ( daoEntityAttribute.getValueType().isFile() && checkAssigned( attribute, fileValues ) )
             {
                 importConflicts.add( new ImportConflict( "Attribute.value",
                     String.format( " File Resource with uid '%s' has already been assigned to a different object", attribute.getValue() ) ) );
             }
-
         }
 
         return importConflicts;
