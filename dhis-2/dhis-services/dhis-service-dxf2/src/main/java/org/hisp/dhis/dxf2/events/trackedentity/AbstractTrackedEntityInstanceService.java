--- conflicted
+++ resolved
@@ -1391,14 +1391,9 @@
 
         if ( daoTrackedEntityType == null )
         {
-<<<<<<< HEAD
-            importConflicts.add( new ImportConflict( "TrackedEntityInstance.trackedEntityType",
-                "Invalid trackedEntityType" + entityInstance.getTrackedEntityType() ) );
-=======
             importConflicts
                 .add( new ImportConflict( "TrackedEntityInstance.trackedEntityType", "Invalid trackedEntityType " +
                     entityInstance.getTrackedEntityType() ) );
->>>>>>> 6b88b889
         }
 
         return importConflicts;
