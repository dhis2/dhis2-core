package org.hisp.dhis.dxf2.events.trackedentity;

/*
 * Copyright (c) 2004-2018, University of Oslo
 * All rights reserved.
 *
 * Redistribution and use in source and binary forms, with or without
 * modification, are permitted provided that the following conditions are met:
 * Redistributions of source code must retain the above copyright notice, this
 * list of conditions and the following disclaimer.
 *
 * Redistributions in binary form must reproduce the above copyright notice,
 * this list of conditions and the following disclaimer in the documentation
 * and/or other materials provided with the distribution.
 * Neither the name of the HISP project nor the names of its contributors may
 * be used to endorse or promote products derived from this software without
 * specific prior written permission.
 *
 * THIS SOFTWARE IS PROVIDED BY THE COPYRIGHT HOLDERS AND CONTRIBUTORS "AS IS" AND
 * ANY EXPRESS OR IMPLIED WARRANTIES, INCLUDING, BUT NOT LIMITED TO, THE IMPLIED
 * WARRANTIES OF MERCHANTABILITY AND FITNESS FOR A PARTICULAR PURPOSE ARE
 * DISCLAIMED. IN NO EVENT SHALL THE COPYRIGHT OWNER OR CONTRIBUTORS BE LIABLE FOR
 * ANY DIRECT, INDIRECT, INCIDENTAL, SPECIAL, EXEMPLARY, OR CONSEQUENTIAL DAMAGES
 * (INCLUDING, BUT NOT LIMITED TO, PROCUREMENT OF SUBSTITUTE GOODS OR SERVICES;
 * LOSS OF USE, DATA, OR PROFITS; OR BUSINESS INTERRUPTION) HOWEVER CAUSED AND ON
 * ANY THEORY OF LIABILITY, WHETHER IN CONTRACT, STRICT LIABILITY, OR TORT
 * (INCLUDING NEGLIGENCE OR OTHERWISE) ARISING IN ANY WAY OUT OF THE USE OF THIS
 * SOFTWARE, EVEN IF ADVISED OF THE POSSIBILITY OF SUCH DAMAGE.
 */

import com.google.common.collect.Lists;
import org.apache.commons.lang3.StringUtils;
import org.hisp.dhis.common.CodeGenerator;
import org.hisp.dhis.common.IdSchemes;
import org.hisp.dhis.common.IdentifiableObjectManager;
import org.hisp.dhis.common.IllegalQueryException;
import org.hisp.dhis.commons.collection.CachingMap;
import org.hisp.dhis.dbms.DbmsManager;
import org.hisp.dhis.dxf2.common.ImportOptions;
import org.hisp.dhis.dxf2.events.TrackedEntityInstanceParams;
import org.hisp.dhis.dxf2.events.TrackerAccessManager;
import org.hisp.dhis.dxf2.events.enrollment.Enrollment;
import org.hisp.dhis.dxf2.events.enrollment.EnrollmentService;
import org.hisp.dhis.dxf2.importsummary.ImportConflict;
import org.hisp.dhis.dxf2.importsummary.ImportStatus;
import org.hisp.dhis.dxf2.importsummary.ImportSummaries;
import org.hisp.dhis.dxf2.importsummary.ImportSummary;
import org.hisp.dhis.fileresource.FileResource;
import org.hisp.dhis.fileresource.FileResourceService;
import org.hisp.dhis.importexport.ImportStrategy;
import org.hisp.dhis.organisationunit.OrganisationUnit;
import org.hisp.dhis.program.ProgramInstance;
import org.hisp.dhis.program.ProgramInstanceService;
import org.hisp.dhis.query.Query;
import org.hisp.dhis.query.QueryService;
import org.hisp.dhis.query.Restrictions;
import org.hisp.dhis.relationship.Relationship;
import org.hisp.dhis.relationship.RelationshipService;
import org.hisp.dhis.relationship.RelationshipType;
import org.hisp.dhis.reservedvalue.ReservedValueService;
import org.hisp.dhis.schema.SchemaService;
import org.hisp.dhis.security.Authorities;
import org.hisp.dhis.system.util.DateUtils;
import org.hisp.dhis.textpattern.TextPatternValidationUtils;
import org.hisp.dhis.trackedentity.TrackedEntityAttribute;
import org.hisp.dhis.trackedentity.TrackedEntityAttributeService;
import org.hisp.dhis.trackedentity.TrackedEntityInstanceQueryParams;
import org.hisp.dhis.trackedentity.TrackedEntityType;
import org.hisp.dhis.trackedentityattributevalue.TrackedEntityAttributeValue;
import org.hisp.dhis.trackedentityattributevalue.TrackedEntityAttributeValueService;
import org.hisp.dhis.user.CurrentUserService;
import org.hisp.dhis.user.User;
import org.hisp.dhis.user.UserService;
import org.springframework.beans.factory.annotation.Autowired;

import javax.transaction.Transactional;
import java.util.ArrayList;
import java.util.Collection;
import java.util.Date;
import java.util.HashSet;
import java.util.List;
import java.util.Set;
import java.util.stream.Collectors;

/**
 * @author Morten Olav Hansen <mortenoh@gmail.com>
 */
public abstract class AbstractTrackedEntityInstanceService
    implements TrackedEntityInstanceService
{
    // -------------------------------------------------------------------------
    // Dependencies
    // -------------------------------------------------------------------------
    @Autowired
    protected org.hisp.dhis.trackedentity.TrackedEntityInstanceService teiService;

    @Autowired
    protected TrackedEntityAttributeService trackedEntityAttributeService;

    @Autowired
    protected RelationshipService relationshipService;

    @Autowired
    protected TrackedEntityAttributeValueService trackedEntityAttributeValueService;

    @Autowired
    protected IdentifiableObjectManager manager;

    @Autowired
    protected UserService userService;

    @Autowired
    protected DbmsManager dbmsManager;

    @Autowired
    protected EnrollmentService enrollmentService;

    @Autowired
    protected ProgramInstanceService programInstanceService;

    @Autowired
    protected CurrentUserService currentUserService;

    @Autowired
    protected SchemaService schemaService;

    @Autowired
    protected QueryService queryService;

    @Autowired
    protected ReservedValueService reservedValueService;

    @Autowired
    protected TrackerAccessManager trackerAccessManager;

    @Autowired
    protected FileResourceService fileResourceService;

    private final CachingMap<String, OrganisationUnit> organisationUnitCache = new CachingMap<>();

    private final CachingMap<String, TrackedEntityType> trackedEntityCache = new CachingMap<>();

    private final CachingMap<String, TrackedEntityAttribute> trackedEntityAttributeCache = new CachingMap<>();

    // -------------------------------------------------------------------------
    // READ
    // -------------------------------------------------------------------------

    @Override
    @Transactional
    public List<TrackedEntityInstance> getTrackedEntityInstances( TrackedEntityInstanceQueryParams queryParams, TrackedEntityInstanceParams params, boolean skipAccessValidation )
    {
        List<org.hisp.dhis.trackedentity.TrackedEntityInstance> daoTEIs = teiService.getTrackedEntityInstances( queryParams, skipAccessValidation );

        List<TrackedEntityInstance> dtoTEIItems = new ArrayList<>();
        User user = currentUserService.getCurrentUser();

        for ( org.hisp.dhis.trackedentity.TrackedEntityInstance daoTrackedEntityInstance : daoTEIs )
        {
            if ( trackerAccessManager.canRead( user, daoTrackedEntityInstance ).isEmpty() )
            {
                dtoTEIItems.add( getTrackedEntityInstance( daoTrackedEntityInstance, params, user ) );
            }
        }

        return dtoTEIItems;
    }

    @Override
    public int getTrackedEntityInstanceCount( TrackedEntityInstanceQueryParams params, boolean skipAccessValidation, boolean skipSearchScopeValidation )
    {
        return teiService.getTrackedEntityInstanceCount( params, skipAccessValidation, skipSearchScopeValidation );
    }

    @Override
    public TrackedEntityInstance getTrackedEntityInstance( String uid )
    {
        return getTrackedEntityInstance( teiService.getTrackedEntityInstance( uid ) );
    }

    @Override
    public TrackedEntityInstance getTrackedEntityInstance( String uid, TrackedEntityInstanceParams params )
    {
        return getTrackedEntityInstance( teiService.getTrackedEntityInstance( uid ), params );
    }

    @Override
    public TrackedEntityInstance getTrackedEntityInstance( org.hisp.dhis.trackedentity.TrackedEntityInstance daoTrackedEntityInstance )
    {
        return getTrackedEntityInstance( daoTrackedEntityInstance, TrackedEntityInstanceParams.TRUE );
    }

    @Override
    public TrackedEntityInstance getTrackedEntityInstance( org.hisp.dhis.trackedentity.TrackedEntityInstance daoTrackedEntityInstance,
        TrackedEntityInstanceParams params )
    {
        return getTrackedEntityInstance( daoTrackedEntityInstance, params, currentUserService.getCurrentUser() );
    }

    @Override
    public TrackedEntityInstance getTrackedEntityInstance( org.hisp.dhis.trackedentity.TrackedEntityInstance daoTrackedEntityInstance,
        TrackedEntityInstanceParams params, User user )
    {
        if ( daoTrackedEntityInstance == null )
        {
            return null;
        }

        List<String> errors = trackerAccessManager.canRead( user, daoTrackedEntityInstance );

        if ( !errors.isEmpty() )
        {
            throw new IllegalQueryException( errors.toString() );
        }

        TrackedEntityInstance trackedEntityInstance = new TrackedEntityInstance();
        trackedEntityInstance.setTrackedEntityInstance( daoTrackedEntityInstance.getUid() );
        trackedEntityInstance.setOrgUnit( daoTrackedEntityInstance.getOrganisationUnit().getUid() );
        trackedEntityInstance.setTrackedEntityType( daoTrackedEntityInstance.getTrackedEntityType().getUid() );
        trackedEntityInstance.setCreated( DateUtils.getIso8601NoTz( daoTrackedEntityInstance.getCreated() ) );
        trackedEntityInstance.setCreatedAtClient( DateUtils.getIso8601NoTz( daoTrackedEntityInstance.getLastUpdatedAtClient() ) );
        trackedEntityInstance.setLastUpdated( DateUtils.getIso8601NoTz( daoTrackedEntityInstance.getLastUpdated() ) );
        trackedEntityInstance.setLastUpdatedAtClient( DateUtils.getIso8601NoTz( daoTrackedEntityInstance.getLastUpdatedAtClient() ) );
        trackedEntityInstance.setInactive( daoTrackedEntityInstance.isInactive() );
        trackedEntityInstance.setFeatureType( daoTrackedEntityInstance.getFeatureType() );
        trackedEntityInstance.setCoordinates( daoTrackedEntityInstance.getCoordinates() );
        trackedEntityInstance.setDeleted( daoTrackedEntityInstance.isDeleted() );

        if ( params.isIncludeRelationships() )
        {
            //TODO include relationships in data model and void transactional query in for-loop

            Collection<Relationship> daoRelationships = relationshipService.getRelationshipsForTrackedEntityInstance( daoTrackedEntityInstance );

            for ( Relationship daoEntityRelationship : daoRelationships )
            {
                org.hisp.dhis.dxf2.events.trackedentity.Relationship relationship = new org.hisp.dhis.dxf2.events.trackedentity.Relationship();
                relationship.setDisplayName( daoEntityRelationship.getRelationshipType().getDisplayName() );
                relationship.setTrackedEntityInstanceA( daoEntityRelationship.getEntityInstanceA().getUid() );
                relationship.setTrackedEntityInstanceB( daoEntityRelationship.getEntityInstanceB().getUid() );

                relationship.setRelationship( daoEntityRelationship.getRelationshipType().getUid() );

                // we might have cases where A <=> A, so we only include the relative if the UIDs do not match
                if ( !daoEntityRelationship.getEntityInstanceA().getUid().equals( daoTrackedEntityInstance.getUid() ) )
                {
                    relationship.setRelative( getTrackedEntityInstance( daoEntityRelationship.getEntityInstanceA(), TrackedEntityInstanceParams.FALSE ) );
                }
                else if ( !daoEntityRelationship.getEntityInstanceB().getUid().equals( daoTrackedEntityInstance.getUid() ) )
                {
                    relationship.setRelative( getTrackedEntityInstance( daoEntityRelationship.getEntityInstanceB(), TrackedEntityInstanceParams.FALSE ) );
                }

                trackedEntityInstance.getRelationships().add( relationship );
            }
        }

        if ( params.isIncludeEnrollments() )
        {
            for ( ProgramInstance programInstance : daoTrackedEntityInstance.getProgramInstances() )
            {
                if ( trackerAccessManager.canRead( user, programInstance ).isEmpty() )
                {
                    trackedEntityInstance.getEnrollments().add( enrollmentService.getEnrollment( user, programInstance, params ) );
                }
            }
        }

        Set<TrackedEntityAttribute> readableAttributes = trackedEntityAttributeService.getAllUserReadableTrackedEntityAttributes();

        for ( TrackedEntityAttributeValue attributeValue : daoTrackedEntityInstance.getTrackedEntityAttributeValues() )
        {
            if ( readableAttributes.contains( attributeValue.getAttribute() ) )
            {
                Attribute attribute = new Attribute();

                attribute.setCreated( DateUtils.getIso8601NoTz( attributeValue.getCreated() ) );
                attribute.setLastUpdated( DateUtils.getIso8601NoTz( attributeValue.getLastUpdated() ) );
                attribute.setDisplayName( attributeValue.getAttribute().getDisplayName() );
                attribute.setAttribute( attributeValue.getAttribute().getUid() );
                attribute.setValueType( attributeValue.getAttribute().getValueType() );
                attribute.setCode( attributeValue.getAttribute().getCode() );
                attribute.setValue( attributeValue.getValue() );
                attribute.setStoredBy( attributeValue.getStoredBy() );
                attribute.setSkipSynchronization( attributeValue.getAttribute().getSkipSynchronization() );

                trackedEntityInstance.getAttributes().add( attribute );
            }
        }

        return trackedEntityInstance;
    }

    public org.hisp.dhis.trackedentity.TrackedEntityInstance createDAOTrackedEntityInstance( TrackedEntityInstance dtoEntityInstance, ImportOptions importOptions, ImportSummary importSummary )
    {
        if ( StringUtils.isEmpty( dtoEntityInstance.getOrgUnit() ) )
        {
            importSummary.getConflicts().add( new ImportConflict( dtoEntityInstance.getTrackedEntityInstance(), "No org unit ID in tracked entity instance object" ) );
            return null;
        }

        org.hisp.dhis.trackedentity.TrackedEntityInstance daoEntityInstance = new org.hisp.dhis.trackedentity.TrackedEntityInstance();

        OrganisationUnit organisationUnit = getOrganisationUnit( importOptions.getIdSchemes(), dtoEntityInstance.getOrgUnit() );

        if ( organisationUnit == null )
        {
            importSummary.getConflicts().add( new ImportConflict( dtoEntityInstance.getTrackedEntityInstance(), "Invalid org unit ID: " + dtoEntityInstance.getOrgUnit() ) );
            return null;
        }

        daoEntityInstance.setOrganisationUnit( organisationUnit );

        TrackedEntityType trackedEntityType = getTrackedEntityType( importOptions.getIdSchemes(), dtoEntityInstance.getTrackedEntityType() );

        if ( trackedEntityType == null )
        {
            importSummary.getConflicts().add( new ImportConflict( dtoEntityInstance.getTrackedEntityInstance(), "Invalid tracked entity ID: " + dtoEntityInstance.getTrackedEntityType() ) );
            return null;
        }

        daoEntityInstance.setTrackedEntityType( trackedEntityType );
        daoEntityInstance.setUid( CodeGenerator.isValidUid( dtoEntityInstance.getTrackedEntityInstance() ) ?
            dtoEntityInstance.getTrackedEntityInstance() : CodeGenerator.generateUid() );

        return daoEntityInstance;
    }

    // -------------------------------------------------------------------------
    // CREATE
    // -------------------------------------------------------------------------

    @Override
    public ImportSummaries addTrackedEntityInstances( List<TrackedEntityInstance> trackedEntityInstances, ImportOptions importOptions )
    {
        List<List<TrackedEntityInstance>> partitions = Lists.partition( trackedEntityInstances, FLUSH_FREQUENCY );
        importOptions = updateImportOptions( importOptions );

        ImportSummaries importSummaries = new ImportSummaries();

        for ( List<TrackedEntityInstance> _trackedEntityInstances : partitions )
        {
            prepareCaches( _trackedEntityInstances, importOptions.getUser() );

            for ( TrackedEntityInstance trackedEntityInstance : _trackedEntityInstances )
            {
                importSummaries.addImportSummary( addTrackedEntityInstance( trackedEntityInstance, importOptions ) );
            }

            clearSession();
        }

        return importSummaries;
    }

    @Override
    public ImportSummary addTrackedEntityInstance( TrackedEntityInstance dtoEntityInstance, ImportOptions importOptions )
    {
        importOptions = updateImportOptions( importOptions );

        if ( teiService.trackedEntityInstanceExistsIncludingDeleted( dtoEntityInstance.getTrackedEntityInstance() ) )
        {
            String message = "Tracked entity instance " + dtoEntityInstance.getTrackedEntityInstance() + " already exists or was deleted earlier";
            return new ImportSummary( ImportStatus.ERROR, message ).setReference( dtoEntityInstance.getTrackedEntityInstance() ).incrementIgnored();
        }

        ImportSummary importSummary = new ImportSummary( dtoEntityInstance.getTrackedEntityInstance() );

        dtoEntityInstance.trimValuesToNull();

        Set<ImportConflict> importConflicts = new HashSet<>();
        importConflicts.addAll( checkTrackedEntityType( dtoEntityInstance, importOptions ) );
        importConflicts.addAll( checkAttributes( dtoEntityInstance, importOptions ) );

        if ( !importConflicts.isEmpty() )
        {
            importSummary.setConflicts( importConflicts );
            importSummary.setStatus( ImportStatus.ERROR );
            importSummary.getImportCount().incrementIgnored();
            return importSummary;
        }

        org.hisp.dhis.trackedentity.TrackedEntityInstance daoEntityInstance = createDAOTrackedEntityInstance( dtoEntityInstance, importOptions, importSummary );

        if ( daoEntityInstance == null )
        {
            return importSummary;
        }

        List<String> errors = trackerAccessManager.canWrite( importOptions.getUser(), daoEntityInstance );

        if ( !errors.isEmpty() )
        {
            return new ImportSummary( ImportStatus.ERROR, errors.toString() )
                .incrementIgnored();
        }

        teiService.addTrackedEntityInstance( daoEntityInstance );

        updateRelationships( dtoEntityInstance );
        updateAttributeValues( dtoEntityInstance, daoEntityInstance, importOptions.getUser() );
        updateDateFields( dtoEntityInstance, daoEntityInstance );

        daoEntityInstance.setFeatureType( dtoEntityInstance.getFeatureType() );
        daoEntityInstance.setCoordinates( dtoEntityInstance.getCoordinates() );

        teiService.updateTrackedEntityInstance( daoEntityInstance );

        importSummary.setReference( daoEntityInstance.getUid() );
        importSummary.getImportCount().incrementImported();

        importSummary.setEnrollments( handleEnrollments( dtoEntityInstance, daoEntityInstance, importOptions ) );

        return importSummary;
    }

    // -------------------------------------------------------------------------
    // UPDATE
    // -------------------------------------------------------------------------

    @Override
    public ImportSummaries updateTrackedEntityInstances( List<TrackedEntityInstance> trackedEntityInstances, ImportOptions importOptions )
    {
        importOptions = updateImportOptions( importOptions );
        List<List<TrackedEntityInstance>> partitions = Lists.partition( trackedEntityInstances, FLUSH_FREQUENCY );

        ImportSummaries importSummaries = new ImportSummaries();

        for ( List<TrackedEntityInstance> _trackedEntityInstances : partitions )
        {
            prepareCaches( _trackedEntityInstances, importOptions.getUser() );

            for ( TrackedEntityInstance trackedEntityInstance : _trackedEntityInstances )
            {
                importSummaries.addImportSummary( updateTrackedEntityInstance( trackedEntityInstance, importOptions ) );
            }

            clearSession();
        }

        return importSummaries;
    }

    @Override
    public ImportSummary updateTrackedEntityInstance( TrackedEntityInstance dtoEntityInstance, ImportOptions importOptions )
    {
        ImportSummary importSummary = new ImportSummary( dtoEntityInstance.getTrackedEntityInstance() );
        importOptions = updateImportOptions( importOptions );

        dtoEntityInstance.trimValuesToNull();

        Set<ImportConflict> importConflicts = new HashSet<>();
        importConflicts.addAll( checkRelationships( dtoEntityInstance ) );
        importConflicts.addAll( checkAttributes( dtoEntityInstance, importOptions ) );

        org.hisp.dhis.trackedentity.TrackedEntityInstance daoEntityInstance = teiService.getTrackedEntityInstance( dtoEntityInstance.getTrackedEntityInstance() );
        List<String> errors = trackerAccessManager.canWrite( importOptions.getUser(), daoEntityInstance );
        OrganisationUnit organisationUnit = getOrganisationUnit( new IdSchemes(), dtoEntityInstance.getOrgUnit() );

        if ( daoEntityInstance == null || !errors.isEmpty() || organisationUnit == null || !importConflicts.isEmpty() )
        {
            importSummary.setStatus( ImportStatus.ERROR );
            importSummary.getImportCount().incrementIgnored();
<<<<<<< HEAD

            String errorMsg = "";
=======
>>>>>>> 74af5234

            if ( daoEntityInstance == null )
            {
                String message = "Tracked entity instance " + dtoEntityInstance.getTrackedEntityInstance() + " does not exist";
                importConflicts.add( new ImportConflict( "TrackedEntityInstance", message ) );
            }
            else if ( !errors.isEmpty() )
            {
                importSummary.setDescription( errors.toString() );
            }
            else if ( organisationUnit == null )
            {
                String message = "Org unit " + dtoEntityInstance.getOrgUnit() + " does not exist";
                importConflicts.add( new ImportConflict( "OrganisationUnit", message ) );
            }

            importSummary.setConflicts( importConflicts );

            return importSummary;
        }

        daoEntityInstance.setOrganisationUnit( organisationUnit );
        daoEntityInstance.setInactive( dtoEntityInstance.isInactive() );
        daoEntityInstance.setFeatureType( dtoEntityInstance.getFeatureType() );
        daoEntityInstance.setCoordinates( dtoEntityInstance.getCoordinates() );

        removeRelationships( daoEntityInstance );
        removeAttributeValues( daoEntityInstance );
        teiService.updateTrackedEntityInstance( daoEntityInstance );

        updateRelationships( dtoEntityInstance );
        updateAttributeValues( dtoEntityInstance, daoEntityInstance, importOptions.getUser() );
        updateDateFields( dtoEntityInstance, daoEntityInstance );

        teiService.updateTrackedEntityInstance( daoEntityInstance );

        importSummary.setReference( daoEntityInstance.getUid() );
        importSummary.getImportCount().incrementUpdated();

        importSummary.setEnrollments( handleEnrollments( dtoEntityInstance, daoEntityInstance, importOptions ) );

        return importSummary;
    }

    // -------------------------------------------------------------------------
    // DELETE
    // -------------------------------------------------------------------------

    @Override
    public ImportSummary deleteTrackedEntityInstance( String uid )
    {
        return deleteTrackedEntityInstance( uid, null, null );
    }

    private ImportSummary deleteTrackedEntityInstance( String uid, TrackedEntityInstance dtoEntityInstance, ImportOptions importOptions )
    {
        ImportSummary importSummary = new ImportSummary();
        importOptions = updateImportOptions( importOptions );

        boolean teiExists = teiService.trackedEntityInstanceExists( uid );

        if ( teiExists )
        {
            org.hisp.dhis.trackedentity.TrackedEntityInstance daoEntityInstance = teiService.getTrackedEntityInstance( uid );

            if ( dtoEntityInstance != null )
            {
                importSummary.setReference( uid );
                importSummary.setEnrollments( handleEnrollments( dtoEntityInstance, daoEntityInstance, importOptions ) );
            }

            Set<ProgramInstance> programInstances = daoEntityInstance.getProgramInstances().stream()
                .filter( pi -> !pi.isDeleted() )
                .collect( Collectors.toSet() );

            if ( !programInstances.isEmpty() && importOptions.getUser() != null &&
                !importOptions.getUser().isAuthorized( Authorities.F_TEI_CASCADE_DELETE.getAuthority() ) )
            {
                importSummary.setStatus( ImportStatus.ERROR );
                importSummary.setReference( uid );
<<<<<<< HEAD
                String descMsg = "The " + daoEntityInstance.getTrackedEntityType().getName() + " to be deleted has associated enrollments. Deletion requires special authority: " + i18nManager.getI18n().getString( Authorities.F_TEI_CASCADE_DELETE
                    .getAuthority() );
                importSummary.setDescription( descMsg );
=======
                importSummary.setDescription( "Tracked entity instance " + uid + " cannot be deleted as it has associated enrollments and user does not have authority " + Authorities.F_TEI_CASCADE_DELETE.getAuthority() );
>>>>>>> 74af5234

                return importSummary.incrementIgnored();
            }

            teiService.deleteTrackedEntityInstance( daoEntityInstance );

            importSummary.setStatus( ImportStatus.SUCCESS );
            importSummary.setDescription( "Deletion of tracked entity instance " + uid + " was successful" );
            return importSummary.incrementDeleted();
        }
        else
        {
            importSummary.setStatus( ImportStatus.SUCCESS );
            importSummary.setDescription( "Tracked entity instance " + uid + " cannot be deleted as it is not present in the system" );
            return importSummary.incrementIgnored();
        }
    }

    @Override
    public ImportSummaries deleteTrackedEntityInstances( List<TrackedEntityInstance> trackedEntityInstances, ImportOptions importOptions )
    {
        ImportSummaries importSummaries = new ImportSummaries();
        importOptions = updateImportOptions( importOptions );

        int counter = 0;

        for ( TrackedEntityInstance tei : trackedEntityInstances )
        {
            importSummaries.addImportSummary( deleteTrackedEntityInstance( tei.getTrackedEntityInstance(), tei, importOptions ) );

            if ( counter % FLUSH_FREQUENCY == 0 )
            {
                clearSession();
            }

            counter++;
        }

        clearSession();

        return importSummaries;
    }

    // -------------------------------------------------------------------------
    // HELPERS
    // -------------------------------------------------------------------------

    private ImportSummaries handleEnrollments( TrackedEntityInstance dtoEntityInstance, org.hisp.dhis.trackedentity.TrackedEntityInstance daoEntityInstance, ImportOptions importOptions )
    {
        List<Enrollment> create = new ArrayList<>();
        List<Enrollment> update = new ArrayList<>();
        List<Enrollment> delete = new ArrayList<>();

        for ( Enrollment enrollment : dtoEntityInstance.getEnrollments() )
        {
            enrollment.setTrackedEntityType( dtoEntityInstance.getTrackedEntityType() );
            enrollment.setTrackedEntityInstance( daoEntityInstance.getUid() );

            if ( importOptions.getImportStrategy() == ImportStrategy.SYNC && enrollment.isDeleted() )
            {
                delete.add( enrollment );
            }
            else if ( !programInstanceService.programInstanceExists( enrollment.getEnrollment() ) )
            {
                create.add( enrollment );
            }
            else
            {
                update.add( enrollment );
            }
        }

        ImportSummaries importSummaries = new ImportSummaries();

        importSummaries.addImportSummaries( enrollmentService.addEnrollments( create, importOptions, daoEntityInstance, false ) );
        importSummaries.addImportSummaries( enrollmentService.updateEnrollments( update, importOptions, false ) );
        importSummaries.addImportSummaries( enrollmentService.deleteEnrollments( delete, importOptions, false ) );

        return importSummaries;
    }

    private void prepareCaches( List<TrackedEntityInstance> trackedEntityInstances, User user )
    {
        Collection<String> orgUnits = trackedEntityInstances.stream().map( TrackedEntityInstance::getOrgUnit ).collect( Collectors.toSet() );

        if ( !orgUnits.isEmpty() )
        {
            Query query = Query.from( schemaService.getDynamicSchema( OrganisationUnit.class ) );
            query.setUser( user );
            query.add( Restrictions.in( "id", orgUnits ) );
            queryService.query( query ).forEach( ou -> organisationUnitCache.put( ou.getUid(), (OrganisationUnit) ou ) );
        }

        Collection<String> trackedEntityAttributes = new HashSet<>();
        trackedEntityInstances.forEach( e -> e.getAttributes().forEach( at -> trackedEntityAttributes.add( at.getAttribute() ) ) );

        if ( !trackedEntityAttributes.isEmpty() )
        {
            Query query = Query.from( schemaService.getDynamicSchema( TrackedEntityAttribute.class ) );
            query.setUser( user );
            query.add( Restrictions.in( "id", trackedEntityAttributes ) );
            queryService.query( query ).forEach( tea -> trackedEntityAttributeCache.put( tea.getUid(), (TrackedEntityAttribute) tea ) );
        }
    }

    private void updateAttributeValues( TrackedEntityInstance dtoEntityInstance,
        org.hisp.dhis.trackedentity.TrackedEntityInstance daoEntityInstance, User user )
    {
        for ( Attribute dtoAttribute : dtoEntityInstance.getAttributes() )
        {
            TrackedEntityAttribute daoEntityAttribute = trackedEntityAttributeService.getTrackedEntityAttribute( dtoAttribute.getAttribute() );

            if ( daoEntityAttribute != null )
            {
                TrackedEntityAttributeValue daoAttributeValue = new TrackedEntityAttributeValue();
                daoAttributeValue.setEntityInstance( daoEntityInstance );
                daoAttributeValue.setValue( dtoAttribute.getValue() );
                daoAttributeValue.setAttribute( daoEntityAttribute );

                daoEntityInstance.addAttributeValue( daoAttributeValue );

                String storedBy = getStoredBy( daoAttributeValue, new ImportSummary(), user );
                daoAttributeValue.setStoredBy( storedBy );

                trackedEntityAttributeValueService.addTrackedEntityAttributeValue( daoAttributeValue );
            }
        }
    }

    private void updateRelationships( TrackedEntityInstance dtoEntityInstance )
    {
        for ( org.hisp.dhis.dxf2.events.trackedentity.Relationship dtoRelationship : dtoEntityInstance.getRelationships() )
        {
            org.hisp.dhis.trackedentity.TrackedEntityInstance daoEntityInstanceA = teiService.getTrackedEntityInstance( dtoRelationship.getTrackedEntityInstanceA() );
            org.hisp.dhis.trackedentity.TrackedEntityInstance daoEntityInstanceB = teiService.getTrackedEntityInstance( dtoRelationship.getTrackedEntityInstanceB() );

            RelationshipType relationshipType = manager.get( RelationshipType.class, dtoRelationship.getRelationship() );

            Relationship daoRelationship = new Relationship();
            daoRelationship.setEntityInstanceA( daoEntityInstanceA );
            daoRelationship.setEntityInstanceB( daoEntityInstanceB );
            daoRelationship.setRelationshipType( relationshipType );

            relationshipService.addRelationship( daoRelationship );
        }
    }

    private void removeRelationships( org.hisp.dhis.trackedentity.TrackedEntityInstance entityInstance )
    {
        Collection<Relationship> relationships = relationshipService.getRelationshipsForTrackedEntityInstance( entityInstance );
        relationships.forEach( relationshipService::deleteRelationship );
    }

    private void removeAttributeValues( org.hisp.dhis.trackedentity.TrackedEntityInstance entityInstance )
    {
        entityInstance.getTrackedEntityAttributeValues().forEach( trackedEntityAttributeValueService::deleteTrackedEntityAttributeValue );
        teiService.updateTrackedEntityInstance( entityInstance );
    }

    private OrganisationUnit getOrganisationUnit( IdSchemes idSchemes, String id )
    {
        return organisationUnitCache.get( id, () -> manager.getObject( OrganisationUnit.class, idSchemes.getOrgUnitIdScheme(), id ) );
    }

    private TrackedEntityType getTrackedEntityType( IdSchemes idSchemes, String id )
    {
        return trackedEntityCache.get( id, () -> manager.getObject( TrackedEntityType.class, idSchemes.getTrackedEntityIdScheme(), id ) );
    }

    private TrackedEntityAttribute getTrackedEntityAttribute( IdSchemes idSchemes, String id )
    {
        return trackedEntityAttributeCache.get( id, () -> manager.getObject( TrackedEntityAttribute.class, idSchemes.getTrackedEntityAttributeIdScheme(), id ) );
    }

    //--------------------------------------------------------------------------
    // VALIDATION
    //--------------------------------------------------------------------------

    private List<ImportConflict> validateAttributeType( Attribute attribute, ImportOptions importOptions )
    {
        List<ImportConflict> importConflicts = Lists.newArrayList();

        if ( attribute == null || attribute.getValue() == null )
        {
            return importConflicts;
        }

        TrackedEntityAttribute daoTrackedEntityAttribute = getTrackedEntityAttribute( importOptions.getIdSchemes(), attribute.getAttribute() );

        if ( daoTrackedEntityAttribute == null )
        {
            importConflicts.add( new ImportConflict( "Attribute.attribute", "Does not point to a valid attribute" ) );
            return importConflicts;
        }

        String errorMessage = trackedEntityAttributeService.validateValueType( daoTrackedEntityAttribute, attribute.getValue() );

        if ( errorMessage != null )
        {
            importConflicts.add( new ImportConflict( "Attribute.value", errorMessage ) );
        }

        return importConflicts;
    }

    private List<ImportConflict> checkRelationships( TrackedEntityInstance dtoEntityInstance )
    {
        List<ImportConflict> importConflicts = new ArrayList<>();

        for ( org.hisp.dhis.dxf2.events.trackedentity.Relationship dtoRelationship : dtoEntityInstance.getRelationships() )
        {
            RelationshipType daoRelationshipType = manager.get( RelationshipType.class, dtoRelationship.getRelationship() );

            if ( daoRelationshipType == null )
            {
                importConflicts.add( new ImportConflict( "Relationship.type", "Invalid type " + dtoRelationship.getRelationship() ) );
            }

            org.hisp.dhis.trackedentity.TrackedEntityInstance daoEntityInstanceA = teiService.getTrackedEntityInstance( dtoRelationship.getTrackedEntityInstanceA() );

            if ( daoEntityInstanceA == null )
            {
                importConflicts.add( new ImportConflict( "Relationship.trackedEntityInstance", "Invalid trackedEntityInstance "
                    + dtoRelationship.getTrackedEntityInstanceA() ) );
            }

            org.hisp.dhis.trackedentity.TrackedEntityInstance daoEntityInstanceB = teiService.getTrackedEntityInstance( dtoRelationship.getTrackedEntityInstanceB() );

            if ( daoEntityInstanceB == null )
            {
                importConflicts.add( new ImportConflict( "Relationship.trackedEntityInstance", "Invalid trackedEntityInstance "
                    + dtoRelationship.getTrackedEntityInstanceB() ) );
            }
        }

        return importConflicts;
    }

    private List<ImportConflict> validateTextPatternValue( TrackedEntityAttribute attribute, String value )
    {
        List<ImportConflict> importConflicts = new ArrayList<>();

        if ( !TextPatternValidationUtils.validateTextPatternValue( attribute.getTextPattern(), value )
            && !reservedValueService.isReserved( attribute.getTextPattern(), value ) )
        {
            importConflicts.add( new ImportConflict( "Attribute.value", "Value does not match the attribute pattern" ) );
        }

        return importConflicts;
    }

    private List<ImportConflict> checkScope( org.hisp.dhis.trackedentity.TrackedEntityInstance entityInstance,
        TrackedEntityAttribute trackedEntityAttribute, String value, OrganisationUnit organisationUnit )
    {
        List<ImportConflict> importConflicts = new ArrayList<>();

        if ( trackedEntityAttribute == null || value == null )
        {
            return importConflicts;
        }

        String errorMessage = trackedEntityAttributeService.validateScope( trackedEntityAttribute, value, entityInstance,
            organisationUnit, null );

        if ( errorMessage != null )
        {
            importConflicts.add( new ImportConflict( "Attribute.value", errorMessage ) );
        }

        return importConflicts;
    }

    private List<ImportConflict> checkAttributes( TrackedEntityInstance dtoEntityInstance, ImportOptions importOptions )
    {
        List<ImportConflict> importConflicts = new ArrayList<>();
        List<String> fileValues = new ArrayList<>();

        org.hisp.dhis.trackedentity.TrackedEntityInstance daoEntityInstanceTemp = teiService.getTrackedEntityInstance( dtoEntityInstance.getTrackedEntityInstance() );

        if ( daoEntityInstanceTemp != null )
        {
            daoEntityInstanceTemp.getTrackedEntityAttributeValues().stream()
                .filter( attrVal -> attrVal.getAttribute().getValueType().isFile() )
                .forEach( attrVal -> fileValues.add( attrVal.getValue() ) );
        }


        for ( Attribute attribute : dtoEntityInstance.getAttributes() )
        {
            TrackedEntityAttribute daoEntityAttribute = getTrackedEntityAttribute( importOptions.getIdSchemes(), attribute.getAttribute() );

            if ( daoEntityAttribute == null )
            {
                importConflicts.add( new ImportConflict( "Attribute.attribute", "Invalid attribute " + attribute.getAttribute() ) );
                continue;
            }

            if ( daoEntityAttribute.isGenerated() && daoEntityAttribute.getTextPattern() != null && !importOptions.isSkipPatternValidation() )
            {
                importConflicts.addAll( validateTextPatternValue( daoEntityAttribute, attribute.getValue() ) );
            }

            if ( daoEntityAttribute.isUnique() )
            {
                OrganisationUnit organisationUnit = getOrganisationUnit( importOptions.getIdSchemes(), dtoEntityInstance.getOrgUnit() );
                org.hisp.dhis.trackedentity.TrackedEntityInstance daoEntityInstance = teiService.getTrackedEntityInstance( dtoEntityInstance.getTrackedEntityInstance() );
                importConflicts.addAll( checkScope( daoEntityInstance, daoEntityAttribute, attribute.getValue(), organisationUnit ) );
            }

            importConflicts.addAll( validateAttributeType( attribute, importOptions ) );

            if ( daoEntityAttribute.getValueType().isFile() && checkAssigned( attribute, fileValues ) )
            {
                importConflicts.add( new ImportConflict( "Attribute.value",
                    String.format( "File resource with uid '%s' has already been assigned to a different object", attribute.getValue() ) ) );
            }
        }

        return importConflicts;
    }

    private List<ImportConflict> checkTrackedEntityType( TrackedEntityInstance entityInstance, ImportOptions importOptions )
    {
        List<ImportConflict> importConflicts = new ArrayList<>();

        if ( entityInstance.getTrackedEntityType() == null )
        {
            importConflicts.add( new ImportConflict( "TrackedEntityInstance.trackedEntityType", "Missing required property trackedEntityType" ) );
            return importConflicts;
        }

        TrackedEntityType daoTrackedEntityType = getTrackedEntityType( importOptions.getIdSchemes(), entityInstance.getTrackedEntityType() );

        if ( daoTrackedEntityType == null )
        {
            importConflicts.add( new ImportConflict( "TrackedEntityInstance.trackedEntityType", "Invalid trackedEntityType" +
                entityInstance.getTrackedEntityType() ) );
        }

        return importConflicts;
    }

    private void clearSession()
    {
        organisationUnitCache.clear();
        trackedEntityCache.clear();
        trackedEntityAttributeCache.clear();

        dbmsManager.clearSession();
    }

    private void updateDateFields( TrackedEntityInstance dtoEntityInstance, org.hisp.dhis.trackedentity.TrackedEntityInstance daoEntityInstance )
    {
        daoEntityInstance.setAutoFields();

        Date createdAtClient = DateUtils.parseDate( dtoEntityInstance.getCreatedAtClient() );

        if ( createdAtClient != null )
        {
            daoEntityInstance.setCreatedAtClient( createdAtClient );
        }

        String lastUpdatedAtClient = dtoEntityInstance.getLastUpdatedAtClient();

        if ( lastUpdatedAtClient != null )
        {
            daoEntityInstance.setLastUpdatedAtClient( DateUtils.parseDate( lastUpdatedAtClient ) );
        }
    }

    private String getStoredBy( TrackedEntityAttributeValue attributeValue, ImportSummary importSummary, User fallbackUser )
    {
        String storedBy = attributeValue.getStoredBy();

        if ( StringUtils.isEmpty( storedBy ) )
        {
            storedBy = User.getSafeUsername( fallbackUser );
        }
        else if ( storedBy.length() >= 31 )
        {
            if ( importSummary != null )
            {
                importSummary.getConflicts().add( new ImportConflict( "stored by",
                    storedBy + " is more than 31 characters, using current username instead" ) );
            }

            storedBy = User.getSafeUsername( fallbackUser );
        }

        return storedBy;
    }

    private boolean checkAssigned( Attribute attribute, List<String> oldFileValues )
    {
        FileResource fileResource = fileResourceService.getFileResource( attribute.getValue() );
        return fileResource != null && fileResource.isAssigned() && !oldFileValues.contains( attribute.getValue() );
    }

    protected ImportOptions updateImportOptions( ImportOptions importOptions )
    {
        if ( importOptions == null )
        {
            importOptions = new ImportOptions();
        }

        if ( importOptions.getUser() == null )
        {
            importOptions.setUser( currentUserService.getCurrentUser() );
        }

        return importOptions;
    }
}<|MERGE_RESOLUTION|>--- conflicted
+++ resolved
@@ -461,11 +461,6 @@
         {
             importSummary.setStatus( ImportStatus.ERROR );
             importSummary.getImportCount().incrementIgnored();
-<<<<<<< HEAD
-
-            String errorMsg = "";
-=======
->>>>>>> 74af5234
 
             if ( daoEntityInstance == null )
             {
@@ -546,13 +541,8 @@
             {
                 importSummary.setStatus( ImportStatus.ERROR );
                 importSummary.setReference( uid );
-<<<<<<< HEAD
-                String descMsg = "The " + daoEntityInstance.getTrackedEntityType().getName() + " to be deleted has associated enrollments. Deletion requires special authority: " + i18nManager.getI18n().getString( Authorities.F_TEI_CASCADE_DELETE
-                    .getAuthority() );
-                importSummary.setDescription( descMsg );
-=======
-                importSummary.setDescription( "Tracked entity instance " + uid + " cannot be deleted as it has associated enrollments and user does not have authority " + Authorities.F_TEI_CASCADE_DELETE.getAuthority() );
->>>>>>> 74af5234
+                importSummary.setDescription( "Tracked entity instance " + uid + " cannot be deleted as it has associated enrollments and user does not have authority "
+                    + Authorities.F_TEI_CASCADE_DELETE.getAuthority() );
 
                 return importSummary.incrementIgnored();
             }
