--- conflicted
+++ resolved
@@ -182,12 +182,8 @@
     private Set<TrackedEntityAttribute> mergeIf( Set<TrackedEntityAttribute> set1, Set<TrackedEntityAttribute> set2,
         boolean condition )
     {
-<<<<<<< HEAD
         if ( condition )
         {
-=======
-        if ( condition ) {
->>>>>>> 1dcdb4bd
             set1.addAll( set2 );
         }
         return set1;
