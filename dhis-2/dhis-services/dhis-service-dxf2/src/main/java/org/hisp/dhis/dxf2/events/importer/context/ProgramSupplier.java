--- conflicted
+++ resolved
@@ -185,58 +185,26 @@
 
             if ( !MapUtils.isEmpty( programMap ) )
             {
-                aggregateProgramAndAclData( programMap, loadOrgUnits(),
+                aggregateProgramAndAclData( programMap,
                     loadProgramStageDataElementSets() );
 
-<<<<<<< HEAD
                 programsCache.put( PROGRAM_CACHE_KEY, programMap );
             }
             else
             {
                 programsCache.put( PROGRAM_CACHE_KEY, new HashMap<>() );
             }
-=======
-            aggregateProgramAndAclData( programMap, programUserAccessMap, programUserGroupAccessMap,
-                tetUserAccessMap, tetUserGroupAccessMap,
-                programStageUserAccessMap, programStageUserGroupAccessMap,
-                loadProgramStageDataElementSets() );
->>>>>>> 4df1efd0
 
         }
 
         return programMap;
     }
 
-<<<<<<< HEAD
-    private void aggregateProgramAndAclData( Map<String, Program> programMap, Map<Long, Set<OrganisationUnit>> ouMap,
+    private void aggregateProgramAndAclData( Map<String, Program> programMap,
         Map<Long, DataElementSets> dataElementSetsMap  )
-=======
-    private void aggregateProgramAndAclData( Map<String, Program> programMap,
-        Map<Long, Set<UserAccess>> programUserAccessMap,
-        Map<Long, Set<UserGroupAccess>> programUserGroupAccessMap, Map<Long, Set<UserAccess>> tetUserAccessMap,
-        Map<Long, Set<UserGroupAccess>> tetUserGroupAccessMap, Map<Long, Set<UserAccess>> programStageUserAccessMap,
-        Map<Long, Set<UserGroupAccess>> programStageUserGroupAccessMap,
-        Map<Long, DataElementSets> dataElementSetsMap )
->>>>>>> 4df1efd0
     {
         for ( Program program : programMap.values() )
         {
-<<<<<<< HEAD
-            program.setOrganisationUnits( ouMap.getOrDefault( program.getId(), new HashSet<>() ) );
-=======
-            program.setUserAccesses( programUserAccessMap.getOrDefault( program.getId(), new HashSet<>() ) );
-            program
-                .setUserGroupAccesses( programUserGroupAccessMap.getOrDefault( program.getId(), new HashSet<>() ) );
-            TrackedEntityType trackedEntityType = program.getTrackedEntityType();
-            if ( trackedEntityType != null )
-            {
-                trackedEntityType
-                    .setUserAccesses( tetUserAccessMap.getOrDefault( trackedEntityType.getId(), new HashSet<>() ) );
-                trackedEntityType.setUserGroupAccesses(
-                    tetUserGroupAccessMap.getOrDefault( trackedEntityType.getId(), new HashSet<>() ) );
-            }
->>>>>>> 4df1efd0
-
             for ( ProgramStage programStage : program.getProgramStages() )
             {
                 DataElementSets dataElementSets = dataElementSetsMap.get( programStage.getId() );
@@ -265,125 +233,6 @@
         return Optional.ofNullable( dataElementSet )
             .orElse( Collections.emptySet() )
             .stream();
-    }
-
-<<<<<<< HEAD
-    //
-    // Load a Map of OrgUnits belonging to a Program (key: program id, value: Set of
-    // OrgUnits)
-    //
-    private Map<Long, Set<OrganisationUnit>> loadOrgUnits()
-    {
-        final String sql = "select p.programid, ou.organisationunitid, ou.uid, ou.code, ou.name, ou.attributevalues "
-            + "from program_organisationunits p "
-            + "join organisationunit ou on p.organisationunitid = ou.organisationunitid order by programid";
-
-        return jdbcTemplate.query( sql, ( ResultSet rs ) -> {
-            Map<Long, Set<OrganisationUnit>> results = new HashMap<>();
-            long programId = 0;
-            while ( rs.next() )
-            {
-                if ( programId != rs.getLong( PROGRAM_ID ) )
-                {
-                    Set<OrganisationUnit> ouSet = new HashSet<>();
-                    ouSet.add( toOrganisationUnit( rs ) );
-                    results.put( rs.getLong( PROGRAM_ID ), ouSet );
-                    programId = rs.getLong( PROGRAM_ID );
-                }
-                else
-                {
-                    results.get( rs.getLong( PROGRAM_ID ) ).add( toOrganisationUnit( rs ) );
-=======
-    private Map<Long, Set<UserAccess>> loadUserAccessesForPrograms()
-    {
-        return fetchUserAccesses( replaceAclQuery( USER_ACCESS_SQL, "programuseraccesses", PROGRAM_ID ), PROGRAM_ID );
-    }
-
-    private Map<Long, Set<UserAccess>> loadUserAccessesForProgramStages()
-    {
-        return fetchUserAccesses( replaceAclQuery( USER_ACCESS_SQL, "programstageuseraccesses", "programstageid" ),
-            "programstageid" );
-    }
-
-    private Map<Long, Set<UserAccess>> loadUserAccessesForTrackedEntityTypes()
-    {
-        return fetchUserAccesses(
-            replaceAclQuery( USER_ACCESS_SQL, "trackedentitytypeuseraccesses", TRACKED_ENTITY_TYPE_ID ),
-            TRACKED_ENTITY_TYPE_ID );
-    }
-
-    private Map<Long, Set<UserAccess>> fetchUserAccesses( String sql, String column )
-    {
-        return jdbcTemplate.query( sql, ( ResultSet rs ) -> {
-            Map<Long, Set<UserAccess>> results = new HashMap<>();
-            long programStageId = 0;
-            while ( rs.next() )
-            {
-                if ( programStageId != rs.getLong( column ) )
-                {
-                    Set<UserAccess> aclSet = new HashSet<>();
-                    aclSet.add( toUserAccess( rs ) );
-                    results.put( rs.getLong( column ), aclSet );
-
-                    programStageId = rs.getLong( column );
-                }
-                else
-                {
-                    results.get( rs.getLong( column ) ).add( toUserAccess( rs ) );
-                }
-            }
-            return results;
-        } );
-    }
-
-    private Map<Long, Set<UserGroupAccess>> loadGroupUserAccessesForPrograms()
-    {
-        return fetchUserGroupAccess( replaceAclQuery( USER_GROUP_ACCESS_SQL, "programusergroupaccesses", PROGRAM_ID ),
-            PROGRAM_ID );
-    }
-
-    private Map<Long, Set<UserGroupAccess>> loadGroupUserAccessesForProgramStages()
-    {
-        // TODO: can't use replace because the table programstageusergroupaccesses
-        // should use 'programstageid' as column name
-        final String sql = "select psuga.programid as programstageid, psuga.usergroupaccessid, u.access, u.usergroupid, ug.uid "
-            + "from programstageusergroupaccesses psuga "
-            + "join usergroupaccess u on psuga.usergroupaccessid = u.usergroupaccessid "
-            + "join usergroup ug on u.usergroupid = ug.usergroupid order by programstageid";
-
-        return fetchUserGroupAccess( sql, PROGRAM_STAGE_ID );
-    }
-
-    private Map<Long, Set<UserGroupAccess>> loadGroupUserAccessesForTrackedEntityTypes()
-    {
-        return fetchUserGroupAccess(
-            replaceAclQuery( USER_GROUP_ACCESS_SQL, "trackedentitytypeusergroupaccesses", TRACKED_ENTITY_TYPE_ID ),
-            TRACKED_ENTITY_TYPE_ID );
-    }
-
-    private Map<Long, Set<UserGroupAccess>> fetchUserGroupAccess( String sql, String column )
-    {
-        return jdbcTemplate.query( sql, ( ResultSet rs ) -> {
-            Map<Long, Set<UserGroupAccess>> results = new HashMap<>();
-            long entityId = 0;
-            while ( rs.next() )
-            {
-                if ( entityId != rs.getLong( column ) )
-                {
-                    Set<UserGroupAccess> aclSet = new HashSet<>();
-                    aclSet.add( toUserGroupAccess( rs ) );
-                    results.put( rs.getLong( column ), aclSet );
-
-                    entityId = rs.getLong( column );
-                }
-                else
-                {
-                    results.get( rs.getLong( column ) ).add( toUserGroupAccess( rs ) );
->>>>>>> 4df1efd0
-                }
-            }
-            return results;
-        } );
     }
 
     //
