package org.hisp.dhis.dxf2.events.importer.context;

/*
 * Copyright (c) 2004-2020, University of Oslo
 * All rights reserved.
 *
 * Redistribution and use in source and binary forms, with or without
 * modification, are permitted provided that the following conditions are met:
 * Redistributions of source code must retain the above copyright notice, this
 * list of conditions and the following disclaimer.
 *
 * Redistributions in binary form must reproduce the above copyright notice,
 * this list of conditions and the following disclaimer in the documentation
 * and/or other materials provided with the distribution.
 * Neither the name of the HISP project nor the names of its contributors may
 * be used to endorse or promote products derived from this software without
 * specific prior written permission.
 *
 * THIS SOFTWARE IS PROVIDED BY THE COPYRIGHT HOLDERS AND CONTRIBUTORS "AS IS" AND
 * ANY EXPRESS OR IMPLIED WARRANTIES, INCLUDING, BUT NOT LIMITED TO, THE IMPLIED
 * WARRANTIES OF MERCHANTABILITY AND FITNESS FOR A PARTICULAR PURPOSE ARE
 * DISCLAIMED. IN NO EVENT SHALL THE COPYRIGHT OWNER OR CONTRIBUTORS BE LIABLE FOR
 * ANY DIRECT, INDIRECT, INCIDENTAL, SPECIAL, EXEMPLARY, OR CONSEQUENTIAL DAMAGES
 * (INCLUDING, BUT NOT LIMITED TO, PROCUREMENT OF SUBSTITUTE GOODS OR SERVICES;
 * LOSS OF USE, DATA, OR PROFITS; OR BUSINESS INTERRUPTION) HOWEVER CAUSED AND ON
 * ANY THEORY OF LIABILITY, WHETHER IN CONTRACT, STRICT LIABILITY, OR TORT
 * (INCLUDING NEGLIGENCE OR OTHERWISE) ARISING IN ANY WAY OUT OF THE USE OF THIS
 * SOFTWARE, EVEN IF ADVISED OF THE POSSIBILITY OF SUCH DAMAGE.
 */

<<<<<<< HEAD
import com.fasterxml.jackson.core.JsonProcessingException;
import com.fasterxml.jackson.databind.ObjectMapper;
import lombok.extern.slf4j.Slf4j;
=======
import java.sql.ResultSet;
import java.sql.SQLException;
import java.util.Collections;
import java.util.HashMap;
import java.util.HashSet;
import java.util.List;
import java.util.Map;
import java.util.Optional;
import java.util.Set;
import java.util.concurrent.TimeUnit;
import java.util.stream.Collectors;
import java.util.stream.Stream;

>>>>>>> 55bfd204
import org.apache.commons.lang.RandomStringUtils;
import org.apache.commons.lang.StringUtils;
import org.cache2k.Cache;
import org.cache2k.Cache2kBuilder;
import org.cache2k.integration.CacheLoader;
import org.hisp.dhis.category.CategoryCombo;
import org.hisp.dhis.common.IdScheme;
import org.hisp.dhis.common.IdSchemes;
import org.hisp.dhis.commons.config.JacksonObjectMapperConfig;
import org.hisp.dhis.commons.util.SystemUtils;
import org.hisp.dhis.dataelement.DataElement;
import org.hisp.dhis.dxf2.common.ImportOptions;
import org.hisp.dhis.dxf2.events.event.Event;
import org.hisp.dhis.dxf2.events.event.EventUtils;
import org.hisp.dhis.organisationunit.FeatureType;
import org.hisp.dhis.organisationunit.OrganisationUnit;
import org.hisp.dhis.program.Program;
import org.hisp.dhis.program.ProgramStage;
import org.hisp.dhis.program.ProgramStageDataElement;
import org.hisp.dhis.program.ProgramType;
import org.hisp.dhis.program.ValidationStrategy;
import org.hisp.dhis.trackedentity.TrackedEntityType;
import org.hisp.dhis.user.User;
import org.hisp.dhis.user.sharing.Sharing;
import org.springframework.core.env.Environment;
import org.springframework.jdbc.core.namedparam.NamedParameterJdbcTemplate;
import org.springframework.stereotype.Component;

<<<<<<< HEAD
import java.sql.ResultSet;
import java.sql.SQLException;
import java.util.HashMap;
import java.util.HashSet;
import java.util.List;
import java.util.Map;
import java.util.Set;
import java.util.concurrent.TimeUnit;
import java.util.stream.Collectors;
=======
import com.fasterxml.jackson.core.JsonProcessingException;
import com.fasterxml.jackson.databind.ObjectMapper;
import com.google.common.collect.ImmutableMap;

import lombok.Data;
import lombok.extern.slf4j.Slf4j;
>>>>>>> 55bfd204

/**
 * This supplier builds and caches a Map of all the Programs in the system.
 * For each Program, the following additional data is retrieved:
 *
 *
 *
 * @formatter:off
 *
         Program
         +
         |
         +---+ Program Stage (List)
         |           |
         |           +---+ User Access (ACL)
         |           |
         |           +---+ User Group Access (ACL)
         |
         |
         +---+ Category Combo
         |
         |
         +---+ Tracked Entity Instance
         |           |
         |           +---+ User Access (ACL)
         |           |
         |           +---+ User Group Access (ACL)
         |
         |
         |
         +---+ Organizational Unit (List)
         |
         +---+ User Access (ACL)
         |
         +---+ User Group Access (ACL)
 * @formatter:on
 *
 * @author Luciano Fiandesio
 */
@Slf4j
@Component( "workContextProgramsSupplier" )
public class ProgramSupplier extends AbstractSupplier<Map<String, Program>>
{
    private final static String PROGRAM_CACHE_KEY = "000P";

    private final ObjectMapper jsonMapper;

    private final Environment env;

    private final static String ATTRIBUTESCHEME_COL = "attributevalues";

    private final static String PROGRAM_ID = "programid";
    private final static String PROGRAM_STAGE_ID = "programstageid";
    private final static String COMPULSORY = "compulsory";
    private final static String TRACKED_ENTITY_TYPE_ID = "trackedentitytypeid";

    private final static String USER_ACCESS_SQL = "select eua.${column_name}, eua.useraccessid, ua.useraccessid, ua.access, ua.userid, ui.uid, ui.code, ui.surname, ui.firstname " +
        "from ${table_name} eua " +
        "join useraccess ua on eua.useraccessid = ua.useraccessid " +
        "join userinfo ui on ui.userinfoid = ua.userid " +
        "order by eua.${column_name}";

    private final static String USER_GROUP_ACCESS_SQL = "select ega.${column_name}, ega.usergroupaccessid, u.access, u.usergroupid, ug.uid " +
        "from ${table_name} ega " +
        "join usergroupaccess u on ega.usergroupaccessid = u.usergroupaccessid " +
        "join usergroup ug on u.usergroupid = ug.usergroupid " +
        "order by ega.${column_name}";

    // Caches the entire Program hierarchy, including Program Stages and ACL data
    private final Cache<String, Map<String, Program>> programsCache = new Cache2kBuilder<String, Map<String, Program>>() {}
        .name( "eventImportProgramCache" + RandomStringUtils.randomAlphabetic( 5 ) )
        .expireAfterWrite( 1, TimeUnit.MINUTES )
        .build();

    // Caches the User Groups and the Users belonging to each group
    private final Cache<Long, Set<User>> userGroupCache = new Cache2kBuilder<Long, Set<User>>() {}
        .name( "eventImportUserGroupCache" + RandomStringUtils.randomAlphabetic( 5 ) )
        .expireAfterWrite( 5, TimeUnit.MINUTES )
        .permitNullValues( true )
        .loader( new CacheLoader<Long, Set<User>>()
        {
            @Override
            public Set<User> load( Long userGroupId ) {
                return loadUserGroups( userGroupId );
            }
        } ).build() ;

    public ProgramSupplier( NamedParameterJdbcTemplate jdbcTemplate, ObjectMapper jsonMapper, Environment env )
    {
        super( jdbcTemplate );
        this.jsonMapper = jsonMapper;
        this.env = env;
    }

    @Override
    public Map<String, Program> get( ImportOptions importOptions, List<Event> eventList )
    {
        boolean requiresReload = false;

        //
        // do not use cache is `skipCache` is true or if running as test
        //
        if ( importOptions.isSkipCache() || SystemUtils.isTestRun( env.getActiveProfiles() ) )
        {
            programsCache.removeAll();
            userGroupCache.removeAll();
        }
        Map<String, Program> programMap = programsCache.get( PROGRAM_CACHE_KEY );

        if ( requiresCacheReload( eventList, programMap ) )
        {
            programsCache.removeAll();
            requiresReload = true;
        }

        if ( requiresReload || programMap == null )
        {
            //
            // Load all the Programs
            //
            programMap = loadPrograms( importOptions.getIdSchemes() );

            //
            // Load User Access data for all the Programs (required for ACL checks)
            //
//            Map<Long, Set<UserAccess>> programUserAccessMap = loadUserAccessesForPrograms();
//            Map<Long, Set<UserAccess>> programStageUserAccessMap = loadUserAccessesForProgramStages();
//            Map<Long, Set<UserAccess>> tetUserAccessMap = loadUserAccessesForTrackedEntityTypes();

            //
            // Load User Group Access data for all the Programs (required for ACL checks)
            //
//            Map<Long, Set<UserGroupAccess>> programUserGroupAccessMap = loadGroupUserAccessesForPrograms();
//            Map<Long, Set<UserGroupAccess>> programStageUserGroupAccessMap = loadGroupUserAccessesForProgramStages();
//            Map<Long, Set<UserGroupAccess>> tetUserGroupAccessMap = loadGroupUserAccessesForTrackedEntityTypes();

<<<<<<< HEAD
            aggregateProgramAndAclData( programMap, loadOrgUnits(),
                loadProgramStageDataElementMandatoryMap() );
=======
            aggregateProgramAndAclData( programMap, loadOrgUnits(), programUserAccessMap, programUserGroupAccessMap,
                tetUserAccessMap, tetUserGroupAccessMap,
                programStageUserAccessMap, programStageUserGroupAccessMap,
                loadProgramStageDataElementSets() );
>>>>>>> 55bfd204

            programsCache.put( PROGRAM_CACHE_KEY, programMap );
        }

        return programMap;
    }

    private void aggregateProgramAndAclData( Map<String, Program> programMap, Map<Long, Set<OrganisationUnit>> ouMap,
<<<<<<< HEAD
        Map<Long, Set<DataElement>> dataElementMandatoryMap )
=======
        Map<Long, Set<UserAccess>> programUserAccessMap,
        Map<Long, Set<UserGroupAccess>> programUserGroupAccessMap, Map<Long, Set<UserAccess>> tetUserAccessMap,
        Map<Long, Set<UserGroupAccess>> tetUserGroupAccessMap, Map<Long, Set<UserAccess>> programStageUserAccessMap,
        Map<Long, Set<UserGroupAccess>> programStageUserGroupAccessMap,
        Map<Long, DataElementSets> dataElementSetsMap )
>>>>>>> 55bfd204
    {

        for ( Program program : programMap.values() )
        {
            program.setOrganisationUnits( ouMap.getOrDefault( program.getId(), new HashSet<>() ) );
//            program.setUserAccesses( programUserAccessMap.getOrDefault( program.getId(), new HashSet<>() ) );
//            program
//                .setUserGroupAccesses( programUserGroupAccessMap.getOrDefault( program.getId(), new HashSet<>() ) );
            TrackedEntityType trackedEntityType = program.getTrackedEntityType();
            if ( trackedEntityType != null )
            {
//                trackedEntityType
//                    .setUserAccesses( tetUserAccessMap.getOrDefault( trackedEntityType.getId(), new HashSet<>() ) );
//                trackedEntityType.setUserGroupAccesses(
//                    tetUserGroupAccessMap.getOrDefault( trackedEntityType.getId(), new HashSet<>() ) );
            }

            for ( ProgramStage programStage : program.getProgramStages() )
            {
//                programStage.setUserAccesses(
//                    programStageUserAccessMap.getOrDefault( programStage.getId(), new HashSet<>() ) );
//                programStage.setUserGroupAccesses(
//                    programStageUserGroupAccessMap.getOrDefault( programStage.getId(), new HashSet<>() ) );

                DataElementSets dataElementSets = dataElementSetsMap.get( programStage.getId() );
                if ( dataElementSets != null )
                {
                    Stream<ProgramStageDataElement> compulsoryProgramStageDataElementsStream = getOrEmpty(
                        dataElementSets.getCompulsoryDataElements() )
                            .map( de -> new ProgramStageDataElement( programStage, de, true ) );

                    Stream<ProgramStageDataElement> nonCompulsoryProgramStageDataElementsStream = getOrEmpty(
                        dataElementSets.getNonCompulsoryDataElements() )
                            .map( de -> new ProgramStageDataElement( programStage, de, false ) );

                    Set<ProgramStageDataElement> allProgramStageDataElements = Stream
                        .concat( compulsoryProgramStageDataElementsStream, nonCompulsoryProgramStageDataElementsStream )
                        .collect( Collectors.toSet() );

                    programStage.setProgramStageDataElements( allProgramStageDataElements );
                }
            }
        }
    }

    private Stream<DataElement> getOrEmpty( Set<DataElement> dataElementSet )
    {
        return Optional.ofNullable( dataElementSet )
            .orElse( Collections.emptySet() )
            .stream();
    }

    //
    // Load a Map of OrgUnits belonging to a Program (key: program id, value: Set of
    // OrgUnits)
    //
    private Map<Long, Set<OrganisationUnit>> loadOrgUnits()
    {
        final String sql = "select p.programid, ou.organisationunitid, ou.uid, ou.code, ou.name, ou.attributevalues "
            + "from program_organisationunits p "
            + "join organisationunit ou on p.organisationunitid = ou.organisationunitid order by programid";

        return jdbcTemplate.query( sql, ( ResultSet rs ) -> {
            Map<Long, Set<OrganisationUnit>> results = new HashMap<>();
            long programId = 0;
            while ( rs.next() )
            {
                if ( programId != rs.getLong( PROGRAM_ID ) )
                {
                    Set<OrganisationUnit> ouSet = new HashSet<>();
                    ouSet.add( toOrganisationUnit( rs ) );
                    results.put( rs.getLong( PROGRAM_ID ), ouSet );
                    programId = rs.getLong( PROGRAM_ID );
                }
                else
                {
                    results.get( rs.getLong( PROGRAM_ID ) ).add( toOrganisationUnit( rs ) );
                }
            }
            return results;
        } );
    }

    //
    // Load all DataElements for each Program Stage, partitioned into compulsory and
    // non-compulsory
    //
    private Map<Long, DataElementSets> loadProgramStageDataElementSets()
    {
        final String sql = "select psde.programstageid, de.dataelementid, de.uid as de_uid, de.code as de_code, psde.compulsory "
            + "from programstagedataelement psde "
            + "join dataelement de on psde.dataelementid = de.dataelementid "
            + "order by psde.programstageid";

        return jdbcTemplate.query( sql, ( ResultSet rs ) -> {

            Map<Long, DataElementSets> results = new HashMap<>();
            long programStageId = 0;
            while ( rs.next() )
            {
                if ( programStageId != rs.getLong( PROGRAM_STAGE_ID ) )
                {
                    DataElementSets dataElementSets = new DataElementSets();

                    DataElement dataElement = toDataElement( rs );

                    if ( rs.getBoolean( COMPULSORY ) )
                    {
                        dataElementSets.getCompulsoryDataElements().add( dataElement );
                    }
                    else
                    {
                        dataElementSets.getNonCompulsoryDataElements().add( dataElement );
                    }

                    results.put( rs.getLong( PROGRAM_STAGE_ID ), dataElementSets );
                    programStageId = rs.getLong( PROGRAM_STAGE_ID );
                }
                else
                {
                    DataElementSets dataElementSets = results.get( rs.getLong( PROGRAM_STAGE_ID ) );
                    DataElement dataElement = toDataElement( rs );
                    if ( rs.getBoolean( COMPULSORY ) )
                    {
                        dataElementSets.getCompulsoryDataElements().add( dataElement );
                    }
                    else
                    {
                        dataElementSets.getNonCompulsoryDataElements().add( dataElement );
                    }
                }
            }
            return results;
        } );
    }
    
    @Data
    static class DataElementSets
    {
        private final Set<DataElement> compulsoryDataElements = new HashSet<>();

        private final Set<DataElement> nonCompulsoryDataElements = new HashSet<>();
    }

    private Map<String, Program> loadPrograms( IdSchemes idSchemes )
    {
        //
        // Get the IdScheme for Programs. Programs should support also the Attribute
        // Scheme, based on JSONB
        //
        IdScheme idScheme = idSchemes.getProgramIdScheme();

        String sqlSelect = "select p.programid as id, p.uid, p.code, p.name, p.sharing as program_sharing, "
            + "p.type, tet.trackedentitytypeid, tet.sharing  as tet_sharing, "
            + "tet.uid           as tet_uid, c.categorycomboid as catcombo_id, "
            + "c.uid             as catcombo_uid, c.name            as catcombo_name, "
            + "c.code            as catcombo_code, ps.programstageid as ps_id, ps.uid as ps_uid, "
            + "ps.code           as ps_code, ps.name           as ps_name, "
            + "ps.featuretype    as ps_feature_type, ps.sort_order, ps.sharing   as ps_sharing, "
            + "ps.repeatable     as ps_repeatable, ps.enableuserassignment, ps.validationstrategy";

        if ( idScheme.isAttribute() )
        {
            sqlSelect += ",p.attributevalues->'" + idScheme.getAttribute()
                + "'->>'value' as " + ATTRIBUTESCHEME_COL;
        }

        final String sql = sqlSelect + " from program p "
            + "LEFT JOIN categorycombo c on p.categorycomboid = c.categorycomboid "
            + "LEFT JOIN trackedentitytype tet on p.trackedentitytypeid = tet.trackedentitytypeid "
            + "LEFT JOIN programstage ps on p.programid = ps.programid "
            + "LEFT JOIN program_organisationunits pou on p.programid = pou.programid "
            + "LEFT JOIN organisationunit ou on pou.organisationunitid = ou.organisationunitid "
            + "group by p.programid, tet.trackedentitytypeid, c.categorycomboid, ps.programstageid, ps.sort_order "
            + "order by p.programid, ps.sort_order";

        return jdbcTemplate.query( sql, ( ResultSet rs ) -> {
            Map<String, Program> results = new HashMap<>();
            long programId = 0;
            while ( rs.next() )
            {
                if ( programId != rs.getLong( "id" ) )
                {
                    Set<ProgramStage> programStages = new HashSet<>();
                    Program program = new Program();
                    // identifiers
                    program.setId( rs.getLong( "id" ) );
                    program.setUid( rs.getString( "uid" ) );
                    program.setName( rs.getString( "name" ) );
                    program.setCode( rs.getString( "code" ) );

                    program.setProgramType( ProgramType.fromValue( rs.getString( "type" ) ) );
                    program.setSharing( toSharing( rs.getString( "program_sharing" ) ) );
                    // Do not add program stages without primary key (this should not really happen,
                    // but the database does allow Program Stage without a Program Id
                    if ( rs.getLong( "ps_id" ) != 0 )
                    {
                        programStages.add( toProgramStage( rs ) );
                    }

                    CategoryCombo categoryCombo = new CategoryCombo();
                    categoryCombo.setId( rs.getLong( "catcombo_id" ) );
                    categoryCombo.setUid( rs.getString( "catcombo_uid" ) );
                    categoryCombo.setName( rs.getString( "catcombo_name" ) );
                    categoryCombo.setCode( rs.getString( "catcombo_code" ) );
                    program.setCategoryCombo( categoryCombo );

                    long tetId = rs.getLong( TRACKED_ENTITY_TYPE_ID );
                    if ( tetId != 0 )
                    {
                        TrackedEntityType trackedEntityType = new TrackedEntityType();
                        trackedEntityType.setId( tetId );
                        trackedEntityType.setUid( rs.getString( "tet_uid" ) );
                        trackedEntityType.setSharing( toSharing( rs.getString( "tet_sharing" ) ) );
                        program.setTrackedEntityType( trackedEntityType );
                    }

                    program.setProgramStages( programStages );
                    results.put( getProgramKey( idScheme, rs ), program );

                    programId = program.getId();
                }
                else
                {
                    results.get( getProgramKey( idScheme, rs ) ).getProgramStages()
                        .add( toProgramStage( rs ) );
                }
            }
            return results;
        } );
    }

    /**
     * Resolve the key to place in the Program Map, based on the Scheme specified in
     * the request If the scheme is of type Attribute, use the attribute value from
     * the JSONB column
     */
    private String getProgramKey( IdScheme programIdScheme, ResultSet rs )
        throws SQLException
    {
        return programIdScheme.isAttribute() ? rs.getString( ATTRIBUTESCHEME_COL )
            : IdSchemeUtils.getKey( programIdScheme, rs );
    }

    private ProgramStage toProgramStage( ResultSet rs )
        throws SQLException
    {
        ProgramStage programStage = new ProgramStage();
        programStage.setId( rs.getLong( "ps_id" ) );
        programStage.setUid( rs.getString( "ps_uid" ) );
        programStage.setCode( rs.getString( "ps_code" ) );
        programStage.setName( rs.getString( "ps_name" ) );
        programStage.setSortOrder( rs.getInt( "sort_order" ) );
        programStage.setSharing( toSharing( rs.getString( "ps_sharing" ) ) );
        programStage.setFeatureType(
            rs.getString( "ps_feature_type" ) != null ? FeatureType.valueOf( rs.getString( "ps_feature_type" ) )
                : FeatureType.NONE );
        programStage.setRepeatable( rs.getBoolean( "ps_repeatable" ) );
        programStage.setEnableUserAssignment( rs.getBoolean( "enableuserassignment" ) );
        String validationStrategy = rs.getString( "validationstrategy" );
        if ( StringUtils.isNotEmpty( validationStrategy ) )
        {
            programStage.setValidationStrategy( ValidationStrategy.valueOf( validationStrategy ) );
        }
        return programStage;
    }

    private OrganisationUnit toOrganisationUnit( ResultSet rs )
        throws SQLException
    {
        OrganisationUnit ou = new OrganisationUnit();
        ou.setUid( rs.getString( "uid" ) );
        ou.setId( rs.getLong( "organisationunitid" ) );
        ou.setName( rs.getString( "name" ) );
        ou.setCode( rs.getString( "code" ) );

        final String attributeValueJson = rs.getString( ATTRIBUTESCHEME_COL );

        if ( StringUtils.isNotEmpty( attributeValueJson ) && !attributeValueJson.equals( "{}" ) )
        {
            try
            {
                ou.setAttributeValues( EventUtils.getAttributeValues( jsonMapper, rs.getObject( ATTRIBUTESCHEME_COL ) ) );
            }
            catch ( JsonProcessingException e )
            {
                log.error( "An error occurred when processing an Organisation Unit's [id=" + ou.getId()
                    + "] attribute values", e );
            }
        }

        return ou;
    }

    private DataElement toDataElement( ResultSet rs )
        throws SQLException
    {
        DataElement dataElement = new DataElement();
        dataElement.setId( rs.getLong( "dataelementid" ) );
        dataElement.setUid( rs.getString( "de_uid" ) );
        dataElement.setCode( rs.getString( "de_code" ) );
        return dataElement;
    }

    private Set<User> loadUserGroups( Long userGroupId )
    {
        final String sql = "select ug.uid, ug.usergroupid, ui.uid user_uid, ui.userinfoid user_id from usergroupmembers ugm "
            + "join usergroup ug on ugm.usergroupid = ug.usergroupid join userinfo ui on ugm.userid = ui.userinfoid where ug.usergroupid = "
            + userGroupId;

        return jdbcTemplate.query( sql, ( ResultSet rs ) -> {

            Set<User> users = new HashSet<>();
            while ( rs.next() )
            {
                User user = new User();
                user.setUid( rs.getString( "user_uid" ) );
                user.setId( rs.getLong( "user_id" ) );

                users.add( user );
            }

            return users;
        } );
    }

    /**
     * Check if the list of incoming Events contains one or more Program uid which
     * is not in cache. Reload the entire program cache if a Program UID is not
     * found
     */
    private boolean requiresCacheReload( List<Event> events, Map<String, Program> programMap )
    {
        if ( programMap == null )
        {
            return false;
        }
        Set<String> programs = events.stream().map( Event::getProgram ).collect( Collectors.toSet() );

        final Set<String> programsInCache = programMap.keySet();

        for ( String program : programs )
        {
            if ( !programsInCache.contains( program ) )
            {
                return true;
            }
        }
        return false;
    }

    private Sharing toSharing( String json )
    {
        if ( StringUtils.isEmpty( json ) ) return null;

        try
        {
            return JacksonObjectMapperConfig.staticJsonMapper().readValue( json, Sharing.class );
        }
        catch ( JsonProcessingException e )
        {
            e.printStackTrace();
        }

        return null;
    }
}<|MERGE_RESOLUTION|>--- conflicted
+++ resolved
@@ -28,11 +28,6 @@
  * SOFTWARE, EVEN IF ADVISED OF THE POSSIBILITY OF SUCH DAMAGE.
  */
 
-<<<<<<< HEAD
-import com.fasterxml.jackson.core.JsonProcessingException;
-import com.fasterxml.jackson.databind.ObjectMapper;
-import lombok.extern.slf4j.Slf4j;
-=======
 import java.sql.ResultSet;
 import java.sql.SQLException;
 import java.util.Collections;
@@ -46,9 +41,9 @@
 import java.util.stream.Collectors;
 import java.util.stream.Stream;
 
->>>>>>> 55bfd204
 import org.apache.commons.lang.RandomStringUtils;
 import org.apache.commons.lang.StringUtils;
+import org.apache.commons.lang.text.StrSubstitutor;
 import org.cache2k.Cache;
 import org.cache2k.Cache2kBuilder;
 import org.cache2k.integration.CacheLoader;
@@ -75,24 +70,12 @@
 import org.springframework.jdbc.core.namedparam.NamedParameterJdbcTemplate;
 import org.springframework.stereotype.Component;
 
-<<<<<<< HEAD
-import java.sql.ResultSet;
-import java.sql.SQLException;
-import java.util.HashMap;
-import java.util.HashSet;
-import java.util.List;
-import java.util.Map;
-import java.util.Set;
-import java.util.concurrent.TimeUnit;
-import java.util.stream.Collectors;
-=======
 import com.fasterxml.jackson.core.JsonProcessingException;
 import com.fasterxml.jackson.databind.ObjectMapper;
 import com.google.common.collect.ImmutableMap;
 
 import lombok.Data;
 import lombok.extern.slf4j.Slf4j;
->>>>>>> 55bfd204
 
 /**
  * This supplier builds and caches a Map of all the Programs in the system.
@@ -229,15 +212,8 @@
 //            Map<Long, Set<UserGroupAccess>> programStageUserGroupAccessMap = loadGroupUserAccessesForProgramStages();
 //            Map<Long, Set<UserGroupAccess>> tetUserGroupAccessMap = loadGroupUserAccessesForTrackedEntityTypes();
 
-<<<<<<< HEAD
             aggregateProgramAndAclData( programMap, loadOrgUnits(),
-                loadProgramStageDataElementMandatoryMap() );
-=======
-            aggregateProgramAndAclData( programMap, loadOrgUnits(), programUserAccessMap, programUserGroupAccessMap,
-                tetUserAccessMap, tetUserGroupAccessMap,
-                programStageUserAccessMap, programStageUserGroupAccessMap,
                 loadProgramStageDataElementSets() );
->>>>>>> 55bfd204
 
             programsCache.put( PROGRAM_CACHE_KEY, programMap );
         }
@@ -246,15 +222,7 @@
     }
 
     private void aggregateProgramAndAclData( Map<String, Program> programMap, Map<Long, Set<OrganisationUnit>> ouMap,
-<<<<<<< HEAD
-        Map<Long, Set<DataElement>> dataElementMandatoryMap )
-=======
-        Map<Long, Set<UserAccess>> programUserAccessMap,
-        Map<Long, Set<UserGroupAccess>> programUserGroupAccessMap, Map<Long, Set<UserAccess>> tetUserAccessMap,
-        Map<Long, Set<UserGroupAccess>> tetUserGroupAccessMap, Map<Long, Set<UserAccess>> programStageUserAccessMap,
-        Map<Long, Set<UserGroupAccess>> programStageUserGroupAccessMap,
-        Map<Long, DataElementSets> dataElementSetsMap )
->>>>>>> 55bfd204
+        Map<Long, DataElementSets> dataElementSetsMap  )
     {
 
         for ( Program program : programMap.values() )
@@ -390,7 +358,7 @@
             return results;
         } );
     }
-    
+
     @Data
     static class DataElementSets
     {
