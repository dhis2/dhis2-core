/*
 * Copyright (c) 2004-2022, University of Oslo
 * All rights reserved.
 *
 * Redistribution and use in source and binary forms, with or without
 * modification, are permitted provided that the following conditions are met:
 * Redistributions of source code must retain the above copyright notice, this
 * list of conditions and the following disclaimer.
 *
 * Redistributions in binary form must reproduce the above copyright notice,
 * this list of conditions and the following disclaimer in the documentation
 * and/or other materials provided with the distribution.
 * Neither the name of the HISP project nor the names of its contributors may
 * be used to endorse or promote products derived from this software without
 * specific prior written permission.
 *
 * THIS SOFTWARE IS PROVIDED BY THE COPYRIGHT HOLDERS AND CONTRIBUTORS "AS IS" AND
 * ANY EXPRESS OR IMPLIED WARRANTIES, INCLUDING, BUT NOT LIMITED TO, THE IMPLIED
 * WARRANTIES OF MERCHANTABILITY AND FITNESS FOR A PARTICULAR PURPOSE ARE
 * DISCLAIMED. IN NO EVENT SHALL THE COPYRIGHT OWNER OR CONTRIBUTORS BE LIABLE FOR
 * ANY DIRECT, INDIRECT, INCIDENTAL, SPECIAL, EXEMPLARY, OR CONSEQUENTIAL DAMAGES
 * (INCLUDING, BUT NOT LIMITED TO, PROCUREMENT OF SUBSTITUTE GOODS OR SERVICES;
 * LOSS OF USE, DATA, OR PROFITS; OR BUSINESS INTERRUPTION) HOWEVER CAUSED AND ON
 * ANY THEORY OF LIABILITY, WHETHER IN CONTRACT, STRICT LIABILITY, OR TORT
 * (INCLUDING NEGLIGENCE OR OTHERWISE) ARISING IN ANY WAY OUT OF THE USE OF THIS
 * SOFTWARE, EVEN IF ADVISED OF THE POSSIBILITY OF SUCH DAMAGE.
 */
package org.hisp.dhis.dxf2.metadata.objectbundle.hooks;

import java.util.function.Consumer;

<<<<<<< HEAD
import org.hisp.dhis.category.CategoryOptionCombo;
import org.hisp.dhis.category.CategoryService;
=======
import lombok.AllArgsConstructor;

>>>>>>> 18b02f71
import org.hisp.dhis.dataelement.DataElementService;
import org.hisp.dhis.dxf2.metadata.objectbundle.ObjectBundle;
import org.hisp.dhis.sms.command.SMSCommand;
import org.hisp.dhis.sms.command.code.SMSCode;
import org.hisp.dhis.sms.parse.ParserType;
import org.hisp.dhis.trackedentity.TrackedEntityAttributeService;
import org.springframework.stereotype.Component;

import com.google.common.collect.ImmutableMap;

/**
 * Created by zubair@dhis2.org on 18.08.17.
 */
@AllArgsConstructor
@Component
public class SmsCommandObjectBundleHook extends AbstractObjectBundleHook<SMSCommand>
{
    private static final ImmutableMap<ParserType, Consumer<SMSCommand>> VALUE_POPULATOR = new ImmutableMap.Builder<ParserType, Consumer<SMSCommand>>()
        .put( ParserType.TRACKED_ENTITY_REGISTRATION_PARSER, sc -> {
            sc.setProgramStage( null );
            sc.setUserGroup( null );
            sc.setDataset( null );
        } )
        .put( ParserType.PROGRAM_STAGE_DATAENTRY_PARSER, sc -> {
            sc.setDataset( null );
            sc.setUserGroup( null );
        } )
        .put( ParserType.KEY_VALUE_PARSER, sc -> {
            sc.setProgram( null );
            sc.setProgramStage( null );
        } )
        .put( ParserType.ALERT_PARSER, sc -> {
            sc.setProgram( null );
            sc.setProgramStage( null );
        } )
        .build();

    private final DataElementService dataElementService;

    private final TrackedEntityAttributeService trackedEntityAttributeService;

    @Autowired
    private CategoryService categoryService;

    @Override
    public void preCreate( SMSCommand command, ObjectBundle bundle )
    {
        process( command );
        getReferences( command );
    }

    @Override
    public void preUpdate( SMSCommand command, SMSCommand persistedObject, ObjectBundle bundle )
    {
        getReferences( command );
    }

    private void process( SMSCommand command )
    {
        Consumer<SMSCommand> mod = VALUE_POPULATOR.get( command.getParserType() );
        if ( mod != null )
        {
            mod.accept( command );
        }
    }

    private void getReferences( SMSCommand command )
    {
        CategoryOptionCombo defaultCoc = categoryService.getDefaultCategoryOptionCombo();

        command.getCodes().stream()
            .filter( SMSCode::hasDataElement )
            .forEach( c -> {
                c.setOptionId( c.getOptionId() == null ? defaultCoc
                    : categoryService.getCategoryOptionCombo( c.getOptionId().getUid() ) );
                c.setDataElement( dataElementService.getDataElement( c.getDataElement().getUid() ) );
            } );

        command.getCodes().stream()
            .filter( SMSCode::hasTrackedEntityAttribute )
            .forEach( c -> {
                c.setOptionId( c.getOptionId() == null ? defaultCoc
                    : categoryService.getCategoryOptionCombo( c.getOptionId().getUid() ) );
                c.setTrackedEntityAttribute(
                    trackedEntityAttributeService.getTrackedEntityAttribute( c.getTrackedEntityAttribute().getUid() ) );
            } );
    }
}<|MERGE_RESOLUTION|>--- conflicted
+++ resolved
@@ -29,13 +29,9 @@
 
 import java.util.function.Consumer;
 
-<<<<<<< HEAD
 import org.hisp.dhis.category.CategoryOptionCombo;
 import org.hisp.dhis.category.CategoryService;
-=======
 import lombok.AllArgsConstructor;
-
->>>>>>> 18b02f71
 import org.hisp.dhis.dataelement.DataElementService;
 import org.hisp.dhis.dxf2.metadata.objectbundle.ObjectBundle;
 import org.hisp.dhis.sms.command.SMSCommand;
@@ -77,8 +73,7 @@
 
     private final TrackedEntityAttributeService trackedEntityAttributeService;
 
-    @Autowired
-    private CategoryService categoryService;
+    private final CategoryService categoryService;
 
     @Override
     public void preCreate( SMSCommand command, ObjectBundle bundle )
