package org.hisp.dhis.dxf2.events.enrollment;

/*
 * Copyright (c) 2004-2018, University of Oslo
 * All rights reserved.
 *
 * Redistribution and use in source and binary forms, with or without
 * modification, are permitted provided that the following conditions are met:
 * Redistributions of source code must retain the above copyright notice, this
 * list of conditions and the following disclaimer.
 *
 * Redistributions in binary form must reproduce the above copyright notice,
 * this list of conditions and the following disclaimer in the documentation
 * and/or other materials provided with the distribution.
 * Neither the name of the HISP project nor the names of its contributors may
 * be used to endorse or promote products derived from this software without
 * specific prior written permission.
 *
 * THIS SOFTWARE IS PROVIDED BY THE COPYRIGHT HOLDERS AND CONTRIBUTORS "AS IS" AND
 * ANY EXPRESS OR IMPLIED WARRANTIES, INCLUDING, BUT NOT LIMITED TO, THE IMPLIED
 * WARRANTIES OF MERCHANTABILITY AND FITNESS FOR A PARTICULAR PURPOSE ARE
 * DISCLAIMED. IN NO EVENT SHALL THE COPYRIGHT OWNER OR CONTRIBUTORS BE LIABLE FOR
 * ANY DIRECT, INDIRECT, INCIDENTAL, SPECIAL, EXEMPLARY, OR CONSEQUENTIAL DAMAGES
 * (INCLUDING, BUT NOT LIMITED TO, PROCUREMENT OF SUBSTITUTE GOODS OR SERVICES;
 * LOSS OF USE, DATA, OR PROFITS; OR BUSINESS INTERRUPTION) HOWEVER CAUSED AND ON
 * ANY THEORY OF LIABILITY, WHETHER IN CONTRACT, STRICT LIABILITY, OR TORT
 * (INCLUDING NEGLIGENCE OR OTHERWISE) ARISING IN ANY WAY OUT OF THE USE OF THIS
 * SOFTWARE, EVEN IF ADVISED OF THE POSSIBILITY OF SUCH DAMAGE.
 */

import com.fasterxml.jackson.core.type.TypeReference;
import com.fasterxml.jackson.databind.ObjectMapper;
import com.google.common.collect.Lists;
import com.google.common.collect.Maps;
import org.hisp.dhis.common.IdSchemes;
import org.hisp.dhis.common.IdentifiableObjectManager;
import org.hisp.dhis.common.IllegalQueryException;
import org.hisp.dhis.common.OrganisationUnitSelectionMode;
import org.hisp.dhis.common.Pager;
import org.hisp.dhis.common.exception.InvalidIdentifierReferenceException;
import org.hisp.dhis.commons.collection.CachingMap;
import org.hisp.dhis.dbms.DbmsManager;
import org.hisp.dhis.dxf2.common.ImportOptions;
import org.hisp.dhis.dxf2.events.TrackedEntityInstanceParams;
import org.hisp.dhis.dxf2.events.TrackerAccessManager;
import org.hisp.dhis.dxf2.events.event.Coordinate;
import org.hisp.dhis.dxf2.events.event.Event;
import org.hisp.dhis.dxf2.events.event.EventService;
import org.hisp.dhis.dxf2.events.event.Note;
import org.hisp.dhis.dxf2.events.trackedentity.Attribute;
import org.hisp.dhis.dxf2.events.trackedentity.TrackedEntityInstance;
import org.hisp.dhis.dxf2.events.trackedentity.TrackedEntityInstanceService;
import org.hisp.dhis.dxf2.importsummary.ImportConflict;
import org.hisp.dhis.dxf2.importsummary.ImportStatus;
import org.hisp.dhis.dxf2.importsummary.ImportSummaries;
import org.hisp.dhis.dxf2.importsummary.ImportSummary;
import org.hisp.dhis.i18n.I18nManager;
import org.hisp.dhis.importexport.ImportStrategy;
import org.hisp.dhis.organisationunit.OrganisationUnit;
import org.hisp.dhis.program.Program;
import org.hisp.dhis.program.ProgramInstance;
import org.hisp.dhis.program.ProgramInstanceQueryParams;
import org.hisp.dhis.program.ProgramInstanceService;
import org.hisp.dhis.program.ProgramService;
import org.hisp.dhis.program.ProgramStageInstance;
import org.hisp.dhis.program.ProgramStageInstanceService;
import org.hisp.dhis.program.ProgramStatus;
import org.hisp.dhis.program.ProgramTrackedEntityAttribute;
import org.hisp.dhis.query.Query;
import org.hisp.dhis.query.QueryService;
import org.hisp.dhis.query.Restrictions;
import org.hisp.dhis.schema.SchemaService;
import org.hisp.dhis.security.Authorities;
import org.hisp.dhis.system.callable.IdentifiableObjectCallable;
import org.hisp.dhis.system.util.DateUtils;
import org.hisp.dhis.trackedentity.TrackedEntityAttribute;
import org.hisp.dhis.trackedentity.TrackedEntityAttributeService;
import org.hisp.dhis.trackedentityattributevalue.TrackedEntityAttributeValue;
import org.hisp.dhis.trackedentityattributevalue.TrackedEntityAttributeValueService;
import org.hisp.dhis.trackedentitycomment.TrackedEntityComment;
import org.hisp.dhis.trackedentitycomment.TrackedEntityCommentService;
import org.hisp.dhis.user.CurrentUserService;
import org.hisp.dhis.user.User;
import org.hisp.dhis.user.UserService;
import org.springframework.beans.factory.annotation.Autowired;
import org.springframework.util.StringUtils;

import java.io.IOException;
import java.util.ArrayList;
import java.util.Collection;
import java.util.Date;
import java.util.HashSet;
import java.util.List;
import java.util.Map;
import java.util.Objects;
import java.util.Set;
import java.util.stream.Collectors;

/**
 * @author Morten Olav Hansen <mortenoh@gmail.com>
 */
public abstract class AbstractEnrollmentService
    implements EnrollmentService
{
    @Autowired
    protected ProgramInstanceService programInstanceService;

    @Autowired
    protected ProgramStageInstanceService programStageInstanceService;

    @Autowired
    protected ProgramService programService;

    @Autowired
    protected TrackedEntityInstanceService trackedEntityInstanceService;

    @Autowired
    protected org.hisp.dhis.trackedentity.TrackedEntityInstanceService teiService;

    @Autowired
    protected TrackedEntityAttributeService trackedEntityAttributeService;

    @Autowired
    protected TrackedEntityAttributeValueService trackedEntityAttributeValueService;

    @Autowired
    protected CurrentUserService currentUserService;

    @Autowired
    protected TrackedEntityCommentService commentService;

    @Autowired
    protected IdentifiableObjectManager manager;

    @Autowired
    protected I18nManager i18nManager;

    @Autowired
    protected UserService userService;

    @Autowired
    protected DbmsManager dbmsManager;

    @Autowired
    protected EventService eventService;

    @Autowired
    protected TrackerAccessManager trackerAccessManager;

    @Autowired
    protected SchemaService schemaService;

    @Autowired
    protected QueryService queryService;

    private CachingMap<String, OrganisationUnit> organisationUnitCache = new CachingMap<>();

    private CachingMap<String, Program> programCache = new CachingMap<>();

    private CachingMap<String, TrackedEntityAttribute> trackedEntityAttributeCache = new CachingMap<>();

    private static final ObjectMapper OBJECT_MAPPER = new ObjectMapper();

    // -------------------------------------------------------------------------
    // READ
    // -------------------------------------------------------------------------

    public Enrollments getEnrollments( ProgramInstanceQueryParams params )
    {
        Enrollments enrollments = new Enrollments();

        if ( !params.isPaging() && !params.isSkipPaging() )
        {
            params.setDefaultPaging();
        }

        if ( params.isPaging() )
        {
            int count = 0;

            if ( params.isTotalPages() )
            {
                count = programInstanceService.countProgramInstances( params );
            }

            Pager pager = new Pager( params.getPageWithDefault(), count, params.getPageSizeWithDefault() );

            enrollments.setPager( pager );
        }

        List<ProgramInstance> programInstances = programInstanceService.getProgramInstances( params );
        enrollments.setEnrollments( getEnrollments( programInstances ) );

        return enrollments;
    }

    @Override
    public List<Enrollment> getEnrollments( Iterable<ProgramInstance> programInstances )
    {
        List<Enrollment> enrollments = new ArrayList<>();
        User user = currentUserService.getCurrentUser();

        for ( ProgramInstance programInstance : programInstances )
        {
            if ( programInstance != null && programInstance.getEntityInstance() != null
                && trackerAccessManager.canRead( user, programInstance ).isEmpty() )
            {
                enrollments.add( getEnrollment( user, programInstance, TrackedEntityInstanceParams.FALSE ) );
            }
        }

        return enrollments;
    }

    @Override
    public Enrollment getEnrollment( String id )
    {
        ProgramInstance programInstance = programInstanceService.getProgramInstance( id );
        return programInstance != null ? getEnrollment( programInstance ) : null;
    }

    @Override
    public Enrollment getEnrollment( ProgramInstance programInstance )
    {
        return getEnrollment( currentUserService.getCurrentUser(), programInstance, TrackedEntityInstanceParams.FALSE );
    }

    @Override
    public Enrollment getEnrollment( ProgramInstance programInstance, TrackedEntityInstanceParams params )
    {
        return getEnrollment( currentUserService.getCurrentUser(), programInstance, params );
    }

    @Override
    public Enrollment getEnrollment( User user, ProgramInstance programInstance, TrackedEntityInstanceParams params )
    {
        Enrollment enrollment = new Enrollment();
        enrollment.setEnrollment( programInstance.getUid() );
        List<String> errors = trackerAccessManager.canRead( user, programInstance );

        if ( !errors.isEmpty() )
        {
            throw new IllegalQueryException( errors.toString() );
        }

        if ( programInstance.getEntityInstance() != null )
        {
            enrollment.setTrackedEntityType( programInstance.getEntityInstance().getTrackedEntityType().getUid() );
            enrollment.setTrackedEntityInstance( programInstance.getEntityInstance().getUid() );
        }

        if ( programInstance.getOrganisationUnit() != null )
        {
            enrollment.setOrgUnit( programInstance.getOrganisationUnit().getUid() );
            enrollment.setOrgUnitName( programInstance.getOrganisationUnit().getName() );
        }

        if ( programInstance.getProgram().getCaptureCoordinates() )
        {
            Coordinate coordinate = null;

            if ( programInstance.getLongitude() != null && programInstance.getLatitude() != null )
            {
                coordinate = new Coordinate( programInstance.getLongitude(), programInstance.getLatitude() );

                try
                {
                    List<Double> list = OBJECT_MAPPER.readValue( coordinate.getCoordinateString(), new TypeReference<List<Double>>()
                    {
                    } );

                    coordinate.setLongitude( list.get( 0 ) );
                    coordinate.setLatitude( list.get( 1 ) );
                }
                catch ( IOException ignored )
                {
                }
            }

            if ( coordinate != null && coordinate.isValid() )
            {
                enrollment.setCoordinate( coordinate );
            }
        }

        enrollment.setCreated( DateUtils.getIso8601NoTz( programInstance.getCreated() ) );
        enrollment.setCreatedAtClient( DateUtils.getIso8601NoTz( programInstance.getCreatedAtClient() ) );
        enrollment.setLastUpdated( DateUtils.getIso8601NoTz( programInstance.getLastUpdated() ) );
        enrollment.setLastUpdatedAtClient( DateUtils.getIso8601NoTz( programInstance.getLastUpdatedAtClient() ) );
        enrollment.setProgram( programInstance.getProgram().getUid() );
        enrollment.setStatus( EnrollmentStatus.fromProgramStatus( programInstance.getStatus() ) );
        enrollment.setEnrollmentDate( programInstance.getEnrollmentDate() );
        enrollment.setIncidentDate( programInstance.getIncidentDate() );
        enrollment.setFollowup( programInstance.getFollowup() );
        enrollment.setCompletedDate( programInstance.getEndDate() );
        enrollment.setCompletedBy( programInstance.getCompletedBy() );
        enrollment.setStoredBy( programInstance.getStoredBy() );
        enrollment.setDeleted( programInstance.isDeleted() );

        List<TrackedEntityComment> comments = programInstance.getComments();

        for ( TrackedEntityComment comment : comments )
        {
            Note note = new Note();

            note.setValue( comment.getCommentText() );
            note.setStoredBy( comment.getCreator() );

            if ( comment.getCreatedDate() != null )
            {
                note.setStoredDate( comment.getCreatedDate().toString() );
            }

            enrollment.getNotes().add( note );
        }

        if ( params.isIncludeEvents() )
        {
            for ( ProgramStageInstance programStageInstance : programInstance.getProgramStageInstances() )
            {
                if ( !programStageInstance.isDeleted() && trackerAccessManager.canRead( user, programStageInstance ).isEmpty() )
                {
                    enrollment.getEvents().add( eventService.getEvent( programStageInstance ) );
                }
            }
        }

        return enrollment;
    }

    // -------------------------------------------------------------------------
    // CREATE
    // -------------------------------------------------------------------------

    @Override
    public ImportSummaries addEnrollments( List<Enrollment> enrollments, ImportOptions importOptions, boolean clearSession )
    {
        return addEnrollments( enrollments, importOptions, null, clearSession );
    }

    @Override
    public ImportSummaries addEnrollments( List<Enrollment> enrollments, ImportOptions importOptions, org.hisp.dhis.trackedentity.TrackedEntityInstance daoTrackedEntityInstance, boolean clearSession )
    {
        importOptions = updateImportOptions( importOptions );
        List<List<Enrollment>> partitions = Lists.partition( enrollments, FLUSH_FREQUENCY );

        ImportSummaries importSummaries = new ImportSummaries();

        for ( List<Enrollment> _enrollments : partitions )
        {
            prepareCaches( _enrollments, importOptions.getUser() );

            for ( Enrollment enrollment : _enrollments )
            {
                importSummaries.addImportSummary( addEnrollment( enrollment, importOptions, daoTrackedEntityInstance ) );
            }

            if ( clearSession && enrollments.size() >= FLUSH_FREQUENCY )
            {
                clearSession();
            }
        }

        return importSummaries;
    }

    @Override
    public ImportSummary addEnrollment( Enrollment enrollment, ImportOptions importOptions )
    {
        return addEnrollment( enrollment, importOptions, null );
    }

    @Override
    public ImportSummary addEnrollment( Enrollment enrollment, ImportOptions importOptions, org.hisp.dhis.trackedentity.TrackedEntityInstance daoTrackedEntityInstance )
    {
        importOptions = updateImportOptions( importOptions );

        String storedBy = enrollment.getStoredBy() != null && enrollment.getStoredBy().length() < 31 ?
            enrollment.getStoredBy() : (importOptions.getUser() != null ? importOptions.getUser().getUsername() : "system-process");

        if ( programInstanceService.programInstanceExistsIncludingDeleted( enrollment.getEnrollment() ) )
        {
            return new ImportSummary( ImportStatus.ERROR,
                "Enrollment " + enrollment.getEnrollment() + " already exists or was deleted earlier" ).setReference( enrollment.getEnrollment() ).incrementIgnored();
        }

        if ( daoTrackedEntityInstance == null )
        {
            daoTrackedEntityInstance = getTrackedEntityInstance( enrollment.getTrackedEntityInstance() );
        }

        Program program = getProgram( importOptions.getIdSchemes(), enrollment.getProgram() );

        ImportSummary importSummary = validateRequest( program, daoTrackedEntityInstance, enrollment, importOptions );

        if ( importSummary.getStatus() != ImportStatus.SUCCESS )
        {
            return importSummary;
        }

        OrganisationUnit organisationUnit = getOrganisationUnit( importOptions.getIdSchemes(), enrollment.getOrgUnit() );

        List<String> errors = trackerAccessManager.canWrite( importOptions.getUser(),
            new ProgramInstance( program, daoTrackedEntityInstance, organisationUnit ) );

        if ( !errors.isEmpty() )
        {
            return new ImportSummary( ImportStatus.ERROR, errors.toString() )
                .incrementIgnored();
        }

        ProgramInstance programInstance = programInstanceService.enrollTrackedEntityInstance( daoTrackedEntityInstance, program,
            enrollment.getEnrollmentDate(), enrollment.getIncidentDate(), organisationUnit, enrollment.getEnrollment() );

        importSummary = validateProgramInstance( program, programInstance, enrollment );

        if ( importSummary.getStatus() != ImportStatus.SUCCESS )
        {
            return importSummary;
        }

        updateCoordinates( program, enrollment, programInstance );
        updateAttributeValues( enrollment, importOptions );
        updateDateFields( enrollment, programInstance );
        programInstance.setFollowup( enrollment.getFollowup() );
        programInstance.setStoredBy( storedBy );

        programInstanceService.updateProgramInstance( programInstance );

        saveTrackedEntityComment( programInstance, enrollment );

        importSummary.setReference( programInstance.getUid() );
        importSummary.getImportCount().incrementImported();

        importSummary.setEvents( handleEvents( enrollment, programInstance, importOptions ) );

        return importSummary;
    }

    private ImportSummary validateProgramInstance( Program program, ProgramInstance programInstance, Enrollment enrollment )
    {
        ImportSummary importSummary = new ImportSummary( enrollment.getEnrollment() );

        if ( programInstance == null )
        {
            importSummary.setStatus( ImportStatus.ERROR );
            importSummary.setDescription( "Could not enroll tracked entity instance "
                + enrollment.getTrackedEntityInstance() + " into program " + enrollment.getProgram() );
            importSummary.incrementIgnored();

            return importSummary;
        }

        if ( program.getDisplayIncidentDate() && programInstance.getIncidentDate() == null )
        {
            importSummary.setStatus( ImportStatus.ERROR );
            importSummary.setDescription( "DisplayIncidentDate is true but IncidentDate is null " );
            importSummary.incrementIgnored();
        }

        return importSummary;
    }

    private ImportSummary validateRequest( Program program, org.hisp.dhis.trackedentity.TrackedEntityInstance entityInstance,
        Enrollment enrollment, ImportOptions importOptions )
    {
        ImportSummary importSummary = new ImportSummary( enrollment.getEnrollment() );

        if ( !program.isRegistration() )
        {
            importSummary.setStatus( ImportStatus.ERROR );
            importSummary.setDescription( "Provided program " + program.getUid() +
                " is a program without registration. An enrollment cannot be created into program without registration." );
            importSummary.incrementIgnored();

            return importSummary;
        }

        ProgramInstanceQueryParams params = new ProgramInstanceQueryParams();
        params.setOrganisationUnitMode( OrganisationUnitSelectionMode.ALL );
        params.setSkipPaging( true );
        params.setProgram( program );
        params.setTrackedEntityInstance( entityInstance );
        params.setProgramStatus( ProgramStatus.ACTIVE );

        List<Enrollment> enrollments = getEnrollments( programInstanceService.getProgramInstances( params ) );

        if ( !enrollments.isEmpty() )
        {
            importSummary.setStatus( ImportStatus.ERROR );
            importSummary.setDescription( "TrackedEntityInstance " + entityInstance.getUid()
                + " already has an active enrollment in program " + program.getUid() );
            importSummary.incrementIgnored();

            return importSummary;
        }

        if ( program.getOnlyEnrollOnce() )
        {
            params.setProgramStatus( ProgramStatus.COMPLETED );

            enrollments = getEnrollments( programInstanceService.getProgramInstances( params ) );

            if ( !enrollments.isEmpty() )
            {
                importSummary.setStatus( ImportStatus.ERROR );
                importSummary.setDescription( "TrackedEntityInstance " + entityInstance.getUid()
                    + " already has a completed enrollment in program " + program.getUid() + 
                    ", and this program only allows enrolling one time" );
                importSummary.incrementIgnored();

                return importSummary;
            }
        }

        Set<ImportConflict> importConflicts = new HashSet<>( checkAttributes( enrollment, importOptions ) );

        if ( !importConflicts.isEmpty() )
        {
            importSummary.setConflicts( importConflicts );
            importSummary.setStatus( ImportStatus.ERROR );
            importSummary.incrementIgnored();
        }

        return importSummary;
    }

    // -------------------------------------------------------------------------
    // UPDATE
    // -------------------------------------------------------------------------

    @Override
    public ImportSummaries updateEnrollments( List<Enrollment> enrollments, ImportOptions importOptions, boolean clearSession )
    {
        List<List<Enrollment>> partitions = Lists.partition( enrollments, FLUSH_FREQUENCY );
        importOptions = updateImportOptions( importOptions );

        ImportSummaries importSummaries = new ImportSummaries();

        for ( List<Enrollment> _enrollments : partitions )
        {
            prepareCaches( _enrollments, importOptions.getUser() );

            for ( Enrollment enrollment : _enrollments )
            {
                importSummaries.addImportSummary( updateEnrollment( enrollment, importOptions ) );
            }

            if ( clearSession && enrollments.size() >= FLUSH_FREQUENCY )
            {
                clearSession();
            }
        }

        return importSummaries;
    }

    @Override
    public ImportSummary updateEnrollment( Enrollment enrollment, ImportOptions importOptions )
    {
        importOptions = updateImportOptions( importOptions );

        if ( enrollment == null || StringUtils.isEmpty( enrollment.getEnrollment() ) )
        {
            return new ImportSummary( ImportStatus.ERROR, "No enrollment or enrollment ID was supplied" ).incrementIgnored();
        }

        ProgramInstance programInstance = programInstanceService.getProgramInstance( enrollment.getEnrollment() );
        List<String> errors = trackerAccessManager.canWrite( importOptions.getUser(), programInstance );

        if ( programInstance == null )
        {
<<<<<<< HEAD
            return new ImportSummary( ImportStatus.ERROR, "ID " + enrollment.getEnrollment() + " doesn't point to a valid enrollment." )
                .incrementIgnored();
=======
            return new ImportSummary( ImportStatus.ERROR, "ID " + enrollment.getEnrollment() + " doesn't point to a valid enrollment" ).incrementIgnored();
>>>>>>> 74af5234
        }

        if ( !errors.isEmpty() )
        {
            return new ImportSummary( ImportStatus.ERROR, errors.toString() )
                .incrementIgnored();
        }

        Set<ImportConflict> importConflicts = new HashSet<>( checkAttributes( enrollment, importOptions ) );

        if ( !importConflicts.isEmpty() )
        {
            ImportSummary importSummary = new ImportSummary( ImportStatus.ERROR ).incrementIgnored();
            importSummary.setConflicts( importConflicts );

            return importSummary;
        }

        Program program = getProgram( importOptions.getIdSchemes(), enrollment.getProgram() );

        if ( !program.isRegistration() )
        {
            String descMsg = "Provided program " + program.getUid() +
                " is a program without registration. An enrollment cannot be created into program without registration.";

            return new ImportSummary( ImportStatus.ERROR, descMsg ).incrementIgnored();
        }

        programInstance.setProgram( program );

        if ( enrollment.getIncidentDate() != null )
        {
            programInstance.setIncidentDate( enrollment.getIncidentDate() );
        }

        if ( enrollment.getEnrollmentDate() != null )
        {
            programInstance.setEnrollmentDate( enrollment.getEnrollmentDate() );
        }

        if ( enrollment.getOrgUnit() != null )
        {
            OrganisationUnit organisationUnit = getOrganisationUnit( importOptions.getIdSchemes(), enrollment.getOrgUnit() );
            programInstance.setOrganisationUnit( organisationUnit );
        }

        programInstance.setFollowup( enrollment.getFollowup() );

        if ( program.getDisplayIncidentDate() && programInstance.getIncidentDate() == null )
        {
            return new ImportSummary( ImportStatus.ERROR, "DisplayIncidentDate is true but IncidentDate is null" ).incrementIgnored();
        }

        updateCoordinates( program, enrollment, programInstance );

        if ( EnrollmentStatus.fromProgramStatus( programInstance.getStatus() ) != enrollment.getStatus() )
        {
            if ( EnrollmentStatus.CANCELLED == enrollment.getStatus() )
            {
                programInstanceService.cancelProgramInstanceStatus( programInstance );
            }
            else if ( EnrollmentStatus.COMPLETED == enrollment.getStatus() )
            {
                programInstanceService.completeProgramInstanceStatus( programInstance );
            }
            else if ( EnrollmentStatus.ACTIVE == enrollment.getStatus() )
            {
                programInstanceService.incompleteProgramInstanceStatus( programInstance );
            }
        }

        updateAttributeValues( enrollment, importOptions );
        updateDateFields( enrollment, programInstance );

        programInstanceService.updateProgramInstance( programInstance );
        teiService.updateTrackedEntityInstance( programInstance.getEntityInstance() );

        saveTrackedEntityComment( programInstance, enrollment );

        ImportSummary importSummary = new ImportSummary( enrollment.getEnrollment() ).incrementUpdated();
        importSummary.setReference( enrollment.getEnrollment() );

        importSummary.setEvents( handleEvents( enrollment, programInstance, importOptions ) );

        return importSummary;
    }

    @Override
    public ImportSummary updateEnrollmentForNote( Enrollment enrollment )
    {
        if ( enrollment == null || enrollment.getEnrollment() == null )
        {
            return new ImportSummary( ImportStatus.ERROR, "No enrollment or enrollment ID was supplied" ).incrementIgnored();
        }

        ImportSummary importSummary = new ImportSummary( enrollment.getEnrollment() );

        ProgramInstance programInstance = programInstanceService.getProgramInstance( enrollment.getEnrollment() );

        if ( programInstance == null )
        {
            return new ImportSummary( ImportStatus.ERROR, "Enrollment ID was not valid." ).incrementIgnored();
        }

        saveTrackedEntityComment( programInstance, enrollment );

        importSummary.setReference( enrollment.getEnrollment() );
        importSummary.getImportCount().incrementUpdated();

        return importSummary;
    }

    // -------------------------------------------------------------------------
    // DELETE
    // -------------------------------------------------------------------------

    @Override
    public ImportSummary deleteEnrollment( String uid )
    {
        return deleteEnrollment( uid, null, null );
    }

    private ImportSummary deleteEnrollment( String uid, Enrollment enrollment, ImportOptions importOptions )
    {
        ImportSummary importSummary = new ImportSummary();
        importOptions = updateImportOptions( importOptions );

        boolean existsEnrollment = programInstanceService.programInstanceExists( uid );

        if ( existsEnrollment )
        {
            ProgramInstance programInstance = programInstanceService.getProgramInstance( uid );

            if ( enrollment != null )
            {
                importSummary.setReference( uid );
                importSummary.setEvents( handleEvents( enrollment, programInstance, importOptions ) );
            }

            Set<ProgramStageInstance> notDeletedProgramStageInstances = programInstance.getProgramStageInstances().stream()
                .filter( pi -> !pi.isDeleted() )
                .collect( Collectors.toSet() );

            if ( !notDeletedProgramStageInstances.isEmpty() && importOptions.getUser() != null &&
                !importOptions.getUser().isAuthorized( Authorities.F_ENROLLMENT_CASCADE_DELETE.getAuthority() ) )
            {
                importSummary.setStatus( ImportStatus.ERROR );
                importSummary.setReference( uid );
                importSummary.setDescription( "Enrollment " + uid + " cannot be deleted as it has associated events and user does not have authority: " + Authorities.F_ENROLLMENT_CASCADE_DELETE.getAuthority() );

                return importSummary.incrementIgnored();
            }

            programInstanceService.deleteProgramInstance( programInstance );
            teiService.updateTrackedEntityInstance( programInstance.getEntityInstance() );

            importSummary.setStatus( ImportStatus.SUCCESS );
            importSummary.setDescription( "Deletion of enrollment " + uid + " was successful" );

            return importSummary.incrementDeleted();
        }
        else
        {
            //If I am here, it means that the item is either already deleted or it is not present in the system at all.
            importSummary.setStatus( ImportStatus.SUCCESS );
            importSummary.setDescription( "Enrollment " + uid + " cannot be deleted as it is not present in the system" );
            return importSummary.incrementIgnored();
        }
    }

    @Override
    public ImportSummaries deleteEnrollments( List<Enrollment> enrollments, ImportOptions importOptions, boolean clearSession )
    {
        ImportSummaries importSummaries = new ImportSummaries();
        importOptions = updateImportOptions( importOptions );
        int counter = 0;

        for ( Enrollment enrollment : enrollments )
        {
            importSummaries.addImportSummary( deleteEnrollment( enrollment.getEnrollment(), enrollment, importOptions ) );

            if ( clearSession && counter % FLUSH_FREQUENCY == 0 )
            {
                clearSession();
            }

            counter++;
        }

        return importSummaries;
    }

    @Override
    public void cancelEnrollment( String uid )
    {
        ProgramInstance programInstance = programInstanceService.getProgramInstance( uid );
        programInstanceService.cancelProgramInstanceStatus( programInstance );
        teiService.updateTrackedEntityInstance( programInstance.getEntityInstance() );
    }

    @Override
    public void completeEnrollment( String uid )
    {
        ProgramInstance programInstance = programInstanceService.getProgramInstance( uid );
        programInstanceService.completeProgramInstanceStatus( programInstance );
        teiService.updateTrackedEntityInstance( programInstance.getEntityInstance() );
    }

    @Override
    public void incompleteEnrollment( String uid )
    {
        ProgramInstance programInstance = programInstanceService.getProgramInstance( uid );
        programInstanceService.incompleteProgramInstanceStatus( programInstance );
        teiService.updateTrackedEntityInstance( programInstance.getEntityInstance() );
    }

    // -------------------------------------------------------------------------
    // HELPERS
    // -------------------------------------------------------------------------

    private ImportSummaries handleEvents( Enrollment enrollment, ProgramInstance programInstance, ImportOptions importOptions )
    {
        List<Event> create = new ArrayList<>();
        List<Event> update = new ArrayList<>();
        List<String> delete = new ArrayList<>();

        for ( Event event : enrollment.getEvents() )
        {
            event.setEnrollment( enrollment.getEnrollment() );
            event.setProgram( programInstance.getProgram().getUid() );
            event.setTrackedEntityInstance( enrollment.getTrackedEntityInstance() );

            if ( importOptions.getImportStrategy() == ImportStrategy.SYNC && event.isDeleted() )
            {
                delete.add( event.getEvent() );
            }
            else if ( !programStageInstanceService.programStageInstanceExists( event.getEvent() ) )
            {
                create.add( event );
            }
            else
            {
                update.add( event );
            }
        }

        ImportSummaries importSummaries = new ImportSummaries();
        importSummaries.addImportSummaries( eventService.addEvents( create, importOptions, false ) );
        importSummaries.addImportSummaries( eventService.updateEvents( update, importOptions, false, false ) );
        importSummaries.addImportSummaries( eventService.deleteEvents( delete, false ) );

        return importSummaries;
    }

    private void prepareCaches( List<Enrollment> enrollments, User user )
    {
        Collection<String> orgUnits = enrollments.stream().map( Enrollment::getOrgUnit ).collect( Collectors.toSet() );

        if ( !orgUnits.isEmpty() )
        {
            Query query = Query.from( schemaService.getDynamicSchema( OrganisationUnit.class ) );
            query.setUser( user );
            query.add( Restrictions.in( "id", orgUnits ) );
            queryService.query( query ).forEach( ou -> organisationUnitCache.put( ou.getUid(), (OrganisationUnit) ou ) );
        }

        Collection<String> programs = enrollments.stream().map( Enrollment::getProgram ).collect( Collectors.toSet() );

        if ( !programs.isEmpty() )
        {
            Query query = Query.from( schemaService.getDynamicSchema( Program.class ) );
            query.setUser( user );
            query.add( Restrictions.in( "id", programs ) );
            queryService.query( query ).forEach( pr -> programCache.put( pr.getUid(), (Program) pr ) );
        }

        Collection<String> trackedEntityAttributes = new HashSet<>();
        enrollments.forEach( e -> e.getAttributes().forEach( at -> trackedEntityAttributes.add( at.getAttribute() ) ) );

        if ( !trackedEntityAttributes.isEmpty() )
        {
            Query query = Query.from( schemaService.getDynamicSchema( TrackedEntityAttribute.class ) );
            query.setUser( user );
            query.add( Restrictions.in( "id", trackedEntityAttributes ) );
            queryService.query( query ).forEach( tea -> trackedEntityAttributeCache.put( tea.getUid(), (TrackedEntityAttribute) tea ) );
        }
    }

    private void updateCoordinates( Program program, Enrollment enrollment, ProgramInstance programInstance )
    {
        if ( program.getCaptureCoordinates() )
        {
            if ( enrollment.getCoordinate() != null && enrollment.getCoordinate().isValid() )
            {
                programInstance.setLatitude( enrollment.getCoordinate().getLatitude() );
                programInstance.setLongitude( enrollment.getCoordinate().getLongitude() );
            }
            else
            {
                programInstance.setLatitude( null );
                programInstance.setLongitude( null );
            }
        }
    }

    private List<ImportConflict> checkAttributes( Enrollment enrollment, ImportOptions importOptions )
    {
        List<ImportConflict> importConflicts = new ArrayList<>();

        Program program = getProgram( importOptions.getIdSchemes(), enrollment.getProgram() );
        org.hisp.dhis.trackedentity.TrackedEntityInstance trackedEntityInstance = teiService.getTrackedEntityInstance(
            enrollment.getTrackedEntityInstance() );

        Map<TrackedEntityAttribute, Boolean> mandatoryMap = Maps.newHashMap();
        Map<String, String> attributeValueMap = Maps.newHashMap();

        for ( ProgramTrackedEntityAttribute programTrackedEntityAttribute : program.getProgramAttributes() )
        {
            mandatoryMap.put( programTrackedEntityAttribute.getAttribute(), programTrackedEntityAttribute.isMandatory() );
        }

        // ignore attributes which do not belong to this program
        trackedEntityInstance.getTrackedEntityAttributeValues().stream().
            filter( value -> mandatoryMap.containsKey( value.getAttribute() ) ).
            forEach( value -> attributeValueMap.put( value.getAttribute().getUid(), value.getValue() ) );

        for ( Attribute attribute : enrollment.getAttributes() )
        {
            attributeValueMap.put( attribute.getAttribute(), attribute.getValue() );
            importConflicts.addAll( validateAttributeType( attribute, importOptions ) );
        }

        TrackedEntityInstance instance = trackedEntityInstanceService.getTrackedEntityInstance( enrollment.getTrackedEntityInstance() );

        for ( TrackedEntityAttribute trackedEntityAttribute : mandatoryMap.keySet() )
        {
            Boolean mandatory = mandatoryMap.get( trackedEntityAttribute );

            if ( mandatory && !attributeValueMap.containsKey( trackedEntityAttribute.getUid() ) )
            {
                importConflicts.add( new ImportConflict( "Attribute.attribute", "Missing mandatory attribute "
                    + trackedEntityAttribute.getUid() ) );
                continue;
            }

            if ( trackedEntityAttribute.isUnique() )
            {
                OrganisationUnit organisationUnit = manager.get( OrganisationUnit.class, instance.getOrgUnit() );

                importConflicts.addAll( checkScope( trackedEntityInstance, trackedEntityAttribute,
                    attributeValueMap.get( trackedEntityAttribute.getUid() ), organisationUnit, program ) );
            }

            attributeValueMap.remove( trackedEntityAttribute.getUid() );
        }

        if ( !attributeValueMap.isEmpty() )
        {
            importConflicts.add( new ImportConflict( "Attribute.attribute",
                "Only program attributes is allowed for enrollment " + attributeValueMap ) );
        }

        if ( !program.getSelectEnrollmentDatesInFuture() )
        {
            if ( Objects.nonNull( enrollment.getEnrollmentDate() ) && enrollment.getEnrollmentDate().after( new Date() ) )
            {
                importConflicts.add( new ImportConflict( "Enrollment.date", "Enrollment Date can't be future date :" + enrollment
                    .getEnrollmentDate() ) );
            }
        }

        if ( !program.getSelectIncidentDatesInFuture() )
        {
            if ( Objects.nonNull( enrollment.getIncidentDate() ) && enrollment.getIncidentDate().after( new Date() ) )
            {
                importConflicts.add( new ImportConflict( "Enrollment.incidentDate", "Incident Date can't be future date :" + enrollment
                    .getIncidentDate() ) );
            }
        }

        return importConflicts;
    }

    private List<ImportConflict> checkScope( org.hisp.dhis.trackedentity.TrackedEntityInstance trackedEntityInstance,
        TrackedEntityAttribute trackedEntityAttribute, String value, OrganisationUnit organisationUnit, Program program )
    {
        List<ImportConflict> importConflicts = new ArrayList<>();

        if ( trackedEntityAttribute == null || value == null )
        {
            return importConflicts;
        }

        String errorMessage = trackedEntityAttributeService.validateScope( trackedEntityAttribute, value, trackedEntityInstance,
            organisationUnit, program );

        if ( errorMessage != null )
        {
            importConflicts.add( new ImportConflict( "Attribute.value", errorMessage ) );
        }

        return importConflicts;
    }

    private void updateAttributeValues( Enrollment enrollment, ImportOptions importOptions )
    {
        org.hisp.dhis.trackedentity.TrackedEntityInstance trackedEntityInstance = teiService.
            getTrackedEntityInstance( enrollment.getTrackedEntityInstance() );
        Map<String, String> attributeValueMap = Maps.newHashMap();

        for ( Attribute attribute : enrollment.getAttributes() )
        {
            attributeValueMap.put( attribute.getAttribute(), attribute.getValue() );
        }

        trackedEntityInstance.getTrackedEntityAttributeValues().stream().
            filter( value -> attributeValueMap.containsKey( value.getAttribute().getUid() ) ).
            forEach( value ->
            {
                String newValue = attributeValueMap.get( value.getAttribute().getUid() );
                value.setValue( newValue );

                trackedEntityAttributeValueService.updateTrackedEntityAttributeValue( value );

                attributeValueMap.remove( value.getAttribute().getUid() );
            } );

        for ( String key : attributeValueMap.keySet() )
        {
            TrackedEntityAttribute attribute = getTrackedEntityAttribute( importOptions.getIdSchemes(), key );

            if ( attribute != null )
            {
                TrackedEntityAttributeValue value = new TrackedEntityAttributeValue();
                value.setValue( attributeValueMap.get( key ) );
                value.setAttribute( attribute );

                trackedEntityAttributeValueService.addTrackedEntityAttributeValue( value );
                trackedEntityInstance.addAttributeValue( value );
            }
        }
    }

    private org.hisp.dhis.trackedentity.TrackedEntityInstance getTrackedEntityInstance( String teiUID )
    {
        org.hisp.dhis.trackedentity.TrackedEntityInstance entityInstance = teiService.
            getTrackedEntityInstance( teiUID );

        if ( entityInstance == null )
        {
            throw new InvalidIdentifierReferenceException( "TrackedEntityInstance does not exist." );
        }

        return entityInstance;
    }

    private List<ImportConflict> validateAttributeType( Attribute attribute, ImportOptions importOptions )
    {
        List<ImportConflict> importConflicts = Lists.newArrayList();
        TrackedEntityAttribute teAttribute = getTrackedEntityAttribute( importOptions.getIdSchemes(), attribute.getAttribute() );

        if ( teAttribute == null )
        {
            importConflicts.add( new ImportConflict( "Attribute.attribute", "Does not point to a valid attribute." ) );
            return importConflicts;
        }

        String errorMessage = trackedEntityAttributeService.validateValueType( teAttribute, attribute.getValue() );

        if ( errorMessage != null )
        {
            importConflicts.add( new ImportConflict( "Attribute.value", errorMessage ) );
        }

        return importConflicts;
    }

    private void saveTrackedEntityComment( ProgramInstance programInstance, Enrollment enrollment )
    {
        String storedBy = currentUserService.getCurrentUsername();

        for ( Note note : enrollment.getNotes() )
        {
            TrackedEntityComment comment = new TrackedEntityComment();
            comment.setCreator( storedBy );
            comment.setCreatedDate( new Date() );
            comment.setCommentText( note.getValue() );

            commentService.addTrackedEntityComment( comment );

            programInstance.getComments().add( comment );

            programInstanceService.updateProgramInstance( programInstance );
        }
    }

    private OrganisationUnit getOrganisationUnit( IdSchemes idSchemes, String id )
    {
        return organisationUnitCache.get( id, new IdentifiableObjectCallable<>( manager, OrganisationUnit.class, idSchemes.getOrgUnitIdScheme(), id ) );
    }

    private Program getProgram( IdSchemes idSchemes, String id )
    {
        return programCache.get( id, new IdentifiableObjectCallable<>( manager, Program.class, idSchemes.getProgramIdScheme(), id ) );
    }

    private TrackedEntityAttribute getTrackedEntityAttribute( IdSchemes idSchemes, String id )
    {
        return trackedEntityAttributeCache.get( id, new IdentifiableObjectCallable<>( manager, TrackedEntityAttribute.class, idSchemes.getTrackedEntityAttributeIdScheme(), id ) );
    }

    private void clearSession()
    {
        organisationUnitCache.clear();
        programCache.clear();
        trackedEntityAttributeCache.clear();

        dbmsManager.clearSession();
    }

    private void updateDateFields( Enrollment enrollment, ProgramInstance programInstance )
    {
        programInstance.setAutoFields();

        Date createdAtClient = DateUtils.parseDate( enrollment.getCreatedAtClient() );

        if ( createdAtClient != null )
        {
            programInstance.setCreatedAtClient( createdAtClient );
        }

        String lastUpdatedAtClient = enrollment.getLastUpdatedAtClient();

        if ( lastUpdatedAtClient != null )
        {
            programInstance.setLastUpdatedAtClient( DateUtils.parseDate( lastUpdatedAtClient ) );
        }
    }

    protected ImportOptions updateImportOptions( ImportOptions importOptions )
    {
        if ( importOptions == null )
        {
            importOptions = new ImportOptions();
        }

        if ( importOptions.getUser() == null )
        {
            importOptions.setUser( currentUserService.getCurrentUser() );
        }

        return importOptions;
    }
}<|MERGE_RESOLUTION|>--- conflicted
+++ resolved
@@ -505,7 +505,7 @@
             {
                 importSummary.setStatus( ImportStatus.ERROR );
                 importSummary.setDescription( "TrackedEntityInstance " + entityInstance.getUid()
-                    + " already has a completed enrollment in program " + program.getUid() + 
+                    + " already has a completed enrollment in program " + program.getUid() +
                     ", and this program only allows enrolling one time" );
                 importSummary.incrementIgnored();
 
@@ -570,12 +570,8 @@
 
         if ( programInstance == null )
         {
-<<<<<<< HEAD
             return new ImportSummary( ImportStatus.ERROR, "ID " + enrollment.getEnrollment() + " doesn't point to a valid enrollment." )
                 .incrementIgnored();
-=======
-            return new ImportSummary( ImportStatus.ERROR, "ID " + enrollment.getEnrollment() + " doesn't point to a valid enrollment" ).incrementIgnored();
->>>>>>> 74af5234
         }
 
         if ( !errors.isEmpty() )
