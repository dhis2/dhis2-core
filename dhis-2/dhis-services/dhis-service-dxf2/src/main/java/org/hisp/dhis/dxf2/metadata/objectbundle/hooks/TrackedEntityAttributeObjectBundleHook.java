/*
 * Copyright (c) 2004-2022, University of Oslo
 * All rights reserved.
 *
 * Redistribution and use in source and binary forms, with or without
 * modification, are permitted provided that the following conditions are met:
 *
 * 1. Redistributions of source code must retain the above copyright notice, this
 * list of conditions and the following disclaimer.
 *
 * 2. Redistributions in binary form must reproduce the above copyright notice,
 * this list of conditions and the following disclaimer in the documentation
 * and/or other materials provided with the distribution.
 *
 * 3. Neither the name of the copyright holder nor the names of its contributors 
 * may be used to endorse or promote products derived from this software without
 * specific prior written permission.
 *
 * THIS SOFTWARE IS PROVIDED BY THE COPYRIGHT HOLDERS AND CONTRIBUTORS "AS IS" AND
 * ANY EXPRESS OR IMPLIED WARRANTIES, INCLUDING, BUT NOT LIMITED TO, THE IMPLIED
 * WARRANTIES OF MERCHANTABILITY AND FITNESS FOR A PARTICULAR PURPOSE ARE
 * DISCLAIMED. IN NO EVENT SHALL THE COPYRIGHT OWNER OR CONTRIBUTORS BE LIABLE FOR
 * ANY DIRECT, INDIRECT, INCIDENTAL, SPECIAL, EXEMPLARY, OR CONSEQUENTIAL DAMAGES
 * (INCLUDING, BUT NOT LIMITED TO, PROCUREMENT OF SUBSTITUTE GOODS OR SERVICES;
 * LOSS OF USE, DATA, OR PROFITS; OR BUSINESS INTERRUPTION) HOWEVER CAUSED AND ON
 * ANY THEORY OF LIABILITY, WHETHER IN CONTRACT, STRICT LIABILITY, OR TORT
 * (INCLUDING NEGLIGENCE OR OTHERWISE) ARISING IN ANY WAY OUT OF THE USE OF THIS
 * SOFTWARE, EVEN IF ADVISED OF THE POSSIBILITY OF SUCH DAMAGE.
 */
package org.hisp.dhis.dxf2.metadata.objectbundle.hooks;

import static org.hisp.dhis.common.QueryOperator.getTrackerOperators;

import java.util.function.Consumer;
import java.util.stream.Collectors;
import org.hisp.dhis.common.Objects;
import org.hisp.dhis.common.QueryOperator;
import org.hisp.dhis.common.ValueType;
import org.hisp.dhis.dxf2.metadata.objectbundle.ObjectBundle;
import org.hisp.dhis.feedback.ErrorCode;
import org.hisp.dhis.feedback.ErrorReport;
import org.hisp.dhis.textpattern.TextPattern;
import org.hisp.dhis.textpattern.TextPatternParser;
import org.hisp.dhis.textpattern.TextPatternValidationUtils;
import org.hisp.dhis.trackedentity.TrackedEntityAttribute;
import org.springframework.stereotype.Component;

@Component("org.hisp.dhis.dxf2.metadata.objectbundle.hooks.TrackedEntityAttributeObjectBundleHook")
public class TrackedEntityAttributeObjectBundleHook
    extends AbstractObjectBundleHook<TrackedEntityAttribute> {

  /**
   * Validate that the RenderType (if any) conforms to the constraints of ValueType or OptionSet.
   */
  @Override
  public void validate(
      TrackedEntityAttribute attr, ObjectBundle bundle, Consumer<ErrorReport> addReports) {
    if (attr.isGenerated() && !attr.getValueType().equals(ValueType.TEXT)) {
      addReports.accept(
          new ErrorReport(
              TrackedEntityAttribute.class, ErrorCode.E4010, "generated", attr.getValueType()));
    }

    textPatternValid(attr, addReports);

    if (attr.getFieldMask() != null) {
      try {
        TextPatternParser.parse("\"" + attr.getFieldMask() + "\"");
      } catch (TextPatternParser.TextPatternParsingException e) {
        addReports.accept(
            new ErrorReport(
                TrackedEntityAttribute.class,
                ErrorCode.E4019,
                attr.getFieldMask(),
                "Not a valid TextPattern 'TEXT' segment."));
      }
    }

<<<<<<< HEAD
    if (attr.getAllowedSearchOperators() == null || attr.getAllowedSearchOperators().isEmpty()) {
      attr.setAllowedSearchOperators(QueryOperator.getTrackerOperators());
    } else {
      attr.setAllowedSearchOperators(
          attr.getAllowedSearchOperators().stream()
              .map(QueryOperator::mapToTrackerQueryOperator)
              .collect(Collectors.toSet()));
    }
=======
    if (attr.getPreferredSearchOperator() != null
        && !getTrackerOperators().contains(attr.getPreferredSearchOperator())) {
      addReports.accept(
          new ErrorReport(
              TrackedEntityAttribute.class,
              ErrorCode.E4081,
              attr.getPreferredSearchOperator(),
              getTrackerOperators()));
    }

    // TODO(tracker) Validate the preferred operator is part of the allowed operators
>>>>>>> 8e7173a8
  }

  @Override
  public void postCreate(TrackedEntityAttribute persistedObject, ObjectBundle bundle) {
    updateTextPattern(persistedObject);
  }

  @Override
  public void postUpdate(TrackedEntityAttribute persistedObject, ObjectBundle bundle) {
    updateTextPattern(persistedObject);
  }

  private void updateTextPattern(TrackedEntityAttribute attr) {
    if (attr.isGenerated()) {
      try {
        TextPattern textPattern = TextPatternParser.parse(attr.getPattern());
        textPattern.setOwnerObject(Objects.TRACKEDENTITYATTRIBUTE);
        textPattern.setOwnerUid(attr.getUid());
        attr.setTextPattern(textPattern);
      } catch (TextPatternParser.TextPatternParsingException e) {
        e.printStackTrace();
      }
    }
  }

  private void textPatternValid(TrackedEntityAttribute attr, Consumer<ErrorReport> addReports) {
    if (attr.isGenerated()) {
      try {
        TextPattern tp = TextPatternParser.parse(attr.getPattern());

        long generatedSegments =
            tp.getSegments().stream().filter((s) -> s.getMethod().isGenerated()).count();

        if (generatedSegments != 1) {
          addReports.accept(new ErrorReport(TrackedEntityAttribute.class, ErrorCode.E4021));
        }

        if (!TextPatternValidationUtils.validateValueType(tp, attr.getValueType())) {
          addReports.accept(
              new ErrorReport(
                  TrackedEntityAttribute.class,
                  ErrorCode.E4022,
                  attr.getPattern(),
                  attr.getValueType().name()));
        }
      } catch (TextPatternParser.TextPatternParsingException e) {
        addReports.accept(
            new ErrorReport(
                TrackedEntityAttribute.class, ErrorCode.E4019, attr.getPattern(), e.getMessage()));
      }
    }
  }
}<|MERGE_RESOLUTION|>--- conflicted
+++ resolved
@@ -75,17 +75,17 @@
                 "Not a valid TextPattern 'TEXT' segment."));
       }
     }
+    // TODO(tracker) Validate the preferred operator is part of the allowed operators
 
-<<<<<<< HEAD
     if (attr.getAllowedSearchOperators() == null || attr.getAllowedSearchOperators().isEmpty()) {
-      attr.setAllowedSearchOperators(QueryOperator.getTrackerOperators());
+      attr.setAllowedSearchOperators(getTrackerOperators());
     } else {
       attr.setAllowedSearchOperators(
           attr.getAllowedSearchOperators().stream()
               .map(QueryOperator::mapToTrackerQueryOperator)
               .collect(Collectors.toSet()));
     }
-=======
+
     if (attr.getPreferredSearchOperator() != null
         && !getTrackerOperators().contains(attr.getPreferredSearchOperator())) {
       addReports.accept(
@@ -95,9 +95,6 @@
               attr.getPreferredSearchOperator(),
               getTrackerOperators()));
     }
-
-    // TODO(tracker) Validate the preferred operator is part of the allowed operators
->>>>>>> 8e7173a8
   }
 
   @Override
