--- conflicted
+++ resolved
@@ -28,42 +28,28 @@
  * SOFTWARE, EVEN IF ADVISED OF THE POSSIBILITY OF SUCH DAMAGE.
  */
 
-import static com.google.common.base.Preconditions.checkNotNull;
-import static org.apache.commons.collections4.CollectionUtils.isNotEmpty;
-
-import java.util.ArrayList;
-import java.util.HashMap;
-import java.util.List;
-import java.util.Map;
-import java.util.Optional;
-import java.util.stream.Collectors;
-
-<<<<<<< HEAD
 import lombok.RequiredArgsConstructor;
+import lombok.extern.slf4j.Slf4j;
 import org.hisp.dhis.common.IdentifiableObjectManager;
-=======
->>>>>>> d9914bcc
 import org.hisp.dhis.dxf2.events.event.Event;
 import org.hisp.dhis.dxf2.events.event.EventCommentStore;
 import org.hisp.dhis.dxf2.events.event.EventStore;
 import org.hisp.dhis.dxf2.events.importer.context.WorkContext;
 import org.hisp.dhis.dxf2.events.importer.mapper.ProgramStageInstanceMapper;
 import org.hisp.dhis.program.ProgramStageInstance;
-<<<<<<< HEAD
-import org.hisp.dhis.trackedentity.TrackedEntityInstance;
-=======
->>>>>>> d9914bcc
 import org.springframework.stereotype.Service;
 import org.springframework.transaction.annotation.Transactional;
 
-import lombok.extern.slf4j.Slf4j;
+import java.util.*;
+import java.util.stream.Collectors;
+
+import static org.apache.commons.collections4.CollectionUtils.isNotEmpty;
 
 /**
  * @author Luciano Fiandesio
  */
 @Service
 @Slf4j
-<<<<<<< HEAD
 @RequiredArgsConstructor
 public class  DefaultEventPersistenceService
     implements
@@ -72,18 +58,6 @@
     private final EventStore jdbcEventStore;
     private final EventCommentStore jdbcEventCommentStore;
     private final IdentifiableObjectManager manager;
-=======
-public class DefaultEventPersistenceService implements EventPersistenceService
-{
-    private final EventStore jdbcEventStore;
-
-    public DefaultEventPersistenceService( EventStore jdbcEventStore )
-    {
-        checkNotNull( jdbcEventStore );
-
-        this.jdbcEventStore = jdbcEventStore;
-    }
->>>>>>> d9914bcc
 
     @Override
     @Transactional
