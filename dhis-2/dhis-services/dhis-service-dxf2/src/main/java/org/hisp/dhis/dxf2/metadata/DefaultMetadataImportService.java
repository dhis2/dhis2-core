package org.hisp.dhis.dxf2.metadata;

    /*
     * Copyright (c) 2004-2017, University of Oslo
     * All rights reserved.
     *
     * Redistribution and use in source and binary forms, with or without
     * modification, are permitted provided that the following conditions are met:
     * Redistributions of source code must retain the above copyright notice, this
     * list of conditions and the following disclaimer.
     *
     * Redistributions in binary form must reproduce the above copyright notice,
     * this list of conditions and the following disclaimer in the documentation
     * and/or other materials provided with the distribution.
     * Neither the name of the HISP project nor the names of its contributors may
     * be used to endorse or promote products derived from this software without
     * specific prior written permission.
     *
     * THIS SOFTWARE IS PROVIDED BY THE COPYRIGHT HOLDERS AND CONTRIBUTORS "AS IS" AND
     * ANY EXPRESS OR IMPLIED WARRANTIES, INCLUDING, BUT NOT LIMITED TO, THE IMPLIED
     * WARRANTIES OF MERCHANTABILITY AND FITNESS FOR A PARTICULAR PURPOSE ARE
     * DISCLAIMED. IN NO EVENT SHALL THE COPYRIGHT OWNER OR CONTRIBUTORS BE LIABLE FOR
     * ANY DIRECT, INDIRECT, INCIDENTAL, SPECIAL, EXEMPLARY, OR CONSEQUENTIAL DAMAGES
     * (INCLUDING, BUT NOT LIMITED TO, PROCUREMENT OF SUBSTITUTE GOODS OR SERVICES;
     * LOSS OF USE, DATA, OR PROFITS; OR BUSINESS INTERRUPTION) HOWEVER CAUSED AND ON
     * ANY THEORY OF LIABILITY, WHETHER IN CONTRACT, STRICT LIABILITY, OR TORT
     * (INCLUDING NEGLIGENCE OR OTHERWISE) ARISING IN ANY WAY OUT OF THE USE OF THIS
     * SOFTWARE, EVEN IF ADVISED OF THE POSSIBILITY OF SUCH DAMAGE.
     */

import com.google.api.client.util.Lists;
import com.google.common.base.Enums;
import org.apache.commons.logging.Log;
import org.apache.commons.logging.LogFactory;
import org.hisp.dhis.common.BaseIdentifiableObject;
import org.hisp.dhis.common.IdentifiableObject;
import org.hisp.dhis.common.IdentifiableObjectManager;
import org.hisp.dhis.common.MergeMode;
import org.hisp.dhis.commons.timer.SystemTimer;
import org.hisp.dhis.commons.timer.Timer;
import org.hisp.dhis.dxf2.metadata.feedback.ImportReport;
import org.hisp.dhis.dxf2.metadata.feedback.ImportReportMode;
import org.hisp.dhis.dxf2.metadata.objectbundle.ObjectBundle;
import org.hisp.dhis.dxf2.metadata.objectbundle.ObjectBundleMode;
import org.hisp.dhis.dxf2.metadata.objectbundle.ObjectBundleParams;
import org.hisp.dhis.dxf2.metadata.objectbundle.ObjectBundleService;
import org.hisp.dhis.dxf2.metadata.objectbundle.ObjectBundleValidationService;
import org.hisp.dhis.dxf2.metadata.objectbundle.feedback.ObjectBundleCommitReport;
import org.hisp.dhis.dxf2.metadata.objectbundle.feedback.ObjectBundleValidationReport;
import org.hisp.dhis.feedback.Status;
import org.hisp.dhis.feedback.TypeReport;
import org.hisp.dhis.importexport.ImportStrategy;
import org.hisp.dhis.preheat.PreheatIdentifier;
import org.hisp.dhis.preheat.PreheatMode;
import org.hisp.dhis.scheduling.JobId;
import org.hisp.dhis.scheduling.JobType;
import org.hisp.dhis.security.acl.AclService;
import org.hisp.dhis.system.notification.NotificationLevel;
import org.hisp.dhis.system.notification.Notifier;
import org.hisp.dhis.user.CurrentUserService;
<<<<<<< HEAD
import org.hisp.dhis.user.UserAccess;
import org.hisp.dhis.user.UserGroupAccess;
=======
import org.hisp.dhis.user.User;
>>>>>>> d23c9f57
import org.springframework.beans.factory.annotation.Autowired;
import org.springframework.stereotype.Component;
import org.springframework.transaction.annotation.Transactional;
import org.springframework.util.StringUtils;

import java.util.HashSet;
import java.util.List;
import java.util.Map;
import java.util.Set;

/**
 * @author Morten Olav Hansen <mortenoh@gmail.com>
 */
@Component
@Transactional
public class DefaultMetadataImportService implements MetadataImportService
{
    private static final Log log = LogFactory.getLog( DefaultMetadataImportService.class );

    @Autowired
    private CurrentUserService currentUserService;

    @Autowired
    private ObjectBundleService objectBundleService;

    @Autowired
    private ObjectBundleValidationService objectBundleValidationService;

    @Autowired
    private IdentifiableObjectManager manager;

    @Autowired
    private AclService aclService;

    @Autowired
    private Notifier notifier;

    @Autowired
    private IdentifiableObjectManager objectManager;

    @Override
    public ImportReport importMetadata( MetadataImportParams params )
    {
        Timer timer = new SystemTimer().start();

        ImportReport importReport = new ImportReport();
        importReport.setImportParams( params );
        importReport.setStatus( Status.OK );

        if ( params.getUser() == null )
        {
            params.setUser( currentUserService.getCurrentUser() );
        }

        if ( params.getUserOverrideMode() == UserOverrideMode.CURRENT )
        {
            params.setOverrideUser( currentUserService.getCurrentUser() );
        }

        String message = "(" + params.getUsername() + ") Import:Start";
        log.info( message );

        if ( params.hasJobId() )
        {
            notifier.notify( params.getJobId(), message );
        }

        ObjectBundleParams bundleParams = params.toObjectBundleParams();
        ObjectBundle bundle = objectBundleService.create( bundleParams );

        prepareBundle( bundle, bundleParams );

        ObjectBundleValidationReport validationReport = objectBundleValidationService.validate( bundle );
        importReport.addTypeReports( validationReport.getTypeReportMap() );

        if ( !(!validationReport.getErrorReports().isEmpty() && AtomicMode.ALL == bundle.getAtomicMode()) )
        {
            Timer commitTimer = new SystemTimer().start();

            ObjectBundleCommitReport commitReport = objectBundleService.commit( bundle );
            importReport.addTypeReports( commitReport.getTypeReportMap() );

            if ( !importReport.getErrorReports().isEmpty() )
            {
                importReport.setStatus( Status.WARNING );
            }

            log.info( "(" + bundle.getUsername() + ") Import:Commit took " + commitTimer.toString() );
        }
        else
        {
            importReport.getStats().ignored();
            importReport.getTypeReports().forEach( tr -> tr.getStats().ignored() );

            importReport.setStatus( Status.ERROR );
        }

        message = "(" + bundle.getUsername() + ") Import:Done took " + timer.toString();

        log.info( message );

        if ( bundle.hasJobId() )
        {
            notifier.notify( bundle.getJobId(), NotificationLevel.INFO, message, true )
                .addTaskSummary( bundle.getJobId(), importReport );
        }

        if ( ObjectBundleMode.VALIDATE == params.getImportMode() )
        {
            return importReport;
        }

        Lists.newArrayList( importReport.getTypeReportMap().keySet() ).forEach( typeReportKey ->
        {
            if ( importReport.getTypeReportMap().get( typeReportKey ).getStats().getTotal() == 0 )
            {
                importReport.getTypeReportMap().remove( typeReportKey );
                return;
            }

            TypeReport typeReport = importReport.getTypeReportMap().get( typeReportKey );

            if ( ImportReportMode.ERRORS == params.getImportReportMode() )
            {
                Lists.newArrayList( typeReport.getObjectReportMap().keySet() ).forEach( objectReportKey ->
                {
                    if ( typeReport.getObjectReportMap().get( objectReportKey ).getErrorReportsByCode().isEmpty() )
                    {
                        typeReport.getObjectReportMap().remove( objectReportKey );
                    }
                } );
            }

            if ( ImportReportMode.DEBUG != params.getImportReportMode() )
            {
                typeReport.getObjectReports().forEach( objectReport -> objectReport.setDisplayName( null ) );
            }
        } );

        return importReport;
    }

    @Override
    public MetadataImportParams getParamsFromMap( Map<String, List<String>> parameters )
    {
        MetadataImportParams params = new MetadataImportParams();

        if ( params.getUser() == null )
        {
            params.setUser( currentUserService.getCurrentUser() );
        }

        params.setSkipSharing( getBooleanWithDefault( parameters, "skipSharing", false ) );
        params.setSkipValidation( getBooleanWithDefault( parameters, "skipValidation", false ) );
        params.setUserOverrideMode( getEnumWithDefault( UserOverrideMode.class, parameters, "userOverrideMode", UserOverrideMode.NONE ) );
        params.setImportMode( getEnumWithDefault( ObjectBundleMode.class, parameters, "importMode", ObjectBundleMode.COMMIT ) );
        params.setPreheatMode( getEnumWithDefault( PreheatMode.class, parameters, "preheatMode", PreheatMode.REFERENCE ) );
        params.setIdentifier( getEnumWithDefault( PreheatIdentifier.class, parameters, "identifier", PreheatIdentifier.UID ) );
        params.setImportStrategy( getEnumWithDefault( ImportStrategy.class, parameters, "importStrategy", ImportStrategy.CREATE_AND_UPDATE ) );
        params.setAtomicMode( getEnumWithDefault( AtomicMode.class, parameters, "atomicMode", AtomicMode.ALL ) );
        params.setMergeMode( getEnumWithDefault( MergeMode.class, parameters, "mergeMode", MergeMode.REPLACE ) );
        params.setFlushMode( getEnumWithDefault( FlushMode.class, parameters, "flushMode", FlushMode.AUTO ) );
        params.setImportReportMode( getEnumWithDefault( ImportReportMode.class, parameters, "importReportMode", ImportReportMode.ERRORS ) );

        if ( getBooleanWithDefault( parameters, "async", false ) )
        {
            JobId jobId = new JobId( JobType.METADATA_IMPORT, params.getUser().getUid() );
            notifier.clear( jobId );
            params.setJobId( jobId );
        }

        if ( params.getUserOverrideMode() == UserOverrideMode.SELECTED )
        {
            User overrideUser = null;

            if ( parameters.containsKey( "overrideUser" ) )
            {
                List<String> overrideUsers = parameters.get( "overrideUser" );
                overrideUser = manager.get( User.class, overrideUsers.get( 0 ) );
            }

            if ( overrideUser == null )
            {
                throw new MetadataImportException( "UserOverrideMode.SELECTED is enabled, but overrideUser parameter does not point to a valid user." );
            }
        }

        return params;
    }

    //-----------------------------------------------------------------------------------
    // Utility Methods
    //-----------------------------------------------------------------------------------

    private boolean getBooleanWithDefault( Map<String, List<String>> parameters, String key, boolean defaultValue )
    {
        if ( parameters == null || parameters.get( key ) == null || parameters.get( key ).isEmpty() )
        {
            return defaultValue;
        }

        String value = String.valueOf( parameters.get( key ).get( 0 ) );

        return "true".equals( value.toLowerCase() );
    }

    private <T extends Enum<T>> T getEnumWithDefault( Class<T> enumKlass, Map<String, List<String>> parameters, String key, T defaultValue )
    {
        if ( parameters == null || parameters.get( key ) == null || parameters.get( key ).isEmpty() )
        {
            return defaultValue;
        }

        String value = String.valueOf( parameters.get( key ).get( 0 ) );

        return Enums.getIfPresent( enumKlass, value ).or( defaultValue );
    }

    private void prepareBundle( ObjectBundle bundle, ObjectBundleParams params )
    {
        if ( bundle.getUser() == null )
        {
            return;
        }

        for ( Class<? extends IdentifiableObject> klass : bundle.getObjectMap().keySet() )
        {
            bundle.getObjectMap().get( klass ).forEach( o -> prepareObject( (BaseIdentifiableObject) o, bundle, params ) );
        }
    }

    private void prepareObject( BaseIdentifiableObject object, ObjectBundle bundle, ObjectBundleParams params )
    {
        if ( StringUtils.isEmpty( object.getPublicAccess() ) )
        {
            aclService.resetSharing( object, bundle.getUser() );
        }

<<<<<<< HEAD
        if ( object.getUser() == null || objectManager.get( object.getUser().getUid() ) == null )
        {
            object.setUser( bundle.getUser() );
        }

        object.setUserAccesses( prepareUserAccess( object ) );

        object.setUserGroupAccesses( prepareUserGroupAccesses( object ) );
=======
        if ( object.getUser() == null ) object.setUser( bundle.getUser() );
        if ( object.getUserGroupAccesses() == null ) object.setUserGroupAccesses( new HashSet<>() );
        if ( object.getUserAccesses() == null ) object.setUserAccesses( new HashSet<>() );
>>>>>>> d23c9f57

        object.setLastUpdatedBy( bundle.getUser() );
    }

    private Set<UserAccess> prepareUserAccess( BaseIdentifiableObject object )
    {
        Set<UserAccess> userAccesses = object.getUserAccesses();

        if ( userAccesses == null )
        {
            return new HashSet<>();
        }

        Set<UserAccess> returnUserAccess = new HashSet<>();

        userAccesses.forEach( ua -> {
            UserAccess persisted = objectManager.get( ua.getUid() );

            if ( persisted != null )
            {
                returnUserAccess.add( persisted );
            }
        } );

        return returnUserAccess;
    }

    private Set<UserGroupAccess> prepareUserGroupAccesses( BaseIdentifiableObject object )
    {
        Set<UserGroupAccess> userGroupAccesses = object.getUserGroupAccesses();

        if ( userGroupAccesses == null )
        {
            return new HashSet<>();
        }

        Set<UserGroupAccess> returnUserGroupAccess = new HashSet<>();

        userGroupAccesses.forEach( uga -> {
            UserGroupAccess persisted = objectManager.get( uga.getUid() );

            if ( persisted != null )
            {
                returnUserGroupAccess.add( persisted );
            }
        } );

        return returnUserGroupAccess;
    }
}<|MERGE_RESOLUTION|>--- conflicted
+++ resolved
@@ -58,12 +58,9 @@
 import org.hisp.dhis.system.notification.NotificationLevel;
 import org.hisp.dhis.system.notification.Notifier;
 import org.hisp.dhis.user.CurrentUserService;
-<<<<<<< HEAD
+import org.hisp.dhis.user.User;
 import org.hisp.dhis.user.UserAccess;
 import org.hisp.dhis.user.UserGroupAccess;
-=======
-import org.hisp.dhis.user.User;
->>>>>>> d23c9f57
 import org.springframework.beans.factory.annotation.Autowired;
 import org.springframework.stereotype.Component;
 import org.springframework.transaction.annotation.Transactional;
@@ -302,7 +299,6 @@
             aclService.resetSharing( object, bundle.getUser() );
         }
 
-<<<<<<< HEAD
         if ( object.getUser() == null || objectManager.get( object.getUser().getUid() ) == null )
         {
             object.setUser( bundle.getUser() );
@@ -311,11 +307,6 @@
         object.setUserAccesses( prepareUserAccess( object ) );
 
         object.setUserGroupAccesses( prepareUserGroupAccesses( object ) );
-=======
-        if ( object.getUser() == null ) object.setUser( bundle.getUser() );
-        if ( object.getUserGroupAccesses() == null ) object.setUserGroupAccesses( new HashSet<>() );
-        if ( object.getUserAccesses() == null ) object.setUserAccesses( new HashSet<>() );
->>>>>>> d23c9f57
 
         object.setLastUpdatedBy( bundle.getUser() );
     }
