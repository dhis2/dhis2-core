--- conflicted
+++ resolved
@@ -65,11 +65,8 @@
 
     private final SchedulingManager schedulingManager;
 
-<<<<<<< HEAD
     private final JobService jobService;
 
-=======
->>>>>>> ac317c50
     @Override
     public void validate( JobConfiguration jobConfiguration, ObjectBundle bundle, Consumer<ErrorReport> addReports )
     {
@@ -113,22 +110,14 @@
 
         setDefaultJobParameters( newObject );
 
-<<<<<<< HEAD
-        schedulingManager.stop( (JobConfiguration) persistedObject );
-=======
-        schedulingManager.stopJob( persObject );
->>>>>>> ac317c50
+        schedulingManager.stop( persObject );
     }
 
     @Override
     public void preDelete( JobConfiguration persistedObject, ObjectBundle bundle )
     {
 
-<<<<<<< HEAD
-        schedulingManager.stop( (JobConfiguration) persistedObject );
-=======
-        schedulingManager.stopJob( persistedObject );
->>>>>>> ac317c50
+        schedulingManager.stop( persistedObject );
         sessionFactory.getCurrentSession().delete( persistedObject );
     }
 
