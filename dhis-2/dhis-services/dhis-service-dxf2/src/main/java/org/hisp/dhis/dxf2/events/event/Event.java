package org.hisp.dhis.dxf2.events.event;

/*
 * Copyright (c) 2004-2020, University of Oslo
 * All rights reserved.
 *
 * Redistribution and use in source and binary forms, with or without
 * modification, are permitted provided that the following conditions are met:
 * Redistributions of source code must retain the above copyright notice, this
 * list of conditions and the following disclaimer.
 *
 * Redistributions in binary form must reproduce the above copyright notice,
 * this list of conditions and the following disclaimer in the documentation
 * and/or other materials provided with the distribution.
 * Neither the name of the HISP project nor the names of its contributors may
 * be used to endorse or promote products derived from this software without
 * specific prior written permission.
 *
 * THIS SOFTWARE IS PROVIDED BY THE COPYRIGHT HOLDERS AND CONTRIBUTORS "AS IS" AND
 * ANY EXPRESS OR IMPLIED WARRANTIES, INCLUDING, BUT NOT LIMITED TO, THE IMPLIED
 * WARRANTIES OF MERCHANTABILITY AND FITNESS FOR A PARTICULAR PURPOSE ARE
 * DISCLAIMED. IN NO EVENT SHALL THE COPYRIGHT OWNER OR CONTRIBUTORS BE LIABLE FOR
 * ANY DIRECT, INDIRECT, INCIDENTAL, SPECIAL, EXEMPLARY, OR CONSEQUENTIAL DAMAGES
 * (INCLUDING, BUT NOT LIMITED TO, PROCUREMENT OF SUBSTITUTE GOODS OR SERVICES;
 * LOSS OF USE, DATA, OR PROFITS; OR BUSINESS INTERRUPTION) HOWEVER CAUSED AND ON
 * ANY THEORY OF LIABILITY, WHETHER IN CONTRACT, STRICT LIABILITY, OR TORT
 * (INCLUDING NEGLIGENCE OR OTHERWISE) ARISING IN ANY WAY OUT OF THE USE OF THIS
 * SOFTWARE, EVEN IF ADVISED OF THE POSSIBILITY OF SUCH DAMAGE.
 */

import java.util.ArrayList;
import java.util.HashSet;
import java.util.List;
import java.util.Set;

import org.hisp.dhis.common.BaseLinkableObject;
import org.hisp.dhis.common.DxfNamespaces;
import org.hisp.dhis.dxf2.events.enrollment.EnrollmentStatus;
import org.hisp.dhis.dxf2.events.trackedentity.Relationship;
import org.hisp.dhis.event.EventStatus;

import com.fasterxml.jackson.annotation.JsonIgnore;
import com.fasterxml.jackson.annotation.JsonProperty;
import com.fasterxml.jackson.dataformat.xml.annotation.JacksonXmlElementWrapper;
import com.fasterxml.jackson.dataformat.xml.annotation.JacksonXmlProperty;
import com.fasterxml.jackson.dataformat.xml.annotation.JacksonXmlRootElement;
import com.vividsolutions.jts.geom.Geometry;

/**
 * @author Morten Olav Hansen <mortenoh@gmail.com>
 */
@JacksonXmlRootElement( localName = "event", namespace = DxfNamespaces.DXF_2_0 )
public class Event
    extends BaseLinkableObject
{
    private Long eventId;

    private String uid;

    private String event;

    private EventStatus status = EventStatus.ACTIVE;

    private String program;

    private String programStage;

    private String enrollment;

    private EnrollmentStatus enrollmentStatus;

    private String orgUnit;

    private String orgUnitName;

    private String trackedEntityInstance;

    private Set<Relationship> relationships;

    private String eventDate;

    private String dueDate;

    private String storedBy;

    private Coordinate coordinate;

    private Set<DataValue> dataValues = new HashSet<>();

    private List<Note> notes = new ArrayList<>();

    private Boolean followup;

    private Boolean deleted;

    private String created;

    private String lastUpdated;

    private String createdAtClient;

    private String lastUpdatedAtClient;

    private String attributeOptionCombo;

    private String attributeCategoryOptions;

    private String completedBy;

    private String completedDate;

    private int optionSize;

    private Geometry geometry;

    private String assignedUser;

    private String assignedUserUsername;

    private String assignedUserDisplayName;

    public Event()
    {
        deleted = false;
    }

    public void clear()
    {
        this.setDeleted( null );
        this.setStatus( null );
        this.setDataValues( null );
        this.setNotes( null );
    }

    public String getUid()
    {
        return uid;
    }

    public void setUid( String uid )
    {
        this.uid = uid;
    }

    @JsonProperty( required = true )
    @JacksonXmlProperty( isAttribute = true )
    public String getEvent()
    {
        return event;
    }

    public void setEvent( String event )
    {
        this.event = event;
    }

    @JsonProperty( required = true )
    @JacksonXmlProperty( isAttribute = true )
    public EnrollmentStatus getEnrollmentStatus()
    {
        return enrollmentStatus;
    }

    public void setEnrollmentStatus( EnrollmentStatus programStatus )
    {
        this.enrollmentStatus = programStatus;
    }

    @JsonProperty( required = true )
    @JacksonXmlProperty( isAttribute = true )
    public EventStatus getStatus()
    {
        return status;
    }

    public void setStatus( EventStatus status )
    {
        this.status = status;
    }

    @JsonProperty( required = true )
    @JacksonXmlProperty( isAttribute = true )
    public String getProgram()
    {
        return program;
    }

    public void setProgram( String program )
    {
        this.program = program;
    }

    @JsonProperty( required = true )
    @JacksonXmlProperty( isAttribute = true )
    public String getProgramStage()
    {
        return programStage;
    }

    public void setProgramStage( String programStage )
    {
        this.programStage = programStage;
    }

    @JsonProperty( required = true )
    @JacksonXmlProperty( isAttribute = true )
    public String getEnrollment()
    {
        return enrollment;
    }

    public void setEnrollment( String enrollment )
    {
        this.enrollment = enrollment;
    }

    @JsonProperty
    @JacksonXmlProperty( isAttribute = true )
    public String getOrgUnit()
    {
        return orgUnit;
    }

    public void setOrgUnit( String orgUnit )
    {
        this.orgUnit = orgUnit;
    }

    @JsonProperty
    @JacksonXmlProperty( isAttribute = true )
    public String getOrgUnitName()
    {
        return orgUnitName;
    }

    public void setOrgUnitName( String orgUnitName )
    {
        this.orgUnitName = orgUnitName;
    }

    @JsonProperty
    @JacksonXmlProperty( isAttribute = true )
    public String getTrackedEntityInstance()
    {
        return trackedEntityInstance;
    }

    public void setTrackedEntityInstance( String trackedEntityInstance )
    {
        this.trackedEntityInstance = trackedEntityInstance;
    }

    @JsonProperty( required = true )
    @JacksonXmlProperty( isAttribute = true )
    public String getEventDate()
    {
        return eventDate;
    }

    public void setEventDate( String eventDate )
    {
        this.eventDate = eventDate;
    }

    @JsonProperty( required = false )
    @JacksonXmlProperty( isAttribute = true )
    public String getDueDate()
    {
        return dueDate;
    }

    public void setDueDate( String dueDate )
    {
        this.dueDate = dueDate;
    }

    @JsonProperty
    @JacksonXmlProperty( isAttribute = true )
    public String getStoredBy()
    {
        return storedBy;
    }

    public void setStoredBy( String storedBy )
    {
        this.storedBy = storedBy;
    }

    @JsonProperty
    @JacksonXmlProperty( namespace = DxfNamespaces.DXF_2_0 )
    public Coordinate getCoordinate()
    {
        return coordinate;
    }

    public void setCoordinate( Coordinate coordinate )
    {
        this.coordinate = coordinate;
    }

    @JsonProperty
    @JacksonXmlElementWrapper( localName = "dataValues", namespace = DxfNamespaces.DXF_2_0 )
    @JacksonXmlProperty( localName = "dataValue", namespace = DxfNamespaces.DXF_2_0 )
    public Set<DataValue> getDataValues()
    {
        return dataValues;
    }

    public void setDataValues( Set<DataValue> dataValues )
    {
        this.dataValues = dataValues;
    }

    @JsonProperty
    @JacksonXmlElementWrapper( localName = "notes", namespace = DxfNamespaces.DXF_2_0 )
    @JacksonXmlProperty( localName = "note", namespace = DxfNamespaces.DXF_2_0 )
    public List<Note> getNotes()
    {
        return notes;
    }

    public void setNotes( List<Note> notes )
    {
        this.notes = notes;
    }

    @JsonProperty
    @JacksonXmlProperty( namespace = DxfNamespaces.DXF_2_0 )
    public Boolean getFollowup()
    {
        return followup;
    }

    public void setFollowup( Boolean followup )
    {
        this.followup = followup;
    }

    @JsonProperty
    @JacksonXmlProperty( namespace = DxfNamespaces.DXF_2_0 )
    public String getCreated()
    {
        return created;
    }

    public void setCreated( String created )
    {
        this.created = created;
    }

    @JsonProperty
    @JacksonXmlProperty( namespace = DxfNamespaces.DXF_2_0 )
    public String getLastUpdated()
    {
        return lastUpdated;
    }

    public void setLastUpdated( String lastUpdated )
    {
        this.lastUpdated = lastUpdated;
    }

    @JsonProperty( required = true )
    @JacksonXmlProperty( isAttribute = true )
    public String getCreatedAtClient()
    {
        return createdAtClient;
    }

    public void setCreatedAtClient( String createdAtClient )
    {
        this.createdAtClient = createdAtClient;
    }

    @JsonProperty( required = true )
    @JacksonXmlProperty( isAttribute = true )
    public String getLastUpdatedAtClient()
    {
        return lastUpdatedAtClient;
    }

    public void setLastUpdatedAtClient( String lastUpdatedAtClient )
    {
        this.lastUpdatedAtClient = lastUpdatedAtClient;
    }

    @JsonProperty
    @JacksonXmlProperty( namespace = DxfNamespaces.DXF_2_0 )
    public String getAttributeOptionCombo()
    {
        return attributeOptionCombo;
    }

    public void setAttributeOptionCombo( String attributeOptionCombo )
    {
        this.attributeOptionCombo = attributeOptionCombo;
    }

    @JsonProperty
    @JacksonXmlProperty( namespace = DxfNamespaces.DXF_2_0 )
    public String getAttributeCategoryOptions()
    {
        return attributeCategoryOptions;
    }

    public void setAttributeCategoryOptions( String attributeCategoryOptions )
    {
        this.attributeCategoryOptions = attributeCategoryOptions;
    }

    @JsonProperty
    @JacksonXmlProperty( namespace = DxfNamespaces.DXF_2_0 )
    public String getCompletedBy()
    {
        return completedBy;
    }

    public void setCompletedBy( String completedBy )
    {
        this.completedBy = completedBy;
    }

    @JsonProperty
    @JacksonXmlProperty( namespace = DxfNamespaces.DXF_2_0 )
    public String getCompletedDate()
    {
        return completedDate;
    }

    public void setCompletedDate( String completedDate )
    {
        this.completedDate = completedDate;
    }

    @JsonProperty
    @JacksonXmlProperty( namespace = DxfNamespaces.DXF_2_0 )
    public Boolean isDeleted()
    {
        return deleted;
    }

    public void setDeleted( Boolean deleted )
    {
        this.deleted = deleted;
    }

    public int getOptionSize()
    {
        return optionSize;
    }

    public void setOptionSize( int optionSize )
    {
        this.optionSize = optionSize;
    }

    @JsonProperty
    @JacksonXmlProperty( namespace = DxfNamespaces.DXF_2_0 )
    public Set<Relationship> getRelationships()
    {
        return relationships;
    }

    public void setRelationships( Set<Relationship> relationships )
    {
        this.relationships = relationships;
    }

    @JsonProperty
    @JacksonXmlProperty( namespace = DxfNamespaces.DXF_2_0 )
    public Geometry getGeometry()
    {
        return geometry;
    }

    public void setGeometry( Geometry geometry )
    {
        this.geometry = geometry;
    }

    @JsonProperty
    @JacksonXmlProperty( namespace = DxfNamespaces.DXF_2_0 )
    public String getAssignedUser()
    {
        return assignedUser;
    }

    public void setAssignedUser( String user )
    {
        this.assignedUser = user;
    }

    @JsonProperty
    @JacksonXmlProperty( namespace = DxfNamespaces.DXF_2_0 )
    public String getAssignedUserUsername()
    {
        return assignedUserUsername;
    }

    public void setAssignedUserUsername( String assignedUserUsername )
    {
        this.assignedUserUsername = assignedUserUsername;
    }

<<<<<<< HEAD
    @JsonProperty
    @JacksonXmlProperty( namespace = DxfNamespaces.DXF_2_0 )
    public String getAssignedUserDisplayName()
    {
        return assignedUserDisplayName;
    }

    public void setAssignedUserDisplayName( String assignedUserDisplayName )
    {
        this.assignedUserDisplayName = assignedUserDisplayName;

=======
>>>>>>> 37c7fca4
    @JsonIgnore
    public Long getId()
    {
        return eventId;
    }

    public void setId( Long eventId )
    {
        this.eventId = eventId;
    }

    @Override
    public boolean equals( Object o )
    {
        if ( this == o ) return true;
        if ( o == null || getClass() != o.getClass() ) return false;

        Event event1 = (Event) o;

        if ( event != null ? !event.equals( event1.event ) : event1.event != null ) return false;

        return true;
    }

    @Override
    public int hashCode()
    {
        return event != null ? event.hashCode() : 0;
    }


    @Override public String toString()
    {
        return "Event{" +
            "event='" + event + '\'' +
            ", status=" + status +
            ", program='" + program + '\'' +
            ", programStage='" + programStage + '\'' +
            ", enrollment='" + enrollment + '\'' +
            ", orgUnit='" + orgUnit + '\'' +
            ", trackedEntityInstance='" + trackedEntityInstance + '\'' +
            ", relationships=" + relationships +
            ", eventDate='" + eventDate + '\'' +
            ", dueDate='" + dueDate + '\'' +
            ", dataValues=" + dataValues +
            ", notes=" + notes +
            ", deleted=" + deleted +
            '}';
    }
}<|MERGE_RESOLUTION|>--- conflicted
+++ resolved
@@ -502,7 +502,7 @@
         this.assignedUserUsername = assignedUserUsername;
     }
 
-<<<<<<< HEAD
+    
     @JsonProperty
     @JacksonXmlProperty( namespace = DxfNamespaces.DXF_2_0 )
     public String getAssignedUserDisplayName()
@@ -514,8 +514,6 @@
     {
         this.assignedUserDisplayName = assignedUserDisplayName;
 
-=======
->>>>>>> 37c7fca4
     @JsonIgnore
     public Long getId()
     {
