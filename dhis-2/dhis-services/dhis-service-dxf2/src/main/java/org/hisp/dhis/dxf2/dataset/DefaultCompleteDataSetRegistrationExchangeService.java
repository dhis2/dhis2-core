package org.hisp.dhis.dxf2.dataset;

/*
 * Copyright (c) 2004-2018, University of Oslo
 * All rights reserved.
 *
 * Redistribution and use in source and binary forms, with or without
 * modification, are permitted provided that the following conditions are met:
 * Redistributions of source code must retain the above copyright notice, this
 * list of conditions and the following disclaimer.
 *
 * Redistributions in binary form must reproduce the above copyright notice,
 * this list of conditions and the following disclaimer in the documentation
 * and/or other materials provided with the distribution.
 * Neither the name of the HISP project nor the names of its contributors may
 * be used to endorse or promote products derived from this software without
 * specific prior written permission.
 *
 * THIS SOFTWARE IS PROVIDED BY THE COPYRIGHT HOLDERS AND CONTRIBUTORS "AS IS" AND
 * ANY EXPRESS OR IMPLIED WARRANTIES, INCLUDING, BUT NOT LIMITED TO, THE IMPLIED
 * WARRANTIES OF MERCHANTABILITY AND FITNESS FOR A PARTICULAR PURPOSE ARE
 * DISCLAIMED. IN NO EVENT SHALL THE COPYRIGHT OWNER OR CONTRIBUTORS BE LIABLE FOR
 * ANY DIRECT, INDIRECT, INCIDENTAL, SPECIAL, EXEMPLARY, OR CONSEQUENTIAL DAMAGES
 * (INCLUDING, BUT NOT LIMITED TO, PROCUREMENT OF SUBSTITUTE GOODS OR SERVICES;
 * LOSS OF USE, DATA, OR PROFITS; OR BUSINESS INTERRUPTION) HOWEVER CAUSED AND ON
 * ANY THEORY OF LIABILITY, WHETHER IN CONTRACT, STRICT LIABILITY, OR TORT
 * (INCLUDING NEGLIGENCE OR OTHERWISE) ARISING IN ANY WAY OUT OF THE USE OF THIS
 * SOFTWARE, EVEN IF ADVISED OF THE POSSIBILITY OF SUCH DAMAGE.
 */

import com.google.common.collect.ImmutableSet;
import org.hisp.dhis.dataset.notifications.DataSetNotificationEventPublisher;
import org.hisp.dhis.message.MessageService;
import org.hisp.dhis.scheduling.JobConfiguration;
import org.hisp.dhis.user.User;
import org.hisp.dhis.user.UserService;
import org.hisp.staxwax.factory.XMLFactory;
import org.apache.commons.lang3.StringUtils;
import org.apache.commons.logging.Log;
import org.apache.commons.logging.LogFactory;
import org.hisp.dhis.common.DateRange;
import org.hisp.dhis.common.IdScheme;
import org.hisp.dhis.common.IdSchemes;
import org.hisp.dhis.common.IdentifiableObjectManager;
import org.hisp.dhis.common.IdentifiableProperty;
import org.hisp.dhis.common.IllegalQueryException;
import org.hisp.dhis.commons.collection.CachingMap;
import org.hisp.dhis.commons.util.DebugUtils;
import org.hisp.dhis.commons.util.StreamUtils;
import org.hisp.dhis.category.CategoryCombo;
import org.hisp.dhis.category.CategoryOptionCombo;
import org.hisp.dhis.category.CategoryService;
import org.hisp.dhis.dataelement.DataElementOperand;
import org.hisp.dhis.dataset.CompleteDataSetRegistration;
import org.hisp.dhis.dataset.CompleteDataSetRegistrationService;
import org.hisp.dhis.dataset.DataSet;
import org.hisp.dhis.datavalue.AggregateAccessManager;
import org.hisp.dhis.dxf2.common.ImportOptions;
import org.hisp.dhis.dxf2.dataset.streaming.StreamingXmlCompleteDataSetRegistrations;
import org.hisp.dhis.dxf2.importsummary.ImportConflict;
import org.hisp.dhis.dxf2.importsummary.ImportCount;
import org.hisp.dhis.dxf2.importsummary.ImportStatus;
import org.hisp.dhis.dxf2.importsummary.ImportSummary;
import org.hisp.dhis.dxf2.utils.InputUtils;
import org.hisp.dhis.i18n.I18n;
import org.hisp.dhis.i18n.I18nManager;
import org.hisp.dhis.importexport.ImportStrategy;
import org.hisp.dhis.jdbc.batchhandler.CompleteDataSetRegistrationBatchHandler;
import org.hisp.dhis.organisationunit.OrganisationUnit;
import org.hisp.dhis.organisationunit.OrganisationUnitGroup;
import org.hisp.dhis.organisationunit.OrganisationUnitService;
import org.hisp.dhis.period.Period;
import org.hisp.dhis.period.PeriodService;
import org.hisp.dhis.period.PeriodType;
import org.hisp.dhis.render.DefaultRenderService;
import org.hisp.dhis.setting.SettingKey;
import org.hisp.dhis.setting.SystemSettingManager;
import org.hisp.dhis.system.callable.CategoryOptionComboAclCallable;
import org.hisp.dhis.system.callable.IdentifiableObjectCallable;
import org.hisp.dhis.system.callable.PeriodCallable;
import org.hisp.dhis.system.notification.NotificationLevel;
import org.hisp.dhis.system.notification.Notifier;
import org.hisp.dhis.system.util.Clock;
import org.hisp.dhis.system.util.DateUtils;
import org.hisp.dhis.system.util.ValidationUtils;
import org.hisp.dhis.user.CurrentUserService;
import org.hisp.quick.BatchHandler;
import org.hisp.quick.BatchHandlerFactory;
import org.springframework.beans.factory.annotation.Autowired;

import javax.annotation.Nonnull;
import java.io.InputStream;
import java.io.OutputStream;
import java.util.ArrayList;
import java.util.Date;
import java.util.List;
import java.util.Set;
import java.util.stream.Collectors;

/**
 * @author Halvdan Hoem Grelland
 */
public class DefaultCompleteDataSetRegistrationExchangeService
    implements
    CompleteDataSetRegistrationExchangeService
{
    private static final Log log = LogFactory.getLog( DefaultCompleteDataSetRegistrationExchangeService.class );

    private static final int CACHE_MISS_THRESHOLD = 500;

    private static final Set<IdScheme> EXPORT_ID_SCHEMES = ImmutableSet.of( IdScheme.UID, IdScheme.NAME, IdScheme.CODE );

    // -------------------------------------------------------------------------
    // Dependencies
    // -------------------------------------------------------------------------

    @Autowired
    private CompleteDataSetRegistrationExchangeStore cdsrStore;

    @Autowired
    private IdentifiableObjectManager idObjManager;

    @Autowired
    private OrganisationUnitService orgUnitService;

    @Autowired
    private Notifier notifier;

    @Autowired
    private I18nManager i18nManager;

    @Autowired
    private BatchHandlerFactory batchHandlerFactory;

    @Autowired
    private SystemSettingManager systemSettingManager;

    @Autowired
    private CategoryService categoryService;

    @Autowired
    private PeriodService periodService;

    @Autowired
    private CurrentUserService currentUserService;

    @Autowired
    private UserService userService;

    @Autowired
    private CompleteDataSetRegistrationService registrationService;

    @Autowired
    private InputUtils inputUtils;

    @Autowired
    private AggregateAccessManager accessManager;

    @Autowired
    private DataSetNotificationEventPublisher notificationPublisher;

    @Autowired
    private MessageService messageService;

    // -------------------------------------------------------------------------
    // CompleteDataSetRegistrationService implementation
    // -------------------------------------------------------------------------

    @Override
    public ExportParams paramsFromUrl( Set<String> dataSets, Set<String> orgUnits, Set<String> orgUnitGroups,
        Set<String> periods, Date startDate, Date endDate, boolean includeChildren, Date created,
        String createdDuration, Integer limit, IdSchemes idSchemes )
    {
        ExportParams params = new ExportParams();

        if ( dataSets != null )
        {
            params.getDataSets().addAll( idObjManager.getObjects( DataSet.class, IdentifiableProperty.UID, dataSets ) );
        }

        if ( orgUnits != null )
        {
            params.getOrganisationUnits()
                .addAll( idObjManager.getObjects( OrganisationUnit.class, IdentifiableProperty.UID, orgUnits ) );
        }

        if ( orgUnitGroups != null )
        {
            params.getOrganisationUnitGroups().addAll(
                idObjManager.getObjects( OrganisationUnitGroup.class, IdentifiableProperty.UID, orgUnitGroups ) );
        }

        if ( periods != null && !periods.isEmpty() )
        {
            params.getPeriods().addAll( periodService.reloadIsoPeriods( new ArrayList<>( periods ) ) );
        }
        else if ( startDate != null && endDate != null )
        {
            params.setStartDate( startDate ).setEndDate( endDate );
        }

        params.setIncludeChildren( includeChildren ).setCreated( created ).setCreatedDuration( createdDuration )
            .setLimit( limit ).setOutputIdSchemes( idSchemes );

        return params;
    }

    @Override
    public void writeCompleteDataSetRegistrationsXml( ExportParams params, OutputStream out )
    {
        decideAccess( params );
        validate( params );

        cdsrStore.writeCompleteDataSetRegistrationsXml( params, out );
    }

    @Override
    public void writeCompleteDataSetRegistrationsJson( ExportParams params, OutputStream out )
    {
        decideAccess( params );
        validate( params );

        cdsrStore.writeCompleteDataSetRegistrationsJson( params, out );
    }

    @Override
    public void writeCompleteDataSetRegistrationsJson( Date lastUpdated, OutputStream outputStream,
                                                       IdSchemes idSchemes )
    {
        cdsrStore.writeCompleteDataSetRegistrationsJson( lastUpdated, outputStream, idSchemes );
    }

    @Override
    public ImportSummary saveCompleteDataSetRegistrationsXml( InputStream in, ImportOptions importOptions )
    {
        return saveCompleteDataSetRegistrationsXml( in, importOptions, null );
    }

    @Override
    public ImportSummary saveCompleteDataSetRegistrationsXml( InputStream in, ImportOptions importOptions, JobConfiguration jobId )
    {
        try
        {
            in = StreamUtils.wrapAndCheckCompressionFormat( in );
            CompleteDataSetRegistrations completeDataSetRegistrations = new StreamingXmlCompleteDataSetRegistrations(
                XMLFactory.getXMLReader( in ) );

            return saveCompleteDataSetRegistrations( importOptions, jobId, completeDataSetRegistrations );
        }
        catch ( Exception ex )
        {
            return handleImportError( jobId, ex );
        }
    }

    @Override
    public ImportSummary saveCompleteDataSetRegistrationsJson( InputStream in, ImportOptions importOptions )
    {
        return saveCompleteDataSetRegistrationsJson( in, ImportOptions.getDefaultImportOptions(), null );
    }

    @Override
    public ImportSummary saveCompleteDataSetRegistrationsJson( InputStream in, ImportOptions importOptions, JobConfiguration jobId )
    {
        try
        {
            in = StreamUtils.wrapAndCheckCompressionFormat( in );
            CompleteDataSetRegistrations completeDataSetRegistrations = DefaultRenderService.getJsonMapper()
                .readValue( in, CompleteDataSetRegistrations.class );

            return saveCompleteDataSetRegistrations( importOptions, jobId, completeDataSetRegistrations );
        }
        catch ( Exception ex )
        {
            return handleImportError( jobId, ex );
        }
    }

    // -------------------------------------------------------------------------
    // Supportive methods
    // -------------------------------------------------------------------------

    private static void validate( ExportParams params )
        throws IllegalQueryException
    {
        if ( params == null )
        {
            throw new IllegalArgumentException( "ExportParams must be non-null" );
        }

        if ( params.getDataSets().isEmpty() )
        {
            validationError( "At least one data set must be specified" );
        }

        if ( !params.hasPeriods() && !params.hasStartEndDate() && !params.hasCreated() && !params.hasCreatedDuration() )
        {
            validationError( "At least one valid period, start/end dates, created or created duration must be specified" );
        }

        if ( params.hasPeriods() && params.hasStartEndDate() )
        {
            validationError( "Both periods and start/end date cannot be specified" );
        }

        if ( params.hasStartEndDate() && params.getStartDate().after( params.getEndDate() ) )
        {
            validationError( "Start date must be before end date" );
        }

        if ( params.hasCreatedDuration() && DateUtils.getDuration( params.getCreatedDuration() ) == null )
        {
            validationError( "Duration is not valid: " + params.getCreatedDuration() );
        }

        if ( !params.hasOrganisationUnits() && !params.hasOrganisationUnitGroups() )
        {
            validationError( "At least one valid organisation unit or organisation unit group must be specified" );
        }

        if ( params.isIncludeChildren() && params.hasOrganisationUnitGroups() )
        {
            validationError( "Children cannot be included for organisation unit groups" );
        }

        if ( params.isIncludeChildren() && !params.hasOrganisationUnits() )
        {
            validationError( "At least one organisation unit must be specified when children are included" );
        }

        if ( params.hasLimit() && params.getLimit() < 0 )
        {
            validationError( "Limit cannot be less than zero: " + params.getLimit() );
        }

        limitToValidIdSchemes( params );
    }

    /**
     * Limit valid IdSchemes for export to UID, CODE, NAME
     */
    private static void limitToValidIdSchemes( ExportParams params )
    {
        IdSchemes schemes = params.getOutputIdSchemes();

        // If generic IdScheme is set to ID -> override to UID, for others: nullify field (inherits from generic scheme)

        if ( !EXPORT_ID_SCHEMES.contains( schemes.getIdScheme() ) )
        {
            schemes.setIdScheme( IdScheme.UID.getIdentifiableString() );
        }

        if ( !EXPORT_ID_SCHEMES.contains( schemes.getDataSetIdScheme() ) )
        {
            schemes.setDataSetIdScheme( IdScheme.UID.getIdentifiableString() );
        }

        if ( !EXPORT_ID_SCHEMES.contains( schemes.getOrgUnitIdScheme() ) )
        {
            schemes.setOrgUnitIdScheme( IdScheme.UID.getIdentifiableString() );
        }

        if ( !EXPORT_ID_SCHEMES.contains( schemes.getAttributeOptionComboIdScheme() ) )
        {
            schemes.setAttributeOptionComboIdScheme( IdScheme.UID.getIdentifiableString() );
        }

        params.setOutputIdSchemes( schemes );
    }

    private void decideAccess( ExportParams params )
        throws IllegalQueryException
    {
        for ( OrganisationUnit ou : params.getOrganisationUnits() )
        {
            if ( !orgUnitService.isInUserHierarchy( ou ) )
            {
                throw new IllegalQueryException( "User is not allowed to view org unit: " + ou.getUid() );
            }
        }
    }

    private ImportSummary handleImportError( JobConfiguration jobId, Throwable ex )
    {
        log.error( DebugUtils.getStackTrace( ex ) );
        notifier.notify( jobId, NotificationLevel.ERROR, "Process failed: " + ex.getMessage(), true );
        return new ImportSummary( ImportStatus.ERROR, "The import process failed: " + ex.getMessage() );
    }

    private static void validationError( String message )
        throws IllegalQueryException
    {
        log.warn( "Validation error: " + message );

        throw new IllegalQueryException( message );
    }

    private ImportSummary saveCompleteDataSetRegistrations( ImportOptions importOptions, JobConfiguration id,
        CompleteDataSetRegistrations completeRegistrations )
    {
        Clock clock = new Clock( log ).startClock()
            .logTime( "Starting complete data set registration import, options: " + importOptions );
        notifier.clear( id ).notify( id, "Process started" );

        // Start here so we can access any outer attributes for the
        // configuration
        completeRegistrations.open();

        ImportSummary importSummary = new ImportSummary();

        // ---------------------------------------------------------------------
        // Set up import configuration
        // ---------------------------------------------------------------------

        importOptions = importOptions != null ? importOptions : ImportOptions.getDefaultImportOptions();

        log.info( "Import options: " + importOptions );

        ImportConfig cfg = new ImportConfig( completeRegistrations, importOptions );

        // ---------------------------------------------------------------------
        // Set up meta-data
        // ---------------------------------------------------------------------

        MetaDataCaches caches = new MetaDataCaches();
        MetaDataCallables metaDataCallables = new MetaDataCallables( cfg );

        if ( importOptions.isPreheatCacheDefaultFalse() )
        {
            caches.preheat( idObjManager, cfg );
        }

        // ---------------------------------------------------------------------
        // Perform import
        // ---------------------------------------------------------------------

        notifier.notify( id, "Importing complete data set registrations" );

        int totalCount = batchImport( completeRegistrations, cfg, importSummary, metaDataCallables, caches );

        notifier.notify( id, NotificationLevel.INFO, "Import done", true ).addJobSummary( id, importSummary, ImportSummary.class );

        ImportCount count = importSummary.getImportCount();

        clock.logTime( String.format(
            "Complete data set registration import done, total: %d, imported: %d, updated: %d, deleted: %d", totalCount,
            count.getImported(), count.getUpdated(), count.getDeleted() ) );

        completeRegistrations.close();

        return importSummary;
    }

    /**
     * @return total number of processed CompleteDataSetRegistration objects
     */
    private int batchImport( CompleteDataSetRegistrations completeRegistrations, ImportConfig config,
        ImportSummary summary, MetaDataCallables mdCallables, MetaDataCaches mdCaches )
    {
        final String currentUser = currentUserService.getCurrentUsername();
        final Set<OrganisationUnit> userOrgUnits = currentUserService.getCurrentUserOrganisationUnits();
        final I18n i18n = i18nManager.getI18n();

        BatchHandler<CompleteDataSetRegistration> batchHandler = batchHandlerFactory
            .createBatchHandler( CompleteDataSetRegistrationBatchHandler.class ).init();

        int importCount = 0, updateCount = 0, deleteCount = 0, totalCount = 0;

        Date now = new Date();

        while ( completeRegistrations.hasNextCompleteDataSetRegistration() )
        {
            org.hisp.dhis.dxf2.dataset.CompleteDataSetRegistration cdsr = completeRegistrations
                .getNextCompleteDataSetRegistration();
            totalCount++;

            // ---------------------------------------------------------------------
            // Init meta-data properties against meta-data cache
            // ---------------------------------------------------------------------

            MetaDataProperties mdProps = initMetaDataProperties( cdsr, mdCallables, mdCaches );

            heatCaches( mdCaches, config );

            // ---------------------------------------------------------------------
            // Meta-data validation
            // ---------------------------------------------------------------------

            String storedBy;
<<<<<<< HEAD
            User lastUpdatedBy;
=======
            String lastUpdatedBy;
>>>>>>> c7300b88
            Boolean isCompleted;

            try
            {
                // Validate CDSR meta-data properties

                mdProps.validate( cdsr, config );
                validateOrgUnitInUserHierarchy( mdCaches, mdProps, userOrgUnits, currentUser );

                // Constraints validation

                if ( config.strictAttrOptionCombos )
                {
                    validateAocMatchesDataSetCc( mdProps );
                }

                validateAttrOptCombo( mdProps, mdCaches, config );

                if ( config.strictPeriods )
                {
                    validateHasMatchingPeriodTypes( mdProps );
                }

                if ( config.strictOrgUnits )
                {
                    validateDataSetIsAssignedToOrgUnit( mdProps );
                }

                storedBy = cdsr.getStoredBy();
                validateStoredBy( storedBy, i18n );
                storedBy = StringUtils.isBlank( storedBy ) ? currentUser : storedBy;

                lastUpdatedBy = cdsr.getLastUpdatedBy();
<<<<<<< HEAD

                if ( lastUpdatedBy == null  )
                {
                    lastUpdatedBy = currentUserService.getCurrentUser();
                }
                else
                {
                    lastUpdatedBy = userService.getUser( cdsr.getLastUpdatedBy().getUid() );
                }
=======
                validateStoredBy( lastUpdatedBy, i18n );
                lastUpdatedBy = StringUtils.isBlank( lastUpdatedBy ) ? currentUser : lastUpdatedBy;
>>>>>>> c7300b88

                cdsr.setLastUpdatedBy( lastUpdatedBy );

                boolean DEFAULT_COMPLETENESS_STATUS = true;
                isCompleted = cdsr.getCompleted();
                isCompleted = ( isCompleted == null ) ? DEFAULT_COMPLETENESS_STATUS : isCompleted;
                cdsr.setCompleted( isCompleted );

                // TODO Check if Period is within range of data set?
            }
            catch ( ImportConflictException ic )
            {
                summary.getConflicts().add( ic.getImportConflict() );
                continue;
            }


            // ---------------------------------------------------------------------
            // Compulsory fields validation
            // ---------------------------------------------------------------------

            List<DataElementOperand> missingDataElementOperands = registrationService.getMissingCompulsoryFields( mdProps.dataSet, mdProps.period,
                mdProps.orgUnit, mdProps.attrOptCombo );

            if( !missingDataElementOperands.isEmpty() )
            {
                for ( DataElementOperand dataElementOperand : missingDataElementOperands )
                {
                    summary.getConflicts().add( new ImportConflict( "dataElementOperand",
                        dataElementOperand.getDisplayName() + " needs to be filled. It is compulsory." ) );
                }

                if ( mdProps.dataSet.isCompulsoryFieldsCompleteOnly() )
                {
                    continue;
                }
            }

            // -----------------------------------------------------------------
            // Create complete data set registration
            // -----------------------------------------------------------------

            CompleteDataSetRegistration internalCdsr = createCompleteDataSetRegistration( cdsr, mdProps, now,
                storedBy );

            CompleteDataSetRegistration existingCdsr = config.skipExistingCheck ? null
                : batchHandler.findObject( internalCdsr );

            // ---------------------------------------------------------------------
            // Data Sharing check
            // ---------------------------------------------------------------------

            List<String> errors = accessManager.canWrite( currentUserService.getCurrentUser(), internalCdsr.getDataSet() );
            if ( !errors.isEmpty() )
            {
                summary.getConflicts().addAll( errors.stream().map( s -> new ImportConflict( "dataSet", s ) ).collect( Collectors.toList() ) );
                continue;
            }

            ImportStrategy strategy = config.strategy;

            boolean isDryRun = config.dryRun;

            if ( !config.skipExistingCheck && existingCdsr != null )
            {
                // CDSR already exists

                if ( strategy.isCreateAndUpdate() || strategy.isUpdate() )
                {
                    // Update existing CDSR

                    updateCount++;

                    if ( !isDryRun )
                    {
                        batchHandler.updateObject( internalCdsr );
                    }
                }
                else if ( strategy.isDelete() )
                {
                    // TODO Does 'delete' even make sense for CDSR?

                    // Replace existing CDSR

                    deleteCount++;

                    if ( !isDryRun )
                    {
                        batchHandler.deleteObject( internalCdsr );
                    }
                }
            }
            else
            {
                // CDSR does not already exist

                if ( strategy.isCreateAndUpdate() || strategy.isCreate() )
                {
                    if ( existingCdsr != null )
                    {
                        // Already exists -> update

                        importCount++;

                        if ( !isDryRun )
                        {
                            batchHandler.updateObject( internalCdsr );
                        }
                    }
                    else
                    {
                        // Does not exist -> add new CDSR

                        boolean added = false;

                        if ( !isDryRun )
                        {
                            added = batchHandler.addObject( internalCdsr );

                            if ( added )
                            {
                                sendNotifications( config, internalCdsr );
                            }
                        }

                        if ( isDryRun || added )
                        {
                            importCount++;
                        }
                    }
                }
            }
        }

        batchHandler.flush();

        finalizeSummary( summary, totalCount, importCount, updateCount, deleteCount );

        return totalCount;
    }

    private static void finalizeSummary( ImportSummary summary, int totalCount, int importCount, int updateCount,
        int deleteCount )
    {
        int ignores = totalCount - importCount - updateCount - deleteCount;

        summary.setImportCount( new ImportCount( importCount, updateCount, ignores, deleteCount ) );
        summary.setStatus( totalCount == ignores ? ImportStatus.ERROR : ImportStatus.SUCCESS );
        summary.setDescription( "Import process complete." );
    }

    private static CompleteDataSetRegistration createCompleteDataSetRegistration(
        org.hisp.dhis.dxf2.dataset.CompleteDataSetRegistration cdsr, MetaDataProperties mdProps, Date now,
        String storedBy )
    {
        return new CompleteDataSetRegistration( mdProps.dataSet, mdProps.period, mdProps.orgUnit, mdProps.attrOptCombo,
                cdsr.hasDate() ? DateUtils.parseDate( cdsr.getDate() ) : now, storedBy, cdsr.getLastUpdatedBy(), cdsr.hasDate() ? DateUtils.parseDate( cdsr.getDate() ) : now, cdsr.getCompleted() );
    }

    private static void validateOrgUnitInUserHierarchy( MetaDataCaches mdCaches, MetaDataProperties mdProps,
        final Set<OrganisationUnit> userOrgUnits, String currentUsername )
        throws ImportConflictException
    {
        boolean inUserHierarchy = mdCaches.orgUnitInHierarchyMap.get( mdProps.orgUnit.getUid(),
            () -> mdProps.orgUnit.isDescendant( userOrgUnits ) );

        if ( !inUserHierarchy )
        {
            throw new ImportConflictException( new ImportConflict( mdProps.orgUnit.getUid(),
                "Organisation unit is not in hierarchy of user: " + currentUsername ) );
        }
    }

    private void sendNotifications( ImportConfig config, CompleteDataSetRegistration registration )
    {
        if ( !config.skipNotifications )
        {
            if ( registration.getDataSet() != null  && registration.getDataSet().isNotifyCompletingUser() )
            {
                messageService.sendCompletenessMessage( registration );
            }

            notificationPublisher.publishEvent( registration );
        }
    }

    private void validateAttrOptCombo( MetaDataProperties mdProps, MetaDataCaches mdCaches, ImportConfig config )
        throws ImportConflictException
    {
        final Period pe = mdProps.period;

        if ( mdProps.attrOptCombo == null )
        {
            if ( config.requireAttrOptionCombos )
            {
                throw new ImportConflictException( new ImportConflict( "Attribute option combo",
                    "Attribute option combo is required but is not specified" ) );
            }
            else
            {
                mdProps.attrOptCombo = categoryService.getDefaultCategoryOptionCombo();
            }
        }

        final CategoryOptionCombo aoc = mdProps.attrOptCombo;
        DateRange range = aoc.getDateRange();

        if ( (range.getStartDate() != null && range.getStartDate().compareTo( pe.getStartDate() ) > 0)
            || (range.getEndDate() != null && range.getEndDate().compareTo( pe.getEndDate() ) < 0) )
        {
            throw new ImportConflictException( new ImportConflict( mdProps.orgUnit.getUid(), String.format(
                "Period: %s is not within range of attribute option combo: %s", pe.getIsoDate(), aoc.getUid() ) ) );
        }

        final String aocOrgUnitKey = aoc.getUid() + mdProps.orgUnit.getUid();

        boolean isOrgUnitValidForAoc = mdCaches.attrOptComboOrgUnitMap.get( aocOrgUnitKey, () -> {
            Set<OrganisationUnit> aocOrgUnits = aoc.getOrganisationUnits();
            return aocOrgUnits == null || mdProps.orgUnit.isDescendant( aocOrgUnits );
        } );

        if ( !isOrgUnitValidForAoc )
        {
            throw new ImportConflictException( new ImportConflict( mdProps.orgUnit.getUid(),
                String.format( "Organisation unit: %s is not valid for attribute option combo %s",
                    mdProps.orgUnit.getUid(), aoc.getUid() ) ) );
        }
    }

    private static void validateStoredBy( String storedBy, I18n i18n )
        throws ImportConflictException
    {
        String result = ValidationUtils.storedByIsValid( storedBy );

        if ( result == null )
        {
            return;
        }

        throw new ImportConflictException( new ImportConflict( storedBy, i18n.getString( result ) ) );
    }

    private static void validateAocMatchesDataSetCc( MetaDataProperties mdProps )
        throws ImportConflictException
    {
        // TODO MdCache?
        CategoryCombo aocCC = mdProps.attrOptCombo.getCategoryCombo();
        CategoryCombo dsCc = mdProps.dataSet.getCategoryCombo();

        if ( !aocCC.equals( dsCc ) )
        {
            throw new ImportConflictException( new ImportConflict( aocCC.getUid(), String
                .format( "Attribute option combo: %s must have category combo: %s", aocCC.getUid(), dsCc.getUid() ) ) );
        }
    }

    private static void validateHasMatchingPeriodTypes( MetaDataProperties props )
        throws ImportConflictException
    {
        // TODO MdCache?
        PeriodType dsPeType = props.dataSet.getPeriodType();
        PeriodType peType = props.period.getPeriodType();

        if ( !dsPeType.equals( peType ) )
        {
            throw new ImportConflictException( new ImportConflict( props.period.getUid(),
                String.format( "Period type of period: %s is not equal to the period type of data set: %s",
                    props.period.getIsoDate(), props.dataSet.getPeriodType() ) ) );
        }
    }

    private static void validateDataSetIsAssignedToOrgUnit( MetaDataProperties props )
        throws ImportConflictException
    {
        if ( !props.orgUnit.getDataSets().contains( props.dataSet ) )
        {
            throw new ImportConflictException( new ImportConflict( props.dataSet.getUid(),
                String.format( "Data set %s is not assigned to organisation unit %s", props.dataSet.getUid(),
                    props.orgUnit.getUid() ) ) );
        }
    }

    private void heatCaches( MetaDataCaches caches, ImportConfig config )
    {
        if ( !caches.dataSets.isCacheLoaded() && exceedsThreshold( caches.dataSets ) )
        {
            caches.dataSets.load( idObjManager.getAll( DataSet.class ), ds -> ds.getPropertyValue( config.dsScheme ) );

            log.info( "Data set cache heated after cache miss threshold reached" );
        }

        if ( !caches.orgUnits.isCacheLoaded() && exceedsThreshold( caches.orgUnits ) )
        {
            caches.orgUnits.load( idObjManager.getAll( OrganisationUnit.class ),
                ou -> ou.getPropertyValue( config.ouScheme ) );

            log.info( "Org unit cache heated after cache miss threshold reached" );
        }

        // TODO Consider need for checking/re-heating attrOptCombo and period caches

        if ( !caches.attrOptionCombos.isCacheLoaded() && exceedsThreshold( caches.attrOptionCombos ) )
        {
            caches.attrOptionCombos.load( idObjManager.getAll( CategoryOptionCombo.class ),
                aoc -> aoc.getPropertyValue( config.aocScheme ) );

            log.info( "Attribute option combo cache heated after cache miss threshold reached" );
        }

        if ( !caches.periods.isCacheLoaded() && exceedsThreshold( caches.periods ) )
        {
            caches.periods.load( idObjManager.getAll( Period.class ), pe -> pe.getPropertyValue( null ) );
        }
    }

    public MetaDataProperties initMetaDataProperties(
        org.hisp.dhis.dxf2.dataset.CompleteDataSetRegistration cdsr, MetaDataCallables callables, MetaDataCaches cache )
    {
<<<<<<< HEAD
        String
                ds = StringUtils.trimToNull( cdsr.getDataSet() ),
                pe = StringUtils.trimToNull( cdsr.getPeriod() ),
                ou = StringUtils.trimToNull( cdsr.getOrganisationUnit() ),
                aoc = StringUtils.trimToNull( cdsr.getAttributeOptionCombo() );
        
        if( aoc == null )
=======
        String ds = StringUtils.trimToNull( cdsr.getDataSet() );
        String pe = StringUtils.trimToNull( cdsr.getPeriod() );
        String ou = StringUtils.trimToNull( cdsr.getOrganisationUnit() );
        String aoc = StringUtils.trimToNull( cdsr.getAttributeOptionCombo() );

        if ( aoc == null )
>>>>>>> c7300b88
        {
            CategoryOptionCombo attributeOptionCombo = inputUtils.getAttributeOptionCombo( cdsr.getCc(), cdsr.getCp(), false );
            aoc = attributeOptionCombo != null ? attributeOptionCombo.getUid() : aoc;
        }

        return new MetaDataProperties( cache.dataSets.get( ds, callables.dataSetCallable.setId( ds ) ),
            cache.periods.get( pe, callables.periodCallable.setId( pe ) ),
            cache.orgUnits.get( ou, callables.orgUnitCallable.setId( ou ) ),
            cache.attrOptionCombos.get( aoc, callables.optionComboCallable.setId( aoc ) ) );
    }

    private static boolean exceedsThreshold( CachingMap<?, ?> cachingMap )
    {
        return cachingMap.getCacheMissCount() > CACHE_MISS_THRESHOLD;
    }

    // -----------------------------------------------------------------
    // Internal classes
    // -----------------------------------------------------------------

    private static class MetaDataProperties
    {
        final DataSet dataSet;

        final Period period;

        final OrganisationUnit orgUnit;

        CategoryOptionCombo attrOptCombo;

        MetaDataProperties( DataSet dataSet, Period period, OrganisationUnit orgUnit,
            CategoryOptionCombo attrOptCombo )
        {
            this.dataSet = dataSet;
            this.period = period;
            this.orgUnit = orgUnit;
            this.attrOptCombo = attrOptCombo;
        }

        void validate( org.hisp.dhis.dxf2.dataset.CompleteDataSetRegistration cdsr, ImportConfig config )
            throws ImportConflictException
        {
            if ( dataSet == null )
            {
                throw new ImportConflictException(
                    new ImportConflict( cdsr.getDataSet(), "Data set not found or not accessible" ) );
            }

            if ( period == null )
            {
                throw new ImportConflictException( new ImportConflict( cdsr.getPeriod(), "Period not valid" ) );
            }

            if ( orgUnit == null )
            {
                throw new ImportConflictException(
                    new ImportConflict( cdsr.getOrganisationUnit(), "Organisation unit not found or not accessible" ) );
            }

            // Ensure AOC is set is required, or is otherwise set to the default COC

            if ( attrOptCombo == null )
            {
                if ( config.requireAttrOptionCombos )
                {
                    throw new ImportConflictException( new ImportConflict( "Attribute option combo",
                        "Attribute option combo is required but is not specified" ) );
                }
                else
                {
                    attrOptCombo = config.fallbackCatOptCombo;
                }
            }
        }
    }

    private class MetaDataCallables
    {
        final IdentifiableObjectCallable<DataSet> dataSetCallable;

        final IdentifiableObjectCallable<OrganisationUnit> orgUnitCallable;

        final IdentifiableObjectCallable<CategoryOptionCombo> optionComboCallable;

        final IdentifiableObjectCallable<Period> periodCallable;

        MetaDataCallables( ImportConfig config )
        {
            dataSetCallable = new IdentifiableObjectCallable<>( idObjManager, DataSet.class, config.dsScheme, null );
            orgUnitCallable = new IdentifiableObjectCallable<>( idObjManager, OrganisationUnit.class, config.ouScheme,
                null );
            optionComboCallable = new CategoryOptionComboAclCallable( categoryService, config.aocScheme, null );
            periodCallable = new PeriodCallable( periodService, null, null );
        }
    }

    private static class MetaDataCaches
    {
        CachingMap<String, DataSet> dataSets = new CachingMap<>();

        CachingMap<String, OrganisationUnit> orgUnits = new CachingMap<>();

        CachingMap<String, Period> periods = new CachingMap<>();

        CachingMap<String, CategoryOptionCombo> attrOptionCombos = new CachingMap<>();

        CachingMap<String, Boolean> orgUnitInHierarchyMap = new CachingMap<>();

        CachingMap<String, Boolean> attrOptComboOrgUnitMap = new CachingMap<>();

        void preheat( IdentifiableObjectManager manager, final ImportConfig config )
        {
            dataSets.load( manager.getAll( DataSet.class ), ds -> ds.getPropertyValue( config.dsScheme ) );
            orgUnits.load( manager.getAll( OrganisationUnit.class ), ou -> ou.getPropertyValue( config.ouScheme ) );
            attrOptionCombos.load( manager.getAll( CategoryOptionCombo.class ),
                oc -> oc.getPropertyValue( config.aocScheme ) );
        }
    }

    private class ImportConfig
    {
        IdScheme dsScheme, ouScheme, aocScheme;

        ImportStrategy strategy;

        boolean dryRun, skipExistingCheck, strictPeriods, strictAttrOptionCombos, strictOrgUnits,
            requireAttrOptionCombos, skipNotifications;

        CategoryOptionCombo fallbackCatOptCombo;

        ImportConfig( CompleteDataSetRegistrations cdsr, ImportOptions options )
        {
            dsScheme = IdScheme.from( cdsr.getDataSetIdSchemeProperty() );
            ouScheme = IdScheme.from( cdsr.getOrgUnitIdSchemeProperty() );
            aocScheme = IdScheme.from( cdsr.getAttributeOptionComboIdSchemeProperty() );

            log.info( String.format( "Data set scheme: %s, org unit scheme: %s, attribute option combo scheme: %s",
                dsScheme, ouScheme, aocScheme ) );

            strategy = cdsr.getStrategy() != null ? ImportStrategy.valueOf( cdsr.getStrategy() )
                : options.getImportStrategy();

            dryRun = cdsr.getDryRun() != null ? cdsr.getDryRun() : options.isDryRun();

            skipNotifications = options.isSkipNotifications();

            skipExistingCheck = options.isSkipExistingCheck();

            strictPeriods = options.isStrictPeriods()
                || (Boolean) systemSettingManager.getSystemSetting( SettingKey.DATA_IMPORT_STRICT_PERIODS );

            strictAttrOptionCombos = options.isStrictAttributeOptionCombos() || (Boolean) systemSettingManager
                .getSystemSetting( SettingKey.DATA_IMPORT_STRICT_ATTRIBUTE_OPTION_COMBOS );

            strictOrgUnits = options.isStrictOrganisationUnits()
                || (Boolean) systemSettingManager.getSystemSetting( SettingKey.DATA_IMPORT_STRICT_ORGANISATION_UNITS );

            requireAttrOptionCombos = options.isRequireAttributeOptionCombo() || (Boolean) systemSettingManager
                .getSystemSetting( SettingKey.DATA_IMPORT_REQUIRE_ATTRIBUTE_OPTION_COMBO );

            fallbackCatOptCombo = categoryService.getDefaultCategoryOptionCombo();
        }
    }

    private static class ImportConflictException
        extends RuntimeException
    {
        private final ImportConflict importConflict;

        ImportConflictException( @Nonnull ImportConflict importConflict )
        {
            this.importConflict = importConflict;
        }

        ImportConflict getImportConflict()
        {
            return importConflict;
        }
    }
}<|MERGE_RESOLUTION|>--- conflicted
+++ resolved
@@ -32,8 +32,6 @@
 import org.hisp.dhis.dataset.notifications.DataSetNotificationEventPublisher;
 import org.hisp.dhis.message.MessageService;
 import org.hisp.dhis.scheduling.JobConfiguration;
-import org.hisp.dhis.user.User;
-import org.hisp.dhis.user.UserService;
 import org.hisp.staxwax.factory.XMLFactory;
 import org.apache.commons.lang3.StringUtils;
 import org.apache.commons.logging.Log;
@@ -145,9 +143,6 @@
     private CurrentUserService currentUserService;
 
     @Autowired
-    private UserService userService;
-
-    @Autowired
     private CompleteDataSetRegistrationService registrationService;
 
     @Autowired
@@ -487,11 +482,7 @@
             // ---------------------------------------------------------------------
 
             String storedBy;
-<<<<<<< HEAD
-            User lastUpdatedBy;
-=======
             String lastUpdatedBy;
->>>>>>> c7300b88
             Boolean isCompleted;
 
             try
@@ -525,20 +516,8 @@
                 storedBy = StringUtils.isBlank( storedBy ) ? currentUser : storedBy;
 
                 lastUpdatedBy = cdsr.getLastUpdatedBy();
-<<<<<<< HEAD
-
-                if ( lastUpdatedBy == null  )
-                {
-                    lastUpdatedBy = currentUserService.getCurrentUser();
-                }
-                else
-                {
-                    lastUpdatedBy = userService.getUser( cdsr.getLastUpdatedBy().getUid() );
-                }
-=======
                 validateStoredBy( lastUpdatedBy, i18n );
                 lastUpdatedBy = StringUtils.isBlank( lastUpdatedBy ) ? currentUser : lastUpdatedBy;
->>>>>>> c7300b88
 
                 cdsr.setLastUpdatedBy( lastUpdatedBy );
 
@@ -857,22 +836,12 @@
     public MetaDataProperties initMetaDataProperties(
         org.hisp.dhis.dxf2.dataset.CompleteDataSetRegistration cdsr, MetaDataCallables callables, MetaDataCaches cache )
     {
-<<<<<<< HEAD
-        String
-                ds = StringUtils.trimToNull( cdsr.getDataSet() ),
-                pe = StringUtils.trimToNull( cdsr.getPeriod() ),
-                ou = StringUtils.trimToNull( cdsr.getOrganisationUnit() ),
-                aoc = StringUtils.trimToNull( cdsr.getAttributeOptionCombo() );
-        
-        if( aoc == null )
-=======
         String ds = StringUtils.trimToNull( cdsr.getDataSet() );
         String pe = StringUtils.trimToNull( cdsr.getPeriod() );
         String ou = StringUtils.trimToNull( cdsr.getOrganisationUnit() );
         String aoc = StringUtils.trimToNull( cdsr.getAttributeOptionCombo() );
 
         if ( aoc == null )
->>>>>>> c7300b88
         {
             CategoryOptionCombo attributeOptionCombo = inputUtils.getAttributeOptionCombo( cdsr.getCc(), cdsr.getCp(), false );
             aoc = attributeOptionCombo != null ? attributeOptionCombo.getUid() : aoc;
