--- conflicted
+++ resolved
@@ -29,11 +29,7 @@
  */
 
 import com.google.common.collect.ImmutableSet;
-<<<<<<< HEAD
 import org.hisp.dhis.scheduling.JobConfiguration;
-=======
-
->>>>>>> 98232cd2
 import org.hisp.staxwax.factory.XMLFactory;
 import org.apache.commons.lang3.StringUtils;
 import org.apache.commons.logging.Log;
@@ -139,9 +135,9 @@
 
     @Autowired
     private CurrentUserService currentUserService;
-    
-    @Autowired
-    private CompleteDataSetRegistrationService registrationService; 
+
+    @Autowired
+    private CompleteDataSetRegistrationService registrationService;
 
     // -------------------------------------------------------------------------
     // CompleteDataSetRegistrationService implementation
@@ -495,16 +491,16 @@
                 summary.getConflicts().add( ic.getImportConflict() );
                 continue;
             }
-            
-            
+
+
             // ---------------------------------------------------------------------
             // Compulsory fields validation
             // ---------------------------------------------------------------------
-            
+
             List<DataElementOperand> missingDataElementOperands = registrationService.getMissingCompulsoryFields( mdProps.dataSet, mdProps.period,
                 mdProps.orgUnit, mdProps.attrOptCombo, false );
-            
-            
+
+
             if( !missingDataElementOperands.isEmpty() )
             {
                 for( DataElementOperand dataElementOperand : missingDataElementOperands )
@@ -512,7 +508,7 @@
                     summary.getConflicts().add(
                         new ImportConflict( "dataElementOperand", dataElementOperand.getDimensionItem() + " needs to be filled. It is compulsory." ) );
                 }
-                
+
                 if( mdProps.dataSet.isCompulsoryFieldsCompleteOnly() )
                 {
                     continue;
