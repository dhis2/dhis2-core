/*
 * Copyright (c) 2004-2020, University of Oslo
 * All rights reserved.
 *
 * Redistribution and use in source and binary forms, with or without
 * modification, are permitted provided that the following conditions are met:
 * Redistributions of source code must retain the above copyright notice, this
 * list of conditions and the following disclaimer.
 *
 * Redistributions in binary form must reproduce the above copyright notice,
 * this list of conditions and the following disclaimer in the documentation
 * and/or other materials provided with the distribution.
 * Neither the name of the HISP project nor the names of its contributors may
 * be used to endorse or promote products derived from this software without
 * specific prior written permission.
 *
 * THIS SOFTWARE IS PROVIDED BY THE COPYRIGHT HOLDERS AND CONTRIBUTORS "AS IS" AND
 * ANY EXPRESS OR IMPLIED WARRANTIES, INCLUDING, BUT NOT LIMITED TO, THE IMPLIED
 * WARRANTIES OF MERCHANTABILITY AND FITNESS FOR A PARTICULAR PURPOSE ARE
 * DISCLAIMED. IN NO EVENT SHALL THE COPYRIGHT OWNER OR CONTRIBUTORS BE LIABLE FOR
 * ANY DIRECT, INDIRECT, INCIDENTAL, SPECIAL, EXEMPLARY, OR CONSEQUENTIAL DAMAGES
 * (INCLUDING, BUT NOT LIMITED TO, PROCUREMENT OF SUBSTITUTE GOODS OR SERVICES;
 * LOSS OF USE, DATA, OR PROFITS; OR BUSINESS INTERRUPTION) HOWEVER CAUSED AND ON
 * ANY THEORY OF LIABILITY, WHETHER IN CONTRACT, STRICT LIABILITY, OR TORT
 * (INCLUDING NEGLIGENCE OR OTHERWISE) ARISING IN ANY WAY OUT OF THE USE OF THIS
 * SOFTWARE, EVEN IF ADVISED OF THE POSSIBILITY OF SUCH DAMAGE.
 */

package org.hisp.dhis.dxf2.events.importer.insert.validation;

import java.util.List;

import org.hisp.dhis.common.IdScheme;
import org.hisp.dhis.dxf2.common.ImportOptions;
import org.hisp.dhis.dxf2.events.importer.Checker;
import org.hisp.dhis.dxf2.events.importer.context.WorkContext;
import org.hisp.dhis.dxf2.importsummary.ImportConflict;
import org.hisp.dhis.dxf2.importsummary.ImportStatus;
import org.hisp.dhis.dxf2.importsummary.ImportSummary;
import org.hisp.dhis.program.ProgramInstance;
import org.hisp.dhis.program.ProgramStageInstance;
import org.hisp.dhis.trackedentity.TrackerAccessManager;
import org.hisp.dhis.user.User;

/**
 * @author Luciano Fiandesio
 */
public abstract class BaseEventAclCheck implements Checker
{

    public ImportSummary check( ImmutableEvent event, WorkContext ctx )
    {
        ImportOptions importOptions = ctx.getImportOptions();

        ProgramStageInstance programStageInstance = prepareForAclValidation( ctx, event );

        List<String> errors = checkAcl( ctx.getServiceDelegator().getTrackerAccessManager(), importOptions.getUser(),
            programStageInstance );

        final ImportSummary importSummary = new ImportSummary();

        if ( !errors.isEmpty() )
        {
            errors.forEach( error -> importSummary.getConflicts().add( new ImportConflict( event.getUid(), error ) ) );

            importSummary.incrementIgnored();
<<<<<<< HEAD
=======
            importSummary.setStatus( ImportStatus.ERROR );
>>>>>>> 5023cd54
        }
        return importSummary;
    }

    private ProgramStageInstance prepareForAclValidation( WorkContext ctx, ImmutableEvent event )
    {
        final IdScheme programStageIdScheme = ctx.getImportOptions().getIdSchemes().getProgramStageIdScheme();

        ProgramStageInstance programStageInstance = new ProgramStageInstance();
        programStageInstance.setProgramStage( ctx.getProgramStage( programStageIdScheme, event.getProgramStage() ) );
        programStageInstance.setOrganisationUnit( ctx.getOrganisationUnitMap().get( event.getUid() ) );
        programStageInstance.setStatus( event.getStatus() );
        ProgramInstance programInstance = ctx.getProgramInstanceMap().get( event.getUid() );
        programStageInstance.setProgramInstance( programInstance );

        return programStageInstance;
    }

    public abstract List<String> checkAcl( TrackerAccessManager trackerAccessManager, User user,
        ProgramStageInstance programStageInstance );

    @Override
    public boolean isFinal()
    {
        return true;
    }

}<|MERGE_RESOLUTION|>--- conflicted
+++ resolved
@@ -64,10 +64,7 @@
             errors.forEach( error -> importSummary.getConflicts().add( new ImportConflict( event.getUid(), error ) ) );
 
             importSummary.incrementIgnored();
-<<<<<<< HEAD
-=======
             importSummary.setStatus( ImportStatus.ERROR );
->>>>>>> 5023cd54
         }
         return importSummary;
     }
