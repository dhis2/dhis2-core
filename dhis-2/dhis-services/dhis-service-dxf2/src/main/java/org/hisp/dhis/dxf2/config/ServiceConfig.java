package org.hisp.dhis.dxf2.config;

/*
 * Copyright (c) 2004-2020, University of Oslo
 * All rights reserved.
 *
 * Redistribution and use in source and binary forms, with or without
 * modification, are permitted provided that the following conditions are met:
 * Redistributions of source code must retain the above copyright notice, this
 * list of conditions and the following disclaimer.
 *
 * Redistributions in binary form must reproduce the above copyright notice,
 * this list of conditions and the following disclaimer in the documentation
 * and/or other materials provided with the distribution.
 * Neither the name of the HISP project nor the names of its contributors may
 * be used to endorse or promote products derived from this software without
 * specific prior written permission.
 *
 * THIS SOFTWARE IS PROVIDED BY THE COPYRIGHT HOLDERS AND CONTRIBUTORS "AS IS" AND
 * ANY EXPRESS OR IMPLIED WARRANTIES, INCLUDING, BUT NOT LIMITED TO, THE IMPLIED
 * WARRANTIES OF MERCHANTABILITY AND FITNESS FOR A PARTICULAR PURPOSE ARE
 * DISCLAIMED. IN NO EVENT SHALL THE COPYRIGHT OWNER OR CONTRIBUTORS BE LIABLE FOR
 * ANY DIRECT, INDIRECT, INCIDENTAL, SPECIAL, EXEMPLARY, OR CONSEQUENTIAL DAMAGES
 * (INCLUDING, BUT NOT LIMITED TO, PROCUREMENT OF SUBSTITUTE GOODS OR SERVICES;
 * LOSS OF USE, DATA, OR PROFITS; OR BUSINESS INTERRUPTION) HOWEVER CAUSED AND ON
 * ANY THEORY OF LIABILITY, WHETHER IN CONTRACT, STRICT LIABILITY, OR TORT
 * (INCLUDING NEGLIGENCE OR OTHERWISE) ARISING IN ANY WAY OUT OF THE USE OF THIS
 * SOFTWARE, EVEN IF ADVISED OF THE POSSIBILITY OF SUCH DAMAGE.
 */

import static com.google.common.collect.Lists.newArrayList;
import static org.hisp.dhis.importexport.ImportStrategy.CREATE;
import static org.hisp.dhis.importexport.ImportStrategy.DELETE;
import static org.hisp.dhis.importexport.ImportStrategy.UPDATE;

import java.util.HashMap;
import java.util.List;
import java.util.Map;

import org.hisp.dhis.dxf2.events.importer.Checker;
import org.hisp.dhis.dxf2.events.importer.Processor;
import org.hisp.dhis.dxf2.events.importer.insert.preprocess.EventGeometryPreProcessor;
import org.hisp.dhis.dxf2.events.importer.shared.preprocess.EventStoredByPreProcessor;
import org.hisp.dhis.dxf2.events.importer.shared.preprocess.ImportOptionsPreProcessor;
import org.hisp.dhis.dxf2.events.importer.insert.preprocess.ProgramInstancePreProcessor;
import org.hisp.dhis.dxf2.events.importer.insert.preprocess.ProgramStagePreProcessor;
import org.hisp.dhis.dxf2.events.importer.insert.validation.AttributeOptionComboAclCheck;
import org.hisp.dhis.dxf2.events.importer.shared.validation.AttributeOptionComboCheck;
import org.hisp.dhis.dxf2.events.importer.shared.validation.AttributeOptionComboDateCheck;
import org.hisp.dhis.dxf2.events.importer.shared.validation.EventBaseCheck;
import org.hisp.dhis.dxf2.events.importer.insert.validation.EventCreationAclCheck;
import org.hisp.dhis.dxf2.events.importer.insert.validation.EventDateCheck;
import org.hisp.dhis.dxf2.events.importer.shared.validation.EventGeometryCheck;
import org.hisp.dhis.dxf2.events.importer.insert.validation.OrgUnitCheck;
import org.hisp.dhis.dxf2.events.importer.shared.validation.ProgramCheck;
import org.hisp.dhis.dxf2.events.importer.shared.validation.ProgramInstanceCheck;
import org.hisp.dhis.dxf2.events.importer.insert.validation.ProgramInstanceRepeatableStageCheck;
import org.hisp.dhis.dxf2.events.importer.insert.validation.ProgramOrgUnitCheck;
import org.hisp.dhis.dxf2.events.importer.insert.validation.ProgramStageCheck;
import org.hisp.dhis.dxf2.events.importer.insert.validation.TrackedEntityInstanceCheck;
import org.hisp.dhis.dxf2.events.importer.update.postprocess.ProgramNotificationPostProcessor;
import org.hisp.dhis.dxf2.events.importer.update.postprocess.PublishEventPostProcessor;
import org.hisp.dhis.dxf2.events.importer.update.preprocess.ProgramInstanceGeometryPreProcessor;
import org.hisp.dhis.dxf2.events.importer.insert.validation.*;
import org.hisp.dhis.dxf2.events.importer.update.preprocess.ProgramInstanceUpdatePreProcessor;
import org.hisp.dhis.dxf2.events.importer.update.validation.EventSimpleCheck;
import org.hisp.dhis.dxf2.events.importer.update.validation.ProgramStageInstanceAclCheck;
import org.hisp.dhis.dxf2.events.importer.update.validation.ProgramStageInstanceAuthCheck;
import org.hisp.dhis.dxf2.events.importer.update.validation.ProgramStageInstanceBasicCheck;
import org.hisp.dhis.dxf2.events.importer.shared.validation.DataValueCheck;
import org.hisp.dhis.dxf2.metadata.objectbundle.validation.CreationCheck;
import org.hisp.dhis.dxf2.metadata.objectbundle.validation.DeletionCheck;
import org.hisp.dhis.dxf2.metadata.objectbundle.validation.DuplicateIdsCheck;
import org.hisp.dhis.dxf2.metadata.objectbundle.validation.MandatoryAttributesCheck;
import org.hisp.dhis.dxf2.metadata.objectbundle.validation.ReferencesCheck;
import org.hisp.dhis.dxf2.metadata.objectbundle.validation.SchemaCheck;
import org.hisp.dhis.dxf2.metadata.objectbundle.validation.SecurityCheck;
import org.hisp.dhis.dxf2.metadata.objectbundle.validation.UniqueAttributesCheck;
import org.hisp.dhis.dxf2.metadata.objectbundle.validation.UniquenessCheck;
import org.hisp.dhis.dxf2.metadata.objectbundle.validation.UpdateCheck;
import org.hisp.dhis.dxf2.metadata.objectbundle.validation.ValidationCheck;
import org.hisp.dhis.dxf2.metadata.objectbundle.validation.ValidationHooksCheck;
import org.hisp.dhis.dxf2.metadata.sync.exception.MetadataSyncServiceException;
import org.hisp.dhis.external.conf.ConfigurationPropertyFactoryBean;
import org.hisp.dhis.importexport.ImportStrategy;
import org.springframework.beans.factory.annotation.Autowired;
import org.springframework.beans.factory.annotation.Qualifier;
import org.springframework.context.annotation.Bean;
import org.springframework.context.annotation.Configuration;
import org.springframework.jdbc.core.JdbcTemplate;
import org.springframework.jdbc.core.namedparam.NamedParameterJdbcTemplate;
import org.springframework.retry.backoff.ExponentialBackOffPolicy;
import org.springframework.retry.policy.SimpleRetryPolicy;
import org.springframework.retry.support.RetryTemplate;

import com.google.common.collect.ImmutableMap;

/**
 * @author Luciano Fiandesio
 */
@Configuration( "dxf2ServiceConfig" )
<<<<<<< HEAD
@SuppressWarnings( "unchecked" )
public class ServiceConfig
{
=======
public class ServiceConfig
{
    private final static List<Class<? extends ValidationCheck>> CREATE_UPDATE_CHECKS = Lists.newArrayList(
        DuplicateIdsCheck.class, ValidationHooksCheck.class, SecurityCheck.class, SchemaCheck.class,
        UniquenessCheck.class, MandatoryAttributesCheck.class, UniqueAttributesCheck.class, ReferencesCheck.class );

    private final static List<Class<? extends ValidationCheck>> CREATE_CHECKS = Lists.newArrayList(
        DuplicateIdsCheck.class, ValidationHooksCheck.class, SecurityCheck.class, CreationCheck.class, SchemaCheck.class,
        UniquenessCheck.class, MandatoryAttributesCheck.class, UniqueAttributesCheck.class, ReferencesCheck.class );

    private final static List<Class<? extends ValidationCheck>> UPDATE_CHECKS = Lists.newArrayList(
        DuplicateIdsCheck.class, ValidationHooksCheck.class, SecurityCheck.class, UpdateCheck.class, SchemaCheck.class,
        UniquenessCheck.class, MandatoryAttributesCheck.class, UniqueAttributesCheck.class, ReferencesCheck.class );

    private final static List<Class<? extends ValidationCheck>> DELETE_CHECKS = Lists.newArrayList( SecurityCheck.class,
        DeletionCheck.class );

>>>>>>> cfdc0aaa
    @Autowired
    @Qualifier( "initialInterval" )
    private ConfigurationPropertyFactoryBean initialInterval;

    @Autowired
    @Qualifier( "maxAttempts" )
    private ConfigurationPropertyFactoryBean maxAttempts;

    @Bean
    public NamedParameterJdbcTemplate namedParameterJdbcTemplate( JdbcTemplate jdbcTemplate )
    {
        return new NamedParameterJdbcTemplate( jdbcTemplate );
    }

    @Bean( "retryTemplate" )
    public RetryTemplate retryTemplate()
    {
        ExponentialBackOffPolicy backOffPolicy = new ExponentialBackOffPolicy();

        backOffPolicy.setInitialInterval( Long.parseLong( (String) initialInterval.getObject() ) );

        Map<Class<? extends Throwable>, Boolean> exceptionMap = new HashMap<>();
        exceptionMap.put( MetadataSyncServiceException.class, true );
        SimpleRetryPolicy simpleRetryPolicy = new SimpleRetryPolicy(
            Integer.parseInt( (String) maxAttempts.getObject() ), exceptionMap );

        RetryTemplate retryTemplate = new RetryTemplate();
        retryTemplate.setBackOffPolicy( backOffPolicy );
        retryTemplate.setRetryPolicy( simpleRetryPolicy );

        return retryTemplate;
    }

<<<<<<< HEAD
    /*
     * // @formatter:off
        __  ___ ______ ______ ___     ____   ___   ______ ___
       /  |/  // ____//_  __//   |   / __ \ /   | /_  __//   |
      / /|_/ // __/    / /  / /| |  / / / // /| |  / /  / /| |
     / /  / // /___   / /  / ___ | / /_/ // ___ | / /  / ___ |
    /_/  /_//_____/  /_/  /_/  |_|/_____//_/  |_|/_/  /_/  |_|
                                                              
     * // @formatter:on
     */

    private final static List<Class<? extends ValidationCheck>> CREATE_UPDATE_CHECKS = newArrayList(
    // @formatter:off
        DuplicateIdsCheck.class,
        ValidationHooksCheck.class,
        SecurityCheck.class,
        SchemaCheck.class,
        UniquenessCheck.class,
        MandatoryAttributesCheck.class,
        UniqueAttributesCheck.class,
        ReferencesCheck.class
    // @formatter:on
    );

    private final static List<Class<? extends ValidationCheck>> CREATE_CHECKS = newArrayList(
    // @formatter:off
        DuplicateIdsCheck.class,
        ValidationHooksCheck.class,
        SecurityCheck.class,
        CreationCheck.class,
        SchemaCheck.class,
        UniquenessCheck.class,
        MandatoryAttributesCheck.class,
        UniqueAttributesCheck.class,
        ReferencesCheck.class
    // @formatter:on
    );

    private final static List<Class<? extends ValidationCheck>> UPDATE_CHECKS = newArrayList(
    // @formatter:off
        DuplicateIdsCheck.class,
        ValidationHooksCheck.class,
        SecurityCheck.class,
        UpdateCheck.class,
        SchemaCheck.class,
        UniquenessCheck.class,
        MandatoryAttributesCheck.class,
        UniqueAttributesCheck.class,
        ReferencesCheck.class
    // @formatter:on
    );

    private final static List<Class<? extends ValidationCheck>> DELETE_CHECKS = newArrayList(
    // @formatter:off
        SecurityCheck.class,
        DeletionCheck.class
    // @formatter:on
    );

=======
>>>>>>> cfdc0aaa
    @Bean( "validatorMap" )
    public Map<ImportStrategy, List<Class<? extends ValidationCheck>>> validatorMap()
    {
        // @formatter:off
        return ImmutableMap.of(
            ImportStrategy.CREATE_AND_UPDATE, CREATE_UPDATE_CHECKS,
            CREATE, CREATE_CHECKS,
            ImportStrategy.UPDATE, UPDATE_CHECKS,
            ImportStrategy.DELETE, DELETE_CHECKS );
        // @formatter:on
    }

    /*
     * // @formatter:off
      ______ ____   ___    ______ __ __  ______ ____
     /_  __// __ \ /   |  / ____// //_/ / ____// __ \
      / /  / /_/ // /| | / /    / ,<   / __/  / /_/ /
     / /  / _, _// ___ |/ /___ / /| | / /___ / _, _/
    /_/  /_/ |_|/_/  |_|\____//_/ |_|/_____//_/ |_|

     * // @formatter:on
     */

    /*
     * TRACKER EVENT IMPORT VALIDATION
     */

    @Bean
    public Map<ImportStrategy, List<Class<? extends Checker>>> eventInsertValidatorMap()
    {
        // @formatter:off
        return ImmutableMap.of( CREATE, newArrayList(
            EventDateCheck.class,
            OrgUnitCheck.class,
            ProgramCheck.class,
            ProgramStageCheck.class,
            TrackedEntityInstanceCheck.class,
            ProgramInstanceCheck.class,
            ProgramInstanceRepeatableStageCheck.class,
            ProgramOrgUnitCheck.class,
            EventGeometryCheck.class,
            EventCreationAclCheck.class,
            EventBaseCheck.class,
            AttributeOptionComboCheck.class,
            AttributeOptionComboDateCheck.class,
            AttributeOptionComboAclCheck.class,
            DataValueCheck.class,
            DataValueAclCheck.class
        )
        );
        // @formatter:on
    }

    @Bean
    public Map<ImportStrategy, List<Class<? extends Checker>>> eventUpdateValidatorMap()
    {
        // @formatter:off
        return ImmutableMap.of( UPDATE, newArrayList(
            EventSimpleCheck.class,
            EventBaseCheck.class,
            ProgramStageInstanceBasicCheck.class,
            ProgramStageInstanceAclCheck.class,
            ProgramCheck.class,
            ProgramInstanceCheck.class,
            ProgramStageInstanceAuthCheck.class,
            AttributeOptionComboCheck.class,
            AttributeOptionComboDateCheck.class,
            EventGeometryCheck.class,
            DataValueCheck.class
        ) );
        // @formatter:on
    }

    @Bean
    public Map<ImportStrategy, List<Class<? extends Checker>>> eventDeleteValidatorMap()
    {
        // @formatter:off
        return ImmutableMap.of( DELETE, newArrayList(
            org.hisp.dhis.dxf2.events.importer.delete.validation.ProgramStageInstanceAclCheck.class
        ) );
        // @formatter:on
    }

    /*
     * TRACKER EVENT PRE/POST PROCESSING
     */

    @Bean
    public Map<ImportStrategy, List<Class<? extends Processor>>> eventInsertPreProcessorsMap()
    {
        // @formatter:off
        return ImmutableMap.of( CREATE, newArrayList(
            ImportOptionsPreProcessor.class,
            EventStoredByPreProcessor.class,
            ProgramInstancePreProcessor.class,
            ProgramStagePreProcessor.class,
            EventGeometryPreProcessor.class
        ) );
        // @formatter:on
    }

    @Bean
    public Map<ImportStrategy, List<Class<? extends Processor>>> eventUpdatePreProcessorMap()
    {
        // @formatter:off
        return ImmutableMap.of( UPDATE, newArrayList(
            ImportOptionsPreProcessor.class,
            EventStoredByPreProcessor.class,
            ProgramInstanceUpdatePreProcessor.class,
            ProgramInstanceGeometryPreProcessor.class
        ) );
        // @formatter:on
    }

    @Bean
    public Map<ImportStrategy, List<Class<? extends Processor>>> eventUpdatePostProcessorMap()
    {
        // @formatter:off
        return ImmutableMap.of( UPDATE, newArrayList(
            PublishEventPostProcessor.class,
            ProgramNotificationPostProcessor.class
        ) );
        // @formatter:on
    }

}<|MERGE_RESOLUTION|>--- conflicted
+++ resolved
@@ -37,6 +37,7 @@
 import java.util.List;
 import java.util.Map;
 
+import com.google.common.collect.Lists;
 import org.hisp.dhis.dxf2.events.importer.Checker;
 import org.hisp.dhis.dxf2.events.importer.Processor;
 import org.hisp.dhis.dxf2.events.importer.insert.preprocess.EventGeometryPreProcessor;
@@ -99,29 +100,8 @@
  * @author Luciano Fiandesio
  */
 @Configuration( "dxf2ServiceConfig" )
-<<<<<<< HEAD
-@SuppressWarnings( "unchecked" )
 public class ServiceConfig
 {
-=======
-public class ServiceConfig
-{
-    private final static List<Class<? extends ValidationCheck>> CREATE_UPDATE_CHECKS = Lists.newArrayList(
-        DuplicateIdsCheck.class, ValidationHooksCheck.class, SecurityCheck.class, SchemaCheck.class,
-        UniquenessCheck.class, MandatoryAttributesCheck.class, UniqueAttributesCheck.class, ReferencesCheck.class );
-
-    private final static List<Class<? extends ValidationCheck>> CREATE_CHECKS = Lists.newArrayList(
-        DuplicateIdsCheck.class, ValidationHooksCheck.class, SecurityCheck.class, CreationCheck.class, SchemaCheck.class,
-        UniquenessCheck.class, MandatoryAttributesCheck.class, UniqueAttributesCheck.class, ReferencesCheck.class );
-
-    private final static List<Class<? extends ValidationCheck>> UPDATE_CHECKS = Lists.newArrayList(
-        DuplicateIdsCheck.class, ValidationHooksCheck.class, SecurityCheck.class, UpdateCheck.class, SchemaCheck.class,
-        UniquenessCheck.class, MandatoryAttributesCheck.class, UniqueAttributesCheck.class, ReferencesCheck.class );
-
-    private final static List<Class<? extends ValidationCheck>> DELETE_CHECKS = Lists.newArrayList( SecurityCheck.class,
-        DeletionCheck.class );
-
->>>>>>> cfdc0aaa
     @Autowired
     @Qualifier( "initialInterval" )
     private ConfigurationPropertyFactoryBean initialInterval;
@@ -146,7 +126,7 @@
         Map<Class<? extends Throwable>, Boolean> exceptionMap = new HashMap<>();
         exceptionMap.put( MetadataSyncServiceException.class, true );
         SimpleRetryPolicy simpleRetryPolicy = new SimpleRetryPolicy(
-            Integer.parseInt( (String) maxAttempts.getObject() ), exceptionMap );
+                Integer.parseInt( (String) maxAttempts.getObject() ), exceptionMap );
 
         RetryTemplate retryTemplate = new RetryTemplate();
         retryTemplate.setBackOffPolicy( backOffPolicy );
@@ -155,68 +135,22 @@
         return retryTemplate;
     }
 
-<<<<<<< HEAD
-    /*
-     * // @formatter:off
-        __  ___ ______ ______ ___     ____   ___   ______ ___
-       /  |/  // ____//_  __//   |   / __ \ /   | /_  __//   |
-      / /|_/ // __/    / /  / /| |  / / / // /| |  / /  / /| |
-     / /  / // /___   / /  / ___ | / /_/ // ___ | / /  / ___ |
-    /_/  /_//_____/  /_/  /_/  |_|/_____//_/  |_|/_/  /_/  |_|
-                                                              
-     * // @formatter:on
-     */
-
-    private final static List<Class<? extends ValidationCheck>> CREATE_UPDATE_CHECKS = newArrayList(
-    // @formatter:off
-        DuplicateIdsCheck.class,
-        ValidationHooksCheck.class,
-        SecurityCheck.class,
-        SchemaCheck.class,
-        UniquenessCheck.class,
-        MandatoryAttributesCheck.class,
-        UniqueAttributesCheck.class,
-        ReferencesCheck.class
-    // @formatter:on
-    );
-
-    private final static List<Class<? extends ValidationCheck>> CREATE_CHECKS = newArrayList(
-    // @formatter:off
-        DuplicateIdsCheck.class,
-        ValidationHooksCheck.class,
-        SecurityCheck.class,
-        CreationCheck.class,
-        SchemaCheck.class,
-        UniquenessCheck.class,
-        MandatoryAttributesCheck.class,
-        UniqueAttributesCheck.class,
-        ReferencesCheck.class
-    // @formatter:on
-    );
-
-    private final static List<Class<? extends ValidationCheck>> UPDATE_CHECKS = newArrayList(
-    // @formatter:off
-        DuplicateIdsCheck.class,
-        ValidationHooksCheck.class,
-        SecurityCheck.class,
-        UpdateCheck.class,
-        SchemaCheck.class,
-        UniquenessCheck.class,
-        MandatoryAttributesCheck.class,
-        UniqueAttributesCheck.class,
-        ReferencesCheck.class
-    // @formatter:on
-    );
-
-    private final static List<Class<? extends ValidationCheck>> DELETE_CHECKS = newArrayList(
-    // @formatter:off
-        SecurityCheck.class,
-        DeletionCheck.class
-    // @formatter:on
-    );
-
-=======
->>>>>>> cfdc0aaa
+    private final static List<Class<? extends ValidationCheck>> CREATE_UPDATE_CHECKS = Lists.newArrayList(
+            DuplicateIdsCheck.class, ValidationHooksCheck.class, SecurityCheck.class, SchemaCheck.class,
+            UniquenessCheck.class, MandatoryAttributesCheck.class, UniqueAttributesCheck.class, ReferencesCheck.class );
+
+    private final static List<Class<? extends ValidationCheck>> CREATE_CHECKS = Lists.newArrayList(
+            DuplicateIdsCheck.class, ValidationHooksCheck.class, SecurityCheck.class, CreationCheck.class, SchemaCheck.class,
+            UniquenessCheck.class, MandatoryAttributesCheck.class, UniqueAttributesCheck.class, ReferencesCheck.class );
+
+    private final static List<Class<? extends ValidationCheck>> UPDATE_CHECKS = Lists.newArrayList(
+            DuplicateIdsCheck.class, ValidationHooksCheck.class, SecurityCheck.class, UpdateCheck.class, SchemaCheck.class,
+            UniquenessCheck.class, MandatoryAttributesCheck.class, UniqueAttributesCheck.class, ReferencesCheck.class );
+
+    private final static List<Class<? extends ValidationCheck>> DELETE_CHECKS = Lists.newArrayList( SecurityCheck.class,
+            DeletionCheck.class );
+
+    
     @Bean( "validatorMap" )
     public Map<ImportStrategy, List<Class<? extends ValidationCheck>>> validatorMap()
     {
@@ -228,17 +162,6 @@
             ImportStrategy.DELETE, DELETE_CHECKS );
         // @formatter:on
     }
-
-    /*
-     * // @formatter:off
-      ______ ____   ___    ______ __ __  ______ ____
-     /_  __// __ \ /   |  / ____// //_/ / ____// __ \
-      / /  / /_/ // /| | / /    / ,<   / __/  / /_/ /
-     / /  / _, _// ___ |/ /___ / /| | / /___ / _, _/
-    /_/  /_/ |_|/_/  |_|\____//_/ |_|/_____//_/ |_|
-
-     * // @formatter:on
-     */
 
     /*
      * TRACKER EVENT IMPORT VALIDATION
@@ -265,7 +188,7 @@
             AttributeOptionComboAclCheck.class,
             DataValueCheck.class,
             DataValueAclCheck.class
-        )
+            )
         );
         // @formatter:on
     }
@@ -295,7 +218,7 @@
     {
         // @formatter:off
         return ImmutableMap.of( DELETE, newArrayList(
-            org.hisp.dhis.dxf2.events.importer.delete.validation.ProgramStageInstanceAclCheck.class
+                org.hisp.dhis.dxf2.events.importer.delete.validation.ProgramStageInstanceAclCheck.class
         ) );
         // @formatter:on
     }
@@ -341,5 +264,4 @@
         ) );
         // @formatter:on
     }
-
 }