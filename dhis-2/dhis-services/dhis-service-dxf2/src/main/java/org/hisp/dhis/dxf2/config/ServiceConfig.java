--- conflicted
+++ resolved
@@ -37,18 +37,10 @@
 import org.hisp.dhis.dxf2.events.event.preProcess.PreProcessor;
 import org.hisp.dhis.dxf2.events.event.preProcess.ProgramInstancePreProcessor;
 import org.hisp.dhis.dxf2.events.event.preProcess.ProgramStagePreProcessor;
-<<<<<<< HEAD
-import org.hisp.dhis.dxf2.events.event.preProcess.update.ProgramInstanceUpdatePreProcessor;
-import org.hisp.dhis.dxf2.events.event.validation.AttributeOptionComboAclCheck;
-import org.hisp.dhis.dxf2.events.event.validation.AttributeOptionComboCheck;
-import org.hisp.dhis.dxf2.events.event.validation.EventBaseCheck;
-import org.hisp.dhis.dxf2.events.event.validation.EventCreationAclCheck;
-=======
 import org.hisp.dhis.dxf2.events.event.validation.AttributeOptionComboAclCheck;
 import org.hisp.dhis.dxf2.events.event.validation.AttributeOptionComboCheck;
 import org.hisp.dhis.dxf2.events.event.validation.EventCreationAclCheck;
 import org.hisp.dhis.dxf2.events.event.validation.EventBaseCheck;
->>>>>>> 6e111f63
 import org.hisp.dhis.dxf2.events.event.validation.EventDateCheck;
 import org.hisp.dhis.dxf2.events.event.validation.EventGeometryCheck;
 import org.hisp.dhis.dxf2.events.event.validation.OrgUnitCheck;
@@ -57,13 +49,11 @@
 import org.hisp.dhis.dxf2.events.event.validation.ProgramOrgUnitCheck;
 import org.hisp.dhis.dxf2.events.event.validation.ProgramStageCheck;
 import org.hisp.dhis.dxf2.events.event.validation.TrackedEntityInstanceCheck;
-<<<<<<< HEAD
+import org.hisp.dhis.dxf2.events.event.preProcess.update.ProgramInstanceUpdatePreProcessor;
 import org.hisp.dhis.dxf2.events.event.validation.update.EventBasicCheck;
 import org.hisp.dhis.dxf2.events.event.validation.update.ProgramStageInstanceAclCheck;
 import org.hisp.dhis.dxf2.events.event.validation.update.ProgramStageInstanceAuthCheck;
 import org.hisp.dhis.dxf2.events.event.validation.update.ProgramStageInstanceBasicCheck;
-=======
->>>>>>> 6e111f63
 import org.hisp.dhis.dxf2.metadata.objectbundle.validation.CreationCheck;
 import org.hisp.dhis.dxf2.metadata.objectbundle.validation.DeletionCheck;
 import org.hisp.dhis.dxf2.metadata.objectbundle.validation.DuplicateIdsCheck;
@@ -185,11 +175,7 @@
         return ImmutableMap.of(
             ImportStrategy.CREATE_AND_UPDATE, CREATE_UPDATE_CHECKS,
             ImportStrategy.CREATE, CREATE_CHECKS,
-<<<<<<< HEAD
-            UPDATE, UPDATE_CHECKS,
-=======
             ImportStrategy.UPDATE, UPDATE_CHECKS,
->>>>>>> 6e111f63
             ImportStrategy.DELETE, DELETE_CHECKS );
         // @formatter:on
     }
@@ -199,10 +185,7 @@
      * Default validation chains for each Tracker Import Strategy
      *
      */
-<<<<<<< HEAD
-=======
-
->>>>>>> 6e111f63
+
     private final static List<Class<? extends org.hisp.dhis.dxf2.events.event.validation.ValidationCheck>> CREATE_EVENTS_CHECKS = Lists
         .newArrayList(
         // @formatter:off
@@ -229,17 +212,18 @@
             ImportStrategy.CREATE_AND_UPDATE, CREATE_EVENTS_CHECKS,
             ImportStrategy.NEW_AND_UPDATES, CREATE_EVENTS_CHECKS );
     }
-<<<<<<< HEAD
-    
+
     private final static List<Class<? extends PreProcessor>> CREATE_EVENTS_PREPROCESS = Lists
         .newArrayList( ProgramInstancePreProcessor.class, ProgramStagePreProcessor.class );
 
-    @Bean( "eventValidatorMap" )
+    @Bean( "eventPreProcessorsMap" )
     public Map<ImportStrategy, List<Class<? extends PreProcessor>>> eventPreProcessorsMap()
     {
-        return ImmutableMap.of( ImportStrategy.CREATE, CREATE_EVENTS_PREPROCESS );
-    }
-
+        return ImmutableMap.of(
+            ImportStrategy.CREATE, CREATE_EVENTS_PREPROCESS,
+            ImportStrategy.CREATE_AND_UPDATE, CREATE_EVENTS_PREPROCESS,
+            ImportStrategy.NEW_AND_UPDATES, CREATE_EVENTS_PREPROCESS );
+    }
 
     /**
      * Default validation chains for Tracker Import (update) events process.
@@ -272,18 +256,5 @@
     public Map<ImportStrategy, List<Class<? extends PreProcessor>>> eventUpdatePreProcessorMap()
     {
         return ImmutableMap.of( UPDATE, UPDATE_EVENTS_PREPROCESSORS );
-=======
-
-    private final static List<Class<? extends PreProcessor>> CREATE_EVENTS_PREPROCESS = Lists
-        .newArrayList( ProgramInstancePreProcessor.class, ProgramStagePreProcessor.class );
-
-    @Bean( "eventPreProcessorsMap" )
-    public Map<ImportStrategy, List<Class<? extends PreProcessor>>> eventPreProcessorsMap()
-    {
-        return ImmutableMap.of(
-            ImportStrategy.CREATE, CREATE_EVENTS_PREPROCESS,
-            ImportStrategy.CREATE_AND_UPDATE, CREATE_EVENTS_PREPROCESS,
-            ImportStrategy.NEW_AND_UPDATES, CREATE_EVENTS_PREPROCESS );
->>>>>>> 6e111f63
     }
 }