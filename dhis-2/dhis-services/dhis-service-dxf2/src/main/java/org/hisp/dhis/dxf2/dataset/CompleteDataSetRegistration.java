--- conflicted
+++ resolved
@@ -34,7 +34,6 @@
 import com.google.common.base.MoreObjects;
 import org.apache.commons.lang3.StringUtils;
 import org.hisp.dhis.common.DxfNamespaces;
-import org.hisp.dhis.user.User;
 
 /**
  * @author Halvdan Hoem Grelland
@@ -82,11 +81,7 @@
 
     protected String storedBy;
 
-<<<<<<< HEAD
-    protected User lastUpdatedBy;
-=======
     protected String lastUpdatedBy;
->>>>>>> c7300b88
 
     protected String cc;
 
@@ -260,20 +255,12 @@
 
     @JsonProperty
     @JacksonXmlProperty( namespace = DxfNamespaces.DXF_2_0 )
-<<<<<<< HEAD
-    public User getLastUpdatedBy()
-=======
     public String getLastUpdatedBy()
->>>>>>> c7300b88
     {
         return lastUpdatedBy;
     }
 
-<<<<<<< HEAD
-    public void setLastUpdatedBy( User lastUpdatedBy )
-=======
     public void setLastUpdatedBy( String lastUpdatedBy )
->>>>>>> c7300b88
     {
         this.lastUpdatedBy = lastUpdatedBy;
     }
