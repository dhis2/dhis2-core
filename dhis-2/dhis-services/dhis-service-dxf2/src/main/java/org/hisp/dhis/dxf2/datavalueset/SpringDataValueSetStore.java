--- conflicted
+++ resolved
@@ -385,7 +385,6 @@
         List<String> groupsIds = user.getGroups().stream().map( g -> g.getUid() )
             .collect( Collectors.toList() );
 
-<<<<<<< HEAD
         String groupAccessCheck =  groupsIds.size() > 0 ?
             " or ( " + JsonbFunctions.HAS_USER_GROUP_IDS + "( co.sharing, '{"+ String.join( ",", groupsIds ) + "}' ) = true " +
                 "and "+ JsonbFunctions.CHECK_USER_GROUPS_ACCESS + "( co.sharing, '__r%', '{"+ String.join( ",", groupsIds ) + "}' ) = true ) )"
@@ -404,26 +403,5 @@
                     "select co.categoryoptionid " +
                     "from dataelementcategoryoption co  " +
                 " where " + JpaQueryUtils.generateSQlQueryForSharingCheck( "co.sharing", user, AccessStringHelper.DATA_READ ) + ") )";
-=======
-        String groupAccessCheck = groupsIds.size() > 0 ? "or ( " +
-            "check_user_group_ids( co.sharing, '{" + String.join( ",", groupsIds ) + "}' ) = true " +
-            "and check_user_groups_access( co.sharing, '__r%', '{" + String.join( ",", groupsIds ) + "}' ) = true ) )"
-            : ") )";
-
-        return "and dv.attributeoptioncomboid not in (" +
-            "select distinct(cocco.categoryoptioncomboid) " +
-            "from categoryoptioncombos_categoryoptions as cocco " +
-            // Get inaccessible category options
-            "where cocco.categoryoptionid not in ( " +
-            "select co.categoryoptionid " +
-            "from dataelementcategoryoption co " +
-            // Public access check
-            "where co.sharing->>'public' like '__r%' " +
-            "or co.sharing->>'public' is null " +
-            // User access check
-            " or co.sharing->'users'->'" + user.getUid() + "'->>'access' like '__r%'" +
-            // User group access check
-            groupAccessCheck;
->>>>>>> 8a3caaba
     }
 }