package org.hisp.dhis.dxf2.events.event;

/*
 * Copyright (c) 2004-2018, University of Oslo
 * All rights reserved.
 *
 * Redistribution and use in source and binary forms, with or without
 * modification, are permitted provided that the following conditions are met:
 * Redistributions of source code must retain the above copyright notice, this
 * list of conditions and the following disclaimer.
 *
 * Redistributions in binary form must reproduce the above copyright notice,
 * this list of conditions and the following disclaimer in the documentation
 * and/or other materials provided with the distribution.
 * Neither the name of the HISP project nor the names of its contributors may
 * be used to endorse or promote products derived from this software without
 * specific prior written permission.
 *
 * THIS SOFTWARE IS PROVIDED BY THE COPYRIGHT HOLDERS AND CONTRIBUTORS "AS IS" AND
 * ANY EXPRESS OR IMPLIED WARRANTIES, INCLUDING, BUT NOT LIMITED TO, THE IMPLIED
 * WARRANTIES OF MERCHANTABILITY AND FITNESS FOR A PARTICULAR PURPOSE ARE
 * DISCLAIMED. IN NO EVENT SHALL THE COPYRIGHT OWNER OR CONTRIBUTORS BE LIABLE FOR
 * ANY DIRECT, INDIRECT, INCIDENTAL, SPECIAL, EXEMPLARY, OR CONSEQUENTIAL DAMAGES
 * (INCLUDING, BUT NOT LIMITED TO, PROCUREMENT OF SUBSTITUTE GOODS OR SERVICES;
 * LOSS OF USE, DATA, OR PROFITS; OR BUSINESS INTERRUPTION) HOWEVER CAUSED AND ON
 * ANY THEORY OF LIABILITY, WHETHER IN CONTRACT, STRICT LIABILITY, OR TORT
 * (INCLUDING NEGLIGENCE OR OTHERWISE) ARISING IN ANY WAY OUT OF THE USE OF THIS
 * SOFTWARE, EVEN IF ADVISED OF THE POSSIBILITY OF SUCH DAMAGE.
 */

import com.fasterxml.jackson.core.type.TypeReference;
import com.fasterxml.jackson.databind.ObjectMapper;
import com.google.common.base.Joiner;
import com.google.common.collect.Lists;
import com.google.common.collect.Maps;
import org.apache.commons.lang3.StringUtils;
import org.apache.commons.logging.Log;
import org.apache.commons.logging.LogFactory;
import org.hibernate.SessionFactory;
import org.hisp.dhis.category.CategoryCombo;
import org.hisp.dhis.category.CategoryOption;
import org.hisp.dhis.category.CategoryOptionCombo;
import org.hisp.dhis.category.CategoryService;
import org.hisp.dhis.common.CodeGenerator;
import org.hisp.dhis.common.DimensionalObject;
import org.hisp.dhis.common.Grid;
import org.hisp.dhis.common.GridHeader;
import org.hisp.dhis.common.IdScheme;
import org.hisp.dhis.common.IdSchemes;
import org.hisp.dhis.common.IdentifiableObject;
import org.hisp.dhis.common.IdentifiableObjectManager;
import org.hisp.dhis.common.IllegalQueryException;
import org.hisp.dhis.common.OrganisationUnitSelectionMode;
import org.hisp.dhis.common.Pager;
import org.hisp.dhis.common.QueryFilter;
import org.hisp.dhis.common.QueryItem;
import org.hisp.dhis.common.QueryOperator;
import org.hisp.dhis.commons.collection.CachingMap;
import org.hisp.dhis.commons.util.DebugUtils;
import org.hisp.dhis.commons.util.TextUtils;
import org.hisp.dhis.dataelement.DataElement;
import org.hisp.dhis.dataelement.DataElementService;
import org.hisp.dhis.dbms.DbmsManager;
import org.hisp.dhis.dxf2.common.ImportOptions;
import org.hisp.dhis.dxf2.events.TrackerAccessManager;
import org.hisp.dhis.dxf2.events.enrollment.EnrollmentStatus;
import org.hisp.dhis.dxf2.events.report.EventRow;
import org.hisp.dhis.dxf2.events.report.EventRows;
import org.hisp.dhis.dxf2.importsummary.ImportConflict;
import org.hisp.dhis.dxf2.importsummary.ImportStatus;
import org.hisp.dhis.dxf2.importsummary.ImportSummaries;
import org.hisp.dhis.dxf2.importsummary.ImportSummary;
import org.hisp.dhis.event.EventStatus;
import org.hisp.dhis.fileresource.FileResourceService;
import org.hisp.dhis.i18n.I18nManager;
import org.hisp.dhis.organisationunit.FeatureType;
import org.hisp.dhis.organisationunit.OrganisationUnit;
import org.hisp.dhis.organisationunit.OrganisationUnitService;
import org.hisp.dhis.period.Period;
import org.hisp.dhis.period.PeriodType;
import org.hisp.dhis.program.Program;
import org.hisp.dhis.program.ProgramInstance;
import org.hisp.dhis.program.ProgramInstanceService;
import org.hisp.dhis.program.ProgramService;
import org.hisp.dhis.program.ProgramStage;
import org.hisp.dhis.program.ProgramStageDataElement;
import org.hisp.dhis.program.ProgramStageInstance;
import org.hisp.dhis.program.ProgramStageInstanceService;
import org.hisp.dhis.program.ProgramStageService;
import org.hisp.dhis.program.ProgramStatus;
import org.hisp.dhis.program.ProgramType;
import org.hisp.dhis.program.notification.ProgramNotificationPublisher;
import org.hisp.dhis.programrule.engine.ProgramRuleEngineService;
import org.hisp.dhis.query.Order;
import org.hisp.dhis.query.Query;
import org.hisp.dhis.query.QueryService;
import org.hisp.dhis.query.Restrictions;
import org.hisp.dhis.scheduling.JobConfiguration;
import org.hisp.dhis.schema.SchemaService;
import org.hisp.dhis.security.acl.AclService;
import org.hisp.dhis.system.grid.ListGrid;
import org.hisp.dhis.system.notification.NotificationLevel;
import org.hisp.dhis.system.notification.Notifier;
import org.hisp.dhis.system.util.DateUtils;
import org.hisp.dhis.system.util.ValidationUtils;
import org.hisp.dhis.trackedentity.TrackedEntityInstance;
import org.hisp.dhis.trackedentity.TrackedEntityInstanceService;
import org.hisp.dhis.trackedentitycomment.TrackedEntityComment;
import org.hisp.dhis.trackedentitycomment.TrackedEntityCommentService;
import org.hisp.dhis.trackedentitydatavalue.TrackedEntityDataValue;
import org.hisp.dhis.trackedentitydatavalue.TrackedEntityDataValueService;
import org.hisp.dhis.user.CurrentUserService;
import org.hisp.dhis.user.User;
import org.hisp.dhis.user.UserCredentials;
import org.springframework.beans.factory.annotation.Autowired;
import org.springframework.transaction.annotation.Transactional;
import org.springframework.util.Assert;

import javax.annotation.PostConstruct;
import java.io.IOException;
import java.util.ArrayList;
import java.util.Arrays;
import java.util.Collection;
import java.util.Collections;
import java.util.Date;
import java.util.HashMap;
import java.util.HashSet;
import java.util.List;
import java.util.Map;
import java.util.Set;
import java.util.stream.Collectors;

import static org.hisp.dhis.dxf2.events.event.EventSearchParams.*;
import static org.hisp.dhis.system.notification.NotificationLevel.ERROR;

/**
 * @author Morten Olav Hansen <mortenoh@gmail.com>
 */
@Transactional
public abstract class AbstractEventService
    implements EventService
{
    private static final Log log = LogFactory.getLog( AbstractEventService.class );

    public static final List<String> STATIC_EVENT_COLUMNS = Arrays.asList( EVENT_ID, EVENT_CREATED_ID,
        EVENT_LAST_UPDATED_ID, EVENT_STORED_BY_ID, EVENT_COMPLETED_BY_ID, EVENT_COMPLETED_DATE_ID,
        EVENT_EXECUTION_DATE_ID, EVENT_DUE_DATE_ID, EVENT_ORG_UNIT_ID, EVENT_ORG_UNIT_NAME, EVENT_STATUS_ID,
        EVENT_LONGITUDE_ID, EVENT_LATITUDE_ID, EVENT_PROGRAM_STAGE_ID, EVENT_PROGRAM_ID,
        EVENT_ATTRIBUTE_OPTION_COMBO_ID, EVENT_DELETED, EVENT_GEOMETRY );

    // -------------------------------------------------------------------------
    // Dependencies
    // -------------------------------------------------------------------------
    @Autowired
    protected ProgramService programService;

    @Autowired
    protected ProgramStageService programStageService;

    @Autowired
    protected ProgramInstanceService programInstanceService;

    @Autowired
    protected ProgramStageInstanceService programStageInstanceService;

    @Autowired
    protected OrganisationUnitService organisationUnitService;

    @Autowired
    protected DataElementService dataElementService;

    @Autowired
    protected CurrentUserService currentUserService;

    @Autowired
    protected TrackedEntityDataValueService dataValueService;

    @Autowired
    protected TrackedEntityInstanceService entityInstanceService;

    @Autowired
    protected TrackedEntityCommentService commentService;

    @Autowired
    protected EventStore eventStore;

    @Autowired
    protected I18nManager i18nManager;

    @Autowired
    protected Notifier notifier;

    @Autowired
    protected SessionFactory sessionFactory;

    @Autowired
    protected DbmsManager dbmsManager;

    @Autowired
    protected IdentifiableObjectManager manager;

    @Autowired
    protected CategoryService categoryService;

    @Autowired
    protected FileResourceService fileResourceService;

    @Autowired
    protected SchemaService schemaService;

    @Autowired
    protected QueryService queryService;

    @Autowired
    protected TrackerAccessManager trackerAccessManager;

    @Autowired
    protected AclService aclService;

    @Autowired
    protected ProgramRuleEngineService programRuleEngineService;

    @Autowired
    protected ProgramNotificationPublisher programNotificationPublisher;

    protected static final int FLUSH_FREQUENCY = 100;

    private static final ObjectMapper OBJECT_MAPPER = new ObjectMapper();

    // -------------------------------------------------------------------------
    // Caches
    // -------------------------------------------------------------------------

    private CachingMap<String, OrganisationUnit> organisationUnitCache = new CachingMap<>();

    private CachingMap<String, Program> programCache = new CachingMap<>();

    private CachingMap<String, ProgramStage> programStageCache = new CachingMap<>();

    private CachingMap<String, DataElement> dataElementCache = new CachingMap<>();

    private CachingMap<String, CategoryOption> categoryOptionCache = new CachingMap<>();

    private CachingMap<String, CategoryOptionCombo> categoryOptionComboCache = new CachingMap<>();

    private CachingMap<String, CategoryOptionCombo> attributeOptionComboCache = new CachingMap<>();

    private CachingMap<String, List<ProgramInstance>> activeProgramInstanceCache = new CachingMap<>();

    private Map<Class<? extends IdentifiableObject>, IdentifiableObject> defaults = new HashMap<>();

    // -------------------------------------------------------------------------
    // CREATE
    // -------------------------------------------------------------------------

    @PostConstruct
    private void init()
    {
        defaults = manager.getDefaults();
    }

    @Override
    public ImportSummaries addEvents( List<Event> events, ImportOptions importOptions, boolean clearSession )
    {
        ImportSummaries importSummaries = new ImportSummaries();
        importOptions = updateImportOptions( importOptions );

        List<List<Event>> partitions = Lists.partition( events, FLUSH_FREQUENCY );

        for ( List<Event> _events : partitions )
        {
            prepareCaches( importOptions.getUser(), _events );

            for ( Event event : _events )
            {
                importSummaries.addImportSummary( addEvent( event, importOptions ) );
            }

            if ( clearSession && events.size() >= FLUSH_FREQUENCY )
            {
                clearSession();
            }
        }

        return importSummaries;
    }

    @Override
    public ImportSummaries addEvents( List<Event> events, ImportOptions importOptions, JobConfiguration jobId )
    {
        notifier.clear( jobId ).notify( jobId, "Importing events" );
        importOptions = updateImportOptions( importOptions );

        try
        {
            ImportSummaries importSummaries = addEvents( events, importOptions, true );

            if ( jobId != null )
            {
                notifier.notify( jobId, NotificationLevel.INFO, "Import done", true ).addJobSummary( jobId, importSummaries, ImportSummaries.class );
            }

            return importSummaries;
        }
        catch ( RuntimeException ex )
        {
            log.error( DebugUtils.getStackTrace( ex ) );
            notifier.notify( jobId, ERROR, "Process failed: " + ex.getMessage(), true );
            return new ImportSummaries().addImportSummary( new ImportSummary( ImportStatus.ERROR, "The import process failed: " + ex.getMessage() ) );
        }
    }

    @Override
    public ImportSummary addEvent( Event event, ImportOptions importOptions )
    {
        importOptions = updateImportOptions( importOptions );

        if ( programStageInstanceService.programStageInstanceExistsIncludingDeleted( event.getEvent() ) )
        {
            return new ImportSummary( ImportStatus.ERROR, "Event ID " + event.getEvent() + " was already used. The ID is unique and cannot be used more than once" )
                .setReference( event.getEvent() ).incrementIgnored();
        }

        Program program = getProgram( importOptions.getIdSchemes().getProgramIdScheme(), event.getProgram() );
        ProgramStage programStage = getProgramStage( importOptions.getIdSchemes().getProgramStageIdScheme(), event.getProgramStage() );

        ProgramInstance programInstance;
        ProgramStageInstance programStageInstance = null;

        if ( program == null )
        {
            return new ImportSummary( ImportStatus.ERROR, "Event.program does not point to a valid program: " + event.getProgram() )
                .setReference( event.getEvent() ).incrementIgnored();
        }

        if ( programStage == null && program.isRegistration() )
        {
            return new ImportSummary( ImportStatus.ERROR, "Event.programStage does not point to a valid programStage, and program is multi-stage: " + event.getProgramStage() )
                .setReference( event.getEvent() ).incrementIgnored();
        }
        else if ( programStage == null )
        {
            programStage = program.getProgramStageByStage( 1 );
        }

        Assert.notNull( programStage, "Program stage cannot be null" );

        if ( program.isRegistration() )
        {
            if ( event.getTrackedEntityInstance() == null )
            {
                return new ImportSummary( ImportStatus.ERROR, "No Event.trackedEntityInstance was provided for registration based program" )
                    .setReference( event.getEvent() ).incrementIgnored();
            }

            org.hisp.dhis.trackedentity.TrackedEntityInstance entityInstance = entityInstanceService
                .getTrackedEntityInstance( event.getTrackedEntityInstance() );

            if ( entityInstance == null )
            {
                return new ImportSummary( ImportStatus.ERROR, "Event.trackedEntityInstance does not point to a valid tracked entity instance: "
                    + event.getTrackedEntityInstance() ).setReference( event.getEvent() ).incrementIgnored();
            }

            List<ProgramInstance> programInstances = new ArrayList<>(
                programInstanceService.getProgramInstances( entityInstance, program, ProgramStatus.ACTIVE ) );

            if ( programInstances.isEmpty() )
            {
                return new ImportSummary( ImportStatus.ERROR, "Tracked entity instance: " + entityInstance.getUid()
                    + " is not enrolled in program: " + program.getUid() ).setReference( event.getEvent() )
                    .incrementIgnored();
            }
            else if ( programInstances.size() > 1 )
            {
                return new ImportSummary( ImportStatus.ERROR, "Tracked entity instance: " + entityInstance.getUid()
                    + " has multiple active enrollments in program: " + program.getUid() ).setReference( event.getEvent() ).incrementIgnored();
            }

            programInstance = programInstances.get( 0 );

            if ( !programStage.getRepeatable() )
            {
                programStageInstance = programStageInstanceService.getProgramStageInstance( programInstance,
                    programStage );

                if ( programStageInstance != null && !programStageInstance.getUid().equals( event.getEvent() ) )
                {
                    return new ImportSummary( ImportStatus.ERROR, "Program stage is not repeatable and an event already exists" )
                        .setReference( event.getEvent() ).incrementIgnored();
                }
            }
            else
            {
                if ( StringUtils.isNotEmpty( event.getEvent() ) )
                {
                    programStageInstance = manager.getObject( ProgramStageInstance.class,
                        importOptions.getIdSchemes().getProgramStageInstanceIdScheme(), event.getEvent() );

                    if ( programStageInstance == null )
                    {
                        if ( !CodeGenerator.isValidUid( event.getEvent() ) )
                        {
                            return new ImportSummary( ImportStatus.ERROR, "Event.event did not point to a valid event: " + event.getEvent() )
                                .setReference( event.getEvent() ).incrementIgnored();
                        }
                    }
                }
            }
        }
        else
        {
            String cacheKey = program.getUid() + "-" + ProgramStatus.ACTIVE;
            List<ProgramInstance> programInstances = getActiveProgramInstances( cacheKey, program );

            if ( programInstances.isEmpty() )
            {
                // Create PI if it doesn't exist (should only be one)

                String storedBy = event.getStoredBy() != null && event.getStoredBy().length() < 31 ? event.getStoredBy()
                    : importOptions.getUser().getUsername();

                ProgramInstance pi = new ProgramInstance();
                pi.setEnrollmentDate( new Date() );
                pi.setIncidentDate( new Date() );
                pi.setProgram( program );
                pi.setStatus( ProgramStatus.ACTIVE );
                pi.setStoredBy( storedBy );

                programInstanceService.addProgramInstance( pi );

                programInstances.add( pi );
            }
            else if ( programInstances.size() > 1 )
            {
                return new ImportSummary( ImportStatus.ERROR, "Multiple active program instances exists for program: " + program.getUid() )
                    .setReference( event.getEvent() ).incrementIgnored();
            }

            programInstance = programInstances.get( 0 );

            if ( StringUtils.isNotEmpty( event.getEvent() ) )
            {
                programStageInstance = manager.getObject( ProgramStageInstance.class,
                    importOptions.getIdSchemes().getProgramStageInstanceIdScheme(), event.getEvent() );

                if ( programStageInstance == null )
                {
                    if ( importOptions.getIdSchemes().getProgramStageInstanceIdScheme().equals( IdScheme.UID )
                        && !CodeGenerator.isValidUid( event.getEvent() ) )
                    {
                        return new ImportSummary( ImportStatus.ERROR, "Event.event did not point to a valid event: " + event.getEvent() )
                            .setReference( event.getEvent() ).incrementIgnored();
                    }
                }
            }
        }

        OrganisationUnit organisationUnit = getOrganisationUnit( importOptions.getIdSchemes(), event.getOrgUnit() );

        program = programInstance.getProgram();

        if ( programStageInstance != null )
        {
            programStage = programStageInstance.getProgramStage();
        }

        if ( organisationUnit == null )
        {
            return new ImportSummary( ImportStatus.ERROR, "Event.orgUnit does not point to a valid organisation unit: " + event.getOrgUnit() )
                .setReference( event.getEvent() ).incrementIgnored();
        }

        if ( !programInstance.getProgram().hasOrganisationUnit( organisationUnit ) )
        {
            return new ImportSummary( ImportStatus.ERROR, "Program is not assigned to this organisation unit: " + event.getOrgUnit() )
                .setReference( event.getEvent() ).incrementIgnored();
        }

        if ( event.getGeometry() != null )
        {
            if ( programStage.getFeatureType().equals( FeatureType.NONE ) || !programStage.getFeatureType().value().equals( event.getGeometry().getGeometryType() ) )
            {
                return new ImportSummary( ImportStatus.ERROR, "Geometry (" + event.getGeometry().getGeometryType() + ") does not conform to the feature type (" + programStage.getFeatureType().value() + ") specified for the program stage: " + programStage.getUid()  );
            }
        }

        validateExpiryDays( event, program, null );

        List<String> errors = trackerAccessManager.canWrite( importOptions.getUser(),
            new ProgramStageInstance( programInstance, programStage ).setOrganisationUnit( organisationUnit ) );

        if ( !errors.isEmpty() )
        {
            ImportSummary importSummary = new ImportSummary( ImportStatus.ERROR, errors.toString() );
            importSummary.incrementIgnored();

            return importSummary;
        }

        return saveEvent( program, programInstance, programStage, programStageInstance, organisationUnit, event, importOptions );
    }

    // -------------------------------------------------------------------------
    // READ
    // -------------------------------------------------------------------------

    @Override
    public Events getEvents( EventSearchParams params )
    {
        validate( params );

        List<OrganisationUnit> organisationUnits = getOrganisationUnits( params );

        if ( !params.isPaging() && !params.isSkipPaging() )
        {
            params.setDefaultPaging();
        }

        Events events = new Events();

        if ( params.isPaging() )
        {
            int count = 0;

            if ( params.isTotalPages() )
            {
                count = eventStore.getEventCount( params, organisationUnits );
            }

            Pager pager = new Pager( params.getPageWithDefault(), count, params.getPageSizeWithDefault() );
            events.setPager( pager );
        }

        List<Event> eventList = eventStore.getEvents( params, organisationUnits );
        events.setEvents( eventList );

        return events;
    }

    @Override
    public Grid getEventsGrid( EventSearchParams params )
    {

        if ( params.getProgramStage() == null )
        {
            throw new IllegalQueryException( "Program stage can not be null" );
        }

        if ( params.getProgramStage().getProgramStageDataElements() == null )
        {
            throw new IllegalQueryException( "Program stage should have at least one data element" );
        }

        List<OrganisationUnit> organisationUnits = getOrganisationUnits( params );

        // ---------------------------------------------------------------------
        // If includeAllDataElements is set to true, return all data elements. 
        // If no data element is specified, use those configured for display 
        // in report
        // ---------------------------------------------------------------------
        if ( params.isIncludeAllDataElements() )
        {
            for ( ProgramStageDataElement pde : params.getProgramStage().getProgramStageDataElements() )
            {
                QueryItem qi = new QueryItem( pde.getDataElement(), pde.getDataElement().getLegendSet(),
                    pde.getDataElement().getValueType(), pde.getDataElement().getAggregationType(),
                    pde.getDataElement().hasOptionSet() ? pde.getDataElement().getOptionSet() : null );
                params.getDataElements().add( qi );
            }
        }
        else
        {
            if ( params.getDataElements().isEmpty() )
            {
                for ( ProgramStageDataElement pde : params.getProgramStage().getProgramStageDataElements() )
                {
                    if ( pde.getDisplayInReports() )
                    {
                        QueryItem qi = new QueryItem( pde.getDataElement(), pde.getDataElement().getLegendSet(),
                            pde.getDataElement().getValueType(), pde.getDataElement().getAggregationType(),
                            pde.getDataElement().hasOptionSet() ? pde.getDataElement().getOptionSet() : null );
                        params.getDataElements().add( qi );
                    }
                }
            }

        }

        // ---------------------------------------------------------------------
        // Grid headers
        // ---------------------------------------------------------------------

        Grid grid = new ListGrid();

        for ( String col : STATIC_EVENT_COLUMNS )
        {
            grid.addHeader( new GridHeader( col, col ) );
        }

        for ( QueryItem item : params.getDataElements() )
        {
            grid.addHeader( new GridHeader( item.getItem().getUid(), item.getItem().getName() ) );
        }

        List<Map<String, String>> events = eventStore.getEventsGrid( params, organisationUnits );

        // ---------------------------------------------------------------------
        // Grid rows
        // ---------------------------------------------------------------------

        for ( Map<String, String> event : events )
        {
            grid.addRow();

            for ( String col : STATIC_EVENT_COLUMNS )
            {
                grid.addValue( event.get( col ) );
            }

            for ( QueryItem item : params.getDataElements() )
            {
                grid.addValue( event.get( item.getItemId() ) );
            }
        }

        Map<String, Object> metaData = new HashMap<>();

        if ( params.isPaging() )
        {
            int count = 0;

            if ( params.isTotalPages() )
            {
                count = eventStore.getEventCount( params, organisationUnits );
            }

            Pager pager = new Pager( params.getPageWithDefault(), count, params.getPageSizeWithDefault() );
            metaData.put( PAGER_META_KEY, pager );
        }

        grid.setMetaData( metaData );

        return grid;
    }

    @Override
    public int getAnonymousEventValuesCountLastUpdatedAfter( Date lastSuccessTime )
    {
        EventSearchParams params = buildAnonymousEventsSearchParams( lastSuccessTime );
        return eventStore.getEventCount( params, null );
    }

    @Override
    public int getAnonymousEventReadyForSynchronizationCount()
    {
        EventSearchParams params = new EventSearchParams();
        params.setProgramType( ProgramType.WITHOUT_REGISTRATION );
        params.setIncludeDeleted( true );
        params.setSynchronizationQuery( true );

        return eventStore.getEventCount( params, null );
    }

    //TODO: In next step, remove executeEventPush() from DefaultSynchronizationManager and therefore, remove also method below as it won't be used anymore
    //TODO: Do changes from the comment above

    @Override
    public Events getAnonymousEventValuesLastUpdatedAfter( Date lastSuccessTime )
    {
        EventSearchParams params = buildAnonymousEventsSearchParams( lastSuccessTime );
        Events anonymousEvents = new Events();
        List<Event> events = eventStore.getEvents( params, null );
        anonymousEvents.setEvents( events );
        return anonymousEvents;
    }

    @Override
    public Events getAnonymousEventsForSync( int pageSize )
    {
        //A page is not specified here. The reason is, that after a page is synchronized, the items that were in that page
        // get lastSynchronized column updated. Therefore, they are not present in the results in the next query anymore.
        // If I used paging, I would come to SQLGrammarException because I would try to fetch entries (with specific offset)
        // that don't exist anymore.

        EventSearchParams params = new EventSearchParams();
        params.setProgramType( ProgramType.WITHOUT_REGISTRATION );
        params.setIncludeDeleted( true );
        params.setSynchronizationQuery( true );
        params.setPageSize( pageSize );

        Events anonymousEvents = new Events();
        List<Event> events = eventStore.getEvents( params, null );
        anonymousEvents.setEvents( events );
        return anonymousEvents;
    }

    private EventSearchParams buildAnonymousEventsSearchParams( Date lastSuccessTime )
    {
        EventSearchParams params = new EventSearchParams();
        params.setProgramType( ProgramType.WITHOUT_REGISTRATION );
        params.setLastUpdatedStartDate( lastSuccessTime );
        params.setIncludeDeleted( true );
        return params;
    }

    @Override
    public EventRows getEventRows( EventSearchParams params )
    {
        List<OrganisationUnit> organisationUnits = getOrganisationUnits( params );

        EventRows eventRows = new EventRows();

        List<EventRow> eventRowList = eventStore.getEventRows( params, organisationUnits );

        eventRows.setEventRows( eventRowList );

        return eventRows;
    }

    @Override
    public Event getEvent( ProgramStageInstance programStageInstance )
    {
        if ( programStageInstance == null )
        {
            return null;
        }

        programStageInstance = programStageInstanceService.getProgramStageInstance( programStageInstance.getUid() );

        Event event = new Event();

        event.setEvent( programStageInstance.getUid() );

        if ( programStageInstance.getProgramInstance().getEntityInstance() != null )
        {
            event.setTrackedEntityInstance( programStageInstance.getProgramInstance().getEntityInstance().getUid() );
        }

        event.setFollowup( programStageInstance.getProgramInstance().getFollowup() );
        event.setEnrollmentStatus( EnrollmentStatus.fromProgramStatus( programStageInstance.getProgramInstance().getStatus() ) );
        event.setStatus( programStageInstance.getStatus() );
        event.setEventDate( DateUtils.getIso8601NoTz( programStageInstance.getExecutionDate() ) );
        event.setDueDate( DateUtils.getIso8601NoTz( programStageInstance.getDueDate() ) );
        event.setStoredBy( programStageInstance.getStoredBy() );
        event.setCompletedBy( programStageInstance.getCompletedBy() );
        event.setCompletedDate( DateUtils.getIso8601NoTz( programStageInstance.getCompletedDate() ) );
        event.setCreated( DateUtils.getIso8601NoTz( programStageInstance.getCreated() ) );
        event.setCreatedAtClient( DateUtils.getIso8601NoTz( programStageInstance.getCreatedAtClient() ) );
        event.setLastUpdated( DateUtils.getIso8601NoTz( programStageInstance.getLastUpdated() ) );
        event.setLastUpdatedAtClient( DateUtils.getIso8601NoTz( programStageInstance.getLastUpdatedAtClient() ) );
        event.setGeometry( programStageInstance.getGeometry() );
        event.setDeleted( programStageInstance.isDeleted() );
        event.setGeometry( programStageInstance.getGeometry() );

        User user = currentUserService.getCurrentUser();
        OrganisationUnit ou = programStageInstance.getOrganisationUnit();

        List<String> errors = trackerAccessManager.canRead( user, programStageInstance );

        if ( !errors.isEmpty() )
        {
            throw new IllegalQueryException( errors.toString() );
        }

        if ( ou != null )
        {
            event.setOrgUnit( ou.getUid() );
            event.setOrgUnitName( ou.getName() );
        }

        Program program = programStageInstance.getProgramInstance().getProgram();

        event.setProgram( program.getUid() );
        event.setEnrollment( programStageInstance.getProgramInstance().getUid() );
        event.setProgramStage( programStageInstance.getProgramStage().getUid() );
        event.setAttributeOptionCombo( programStageInstance.getAttributeOptionCombo().getUid() );
        event.setAttributeCategoryOptions( String.join( ";", programStageInstance.getAttributeOptionCombo()
            .getCategoryOptions().stream().map( CategoryOption::getUid ).collect( Collectors.toList() ) ) );

        if ( programStageInstance.getProgramInstance().getEntityInstance() != null )
        {
            event.setTrackedEntityInstance( programStageInstance.getProgramInstance().getEntityInstance().getUid() );
        }

        Collection<TrackedEntityDataValue> dataValues = dataValueService.getTrackedEntityDataValues( programStageInstance );

        for ( TrackedEntityDataValue dataValue : dataValues )
        {
            errors = trackerAccessManager.canRead( user, dataValue );

            if ( !errors.isEmpty() )
            {
                continue;
            }

            DataValue value = new DataValue();
            value.setCreated( DateUtils.getIso8601NoTz( dataValue.getCreated() ) );
            value.setLastUpdated( DateUtils.getIso8601NoTz( dataValue.getLastUpdated() ) );
            value.setDataElement( dataValue.getDataElement().getUid() );
            value.setValue( dataValue.getValue() );
            value.setProvidedElsewhere( dataValue.getProvidedElsewhere() );
            value.setStoredBy( dataValue.getStoredBy() );

            event.getDataValues().add( value );
        }

        List<TrackedEntityComment> comments = programStageInstance.getComments();

        for ( TrackedEntityComment comment : comments )
        {
            Note note = new Note();

            note.setValue( comment.getCommentText() );
            note.setStoredBy( comment.getCreator() );

            if ( comment.getCreatedDate() != null )
            {
                note.setStoredDate( DateUtils.getIso8601NoTz( comment.getCreatedDate() ) );
            }

            event.getNotes().add( note );
        }

        return event;
    }

    @Override
    public EventSearchParams getFromUrl( String program, String programStage, ProgramStatus programStatus,
        Boolean followUp, String orgUnit, OrganisationUnitSelectionMode orgUnitSelectionMode,
        String trackedEntityInstance, Date startDate, Date endDate, Date dueDateStart, Date dueDateEnd,
        Date lastUpdatedStartDate, Date lastUpdatedEndDate, EventStatus status,
        CategoryOptionCombo attributeOptionCombo, IdSchemes idSchemes, Integer page, Integer pageSize,
        boolean totalPages, boolean skipPaging, List<Order> orders, List<String> gridOrders, boolean includeAttributes,
        Set<String> events, Set<String> filters, Set<String> dataElements, boolean includeAllDataElements, boolean includeDeleted )
    {
        User user = currentUserService.getCurrentUser();
        UserCredentials userCredentials = user.getUserCredentials();

        EventSearchParams params = new EventSearchParams();

        Program pr = programService.getProgram( program );

        if ( StringUtils.isNotEmpty( program ) && pr == null )
        {
            throw new IllegalQueryException( "Program is specified but does not exist: " + program );
        }

        ProgramStage ps = programStageService.getProgramStage( programStage );

        if ( StringUtils.isNotEmpty( programStage ) && ps == null )
        {
            throw new IllegalQueryException( "Program stage is specified but does not exist: " + programStage );
        }

        OrganisationUnit ou = organisationUnitService.getOrganisationUnit( orgUnit );

        if ( StringUtils.isNotEmpty( orgUnit ) && ou == null )
        {
            throw new IllegalQueryException( "Org unit is specified but does not exist: " + orgUnit );
        }

        if ( ou != null && !organisationUnitService.isInUserHierarchy( ou ) )
        {
            if ( !userCredentials.isSuper()
                && !userCredentials.isAuthorized( "F_TRACKED_ENTITY_INSTANCE_SEARCH_IN_ALL_ORGUNITS" ) )
            {
                throw new IllegalQueryException( "User has no access to organisation unit: " + ou.getUid() );
            }
        }

        if ( pr != null && !userCredentials.isSuper() && !aclService.canDataRead( user, pr ) )
        {
            throw new IllegalQueryException( "User has no access to program: " + pr.getUid() );
        }

        if ( ps != null && !userCredentials.isSuper() && !aclService.canDataRead( user, ps ) )
        {
            throw new IllegalQueryException( "User has no access to program stage: " + ps.getUid() );
        }

        TrackedEntityInstance tei = entityInstanceService.getTrackedEntityInstance( trackedEntityInstance );

        if ( StringUtils.isNotEmpty( trackedEntityInstance ) && tei == null )
        {
            throw new IllegalQueryException( "Tracked entity instance is specified but does not exist: " + trackedEntityInstance );
        }

        if ( attributeOptionCombo != null && !userCredentials.isSuper() && !aclService.canDataRead( user, attributeOptionCombo ) )
        {
            throw new IllegalQueryException( "User has no access to attribute category option combo: " + attributeOptionCombo.getUid() );
        }

        if ( events != null && filters != null )
        {
            throw new IllegalQueryException( "Event UIDs and filters can not be specified at the same time" );
        }

        if ( events == null )
        {
            events = new HashSet<>();
        }

        if ( filters != null )
        {
            if ( StringUtils.isNotEmpty( programStage ) && ps == null )
            {
                throw new IllegalQueryException( "ProgramStage needs to be specified for event filtering to work" );
            }

            for ( String filter : filters )
            {
                QueryItem item = getQueryItem( filter );
                params.getFilters().add( item );
            }
        }

        if ( dataElements != null )
        {
            for ( String de : dataElements )
            {
                QueryItem dataElement = getQueryItem( de );

                params.getDataElements().add( dataElement );
            }
        }

        params.setProgram( pr );
        params.setProgramStage( ps );
        params.setOrgUnit( ou );
        params.setTrackedEntityInstance( tei );
        params.setProgramStatus( programStatus );
        params.setFollowUp( followUp );
        params.setOrgUnitSelectionMode( orgUnitSelectionMode );
        params.setStartDate( startDate );
        params.setEndDate( endDate );
        params.setDueDateStart( dueDateStart );
        params.setDueDateEnd( dueDateEnd );
        params.setLastUpdatedStartDate( lastUpdatedStartDate );
        params.setLastUpdatedEndDate( lastUpdatedEndDate );
        params.setEventStatus( status );
        params.setCategoryOptionCombo( attributeOptionCombo );
        params.setIdSchemes( idSchemes );
        params.setPage( page );
        params.setPageSize( pageSize );
        params.setTotalPages( totalPages );
        params.setSkipPaging( skipPaging );
        params.setIncludeAttributes( includeAttributes );
        params.setIncludeAllDataElements( includeAllDataElements );
        params.setOrders( orders );
        params.setGridOrders( gridOrders );
        params.setEvents( events );
        params.setIncludeDeleted( includeDeleted );

        return params;
    }

    // -------------------------------------------------------------------------
    // UPDATE
    // -------------------------------------------------------------------------

    @Override
    public ImportSummaries updateEvents( List<Event> events, ImportOptions importOptions, boolean singleValue, boolean clearSession )
    {
        ImportSummaries importSummaries = new ImportSummaries();
        importOptions = updateImportOptions( importOptions );

        List<List<Event>> partitions = Lists.partition( events, FLUSH_FREQUENCY );

        for ( List<Event> _events : partitions )
        {
            prepareCaches( importOptions.getUser(), _events );

            for ( Event event : _events )
            {
                importSummaries.addImportSummary( updateEvent( event, singleValue, importOptions ) );
            }

            if ( clearSession && events.size() >= FLUSH_FREQUENCY )
            {
                clearSession();
            }
        }

        return importSummaries;
    }

    @Override
    public ImportSummary updateEvent( Event event, boolean singleValue )
    {
        return updateEvent( event, singleValue, null );
    }

    @Override
    public ImportSummary updateEvent( Event event, boolean singleValue, ImportOptions importOptions )
    {
        importOptions = updateImportOptions( importOptions );

        if ( event == null || StringUtils.isEmpty( event.getEvent() ) )
        {
            return new ImportSummary( ImportStatus.ERROR, "No event or event ID was supplied" ).incrementIgnored();
        }

        ImportSummary importSummary = new ImportSummary( event.getEvent() );
        ProgramStageInstance programStageInstance = programStageInstanceService
            .getProgramStageInstance( event.getEvent() );

        List<String> errors = trackerAccessManager.canWrite( importOptions.getUser(), programStageInstance );

        if ( programStageInstance == null )
        {
            importSummary.setStatus( ImportStatus.ERROR );
            importSummary.setDescription( "ID " + event.getEvent() + " doesn't point to valid event" );
            importSummary.getConflicts().add( new ImportConflict( "Invalid Event ID", event.getEvent() ) );

            return importSummary.incrementIgnored();
        }

        if ( !errors.isEmpty() )
        {
            return new ImportSummary( ImportStatus.ERROR, errors.toString() ).incrementIgnored();
        }

        OrganisationUnit organisationUnit = getOrganisationUnit( importOptions.getIdSchemes(), event.getOrgUnit() );

        if ( organisationUnit == null )
        {
            organisationUnit = programStageInstance.getOrganisationUnit();
        }

        Date executionDate = new Date();

        if ( event.getEventDate() != null )
        {
            executionDate = DateUtils.parseDate( event.getEventDate() );
            programStageInstance.setExecutionDate( executionDate );
        }

        Date dueDate = new Date();

        if ( event.getDueDate() != null )
        {
            dueDate = DateUtils.parseDate( event.getDueDate() );
        }

        String storedBy = getStoredBy( event, null, importOptions.getUser() );
        programStageInstance.setStoredBy( storedBy );

        String completedBy = getCompletedBy( event, null, importOptions.getUser() );

        if ( event.getStatus() != programStageInstance.getStatus()
            && programStageInstance.getStatus() == EventStatus.COMPLETED )
        {
            UserCredentials userCredentials = currentUserService.getCurrentUser().getUserCredentials();

            if ( !userCredentials.isSuper() && !userCredentials.isAuthorized( "F_UNCOMPLETE_EVENT" ) )
            {
                importSummary.setStatus( ImportStatus.ERROR );
                importSummary.setDescription( "User is not authorized to uncomplete events" );

                return importSummary;
            }
        }

        if ( event.getStatus() == EventStatus.ACTIVE )
        {
            programStageInstance.setStatus( EventStatus.ACTIVE );
            programStageInstance.setCompletedBy( null );
            programStageInstance.setCompletedDate( null );
        }
        else if ( programStageInstance.getStatus() != event.getStatus() && event.getStatus() == EventStatus.COMPLETED )
        {
            programStageInstance.setCompletedBy( completedBy );

            Date completedDate = null;
            if ( event.getCompletedDate() != null )
            {
                completedDate = DateUtils.parseDate( event.getCompletedDate() );
            }

            programStageInstanceService.completeProgramStageInstance( programStageInstance,
                importOptions.isSkipNotifications(), i18nManager.getI18nFormat(), completedDate );

            if ( !importOptions.isSkipNotifications() )
            {
                programRuleEngineService.evaluate( programStageInstance );
            }
        }
        else if ( event.getStatus() == EventStatus.SKIPPED )
        {
            programStageInstance.setStatus( EventStatus.SKIPPED );
        }

        else if ( event.getStatus() == EventStatus.SCHEDULE )
        {
            programStageInstance.setStatus( EventStatus.SCHEDULE );
        }

        programStageInstance.setDueDate( dueDate );
        programStageInstance.setOrganisationUnit( organisationUnit );
        programStageInstance.setGeometry( event.getGeometry() );
<<<<<<< HEAD
=======

        if ( !singleValue )
        {
            if ( programStageInstance.getProgramStage().getCaptureCoordinates() )
            {
                if ( event.getCoordinate() != null && event.getCoordinate().isValid() )
                {
                    programStageInstance.setLatitude( event.getCoordinate().getLatitude() );
                    programStageInstance.setLongitude( event.getCoordinate().getLongitude() );
                }
                else
                {
                    programStageInstance.setLatitude( null );
                    programStageInstance.setLongitude( null );
                }
            }
        }
>>>>>>> 506899af

        Program program = getProgram( importOptions.getIdSchemes().getProgramIdScheme(), event.getProgram() );

        validateExpiryDays( event, program, programStageInstance );

        if ( (event.getAttributeCategoryOptions() != null && program.getCategoryCombo() != null)
            || event.getAttributeOptionCombo() != null )
        {
            IdScheme idScheme = importOptions.getIdSchemes().getCategoryOptionIdScheme();

            CategoryOptionCombo attributeOptionCombo = getAttributeOptionCombo( program.getCategoryCombo(),
                event.getAttributeCategoryOptions(), event.getAttributeOptionCombo(), idScheme );

            if ( attributeOptionCombo == null )
            {
                importSummary.setStatus( ImportStatus.ERROR );
                importSummary.getConflicts().add( new ImportConflict( "Invalid attribute option combo identifier:",
                    event.getAttributeCategoryOptions() ) );

                return importSummary.incrementIgnored();
            }

            programStageInstance.setAttributeOptionCombo( attributeOptionCombo );
        }

        if ( event.getGeometry() != null )
        {
            if ( programStageInstance.getProgramStage().getFeatureType().equals( FeatureType.NONE ) ||
                !programStageInstance.getProgramStage().getFeatureType().value().equals( event.getGeometry().getGeometryType() ) )
            {
                return new ImportSummary( ImportStatus.ERROR, "Geometry (" + event.getGeometry().getGeometryType() +
                    ") does not conform to the feature type (" + programStageInstance.getProgramStage().getFeatureType().value() +
                    ") specified for the program stage: " + programStageInstance.getProgramStage().getUid()  );
            }
        }

        programStageInstanceService.updateProgramStageInstance( programStageInstance );

        updateTrackedEntityInstance( programStageInstance, importOptions.getUser() );

        saveTrackedEntityComment( programStageInstance, event, storedBy );

        Set<TrackedEntityDataValue> dataValues = new HashSet<>(
            dataValueService.getTrackedEntityDataValues( programStageInstance ) );
        Map<String, TrackedEntityDataValue> dataElementToValueMap = getDataElementDataValueMap( dataValues );

        Map<String, DataElement> newDataElements = new HashMap<>();

        ImportSummary validationResult = validateDataValues( event, programStageInstance, dataElementToValueMap,
            newDataElements, importSummary, importOptions );

        if ( validationResult.getStatus() == ImportStatus.ERROR )
        {
            return validationResult;
        }

        for ( DataValue dataValue : event.getDataValues() )
        {
            DataElement dataElement;

            // The element was already saved so make an update
            if ( dataElementToValueMap.containsKey( dataValue.getDataElement() ) )
            {

                TrackedEntityDataValue teiDataValue = dataElementToValueMap.get( dataValue.getDataElement() );
                dataElement = teiDataValue.getDataElement();

                if ( StringUtils.isEmpty( dataValue.getValue() ) && dataElement.isFileType()
                    && !StringUtils.isEmpty( teiDataValue.getValue() ) )
                {
                    fileResourceService.deleteFileResource( teiDataValue.getValue() );
                }

                teiDataValue.setValue( dataValue.getValue() );
                teiDataValue.setProvidedElsewhere( dataValue.getProvidedElsewhere() );
                dataValueService.updateTrackedEntityDataValue( teiDataValue );

                // Marking that this data value was a part of an update so it should not be removed
                dataValues.remove( teiDataValue );
            }
            // Value is not present so consider it a new and save
            else
            {
                dataElement = newDataElements.get( dataValue.getDataElement() );

                saveDataValue( programStageInstance, event.getStoredBy(), dataElement, dataValue.getValue(),
                    dataValue.getProvidedElsewhere(), null, null );
            }

            if ( !importOptions.isSkipNotifications() )
            {
                programRuleEngineService.evaluate( programStageInstance );
            }
        }

        if ( !singleValue )
        {
            dataValues.forEach( dataValueService::deleteTrackedEntityDataValue );
        }

        importSummary.incrementUpdated();

        return importSummary;
    }

    @Override
    public void updateEventForNote( Event event )
    {
        ProgramStageInstance programStageInstance = programStageInstanceService
            .getProgramStageInstance( event.getEvent() );

        if ( programStageInstance == null )
        {
            return;
        }

        saveTrackedEntityComment( programStageInstance, event,
            getStoredBy( event, null, currentUserService.getCurrentUser() ) );
    }

    @Override
    public void updateEventForEventDate( Event event )
    {
        ProgramStageInstance programStageInstance = programStageInstanceService
            .getProgramStageInstance( event.getEvent() );

        if ( programStageInstance == null )
        {
            return;
        }

        Date executionDate = new Date();

        if ( event.getEventDate() != null )
        {
            executionDate = DateUtils.parseDate( event.getEventDate() );
        }

        if ( event.getStatus() == EventStatus.COMPLETED )
        {
            programStageInstance.setStatus( EventStatus.COMPLETED );
        }
        else
        {
            programStageInstance.setStatus( EventStatus.VISITED );
        }

        ImportOptions importOptions = new ImportOptions();

        OrganisationUnit organisationUnit = getOrganisationUnit( importOptions.getIdSchemes(), event.getOrgUnit() );

        if ( organisationUnit == null )
        {
            organisationUnit = programStageInstance.getOrganisationUnit();
        }

        programStageInstance.setOrganisationUnit( organisationUnit );
        programStageInstance.setExecutionDate( executionDate );
        programStageInstanceService.updateProgramStageInstance( programStageInstance );
    }

    @Override
    public void updateEventsSyncTimestamp( List<String> eventsUIDs, Date lastSynchronized )
    {
        programStageInstanceService.updateProgramStageInstancesSyncTimestamp( eventsUIDs, lastSynchronized );
    }

    // -------------------------------------------------------------------------
    // DELETE
    // -------------------------------------------------------------------------

    @Override
    public ImportSummary deleteEvent( String uid )
    {
        //TODO: Should access rights be checked for delete in the same way as for update?

        boolean existsEvent = programStageInstanceService.programStageInstanceExists( uid );

        if ( existsEvent )
        {
            ProgramStageInstance programStageInstance = programStageInstanceService.getProgramStageInstance( uid );

            programStageInstanceService.deleteProgramStageInstance( programStageInstance );

            if ( programStageInstance.getProgramStage().getProgram().isRegistration() )
            {
                entityInstanceService.updateTrackedEntityInstance( programStageInstance.getProgramInstance().getEntityInstance() );
            }

            return new ImportSummary( ImportStatus.SUCCESS, "Deletion of event " + uid + " was successful" ).incrementDeleted();
        }
        else
        {
            return new ImportSummary( ImportStatus.SUCCESS, "Event " + uid + " cannot be deleted as it is not present in the system" ).incrementIgnored();
        }
    }

    @Override
    public ImportSummaries deleteEvents( List<String> uids, boolean clearSession )
    {
        ImportSummaries importSummaries = new ImportSummaries();
        int counter = 0;

        for ( String uid : uids )
        {
            importSummaries.addImportSummary( deleteEvent( uid ) );

            if ( clearSession && counter % FLUSH_FREQUENCY == 0 )
            {
                clearSession();
            }

            counter++;
        }

        return importSummaries;
    }

    // -------------------------------------------------------------------------
    // HELPERS
    // -------------------------------------------------------------------------

    private void prepareCaches( User user, List<Event> events )
    {
        // prepare caches
        Collection<String> orgUnits = events.stream().map( Event::getOrgUnit ).collect( Collectors.toSet() );

        if ( !orgUnits.isEmpty() )
        {
            Query query = Query.from( schemaService.getDynamicSchema( OrganisationUnit.class ) );
            query.setUser( user );
            query.add( Restrictions.in( "id", orgUnits ) );
            queryService.query( query ).forEach( ou -> organisationUnitCache.put( ou.getUid(), (OrganisationUnit) ou ) );
        }

        Collection<String> dataElements = new HashSet<>();
        events.forEach( e -> e.getDataValues().forEach( v -> dataElements.add( v.getDataElement() ) ) );

        if ( !dataElements.isEmpty() )
        {
            Query query = Query.from( schemaService.getDynamicSchema( DataElement.class ) );
            query.setUser( user );
            query.add( Restrictions.in( "id", dataElements ) );
            queryService.query( query ).forEach( de -> dataElementCache.put( de.getUid(), (DataElement) de ) );
        }
    }

    private List<OrganisationUnit> getOrganisationUnits( EventSearchParams params )
    {
        List<OrganisationUnit> organisationUnits = new ArrayList<>();

        OrganisationUnit orgUnit = params.getOrgUnit();
        OrganisationUnitSelectionMode orgUnitSelectionMode = params.getOrgUnitSelectionMode();

        if ( params.getOrgUnit() != null )
        {
            if ( OrganisationUnitSelectionMode.DESCENDANTS.equals( orgUnitSelectionMode ) )
            {
                organisationUnits.addAll( organisationUnitService.getOrganisationUnitWithChildren( orgUnit.getUid() ) );
            }
            else if ( OrganisationUnitSelectionMode.CHILDREN.equals( orgUnitSelectionMode ) )
            {
                organisationUnits.add( orgUnit );
                organisationUnits.addAll( orgUnit.getChildren() );
            }
            else // SELECTED
            {
                organisationUnits.add( orgUnit );
            }
        }

        return organisationUnits;
    }

    private ImportSummary validateDataValues( Event event, ProgramStageInstance programStageInstance,
        Map<String, TrackedEntityDataValue> dataElementToValueMap, Map<String, DataElement> newDataElements,
        ImportSummary importSummary, ImportOptions importOptions )
    {
        // Loop through values, if only one validation problem occurs -> FAIL
        for ( DataValue dataValue : event.getDataValues() )
        {
            DataElement dataElement;
            if ( dataElementToValueMap.containsKey( dataValue.getDataElement() ) )
            {
                dataElement = dataElementToValueMap.get( dataValue.getDataElement() ).getDataElement();
            }
            else
            {
                dataElement = getDataElement( importOptions.getIdSchemes().getDataElementIdScheme(), dataValue.getDataElement() );

                // This can happen if a wrong data element identifier is provided
                if ( dataElement == null )
                {
                    String descMsg = "Data element " + dataValue.getDataElement() + " doesn't exist in the system. Please, provide correct data element";

                    importSummary.setStatus( ImportStatus.ERROR );
                    importSummary.setDescription( descMsg );

                    return importSummary;
                }

                newDataElements.put( dataValue.getDataElement(), dataElement );
            }

            // Return error if one or more values fail validation
            if ( !validateDataValue( programStageInstance, importOptions.getUser(), dataElement, dataValue.getValue(), importSummary ) )
            {
                return importSummary;
            }
        }

        return importSummary;
    }

    private boolean validateDataValue( ProgramStageInstance programStageInstance, User user, DataElement dataElement,
        String value, ImportSummary importSummary )
    {
        String status = ValidationUtils.dataValueIsValid( value, dataElement );

        if ( status != null )
        {
            importSummary.getConflicts().add( new ImportConflict( dataElement.getUid(), status ) );
            importSummary.incrementIgnored();
            importSummary.setStatus( ImportStatus.ERROR );

            return false;
        }

        List<String> errors = trackerAccessManager.canWrite( user,
            new TrackedEntityDataValue( programStageInstance, dataElement, value ) );

        if ( !errors.isEmpty() )
        {
            errors.forEach( error -> importSummary.getConflicts().add( new ImportConflict( dataElement.getUid(), error ) ) );
            importSummary.setStatus( ImportStatus.ERROR );
            importSummary.incrementIgnored();

            return false;
        }

        return true;
    }

    private ImportSummary saveEvent( Program program, ProgramInstance programInstance, ProgramStage programStage,
        ProgramStageInstance programStageInstance, OrganisationUnit organisationUnit, Event event,
        ImportOptions importOptions )
    {
        Assert.notNull( program, "Program cannot be null" );
        Assert.notNull( programInstance, "Program instance cannot be null" );
        Assert.notNull( programStage, "Program stage cannot be null" );

        ImportSummary importSummary = new ImportSummary( event.getEvent() );
        importOptions = updateImportOptions( importOptions );

        boolean existingEvent = programStageInstance != null;
        boolean dryRun = importOptions.isDryRun();

        Date executionDate = null;

        if ( event.getEventDate() != null )
        {
            executionDate = DateUtils.parseDate( event.getEventDate() );
        }

        Date dueDate = new Date();

        if ( event.getDueDate() != null )
        {
            dueDate = DateUtils.parseDate( event.getDueDate() );
        }

        String storedBy = getStoredBy( event, importSummary, importOptions.getUser() );
        String completedBy = getCompletedBy( event, importSummary, importOptions.getUser() );

        CategoryOptionCombo aoc = null;

        if ( (event.getAttributeCategoryOptions() != null && program.getCategoryCombo() != null)
            || event.getAttributeOptionCombo() != null )
        {
            IdScheme idScheme = importOptions.getIdSchemes().getCategoryOptionIdScheme();

            try
            {
                aoc = getAttributeOptionCombo( program.getCategoryCombo(), event.getAttributeCategoryOptions(),
                    event.getAttributeOptionCombo(), idScheme );
            }
            catch ( IllegalQueryException ex )
            {
                importSummary.getConflicts().add( new ImportConflict( ex.getMessage(), event.getAttributeCategoryOptions() ) );
            }
        }
        else
        {
            aoc = (CategoryOptionCombo) defaults.get( CategoryOptionCombo.class );
        }

        if ( aoc != null && aoc.isDefault() && program.getCategoryCombo() != null && !program.getCategoryCombo().isDefault() )
        {
            importSummary.getConflicts().add( new ImportConflict( "attributeOptionCombo", "Default attribute option combo is not allowed since program has not default category combo" ) );
        }

        if ( !dryRun )
        {
            if ( programStageInstance == null )
            {
                programStageInstance = createProgramStageInstance( event, programStage, programInstance,
                    organisationUnit, dueDate, executionDate, event.getStatus().getValue(), event.getCoordinate(),
                    completedBy, storedBy, event.getEvent(), aoc, importOptions );
            }
            else
            {
                updateProgramStageInstance( event, programStage, programInstance, organisationUnit, dueDate,
                    executionDate, event.getStatus().getValue(), event.getCoordinate(), completedBy,
                    programStageInstance, aoc, importOptions );
            }

            updateTrackedEntityInstance( programStageInstance, importOptions.getUser() );
            saveTrackedEntityComment( programStageInstance, event, storedBy );

            importSummary.setReference( programStageInstance.getUid() );
        }

        Map<String, TrackedEntityDataValue> dataElementValueMap = Maps.newHashMap();

        if ( existingEvent )
        {
            dataElementValueMap = getDataElementDataValueMap(
                dataValueService.getTrackedEntityDataValues( programStageInstance ) );
        }

        for ( DataValue dataValue : event.getDataValues() )
        {
            DataElement dataElement;

            if ( dataElementValueMap.containsKey( dataValue.getDataElement() ) )
            {
                dataElement = dataElementValueMap.get( dataValue.getDataElement() ).getDataElement();
            }
            else
            {
                dataElement = getDataElement( importOptions.getIdSchemes().getDataElementIdScheme(),
                    dataValue.getDataElement() );
            }

            if ( dataElement != null )
            {
                if ( validateDataValue( programStageInstance, importOptions.getUser(), dataElement, dataValue.getValue(), importSummary ) )
                {
                    String dataValueStoredBy = dataValue.getStoredBy() != null ? dataValue.getStoredBy() : storedBy;

                    if ( !dryRun )
                    {
                        TrackedEntityDataValue existingDataValue = dataElementValueMap.get( dataValue.getDataElement() );

                        saveDataValue( programStageInstance, dataValueStoredBy, dataElement, dataValue.getValue(),
                            dataValue.getProvidedElsewhere(), existingDataValue, importSummary );
                    }
                }
            }
            else
            {
                importSummary.getConflicts().add( new ImportConflict( "dataElement", dataValue.getDataElement() + " is not a valid data element" ) );
                importSummary.getImportCount().incrementIgnored();
            }
        }

        importSummary.setStatus( importSummary.getConflicts().isEmpty() ? ImportStatus.SUCCESS : ImportStatus.WARNING );

        return importSummary;
    }

    private void saveDataValue( ProgramStageInstance programStageInstance, String storedBy, DataElement dataElement,
        String value, Boolean providedElsewhere, TrackedEntityDataValue dataValue, ImportSummary importSummary )
    {
        if ( value != null && value.trim().length() == 0 )
        {
            value = null;
        }

        if ( value != null )
        {
            if ( dataValue == null )
            {
                dataValue = new TrackedEntityDataValue( programStageInstance, dataElement, value );
                dataValue.setStoredBy( storedBy );
                dataValue.setProvidedElsewhere( providedElsewhere );

                dataValueService.saveTrackedEntityDataValue( dataValue );

                if ( importSummary != null )
                {
                    importSummary.getImportCount().incrementImported();
                }
            }
            else
            {
                dataValue.setValue( value );
                dataValue.setStoredBy( storedBy );
                dataValue.setProvidedElsewhere( providedElsewhere );

                dataValueService.updateTrackedEntityDataValue( dataValue );

                if ( importSummary != null )
                {
                    importSummary.getImportCount().incrementUpdated();
                }
            }
        }
        else if ( dataValue != null )
        {
            dataValueService.deleteTrackedEntityDataValue( dataValue );

            if ( importSummary != null )
            {
                importSummary.getImportCount().incrementDeleted();
            }
        }
    }

    private ProgramStageInstance createProgramStageInstance( Event event, ProgramStage programStage,
        ProgramInstance programInstance, OrganisationUnit organisationUnit, Date dueDate, Date executionDate,
        int status, Coordinate coordinate, String completedBy, String storeBy, String programStageInstanceIdentifier,
        CategoryOptionCombo aoc, ImportOptions importOptions )
    {
        ProgramStageInstance programStageInstance = new ProgramStageInstance();

        if ( importOptions.getIdSchemes().getProgramStageInstanceIdScheme().equals( IdScheme.UID ) )
        {
            programStageInstance
                .setUid( CodeGenerator.isValidUid( programStageInstanceIdentifier ) ? programStageInstanceIdentifier
                    : CodeGenerator.generateUid() );
        }
        else if ( importOptions.getIdSchemes().getProgramStageInstanceIdScheme().equals( IdScheme.CODE ) )
        {
            programStageInstance.setUid( CodeGenerator.generateUid() );
            programStageInstance.setCode( programStageInstanceIdentifier );
        }

        programStageInstance.setStoredBy( storeBy );

        updateProgramStageInstance( event, programStage, programInstance, organisationUnit, dueDate, executionDate,
            status, coordinate, completedBy, programStageInstance, aoc, importOptions );

        return programStageInstance;
    }

    private void updateProgramStageInstance( Event event, ProgramStage programStage, ProgramInstance programInstance,
        OrganisationUnit organisationUnit, Date dueDate, Date executionDate, int status, Coordinate coordinate,
        String completedBy, ProgramStageInstance programStageInstance, CategoryOptionCombo aoc,
        ImportOptions importOptions )
    {
        programStageInstance.setProgramInstance( programInstance );
        programStageInstance.setProgramStage( programStage );
        programStageInstance.setDueDate( dueDate );
        programStageInstance.setExecutionDate( executionDate );
        programStageInstance.setOrganisationUnit( organisationUnit );
        programStageInstance.setAttributeOptionCombo( aoc );
        programStageInstance.setGeometry( event.getGeometry() );
<<<<<<< HEAD
=======

        if ( programStage.getCaptureCoordinates() )
        {
            if ( coordinate != null && coordinate.isValid() )
            {
                programStageInstance.setLongitude( coordinate.getLongitude() );
                programStageInstance.setLatitude( coordinate.getLatitude() );
            }
        }
>>>>>>> 506899af

        updateDateFields( event, programStageInstance );

        programStageInstance.setStatus( EventStatus.fromInt( status ) );

        if ( programStageInstance.getId() == 0 )
        {
            programStageInstance.setAutoFields();
            programStageInstanceService.addProgramStageInstance( programStageInstance );
        }
        else
        {
            programStageInstanceService.updateProgramStageInstance( programStageInstance );
        }

        if ( programStageInstance.isCompleted() )
        {
            Date completedDate = null;
            if ( event.getCompletedDate() != null )
            {
                completedDate = DateUtils.parseDate( event.getCompletedDate() );
            }
            programStageInstance.setCompletedBy( completedBy );

            programStageInstanceService.completeProgramStageInstance( programStageInstance,
                importOptions.isSkipNotifications(), i18nManager.getI18nFormat(), completedDate );
        }
    }

    private void saveTrackedEntityComment( ProgramStageInstance programStageInstance, Event event, String storedBy )
    {
        for ( Note note : event.getNotes() )
        {
            TrackedEntityComment comment = new TrackedEntityComment();
            comment.setCreator( storedBy );
            comment.setCreatedDate( new Date() );
            comment.setCommentText( note.getValue() );

            commentService.addTrackedEntityComment( comment );

            programStageInstance.getComments().add( comment );

            programStageInstanceService.updateProgramStageInstance( programStageInstance );
        }
    }

    private String getCompletedBy( Event event, ImportSummary importSummary, User fallbackUser )
    {
        String completedBy = event.getCompletedBy();

        if ( completedBy == null )
        {
            completedBy = User.getSafeUsername( fallbackUser );
        }
        else if ( completedBy.length() >= 31 )
        {
            if ( importSummary != null )
            {
                importSummary.getConflicts().add( new ImportConflict( "completed by",
                    completedBy + " is more than 31 characters, using current username instead" ) );
            }

            completedBy = User.getSafeUsername( fallbackUser );
        }

        return completedBy;
    }

    private String getStoredBy( Event event, ImportSummary importSummary, User fallbackUser )
    {
        String storedBy = event.getStoredBy();

        if ( storedBy == null )
        {
            storedBy = User.getSafeUsername( fallbackUser );
        }
        else if ( storedBy.length() >= 31 )
        {
            if ( importSummary != null )
            {
                importSummary.getConflicts().add( new ImportConflict( "stored by",
                    storedBy + " is more than 31 characters, using current username instead" ) );
            }

            storedBy = User.getSafeUsername( fallbackUser );
        }

        return storedBy;
    }

    private Map<String, TrackedEntityDataValue> getDataElementDataValueMap(
        Collection<TrackedEntityDataValue> dataValues )
    {
        return dataValues.stream().collect( Collectors.toMap( dv -> dv.getDataElement().getUid(), dv -> dv ) );
    }

    private OrganisationUnit getOrganisationUnit( IdSchemes idSchemes, String id )
    {
        return organisationUnitCache.get( id,
            () -> manager.getObject( OrganisationUnit.class, idSchemes.getOrgUnitIdScheme(), id ) );
    }

    private Program getProgram( IdScheme idScheme, String id )
    {
        return programCache.get( id, () -> manager.getObject( Program.class, idScheme, id ) );
    }

    private ProgramStage getProgramStage( IdScheme idScheme, String id )
    {
        return programStageCache.get( id, () -> manager.getObject( ProgramStage.class, idScheme, id ) );
    }

    private DataElement getDataElement( IdScheme idScheme, String id )
    {
        return dataElementCache.get( id, () -> manager.getObject( DataElement.class, idScheme, id ) );
    }

    private CategoryOption getCategoryOption( IdScheme idScheme, String id )
    {
        return categoryOptionCache.get( id, () -> manager.getObject( CategoryOption.class, idScheme, id ) );
    }

    private CategoryOptionCombo getCategoryOptionCombo( IdScheme idScheme, String id )
    {
        return categoryOptionComboCache.get( id, () -> manager.getObject( CategoryOptionCombo.class, idScheme, id ) );
    }

    private CategoryOptionCombo getAttributeOptionCombo( String key, CategoryCombo categoryCombo,
        Set<CategoryOption> categoryOptions )
    {
        return attributeOptionComboCache.get( key,
            () -> categoryService.getCategoryOptionCombo( categoryCombo, categoryOptions ) );
    }

    private List<ProgramInstance> getActiveProgramInstances( String key, Program program )
    {
        return activeProgramInstanceCache.get( key, () -> {
            return programInstanceService.getProgramInstances( program, ProgramStatus.ACTIVE );
        } );
    }

    @Override
    public void validate( EventSearchParams params )
        throws IllegalQueryException
    {
        String violation = null;

        if ( params == null )
        {
            throw new IllegalQueryException( "Query parameters can not be empty" );
        }

        if ( params.getProgram() == null && params.getOrgUnit() == null && params.getTrackedEntityInstance() == null
            && params.getEvents().isEmpty() )
        {
            violation = "At least one of the following query parameters are required: orgUnit, program, trackedEntityInstance or event";
        }

        if ( violation != null )
        {
            log.warn( "Validation failed: " + violation );

            throw new IllegalQueryException( violation );
        }
    }

    private void validateExpiryDays( Event event, Program program, ProgramStageInstance programStageInstance )
    {
        if ( program != null )
        {

            if ( program.getCompleteEventsExpiryDays() > 0 )
            {
                if ( event.getStatus() == EventStatus.COMPLETED
                    || programStageInstance != null && programStageInstance.getStatus() == EventStatus.COMPLETED )
                {
                    Date referenceDate = null;

                    if ( programStageInstance != null )
                    {
                        referenceDate = programStageInstance.getCompletedDate();
                    }

                    else
                    {
                        if ( event.getCompletedDate() != null )
                        {
                            referenceDate = DateUtils.parseDate( event.getCompletedDate() );
                        }
                    }

                    if ( referenceDate == null )
                    {
                        throw new IllegalQueryException( "Event needs to have completed date" );
                    }

                    if ( (new Date()).after(
                        DateUtils.getDateAfterAddition( referenceDate, program.getCompleteEventsExpiryDays() ) ) )
                    {
                        throw new IllegalQueryException(
                            "The event's completness date has expired. Not possible to make changes to this event" );
                    }
                }
            }

            PeriodType periodType = program.getExpiryPeriodType();

            if ( periodType != null && program.getExpiryDays() > 0 )
            {
                if ( programStageInstance != null )
                {
                    Date today = new Date();

                    if ( programStageInstance.getExecutionDate() == null )
                    {
                        throw new IllegalQueryException( "Event needs to have event date" );
                    }

                    Period period = periodType.createPeriod( programStageInstance.getExecutionDate() );

                    if ( today.after( DateUtils.getDateAfterAddition( period.getEndDate(), program.getExpiryDays() ) ) )
                    {
                        throw new IllegalQueryException( "The program's expiry date has passed. It is not possible to make changes to this event" );
                    }
                }
                else
                {
                    String referenceDate = event.getEventDate() != null ? event.getEventDate()
                        : event.getDueDate() != null ? event.getDueDate() : null;

                    if ( referenceDate == null )
                    {
                        throw new IllegalQueryException( "Event needs to have at least one (event or schedule) date" );
                    }

                    Period period = periodType.createPeriod( new Date() );

                    if ( DateUtils.parseDate( referenceDate ).before( period.getStartDate() ) )
                    {
                        throw new IllegalQueryException( "The event's date belongs to an expired period. It is not possble to create such event" );
                    }
                }
            }
        }
    }

    private QueryItem getQueryItem( String item )
    {
        String[] split = item.split( DimensionalObject.DIMENSION_NAME_SEP );

        if ( split == null || split.length % 2 != 1 )
        {
            throw new IllegalQueryException( "Query item or filter is invalid: " + item );
        }

        QueryItem queryItem = getItem( split[0] );

        if ( split.length > 1 )
        {
            for ( int i = 1; i < split.length; i += 2 )
            {
                QueryOperator operator = QueryOperator.fromString( split[i] );
                queryItem.getFilters().add( new QueryFilter( operator, split[i + 1] ) );
            }
        }

        return queryItem;
    }

    private QueryItem getItem( String item )
    {
        DataElement de = dataElementService.getDataElement( item );

        if ( de == null )
        {
            throw new IllegalQueryException( "Dataelement does not exist: " + item );
        }

        return new QueryItem( de, null, de.getValueType(), de.getAggregationType(), de.getOptionSet() );
    }

    private void clearSession()
    {
        organisationUnitCache.clear();
        programCache.clear();
        programStageCache.clear();
        dataElementCache.clear();
        categoryOptionCache.clear();
        categoryOptionComboCache.clear();
        attributeOptionComboCache.clear();
        activeProgramInstanceCache.clear();

        dbmsManager.clearSession();
    }

    private void updateDateFields( Event event, ProgramStageInstance programStageInstance )
    {
        programStageInstance.setAutoFields();

        Date createdAtClient = DateUtils.parseDate( event.getCreatedAtClient() );

        if ( createdAtClient != null )
        {
            programStageInstance.setCreatedAtClient( createdAtClient );
        }

        String lastUpdatedAtClient = event.getLastUpdatedAtClient();

        if ( lastUpdatedAtClient != null )
        {
            programStageInstance.setLastUpdatedAtClient( DateUtils.parseDate( lastUpdatedAtClient ) );
        }
    }

    private void updateTrackedEntityInstance( ProgramStageInstance programStageInstance, User user )
    {
        updateTrackedEntityInstance( Lists.newArrayList( programStageInstance ), user );
    }

    private void updateTrackedEntityInstance( List<ProgramStageInstance> programStageInstances, User user )
    {
        Set<ProgramInstance> programInstances = new HashSet<>();
        Set<TrackedEntityInstance> trackedEntityInstances = new HashSet<>();

        for ( ProgramStageInstance programStageInstance : programStageInstances )
        {
            if ( programStageInstance.getProgramInstance() != null )
            {
                programInstances.add( programStageInstance.getProgramInstance() );

                if ( programStageInstance.getProgramInstance().getEntityInstance() != null )
                {
                    trackedEntityInstances.add( programStageInstance.getProgramInstance().getEntityInstance() );
                }
            }
        }

        programInstances.forEach( pi -> manager.update( pi, user ) );
        trackedEntityInstances.forEach( tei -> manager.update( tei, user ) );
    }

    private CategoryOptionCombo getAttributeOptionCombo( CategoryCombo categoryCombo, String cp,
        String attributeOptionCombo, IdScheme idScheme )
    {
        Set<String> opts = TextUtils.splitToArray( cp, TextUtils.SEMICOLON );

        return getAttributeOptionCombo( categoryCombo, opts, attributeOptionCombo, idScheme );
    }

    private CategoryOptionCombo getAttributeOptionCombo( CategoryCombo categoryCombo, Set<String> opts,
        String attributeOptionCombo, IdScheme idScheme )
    {
        if ( categoryCombo == null )
        {
            throw new IllegalQueryException( "Illegal category combo" );
        }

        // ---------------------------------------------------------------------
        // Attribute category options validation
        // ---------------------------------------------------------------------

        CategoryOptionCombo attrOptCombo = null;

        if ( opts != null )
        {
            Set<CategoryOption> categoryOptions = new HashSet<>();

            for ( String uid : opts )
            {
                CategoryOption categoryOption = getCategoryOption( idScheme, uid );

                if ( categoryOption == null )
                {
                    throw new IllegalQueryException( "Illegal category option identifier: " + uid );
                }

                categoryOptions.add( categoryOption );
            }

            List<String> options = Lists.newArrayList( opts );
            Collections.sort( options );

            String cacheKey = categoryCombo.getUid() + "-" + Joiner.on( "-" ).join( options );
            attrOptCombo = getAttributeOptionCombo( cacheKey, categoryCombo, categoryOptions );

            if ( attrOptCombo == null )
            {
                throw new IllegalQueryException( "Attribute option combo does not exist for given 
                category combo and category options" );
            }
        }
        else if ( attributeOptionCombo != null )
        {
            attrOptCombo = getCategoryOptionCombo( idScheme, attributeOptionCombo );
        }

        // ---------------------------------------------------------------------
        // Fall back to default category option combination
        // ---------------------------------------------------------------------

        if ( attrOptCombo == null )
        {
            attrOptCombo = (CategoryOptionCombo) defaults.get( CategoryOptionCombo.class );
        }

        if ( attrOptCombo == null )
        {
            throw new IllegalQueryException( "Default attribute option combo does not exist" );
        }

        return attrOptCombo;
    }

    protected ImportOptions updateImportOptions( ImportOptions importOptions )
    {
        if ( importOptions == null )
        {
            importOptions = new ImportOptions();
        }

        if ( importOptions.getUser() == null )
        {
            importOptions.setUser( currentUserService.getCurrentUser() );
        }

        return importOptions;
    }
}<|MERGE_RESOLUTION|>--- conflicted
+++ resolved
@@ -1099,26 +1099,6 @@
         programStageInstance.setDueDate( dueDate );
         programStageInstance.setOrganisationUnit( organisationUnit );
         programStageInstance.setGeometry( event.getGeometry() );
-<<<<<<< HEAD
-=======
-
-        if ( !singleValue )
-        {
-            if ( programStageInstance.getProgramStage().getCaptureCoordinates() )
-            {
-                if ( event.getCoordinate() != null && event.getCoordinate().isValid() )
-                {
-                    programStageInstance.setLatitude( event.getCoordinate().getLatitude() );
-                    programStageInstance.setLongitude( event.getCoordinate().getLongitude() );
-                }
-                else
-                {
-                    programStageInstance.setLatitude( null );
-                    programStageInstance.setLongitude( null );
-                }
-            }
-        }
->>>>>>> 506899af
 
         Program program = getProgram( importOptions.getIdSchemes().getProgramIdScheme(), event.getProgram() );
 
@@ -1525,13 +1505,13 @@
             if ( programStageInstance == null )
             {
                 programStageInstance = createProgramStageInstance( event, programStage, programInstance,
-                    organisationUnit, dueDate, executionDate, event.getStatus().getValue(), event.getCoordinate(),
+                    organisationUnit, dueDate, executionDate, event.getStatus().getValue(),
                     completedBy, storedBy, event.getEvent(), aoc, importOptions );
             }
             else
             {
                 updateProgramStageInstance( event, programStage, programInstance, organisationUnit, dueDate,
-                    executionDate, event.getStatus().getValue(), event.getCoordinate(), completedBy,
+                    executionDate, event.getStatus().getValue(), completedBy,
                     programStageInstance, aoc, importOptions );
             }
 
@@ -1640,7 +1620,7 @@
 
     private ProgramStageInstance createProgramStageInstance( Event event, ProgramStage programStage,
         ProgramInstance programInstance, OrganisationUnit organisationUnit, Date dueDate, Date executionDate,
-        int status, Coordinate coordinate, String completedBy, String storeBy, String programStageInstanceIdentifier,
+        int status, String completedBy, String storeBy, String programStageInstanceIdentifier,
         CategoryOptionCombo aoc, ImportOptions importOptions )
     {
         ProgramStageInstance programStageInstance = new ProgramStageInstance();
@@ -1660,13 +1640,13 @@
         programStageInstance.setStoredBy( storeBy );
 
         updateProgramStageInstance( event, programStage, programInstance, organisationUnit, dueDate, executionDate,
-            status, coordinate, completedBy, programStageInstance, aoc, importOptions );
+            status, completedBy, programStageInstance, aoc, importOptions );
 
         return programStageInstance;
     }
 
     private void updateProgramStageInstance( Event event, ProgramStage programStage, ProgramInstance programInstance,
-        OrganisationUnit organisationUnit, Date dueDate, Date executionDate, int status, Coordinate coordinate,
+        OrganisationUnit organisationUnit, Date dueDate, Date executionDate, int status,
         String completedBy, ProgramStageInstance programStageInstance, CategoryOptionCombo aoc,
         ImportOptions importOptions )
     {
@@ -1677,18 +1657,6 @@
         programStageInstance.setOrganisationUnit( organisationUnit );
         programStageInstance.setAttributeOptionCombo( aoc );
         programStageInstance.setGeometry( event.getGeometry() );
-<<<<<<< HEAD
-=======
-
-        if ( programStage.getCaptureCoordinates() )
-        {
-            if ( coordinate != null && coordinate.isValid() )
-            {
-                programStageInstance.setLongitude( coordinate.getLongitude() );
-                programStageInstance.setLatitude( coordinate.getLatitude() );
-            }
-        }
->>>>>>> 506899af
 
         updateDateFields( event, programStageInstance );
 
@@ -2076,8 +2044,7 @@
 
             if ( attrOptCombo == null )
             {
-                throw new IllegalQueryException( "Attribute option combo does not exist for given 
-                category combo and category options" );
+                throw new IllegalQueryException( "Attribute option combo does not exist for given category combo and category options" );
             }
         }
         else if ( attributeOptionCombo != null )
