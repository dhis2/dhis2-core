package org.hisp.dhis.dxf2.events.event;

/*
 * Copyright (c) 2004-2016, University of Oslo
 * All rights reserved.
 *
 * Redistribution and use in source and binary forms, with or without
 * modification, are permitted provided that the following conditions are met:
 * Redistributions of source code must retain the above copyright notice, this
 * list of conditions and the following disclaimer.
 *
 * Redistributions in binary form must reproduce the above copyright notice,
 * this list of conditions and the following disclaimer in the documentation
 * and/or other materials provided with the distribution.
 * Neither the name of the HISP project nor the names of its contributors may
 * be used to endorse or promote products derived from this software without
 * specific prior written permission.
 *
 * THIS SOFTWARE IS PROVIDED BY THE COPYRIGHT HOLDERS AND CONTRIBUTORS "AS IS" AND
 * ANY EXPRESS OR IMPLIED WARRANTIES, INCLUDING, BUT NOT LIMITED TO, THE IMPLIED
 * WARRANTIES OF MERCHANTABILITY AND FITNESS FOR A PARTICULAR PURPOSE ARE
 * DISCLAIMED. IN NO EVENT SHALL THE COPYRIGHT OWNER OR CONTRIBUTORS BE LIABLE FOR
 * ANY DIRECT, INDIRECT, INCIDENTAL, SPECIAL, EXEMPLARY, OR CONSEQUENTIAL DAMAGES
 * (INCLUDING, BUT NOT LIMITED TO, PROCUREMENT OF SUBSTITUTE GOODS OR SERVICES;
 * LOSS OF USE, DATA, OR PROFITS; OR BUSINESS INTERRUPTION) HOWEVER CAUSED AND ON
 * ANY THEORY OF LIABILITY, WHETHER IN CONTRACT, STRICT LIABILITY, OR TORT
 * (INCLUDING NEGLIGENCE OR OTHERWISE) ARISING IN ANY WAY OUT OF THE USE OF THIS
 * SOFTWARE, EVEN IF ADVISED OF THE POSSIBILITY OF SUCH DAMAGE.
 */

import com.fasterxml.jackson.core.type.TypeReference;
import com.fasterxml.jackson.databind.ObjectMapper;
import com.google.common.collect.Maps;
import org.apache.commons.lang3.StringUtils;
import org.apache.commons.logging.Log;
import org.apache.commons.logging.LogFactory;
import org.hibernate.SessionFactory;
import org.hisp.dhis.common.CodeGenerator;
import org.hisp.dhis.common.DimensionalObject;
import org.hisp.dhis.common.Grid;
import org.hisp.dhis.common.GridHeader;
import org.hisp.dhis.common.IdScheme;
import org.hisp.dhis.common.IdSchemes;
import org.hisp.dhis.common.IdentifiableObjectManager;
import org.hisp.dhis.common.IllegalQueryException;
import org.hisp.dhis.common.OrganisationUnitSelectionMode;
import org.hisp.dhis.common.Pager;
import org.hisp.dhis.common.QueryFilter;
import org.hisp.dhis.common.QueryItem;
import org.hisp.dhis.common.QueryOperator;
import org.hisp.dhis.commons.collection.CachingMap;
import org.hisp.dhis.commons.util.DebugUtils;
import org.hisp.dhis.dataelement.DataElement;
import org.hisp.dhis.dataelement.DataElementCategoryOptionCombo;
import org.hisp.dhis.dataelement.DataElementCategoryService;
import org.hisp.dhis.dataelement.DataElementService;
import org.hisp.dhis.dbms.DbmsManager;
import org.hisp.dhis.dxf2.common.ImportOptions;
import org.hisp.dhis.dxf2.events.enrollment.EnrollmentStatus;
import org.hisp.dhis.dxf2.events.report.EventRow;
import org.hisp.dhis.dxf2.events.report.EventRows;
import org.hisp.dhis.dxf2.importsummary.ImportConflict;
import org.hisp.dhis.dxf2.importsummary.ImportStatus;
import org.hisp.dhis.dxf2.importsummary.ImportSummaries;
import org.hisp.dhis.dxf2.importsummary.ImportSummary;
import org.hisp.dhis.dxf2.utils.InputUtils;
import org.hisp.dhis.event.EventStatus;
import org.hisp.dhis.fileresource.FileResourceService;
import org.hisp.dhis.i18n.I18nManager;
import org.hisp.dhis.organisationunit.OrganisationUnit;
import org.hisp.dhis.organisationunit.OrganisationUnitService;
import org.hisp.dhis.period.Period;
import org.hisp.dhis.period.PeriodType;
import org.hisp.dhis.program.Program;
import org.hisp.dhis.program.ProgramInstance;
import org.hisp.dhis.program.ProgramInstanceService;
import org.hisp.dhis.program.ProgramService;
import org.hisp.dhis.program.ProgramStage;
import org.hisp.dhis.program.ProgramStageDataElement;
import org.hisp.dhis.program.ProgramStageInstance;
import org.hisp.dhis.program.ProgramStageInstanceService;
import org.hisp.dhis.program.ProgramStageService;
import org.hisp.dhis.program.ProgramStatus;
import org.hisp.dhis.program.ProgramType;
import org.hisp.dhis.query.Order;
import org.hisp.dhis.scheduling.TaskId;
import org.hisp.dhis.system.callable.IdentifiableObjectCallable;
import org.hisp.dhis.system.grid.ListGrid;
import org.hisp.dhis.system.notification.NotificationLevel;
import org.hisp.dhis.system.notification.Notifier;
import org.hisp.dhis.system.util.DateUtils;
import org.hisp.dhis.system.util.ValidationUtils;
import org.hisp.dhis.trackedentity.TrackedEntityInstance;
import org.hisp.dhis.trackedentity.TrackedEntityInstanceService;
import org.hisp.dhis.trackedentitycomment.TrackedEntityComment;
import org.hisp.dhis.trackedentitycomment.TrackedEntityCommentService;
import org.hisp.dhis.trackedentitydatavalue.TrackedEntityDataValue;
import org.hisp.dhis.trackedentitydatavalue.TrackedEntityDataValueService;
import org.hisp.dhis.user.CurrentUserService;
import org.hisp.dhis.user.User;
import org.hisp.dhis.user.UserCredentials;
import org.springframework.beans.factory.annotation.Autowired;
import org.springframework.transaction.annotation.Transactional;
import org.springframework.util.Assert;

import java.io.IOException;
import java.util.ArrayList;
import java.util.Arrays;
import java.util.Collection;
import java.util.Date;
import java.util.HashMap;
import java.util.HashSet;
import java.util.List;
import java.util.Map;
import java.util.Set;
import java.util.stream.Collectors;

import static org.hisp.dhis.system.notification.NotificationLevel.ERROR;
import static org.hisp.dhis.dxf2.events.event.EventSearchParams.*;

/**
 * @author Morten Olav Hansen <mortenoh@gmail.com>
 */
@Transactional
public abstract class AbstractEventService
    implements EventService
{
    private static final Log log = LogFactory.getLog( AbstractEventService.class );
    
    public static final List<String> STATIC_EVENT_COLUMNS = Arrays.asList( EVENT_ID, EVENT_CREATED_ID,
        EVENT_LAST_UPDATED_ID, EVENT_STORED_BY_ID, EVENT_COMPLETED_BY_ID, EVENT_COMPLETED_DATE_ID,
        EVENT_EXECUTION_DATE_ID, EVENT_DUE_DATE_ID, EVENT_ORG_UNIT_ID, EVENT_ORG_UNIT_NAME, EVENT_STATUS_ID,
        EVENT_LONGITUDE_ID, EVENT_LATITUDE_ID, EVENT_PROGRAM_STAGE_ID, EVENT_PROGRAM_ID, EVENT_ATTRIBUTE_OPTION_COMBO_ID);
    
    // -------------------------------------------------------------------------
    // Dependencies
    // -------------------------------------------------------------------------

    @Autowired
    protected ProgramService programService;

    @Autowired
    protected ProgramStageService programStageService;

    @Autowired
    protected ProgramInstanceService programInstanceService;

    @Autowired
    protected ProgramStageInstanceService programStageInstanceService;

    @Autowired
    protected OrganisationUnitService organisationUnitService;

    @Autowired
    protected DataElementService dataElementService;

    @Autowired
    protected CurrentUserService currentUserService;

    @Autowired
    protected TrackedEntityDataValueService dataValueService;

    @Autowired
    protected TrackedEntityInstanceService entityInstanceService;

    @Autowired
    protected TrackedEntityCommentService commentService;

    @Autowired
    protected EventStore eventStore;

    @Autowired
    protected I18nManager i18nManager;

    @Autowired
    protected Notifier notifier;

    @Autowired
    protected SessionFactory sessionFactory;

    @Autowired
    protected DbmsManager dbmsManager;

    @Autowired
    protected IdentifiableObjectManager manager;

    @Autowired
    protected DataElementCategoryService categoryService;

    @Autowired
    protected InputUtils inputUtils;

    @Autowired
    protected FileResourceService fileResourceService;

    protected static final int FLUSH_FREQUENCY = 20;

    private static final ObjectMapper OBJECT_MAPPER = new ObjectMapper();

    // -------------------------------------------------------------------------
    // Caches
    // -------------------------------------------------------------------------

    private CachingMap<String, OrganisationUnit> organisationUnitCache = new CachingMap<>();

    private CachingMap<String, Program> programCache = new CachingMap<>();

    private CachingMap<String, ProgramStage> programStageCache = new CachingMap<>();

    private CachingMap<String, DataElement> dataElementCache = new CachingMap<>();

    private Set<Program> accessibleProgramsCache = new HashSet<>();

    // -------------------------------------------------------------------------
    // CREATE
    // -------------------------------------------------------------------------

    @Override
    public ImportSummaries addEvents( List<Event> events, ImportOptions importOptions )
    {
        ImportSummaries importSummaries = new ImportSummaries();
        int counter = 0;

        User user = currentUserService.getCurrentUser();

        for ( Event event : events )
        {
            importSummaries.addImportSummary( addEvent( event, user, importOptions ) );

            if ( counter % FLUSH_FREQUENCY == 0 )
            {
                dbmsManager.clearSession();
            }

            counter++;
        }

        return importSummaries;
    }

    @Override
    public ImportSummaries addEvents( List<Event> events, ImportOptions importOptions, TaskId taskId )
    {
        notifier.clear( taskId ).notify( taskId, "Importing events" );

        try
        {
            ImportSummaries importSummaries = addEvents( events, importOptions );

            if ( taskId != null )
            {
                notifier.notify( taskId, NotificationLevel.INFO, "Import done", true ).addTaskSummary( taskId,
                    importSummaries );
            }

            return importSummaries;
        }
        catch ( RuntimeException ex )
        {
            log.error( DebugUtils.getStackTrace( ex ) );
            notifier.notify( taskId, ERROR, "Process failed: " + ex.getMessage(), true );
            return new ImportSummaries().addImportSummary(
                new ImportSummary( ImportStatus.ERROR, "The import process failed: " + ex.getMessage() ) );
        }
    }

    @Override
    public ImportSummary addEvent( Event event, ImportOptions importOptions )
    {
        return addEvent( event, currentUserService.getCurrentUser(), importOptions );
    }

    protected ImportSummary addEvent( Event event, User user, ImportOptions importOptions )
    {
        if ( importOptions == null )
        {
            importOptions = new ImportOptions();
        }

        Program program = getProgram( importOptions.getIdSchemes().getProgramIdScheme(), event.getProgram() );
        ProgramStage programStage = getProgramStage( importOptions.getIdSchemes().getProgramStageIdScheme(),
            event.getProgramStage() );

        ProgramInstance programInstance;
        ProgramStageInstance programStageInstance = null;

        if ( program == null )
        {
            return new ImportSummary( ImportStatus.ERROR,
                "Event.program does not point to a valid program: " + event.getProgram() ).incrementIgnored();
        }

        if ( programStage == null && program.isRegistration() )
        {
            return new ImportSummary( ImportStatus.ERROR,
                "Event.programStage does not point to a valid programStage, and program is multi stage: "
                    + event.getProgramStage() ).incrementIgnored();
        }
        else if ( programStage == null )
        {
            programStage = program.getProgramStageByStage( 1 );
        }

        Assert.notNull( program );
        Assert.notNull( programStage );

        if ( !canAccess( program, user ) )
        {
            return new ImportSummary( ImportStatus.ERROR,
                "Current user does not have permission to access this program" ).incrementIgnored();
        }

        if ( program.isRegistration() )
        {
            if ( event.getTrackedEntityInstance() == null )
            {
                return new ImportSummary( ImportStatus.ERROR,
                    "No Event.trackedEntityInstance was provided for registration based program" ).incrementIgnored();
            }

            org.hisp.dhis.trackedentity.TrackedEntityInstance entityInstance = entityInstanceService
                .getTrackedEntityInstance( event.getTrackedEntityInstance() );

            if ( entityInstance == null )
            {
                return new ImportSummary( ImportStatus.ERROR,
                    "Event.trackedEntityInstance does not point to a valid tracked entity instance: "
                        + event.getTrackedEntityInstance() ).incrementIgnored();
            }

            List<ProgramInstance> programInstances = new ArrayList<>(
                programInstanceService.getProgramInstances( entityInstance, program, ProgramStatus.ACTIVE ) );

            if ( programInstances.isEmpty() )
            {
                return new ImportSummary( ImportStatus.ERROR, "Tracked entity instance: " + entityInstance.getUid()
                    + " is not enrolled in program: " + program.getUid() ).incrementIgnored();
            }
            else if ( programInstances.size() > 1 )
            {
                return new ImportSummary( ImportStatus.ERROR, "Tracked entity instance: " + entityInstance.getUid()
                    + " have multiple active enrollments in program: " + program.getUid() ).incrementIgnored();
            }

            programInstance = programInstances.get( 0 );

            if ( !programStage.getRepeatable() )
            {
                programStageInstance = programStageInstanceService.getProgramStageInstance( programInstance,
                    programStage );

                if ( programStageInstance != null )
                {
                    return new ImportSummary( ImportStatus.ERROR,
                        "Program stage is not repeatable and an event already exists" ).incrementIgnored();
                }
            }
            else
            {
                if ( event.getEvent() != null )
                {
                    programStageInstance = programStageInstanceService.getProgramStageInstance( event.getEvent() );

                    if ( programStageInstance == null )
                    {
                        if ( !CodeGenerator.isValidCode( event.getEvent() ) )
                        {
                            return new ImportSummary( ImportStatus.ERROR,
                                "Event.event did not point to a valid event: " + event.getEvent() ).incrementIgnored();
                        }
                    }
                }
            }
        }
        else
        {
            List<ProgramInstance> programInstances = new ArrayList<>(
                programInstanceService.getProgramInstances( program, ProgramStatus.ACTIVE ) );

            if ( programInstances.isEmpty() )
            {
                // Create PI if it doesn't exist (should only be one)
                ProgramInstance pi = new ProgramInstance();
                pi.setEnrollmentDate( new Date() );
                pi.setIncidentDate( new Date() );
                pi.setProgram( program );
                pi.setStatus( ProgramStatus.ACTIVE );

                programInstanceService.addProgramInstance( pi );

                programInstances.add( pi );
            }
            else if ( programInstances.size() > 1 )
            {
                return new ImportSummary( ImportStatus.ERROR,
                    "Multiple active program instances exists for program: " + program.getUid() ).incrementIgnored();
            }

            programInstance = programInstances.get( 0 );

            if ( event.getEvent() != null )
            {
                programStageInstance = programStageInstanceService.getProgramStageInstance( event.getEvent() );

                if ( programStageInstance == null )
                {
                    if ( !CodeGenerator.isValidCode( event.getEvent() ) )
                    {
                        return new ImportSummary( ImportStatus.ERROR,
                            "Event.event did not point to a valid event: " + event.getEvent() ).incrementIgnored();
                    }
                }
            }
        }

        OrganisationUnit organisationUnit = getOrganisationUnit( importOptions.getIdSchemes(), event.getOrgUnit() );

        if ( organisationUnit == null )
        {
            return new ImportSummary( ImportStatus.ERROR,
                "Event.orgUnit does not point to a valid organisation unit: " + event.getOrgUnit() ).incrementIgnored();
        }

        if ( !program.hasOrganisationUnit( organisationUnit ) )
        {
            return new ImportSummary( ImportStatus.ERROR,
                "Program is not assigned to this organisation unit: " + event.getOrgUnit() ).incrementIgnored();
        }

        validateExpiryDays( event, program, null );

        return saveEvent( program, programInstance, programStage, programStageInstance, organisationUnit, event, user,
            importOptions );
    }

    // -------------------------------------------------------------------------
    // READ
    // -------------------------------------------------------------------------

    @Override
    public Events getEvents( EventSearchParams params )
    {
        validate( params );

        List<OrganisationUnit> organisationUnits = getOrganisationUnits( params );

        if ( !params.isPaging() && !params.isSkipPaging() )
        {
            params.setDefaultPaging();
        }

        Events events = new Events();

        if ( params.isPaging() )
        {
            int count = 0;

            if ( params.isTotalPages() )
            {
                count = eventStore.getEventCount( params, organisationUnits );
            }

            Pager pager = new Pager( params.getPageWithDefault(), count, params.getPageSizeWithDefault() );
            events.setPager( pager );
        }

        List<Event> eventList = eventStore.getEvents( params, organisationUnits );

        events.setEvents( eventList );

        return events;
    }

    @Override
    public Events getEvents( Collection<String> uids )
    {
        Events events = new Events();

        List<ProgramStageInstance> programStageInstances = manager.getByUid( ProgramStageInstance.class, uids );
        programStageInstances.forEach(
            programStageInstance -> events.getEvents().add( convertProgramStageInstance( programStageInstance ) ) );

        return events;
    }    
    
    @Override
    public Grid getEventsGrid( EventSearchParams params )
    {
        List<OrganisationUnit> organisationUnits = getOrganisationUnits( params );        
        
        // ---------------------------------------------------------------------
        // If no data element is specified, use those configured for 
        // display in report
        // ---------------------------------------------------------------------
        if( params.getDataElements().isEmpty() && params.getProgramStage() != null  && params.getProgramStage().getProgramStageDataElements() != null )
        {            
            for( ProgramStageDataElement pde : params.getProgramStage().getProgramStageDataElements() )
            {
                if( pde.getDisplayInReports() )
                {                    
                    QueryItem qi = new QueryItem( pde.getDataElement(), pde.getDataElement().getLegendSet(), pde.getDataElement().getValueType(), pde.getDataElement().getAggregationType(), pde.getDataElement().hasOptionSet() ? pde.getDataElement().getOptionSet() : null );
                    params.getDataElements().add( qi );
                }
            }
        }
        
        // ---------------------------------------------------------------------
        // Grid headers
        // ---------------------------------------------------------------------

        Grid grid = new ListGrid();

        for( String col : STATIC_EVENT_COLUMNS )
        {
            grid.addHeader( new GridHeader( col, col ) );
        }
        
        for ( QueryItem item : params.getDataElements() )
        {
            grid.addHeader( new GridHeader( item.getItem().getUid(), item.getItem().getName() ) );
        }

        List<Map<String, String>> events = eventStore.getEventsGrid( params, organisationUnits );

        // ---------------------------------------------------------------------
        // Grid rows
        // ---------------------------------------------------------------------

        for ( Map<String, String> event : events )
        {   
            grid.addRow();
            
            for( String col : STATIC_EVENT_COLUMNS )
            {                
                grid.addValue( event.get( col ) );
            }
            
            for ( QueryItem item : params.getDataElements() )
            {
                grid.addValue( event.get( item.getItemId() ) );
            }
        }

        Map<String, Object> metaData = new HashMap<>();

        if ( params.isPaging() )
        {
            int count = 0;

            if ( params.isTotalPages() )
            {
                count = eventStore.getEventCount( params, organisationUnits );
            }

            Pager pager = new Pager( params.getPageWithDefault(), count, params.getPageSizeWithDefault() );
            metaData.put( PAGER_META_KEY, pager );
        }
        
        grid.setMetaData( metaData );
        
        return grid;
    }

    @Override
    public int getAnonymousEventValuesCountLastUpdatedAfter( Date lastSuccessTime )
    {
        EventSearchParams params = buildAnonymousEventsSearchParams( lastSuccessTime );
        return eventStore.getEventCount( params, null );
    }

    @Override
    public Events getAnonymousEventValuesLastUpdatedAfter( Date lastSuccessTime )
    {
        EventSearchParams params = buildAnonymousEventsSearchParams( lastSuccessTime );
        Events anonymousEvents = new Events();
        List<Event> events = eventStore.getEvents( params, null );
        anonymousEvents.setEvents( events );
        return anonymousEvents;
    }

    private EventSearchParams buildAnonymousEventsSearchParams( Date lastSuccessTime )
    {
        EventSearchParams params = new EventSearchParams();
        params.setProgramType( ProgramType.WITHOUT_REGISTRATION );
        params.setLastUpdatedStartDate( lastSuccessTime );
        return params;
    }

    @Override
    public EventRows getEventRows( EventSearchParams params )
    {
        List<OrganisationUnit> organisationUnits = getOrganisationUnits( params );
        
        EventRows eventRows = new EventRows();

        List<EventRow> eventRowList = eventStore.getEventRows( params, organisationUnits );

        eventRows.setEventRows( eventRowList );

        return eventRows;
    }

    @Override
    public EventSearchParams getFromUrl( String program, String programStage, ProgramStatus programStatus,
        Boolean followUp, String orgUnit, OrganisationUnitSelectionMode orgUnitSelectionMode,
        String trackedEntityInstance, Date startDate, Date endDate, Date dueDateStart, Date dueDateEnd, Date lastUpdatedStartDate, Date lastUpdatedEndDate, EventStatus status, 
        DataElementCategoryOptionCombo attributeCoc, IdSchemes idSchemes, Integer page, Integer pageSize,
<<<<<<< HEAD
        boolean totalPages, boolean skipPaging, List<Order> orders, boolean includeAttributes, Set<String> events,
        Set<String> filters, boolean includeDeleted )
=======
        boolean totalPages, boolean skipPaging, List<Order> orders, List<String> gridOrders, boolean includeAttributes, Set<String> events,
        Set<String> filters, Set<String> dataElements )
>>>>>>> 292044f4
    {
        UserCredentials userCredentials = currentUserService.getCurrentUser().getUserCredentials();

        EventSearchParams params = new EventSearchParams();

        Program pr = programService.getProgram( program );

        if ( StringUtils.isNotEmpty( program ) && pr == null )
        {
            throw new IllegalQueryException( "Program is specified but does not exist: " + program );
        }

        ProgramStage ps = programStageService.getProgramStage( programStage );

        if ( StringUtils.isNotEmpty( programStage ) && ps == null )
        {
            throw new IllegalQueryException( "Program stage is specified but does not exist: " + programStage );
        }

        OrganisationUnit ou = organisationUnitService.getOrganisationUnit( orgUnit );

        if ( StringUtils.isNotEmpty( orgUnit ) && ou == null )
        {
            throw new IllegalQueryException( "Org unit is specified but does not exist: " + orgUnit );
        }

        if ( ou != null && !organisationUnitService.isInUserHierarchy( ou ) )
        {
            if ( !userCredentials.isSuper()
                && !userCredentials.isAuthorized( "F_TRACKED_ENTITY_INSTANCE_SEARCH_IN_ALL_ORGUNITS" ) )
            {
                throw new IllegalQueryException( "User has no access to organisation unit: " + ou.getUid() );
            }
        }

        if ( pr != null && !userCredentials.isSuper() && !userCredentials.canAccessProgram( pr ) )
        {
            throw new IllegalQueryException( "User has no access to program: " + pr.getUid() );
        }

        TrackedEntityInstance tei = entityInstanceService.getTrackedEntityInstance( trackedEntityInstance );

        if ( StringUtils.isNotEmpty( trackedEntityInstance ) && tei == null )
        {
            throw new IllegalQueryException(
                "Tracked entity instance is specified but does not exist: " + trackedEntityInstance );
        }

        if ( events != null && filters != null )
        {
            throw new IllegalQueryException( "Event UIDs and filters can not be specified at the same time" );
        }

        if ( events == null )
        {
            events = new HashSet<>();
        }

        if ( filters != null )
        {
            if( StringUtils.isNotEmpty( programStage ) && ps == null )
            {
                throw new IllegalQueryException( "ProgramStage needs to be specified for event filtering to work" );               
            }
            
            for ( String filter : filters )
            {
                QueryItem item = getQueryItem( filter );
                params.getFilters().add( item );
            }
        }
        
        if ( dataElements != null )
        {
            for ( String de : dataElements )
            {
                QueryItem dataElement = getQueryItem( de );

                params.getDataElements().add( dataElement );
            }
        }


        params.setProgram( pr );
        params.setProgramStage( ps );
        params.setOrgUnit( ou );
        params.setTrackedEntityInstance( tei );
        params.setProgramStatus( programStatus );
        params.setFollowUp( followUp );
        params.setOrgUnitSelectionMode( orgUnitSelectionMode );
        params.setStartDate( startDate );
        params.setEndDate( endDate );   
        params.setDueDateStart( dueDateStart );
        params.setDueDateEnd( dueDateEnd );
        params.setLastUpdatedStartDate( lastUpdatedStartDate );
        params.setLastUpdatedEndDate( lastUpdatedEndDate );
        params.setEventStatus( status );
        params.setCategoryOptionCombo( attributeCoc );
        params.setIdSchemes( idSchemes );
        params.setPage( page );
        params.setPageSize( pageSize );
        params.setTotalPages( totalPages );
        params.setSkipPaging( skipPaging );
        params.setIncludeAttributes( includeAttributes );
        params.setOrders( orders );
        params.setGridOrders( gridOrders );
        params.setEvents( events );
        params.setIncludeDeleted( includeDeleted );

        return params;
    }

    @Override
    public Event getEvent( String uid )
    {
        ProgramStageInstance psi = programStageInstanceService.getProgramStageInstance( uid );

        return psi != null ? convertProgramStageInstance( psi ) : null;
    }

    @Override
    public Event getEvent( ProgramStageInstance programStageInstance )
    {
        return convertProgramStageInstance( programStageInstance );
    }

    // -------------------------------------------------------------------------
    // UPDATE
    // -------------------------------------------------------------------------

    @Override
    public ImportSummaries updateEvents( List<Event> events, boolean singleValue )
    {
        ImportSummaries importSummaries = new ImportSummaries();
        int counter = 0;

        User user = currentUserService.getCurrentUser();

        for ( Event event : events )
        {
            importSummaries.addImportSummary( updateEvent( event, user, singleValue, null ) );

            if ( counter % FLUSH_FREQUENCY == 0 )
            {
                dbmsManager.clearSession();
            }

            counter++;
        }

        return importSummaries;
    }

    @Override
    public ImportSummary updateEvent( Event event, boolean singleValue )
    {
        return updateEvent( event, singleValue, null );
    }

    @Override
    public ImportSummary updateEvent( Event event, boolean singleValue, ImportOptions importOptions )
    {
        return updateEvent( event, currentUserService.getCurrentUser(), singleValue, importOptions );
    }

    private ImportSummary updateEvent( Event event, User user, boolean singleValue, ImportOptions importOptions )
    {
        if ( importOptions == null )
        {
            importOptions = new ImportOptions();
        }

        ImportSummary importSummary = new ImportSummary();
        ProgramStageInstance programStageInstance = programStageInstanceService
            .getProgramStageInstance( event.getEvent() );

        if ( programStageInstance == null )
        {
            importSummary.getConflicts().add( new ImportConflict( "Invalid Event ID.", event.getEvent() ) );
            return importSummary.incrementIgnored();
        }

        OrganisationUnit organisationUnit = getOrganisationUnit( importOptions.getIdSchemes(), event.getOrgUnit() );

        if ( organisationUnit == null )
        {
            organisationUnit = programStageInstance.getOrganisationUnit();
        }

        Date executionDate = new Date();

        if ( event.getEventDate() != null )
        {
            executionDate = DateUtils.parseDate( event.getEventDate() );
            programStageInstance.setExecutionDate( executionDate );
        }

        Date dueDate = new Date();

        if ( event.getDueDate() != null )
        {
            dueDate = DateUtils.parseDate( event.getDueDate() );
        }

        String storedBy = getStoredBy( event, null, user );
        programStageInstance.setStoredBy( storedBy );

        String completedBy = getCompletedBy( event, null, user );

        if ( event.getStatus() == EventStatus.ACTIVE )
        {
            programStageInstance.setStatus( EventStatus.ACTIVE );
            programStageInstance.setCompletedBy( null );
            programStageInstance.setCompletedDate( null );
        }
        else if ( programStageInstance.getStatus() != event.getStatus() && event.getStatus() == EventStatus.COMPLETED )
        {
            programStageInstance.setStatus( EventStatus.COMPLETED );
            programStageInstance.setCompletedBy( completedBy );
            programStageInstance.setCompletedDate( executionDate );

            if ( programStageInstance.isCompleted() )
            {
                programStageInstanceService.completeProgramStageInstance( programStageInstance,
                    importOptions.isSkipNotifications(), i18nManager.getI18nFormat() );
            }
        }
        else if ( event.getStatus() == EventStatus.SKIPPED )
        {
            programStageInstance.setStatus( EventStatus.SKIPPED );
        }

        else if ( event.getStatus() == EventStatus.SCHEDULE )
        {
            programStageInstance.setStatus( EventStatus.SCHEDULE );
        }

        programStageInstance.setDueDate( dueDate );
        programStageInstance.setOrganisationUnit( organisationUnit );

        if ( !singleValue )
        {
            if ( programStageInstance.getProgramStage().getCaptureCoordinates() && event.getCoordinate().isValid() )
            {
                programStageInstance.setLatitude( event.getCoordinate().getLatitude() );
                programStageInstance.setLongitude( event.getCoordinate().getLongitude() );
            }
            else
            {
                programStageInstance.setLatitude( null );
                programStageInstance.setLongitude( null );
            }
        }

        Program program = getProgram( importOptions.getIdSchemes().getProgramIdScheme(), event.getProgram() );

        validateExpiryDays( event, program, programStageInstance );

        programStageInstanceService.updateProgramStageInstance( programStageInstance );

        saveTrackedEntityComment( programStageInstance, event, storedBy );

        Set<TrackedEntityDataValue> dataValues = new HashSet<>(
            dataValueService.getTrackedEntityDataValues( programStageInstance ) );
        Map<String, TrackedEntityDataValue> existingDataValues = getDataElementDataValueMap( dataValues );

        if ( programStageInstance.getProgramStage().getCaptureCoordinates() )
        {
            Coordinate coordinate = null;

            if ( programStageInstance.getLongitude() != null && programStageInstance.getLatitude() != null )
            {
                coordinate = new Coordinate( programStageInstance.getLongitude(), programStageInstance.getLatitude() );

                try
                {
                    List<Double> list = OBJECT_MAPPER.readValue( coordinate.getCoordinateString(),
                        new TypeReference<List<Double>>()
                        {
                        } );

                    coordinate.setLongitude( list.get( 0 ) );
                    coordinate.setLatitude( list.get( 1 ) );
                }
                catch ( IOException ignored )
                {
                }
            }

            if ( coordinate != null && coordinate.isValid() )
            {
                event.setCoordinate( coordinate );
            }
        }

        for ( DataValue value : event.getDataValues() )
        {
            DataElement dataElement = getDataElement( importOptions.getIdSchemes().getDataElementIdScheme(),
                value.getDataElement() );
            TrackedEntityDataValue dataValue = dataValueService.getTrackedEntityDataValue( programStageInstance,
                dataElement );

            if ( !validateDataValue( dataElement, value.getValue(), importSummary ) )
            {
                continue;
            }

            if ( dataValue != null )
            {
                if ( StringUtils.isEmpty( value.getValue() ) && dataElement.isFileType()
                    && !StringUtils.isEmpty( dataValue.getValue() ) )
                {
                    fileResourceService.deleteFileResource( dataValue.getValue() );
                }

                dataValue.setValue( value.getValue() );
                dataValue.setProvidedElsewhere( value.getProvidedElsewhere() );
                dataValueService.updateTrackedEntityDataValue( dataValue );

                dataValues.remove( dataValue );
            }
            else
            {
                TrackedEntityDataValue existingDataValue = existingDataValues.get( value.getDataElement() );

                saveDataValue( programStageInstance, event.getStoredBy(), dataElement, value.getValue(),
                    value.getProvidedElsewhere(), existingDataValue, null );
            }
        }

        if ( !singleValue )
        {
            dataValues.forEach( dataValueService::deleteTrackedEntityDataValue );
        }

        return importSummary;
    }

    @Override
    public void updateEventForNote( Event event )
    {
        ProgramStageInstance programStageInstance = programStageInstanceService
            .getProgramStageInstance( event.getEvent() );

        if ( programStageInstance == null )
        {
            return;
        }

        saveTrackedEntityComment( programStageInstance, event,
            getStoredBy( event, null, currentUserService.getCurrentUser() ) );
    }

    @Override
    public void updateEventForEventDate( Event event )
    {
        ProgramStageInstance programStageInstance = programStageInstanceService
            .getProgramStageInstance( event.getEvent() );

        if ( programStageInstance == null )
        {
            return;
        }

        Date executionDate = new Date();

        if ( event.getEventDate() != null )
        {
            executionDate = DateUtils.parseDate( event.getEventDate() );
        }

        if ( event.getStatus() == EventStatus.COMPLETED )
        {
            programStageInstance.setStatus( EventStatus.COMPLETED );
        }
        else
        {
            programStageInstance.setStatus( EventStatus.VISITED );
        }

        ImportOptions importOptions = new ImportOptions();

        OrganisationUnit organisationUnit = getOrganisationUnit( importOptions.getIdSchemes(), event.getOrgUnit() );

        if ( organisationUnit == null )
        {
            organisationUnit = programStageInstance.getOrganisationUnit();
        }

        programStageInstance.setOrganisationUnit( organisationUnit );
        programStageInstance.setExecutionDate( executionDate );
        programStageInstanceService.updateProgramStageInstance( programStageInstance );
    }

    // -------------------------------------------------------------------------
    // DELETE
    // -------------------------------------------------------------------------

    @Override
    public ImportSummary deleteEvent( String uid )
    {
        ProgramStageInstance programStageInstance = programStageInstanceService.getProgramStageInstance( uid );

        if ( programStageInstance != null )
        {
            programStageInstanceService.deleteProgramStageInstance( programStageInstance );
            return new ImportSummary( ImportStatus.SUCCESS, "Deletion of event " + uid + " was successful" )
                .incrementDeleted();
        }

        return new ImportSummary( ImportStatus.ERROR, "ID " + uid + " does not point to a valid event: " + uid )
            .incrementIgnored();
    }

    @Override
    public ImportSummaries deleteEvents( List<String> uids )
    {
        ImportSummaries importSummaries = new ImportSummaries();
        int counter = 0;

        for ( String uid : uids )
        {
            importSummaries.addImportSummary( deleteEvent( uid ) );

            if ( counter % FLUSH_FREQUENCY == 0 )
            {
                dbmsManager.clearSession();
            }

            counter++;
        }

        return importSummaries;
    }

    // -------------------------------------------------------------------------
    // HELPERS
    // -------------------------------------------------------------------------
    
    private List<OrganisationUnit> getOrganisationUnits( EventSearchParams params )
    {
        List<OrganisationUnit> organisationUnits = new ArrayList<>();

        OrganisationUnit orgUnit = params.getOrgUnit();
        OrganisationUnitSelectionMode orgUnitSelectionMode = params.getOrgUnitSelectionMode();

        if ( params.getOrgUnit() != null )
        {
            if ( OrganisationUnitSelectionMode.DESCENDANTS.equals( orgUnitSelectionMode ) )
            {
                organisationUnits.addAll( organisationUnitService.getOrganisationUnitWithChildren( orgUnit.getUid() ) );
            }
            else if ( OrganisationUnitSelectionMode.CHILDREN.equals( orgUnitSelectionMode ) )
            {
                organisationUnits.add( orgUnit );
                organisationUnits.addAll( orgUnit.getChildren() );
            }
            else // SELECTED
            {
                organisationUnits.add( orgUnit );
            }
        }
        
        return organisationUnits;
    }

    private Event convertProgramStageInstance( ProgramStageInstance programStageInstance )
    {
        if ( programStageInstance == null )
        {
            return null;
        }

        Event event = new Event();

        event.setEvent( programStageInstance.getUid() );

        if ( programStageInstance.getProgramInstance().getEntityInstance() != null )
        {
            event.setTrackedEntityInstance( programStageInstance.getProgramInstance().getEntityInstance().getUid() );
        }

        event.setFollowup( programStageInstance.getProgramInstance().getFollowup() );
        event.setEnrollmentStatus(
            EnrollmentStatus.fromProgramStatus( programStageInstance.getProgramInstance().getStatus() ) );
        event.setStatus( programStageInstance.getStatus() );
        event.setEventDate( DateUtils.getIso8601NoTz( programStageInstance.getExecutionDate() ) );
        event.setDueDate( DateUtils.getIso8601NoTz( programStageInstance.getDueDate() ) );
        event.setStoredBy( programStageInstance.getStoredBy() );
        event.setCompletedBy( programStageInstance.getCompletedBy() );
        event.setCompletedDate( DateUtils.getIso8601NoTz( programStageInstance.getCompletedDate() ) );
        event.setCreated( DateUtils.getIso8601NoTz( programStageInstance.getCreated() ) );
        event.setLastUpdated( DateUtils.getIso8601NoTz( programStageInstance.getLastUpdated() ) );

        UserCredentials userCredentials = currentUserService.getCurrentUser().getUserCredentials();

        OrganisationUnit ou = programStageInstance.getOrganisationUnit();

        if ( ou != null )
        {
            if ( !organisationUnitService.isInUserHierarchy( ou ) )
            {
                if ( !userCredentials.isSuper()
                    && !userCredentials.isAuthorized( "F_TRACKED_ENTITY_INSTANCE_SEARCH_IN_ALL_ORGUNITS" ) )
                {
                    throw new IllegalQueryException( "User has no access to organisation unit: " + ou.getUid() );
                }
            }

            event.setOrgUnit( ou.getUid() );
        }

        Program program = programStageInstance.getProgramInstance().getProgram();

        if ( !userCredentials.isSuper() && !userCredentials.getAllPrograms().contains( program ) )
        {
            throw new IllegalQueryException( "User has no access to program: " + program.getUid() );
        }

        event.setProgram( program.getUid() );
        event.setEnrollment( programStageInstance.getProgramInstance().getUid() );
        event.setProgramStage( programStageInstance.getProgramStage().getUid() );

        if ( programStageInstance.getProgramInstance().getEntityInstance() != null )
        {
            event.setTrackedEntityInstance( programStageInstance.getProgramInstance().getEntityInstance().getUid() );
        }

        if ( programStageInstance.getProgramStage().getCaptureCoordinates() )
        {
            Coordinate coordinate = null;

            if ( programStageInstance.getLongitude() != null && programStageInstance.getLatitude() != null )
            {
                coordinate = new Coordinate( programStageInstance.getLongitude(), programStageInstance.getLatitude() );

                try
                {
                    List<Double> list = OBJECT_MAPPER.readValue( coordinate.getCoordinateString(),
                        new TypeReference<List<Double>>()
                        {
                        } );

                    coordinate.setLongitude( list.get( 0 ) );
                    coordinate.setLatitude( list.get( 1 ) );
                }
                catch ( IOException ignored )
                {
                }
            }

            if ( coordinate != null && coordinate.isValid() )
            {
                event.setCoordinate( coordinate );
            }
        }

        Collection<TrackedEntityDataValue> dataValues = dataValueService
            .getTrackedEntityDataValues( programStageInstance );

        for ( TrackedEntityDataValue dataValue : dataValues )
        {
            DataValue value = new DataValue();
            value.setCreated( DateUtils.getIso8601NoTz( dataValue.getCreated() ) );
            value.setLastUpdated( DateUtils.getIso8601NoTz( dataValue.getLastUpdated() ) );
            value.setDataElement( dataValue.getDataElement().getUid() );
            value.setValue( dataValue.getValue() );
            value.setProvidedElsewhere( dataValue.getProvidedElsewhere() );
            value.setStoredBy( dataValue.getStoredBy() );

            event.getDataValues().add( value );
        }

        List<TrackedEntityComment> comments = programStageInstance.getComments();

        for ( TrackedEntityComment comment : comments )
        {
            Note note = new Note();

            note.setValue( comment.getCommentText() );
            note.setStoredBy( comment.getCreator() );

            if ( comment.getCreatedDate() != null )
            {
                note.setStoredDate( DateUtils.getIso8601NoTz( comment.getCreatedDate() ) );
            }

            event.getNotes().add( note );
        }

        return event;
    }

    private boolean canAccess( Program program, User user )
    {
        if ( accessibleProgramsCache.isEmpty() )
        {
            accessibleProgramsCache = programService.getUserPrograms( user );
        }

        return accessibleProgramsCache.contains( program );
    }

    private boolean validateDataValue( DataElement dataElement, String value, ImportSummary importSummary )
    {
        String status = ValidationUtils.dataValueIsValid( value, dataElement );

        if ( status != null )
        {
            importSummary.getConflicts().add( new ImportConflict( dataElement.getUid(), status ) );
            importSummary.getImportCount().incrementIgnored();
            return false;
        }

        return true;
    }

    private ImportSummary saveEvent( Program program, ProgramInstance programInstance, ProgramStage programStage,
        ProgramStageInstance programStageInstance, OrganisationUnit organisationUnit, Event event, User user,
        ImportOptions importOptions )
    {
        Assert.notNull( program );
        Assert.notNull( programInstance );
        Assert.notNull( programStage );

        ImportSummary importSummary = new ImportSummary();
        importSummary.setStatus( ImportStatus.SUCCESS );

        if ( importOptions == null )
        {
            importOptions = new ImportOptions();
        }

        boolean existingEvent = programStageInstance != null;
        boolean dryRun = importOptions.isDryRun();

        Date executionDate = null; // = new Date();

        if ( event.getEventDate() != null )
        {
            executionDate = DateUtils.parseDate( event.getEventDate() );
        }

        Date dueDate = new Date();

        if ( event.getDueDate() != null )
        {
            dueDate = DateUtils.parseDate( event.getDueDate() );
        }

        String storedBy = getStoredBy( event, importSummary, user );
        String completedBy = getCompletedBy( event, importSummary, user );

        DataElementCategoryOptionCombo coc = null;

        if ( event.getAttributeCategoryOptions() != null && program.getCategoryCombo() != null )
        {
            IdScheme idScheme = importOptions.getIdSchemes().getCategoryOptionIdScheme();

            try
            {
                coc = inputUtils.getAttributeOptionCombo( program.getCategoryCombo(),
                    event.getAttributeCategoryOptions(), idScheme );
            }
            catch ( IllegalQueryException ex )
            {
                importSummary.getConflicts()
                    .add( new ImportConflict( ex.getMessage(), event.getAttributeCategoryOptions() ) );
            }
        }
        else
        {
            coc = categoryService.getDefaultDataElementCategoryOptionCombo();
        }

        if ( !dryRun )
        {
            if ( programStageInstance == null )
            {
                programStageInstance = createProgramStageInstance( programStage, programInstance, organisationUnit,
                    dueDate, executionDate, event.getStatus().getValue(), event.getCoordinate(), completedBy,
                    event.getEvent(), coc, importOptions );
            }
            else
            {
                updateProgramStageInstance( programStage, programInstance, organisationUnit, dueDate, executionDate,
                    event.getStatus().getValue(), event.getCoordinate(), completedBy, programStageInstance, coc,
                    importOptions );
            }

            saveTrackedEntityComment( programStageInstance, event, storedBy );

            importSummary.setReference( programStageInstance.getUid() );
        }

        Map<String, TrackedEntityDataValue> dataElementValueMap = Maps.newHashMap();

        if ( existingEvent )
        {
            dataElementValueMap = getDataElementDataValueMap(
                dataValueService.getTrackedEntityDataValues( programStageInstance ) );
        }

        for ( DataValue dataValue : event.getDataValues() )
        {
            DataElement dataElement;

            if ( dataElementValueMap.containsKey( dataValue.getDataElement() ) )
            {
                dataElement = dataElementValueMap.get( dataValue.getDataElement() ).getDataElement();
            }
            else
            {
                dataElement = getDataElement( importOptions.getIdSchemes().getDataElementIdScheme(),
                    dataValue.getDataElement() );
            }

            if ( dataElement != null )
            {
                if ( validateDataValue( dataElement, dataValue.getValue(), importSummary ) )
                {
                    String dataValueStoredBy = dataValue.getStoredBy() != null ? dataValue.getStoredBy() : storedBy;

                    if ( !dryRun )
                    {
                        TrackedEntityDataValue existingDataValue = dataElementValueMap
                            .get( dataValue.getDataElement() );

                        saveDataValue( programStageInstance, dataValueStoredBy, dataElement, dataValue.getValue(),
                            dataValue.getProvidedElsewhere(), existingDataValue, importSummary );
                    }
                }
            }
            else
            {
                importSummary.getConflicts().add(
                    new ImportConflict( "dataElement", dataValue.getDataElement() + " is not a valid data element" ) );
                importSummary.getImportCount().incrementIgnored();
            }
        }

        return importSummary;
    }

    private void saveDataValue( ProgramStageInstance programStageInstance, String storedBy, DataElement dataElement,
        String value, Boolean providedElsewhere, TrackedEntityDataValue dataValue, ImportSummary importSummary )
    {
        if ( value != null && value.trim().length() == 0 )
        {
            value = null;
        }

        if ( value != null )
        {
            if ( dataValue == null )
            {
                dataValue = new TrackedEntityDataValue( programStageInstance, dataElement, value );
                dataValue.setStoredBy( storedBy );
                dataValue.setProvidedElsewhere( providedElsewhere );

                dataValueService.saveTrackedEntityDataValue( dataValue );

                if ( importSummary != null )
                {
                    importSummary.getImportCount().incrementImported();
                }
            }
            else
            {
                dataValue.setValue( value );
                dataValue.setStoredBy( storedBy );
                dataValue.setProvidedElsewhere( providedElsewhere );

                dataValueService.updateTrackedEntityDataValue( dataValue );

                if ( importSummary != null )
                {
                    importSummary.getImportCount().incrementUpdated();
                }
            }
        }
        else if ( dataValue != null )
        {
            dataValueService.deleteTrackedEntityDataValue( dataValue );

            if ( importSummary != null )
            {
                importSummary.getImportCount().incrementDeleted();
            }
        }
    }

    private ProgramStageInstance createProgramStageInstance( ProgramStage programStage, ProgramInstance programInstance,
        OrganisationUnit organisationUnit, Date dueDate, Date executionDate, int status, Coordinate coordinate,
        String completedBy, String programStageInstanceUid, DataElementCategoryOptionCombo coc,
        ImportOptions importOptions )
    {
        ProgramStageInstance programStageInstance = new ProgramStageInstance();
        programStageInstance.setUid( CodeGenerator.isValidCode( programStageInstanceUid ) ? programStageInstanceUid
            : CodeGenerator.generateCode() );

        updateProgramStageInstance( programStage, programInstance, organisationUnit, dueDate, executionDate, status,
            coordinate, completedBy, programStageInstance, coc, importOptions );

        return programStageInstance;
    }

    private void updateProgramStageInstance( ProgramStage programStage, ProgramInstance programInstance,
        OrganisationUnit organisationUnit, Date dueDate, Date executionDate, int status, Coordinate coordinate,
        String completedBy, ProgramStageInstance programStageInstance, DataElementCategoryOptionCombo coc,
        ImportOptions importOptions )
    {
        programStageInstance.setProgramInstance( programInstance );
        programStageInstance.setProgramStage( programStage );
        programStageInstance.setDueDate( dueDate );
        programStageInstance.setExecutionDate( executionDate );
        programStageInstance.setOrganisationUnit( organisationUnit );
        programStageInstance.setAttributeOptionCombo( coc );

        if ( programStage.getCaptureCoordinates() )
        {
            if ( coordinate != null && coordinate.isValid() )
            {
                programStageInstance.setLongitude( coordinate.getLongitude() );
                programStageInstance.setLatitude( coordinate.getLatitude() );
            }
        }

        programStageInstance.setStatus( EventStatus.fromInt( status ) );

        if ( programStageInstance.getId() == 0 )
        {
            programStageInstance.setAutoFields();
            sessionFactory.getCurrentSession().save( programStageInstance );
        }
        else
        {
            sessionFactory.getCurrentSession().update( programStageInstance );
            sessionFactory.getCurrentSession().refresh( programStageInstance );
        }

        if ( programStageInstance.isCompleted() )
        {
            programStageInstance.setStatus( EventStatus.COMPLETED );
            programStageInstance.setCompletedDate( new Date() );
            programStageInstance.setCompletedBy( completedBy );

            programStageInstanceService.completeProgramStageInstance( programStageInstance,
                importOptions.isSkipNotifications(), i18nManager.getI18nFormat() );
        }
    }

    private void saveTrackedEntityComment( ProgramStageInstance programStageInstance, Event event, String storedBy )
    {
        for ( Note note : event.getNotes() )
        {
            TrackedEntityComment comment = new TrackedEntityComment();
            comment.setCreator( storedBy );
            comment.setCreatedDate( new Date() );
            comment.setCommentText( note.getValue() );

            commentService.addTrackedEntityComment( comment );

            programStageInstance.getComments().add( comment );

            programStageInstanceService.updateProgramStageInstance( programStageInstance );
        }
    }

    private String getCompletedBy( Event event, ImportSummary importSummary, User fallbackUser )
    {
        String completedBy = event.getCompletedBy();

        if ( completedBy == null )
        {
            completedBy = User.getSafeUsername( fallbackUser );
        }
        else if ( completedBy.length() >= 31 )
        {
            if ( importSummary != null )
            {
                importSummary.getConflicts().add( new ImportConflict( "completed by",
                    completedBy + " is more than 31 characters, using current username instead" ) );
            }

            completedBy = User.getSafeUsername( fallbackUser );
        }

        return completedBy;
    }

    private String getStoredBy( Event event, ImportSummary importSummary, User fallbackUser )
    {
        String storedBy = event.getStoredBy();

        if ( storedBy == null )
        {
            storedBy = User.getSafeUsername( fallbackUser );
        }
        else if ( storedBy.length() >= 31 )
        {
            if ( importSummary != null )
            {
                importSummary.getConflicts().add( new ImportConflict( "stored by",
                    storedBy + " is more than 31 characters, using current username instead" ) );
            }

            storedBy = User.getSafeUsername( fallbackUser );
        }

        return storedBy;
    }

    private Map<String, TrackedEntityDataValue> getDataElementDataValueMap(
        Collection<TrackedEntityDataValue> dataValues )
    {
        return dataValues.stream().collect( Collectors.toMap( dv -> dv.getDataElement().getUid(), dv -> dv ) );
    }

    private OrganisationUnit getOrganisationUnit( IdSchemes idSchemes, String id )
    {
        return organisationUnitCache.get( id,
            new IdentifiableObjectCallable<>( manager, OrganisationUnit.class, idSchemes.getOrgUnitIdScheme(), id ) );
    }

    private Program getProgram( IdScheme idScheme, String id )
    {
        return programCache.get( id, new IdentifiableObjectCallable<>( manager, Program.class, idScheme, id ) );
    }

    private ProgramStage getProgramStage( IdScheme idScheme, String id )
    {
        return programStageCache.get( id,
            new IdentifiableObjectCallable<>( manager, ProgramStage.class, idScheme, id ) );
    }

    private DataElement getDataElement( IdScheme idScheme, String id )
    {
        return dataElementCache.get( id, new IdentifiableObjectCallable<>( manager, DataElement.class, idScheme, id ) );
    }

    @Override
    public void validate( EventSearchParams params )
        throws IllegalQueryException
    {
        String violation = null;

        if ( params == null )
        {
            throw new IllegalQueryException( "Query parameters can not be empty." );
        }

        if ( params.getProgram() == null && params.getOrgUnit() == null && params.getTrackedEntityInstance() == null
            && params.getEvents().isEmpty() )
        {
            violation = "At least one of the following query parameters are required: orgUnit, program, trackedEntityInstance or event.";
        }

        if ( violation != null )
        {
            log.warn( "Validation failed: " + violation );

            throw new IllegalQueryException( violation );
        }
    }

    private void validateExpiryDays( Event event, Program program, ProgramStageInstance programStageInstance )
    {
        if ( program != null )
        {

            if ( program.getCompleteEventsExpiryDays() > 0 )
            {
                if ( event.getStatus() == EventStatus.COMPLETED
                    || programStageInstance != null && programStageInstance.getStatus() == EventStatus.COMPLETED )
                {
                    Date referenceDate = null;

                    if ( programStageInstance != null )
                    {
                        referenceDate = programStageInstance.getCompletedDate();
                    }

                    else
                    {
                        if ( event.getCompletedDate() != null )
                        {
                            referenceDate = DateUtils.parseDate( event.getCompletedDate() );
                        }
                    }

                    if ( referenceDate == null )
                    {
                        throw new IllegalQueryException( "Event needs to have completed date." );
                    }

                    if ( (new Date()).after(
                        DateUtils.getDateAfterAddition( referenceDate, program.getCompleteEventsExpiryDays() ) ) )
                    {
                        throw new IllegalQueryException(
                            "The event's completness date has expired. Not possible to make changes to this event" );
                    }
                }
            }

            PeriodType periodType = program.getExpiryPeriodType();

            if ( periodType != null && program.getExpiryDays() > 0 )
            {
                if ( programStageInstance != null )
                {
                    Date today = new Date();

                    if ( programStageInstance.getExecutionDate() == null )
                    {
                        throw new IllegalQueryException( "Event needs to have event date." );
                    }

                    Period period = periodType.createPeriod( programStageInstance.getExecutionDate() );

                    if ( today.after( DateUtils.getDateAfterAddition( period.getEndDate(), program.getExpiryDays() ) ) )
                    {
                        throw new IllegalQueryException(
                            "The program's expiry date has passed. It is not possible to make changes to this event." );
                    }
                }
                else
                {
                    String referenceDate = event.getEventDate() != null ? event.getEventDate()
                        : event.getDueDate() != null ? event.getDueDate() : null;

                    if ( referenceDate == null )
                    {
                        throw new IllegalQueryException(
                            "Event needs to have at least one (event or schedule) date. " );
                    }

                    Period period = periodType.createPeriod( new Date() );

                    if ( DateUtils.parseDate( referenceDate ).before( period.getStartDate() ) )
                    {
                        throw new IllegalQueryException(
                            "The event's date belongs to an expired period. It is not possble to create such event." );
                    }
                }
            }
        }
    }

    private QueryItem getQueryItem( String item )
    {
        String[] split = item.split( DimensionalObject.DIMENSION_NAME_SEP );

        if ( split == null || split.length % 2 != 1 )
        {
            throw new IllegalQueryException( "Query item or filter is invalid: " + item );
        }

        QueryItem queryItem = getItem( split[0] );

        if ( split.length > 1 )
        {
            for ( int i = 1; i < split.length; i += 2 )
            {
                QueryOperator operator = QueryOperator.fromString( split[i] );
                queryItem.getFilters().add( new QueryFilter( operator, split[i + 1] ) );
            }
        }

        return queryItem;
    }

    private QueryItem getItem( String item )
    {
        DataElement de = dataElementService.getDataElement( item );

        if ( de == null )
        {
            throw new IllegalQueryException( "Dataelement does not exist: " + item );
        }

        return new QueryItem( de, null, de.getValueType(), de.getAggregationType(), de.getOptionSet() );
    }
}<|MERGE_RESOLUTION|>--- conflicted
+++ resolved
@@ -605,13 +605,8 @@
         Boolean followUp, String orgUnit, OrganisationUnitSelectionMode orgUnitSelectionMode,
         String trackedEntityInstance, Date startDate, Date endDate, Date dueDateStart, Date dueDateEnd, Date lastUpdatedStartDate, Date lastUpdatedEndDate, EventStatus status, 
         DataElementCategoryOptionCombo attributeCoc, IdSchemes idSchemes, Integer page, Integer pageSize,
-<<<<<<< HEAD
-        boolean totalPages, boolean skipPaging, List<Order> orders, boolean includeAttributes, Set<String> events,
-        Set<String> filters, boolean includeDeleted )
-=======
         boolean totalPages, boolean skipPaging, List<Order> orders, List<String> gridOrders, boolean includeAttributes, Set<String> events,
-        Set<String> filters, Set<String> dataElements )
->>>>>>> 292044f4
+        Set<String> filters, Set<String> dataElements, boolean includeDeleted )
     {
         UserCredentials userCredentials = currentUserService.getCurrentUser().getUserCredentials();
 
