--- conflicted
+++ resolved
@@ -758,13 +758,8 @@
 
             if ( programStageInstance.isCompleted() )
             {
-<<<<<<< HEAD
                 programStageInstanceService.completeProgramStageInstance(
                     programStageInstance, importOptions.isSkipNotifications(), i18nManager.getI18nFormat() );
-=======
-                programStageInstanceService.completeProgramStageInstance( programStageInstance,
-                    importOptions.isSendNotifications(), i18nManager.getI18nFormat() );
->>>>>>> b5d0a39c
             }
         }
         else if ( event.getStatus() == EventStatus.SKIPPED )
@@ -1330,14 +1325,9 @@
             programStageInstance.setStatus( EventStatus.COMPLETED );
             programStageInstance.setCompletedDate( new Date() );
             programStageInstance.setCompletedBy( completedBy );
-<<<<<<< HEAD
 
             programStageInstanceService.completeProgramStageInstance(
                 programStageInstance, importOptions.isSkipNotifications(), i18nManager.getI18nFormat() );
-=======
-            programStageInstanceService.completeProgramStageInstance( programStageInstance,
-                importOptions.isSendNotifications(), i18nManager.getI18nFormat() );
->>>>>>> b5d0a39c
         }
     }
 
