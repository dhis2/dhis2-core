package org.hisp.dhis.dxf2.events.event;

/*
 * Copyright (c) 2004-2017, University of Oslo
 * All rights reserved.
 *
 * Redistribution and use in source and binary forms, with or without
 * modification, are permitted provided that the following conditions are met:
 * Redistributions of source code must retain the above copyright notice, this
 * list of conditions and the following disclaimer.
 *
 * Redistributions in binary form must reproduce the above copyright notice,
 * this list of conditions and the following disclaimer in the documentation
 * and/or other materials provided with the distribution.
 * Neither the name of the HISP project nor the names of its contributors may
 * be used to endorse or promote products derived from this software without
 * specific prior written permission.
 *
 * THIS SOFTWARE IS PROVIDED BY THE COPYRIGHT HOLDERS AND CONTRIBUTORS "AS IS" AND
 * ANY EXPRESS OR IMPLIED WARRANTIES, INCLUDING, BUT NOT LIMITED TO, THE IMPLIED
 * WARRANTIES OF MERCHANTABILITY AND FITNESS FOR A PARTICULAR PURPOSE ARE
 * DISCLAIMED. IN NO EVENT SHALL THE COPYRIGHT OWNER OR CONTRIBUTORS BE LIABLE FOR
 * ANY DIRECT, INDIRECT, INCIDENTAL, SPECIAL, EXEMPLARY, OR CONSEQUENTIAL DAMAGES
 * (INCLUDING, BUT NOT LIMITED TO, PROCUREMENT OF SUBSTITUTE GOODS OR SERVICES;
 * LOSS OF USE, DATA, OR PROFITS; OR BUSINESS INTERRUPTION) HOWEVER CAUSED AND ON
 * ANY THEORY OF LIABILITY, WHETHER IN CONTRACT, STRICT LIABILITY, OR TORT
 * (INCLUDING NEGLIGENCE OR OTHERWISE) ARISING IN ANY WAY OUT OF THE USE OF THIS
 * SOFTWARE, EVEN IF ADVISED OF THE POSSIBILITY OF SUCH DAMAGE.
 */

import com.fasterxml.jackson.core.type.TypeReference;
import com.fasterxml.jackson.databind.ObjectMapper;
import com.google.common.collect.Maps;
import org.apache.commons.lang3.StringUtils;
import org.apache.commons.logging.Log;
import org.apache.commons.logging.LogFactory;
import org.hibernate.SessionFactory;
import org.hisp.dhis.common.CodeGenerator;
import org.hisp.dhis.common.DimensionalObject;
import org.hisp.dhis.common.Grid;
import org.hisp.dhis.common.GridHeader;
import org.hisp.dhis.common.IdScheme;
import org.hisp.dhis.common.IdSchemes;
import org.hisp.dhis.common.IdentifiableObjectManager;
import org.hisp.dhis.common.IllegalQueryException;
import org.hisp.dhis.common.OrganisationUnitSelectionMode;
import org.hisp.dhis.common.Pager;
import org.hisp.dhis.common.QueryFilter;
import org.hisp.dhis.common.QueryItem;
import org.hisp.dhis.common.QueryOperator;
import org.hisp.dhis.commons.collection.CachingMap;
import org.hisp.dhis.commons.util.DebugUtils;
import org.hisp.dhis.dataelement.DataElement;
import org.hisp.dhis.dataelement.DataElementCategoryOption;
import org.hisp.dhis.dataelement.DataElementCategoryOptionCombo;
import org.hisp.dhis.dataelement.DataElementCategoryService;
import org.hisp.dhis.dataelement.DataElementService;
import org.hisp.dhis.dbms.DbmsManager;
import org.hisp.dhis.dxf2.common.ImportOptions;
import org.hisp.dhis.dxf2.events.enrollment.EnrollmentStatus;
import org.hisp.dhis.dxf2.events.report.EventRow;
import org.hisp.dhis.dxf2.events.report.EventRows;
import org.hisp.dhis.dxf2.importsummary.ImportConflict;
import org.hisp.dhis.dxf2.importsummary.ImportStatus;
import org.hisp.dhis.dxf2.importsummary.ImportSummaries;
import org.hisp.dhis.dxf2.importsummary.ImportSummary;
import org.hisp.dhis.dxf2.utils.InputUtils;
import org.hisp.dhis.event.EventStatus;
import org.hisp.dhis.fileresource.FileResourceService;
import org.hisp.dhis.i18n.I18nManager;
import org.hisp.dhis.organisationunit.OrganisationUnit;
import org.hisp.dhis.organisationunit.OrganisationUnitService;
import org.hisp.dhis.period.Period;
import org.hisp.dhis.period.PeriodType;
import org.hisp.dhis.program.Program;
import org.hisp.dhis.program.ProgramInstance;
import org.hisp.dhis.program.ProgramInstanceService;
import org.hisp.dhis.program.ProgramService;
import org.hisp.dhis.program.ProgramStage;
import org.hisp.dhis.program.ProgramStageDataElement;
import org.hisp.dhis.program.ProgramStageInstance;
import org.hisp.dhis.program.ProgramStageInstanceService;
import org.hisp.dhis.program.ProgramStageService;
import org.hisp.dhis.program.ProgramStatus;
import org.hisp.dhis.program.ProgramType;
import org.hisp.dhis.query.Order;
import org.hisp.dhis.scheduling.TaskId;
import org.hisp.dhis.system.grid.ListGrid;
import org.hisp.dhis.system.notification.NotificationLevel;
import org.hisp.dhis.system.notification.Notifier;
import org.hisp.dhis.system.util.DateUtils;
import org.hisp.dhis.system.util.ValidationUtils;
import org.hisp.dhis.trackedentity.TrackedEntityInstance;
import org.hisp.dhis.trackedentity.TrackedEntityInstanceService;
import org.hisp.dhis.trackedentitycomment.TrackedEntityComment;
import org.hisp.dhis.trackedentitycomment.TrackedEntityCommentService;
import org.hisp.dhis.trackedentitydatavalue.TrackedEntityDataValue;
import org.hisp.dhis.trackedentitydatavalue.TrackedEntityDataValueService;
import org.hisp.dhis.user.CurrentUserService;
import org.hisp.dhis.user.User;
import org.hisp.dhis.user.UserCredentials;
import org.springframework.beans.factory.annotation.Autowired;
import org.springframework.transaction.annotation.Transactional;
import org.springframework.util.Assert;

import java.io.IOException;
import java.util.ArrayList;
import java.util.Arrays;
import java.util.Collection;
import java.util.Date;
import java.util.HashMap;
import java.util.HashSet;
import java.util.List;
import java.util.Map;
import java.util.Set;
import java.util.stream.Collectors;

import static org.hisp.dhis.dxf2.events.event.EventSearchParams.*;
import static org.hisp.dhis.system.notification.NotificationLevel.ERROR;

/**
 * @author Morten Olav Hansen <mortenoh@gmail.com>
 */
@Transactional
public abstract class AbstractEventService
    implements EventService
{
    private static final Log log = LogFactory.getLog( AbstractEventService.class );

    public static final List<String> STATIC_EVENT_COLUMNS = Arrays.asList( EVENT_ID, EVENT_CREATED_ID,
        EVENT_LAST_UPDATED_ID, EVENT_STORED_BY_ID, EVENT_COMPLETED_BY_ID, EVENT_COMPLETED_DATE_ID,
        EVENT_EXECUTION_DATE_ID, EVENT_DUE_DATE_ID, EVENT_ORG_UNIT_ID, EVENT_ORG_UNIT_NAME, EVENT_STATUS_ID,
        EVENT_LONGITUDE_ID, EVENT_LATITUDE_ID, EVENT_PROGRAM_STAGE_ID, EVENT_PROGRAM_ID,
        EVENT_ATTRIBUTE_OPTION_COMBO_ID );

    // -------------------------------------------------------------------------
    // Dependencies
    // -------------------------------------------------------------------------

    @Autowired
    protected ProgramService programService;

    @Autowired
    protected ProgramStageService programStageService;

    @Autowired
    protected ProgramInstanceService programInstanceService;

    @Autowired
    protected ProgramStageInstanceService programStageInstanceService;

    @Autowired
    protected OrganisationUnitService organisationUnitService;

    @Autowired
    protected DataElementService dataElementService;

    @Autowired
    protected CurrentUserService currentUserService;

    @Autowired
    protected TrackedEntityDataValueService dataValueService;

    @Autowired
    protected TrackedEntityInstanceService entityInstanceService;

    @Autowired
    protected TrackedEntityCommentService commentService;

    @Autowired
    protected EventStore eventStore;

    @Autowired
    protected I18nManager i18nManager;

    @Autowired
    protected Notifier notifier;

    @Autowired
    protected SessionFactory sessionFactory;

    @Autowired
    protected DbmsManager dbmsManager;

    @Autowired
    protected IdentifiableObjectManager manager;

    @Autowired
    protected DataElementCategoryService categoryService;

    @Autowired
    protected InputUtils inputUtils;

    @Autowired
    protected FileResourceService fileResourceService;

    protected static final int FLUSH_FREQUENCY = 50;

    private static final ObjectMapper OBJECT_MAPPER = new ObjectMapper();

    // -------------------------------------------------------------------------
    // Caches
    // -------------------------------------------------------------------------

    private CachingMap<String, OrganisationUnit> organisationUnitCache = new CachingMap<>();

    private CachingMap<String, Program> programCache = new CachingMap<>();

    private CachingMap<String, ProgramStage> programStageCache = new CachingMap<>();

    private CachingMap<String, DataElement> dataElementCache = new CachingMap<>();

    private Set<Program> accessibleProgramsCache = new HashSet<>();

    // -------------------------------------------------------------------------
    // CREATE
    // -------------------------------------------------------------------------

    @Override
    public ImportSummaries addEvents( List<Event> events, ImportOptions importOptions )
    {
        ImportSummaries importSummaries = new ImportSummaries();
        int counter = 0;

        User user = currentUserService.getCurrentUser();

        for ( Event event : events )
        {
            importSummaries.addImportSummary( addEvent( event, user, importOptions ) );

            if ( counter % FLUSH_FREQUENCY == 0 )
            {
                clearSession();
            }

            counter++;
        }

        return importSummaries;
    }

    @Override
    public ImportSummaries addEvents( List<Event> events, ImportOptions importOptions, TaskId taskId )
    {
        notifier.clear( taskId ).notify( taskId, "Importing events" );

        try
        {
            ImportSummaries importSummaries = addEvents( events, importOptions );

            if ( taskId != null )
            {
                notifier.notify( taskId, NotificationLevel.INFO, "Import done", true ).addTaskSummary( taskId,
                    importSummaries );
            }

            return importSummaries;
        }
        catch ( RuntimeException ex )
        {
            log.error( DebugUtils.getStackTrace( ex ) );
            notifier.notify( taskId, ERROR, "Process failed: " + ex.getMessage(), true );
            return new ImportSummaries().addImportSummary(
                new ImportSummary( ImportStatus.ERROR, "The import process failed: " + ex.getMessage() ) );
        }
    }

    @Override
    public ImportSummary addEvent( Event event, ImportOptions importOptions )
    {
        return addEvent( event, currentUserService.getCurrentUser(), importOptions );
    }

    protected ImportSummary addEvent( Event event, User user, ImportOptions importOptions )
    {
        if ( importOptions == null )
        {
            importOptions = new ImportOptions();
        }

        Program program = getProgram( importOptions.getIdSchemes().getProgramIdScheme(), event.getProgram() );
        ProgramStage programStage = getProgramStage( importOptions.getIdSchemes().getProgramStageIdScheme(),
            event.getProgramStage() );

        ProgramInstance programInstance;
        ProgramStageInstance programStageInstance = null;

        if ( program == null )
        {
            return new ImportSummary( ImportStatus.ERROR,
                "Event.program does not point to a valid program: " + event.getProgram() ).incrementIgnored();
        }

        if ( programStage == null && program.isRegistration() )
        {
            return new ImportSummary( ImportStatus.ERROR,
                "Event.programStage does not point to a valid programStage, and program is multi stage: "
                    + event.getProgramStage() ).incrementIgnored();
        }
        else if ( programStage == null )
        {
            programStage = program.getProgramStageByStage( 1 );
        }

        Assert.notNull( programStage, "Program stage cannot be null" );

        if ( !canAccess( program, user ) )
        {
            return new ImportSummary( ImportStatus.ERROR,
                "Current user does not have permission to access this program" ).incrementIgnored();
        }

        if ( program.isRegistration() )
        {
            if ( event.getTrackedEntityInstance() == null )
            {
                return new ImportSummary( ImportStatus.ERROR,
                    "No Event.trackedEntityInstance was provided for registration based program" ).incrementIgnored();
            }

            org.hisp.dhis.trackedentity.TrackedEntityInstance entityInstance = entityInstanceService
                .getTrackedEntityInstance( event.getTrackedEntityInstance() );

            if ( entityInstance == null )
            {
                return new ImportSummary( ImportStatus.ERROR,
                    "Event.trackedEntityInstance does not point to a valid tracked entity instance: "
                        + event.getTrackedEntityInstance() ).incrementIgnored();
            }

            List<ProgramInstance> programInstances = new ArrayList<>(
                programInstanceService.getProgramInstances( entityInstance, program, ProgramStatus.ACTIVE ) );

            if ( programInstances.isEmpty() )
            {
                return new ImportSummary( ImportStatus.ERROR, "Tracked entity instance: " + entityInstance.getUid()
                    + " is not enrolled in program: " + program.getUid() ).incrementIgnored();
            }
            else if ( programInstances.size() > 1 )
            {
                return new ImportSummary( ImportStatus.ERROR, "Tracked entity instance: " + entityInstance.getUid()
                    + " have multiple active enrollments in program: " + program.getUid() ).incrementIgnored();
            }

            programInstance = programInstances.get( 0 );

            if ( !programStage.getRepeatable() )
            {
                programStageInstance = programStageInstanceService.getProgramStageInstance( programInstance,
                    programStage );

                if ( programStageInstance != null )
                {
                    return new ImportSummary( ImportStatus.ERROR,
                        "Program stage is not repeatable and an event already exists" ).incrementIgnored();
                }
            }
            else
            {
                if ( event.getEvent() != null )
                {
                    programStageInstance = manager.getObject( ProgramStageInstance.class, importOptions.getIdSchemes().getProgramStageInstanceIdScheme(), event.getEvent());
                    if ( programStageInstance == null )
                    {
                        if ( !CodeGenerator.isValidCode( event.getEvent() ) )
                        {
                            return new ImportSummary( ImportStatus.ERROR,
                                "Event.event did not point to a valid event: " + event.getEvent() ).incrementIgnored();
                        }
                    }
                }
            }
        }
        else
        {
            List<ProgramInstance> programInstances = new ArrayList<>(
                programInstanceService.getProgramInstances( program, ProgramStatus.ACTIVE ) );

            if ( programInstances.isEmpty() )
            {
                // Create PI if it doesn't exist (should only be one)
                ProgramInstance pi = new ProgramInstance();
                pi.setEnrollmentDate( new Date() );
                pi.setIncidentDate( new Date() );
                pi.setProgram( program );
                pi.setStatus( ProgramStatus.ACTIVE );

                programInstanceService.addProgramInstance( pi );

                programInstances.add( pi );
            }
            else if ( programInstances.size() > 1 )
            {
                return new ImportSummary( ImportStatus.ERROR,
                    "Multiple active program instances exists for program: " + program.getUid() ).incrementIgnored();
            }

            programInstance = programInstances.get( 0 );

            if ( event.getEvent() != null )
            {
                programStageInstance = manager.getObject( ProgramStageInstance.class, importOptions.getIdSchemes().getProgramStageInstanceIdScheme(), event.getEvent());

                if ( programStageInstance == null )
                {
                    if ( importOptions.getIdSchemes().getProgramStageInstanceIdScheme().equals( IdScheme.UID ) && !CodeGenerator.isValidCode( event.getEvent() ) )
                    {
                        return new ImportSummary( ImportStatus.ERROR,
                            "Event.event did not point to a valid event: " + event.getEvent() ).incrementIgnored();
                    }
                }
            }
        }

        OrganisationUnit organisationUnit = getOrganisationUnit( importOptions.getIdSchemes(), event.getOrgUnit() );

        program = programInstance.getProgram();

        if ( programStageInstance != null )
        {
            programStage = programStageInstance.getProgramStage();
        }

        if ( organisationUnit == null )
        {
            return new ImportSummary( ImportStatus.ERROR,
                "Event.orgUnit does not point to a valid organisation unit: " + event.getOrgUnit() ).incrementIgnored();
        }

        if ( !programInstance.getProgram().hasOrganisationUnit( organisationUnit ) )
        {
            return new ImportSummary( ImportStatus.ERROR,
                "Program is not assigned to this organisation unit: " + event.getOrgUnit() ).incrementIgnored();
        }

        validateExpiryDays( event, program, null );

        return saveEvent( program, programInstance, programStage, programStageInstance, organisationUnit, event, user,
            importOptions );
    }

    // -------------------------------------------------------------------------
    // READ
    // -------------------------------------------------------------------------

    @Override
    public Events getEvents( EventSearchParams params )
    {
        validate( params );

        List<OrganisationUnit> organisationUnits = getOrganisationUnits( params );

        if ( !params.isPaging() && !params.isSkipPaging() )
        {
            params.setDefaultPaging();
        }

        Events events = new Events();

        if ( params.isPaging() )
        {
            int count = 0;

            if ( params.isTotalPages() )
            {
                count = eventStore.getEventCount( params, organisationUnits );
            }

            Pager pager = new Pager( params.getPageWithDefault(), count, params.getPageSizeWithDefault() );
            events.setPager( pager );
        }

        List<Event> eventList = eventStore.getEvents( params, organisationUnits );

        events.setEvents( eventList );

        return events;
    }

    @Override
    public Events getEvents( Collection<String> uids )
    {
        Events events = new Events();

        List<ProgramStageInstance> programStageInstances = manager.getByUid( ProgramStageInstance.class, uids );
        programStageInstances.forEach(
            programStageInstance -> events.getEvents().add( convertProgramStageInstance( programStageInstance ) ) );

        return events;
    }

    @Override
    public Grid getEventsGrid( EventSearchParams params )
    {
        List<OrganisationUnit> organisationUnits = getOrganisationUnits( params );

        // ---------------------------------------------------------------------
        // If no data element is specified, use those configured for
        // display in report
        // ---------------------------------------------------------------------
        if ( params.getDataElements().isEmpty() && params.getProgramStage() != null
            && params.getProgramStage().getProgramStageDataElements() != null )
        {
            for ( ProgramStageDataElement pde : params.getProgramStage().getProgramStageDataElements() )
            {
                if ( pde.getDisplayInReports() )
                {
                    QueryItem qi = new QueryItem( pde.getDataElement(), pde.getDataElement().getLegendSet(),
                        pde.getDataElement().getValueType(), pde.getDataElement().getAggregationType(),
                        pde.getDataElement().hasOptionSet() ? pde.getDataElement().getOptionSet() : null );
                    params.getDataElements().add( qi );
                }
            }
        }

        // ---------------------------------------------------------------------
        // Grid headers
        // ---------------------------------------------------------------------

        Grid grid = new ListGrid();

        for ( String col : STATIC_EVENT_COLUMNS )
        {
            grid.addHeader( new GridHeader( col, col ) );
        }

        for ( QueryItem item : params.getDataElements() )
        {
            grid.addHeader( new GridHeader( item.getItem().getUid(), item.getItem().getName() ) );
        }

        List<Map<String, String>> events = eventStore.getEventsGrid( params, organisationUnits );

        // ---------------------------------------------------------------------
        // Grid rows
        // ---------------------------------------------------------------------

        for ( Map<String, String> event : events )
        {
            grid.addRow();

            for ( String col : STATIC_EVENT_COLUMNS )
            {
                grid.addValue( event.get( col ) );
            }

            for ( QueryItem item : params.getDataElements() )
            {
                grid.addValue( event.get( item.getItemId() ) );
            }
        }

        Map<String, Object> metaData = new HashMap<>();

        if ( params.isPaging() )
        {
            int count = 0;

            if ( params.isTotalPages() )
            {
                count = eventStore.getEventCount( params, organisationUnits );
            }

            Pager pager = new Pager( params.getPageWithDefault(), count, params.getPageSizeWithDefault() );
            metaData.put( PAGER_META_KEY, pager );
        }

        grid.setMetaData( metaData );

        return grid;
    }

    @Override
    public int getAnonymousEventValuesCountLastUpdatedAfter( Date lastSuccessTime )
    {
        EventSearchParams params = buildAnonymousEventsSearchParams( lastSuccessTime );
        return eventStore.getEventCount( params, null );
    }

    @Override
    public Events getAnonymousEventValuesLastUpdatedAfter( Date lastSuccessTime )
    {
        EventSearchParams params = buildAnonymousEventsSearchParams( lastSuccessTime );
        Events anonymousEvents = new Events();
        List<Event> events = eventStore.getEvents( params, null );
        anonymousEvents.setEvents( events );
        return anonymousEvents;
    }

    private EventSearchParams buildAnonymousEventsSearchParams( Date lastSuccessTime )
    {
        EventSearchParams params = new EventSearchParams();
        params.setProgramType( ProgramType.WITHOUT_REGISTRATION );
        params.setLastUpdatedStartDate( lastSuccessTime );
        return params;
    }

    @Override
    public EventRows getEventRows( EventSearchParams params )
    {
        List<OrganisationUnit> organisationUnits = getOrganisationUnits( params );

        EventRows eventRows = new EventRows();

        List<EventRow> eventRowList = eventStore.getEventRows( params, organisationUnits );

        eventRows.setEventRows( eventRowList );

        return eventRows;
    }

    @Override
    public EventSearchParams getFromUrl( String program, String programStage, ProgramStatus programStatus,
        Boolean followUp, String orgUnit, OrganisationUnitSelectionMode orgUnitSelectionMode,
        String trackedEntityInstance, Date startDate, Date endDate, Date dueDateStart, Date dueDateEnd,
        Date lastUpdatedStartDate, Date lastUpdatedEndDate, EventStatus status,
        DataElementCategoryOptionCombo attributeCoc, IdSchemes idSchemes, Integer page, Integer pageSize,
        boolean totalPages, boolean skipPaging, List<Order> orders, List<String> gridOrders, boolean includeAttributes,
        Set<String> events, Set<String> filters, Set<String> dataElements, boolean includeDeleted )
    {
        UserCredentials userCredentials = currentUserService.getCurrentUser().getUserCredentials();

        EventSearchParams params = new EventSearchParams();

        Program pr = programService.getProgram( program );

        if ( StringUtils.isNotEmpty( program ) && pr == null )
        {
            throw new IllegalQueryException( "Program is specified but does not exist: " + program );
        }

        ProgramStage ps = programStageService.getProgramStage( programStage );

        if ( StringUtils.isNotEmpty( programStage ) && ps == null )
        {
            throw new IllegalQueryException( "Program stage is specified but does not exist: " + programStage );
        }

        OrganisationUnit ou = organisationUnitService.getOrganisationUnit( orgUnit );

        if ( StringUtils.isNotEmpty( orgUnit ) && ou == null )
        {
            throw new IllegalQueryException( "Org unit is specified but does not exist: " + orgUnit );
        }

        if ( ou != null && !organisationUnitService.isInUserHierarchy( ou ) )
        {
            if ( !userCredentials.isSuper()
                && !userCredentials.isAuthorized( "F_TRACKED_ENTITY_INSTANCE_SEARCH_IN_ALL_ORGUNITS" ) )
            {
                throw new IllegalQueryException( "User has no access to organisation unit: " + ou.getUid() );
            }
        }

        if ( pr != null && !userCredentials.isSuper() && !userCredentials.canAccessProgram( pr ) )
        {
            throw new IllegalQueryException( "User has no access to program: " + pr.getUid() );
        }

        TrackedEntityInstance tei = entityInstanceService.getTrackedEntityInstance( trackedEntityInstance );

        if ( StringUtils.isNotEmpty( trackedEntityInstance ) && tei == null )
        {
            throw new IllegalQueryException(
                "Tracked entity instance is specified but does not exist: " + trackedEntityInstance );
        }

        if ( events != null && filters != null )
        {
            throw new IllegalQueryException( "Event UIDs and filters can not be specified at the same time" );
        }

        if ( events == null )
        {
            events = new HashSet<>();
        }

        if ( filters != null )
        {
            if ( StringUtils.isNotEmpty( programStage ) && ps == null )
            {
                throw new IllegalQueryException( "ProgramStage needs to be specified for event filtering to work" );
            }

            for ( String filter : filters )
            {
                QueryItem item = getQueryItem( filter );
                params.getFilters().add( item );
            }
        }

        if ( dataElements != null )
        {
            for ( String de : dataElements )
            {
                QueryItem dataElement = getQueryItem( de );

                params.getDataElements().add( dataElement );
            }
        }

        params.setProgram( pr );
        params.setProgramStage( ps );
        params.setOrgUnit( ou );
        params.setTrackedEntityInstance( tei );
        params.setProgramStatus( programStatus );
        params.setFollowUp( followUp );
        params.setOrgUnitSelectionMode( orgUnitSelectionMode );
        params.setStartDate( startDate );
        params.setEndDate( endDate );
        params.setDueDateStart( dueDateStart );
        params.setDueDateEnd( dueDateEnd );
        params.setLastUpdatedStartDate( lastUpdatedStartDate );
        params.setLastUpdatedEndDate( lastUpdatedEndDate );
        params.setEventStatus( status );
        params.setCategoryOptionCombo( attributeCoc );
        params.setIdSchemes( idSchemes );
        params.setPage( page );
        params.setPageSize( pageSize );
        params.setTotalPages( totalPages );
        params.setSkipPaging( skipPaging );
        params.setIncludeAttributes( includeAttributes );
        params.setOrders( orders );
        params.setGridOrders( gridOrders );
        params.setEvents( events );
        params.setIncludeDeleted( includeDeleted );

        return params;
    }

    @Override
    public Event getEvent( String uid )
    {
        ProgramStageInstance psi = programStageInstanceService.getProgramStageInstance( uid );

        return psi != null ? convertProgramStageInstance( psi ) : null;
    }

    @Override
    public Event getEvent( ProgramStageInstance programStageInstance )
    {
        return convertProgramStageInstance( programStageInstance );
    }

    // -------------------------------------------------------------------------
    // UPDATE
    // -------------------------------------------------------------------------

    @Override
    public ImportSummaries updateEvents( List<Event> events, boolean singleValue )
    {
        ImportSummaries importSummaries = new ImportSummaries();
        int counter = 0;

        User user = currentUserService.getCurrentUser();

        for ( Event event : events )
        {
            importSummaries.addImportSummary( updateEvent( event, user, singleValue, null ) );

            if ( counter % FLUSH_FREQUENCY == 0 )
            {
                clearSession();
            }

            counter++;
        }

        return importSummaries;
    }

    @Override
    public ImportSummary updateEvent( Event event, boolean singleValue )
    {
        return updateEvent( event, singleValue, null );
    }

    @Override
    public ImportSummary updateEvent( Event event, boolean singleValue, ImportOptions importOptions )
    {
        return updateEvent( event, currentUserService.getCurrentUser(), singleValue, importOptions );
    }

    private ImportSummary updateEvent( Event event, User user, boolean singleValue, ImportOptions importOptions )
    {
        if ( importOptions == null )
        {
            importOptions = new ImportOptions();
        }

        ImportSummary importSummary = new ImportSummary();
        ProgramStageInstance programStageInstance = programStageInstanceService
            .getProgramStageInstance( event.getEvent() );

        if ( programStageInstance == null )
        {
            importSummary.getConflicts().add( new ImportConflict( "Invalid Event ID.", event.getEvent() ) );
            return importSummary.incrementIgnored();
        }

        OrganisationUnit organisationUnit = getOrganisationUnit( importOptions.getIdSchemes(), event.getOrgUnit() );

        if ( organisationUnit == null )
        {
            organisationUnit = programStageInstance.getOrganisationUnit();
        }

        Date executionDate = new Date();

        if ( event.getEventDate() != null )
        {
            executionDate = DateUtils.parseDate( event.getEventDate() );
            programStageInstance.setExecutionDate( executionDate );
        }

        Date dueDate = new Date();

        if ( event.getDueDate() != null )
        {
            dueDate = DateUtils.parseDate( event.getDueDate() );
        }

        String storedBy = getStoredBy( event, null, user );
        programStageInstance.setStoredBy( storedBy );

        String completedBy = getCompletedBy( event, null, user );

        if ( event.getStatus() == EventStatus.ACTIVE )
        {
            programStageInstance.setStatus( EventStatus.ACTIVE );
            programStageInstance.setCompletedBy( null );
            programStageInstance.setCompletedDate( null );
        }
        else if ( programStageInstance.getStatus() != event.getStatus() && event.getStatus() == EventStatus.COMPLETED )
        {
            programStageInstance.setStatus( EventStatus.COMPLETED );
            programStageInstance.setCompletedBy( completedBy );
            programStageInstance.setCompletedDate( executionDate );

            if ( programStageInstance.isCompleted() )
            {
                programStageInstanceService.completeProgramStageInstance( programStageInstance,
                    importOptions.isSkipNotifications(), i18nManager.getI18nFormat() );
            }
        }
        else if ( event.getStatus() == EventStatus.SKIPPED )
        {
            programStageInstance.setStatus( EventStatus.SKIPPED );
        }

        else if ( event.getStatus() == EventStatus.SCHEDULE )
        {
            programStageInstance.setStatus( EventStatus.SCHEDULE );
        }

        programStageInstance.setDueDate( dueDate );
        programStageInstance.setOrganisationUnit( organisationUnit );

        if ( !singleValue )
        {
            if ( programStageInstance.getProgramStage().getCaptureCoordinates() )
            {
                if ( event.getCoordinate() != null && event.getCoordinate().isValid() )
                {
                    programStageInstance.setLatitude( event.getCoordinate().getLatitude() );
                    programStageInstance.setLongitude( event.getCoordinate().getLongitude() );
                }
                else
                {
                    programStageInstance.setLatitude( null );
                    programStageInstance.setLongitude( null );
                }
            }
        }

        Program program = getProgram( importOptions.getIdSchemes().getProgramIdScheme(), event.getProgram() );

        validateExpiryDays( event, program, programStageInstance );

        if ( event.getAttributeCategoryOptions() != null && program.getCategoryCombo() != null )
        {
            DataElementCategoryOptionCombo attributeOptionCombo = inputUtils.getAttributeOptionCombo(
                program.getCategoryCombo().getUid(), event.getAttributeCategoryOptions(), false );

            if ( attributeOptionCombo == null )
            {
                importSummary.getConflicts().add( new ImportConflict( "Invalid attribute option combo identifier:",
                    event.getAttributeCategoryOptions() ) );
                return importSummary.incrementIgnored();
            }

            programStageInstance.setAttributeOptionCombo( attributeOptionCombo );
        }

        programStageInstanceService.updateProgramStageInstance( programStageInstance );

        saveTrackedEntityComment( programStageInstance, event, storedBy );

        Set<TrackedEntityDataValue> dataValues = new HashSet<>(
            dataValueService.getTrackedEntityDataValues( programStageInstance ) );
        Map<String, TrackedEntityDataValue> existingDataValues = getDataElementDataValueMap( dataValues );

        for ( DataValue value : event.getDataValues() )
        {
            DataElement dataElement = getDataElement( importOptions.getIdSchemes().getDataElementIdScheme(),
                value.getDataElement() );
            TrackedEntityDataValue dataValue = dataValueService.getTrackedEntityDataValue( programStageInstance,
                dataElement );

            if ( !validateDataValue( dataElement, value.getValue(), importSummary ) )
            {
                continue;
            }

            if ( dataValue != null )
            {
                if ( StringUtils.isEmpty( value.getValue() ) && dataElement.isFileType()
                    && !StringUtils.isEmpty( dataValue.getValue() ) )
                {
                    fileResourceService.deleteFileResource( dataValue.getValue() );
                }

                dataValue.setValue( value.getValue() );
                dataValue.setProvidedElsewhere( value.getProvidedElsewhere() );
                dataValueService.updateTrackedEntityDataValue( dataValue );

                dataValues.remove( dataValue );
            }
            else
            {
                TrackedEntityDataValue existingDataValue = existingDataValues.get( value.getDataElement() );

                saveDataValue( programStageInstance, event.getStoredBy(), dataElement, value.getValue(),
                    value.getProvidedElsewhere(), existingDataValue, null );
            }
        }

        if ( !singleValue )
        {
            dataValues.forEach( dataValueService::deleteTrackedEntityDataValue );
        }

        return importSummary;
    }

    @Override
    public void updateEventForNote( Event event )
    {
        ProgramStageInstance programStageInstance = programStageInstanceService
            .getProgramStageInstance( event.getEvent() );

        if ( programStageInstance == null )
        {
            return;
        }

        saveTrackedEntityComment( programStageInstance, event,
            getStoredBy( event, null, currentUserService.getCurrentUser() ) );
    }

    @Override
    public void updateEventForEventDate( Event event )
    {
        ProgramStageInstance programStageInstance = programStageInstanceService
            .getProgramStageInstance( event.getEvent() );

        if ( programStageInstance == null )
        {
            return;
        }

        Date executionDate = new Date();

        if ( event.getEventDate() != null )
        {
            executionDate = DateUtils.parseDate( event.getEventDate() );
        }

        if ( event.getStatus() == EventStatus.COMPLETED )
        {
            programStageInstance.setStatus( EventStatus.COMPLETED );
        }
        else
        {
            programStageInstance.setStatus( EventStatus.VISITED );
        }

        ImportOptions importOptions = new ImportOptions();

        OrganisationUnit organisationUnit = getOrganisationUnit( importOptions.getIdSchemes(), event.getOrgUnit() );

        if ( organisationUnit == null )
        {
            organisationUnit = programStageInstance.getOrganisationUnit();
        }

        programStageInstance.setOrganisationUnit( organisationUnit );
        programStageInstance.setExecutionDate( executionDate );
        programStageInstanceService.updateProgramStageInstance( programStageInstance );
    }

    // -------------------------------------------------------------------------
    // DELETE
    // -------------------------------------------------------------------------

    @Override
    public ImportSummary deleteEvent( String uid )
    {
        ProgramStageInstance programStageInstance = programStageInstanceService.getProgramStageInstance( uid );

        if ( programStageInstance != null )
        {
            programStageInstanceService.deleteProgramStageInstance( programStageInstance );
            return new ImportSummary( ImportStatus.SUCCESS, "Deletion of event " + uid + " was successful" )
                .incrementDeleted();
        }

        return new ImportSummary( ImportStatus.ERROR, "ID " + uid + " does not point to a valid event: " + uid )
            .incrementIgnored();
    }

    @Override
    public ImportSummaries deleteEvents( List<String> uids )
    {
        ImportSummaries importSummaries = new ImportSummaries();
        int counter = 0;

        for ( String uid : uids )
        {
            importSummaries.addImportSummary( deleteEvent( uid ) );

            if ( counter % FLUSH_FREQUENCY == 0 )
            {
                clearSession();
            }

            counter++;
        }

        return importSummaries;
    }

    // -------------------------------------------------------------------------
    // HELPERS
    // -------------------------------------------------------------------------

    private List<OrganisationUnit> getOrganisationUnits( EventSearchParams params )
    {
        List<OrganisationUnit> organisationUnits = new ArrayList<>();

        OrganisationUnit orgUnit = params.getOrgUnit();
        OrganisationUnitSelectionMode orgUnitSelectionMode = params.getOrgUnitSelectionMode();

        if ( params.getOrgUnit() != null )
        {
            if ( OrganisationUnitSelectionMode.DESCENDANTS.equals( orgUnitSelectionMode ) )
            {
                organisationUnits.addAll( organisationUnitService.getOrganisationUnitWithChildren( orgUnit.getUid() ) );
            }
            else if ( OrganisationUnitSelectionMode.CHILDREN.equals( orgUnitSelectionMode ) )
            {
                organisationUnits.add( orgUnit );
                organisationUnits.addAll( orgUnit.getChildren() );
            }
            else // SELECTED
            {
                organisationUnits.add( orgUnit );
            }
        }

        return organisationUnits;
    }

    private Event convertProgramStageInstance( ProgramStageInstance programStageInstance )
    {
        if ( programStageInstance == null )
        {
            return null;
        }

        Event event = new Event();

        event.setEvent( programStageInstance.getUid() );

        if ( programStageInstance.getProgramInstance().getEntityInstance() != null )
        {
            event.setTrackedEntityInstance( programStageInstance.getProgramInstance().getEntityInstance().getUid() );
        }

        event.setFollowup( programStageInstance.getProgramInstance().getFollowup() );
        event.setEnrollmentStatus(
            EnrollmentStatus.fromProgramStatus( programStageInstance.getProgramInstance().getStatus() ) );
        event.setStatus( programStageInstance.getStatus() );
        event.setEventDate( DateUtils.getIso8601NoTz( programStageInstance.getExecutionDate() ) );
        event.setDueDate( DateUtils.getIso8601NoTz( programStageInstance.getDueDate() ) );
        event.setStoredBy( programStageInstance.getStoredBy() );
        event.setCompletedBy( programStageInstance.getCompletedBy() );
        event.setCompletedDate( DateUtils.getIso8601NoTz( programStageInstance.getCompletedDate() ) );
        event.setCreated( DateUtils.getIso8601NoTz( programStageInstance.getCreated() ) );
        event.setLastUpdated( DateUtils.getIso8601NoTz( programStageInstance.getLastUpdated() ) );

        UserCredentials userCredentials = currentUserService.getCurrentUser().getUserCredentials();

        OrganisationUnit ou = programStageInstance.getOrganisationUnit();

        if ( ou != null )
        {
            if ( !organisationUnitService.isInUserHierarchy( ou ) )
            {
                if ( !userCredentials.isSuper()
                    && !userCredentials.isAuthorized( "F_TRACKED_ENTITY_INSTANCE_SEARCH_IN_ALL_ORGUNITS" ) )
                {
                    throw new IllegalQueryException( "User has no access to organisation unit: " + ou.getUid() );
                }
            }

            event.setOrgUnit( ou.getUid() );
            event.setOrgUnitName( ou.getName() );
        }

        Program program = programStageInstance.getProgramInstance().getProgram();

        if ( !userCredentials.isSuper() && !userCredentials.getAllPrograms().contains( program ) )
        {
            throw new IllegalQueryException( "User has no access to program: " + program.getUid() );
        }

        event.setProgram( program.getUid() );
        event.setEnrollment( programStageInstance.getProgramInstance().getUid() );
        event.setProgramStage( programStageInstance.getProgramStage().getUid() );
        event.setAttributeOptionCombo( programStageInstance.getAttributeOptionCombo().getUid() );
        event.setAttributeCategoryOptions(
            String.join( ";", programStageInstance.getAttributeOptionCombo().getCategoryOptions().stream()
                .map( DataElementCategoryOption::getUid ).collect( Collectors.toList() ) ) );

        if ( programStageInstance.getProgramInstance().getEntityInstance() != null )
        {
            event.setTrackedEntityInstance( programStageInstance.getProgramInstance().getEntityInstance().getUid() );
        }

        if ( programStageInstance.getProgramStage().getCaptureCoordinates() )
        {
            Coordinate coordinate = null;

            if ( programStageInstance.getLongitude() != null && programStageInstance.getLatitude() != null )
            {
                coordinate = new Coordinate( programStageInstance.getLongitude(), programStageInstance.getLatitude() );

                try
                {
                    List<Double> list = OBJECT_MAPPER.readValue( coordinate.getCoordinateString(),
                        new TypeReference<List<Double>>()
                        {
                        } );

                    coordinate.setLongitude( list.get( 0 ) );
                    coordinate.setLatitude( list.get( 1 ) );
                }
                catch ( IOException ignored )
                {
                }
            }

            if ( coordinate != null && coordinate.isValid() )
            {
                event.setCoordinate( coordinate );
            }
        }

        Collection<TrackedEntityDataValue> dataValues = dataValueService
            .getTrackedEntityDataValues( programStageInstance );

        for ( TrackedEntityDataValue dataValue : dataValues )
        {
            DataValue value = new DataValue();
            value.setCreated( DateUtils.getIso8601NoTz( dataValue.getCreated() ) );
            value.setLastUpdated( DateUtils.getIso8601NoTz( dataValue.getLastUpdated() ) );
            value.setDataElement( dataValue.getDataElement().getUid() );
            value.setValue( dataValue.getValue() );
            value.setProvidedElsewhere( dataValue.getProvidedElsewhere() );
            value.setStoredBy( dataValue.getStoredBy() );

            event.getDataValues().add( value );
        }

        List<TrackedEntityComment> comments = programStageInstance.getComments();

        for ( TrackedEntityComment comment : comments )
        {
            Note note = new Note();

            note.setValue( comment.getCommentText() );
            note.setStoredBy( comment.getCreator() );

            if ( comment.getCreatedDate() != null )
            {
                note.setStoredDate( DateUtils.getIso8601NoTz( comment.getCreatedDate() ) );
            }

            event.getNotes().add( note );
        }

        return event;
    }

    private boolean canAccess( Program program, User user )
    {
        if ( accessibleProgramsCache.isEmpty() )
        {
            accessibleProgramsCache = programService.getUserPrograms( user );
        }

        return accessibleProgramsCache.contains( program );
    }

    private boolean validateDataValue( DataElement dataElement, String value, ImportSummary importSummary )
    {
        String status = ValidationUtils.dataValueIsValid( value, dataElement );

        if ( status != null )
        {
            importSummary.getConflicts().add( new ImportConflict( dataElement.getUid(), status ) );
            importSummary.getImportCount().incrementIgnored();
            return false;
        }

        return true;
    }

    private ImportSummary saveEvent( Program program, ProgramInstance programInstance, ProgramStage programStage,
        ProgramStageInstance programStageInstance, OrganisationUnit organisationUnit, Event event, User user,
        ImportOptions importOptions )
    {
<<<<<<< HEAD

        Assert.notNull( program );
        Assert.notNull( programInstance );
        Assert.notNull( programStage );
=======
        Assert.notNull( program, "Program cannot be null" );
        Assert.notNull( programInstance, "Program instance cannot be null" );
        Assert.notNull( programStage, "Program stage cannot be null" );
>>>>>>> 2c31008d

        ImportSummary importSummary = new ImportSummary();
        importSummary.setStatus( ImportStatus.SUCCESS );

        if ( importOptions == null )
        {
            importOptions = new ImportOptions();
        }

        boolean existingEvent = programStageInstance != null;
        boolean dryRun = importOptions.isDryRun();

        Date executionDate = null; // = new Date();

        if ( event.getEventDate() != null )
        {
            executionDate = DateUtils.parseDate( event.getEventDate() );
        }

        Date dueDate = new Date();

        if ( event.getDueDate() != null )
        {
            dueDate = DateUtils.parseDate( event.getDueDate() );
        }

        String storedBy = getStoredBy( event, importSummary, user );
        String completedBy = getCompletedBy( event, importSummary, user );

        DataElementCategoryOptionCombo coc = null;

        if ( event.getAttributeCategoryOptions() != null && program.getCategoryCombo() != null )
        {
            IdScheme idScheme = importOptions.getIdSchemes().getCategoryOptionIdScheme();

            try
            {
                coc = inputUtils.getAttributeOptionCombo( program.getCategoryCombo(),
                    event.getAttributeCategoryOptions(), idScheme );
            }
            catch ( IllegalQueryException ex )
            {
                importSummary.getConflicts()
                    .add( new ImportConflict( ex.getMessage(), event.getAttributeCategoryOptions() ) );
            }
        }
        else
        {
            coc = categoryService.getDefaultDataElementCategoryOptionCombo();
        }

        if ( !dryRun )
        {
            if ( programStageInstance == null )
            {
                programStageInstance = createProgramStageInstance( programStage, programInstance, organisationUnit,
                    dueDate, executionDate, event.getStatus().getValue(), event.getCoordinate(), completedBy,
                    event.getEvent(), coc, importOptions );
            }
            else
            {
                updateProgramStageInstance( programStage, programInstance, organisationUnit, dueDate, executionDate,
                    event.getStatus().getValue(), event.getCoordinate(), completedBy, programStageInstance, coc,
                    importOptions );
            }

            saveTrackedEntityComment( programStageInstance, event, storedBy );

            importSummary.setReference( programStageInstance.getUid() );
        }

        Map<String, TrackedEntityDataValue> dataElementValueMap = Maps.newHashMap();

        if ( existingEvent )
        {
            dataElementValueMap = getDataElementDataValueMap(
                dataValueService.getTrackedEntityDataValues( programStageInstance ) );
        }

        for ( DataValue dataValue : event.getDataValues() )
        {
            DataElement dataElement;

            if ( dataElementValueMap.containsKey( dataValue.getDataElement() ) )
            {
                dataElement = dataElementValueMap.get( dataValue.getDataElement() ).getDataElement();
            }
            else
            {
                dataElement = getDataElement( importOptions.getIdSchemes().getDataElementIdScheme(),
                    dataValue.getDataElement() );
            }

            if ( dataElement != null )
            {
                if ( validateDataValue( dataElement, dataValue.getValue(), importSummary ) )
                {
                    String dataValueStoredBy = dataValue.getStoredBy() != null ? dataValue.getStoredBy() : storedBy;

                    if ( !dryRun )
                    {
                        TrackedEntityDataValue existingDataValue = dataElementValueMap
                            .get( dataValue.getDataElement() );

                        saveDataValue( programStageInstance, dataValueStoredBy, dataElement, dataValue.getValue(),
                            dataValue.getProvidedElsewhere(), existingDataValue, importSummary );
                    }
                }
            }
            else
            {
                importSummary.getConflicts().add(
                    new ImportConflict( "dataElement", dataValue.getDataElement() + " is not a valid data element" ) );
                importSummary.getImportCount().incrementIgnored();
            }
        }

        return importSummary;
    }

    private void saveDataValue( ProgramStageInstance programStageInstance, String storedBy, DataElement dataElement,
        String value, Boolean providedElsewhere, TrackedEntityDataValue dataValue, ImportSummary importSummary )
    {
        if ( value != null && value.trim().length() == 0 )
        {
            value = null;
        }

        if ( value != null )
        {
            if ( dataValue == null )
            {
                dataValue = new TrackedEntityDataValue( programStageInstance, dataElement, value );
                dataValue.setStoredBy( storedBy );
                dataValue.setProvidedElsewhere( providedElsewhere );

                dataValueService.saveTrackedEntityDataValue( dataValue );

                if ( importSummary != null )
                {
                    importSummary.getImportCount().incrementImported();
                }
            }
            else
            {
                dataValue.setValue( value );
                dataValue.setStoredBy( storedBy );
                dataValue.setProvidedElsewhere( providedElsewhere );

                dataValueService.updateTrackedEntityDataValue( dataValue );

                if ( importSummary != null )
                {
                    importSummary.getImportCount().incrementUpdated();
                }
            }
        }
        else if ( dataValue != null )
        {
            dataValueService.deleteTrackedEntityDataValue( dataValue );

            if ( importSummary != null )
            {
                importSummary.getImportCount().incrementDeleted();
            }
        }
    }

    private ProgramStageInstance createProgramStageInstance( ProgramStage programStage, ProgramInstance programInstance,
        OrganisationUnit organisationUnit, Date dueDate, Date executionDate, int status, Coordinate coordinate,
        String completedBy, String programStageInstanceUid, DataElementCategoryOptionCombo coc,
        ImportOptions importOptions )
    {
        ProgramStageInstance programStageInstance = new ProgramStageInstance();
        if ( importOptions.getIdSchemes().getProgramStageInstanceIdScheme().equals( IdScheme.UID ))
        {
            programStageInstance.setUid( CodeGenerator.isValidCode( programStageInstanceUid ) ? programStageInstanceUid
                : CodeGenerator.generateCode() );
        }
        else if ( importOptions.getIdSchemes().getProgramStageInstanceIdScheme().equals( IdScheme.CODE ))
        {
            programStageInstance.setUid( CodeGenerator.generateCode() );
            programStageInstance.setCode( programStageInstanceUid );
        }

        updateProgramStageInstance( programStage, programInstance, organisationUnit, dueDate, executionDate, status,
            coordinate, completedBy, programStageInstance, coc, importOptions );

        return programStageInstance;
    }

    private void updateProgramStageInstance( ProgramStage programStage, ProgramInstance programInstance,
        OrganisationUnit organisationUnit, Date dueDate, Date executionDate, int status, Coordinate coordinate,
        String completedBy, ProgramStageInstance programStageInstance, DataElementCategoryOptionCombo coc,
        ImportOptions importOptions )
    {
        programStageInstance.setProgramInstance( programInstance );
        programStageInstance.setProgramStage( programStage );
        programStageInstance.setDueDate( dueDate );
        programStageInstance.setExecutionDate( executionDate );
        programStageInstance.setOrganisationUnit( organisationUnit );
        programStageInstance.setAttributeOptionCombo( coc );
        if ( programStage.getCaptureCoordinates() )
        {
            if ( coordinate != null && coordinate.isValid() )
            {
                programStageInstance.setLongitude( coordinate.getLongitude() );
                programStageInstance.setLatitude( coordinate.getLatitude() );
            }
        }

        programStageInstance.setStatus( EventStatus.fromInt( status ) );

        if ( programStageInstance.getId() == 0 )
        {
            programStageInstance.setAutoFields();
            sessionFactory.getCurrentSession().save( programStageInstance );
        }
        else
        {
            sessionFactory.getCurrentSession().save( programStageInstance );
            sessionFactory.getCurrentSession().flush();
            sessionFactory.getCurrentSession().refresh( programStageInstance );
        }

        if ( programStageInstance.isCompleted() )
        {
            programStageInstance.setStatus( EventStatus.COMPLETED );
            programStageInstance.setCompletedDate( new Date() );
            programStageInstance.setCompletedBy( completedBy );

            programStageInstanceService.completeProgramStageInstance( programStageInstance,
                importOptions.isSkipNotifications(), i18nManager.getI18nFormat() );
        }
    }

    private void saveTrackedEntityComment( ProgramStageInstance programStageInstance, Event event, String storedBy )
    {
        for ( Note note : event.getNotes() )
        {
            TrackedEntityComment comment = new TrackedEntityComment();
            comment.setCreator( storedBy );
            comment.setCreatedDate( new Date() );
            comment.setCommentText( note.getValue() );

            commentService.addTrackedEntityComment( comment );

            programStageInstance.getComments().add( comment );

            programStageInstanceService.updateProgramStageInstance( programStageInstance );
        }
    }

    private String getCompletedBy( Event event, ImportSummary importSummary, User fallbackUser )
    {
        String completedBy = event.getCompletedBy();

        if ( completedBy == null )
        {
            completedBy = User.getSafeUsername( fallbackUser );
        }
        else if ( completedBy.length() >= 31 )
        {
            if ( importSummary != null )
            {
                importSummary.getConflicts().add( new ImportConflict( "completed by",
                    completedBy + " is more than 31 characters, using current username instead" ) );
            }

            completedBy = User.getSafeUsername( fallbackUser );
        }

        return completedBy;
    }

    private String getStoredBy( Event event, ImportSummary importSummary, User fallbackUser )
    {
        String storedBy = event.getStoredBy();

        if ( storedBy == null )
        {
            storedBy = User.getSafeUsername( fallbackUser );
        }
        else if ( storedBy.length() >= 31 )
        {
            if ( importSummary != null )
            {
                importSummary.getConflicts().add( new ImportConflict( "stored by",
                    storedBy + " is more than 31 characters, using current username instead" ) );
            }

            storedBy = User.getSafeUsername( fallbackUser );
        }

        return storedBy;
    }

    private Map<String, TrackedEntityDataValue> getDataElementDataValueMap(
        Collection<TrackedEntityDataValue> dataValues )
    {
        return dataValues.stream().collect( Collectors.toMap( dv -> dv.getDataElement().getUid(), dv -> dv ) );
    }

    private OrganisationUnit getOrganisationUnit( IdSchemes idSchemes, String id )
    {
        return organisationUnitCache.get( id,
            () -> manager.getObject( OrganisationUnit.class, idSchemes.getOrgUnitIdScheme(), id ) );
    }

    private Program getProgram( IdScheme idScheme, String id )
    {
        return programCache.get( id, () -> manager.getObject( Program.class, idScheme, id ) );
    }

    private ProgramStage getProgramStage( IdScheme idScheme, String id )
    {
        return programStageCache.get( id, () -> manager.getObject( ProgramStage.class, idScheme, id ) );
    }

    private DataElement getDataElement( IdScheme idScheme, String id )
    {
        return dataElementCache.get( id, () -> manager.getObject( DataElement.class, idScheme, id ) );
    }

    @Override
    public void validate( EventSearchParams params )
        throws IllegalQueryException
    {
        String violation = null;

        if ( params == null )
        {
            throw new IllegalQueryException( "Query parameters can not be empty." );
        }

        if ( params.getProgram() == null && params.getOrgUnit() == null && params.getTrackedEntityInstance() == null
            && params.getEvents().isEmpty() )
        {
            violation = "At least one of the following query parameters are required: orgUnit, program, trackedEntityInstance or event.";
        }

        if ( violation != null )
        {
            log.warn( "Validation failed: " + violation );

            throw new IllegalQueryException( violation );
        }
    }

    private void validateExpiryDays( Event event, Program program, ProgramStageInstance programStageInstance )
    {
        if ( program != null )
        {

            if ( program.getCompleteEventsExpiryDays() > 0 )
            {
                if ( event.getStatus() == EventStatus.COMPLETED
                    || programStageInstance != null && programStageInstance.getStatus() == EventStatus.COMPLETED )
                {
                    Date referenceDate = null;

                    if ( programStageInstance != null )
                    {
                        referenceDate = programStageInstance.getCompletedDate();
                    }

                    else
                    {
                        if ( event.getCompletedDate() != null )
                        {
                            referenceDate = DateUtils.parseDate( event.getCompletedDate() );
                        }
                    }

                    if ( referenceDate == null )
                    {
                        throw new IllegalQueryException( "Event needs to have completed date." );
                    }

                    if ( (new Date()).after(
                        DateUtils.getDateAfterAddition( referenceDate, program.getCompleteEventsExpiryDays() ) ) )
                    {
                        throw new IllegalQueryException(
                            "The event's completness date has expired. Not possible to make changes to this event" );
                    }
                }
            }

            PeriodType periodType = program.getExpiryPeriodType();

            if ( periodType != null && program.getExpiryDays() > 0 )
            {
                if ( programStageInstance != null )
                {
                    Date today = new Date();

                    if ( programStageInstance.getExecutionDate() == null )
                    {
                        throw new IllegalQueryException( "Event needs to have event date." );
                    }

                    Period period = periodType.createPeriod( programStageInstance.getExecutionDate() );

                    if ( today.after( DateUtils.getDateAfterAddition( period.getEndDate(), program.getExpiryDays() ) ) )
                    {
                        throw new IllegalQueryException(
                            "The program's expiry date has passed. It is not possible to make changes to this event." );
                    }
                }
                else
                {
                    String referenceDate = event.getEventDate() != null ? event.getEventDate()
                        : event.getDueDate() != null ? event.getDueDate() : null;

                    if ( referenceDate == null )
                    {
                        throw new IllegalQueryException(
                            "Event needs to have at least one (event or schedule) date. " );
                    }

                    Period period = periodType.createPeriod( new Date() );

                    if ( DateUtils.parseDate( referenceDate ).before( period.getStartDate() ) )
                    {
                        throw new IllegalQueryException(
                            "The event's date belongs to an expired period. It is not possble to create such event." );
                    }
                }
            }
        }
    }

    private QueryItem getQueryItem( String item )
    {
        String[] split = item.split( DimensionalObject.DIMENSION_NAME_SEP );

        if ( split == null || split.length % 2 != 1 )
        {
            throw new IllegalQueryException( "Query item or filter is invalid: " + item );
        }

        QueryItem queryItem = getItem( split[0] );

        if ( split.length > 1 )
        {
            for ( int i = 1; i < split.length; i += 2 )
            {
                QueryOperator operator = QueryOperator.fromString( split[i] );
                queryItem.getFilters().add( new QueryFilter( operator, split[i + 1] ) );
            }
        }

        return queryItem;
    }

    private QueryItem getItem( String item )
    {
        DataElement de = dataElementService.getDataElement( item );

        if ( de == null )
        {
            throw new IllegalQueryException( "Dataelement does not exist: " + item );
        }

        return new QueryItem( de, null, de.getValueType(), de.getAggregationType(), de.getOptionSet() );
    }

    private void clearSession()
    {
        organisationUnitCache.clear();
        programCache.clear();
        programStageCache.clear();
        dataElementCache.clear();
        accessibleProgramsCache.clear();

        dbmsManager.clearSession();
    }
}<|MERGE_RESOLUTION|>--- conflicted
+++ resolved
@@ -1231,16 +1231,9 @@
         ProgramStageInstance programStageInstance, OrganisationUnit organisationUnit, Event event, User user,
         ImportOptions importOptions )
     {
-<<<<<<< HEAD
-
-        Assert.notNull( program );
-        Assert.notNull( programInstance );
-        Assert.notNull( programStage );
-=======
         Assert.notNull( program, "Program cannot be null" );
         Assert.notNull( programInstance, "Program instance cannot be null" );
         Assert.notNull( programStage, "Program stage cannot be null" );
->>>>>>> 2c31008d
 
         ImportSummary importSummary = new ImportSummary();
         importSummary.setStatus( ImportStatus.SUCCESS );
