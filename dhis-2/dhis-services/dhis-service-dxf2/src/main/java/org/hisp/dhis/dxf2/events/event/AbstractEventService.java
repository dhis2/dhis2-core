--- conflicted
+++ resolved
@@ -735,11 +735,8 @@
         event.setCreatedAtClient( DateUtils.getIso8601NoTz( programStageInstance.getCreatedAtClient() ) );
         event.setLastUpdated( DateUtils.getIso8601NoTz( programStageInstance.getLastUpdated() ) );
         event.setLastUpdatedAtClient( DateUtils.getIso8601NoTz( programStageInstance.getLastUpdatedAtClient() ) );
-<<<<<<< HEAD
         event.setGeometry( programStageInstance.getGeometry() );
-=======
         event.setDeleted( programStageInstance.isDeleted() );
->>>>>>> eb217628
 
         User user = currentUserService.getCurrentUser();
         OrganisationUnit ou = programStageInstance.getOrganisationUnit();
@@ -2073,7 +2070,8 @@
 
             if ( attrOptCombo == null )
             {
-                throw new IllegalQueryException( "Attribute option combo does not exist for given category combo and category options" );
+                throw new IllegalQueryException( "Attribute option combo does not exist for given 
+                category combo and category options" );
             }
         }
         else if ( attributeOptionCombo != null )
