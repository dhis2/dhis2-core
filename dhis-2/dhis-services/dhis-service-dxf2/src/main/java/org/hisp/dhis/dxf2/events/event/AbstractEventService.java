package org.hisp.dhis.dxf2.events.event;

/*
 * Copyright (c) 2004-2016, University of Oslo
 * All rights reserved.
 *
 * Redistribution and use in source and binary forms, with or without
 * modification, are permitted provided that the following conditions are met:
 * Redistributions of source code must retain the above copyright notice, this
 * list of conditions and the following disclaimer.
 *
 * Redistributions in binary form must reproduce the above copyright notice,
 * this list of conditions and the following disclaimer in the documentation
 * and/or other materials provided with the distribution.
 * Neither the name of the HISP project nor the names of its contributors may
 * be used to endorse or promote products derived from this software without
 * specific prior written permission.
 *
 * THIS SOFTWARE IS PROVIDED BY THE COPYRIGHT HOLDERS AND CONTRIBUTORS "AS IS" AND
 * ANY EXPRESS OR IMPLIED WARRANTIES, INCLUDING, BUT NOT LIMITED TO, THE IMPLIED
 * WARRANTIES OF MERCHANTABILITY AND FITNESS FOR A PARTICULAR PURPOSE ARE
 * DISCLAIMED. IN NO EVENT SHALL THE COPYRIGHT OWNER OR CONTRIBUTORS BE LIABLE FOR
 * ANY DIRECT, INDIRECT, INCIDENTAL, SPECIAL, EXEMPLARY, OR CONSEQUENTIAL DAMAGES
 * (INCLUDING, BUT NOT LIMITED TO, PROCUREMENT OF SUBSTITUTE GOODS OR SERVICES;
 * LOSS OF USE, DATA, OR PROFITS; OR BUSINESS INTERRUPTION) HOWEVER CAUSED AND ON
 * ANY THEORY OF LIABILITY, WHETHER IN CONTRACT, STRICT LIABILITY, OR TORT
 * (INCLUDING NEGLIGENCE OR OTHERWISE) ARISING IN ANY WAY OUT OF THE USE OF THIS
 * SOFTWARE, EVEN IF ADVISED OF THE POSSIBILITY OF SUCH DAMAGE.
 */

import com.fasterxml.jackson.core.type.TypeReference;
import com.fasterxml.jackson.databind.ObjectMapper;
import com.google.common.collect.Maps;
import org.apache.commons.lang3.StringUtils;
import org.apache.commons.logging.Log;
import org.apache.commons.logging.LogFactory;
import org.hibernate.SessionFactory;
import org.hisp.dhis.common.CodeGenerator;
import org.hisp.dhis.common.DimensionalObject;
<<<<<<< HEAD
=======
import org.hisp.dhis.common.Grid;
import org.hisp.dhis.common.GridHeader;
>>>>>>> b383e1b1
import org.hisp.dhis.common.IdScheme;
import org.hisp.dhis.common.IdSchemes;
import org.hisp.dhis.common.IdentifiableObjectManager;
import org.hisp.dhis.common.IllegalQueryException;
import org.hisp.dhis.common.OrganisationUnitSelectionMode;
import org.hisp.dhis.common.Pager;
import org.hisp.dhis.common.QueryFilter;
import org.hisp.dhis.common.QueryItem;
import org.hisp.dhis.common.QueryOperator;
import org.hisp.dhis.commons.collection.CachingMap;
import org.hisp.dhis.commons.util.DebugUtils;
import org.hisp.dhis.dataelement.DataElement;
import org.hisp.dhis.dataelement.DataElementCategoryOptionCombo;
import org.hisp.dhis.dataelement.DataElementCategoryService;
import org.hisp.dhis.dataelement.DataElementService;
import org.hisp.dhis.dbms.DbmsManager;
import org.hisp.dhis.dxf2.common.ImportOptions;
import org.hisp.dhis.dxf2.events.enrollment.EnrollmentStatus;
import org.hisp.dhis.dxf2.events.report.EventRow;
import org.hisp.dhis.dxf2.events.report.EventRows;
import org.hisp.dhis.dxf2.importsummary.ImportConflict;
import org.hisp.dhis.dxf2.importsummary.ImportStatus;
import org.hisp.dhis.dxf2.importsummary.ImportSummaries;
import org.hisp.dhis.dxf2.importsummary.ImportSummary;
import org.hisp.dhis.dxf2.utils.InputUtils;
import org.hisp.dhis.event.EventStatus;
import org.hisp.dhis.fileresource.FileResourceService;
import org.hisp.dhis.i18n.I18nManager;
import org.hisp.dhis.organisationunit.OrganisationUnit;
import org.hisp.dhis.organisationunit.OrganisationUnitService;
import org.hisp.dhis.period.Period;
import org.hisp.dhis.period.PeriodType;
import org.hisp.dhis.program.Program;
import org.hisp.dhis.program.ProgramInstance;
import org.hisp.dhis.program.ProgramInstanceService;
import org.hisp.dhis.program.ProgramService;
import org.hisp.dhis.program.ProgramStage;
import org.hisp.dhis.program.ProgramStageDataElement;
import org.hisp.dhis.program.ProgramStageInstance;
import org.hisp.dhis.program.ProgramStageInstanceService;
import org.hisp.dhis.program.ProgramStageService;
import org.hisp.dhis.program.ProgramStatus;
import org.hisp.dhis.program.ProgramType;
import org.hisp.dhis.query.Order;
import org.hisp.dhis.scheduling.TaskId;
import org.hisp.dhis.system.callable.IdentifiableObjectCallable;
import org.hisp.dhis.system.grid.ListGrid;
import org.hisp.dhis.system.notification.NotificationLevel;
import org.hisp.dhis.system.notification.Notifier;
import org.hisp.dhis.system.util.DateUtils;
import org.hisp.dhis.system.util.ValidationUtils;
import org.hisp.dhis.trackedentity.TrackedEntityInstance;
import org.hisp.dhis.trackedentity.TrackedEntityInstanceService;
import org.hisp.dhis.trackedentitycomment.TrackedEntityComment;
import org.hisp.dhis.trackedentitycomment.TrackedEntityCommentService;
import org.hisp.dhis.trackedentitydatavalue.TrackedEntityDataValue;
import org.hisp.dhis.trackedentitydatavalue.TrackedEntityDataValueService;
import org.hisp.dhis.user.CurrentUserService;
import org.hisp.dhis.user.User;
import org.hisp.dhis.user.UserCredentials;
import org.springframework.beans.factory.annotation.Autowired;
import org.springframework.transaction.annotation.Transactional;
import org.springframework.util.Assert;

import java.io.IOException;
import java.util.ArrayList;
import java.util.Arrays;
import java.util.Collection;
import java.util.Date;
import java.util.HashMap;
import java.util.HashSet;
import java.util.List;
import java.util.Map;
import java.util.Set;
import java.util.stream.Collectors;

import static org.hisp.dhis.dxf2.events.event.EventSearchParams.*;
import static org.hisp.dhis.system.notification.NotificationLevel.ERROR;

/**
 * @author Morten Olav Hansen <mortenoh@gmail.com>
 */
@Transactional
public abstract class AbstractEventService
    implements EventService
{
    private static final Log log = LogFactory.getLog( AbstractEventService.class );

    public static final List<String> STATIC_EVENT_COLUMNS = Arrays.asList( EVENT_ID, EVENT_CREATED_ID,
        EVENT_LAST_UPDATED_ID, EVENT_STORED_BY_ID, EVENT_COMPLETED_BY_ID, EVENT_COMPLETED_DATE_ID,
        EVENT_EXECUTION_DATE_ID, EVENT_DUE_DATE_ID, EVENT_ORG_UNIT_ID, EVENT_ORG_UNIT_NAME, EVENT_STATUS_ID,
        EVENT_LONGITUDE_ID, EVENT_LATITUDE_ID, EVENT_PROGRAM_STAGE_ID, EVENT_PROGRAM_ID, EVENT_ATTRIBUTE_OPTION_COMBO_ID );

    // -------------------------------------------------------------------------
    // Dependencies
    // -------------------------------------------------------------------------

    @Autowired
    protected ProgramService programService;

    @Autowired
    protected ProgramStageService programStageService;

    @Autowired
    protected ProgramInstanceService programInstanceService;

    @Autowired
    protected ProgramStageInstanceService programStageInstanceService;

    @Autowired
    protected OrganisationUnitService organisationUnitService;

    @Autowired
    protected DataElementService dataElementService;

    @Autowired
    protected CurrentUserService currentUserService;

    @Autowired
    protected TrackedEntityDataValueService dataValueService;

    @Autowired
    protected TrackedEntityInstanceService entityInstanceService;

    @Autowired
    protected TrackedEntityCommentService commentService;

    @Autowired
    protected EventStore eventStore;

    @Autowired
    protected I18nManager i18nManager;

    @Autowired
    protected Notifier notifier;

    @Autowired
    protected SessionFactory sessionFactory;

    @Autowired
    protected DbmsManager dbmsManager;

    @Autowired
    protected IdentifiableObjectManager manager;

    @Autowired
    protected DataElementCategoryService categoryService;

    @Autowired
    protected InputUtils inputUtils;

    @Autowired
    protected FileResourceService fileResourceService;

    protected static final int FLUSH_FREQUENCY = 50;

    private static final ObjectMapper OBJECT_MAPPER = new ObjectMapper();

    // -------------------------------------------------------------------------
    // Caches
    // -------------------------------------------------------------------------

    private CachingMap<String, OrganisationUnit> organisationUnitCache = new CachingMap<>();

    private CachingMap<String, Program> programCache = new CachingMap<>();

    private CachingMap<String, ProgramStage> programStageCache = new CachingMap<>();

    private CachingMap<String, DataElement> dataElementCache = new CachingMap<>();

    private Set<Program> accessibleProgramsCache = new HashSet<>();

    // -------------------------------------------------------------------------
    // CREATE
    // -------------------------------------------------------------------------

    @Override
    public ImportSummaries addEvents( List<Event> events, ImportOptions importOptions )
    {
        ImportSummaries importSummaries = new ImportSummaries();
        int counter = 0;

        User user = currentUserService.getCurrentUser();

        for ( Event event : events )
        {
            importSummaries.addImportSummary( addEvent( event, user, importOptions ) );

            if ( counter % FLUSH_FREQUENCY == 0 )
            {
                clearSession();
            }

            counter++;
        }

        return importSummaries;
    }

    @Override
    public ImportSummaries addEvents( List<Event> events, ImportOptions importOptions, TaskId taskId )
    {
        notifier.clear( taskId ).notify( taskId, "Importing events" );

        try
        {
            ImportSummaries importSummaries = addEvents( events, importOptions );

            if ( taskId != null )
            {
                notifier.notify( taskId, NotificationLevel.INFO, "Import done", true ).addTaskSummary( taskId,
                    importSummaries );
            }

            return importSummaries;
        }
        catch ( RuntimeException ex )
        {
            log.error( DebugUtils.getStackTrace( ex ) );
            notifier.notify( taskId, ERROR, "Process failed: " + ex.getMessage(), true );
            return new ImportSummaries().addImportSummary(
                new ImportSummary( ImportStatus.ERROR, "The import process failed: " + ex.getMessage() ) );
        }
    }

    @Override
    public ImportSummary addEvent( Event event, ImportOptions importOptions )
    {
        return addEvent( event, currentUserService.getCurrentUser(), importOptions );
    }

    protected ImportSummary addEvent( Event event, User user, ImportOptions importOptions )
    {
        if ( importOptions == null )
        {
            importOptions = new ImportOptions();
        }

        Program program = getProgram( importOptions.getIdSchemes().getProgramIdScheme(), event.getProgram() );
        ProgramStage programStage = getProgramStage( importOptions.getIdSchemes().getProgramStageIdScheme(),
            event.getProgramStage() );

        ProgramInstance programInstance;
        ProgramStageInstance programStageInstance = null;

        if ( program == null )
        {
            return new ImportSummary( ImportStatus.ERROR,
                "Event.program does not point to a valid program: " + event.getProgram() ).incrementIgnored();
        }

        if ( programStage == null && program.isRegistration() )
        {
            return new ImportSummary( ImportStatus.ERROR,
                "Event.programStage does not point to a valid programStage, and program is multi stage: "
                    + event.getProgramStage() ).incrementIgnored();
        }
        else if ( programStage == null )
        {
            programStage = program.getProgramStageByStage( 1 );
        }

        Assert.notNull( programStage );

        if ( !canAccess( program, user ) )
        {
            return new ImportSummary( ImportStatus.ERROR,
                "Current user does not have permission to access this program" ).incrementIgnored();
        }

        if ( program.isRegistration() )
        {
            if ( event.getTrackedEntityInstance() == null )
            {
                return new ImportSummary( ImportStatus.ERROR,
                    "No Event.trackedEntityInstance was provided for registration based program" ).incrementIgnored();
            }

            org.hisp.dhis.trackedentity.TrackedEntityInstance entityInstance = entityInstanceService
                .getTrackedEntityInstance( event.getTrackedEntityInstance() );

            if ( entityInstance == null )
            {
                return new ImportSummary( ImportStatus.ERROR,
                    "Event.trackedEntityInstance does not point to a valid tracked entity instance: "
                        + event.getTrackedEntityInstance() ).incrementIgnored();
            }

            List<ProgramInstance> programInstances = new ArrayList<>(
                programInstanceService.getProgramInstances( entityInstance, program, ProgramStatus.ACTIVE ) );

            if ( programInstances.isEmpty() )
            {
                return new ImportSummary( ImportStatus.ERROR, "Tracked entity instance: " + entityInstance.getUid()
                    + " is not enrolled in program: " + program.getUid() ).incrementIgnored();
            }
            else if ( programInstances.size() > 1 )
            {
                return new ImportSummary( ImportStatus.ERROR, "Tracked entity instance: " + entityInstance.getUid()
                    + " have multiple active enrollments in program: " + program.getUid() ).incrementIgnored();
            }

            programInstance = programInstances.get( 0 );

            if ( !programStage.getRepeatable() )
            {
                programStageInstance = programStageInstanceService.getProgramStageInstance( programInstance,
                    programStage );

                if ( programStageInstance != null )
                {
                    return new ImportSummary( ImportStatus.ERROR,
                        "Program stage is not repeatable and an event already exists" ).incrementIgnored();
                }
            }
            else
            {
                if ( event.getEvent() != null )
                {
                    programStageInstance = programStageInstanceService.getProgramStageInstance( event.getEvent() );

                    if ( programStageInstance == null )
                    {
                        if ( !CodeGenerator.isValidCode( event.getEvent() ) )
                        {
                            return new ImportSummary( ImportStatus.ERROR,
                                "Event.event did not point to a valid event: " + event.getEvent() ).incrementIgnored();
                        }
                    }
                }
            }
        }
        else
        {
            List<ProgramInstance> programInstances = new ArrayList<>(
                programInstanceService.getProgramInstances( program, ProgramStatus.ACTIVE ) );

            if ( programInstances.isEmpty() )
            {
                // Create PI if it doesn't exist (should only be one)
                ProgramInstance pi = new ProgramInstance();
                pi.setEnrollmentDate( new Date() );
                pi.setIncidentDate( new Date() );
                pi.setProgram( program );
                pi.setStatus( ProgramStatus.ACTIVE );

                programInstanceService.addProgramInstance( pi );

                programInstances.add( pi );
            }
            else if ( programInstances.size() > 1 )
            {
                return new ImportSummary( ImportStatus.ERROR,
                    "Multiple active program instances exists for program: " + program.getUid() ).incrementIgnored();
            }

            programInstance = programInstances.get( 0 );

            if ( event.getEvent() != null )
            {
                programStageInstance = programStageInstanceService.getProgramStageInstance( event.getEvent() );

                if ( programStageInstance == null )
                {
                    if ( !CodeGenerator.isValidCode( event.getEvent() ) )
                    {
                        return new ImportSummary( ImportStatus.ERROR,
                            "Event.event did not point to a valid event: " + event.getEvent() ).incrementIgnored();
                    }
                }
            }
        }

        OrganisationUnit organisationUnit = getOrganisationUnit( importOptions.getIdSchemes(), event.getOrgUnit() );

        program = programInstance.getProgram();

        if ( programStageInstance != null )
        {
            programStage = programStageInstance.getProgramStage();
        }

        if ( organisationUnit == null )
        {
            return new ImportSummary( ImportStatus.ERROR,
                "Event.orgUnit does not point to a valid organisation unit: " + event.getOrgUnit() ).incrementIgnored();
        }

        if ( !programInstance.getProgram().hasOrganisationUnit( organisationUnit ) )
        {
            return new ImportSummary( ImportStatus.ERROR,
                "Program is not assigned to this organisation unit: " + event.getOrgUnit() ).incrementIgnored();
        }

        validateExpiryDays( event, program, null );

        return saveEvent( program, programInstance, programStage, programStageInstance, organisationUnit, event, user,
            importOptions );
    }

    // -------------------------------------------------------------------------
    // READ
    // -------------------------------------------------------------------------

    @Override
    public Events getEvents( EventSearchParams params )
    {
        validate( params );

        List<OrganisationUnit> organisationUnits = getOrganisationUnits( params );

        if ( !params.isPaging() && !params.isSkipPaging() )
        {
            params.setDefaultPaging();
        }

        Events events = new Events();

        if ( params.isPaging() )
        {
            int count = 0;

            if ( params.isTotalPages() )
            {
                count = eventStore.getEventCount( params, organisationUnits );
            }

            Pager pager = new Pager( params.getPageWithDefault(), count, params.getPageSizeWithDefault() );
            events.setPager( pager );
        }

        List<Event> eventList = eventStore.getEvents( params, organisationUnits );

        events.setEvents( eventList );

        return events;
    }

    @Override
    public Events getEvents( Collection<String> uids )
    {
        Events events = new Events();

        List<ProgramStageInstance> programStageInstances = manager.getByUid( ProgramStageInstance.class, uids );
        programStageInstances.forEach(
            programStageInstance -> events.getEvents().add( convertProgramStageInstance( programStageInstance ) ) );

        return events;
    }

    @Override
    public Grid getEventsGrid( EventSearchParams params )
    {
        List<OrganisationUnit> organisationUnits = getOrganisationUnits( params );

        // ---------------------------------------------------------------------
        // If no data element is specified, use those configured for 
        // display in report
        // ---------------------------------------------------------------------
        if ( params.getDataElements().isEmpty() && params.getProgramStage() != null && params.getProgramStage().getProgramStageDataElements() != null )
        {
            for ( ProgramStageDataElement pde : params.getProgramStage().getProgramStageDataElements() )
            {
                if ( pde.getDisplayInReports() )
                {
                    QueryItem qi = new QueryItem( pde.getDataElement(), pde.getDataElement().getLegendSet(), pde.getDataElement().getValueType(), pde.getDataElement().getAggregationType(), pde.getDataElement().hasOptionSet() ? pde.getDataElement()
                        .getOptionSet() : null );
                    params.getDataElements().add( qi );
                }
            }
        }

        // ---------------------------------------------------------------------
        // Grid headers
        // ---------------------------------------------------------------------

        Grid grid = new ListGrid();

        for ( String col : STATIC_EVENT_COLUMNS )
        {
            grid.addHeader( new GridHeader( col, col ) );
        }

        for ( QueryItem item : params.getDataElements() )
        {
            grid.addHeader( new GridHeader( item.getItem().getUid(), item.getItem().getName() ) );
        }

        List<Map<String, String>> events = eventStore.getEventsGrid( params, organisationUnits );

        // ---------------------------------------------------------------------
        // Grid rows
        // ---------------------------------------------------------------------

        for ( Map<String, String> event : events )
        {
            grid.addRow();

            for ( String col : STATIC_EVENT_COLUMNS )
            {
                grid.addValue( event.get( col ) );
            }

            for ( QueryItem item : params.getDataElements() )
            {
                grid.addValue( event.get( item.getItemId() ) );
            }
        }

        Map<String, Object> metaData = new HashMap<>();

        if ( params.isPaging() )
        {
            int count = 0;

            if ( params.isTotalPages() )
            {
                count = eventStore.getEventCount( params, organisationUnits );
            }

            Pager pager = new Pager( params.getPageWithDefault(), count, params.getPageSizeWithDefault() );
            metaData.put( PAGER_META_KEY, pager );
        }

        grid.setMetaData( metaData );

        return grid;
    }

    @Override
    public int getAnonymousEventValuesCountLastUpdatedAfter( Date lastSuccessTime )
    {
        EventSearchParams params = buildAnonymousEventsSearchParams( lastSuccessTime );
        return eventStore.getEventCount( params, null );
    }

    @Override
    public Events getAnonymousEventValuesLastUpdatedAfter( Date lastSuccessTime )
    {
        EventSearchParams params = buildAnonymousEventsSearchParams( lastSuccessTime );
        Events anonymousEvents = new Events();
        List<Event> events = eventStore.getEvents( params, null );
        anonymousEvents.setEvents( events );
        return anonymousEvents;
    }

    private EventSearchParams buildAnonymousEventsSearchParams( Date lastSuccessTime )
    {
        EventSearchParams params = new EventSearchParams();
        params.setProgramType( ProgramType.WITHOUT_REGISTRATION );
        params.setLastUpdatedStartDate( lastSuccessTime );
        return params;
    }

    @Override
    public EventRows getEventRows( EventSearchParams params )
    {
        List<OrganisationUnit> organisationUnits = getOrganisationUnits( params );

        EventRows eventRows = new EventRows();

        List<EventRow> eventRowList = eventStore.getEventRows( params, organisationUnits );

        eventRows.setEventRows( eventRowList );

        return eventRows;
    }

    @Override
    public EventSearchParams getFromUrl( String program, String programStage, ProgramStatus programStatus,
        Boolean followUp, String orgUnit, OrganisationUnitSelectionMode orgUnitSelectionMode,
        String trackedEntityInstance, Date startDate, Date endDate, Date dueDateStart, Date dueDateEnd, Date lastUpdatedStartDate, Date lastUpdatedEndDate, EventStatus status,
        DataElementCategoryOptionCombo attributeCoc, IdSchemes idSchemes, Integer page, Integer pageSize,
<<<<<<< HEAD
        boolean totalPages, boolean skipPaging, List<Order> orders, boolean includeAttributes, Set<String> events,
        Set<String> filters )
=======
        boolean totalPages, boolean skipPaging, List<Order> orders, List<String> gridOrders, boolean includeAttributes, Set<String> events,
        Set<String> filters, Set<String> dataElements, boolean includeDeleted )
>>>>>>> b383e1b1
    {
        UserCredentials userCredentials = currentUserService.getCurrentUser().getUserCredentials();

        EventSearchParams params = new EventSearchParams();

        Program pr = programService.getProgram( program );

        if ( StringUtils.isNotEmpty( program ) && pr == null )
        {
            throw new IllegalQueryException( "Program is specified but does not exist: " + program );
        }

        ProgramStage ps = programStageService.getProgramStage( programStage );

        if ( StringUtils.isNotEmpty( programStage ) && ps == null )
        {
            throw new IllegalQueryException( "Program stage is specified but does not exist: " + programStage );
        }

        OrganisationUnit ou = organisationUnitService.getOrganisationUnit( orgUnit );

        if ( StringUtils.isNotEmpty( orgUnit ) && ou == null )
        {
            throw new IllegalQueryException( "Org unit is specified but does not exist: " + orgUnit );
        }

        if ( ou != null && !organisationUnitService.isInUserHierarchy( ou ) )
        {
            if ( !userCredentials.isSuper()
                && !userCredentials.isAuthorized( "F_TRACKED_ENTITY_INSTANCE_SEARCH_IN_ALL_ORGUNITS" ) )
            {
                throw new IllegalQueryException( "User has no access to organisation unit: " + ou.getUid() );
            }
        }

        if ( pr != null && !userCredentials.isSuper() && !userCredentials.canAccessProgram( pr ) )
        {
            throw new IllegalQueryException( "User has no access to program: " + pr.getUid() );
        }

        TrackedEntityInstance tei = entityInstanceService.getTrackedEntityInstance( trackedEntityInstance );

        if ( StringUtils.isNotEmpty( trackedEntityInstance ) && tei == null )
        {
            throw new IllegalQueryException(
                "Tracked entity instance is specified but does not exist: " + trackedEntityInstance );
        }

        if ( events != null && filters != null )
        {
            throw new IllegalQueryException( "Event UIDs and filters can not be specified at the same time" );
        }

        if ( events == null )
        {
            events = new HashSet<>();
        }

        if ( filters != null )
        {
<<<<<<< HEAD
=======
            if ( StringUtils.isNotEmpty( programStage ) && ps == null )
            {
                throw new IllegalQueryException( "ProgramStage needs to be specified for event filtering to work" );
            }

>>>>>>> b383e1b1
            for ( String filter : filters )
            {
                QueryItem item = getQueryItem( filter );
                params.getFilters().add( item );
            }
        }

<<<<<<< HEAD
=======
        if ( dataElements != null )
        {
            for ( String de : dataElements )
            {
                QueryItem dataElement = getQueryItem( de );

                params.getDataElements().add( dataElement );
            }
        }


>>>>>>> b383e1b1
        params.setProgram( pr );
        params.setProgramStage( ps );
        params.setOrgUnit( ou );
        params.setTrackedEntityInstance( tei );
        params.setProgramStatus( programStatus );
        params.setFollowUp( followUp );
        params.setOrgUnitSelectionMode( orgUnitSelectionMode );
        params.setStartDate( startDate );
        params.setEndDate( endDate );
        params.setDueDateStart( dueDateStart );
        params.setDueDateEnd( dueDateEnd );
        params.setLastUpdatedStartDate( lastUpdatedStartDate );
        params.setLastUpdatedEndDate( lastUpdatedEndDate );
        params.setEventStatus( status );
        params.setCategoryOptionCombo( attributeCoc );
        params.setIdSchemes( idSchemes );
        params.setPage( page );
        params.setPageSize( pageSize );
        params.setTotalPages( totalPages );
        params.setSkipPaging( skipPaging );
        params.setIncludeAttributes( includeAttributes );
        params.setOrders( orders );
        params.setGridOrders( gridOrders );
        params.setEvents( events );
        params.setIncludeDeleted( includeDeleted );

        return params;
    }

    @Override
    public Event getEvent( String uid )
    {
        ProgramStageInstance psi = programStageInstanceService.getProgramStageInstance( uid );

        return psi != null ? convertProgramStageInstance( psi ) : null;
    }

    @Override
    public Event getEvent( ProgramStageInstance programStageInstance )
    {
        return convertProgramStageInstance( programStageInstance );
    }

    // -------------------------------------------------------------------------
    // UPDATE
    // -------------------------------------------------------------------------

    @Override
    public ImportSummaries updateEvents( List<Event> events, boolean singleValue )
    {
        ImportSummaries importSummaries = new ImportSummaries();
        int counter = 0;

        User user = currentUserService.getCurrentUser();

        for ( Event event : events )
        {
            importSummaries.addImportSummary( updateEvent( event, user, singleValue, null ) );

            if ( counter % FLUSH_FREQUENCY == 0 )
            {
                clearSession();
            }

            counter++;
        }

        return importSummaries;
    }

    @Override
    public ImportSummary updateEvent( Event event, boolean singleValue )
    {
        return updateEvent( event, singleValue, null );
    }

    @Override
    public ImportSummary updateEvent( Event event, boolean singleValue, ImportOptions importOptions )
    {
        return updateEvent( event, currentUserService.getCurrentUser(), singleValue, importOptions );
    }

    private ImportSummary updateEvent( Event event, User user, boolean singleValue, ImportOptions importOptions )
    {
        if ( importOptions == null )
        {
            importOptions = new ImportOptions();
        }

        ImportSummary importSummary = new ImportSummary();
        ProgramStageInstance programStageInstance = programStageInstanceService
            .getProgramStageInstance( event.getEvent() );

        if ( programStageInstance == null )
        {
            importSummary.getConflicts().add( new ImportConflict( "Invalid Event ID.", event.getEvent() ) );
            return importSummary.incrementIgnored();
        }

        OrganisationUnit organisationUnit = getOrganisationUnit( importOptions.getIdSchemes(), event.getOrgUnit() );

        if ( organisationUnit == null )
        {
            organisationUnit = programStageInstance.getOrganisationUnit();
        }

        Date executionDate = new Date();

        if ( event.getEventDate() != null )
        {
            executionDate = DateUtils.parseDate( event.getEventDate() );
            programStageInstance.setExecutionDate( executionDate );
        }

        Date dueDate = new Date();

        if ( event.getDueDate() != null )
        {
            dueDate = DateUtils.parseDate( event.getDueDate() );
        }

        String storedBy = getStoredBy( event, null, user );
        programStageInstance.setStoredBy( storedBy );

        String completedBy = getCompletedBy( event, null, user );

        if ( event.getStatus() == EventStatus.ACTIVE )
        {
            programStageInstance.setStatus( EventStatus.ACTIVE );
            programStageInstance.setCompletedBy( null );
            programStageInstance.setCompletedDate( null );
        }
        else if ( programStageInstance.getStatus() != event.getStatus() && event.getStatus() == EventStatus.COMPLETED )
        {
            programStageInstance.setStatus( EventStatus.COMPLETED );
            programStageInstance.setCompletedBy( completedBy );
            programStageInstance.setCompletedDate( executionDate );

            if ( programStageInstance.isCompleted() )
            {
                programStageInstanceService.completeProgramStageInstance( programStageInstance,
                    importOptions.isSkipNotifications(), i18nManager.getI18nFormat() );
            }
        }
        else if ( event.getStatus() == EventStatus.SKIPPED )
        {
            programStageInstance.setStatus( EventStatus.SKIPPED );
        }

        else if ( event.getStatus() == EventStatus.SCHEDULE )
        {
            programStageInstance.setStatus( EventStatus.SCHEDULE );
        }

        programStageInstance.setDueDate( dueDate );
        programStageInstance.setOrganisationUnit( organisationUnit );

        if ( !singleValue )
        {
            if ( programStageInstance.getProgramStage().getCaptureCoordinates() && event.getCoordinate().isValid() )
            {
                programStageInstance.setLatitude( event.getCoordinate().getLatitude() );
                programStageInstance.setLongitude( event.getCoordinate().getLongitude() );
            }
            else
            {
                programStageInstance.setLatitude( null );
                programStageInstance.setLongitude( null );
            }
        }

        Program program = getProgram( importOptions.getIdSchemes().getProgramIdScheme(), event.getProgram() );

        validateExpiryDays( event, program, programStageInstance );

        programStageInstanceService.updateProgramStageInstance( programStageInstance );

        saveTrackedEntityComment( programStageInstance, event, storedBy );

        Set<TrackedEntityDataValue> dataValues = new HashSet<>(
            dataValueService.getTrackedEntityDataValues( programStageInstance ) );
        Map<String, TrackedEntityDataValue> existingDataValues = getDataElementDataValueMap( dataValues );

        if ( programStageInstance.getProgramStage().getCaptureCoordinates() )
        {
            Coordinate coordinate = null;

            if ( programStageInstance.getLongitude() != null && programStageInstance.getLatitude() != null )
            {
                coordinate = new Coordinate( programStageInstance.getLongitude(), programStageInstance.getLatitude() );

                try
                {
                    List<Double> list = OBJECT_MAPPER.readValue( coordinate.getCoordinateString(),
                        new TypeReference<List<Double>>()
                        {
                        } );

                    coordinate.setLongitude( list.get( 0 ) );
                    coordinate.setLatitude( list.get( 1 ) );
                }
                catch ( IOException ignored )
                {
                }
            }

            if ( coordinate != null && coordinate.isValid() )
            {
                event.setCoordinate( coordinate );
            }
        }

        for ( DataValue value : event.getDataValues() )
        {
            DataElement dataElement = getDataElement( importOptions.getIdSchemes().getDataElementIdScheme(),
                value.getDataElement() );
            TrackedEntityDataValue dataValue = dataValueService.getTrackedEntityDataValue( programStageInstance,
                dataElement );

            if ( !validateDataValue( dataElement, value.getValue(), importSummary ) )
            {
                continue;
            }

            if ( dataValue != null )
            {
                if ( StringUtils.isEmpty( value.getValue() ) && dataElement.isFileType()
                    && !StringUtils.isEmpty( dataValue.getValue() ) )
                {
                    fileResourceService.deleteFileResource( dataValue.getValue() );
                }

                dataValue.setValue( value.getValue() );
                dataValue.setProvidedElsewhere( value.getProvidedElsewhere() );
                dataValueService.updateTrackedEntityDataValue( dataValue );

                dataValues.remove( dataValue );
            }
            else
            {
                TrackedEntityDataValue existingDataValue = existingDataValues.get( value.getDataElement() );

                saveDataValue( programStageInstance, event.getStoredBy(), dataElement, value.getValue(),
                    value.getProvidedElsewhere(), existingDataValue, null );
            }
        }

        if ( !singleValue )
        {
            dataValues.forEach( dataValueService::deleteTrackedEntityDataValue );
        }

        return importSummary;
    }

    @Override
    public void updateEventForNote( Event event )
    {
        ProgramStageInstance programStageInstance = programStageInstanceService
            .getProgramStageInstance( event.getEvent() );

        if ( programStageInstance == null )
        {
            return;
        }

        saveTrackedEntityComment( programStageInstance, event,
            getStoredBy( event, null, currentUserService.getCurrentUser() ) );
    }

    @Override
    public void updateEventForEventDate( Event event )
    {
        ProgramStageInstance programStageInstance = programStageInstanceService
            .getProgramStageInstance( event.getEvent() );

        if ( programStageInstance == null )
        {
            return;
        }

        Date executionDate = new Date();

        if ( event.getEventDate() != null )
        {
            executionDate = DateUtils.parseDate( event.getEventDate() );
        }

        if ( event.getStatus() == EventStatus.COMPLETED )
        {
            programStageInstance.setStatus( EventStatus.COMPLETED );
        }
        else
        {
            programStageInstance.setStatus( EventStatus.VISITED );
        }

        ImportOptions importOptions = new ImportOptions();

        OrganisationUnit organisationUnit = getOrganisationUnit( importOptions.getIdSchemes(), event.getOrgUnit() );

        if ( organisationUnit == null )
        {
            organisationUnit = programStageInstance.getOrganisationUnit();
        }

        programStageInstance.setOrganisationUnit( organisationUnit );
        programStageInstance.setExecutionDate( executionDate );
        programStageInstanceService.updateProgramStageInstance( programStageInstance );
    }

    // -------------------------------------------------------------------------
    // DELETE
    // -------------------------------------------------------------------------

    @Override
    public ImportSummary deleteEvent( String uid )
    {
        ProgramStageInstance programStageInstance = programStageInstanceService.getProgramStageInstance( uid );

        if ( programStageInstance != null )
        {
            programStageInstanceService.deleteProgramStageInstance( programStageInstance );
            return new ImportSummary( ImportStatus.SUCCESS, "Deletion of event " + uid + " was successful" )
                .incrementDeleted();
        }

        return new ImportSummary( ImportStatus.ERROR, "ID " + uid + " does not point to a valid event: " + uid )
            .incrementIgnored();
    }

    @Override
    public ImportSummaries deleteEvents( List<String> uids )
    {
        ImportSummaries importSummaries = new ImportSummaries();
        int counter = 0;

        for ( String uid : uids )
        {
            importSummaries.addImportSummary( deleteEvent( uid ) );

            if ( counter % FLUSH_FREQUENCY == 0 )
            {
                clearSession();
            }

            counter++;
        }

        return importSummaries;
    }

    // -------------------------------------------------------------------------
    // HELPERS
    // -------------------------------------------------------------------------

    private List<OrganisationUnit> getOrganisationUnits( EventSearchParams params )
    {
        List<OrganisationUnit> organisationUnits = new ArrayList<>();

        OrganisationUnit orgUnit = params.getOrgUnit();
        OrganisationUnitSelectionMode orgUnitSelectionMode = params.getOrgUnitSelectionMode();

        if ( params.getOrgUnit() != null )
        {
            if ( OrganisationUnitSelectionMode.DESCENDANTS.equals( orgUnitSelectionMode ) )
            {
                organisationUnits.addAll( organisationUnitService.getOrganisationUnitWithChildren( orgUnit.getUid() ) );
            }
            else if ( OrganisationUnitSelectionMode.CHILDREN.equals( orgUnitSelectionMode ) )
            {
                organisationUnits.add( orgUnit );
                organisationUnits.addAll( orgUnit.getChildren() );
            }
            else // SELECTED
            {
                organisationUnits.add( orgUnit );
            }
        }

        return organisationUnits;
    }

    private Event convertProgramStageInstance( ProgramStageInstance programStageInstance )
    {
        if ( programStageInstance == null )
        {
            return null;
        }

        Event event = new Event();

        event.setEvent( programStageInstance.getUid() );

        if ( programStageInstance.getProgramInstance().getEntityInstance() != null )
        {
            event.setTrackedEntityInstance( programStageInstance.getProgramInstance().getEntityInstance().getUid() );
        }

        event.setFollowup( programStageInstance.getProgramInstance().getFollowup() );
        event.setEnrollmentStatus(
            EnrollmentStatus.fromProgramStatus( programStageInstance.getProgramInstance().getStatus() ) );
        event.setStatus( programStageInstance.getStatus() );
        event.setEventDate( DateUtils.getIso8601NoTz( programStageInstance.getExecutionDate() ) );
        event.setDueDate( DateUtils.getIso8601NoTz( programStageInstance.getDueDate() ) );
        event.setStoredBy( programStageInstance.getStoredBy() );
        event.setCompletedBy( programStageInstance.getCompletedBy() );
        event.setCompletedDate( DateUtils.getIso8601NoTz( programStageInstance.getCompletedDate() ) );
        event.setCreated( DateUtils.getIso8601NoTz( programStageInstance.getCreated() ) );
        event.setLastUpdated( DateUtils.getIso8601NoTz( programStageInstance.getLastUpdated() ) );

        UserCredentials userCredentials = currentUserService.getCurrentUser().getUserCredentials();

        OrganisationUnit ou = programStageInstance.getOrganisationUnit();

        if ( ou != null )
        {
            if ( !organisationUnitService.isInUserHierarchy( ou ) )
            {
                if ( !userCredentials.isSuper()
                    && !userCredentials.isAuthorized( "F_TRACKED_ENTITY_INSTANCE_SEARCH_IN_ALL_ORGUNITS" ) )
                {
                    throw new IllegalQueryException( "User has no access to organisation unit: " + ou.getUid() );
                }
            }

            event.setOrgUnit( ou.getUid() );
        }

        Program program = programStageInstance.getProgramInstance().getProgram();

        if ( !userCredentials.isSuper() && !userCredentials.getAllPrograms().contains( program ) )
        {
            throw new IllegalQueryException( "User has no access to program: " + program.getUid() );
        }

        event.setProgram( program.getUid() );
        event.setEnrollment( programStageInstance.getProgramInstance().getUid() );
        event.setProgramStage( programStageInstance.getProgramStage().getUid() );

        if ( programStageInstance.getProgramInstance().getEntityInstance() != null )
        {
            event.setTrackedEntityInstance( programStageInstance.getProgramInstance().getEntityInstance().getUid() );
        }

        if ( programStageInstance.getProgramStage().getCaptureCoordinates() )
        {
            Coordinate coordinate = null;

            if ( programStageInstance.getLongitude() != null && programStageInstance.getLatitude() != null )
            {
                coordinate = new Coordinate( programStageInstance.getLongitude(), programStageInstance.getLatitude() );

                try
                {
                    List<Double> list = OBJECT_MAPPER.readValue( coordinate.getCoordinateString(),
                        new TypeReference<List<Double>>()
                        {
                        } );

                    coordinate.setLongitude( list.get( 0 ) );
                    coordinate.setLatitude( list.get( 1 ) );
                }
                catch ( IOException ignored )
                {
                }
            }

            if ( coordinate != null && coordinate.isValid() )
            {
                event.setCoordinate( coordinate );
            }
        }

        Collection<TrackedEntityDataValue> dataValues = dataValueService
            .getTrackedEntityDataValues( programStageInstance );

        for ( TrackedEntityDataValue dataValue : dataValues )
        {
            DataValue value = new DataValue();
            value.setCreated( DateUtils.getIso8601NoTz( dataValue.getCreated() ) );
            value.setLastUpdated( DateUtils.getIso8601NoTz( dataValue.getLastUpdated() ) );
            value.setDataElement( dataValue.getDataElement().getUid() );
            value.setValue( dataValue.getValue() );
            value.setProvidedElsewhere( dataValue.getProvidedElsewhere() );
            value.setStoredBy( dataValue.getStoredBy() );

            event.getDataValues().add( value );
        }

        List<TrackedEntityComment> comments = programStageInstance.getComments();

        for ( TrackedEntityComment comment : comments )
        {
            Note note = new Note();

            note.setValue( comment.getCommentText() );
            note.setStoredBy( comment.getCreator() );

            if ( comment.getCreatedDate() != null )
            {
                note.setStoredDate( DateUtils.getIso8601NoTz( comment.getCreatedDate() ) );
            }

            event.getNotes().add( note );
        }

        return event;
    }

    private boolean canAccess( Program program, User user )
    {
        if ( accessibleProgramsCache.isEmpty() )
        {
            accessibleProgramsCache = programService.getUserPrograms( user );
        }

        return accessibleProgramsCache.contains( program );
    }

    private boolean validateDataValue( DataElement dataElement, String value, ImportSummary importSummary )
    {
        String status = ValidationUtils.dataValueIsValid( value, dataElement );

        if ( status != null )
        {
            importSummary.getConflicts().add( new ImportConflict( dataElement.getUid(), status ) );
            importSummary.getImportCount().incrementIgnored();
            return false;
        }

        return true;
    }

    private ImportSummary saveEvent( Program program, ProgramInstance programInstance, ProgramStage programStage,
        ProgramStageInstance programStageInstance, OrganisationUnit organisationUnit, Event event, User user,
        ImportOptions importOptions )
    {
        Assert.notNull( program );
        Assert.notNull( programInstance );
        Assert.notNull( programStage );

        ImportSummary importSummary = new ImportSummary();
        importSummary.setStatus( ImportStatus.SUCCESS );

        if ( importOptions == null )
        {
            importOptions = new ImportOptions();
        }

        boolean existingEvent = programStageInstance != null;
        boolean dryRun = importOptions.isDryRun();

        Date executionDate = null; // = new Date();

        if ( event.getEventDate() != null )
        {
            executionDate = DateUtils.parseDate( event.getEventDate() );
        }

        Date dueDate = new Date();

        if ( event.getDueDate() != null )
        {
            dueDate = DateUtils.parseDate( event.getDueDate() );
        }

        String storedBy = getStoredBy( event, importSummary, user );
        String completedBy = getCompletedBy( event, importSummary, user );

        DataElementCategoryOptionCombo coc = null;

        if ( event.getAttributeCategoryOptions() != null && program.getCategoryCombo() != null )
        {
            IdScheme idScheme = importOptions.getIdSchemes().getCategoryOptionIdScheme();

            try
            {
                coc = inputUtils.getAttributeOptionCombo( program.getCategoryCombo(),
                    event.getAttributeCategoryOptions(), idScheme );
            }
            catch ( IllegalQueryException ex )
            {
                importSummary.getConflicts()
                    .add( new ImportConflict( ex.getMessage(), event.getAttributeCategoryOptions() ) );
            }
        }
        else
        {
            coc = categoryService.getDefaultDataElementCategoryOptionCombo();
        }

        if ( !dryRun )
        {
            if ( programStageInstance == null )
            {
                programStageInstance = createProgramStageInstance( programStage, programInstance, organisationUnit,
                    dueDate, executionDate, event.getStatus().getValue(), event.getCoordinate(), completedBy,
                    event.getEvent(), coc, importOptions );
            }
            else
            {
                updateProgramStageInstance( programStage, programInstance, organisationUnit, dueDate, executionDate,
                    event.getStatus().getValue(), event.getCoordinate(), completedBy, programStageInstance, coc,
                    importOptions );
            }

            saveTrackedEntityComment( programStageInstance, event, storedBy );

            importSummary.setReference( programStageInstance.getUid() );
        }

        Map<String, TrackedEntityDataValue> dataElementValueMap = Maps.newHashMap();

        if ( existingEvent )
        {
            dataElementValueMap = getDataElementDataValueMap(
                dataValueService.getTrackedEntityDataValues( programStageInstance ) );
        }

        for ( DataValue dataValue : event.getDataValues() )
        {
            DataElement dataElement;

            if ( dataElementValueMap.containsKey( dataValue.getDataElement() ) )
            {
                dataElement = dataElementValueMap.get( dataValue.getDataElement() ).getDataElement();
            }
            else
            {
                dataElement = getDataElement( importOptions.getIdSchemes().getDataElementIdScheme(),
                    dataValue.getDataElement() );
            }

            if ( dataElement != null )
            {
                if ( validateDataValue( dataElement, dataValue.getValue(), importSummary ) )
                {
                    String dataValueStoredBy = dataValue.getStoredBy() != null ? dataValue.getStoredBy() : storedBy;

                    if ( !dryRun )
                    {
                        TrackedEntityDataValue existingDataValue = dataElementValueMap
                            .get( dataValue.getDataElement() );

                        saveDataValue( programStageInstance, dataValueStoredBy, dataElement, dataValue.getValue(),
                            dataValue.getProvidedElsewhere(), existingDataValue, importSummary );
                    }
                }
            }
            else
            {
                importSummary.getConflicts().add(
                    new ImportConflict( "dataElement", dataValue.getDataElement() + " is not a valid data element" ) );
                importSummary.getImportCount().incrementIgnored();
            }
        }

        return importSummary;
    }

    private void saveDataValue( ProgramStageInstance programStageInstance, String storedBy, DataElement dataElement,
        String value, Boolean providedElsewhere, TrackedEntityDataValue dataValue, ImportSummary importSummary )
    {
        if ( value != null && value.trim().length() == 0 )
        {
            value = null;
        }

        if ( value != null )
        {
            if ( dataValue == null )
            {
                dataValue = new TrackedEntityDataValue( programStageInstance, dataElement, value );
                dataValue.setStoredBy( storedBy );
                dataValue.setProvidedElsewhere( providedElsewhere );

                dataValueService.saveTrackedEntityDataValue( dataValue );

                if ( importSummary != null )
                {
                    importSummary.getImportCount().incrementImported();
                }
            }
            else
            {
                dataValue.setValue( value );
                dataValue.setStoredBy( storedBy );
                dataValue.setProvidedElsewhere( providedElsewhere );

                dataValueService.updateTrackedEntityDataValue( dataValue );

                if ( importSummary != null )
                {
                    importSummary.getImportCount().incrementUpdated();
                }
            }
        }
        else if ( dataValue != null )
        {
            dataValueService.deleteTrackedEntityDataValue( dataValue );

            if ( importSummary != null )
            {
                importSummary.getImportCount().incrementDeleted();
            }
        }
    }

    private ProgramStageInstance createProgramStageInstance( ProgramStage programStage, ProgramInstance programInstance,
        OrganisationUnit organisationUnit, Date dueDate, Date executionDate, int status, Coordinate coordinate,
        String completedBy, String programStageInstanceUid, DataElementCategoryOptionCombo coc,
        ImportOptions importOptions )
    {
        ProgramStageInstance programStageInstance = new ProgramStageInstance();
        programStageInstance.setUid( CodeGenerator.isValidCode( programStageInstanceUid ) ? programStageInstanceUid
            : CodeGenerator.generateCode() );

        updateProgramStageInstance( programStage, programInstance, organisationUnit, dueDate, executionDate, status,
            coordinate, completedBy, programStageInstance, coc, importOptions );

        return programStageInstance;
    }

    private void updateProgramStageInstance( ProgramStage programStage, ProgramInstance programInstance,
        OrganisationUnit organisationUnit, Date dueDate, Date executionDate, int status, Coordinate coordinate,
        String completedBy, ProgramStageInstance programStageInstance, DataElementCategoryOptionCombo coc,
        ImportOptions importOptions )
    {
        programStageInstance.setProgramInstance( programInstance );
        programStageInstance.setProgramStage( programStage );
        programStageInstance.setDueDate( dueDate );
        programStageInstance.setExecutionDate( executionDate );
        programStageInstance.setOrganisationUnit( organisationUnit );
        programStageInstance.setAttributeOptionCombo( coc );

        if ( programStage.getCaptureCoordinates() )
        {
            if ( coordinate != null && coordinate.isValid() )
            {
                programStageInstance.setLongitude( coordinate.getLongitude() );
                programStageInstance.setLatitude( coordinate.getLatitude() );
            }
        }

        programStageInstance.setStatus( EventStatus.fromInt( status ) );

        if ( programStageInstance.getId() == 0 )
        {
            programStageInstance.setAutoFields();
            sessionFactory.getCurrentSession().save( programStageInstance );
        }
        else
        {
            sessionFactory.getCurrentSession().update( programStageInstance );
            sessionFactory.getCurrentSession().refresh( programStageInstance );
        }

        if ( programStageInstance.isCompleted() )
        {
            programStageInstance.setStatus( EventStatus.COMPLETED );
            programStageInstance.setCompletedDate( new Date() );
            programStageInstance.setCompletedBy( completedBy );

            programStageInstanceService.completeProgramStageInstance( programStageInstance, importOptions.isSkipNotifications(),
                i18nManager.getI18nFormat() );
        }
    }

    private void saveTrackedEntityComment( ProgramStageInstance programStageInstance, Event event, String storedBy )
    {
        for ( Note note : event.getNotes() )
        {
            TrackedEntityComment comment = new TrackedEntityComment();
            comment.setCreator( storedBy );
            comment.setCreatedDate( new Date() );
            comment.setCommentText( note.getValue() );

            commentService.addTrackedEntityComment( comment );

            programStageInstance.getComments().add( comment );

            programStageInstanceService.updateProgramStageInstance( programStageInstance );
        }
    }

    private String getCompletedBy( Event event, ImportSummary importSummary, User fallbackUser )
    {
        String completedBy = event.getCompletedBy();

        if ( completedBy == null )
        {
            completedBy = User.getSafeUsername( fallbackUser );
        }
        else if ( completedBy.length() >= 31 )
        {
            if ( importSummary != null )
            {
                importSummary.getConflicts().add( new ImportConflict( "completed by",
                    completedBy + " is more than 31 characters, using current username instead" ) );
            }

            completedBy = User.getSafeUsername( fallbackUser );
        }

        return completedBy;
    }

    private String getStoredBy( Event event, ImportSummary importSummary, User fallbackUser )
    {
        String storedBy = event.getStoredBy();

        if ( storedBy == null )
        {
            storedBy = User.getSafeUsername( fallbackUser );
        }
        else if ( storedBy.length() >= 31 )
        {
            if ( importSummary != null )
            {
                importSummary.getConflicts().add( new ImportConflict( "stored by",
                    storedBy + " is more than 31 characters, using current username instead" ) );
            }

            storedBy = User.getSafeUsername( fallbackUser );
        }

        return storedBy;
    }

    private Map<String, TrackedEntityDataValue> getDataElementDataValueMap(
        Collection<TrackedEntityDataValue> dataValues )
    {
        return dataValues.stream().collect( Collectors.toMap( dv -> dv.getDataElement().getUid(), dv -> dv ) );
    }

    private OrganisationUnit getOrganisationUnit( IdSchemes idSchemes, String id )
    {
        return organisationUnitCache.get( id,
            new IdentifiableObjectCallable<>( manager, OrganisationUnit.class, idSchemes.getOrgUnitIdScheme(), id ) );
    }

    private Program getProgram( IdScheme idScheme, String id )
    {
        return programCache.get( id, new IdentifiableObjectCallable<>( manager, Program.class, idScheme, id ) );
    }

    private ProgramStage getProgramStage( IdScheme idScheme, String id )
    {
        return programStageCache.get( id,
            new IdentifiableObjectCallable<>( manager, ProgramStage.class, idScheme, id ) );
    }

    private DataElement getDataElement( IdScheme idScheme, String id )
    {
        return dataElementCache.get( id, new IdentifiableObjectCallable<>( manager, DataElement.class, idScheme, id ) );
    }

    @Override
    public void validate( EventSearchParams params )
        throws IllegalQueryException
    {
        String violation = null;

        if ( params == null )
        {
            throw new IllegalQueryException( "Query parameters can not be empty." );
        }

        if ( params.getProgram() == null && params.getOrgUnit() == null && params.getTrackedEntityInstance() == null
            && params.getEvents().isEmpty() )
        {
            violation = "At least one of the following query parameters are required: orgUnit, program, trackedEntityInstance or event.";
        }

        if ( violation != null )
        {
            log.warn( "Validation failed: " + violation );

            throw new IllegalQueryException( violation );
        }
    }

    private void validateExpiryDays( Event event, Program program, ProgramStageInstance programStageInstance )
    {
        if ( program != null )
        {

            if ( program.getCompleteEventsExpiryDays() > 0 )
            {
                if ( event.getStatus() == EventStatus.COMPLETED
                    || programStageInstance != null && programStageInstance.getStatus() == EventStatus.COMPLETED )
                {
                    Date referenceDate = null;

                    if ( programStageInstance != null )
                    {
                        referenceDate = programStageInstance.getCompletedDate();
                    }

                    else
                    {
                        if ( event.getCompletedDate() != null )
                        {
                            referenceDate = DateUtils.parseDate( event.getCompletedDate() );
                        }
                    }

                    if ( referenceDate == null )
                    {
                        throw new IllegalQueryException( "Event needs to have completed date." );
                    }

                    if ( (new Date()).after(
                        DateUtils.getDateAfterAddition( referenceDate, program.getCompleteEventsExpiryDays() ) ) )
                    {
                        throw new IllegalQueryException(
                            "The event's completness date has expired. Not possible to make changes to this event" );
                    }
                }
            }

            PeriodType periodType = program.getExpiryPeriodType();

            if ( periodType != null && program.getExpiryDays() > 0 )
            {
                if ( programStageInstance != null )
                {
                    Date today = new Date();

                    if ( programStageInstance.getExecutionDate() == null )
                    {
                        throw new IllegalQueryException( "Event needs to have event date." );
                    }

                    Period period = periodType.createPeriod( programStageInstance.getExecutionDate() );

                    if ( today.after( DateUtils.getDateAfterAddition( period.getEndDate(), program.getExpiryDays() ) ) )
                    {
                        throw new IllegalQueryException(
                            "The program's expiry date has passed. It is not possible to make changes to this event." );
                    }
                }
                else
                {
                    String referenceDate = event.getEventDate() != null ? event.getEventDate()
                        : event.getDueDate() != null ? event.getDueDate() : null;

                    if ( referenceDate == null )
                    {
                        throw new IllegalQueryException(
                            "Event needs to have at least one (event or schedule) date. " );
                    }

                    Period period = periodType.createPeriod( new Date() );

                    if ( DateUtils.parseDate( referenceDate ).before( period.getStartDate() ) )
                    {
                        throw new IllegalQueryException(
                            "The event's date belongs to an expired period. It is not possble to create such event." );
                    }
                }
            }
        }
    }

    private QueryItem getQueryItem( String item )
    {
        String[] split = item.split( DimensionalObject.DIMENSION_NAME_SEP );

        if ( split == null || split.length % 2 != 1 )
        {
            throw new IllegalQueryException( "Query item or filter is invalid: " + item );
        }

        QueryItem queryItem = getItem( split[0] );

        if ( split.length > 1 )
        {
            for ( int i = 1; i < split.length; i += 2 )
            {
                QueryOperator operator = QueryOperator.fromString( split[i] );
                queryItem.getFilters().add( new QueryFilter( operator, split[i + 1] ) );
            }
        }

        return queryItem;
    }

    private QueryItem getItem( String item )
    {
        DataElement de = dataElementService.getDataElement( item );

        if ( de == null )
        {
            throw new IllegalQueryException( "Dataelement does not exist: " + item );
        }
<<<<<<< HEAD

        return new QueryItem( de, null, de.getValueType(), de.getAggregationType(), de.getOptionSet() );
=======

        return new QueryItem( de, null, de.getValueType(), de.getAggregationType(), de.getOptionSet() );
    }

    private void clearSession()
    {
        organisationUnitCache.clear();
        programCache.clear();
        programStageCache.clear();
        dataElementCache.clear();
        accessibleProgramsCache.clear();

        dbmsManager.clearSession();
>>>>>>> b383e1b1
    }
}<|MERGE_RESOLUTION|>--- conflicted
+++ resolved
@@ -37,11 +37,8 @@
 import org.hibernate.SessionFactory;
 import org.hisp.dhis.common.CodeGenerator;
 import org.hisp.dhis.common.DimensionalObject;
-<<<<<<< HEAD
-=======
 import org.hisp.dhis.common.Grid;
 import org.hisp.dhis.common.GridHeader;
->>>>>>> b383e1b1
 import org.hisp.dhis.common.IdScheme;
 import org.hisp.dhis.common.IdSchemes;
 import org.hisp.dhis.common.IdentifiableObjectManager;
@@ -615,13 +612,8 @@
         Boolean followUp, String orgUnit, OrganisationUnitSelectionMode orgUnitSelectionMode,
         String trackedEntityInstance, Date startDate, Date endDate, Date dueDateStart, Date dueDateEnd, Date lastUpdatedStartDate, Date lastUpdatedEndDate, EventStatus status,
         DataElementCategoryOptionCombo attributeCoc, IdSchemes idSchemes, Integer page, Integer pageSize,
-<<<<<<< HEAD
-        boolean totalPages, boolean skipPaging, List<Order> orders, boolean includeAttributes, Set<String> events,
-        Set<String> filters )
-=======
         boolean totalPages, boolean skipPaging, List<Order> orders, List<String> gridOrders, boolean includeAttributes, Set<String> events,
         Set<String> filters, Set<String> dataElements, boolean includeDeleted )
->>>>>>> b383e1b1
     {
         UserCredentials userCredentials = currentUserService.getCurrentUser().getUserCredentials();
 
@@ -682,14 +674,11 @@
 
         if ( filters != null )
         {
-<<<<<<< HEAD
-=======
             if ( StringUtils.isNotEmpty( programStage ) && ps == null )
             {
                 throw new IllegalQueryException( "ProgramStage needs to be specified for event filtering to work" );
             }
 
->>>>>>> b383e1b1
             for ( String filter : filters )
             {
                 QueryItem item = getQueryItem( filter );
@@ -697,8 +686,6 @@
             }
         }
 
-<<<<<<< HEAD
-=======
         if ( dataElements != null )
         {
             for ( String de : dataElements )
@@ -710,7 +697,6 @@
         }
 
 
->>>>>>> b383e1b1
         params.setProgram( pr );
         params.setProgramStage( ps );
         params.setOrgUnit( ou );
@@ -1708,10 +1694,6 @@
         {
             throw new IllegalQueryException( "Dataelement does not exist: " + item );
         }
-<<<<<<< HEAD
-
-        return new QueryItem( de, null, de.getValueType(), de.getAggregationType(), de.getOptionSet() );
-=======
 
         return new QueryItem( de, null, de.getValueType(), de.getAggregationType(), de.getOptionSet() );
     }
@@ -1725,6 +1707,5 @@
         accessibleProgramsCache.clear();
 
         dbmsManager.clearSession();
->>>>>>> b383e1b1
     }
 }