--- conflicted
+++ resolved
@@ -230,11 +230,8 @@
     @Autowired
     protected RelationshipService relationshipService;
 
-<<<<<<< HEAD
-=======
     protected static final int FLUSH_FREQUENCY = 100;
 
->>>>>>> aa2a97a0
     // -------------------------------------------------------------------------
     // Caches
     // -------------------------------------------------------------------------
