--- conflicted
+++ resolved
@@ -1650,11 +1650,10 @@
             return importSummary.incrementIgnored();
         }
 
-<<<<<<< HEAD
         Date eventDate = executionDate != null ? executionDate : dueDate;
 
         validateAttributeOptionComboDate( aoc, eventDate );
-=======
+
         if ( event.getAssignedUser() != null )
         {
             if ( programStageInstance.getProgramStage().isEnableUserAssignment() )
@@ -1662,7 +1661,6 @@
                 programStageInstance.setAssignedUser( assignedUser );
             }
         }
->>>>>>> f7465fce
 
         List<String> errors = trackerAccessManager.canWrite( importOptions.getUser(), aoc );
 
