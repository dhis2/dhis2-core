--- conflicted
+++ resolved
@@ -1154,11 +1154,7 @@
                 {
                     programRuleEngineService.evaluate( programStageInstance );
                 }
-<<<<<<< HEAD
-
-=======
                 
->>>>>>> 171212ce
                 //Marking that this dataValue was a part of an update, so it shouldn't be removed at the end.
                 dataValues.remove( teiDataValue );
             }
